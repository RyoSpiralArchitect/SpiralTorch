
# 🌀🕯️SpiralTorch🕯️🌀
> **SpiralTorch** — Pure Rust AI core for Z-space exploration.  
> © 2025 Ryo ∴ SpiralArchitect — Licensed under AGPL-3.0-or-later.  
> Contact: [GitHub Discussions](https://github.com/RyoSpiralArchitect/SpiralTorch/discussions)  
> Unauthorized derivations = non-compliant with AGPL §13.
**SpiralTorch is a Rust-first AI training framework** that keeps language,
geometry, and device heuristics in the same conversation. SpiralK orchestrates
the kernels, the hypergrad tape streams Z-space meaning, and the high-level
`st-nn` modules stay PyTorch-compatible without shipping NumPy or PyTorch.

The stack is comfortable living entirely in Rust—yet the Python wheel remains a
thin veneer that reuses the same planners, losses, and Z-space resonators. No
tensor shims, no translation layers, and no tracebacks.

<<<<<<< HEAD
**SpiralTorch is a Rust-first AI training framework** that keeps language,
geometry, and device heuristics in the same conversation. SpiralK orchestrates
the kernels, the hypergrad tape streams Z-space meaning, and the high-level
`st-nn` modules stay PyTorch-compatible without shipping NumPy or PyTorch.

The stack is comfortable living entirely in Rust—yet the Python wheel remains a
thin veneer that reuses the same planners, losses, and Z-space resonators. No
tensor shims, no translation layers, and no tracebacks.

> **Why it’s different**
> - **Training comes first:** Modules such as `Linear`, `Sequential`,
>   `WaveGate`, the new `ToposResonator`, and `ZSpaceProjector` stream gradients
>   into the hypergrad tape and expose a `train_epoch` loop that mirrors
>   familiar `nn.Module` patterns.
> - **Open Z-space:** Gradient splits honour the A/B/C roundtable through the
>   new `zspace_round` ops module so Above/Here/Beneath bands stay in sync with
>   SpiralK plans without auxiliary buffers.
> - **Three-voice consensus:** SpiralK heuristics, DSL directives, and the
>   generated WASM tuner table discuss every launch decision and keep the
>   transcript in the roundtable log.
> - **Rust by default, Python ready:** Every feature—from WASM tuning to
>   hypergrad curvature—is implemented in Rust and exposed unchanged through the
>   Python bindings when needed.
=======
> **Why it’s different**
> - **Training comes first:** Modules such as `Linear`, `Sequential`,
>   `WaveGate`, the new `ToposResonator`, and `ZSpaceProjector` stream gradients
>   into the hypergrad tape and expose a `train_epoch` loop that mirrors
>   familiar `nn.Module` patterns.
> - **Open Z-space:** Gradient splits honour the A/B/C roundtable through the
>   new `zspace_round` ops module so Above/Here/Beneath bands stay in sync with
>   SpiralK plans without auxiliary buffers.
> - **Three-voice consensus:** SpiralK heuristics, DSL directives, and the
>   generated WASM tuner table discuss every launch decision and keep the
>   transcript in the roundtable log.
> - **Rust by default, Python ready:** Every feature—from WASM tuning to
>   hypergrad curvature—is implemented in Rust and exposed unchanged through the
>   Python bindings when needed.


**SpiralK + SoftLogic + (optional) WASM tuner** now power a language-native,
hardware-aware learning stack. They pick the right **merge kind** and
**tile width**, sure—but the same pipeline also keeps meaning flowing in Z-space
with no NumPy, no PyTorch, and no tracebacks.
Everything starts as Rust, yet Python bindings stay light so you can stitch the
stack into existing workflows without inheriting heavy dependencies.

Whether you live entirely in Rust or call in from Python, SpiralTorch treats
language, spectra, and device selection as one flow. No tensor shims, no
auxiliary NumPy buffers—just the same Z-space conversation plugged into the
executor you choose.

> **Why it’s different**
> - **Three-voice consensus:** SpiralK (runtime rules), DSL directives, and the
>   generated WASM table talk it out as A/B/C peers before anything lands, and every
>   exchange lands in a timestamped roundtable log.
> - **Unified heuristics:** One `Choice { mk, mkd, tile, ctile, … }` across WGPU / HIP / CUDA
> - **1-CE Subgroup Top-K (WGPU):** candidates → final in a single compute pass
> - **MidK/BottomK compaction:** 1-CE / 2-CE, tile-aware, same API
> - **Amega Hypergrad:** unrolled / implicit (Neumann / CG) hyper-gradients that now sync with the pure tensor tape
> - **Fractional AMG scoring:** Density-aware workgroup and tile proposals feed into SoftRule beams without
>   ever touching NumPy or PyTorch.
>>>>>>> f99ce08d

---

## What you get for training

- **Rank-K family** (TopK / MidK / BottomK) with a **single entrypoint**
  Backends implement a `RankKExecutor`, decisions are made once via **unison heuristics**, and every plan can now be rendered back into a SpiralK snippet via `choice.to_unison_script(kind)`.
- **SpiralK DSL** (K×Lisp-inspired)
  Hard assigns (`mk:`, `tile:`) and soft rules (`soft(mk, …)`, `soft(tile, …)`) that blend with measurements.
- **SoftLogic (finite-domain solver)**
  Explores a tiny discrete space (merge kinds, tiles) and scores candidates with your soft rules.
- **Pure Rust training core**
  `st-tensor::pure` ships dependency-free tensors, hyperbolic Z-space encoders,
  the new `UringFractalScheduler` for Tokio-uring style streaming, and the
  `AmegaHypergrad` tape so you can iterate on learning logic without
  PyTorch/Numpy while staying inside non-Euclidean geometry.
- **Open-topos hypergrad streaming**
  Parameters can now absorb complex Z-space waves or raw text directly into the
  hypergrad tape, so the roundtable can keep expanding meaning without Euclidean
  fallbacks or NumPy buffers.
- **Rust-first modules & losses**
  `st-nn` now ships `Linear`, `Sequential`, the lightweight `Relu`, the
  hyperbolic `WaveGate`, `ToposResonator`, the new `ZSpaceMixer`, and the
  `ZSpaceProjector` alongside `MeanSquaredError` / `HyperbolicCrossEntropy`
  losses. They stream gradients through the hypergrad tape, apply open-topos
  rewrites, and keep SpiralK planners one call away with roundtable-aware
  scheduling helpers. Every primitive is exported through the Python wheel so
  you can stay NumPy-free while scripting experiments.
- **Optional WASM tuner table**
  Bake the JSON dataset offline and ship it to browsers/WASM. The runtime loads the table lazily, blends it with SpiralK, and keeps the optimiser in sync with the generated WGSL kernels.
- **Self-Rewrite**
  A/B/C conversations (Wilson CI) append `soft(...)` into
  `~/.spiraltorch/heur.kdsl` once the roundtable agrees a configuration is ahead, while transcripts land in
  `roundtable.log` so you can replay how every choice surfaced.
  
---

### Features (opt-in)

- `wgpu` / `wgpu-rt`: WebGPU backends + runtime wiring
- `mps`: macOS Metal (MPS)
- `cuda`: CUDA (NVRTC/PTX loader expected)
- `hip`: ROCm HIP (stub-safe)
- **`hip-real`**: ROCm HIP + RCCL “real” path (requires ROCm toolchain & linker; gated on top of `hip`)
- **`kv-redis`**: enable Redis-backed consensus (soft hints); absent = **safe no-op**
- `logic` / `kdsl`: SoftLogic solver / SpiralK DSL

---

## Quick Start

### 1) Clone
```bash
git clone https://github.com/RyoSpiralArchitect/SpiralTorch.git
cd SpiralTorch
```

### 2) Build from source (Rust)

**CPU (default; no GPU deps)**
```bash
cargo build -p st-core --release
```

**WGPU (WebGPU; Windows/Linux/macOS)**
```bash
cargo build -p st-core --features wgpu --release
```

**MPS (macOS GPU)**
```bash
cargo build -p st-core --features mps --release
```

**CUDA (optional; needs NVRTC/Toolkit)**
```bash
cargo build -p st-core --features cuda --release
```

**HIP / ROCm (optional; real backend is feature-gated)**
```bash
export HIPCC=/opt/rocm/bin/hipcc
export ROCM_PATH=/opt/rocm
cargo build -p st-core --features hip,st-backend-hip/hip-real --release
```

### 3) Python wheels (optional)
```bash
pip install maturin==1.*

# CPU + WebGPU (default)
maturin build -m bindings/st-py/Cargo.toml --release --features wgpu

# Metal (macOS GPU)
maturin build -m bindings/st-py/Cargo.toml --release --features mps

# CUDA (toolchain on PATH)
maturin build -m bindings/st-py/Cargo.toml --release --features cuda

# HIP / ROCm (add hip-real for RCCL)
maturin build -m bindings/st-py/Cargo.toml --release --features "hip hip-real"
```

### 4) Python tensors & hypergrads

```python
from spiraltorch import Tensor, Hypergrad, LanguageWaveEncoder

encoder = LanguageWaveEncoder(-1.0, 0.6)
target = encoder.encode_z_space("SpiralTorch dances in Z-space")

weights = Tensor(*target.shape())
tape = Hypergrad(-1.0, 0.05, *target.shape())
tape.accumulate_pair(weights, target)
tape.apply(weights)
print("updated weights", weights.tolist())
<<<<<<< HEAD
=======
```

The binding crate mirrors the Rust feature flags. For example, to bake Metal
support on macOS you can run:

```bash
maturin build -m bindings/st-py/Cargo.toml --release --features mps
>>>>>>> f99ce08d
```

---

## Minimal API

**Rust (TopK via unified entry)**
```rust
use st_core::backend::device_caps::DeviceCaps;
use st_core::ops::rank_entry::{RankKind, plan_rank, execute_rank};

// describe device
let caps = DeviceCaps::wgpu(32, true, 256); // lane, subgroups, max_wg
// plan once (decisions: mk/mkd/tile/ctile/use_2ce)
let plan = plan_rank(RankKind::TopK, rows, cols, k, caps);

// choose a backend executor (WGPU/CUDA/HIP); CPU fallback exists
use st_core::backend::wgpu_exec::WgpuExecutor;
let exec = WgpuExecutor::default();

// launch
execute_rank(&exec, &plan)?;
```

**Rust (nn.Module-style training)**
```rust
use st_core::backend::device_caps::DeviceCaps;
use st_nn::{
    Linear, MeanSquaredError, ModuleTrainer, Relu, RoundtableConfig, Sequential, Tensor,
};

let mut model = Sequential::new();
model.push(Linear::new("encoder", 4, 3)?);
model.push(Relu::new());
model.push(Linear::new("head", 3, 2)?);

<<<<<<< HEAD
let mut trainer = ModuleTrainer::new(DeviceCaps::wgpu(32, true, 256), -1.0, 0.05, 0.01);
=======
let trainer = ModuleTrainer::new(DeviceCaps::wgpu(32, true, 256), -1.0, 0.05, 0.01);
>>>>>>> f99ce08d
trainer.prepare(&mut model)?;

let schedule = trainer.roundtable(1, 2, RoundtableConfig::default());
let mut loss = MeanSquaredError::new();
let dataset = vec![
    (
        Tensor::from_vec(1, 4, vec![0.1, -0.2, 0.3, -0.4])?,
        Tensor::from_vec(1, 2, vec![0.0, 1.0])?,
    ),
    (
        Tensor::from_vec(1, 4, vec![0.2, 0.1, -0.3, 0.5])?,
        Tensor::from_vec(1, 2, vec![1.0, 0.0])?,
    ),
];

let stats = trainer.train_epoch(&mut model, &mut loss, dataset, &schedule)?;
println!("roundtable avg loss: {:.6}", stats.average_loss);
```

<<<<<<< HEAD
**BlackCat runtime tap-in**

The derivative-free ZMeta ES and contextual bandits can ride alongside the
roundtable loop. Attach the runtime once and it will ingest per-step metrics,
log Above/Here/Beneath energy, and opportunistically promote winning
`soft(...)` snippets behind a Wilson lower bound.

```rust
use std::collections::HashMap;
use st_core::backend::device_caps::DeviceCaps;
use st_core::runtime::blackcat::{bandit::SoftBanditMode, ChoiceGroups, BlackCatRuntime};
use st_core::runtime::blackcat::zmeta::ZMetaParams;
use st_nn::{Linear, MeanSquaredError, ModuleTrainer, RoundtableConfig, Sequential, Tensor};

let mut trainer = ModuleTrainer::new(DeviceCaps::wgpu(32, true, 256), -1.0, 0.05, 0.01)
    .with_blackcat(BlackCatRuntime::new(
        ZMetaParams::default(),
        ChoiceGroups {
            groups: HashMap::from([
                ("tile".to_string(), vec!["128".into(), "256".into(), "512".into()]),
                ("merge".to_string(), vec!["bitonic".into(), "shared".into(), "warp".into()]),
            ]),
        },
        8,
        SoftBanditMode::TS,
        None,
    ));

let mut model = Sequential::new();
model.push(Linear::new("encoder", 4, 4)?);
let schedule = trainer.roundtable(1, 4, RoundtableConfig::default());
let mut mse = MeanSquaredError::new();
let dataset = vec![
    (
        Tensor::from_vec(1, 4, vec![0.4, -0.2, 0.1, 0.0])?,
        Tensor::from_vec(1, 4, vec![0.1, 0.2, 0.3, 0.4])?,
    ),
];
trainer.prepare(&mut model)?;
let _ = trainer.train_epoch(&mut model, &mut mse, dataset, &schedule)?;
// At this point rt.post_step() has consumed metrics and can append # blackcat heuristics.
```

=======
>>>>>>> f99ce08d
**Rust (Z-space gating + projector)**
```rust
use st_core::backend::device_caps::DeviceCaps;
use st_nn::{ModuleTrainer, RoundtableConfig, Tensor, ToposResonator, WaveGate, ZSpaceProjector};
use st_tensor::pure::{topos::OpenCartesianTopos, LanguageWaveEncoder};

let encoder = LanguageWaveEncoder::new(-0.9, 0.7)?;
let topos = OpenCartesianTopos::new(-0.9, 1e-6, 1e4, 512, 16_384)?;
let projector = ZSpaceProjector::new(topos.clone(), encoder.clone())?;
let text = projector.encode_text("SpiralTorch keeps the open topos alive")?;

let mut gate = WaveGate::with_topos("gate", text.shape().1, encoder, topos.clone())?;
let trainer = ModuleTrainer::new(DeviceCaps::wgpu(32, true, 256), -0.9, 0.05, 0.01);
trainer.prepare_with_topos(&mut gate, topos)?;

let forward = gate.forward(&text)?;
let grad = forward.hadamard(&text)?.scale(1.0 / forward.shape().0 as f32)?;
let _ = gate.backward(&text, &grad)?;
trainer.step(&mut gate)?;

let (rows, cols) = forward.shape();
let mut resonator = ToposResonator::new("res", rows, cols)?;
resonator.parameter_mut().attach_hypergrad(-0.9, 0.02)?;
let activated = resonator.forward(&forward)?;
let (act_rows, act_cols) = activated.shape();
let schedule = trainer.roundtable(act_rows as u32, act_cols as u32, RoundtableConfig::default());
let bands = schedule.split(&activated)?;
let _ = bands.combine()?; // band-aware recomposition stays lossless
let energy = schedule.band_energy(&activated)?;
println!("above energy {:.3}, here {:.3}, beneath {:.3}", energy.above, energy.here, energy.beneath);
```

`DeviceCaps` now ships backend-specific constructors (`wgpu`, `cuda`, `hip`, `cpu`) and
builder-style setters (`with_subgroup`, `with_max_workgroup`, `with_shared_mem`) so you
can describe GPUs with realistic limits while still feeding the unified heuristic chooser
a compact struct. Extra helpers (`align_workgroup`, `preferred_tile`, `occupancy_score`)
let downstream tooling snap requested launches to warp-friendly shapes, reason about
effective occupancy, and auto-derive sweep/compaction tiles from the device limits.

**Python**
```python
import spiraltorch as st

plan = st.plan_topk(rows=8, cols=65_536, k=1_024, device="auto")
print(plan["choice"])  # unified merge-kind, tiles, and workgroup sizing
```

---

## Pure Rust training (zero PyTorch/Numpy deps)

Need a bootstrap-friendly learning loop without heavyweight dependencies?
`st-nn` layers sit directly on top of the `st-tensor::pure` stack so you can
train, schedule, and log every A/B/C decision entirely in Rust.

```rust
use st_core::backend::device_caps::DeviceCaps;
use st_nn::{
    HyperbolicCrossEntropy, Linear, MeanSquaredError, ModuleTrainer, Relu,
    RoundtableConfig, Sequential, Tensor,
};

fn main() -> st_nn::PureResult<()> {
    let mut model = Sequential::new();
    model.push(Linear::new("encoder", 3, 4)?);
    model.push(Relu::new());
    model.push(Linear::new("head", 4, 2)?);

<<<<<<< HEAD
    let mut trainer = ModuleTrainer::new(DeviceCaps::wgpu(32, true, 256), -0.95, 0.05, 0.01);
=======
    let trainer = ModuleTrainer::new(DeviceCaps::wgpu(32, true, 256), -0.95, 0.05, 0.01);
>>>>>>> f99ce08d
    trainer.prepare(&mut model)?;

    // Build a roundtable that splits gradients into Above/Here/Beneath bands.
    let schedule = trainer.roundtable(1, 2, RoundtableConfig::default());

    let dataset = vec![
        (
            Tensor::from_vec(1, 3, vec![0.3, -0.7, 0.1])?,
            Tensor::from_vec(1, 2, vec![1.0, 0.0])?,
        ),
        (
            Tensor::from_vec(1, 3, vec![-0.1, 0.4, -0.6])?,
            Tensor::from_vec(1, 2, vec![0.0, 1.0])?,
        ),
    ];

    let mut mse = MeanSquaredError::new();
    let epoch = trainer.train_epoch(&mut model, &mut mse, dataset.clone(), &schedule)?;
    println!("epoch loss: {:.6}", epoch.average_loss);

    // Inspect the logits with a hyperbolic cross-entropy probe.
    let mut hce = HyperbolicCrossEntropy::new(-0.95)?;
    let logits = model.forward(&dataset[0].0)?;
    let ce = hce.forward(&logits, &dataset[0].1)?;
    println!("hyperbolic CE: {:.6}", ce.data()[0]);

    Ok(())
}
```

Above/Beneath/Here gradients map directly onto TopK/MidK/BottomK roundtable
plans, so every update records which parts of the spectrum drove the change.
Hyperbolic losses run on the same tensors, meaning you can bounce between Z-space
encoders, Euclidean projections, and browser-friendly WASM canvases without
importing PyTorch or NumPy.

### Fractal uring scheduler + WASM canvas loop

Feed those spectra directly into an async-friendly fractal loop without ever
allocating more than a small ring buffer. The `UringFractalScheduler` keeps the
latest relation patches in a Tokio-uring style queue, blends them by coherence,
and hands the result straight to your browser front-end.

```rust
use st_tensor::pure::{Tensor, PureResult};
use st_tensor::pure::fractal::{FractalPatch, UringFractalScheduler};

async fn stream_waveforms(samples: Vec<Tensor>) -> PureResult<Tensor> {
    let scheduler = UringFractalScheduler::new(32)?;
    for (depth, relation) in samples.into_iter().enumerate() {
        let patch = FractalPatch::new(relation, 0.9, 0.7, depth as u32)?;
        // Works on any executor; tokio-uring, tokio, or synchronous loops.
        scheduler.push_async(patch).await?;
    }
    scheduler.fold_coherence()
}
```

For browser builds, wire the folded relation into a WebAssembly export that
paints onto `<canvas>` without tokenising text or duplicating buffers:

```rust
use st_tensor::pure::fractal::UringFractalScheduler;
use wasm_bindgen::prelude::*;
use wasm_bindgen::{JsCast, JsValue};
use web_sys::{CanvasRenderingContext2d, HtmlCanvasElement};

#[wasm_bindgen]
pub struct FractalCanvas {
    scheduler: UringFractalScheduler,
}

#[wasm_bindgen]
impl FractalCanvas {
    #[wasm_bindgen(constructor)]
    pub fn new(capacity: usize) -> Result<FractalCanvas, JsValue> {
        let scheduler = UringFractalScheduler::new(capacity)
            .map_err(|err| JsValue::from_str(&err.to_string()))?;
        Ok(Self { scheduler })
    }

    pub fn render(&self, canvas: HtmlCanvasElement) -> Result<(), JsValue> {
        let ctx: CanvasRenderingContext2d = canvas
            .get_context("2d")?
            .ok_or("missing 2d context")?
            .dyn_into()?;
        let frame = self
            .scheduler
            .fold_coherence()
            .map_err(|err| JsValue::from_str(&err.to_string()))?;
        let spectrum = frame.data();
        for (x, value) in spectrum.iter().enumerate() {
            let intensity = (value.clamp(0.0, 1.0) * 255.0) as u8;
            ctx.set_fill_style(&format!("rgb({0},{0},{0})", intensity).into());
            ctx.fill_rect(x as f64, 0.0, 1.0, canvas.height() as f64);
        }
        Ok(())
    }
}
```

And keep the JavaScript glue feather-light:

```html
<canvas id="zspace" width="512" height="32"></canvas>
<script type="module">
import init, { FractalCanvas } from "./pkg/spiraltorch_wasm.js";
const wasm = await init();
const canvas = document.getElementById("zspace");
const fractal = new FractalCanvas(64);
await fractal.render(canvas);
</script>
```

Pixels become Z-space relations, the scheduler keeps memory bounded, and the
entire loop stays panic-free even under aggressive streaming.

---

## Heuristics (SpiralK) — optional & powerful

SpiralK is a tiny runtime DSL for device-aware choices. Flip it on, then shape the policy per device.

```bash
export SPIRAL_HEUR_SOFT=1
export SPIRAL_HEUR_K='
  # mk: 0=bitonic, 1=shared, 2=warp (subgroup path on WGPU)
  mk:   sel(sg && (k<=128), 2, sel(k<=2048, 1, 0));
  # mkd: sub-strategy (auto/heap/kway/bitonic/warp_heap/warp_bitonic)
  mkd:  sel(mk==2,4, sel(mk==1,1,3));
  # TopK sweeping tile
  tile: sel(log2(c)>15.0, 2048,
        sel(log2(c)>13.0, 1024,
        sel(log2(c)>12.0,  512, 256)));
  # Mid/Bottom compaction tile
  ctile: sel(tile>=1024, tile/2, tile);

  # Soft hints (gently bias the solver)
  soft(mk,   2, 0.25, sg && (k<=128));
  soft(mk,   1, 0.20, (k>128)&&(k<=2048));
  soft(tile, 2048, 0.20, log2(c)>15.0);
  soft(tile, 1024, 0.15, (log2(c)>13.0)&&(log2(c)<=15.0));
'
```

**How the final choice is made (three-way roundtable)**

- **A** = SoftLogic best (your DSL soft + optional Redis soft)
- **B** = DSL **hard** assignment (if you set `mk:`/`tile:` explicitly, B wins)
- **C** = **Generated table** (tuner output)

Default policy: if **B** exists use it; otherwise the runtime invites **A** and **C** into a quick conversation. It scores both with backend-aware occupancy/tile metrics derived from `DeviceCaps`, then adds a gentle prior to **C** (`SPIRAL_HEUR_GEN_WEIGHT`, default `0.10`). When the discussion reaches a Wilson-backed agreement, **Self-Rewrite** appends the matching `soft(...)` into `~/.spiraltorch/heur.kdsl` so the next run starts from the shared insight.

Want to materialise the FFT path straight from the chosen plan? Call the new helpers and feed the result to your browser/WASM runtime:

```rust
use st_core::backend::wgpu_heuristics::{auto_fft_spiralk, auto_fft_wgsl};

let wgsl = auto_fft_wgsl(rows, cols, k, subgroup).expect("heuristics available");
let spiralk = auto_fft_spiralk(rows, cols, k, subgroup).unwrap();
// ship `wgsl` to your WebGPU runtime and persist `spiralk` if you want the DSL to learn it.
```

---

## Regenerating the WASM table (optional)

Run the offline baker to convert your latest measurements into a `WasmTunerTable`
that both native and browser builds can consume:
```bash
python3 tools/tuner/gen_generated_rs.py tools/tuner/tuner_results.json \
  > crates/st-core/src/backend/wgpu_heuristics_generated.rs
```

The generated module keeps the JSON embedded verbatim, parses it via
`st-core::backend::wasm_tuner`, and exposes a `choose(...)` helper that the
runtime queries after SpiralK/SoftLogic have spoken. Because the JSON format is
portable, you can ship the same file to a WebWorker, bake a table offline, and
let the browser pick overrides without re-running the tuner in production.

### Fractional FFT / SpiralK roadmap

- **Radix-2 → Radix-4 pipeline**: `st-frac::fft` still mirrors the GPU
  butterfly structure, and the new `SpiralKFftPlan` bridge turns the resulting
  `Choice` into auto-generated WGSL kernels for WebGPU.
- **Wilson-aware automation**: `st-kdsl::auto` turns latency deltas into
  high-confidence `soft(...)` rewrites, wiring tuned `radix`, `tile_cols`, and
  `segments` into `heur.kdsl` without manual editing.
- **ND GPU indexer**: A dedicated WGSL kernel materialises strided indices and
  per-segment IDs, unlocking fast fractional/FFT dispatches from WASM → Canvas.
- **WASM tuner baking**: `tools/tuner/tuner_results.json` keeps the measured
  overrides (`tile_cols`, `radix`, `segments`, `mode_*`) in one place so the
  generator can bake them into Rust **and** expose them to the Web via JSON.

**Example JSON**
```json
[
  {"rows": 256,  "cols_min": 0,     "cols_max": 4095,   "k_max": 128,  "sg": true,
   "wg": 128,    "tile": 512,  "tile_cols": 512,  "radix": 2, "segments": 1},
  {"rows": 512,  "cols_min": 4096,  "cols_max": 16383,  "k_max": 256,  "sg": true,
   "wg": 256,    "tile": 1024, "tile_cols": 1024, "radix": 4, "segments": 2},
  {"rows": 512,  "cols_min": 16384, "cols_max": 65535,  "k_max": 2048, "sg": false,
   "wg": 128,    "tile": 2048, "tile_cols": 2048, "radix": 4, "segments": 4, "use_2ce": true},
  {"rows": 1024, "cols_min": 65536, "cols_max": 262143, "k_max": 4096, "sg": false,
   "wg": 128,    "tile": 4096, "tile_cols": 4096, "radix": 4, "segments": 4, "use_2ce": true,
   "mode_bottomk": 2}
]
```

The generator bakes FFT-oriented hints (`tile_cols`, `radix`, `segments`) and
the ND compaction settings into the Rust table, while the same JSON remains
available for WASM workers that want to replay the optimisation flow offline.

---

## Amega Hypergrad (unrolled / implicit)

Rust utilities for hyper-parameter gradients (continuous relaxation):
- **Unrolled**: expand T updates and backprop
- **Implicit**: Neumann or **CG** to solve `(I − J) v ≈ g` efficiently

> See `crates/st-core/src/autograd/hypergrad*.rs`.
> Python glue is kept minimal; wheels can expose helpers.

The pure `st-tensor::pure::AmegaHypergrad` tape mirrors the same mindset in a
dependency-free package, letting you stage language diffusion experiments in
Rust and then feed the resulting curvature-aligned hints back into SpiralK.

---

## Safety & fallbacks

- Builds **CPU-only** by default (no GPU toolchains required).
- WGPU / CUDA / HIP are **feature-gated** and degrade safely.
- Heuristic chooser always returns a **safe** `Choice` (fills mk/tile from table or conservative defaults).

---

## Contributing

Issues & PRs welcome—especially:
- Backend kernels (WGPU subgroup variants, HIP/CUDA heap/k-way merges)
- Tuner recipes & generated tables
- New SpiralK sugar (e.g., `penalty_if(...)`, device-aware bands)

Run tests/benches on your device and share logs (latency / shapes / adapter caps).  
**AGPL-3.0-or-later** keeps it open and remix-able.

---

## Social preview

Upload a social preview PNG via **Repo → Settings → Social preview** (1200×630).  
Suggested caption: **“SpiralTorch — WGPU-first, Self-Tuning GPU Top-K (Rank-K)”**.

---

### Troubleshooting

- **No Redis?**  
  Build without `kv-redis` or leave `REDIS_URL` unset. The consensus chooser
  skips network calls and falls back to SpiralK / Generated-table safely.

- **ROCm not installed but `hip` enabled?**  
  Use `--features hip` only (stub path). The **real** path needs `hip-real`
  and a working ROCm + RCCL toolchain.

- **Wheels red?**  
  First build CPU+WGPU only: `maturin build -m bindings/st-py/Cargo.toml --release --features wgpu`
  to decouple GPU toolchain issues.

---

## License

**AGPL-3.0-or-later** for every crate and Python wheel. See `LICENSE`.
Unauthorized derivations will be treated as non-compliant with AGPL §13<|MERGE_RESOLUTION|>--- conflicted
+++ resolved
@@ -13,7 +13,6 @@
 thin veneer that reuses the same planners, losses, and Z-space resonators. No
 tensor shims, no translation layers, and no tracebacks.
 
-<<<<<<< HEAD
 **SpiralTorch is a Rust-first AI training framework** that keeps language,
 geometry, and device heuristics in the same conversation. SpiralK orchestrates
 the kernels, the hypergrad tape streams Z-space meaning, and the high-level
@@ -37,46 +36,6 @@
 > - **Rust by default, Python ready:** Every feature—from WASM tuning to
 >   hypergrad curvature—is implemented in Rust and exposed unchanged through the
 >   Python bindings when needed.
-=======
-> **Why it’s different**
-> - **Training comes first:** Modules such as `Linear`, `Sequential`,
->   `WaveGate`, the new `ToposResonator`, and `ZSpaceProjector` stream gradients
->   into the hypergrad tape and expose a `train_epoch` loop that mirrors
->   familiar `nn.Module` patterns.
-> - **Open Z-space:** Gradient splits honour the A/B/C roundtable through the
->   new `zspace_round` ops module so Above/Here/Beneath bands stay in sync with
->   SpiralK plans without auxiliary buffers.
-> - **Three-voice consensus:** SpiralK heuristics, DSL directives, and the
->   generated WASM tuner table discuss every launch decision and keep the
->   transcript in the roundtable log.
-> - **Rust by default, Python ready:** Every feature—from WASM tuning to
->   hypergrad curvature—is implemented in Rust and exposed unchanged through the
->   Python bindings when needed.
-
-
-**SpiralK + SoftLogic + (optional) WASM tuner** now power a language-native,
-hardware-aware learning stack. They pick the right **merge kind** and
-**tile width**, sure—but the same pipeline also keeps meaning flowing in Z-space
-with no NumPy, no PyTorch, and no tracebacks.
-Everything starts as Rust, yet Python bindings stay light so you can stitch the
-stack into existing workflows without inheriting heavy dependencies.
-
-Whether you live entirely in Rust or call in from Python, SpiralTorch treats
-language, spectra, and device selection as one flow. No tensor shims, no
-auxiliary NumPy buffers—just the same Z-space conversation plugged into the
-executor you choose.
-
-> **Why it’s different**
-> - **Three-voice consensus:** SpiralK (runtime rules), DSL directives, and the
->   generated WASM table talk it out as A/B/C peers before anything lands, and every
->   exchange lands in a timestamped roundtable log.
-> - **Unified heuristics:** One `Choice { mk, mkd, tile, ctile, … }` across WGPU / HIP / CUDA
-> - **1-CE Subgroup Top-K (WGPU):** candidates → final in a single compute pass
-> - **MidK/BottomK compaction:** 1-CE / 2-CE, tile-aware, same API
-> - **Amega Hypergrad:** unrolled / implicit (Neumann / CG) hyper-gradients that now sync with the pure tensor tape
-> - **Fractional AMG scoring:** Density-aware workgroup and tile proposals feed into SoftRule beams without
->   ever touching NumPy or PyTorch.
->>>>>>> f99ce08d
 
 ---
 
@@ -193,16 +152,6 @@
 tape.accumulate_pair(weights, target)
 tape.apply(weights)
 print("updated weights", weights.tolist())
-<<<<<<< HEAD
-=======
-```
-
-The binding crate mirrors the Rust feature flags. For example, to bake Metal
-support on macOS you can run:
-
-```bash
-maturin build -m bindings/st-py/Cargo.toml --release --features mps
->>>>>>> f99ce08d
 ```
 
 ---
@@ -239,11 +188,7 @@
 model.push(Relu::new());
 model.push(Linear::new("head", 3, 2)?);
 
-<<<<<<< HEAD
 let mut trainer = ModuleTrainer::new(DeviceCaps::wgpu(32, true, 256), -1.0, 0.05, 0.01);
-=======
-let trainer = ModuleTrainer::new(DeviceCaps::wgpu(32, true, 256), -1.0, 0.05, 0.01);
->>>>>>> f99ce08d
 trainer.prepare(&mut model)?;
 
 let schedule = trainer.roundtable(1, 2, RoundtableConfig::default());
@@ -263,7 +208,6 @@
 println!("roundtable avg loss: {:.6}", stats.average_loss);
 ```
 
-<<<<<<< HEAD
 **BlackCat runtime tap-in**
 
 The derivative-free ZMeta ES and contextual bandits can ride alongside the
@@ -307,8 +251,6 @@
 // At this point rt.post_step() has consumed metrics and can append # blackcat heuristics.
 ```
 
-=======
->>>>>>> f99ce08d
 **Rust (Z-space gating + projector)**
 ```rust
 use st_core::backend::device_caps::DeviceCaps;
@@ -377,11 +319,7 @@
     model.push(Relu::new());
     model.push(Linear::new("head", 4, 2)?);
 
-<<<<<<< HEAD
     let mut trainer = ModuleTrainer::new(DeviceCaps::wgpu(32, true, 256), -0.95, 0.05, 0.01);
-=======
-    let trainer = ModuleTrainer::new(DeviceCaps::wgpu(32, true, 256), -0.95, 0.05, 0.01);
->>>>>>> f99ce08d
     trainer.prepare(&mut model)?;
 
     // Build a roundtable that splits gradients into Above/Here/Beneath bands.
