
# 🌀🕯️SpiralTorch🕯️🌀

**SpiralTorch is a Rust-first AI training framework** that keeps language,
geometry, and device heuristics in the same conversation. SpiralK orchestrates
the kernels, the hypergrad tape streams Z-space meaning, and the high-level
`st-nn` modules stay PyTorch-compatible without shipping NumPy or PyTorch.

The stack is comfortable living entirely in Rust—yet the Python wheel remains a
thin veneer that reuses the same planners, losses, and Z-space resonators. No
tensor shims, no translation layers, and no tracebacks.

> **Why it’s different**
> - **Training comes first:** Modules such as `Linear`, `Sequential`,
>   `WaveGate`, the new `ToposResonator`, and `ZSpaceProjector` stream gradients
>   into the hypergrad tape and expose a `train_epoch` loop that mirrors
>   familiar `nn.Module` patterns.
> - **Open Z-space:** Gradient splits honour the A/B/C roundtable through the
>   new `zspace_round` ops module so Above/Here/Beneath bands stay in sync with
>   SpiralK plans without auxiliary buffers.
> - **Three-voice consensus:** SpiralK heuristics, DSL directives, and the
>   generated WASM tuner table discuss every launch decision and keep the
>   transcript in the roundtable log.
> - **Rust by default, Python ready:** Every feature—from WASM tuning to
>   hypergrad curvature—is implemented in Rust and exposed unchanged through the
>   Python bindings when needed.
<<<<<<< HEAD
=======
> **SpiralTorch** — Pure Rust AI core for Z-space exploration.  
> © 2025 Ryo ∴ SpiralArchitect — Licensed under AGPL-3.0-or-later.  
> Contact: [GitHub Discussions](https://github.com/RyoSpiralArchitect/SpiralTorch/discussions)  
> Unauthorized derivations = non-compliant with AGPL §13.

**SpiralK + SoftLogic + (optional) WASM tuner** now power a language-native,
hardware-aware learning stack. They pick the right **merge kind** and
**tile width**, sure—but the same pipeline also keeps meaning flowing in Z-space
with no NumPy, no PyTorch, and no tracebacks.
Everything starts as Rust, yet Python bindings stay light so you can stitch the
stack into existing workflows without inheriting heavy dependencies.

Whether you live entirely in Rust or call in from Python, SpiralTorch treats
language, spectra, and device selection as one flow. No tensor shims, no
auxiliary NumPy buffers—just the same Z-space conversation plugged into the
executor you choose.

> **Why it’s different**
> - **Three-voice consensus:** SpiralK (runtime rules), DSL directives, and the
>   generated WASM table talk it out as A/B/C peers before anything lands, and every
>   exchange lands in a timestamped roundtable log.
> - **Unified heuristics:** One `Choice { mk, mkd, tile, ctile, … }` across WGPU / HIP / CUDA
> - **1-CE Subgroup Top-K (WGPU):** candidates → final in a single compute pass
> - **MidK/BottomK compaction:** 1-CE / 2-CE, tile-aware, same API
> - **Amega Hypergrad:** unrolled / implicit (Neumann / CG) hyper-gradients that now sync with the pure tensor tape
> - **Fractional AMG scoring:** Density-aware workgroup and tile proposals feed into SoftRule beams without
>   ever touching NumPy or PyTorch.
>>>>>>> 77a8e4d0

---

## What you get for training

- **Rank-K family** (TopK / MidK / BottomK) with a **single entrypoint**
  Backends implement a `RankKExecutor`, decisions are made once via **unison heuristics**, and every plan can now be rendered back into a SpiralK snippet via `choice.to_unison_script(kind)`.
- **SpiralK DSL** (K×Lisp-inspired)
  Hard assigns (`mk:`, `tile:`) and soft rules (`soft(mk, …)`, `soft(tile, …)`) that blend with measurements.
- **SoftLogic (finite-domain solver)**
  Explores a tiny discrete space (merge kinds, tiles) and scores candidates with your soft rules.
- **Pure Rust training core**
  `st-tensor::pure` ships dependency-free tensors, hyperbolic Z-space encoders,
  the new `UringFractalScheduler` for Tokio-uring style streaming, and the
  `AmegaHypergrad` tape so you can iterate on learning logic without
  PyTorch/Numpy while staying inside non-Euclidean geometry.
- **Open-topos hypergrad streaming**
  Parameters can now absorb complex Z-space waves or raw text directly into the
  hypergrad tape, so the roundtable can keep expanding meaning without Euclidean
  fallbacks or NumPy buffers.
- **Rust-first modules & losses**
  `st-nn` now ships `Linear`, `Sequential`, the lightweight `Relu`, the
<<<<<<< HEAD
  hyperbolic `WaveGate`, `ToposResonator`, the new `ZSpaceMixer`, and the
  `ZSpaceProjector` alongside `MeanSquaredError` / `HyperbolicCrossEntropy`
  losses. They stream gradients through the hypergrad tape, apply open-topos
  rewrites, and keep SpiralK planners one call away with roundtable-aware
  scheduling helpers. Every primitive is exported through the Python wheel so
  you can stay NumPy-free while scripting experiments.
=======
  hyperbolic `WaveGate`, `ToposResonator`, and the `ZSpaceProjector` alongside
  `MeanSquaredError` / `HyperbolicCrossEntropy` losses. They stream gradients
  through the hypergrad tape, apply open-topos rewrites, and keep SpiralK
  planners one call away with roundtable-aware scheduling helpers.
>>>>>>> 77a8e4d0
- **Optional WASM tuner table**
  Bake the JSON dataset offline and ship it to browsers/WASM. The runtime loads the table lazily, blends it with SpiralK, and keeps the optimiser in sync with the generated WGSL kernels.
- **Self-Rewrite**
  A/B/C conversations (Wilson CI) append `soft(...)` into
  `~/.spiraltorch/heur.kdsl` once the roundtable agrees a configuration is ahead, while transcripts land in
  `roundtable.log` so you can replay how every choice surfaced.
  
---

### Features (opt-in)

- `wgpu` / `wgpu-rt`: WebGPU backends + runtime wiring
- `mps`: macOS Metal (MPS)
- `cuda`: CUDA (NVRTC/PTX loader expected)
- `hip`: ROCm HIP (stub-safe)
- **`hip-real`**: ROCm HIP + RCCL “real” path (requires ROCm toolchain & linker; gated on top of `hip`)
- **`kv-redis`**: enable Redis-backed consensus (soft hints); absent = **safe no-op**
- `logic` / `kdsl`: SoftLogic solver / SpiralK DSL

---

## Quick Start

### 1) Clone
```bash
git clone https://github.com/RyoSpiralArchitect/SpiralTorch.git
cd SpiralTorch
```

### 2) Build from source (Rust)

**CPU (default; no GPU deps)**
```bash
cargo build -p st-core --release
```

**WGPU (WebGPU; Windows/Linux/macOS)**
```bash
cargo build -p st-core --features wgpu --release
```

**MPS (macOS GPU)**
```bash
cargo build -p st-core --features mps --release
```

**CUDA (optional; needs NVRTC/Toolkit)**
```bash
cargo build -p st-core --features cuda --release
```

**HIP / ROCm (optional; real backend is feature-gated)**
```bash
export HIPCC=/opt/rocm/bin/hipcc
export ROCM_PATH=/opt/rocm
cargo build -p st-core --features hip,st-backend-hip/hip-real --release
```

### 3) Python wheels (optional)
```bash
pip install maturin==1.*

# CPU + WebGPU (default)
maturin build -m bindings/st-py/Cargo.toml --release --features wgpu

# Metal (macOS GPU)
maturin build -m bindings/st-py/Cargo.toml --release --features mps

# CUDA (toolchain on PATH)
maturin build -m bindings/st-py/Cargo.toml --release --features cuda

# HIP / ROCm (add hip-real for RCCL)
maturin build -m bindings/st-py/Cargo.toml --release --features "hip hip-real"
```

### 4) Python tensors & hypergrads

```python
from spiraltorch import Tensor, Hypergrad, LanguageWaveEncoder

encoder = LanguageWaveEncoder(-1.0, 0.6)
target = encoder.encode_z_space("SpiralTorch dances in Z-space")

weights = Tensor(*target.shape())
tape = Hypergrad(-1.0, 0.05, *target.shape())
tape.accumulate_pair(weights, target)
tape.apply(weights)
print("updated weights", weights.tolist())
```

The binding crate mirrors the Rust feature flags. For example, to bake Metal
support on macOS you can run:

```bash
maturin build -m bindings/st-py/Cargo.toml --release --features mps
```

---

## Minimal API

**Rust (TopK via unified entry)**
```rust
use st_core::backend::device_caps::DeviceCaps;
use st_core::ops::rank_entry::{RankKind, plan_rank, execute_rank};

// describe device
let caps = DeviceCaps::wgpu(32, true, 256); // lane, subgroups, max_wg
// plan once (decisions: mk/mkd/tile/ctile/use_2ce)
let plan = plan_rank(RankKind::TopK, rows, cols, k, caps);

// choose a backend executor (WGPU/CUDA/HIP); CPU fallback exists
use st_core::backend::wgpu_exec::WgpuExecutor;
let exec = WgpuExecutor::default();

// launch
execute_rank(&exec, &plan)?;
```

**Rust (nn.Module-style training)**
```rust
use st_core::backend::device_caps::DeviceCaps;
use st_nn::{
    Linear, MeanSquaredError, ModuleTrainer, Relu, RoundtableConfig, Sequential, Tensor,
};

let mut model = Sequential::new();
model.push(Linear::new("encoder", 4, 3)?);
model.push(Relu::new());
model.push(Linear::new("head", 3, 2)?);

let trainer = ModuleTrainer::new(DeviceCaps::wgpu(32, true, 256), -1.0, 0.05, 0.01);
trainer.prepare(&mut model)?;

let schedule = trainer.roundtable(1, 2, RoundtableConfig::default());
let mut loss = MeanSquaredError::new();
let dataset = vec![
    (
        Tensor::from_vec(1, 4, vec![0.1, -0.2, 0.3, -0.4])?,
        Tensor::from_vec(1, 2, vec![0.0, 1.0])?,
    ),
    (
        Tensor::from_vec(1, 4, vec![0.2, 0.1, -0.3, 0.5])?,
        Tensor::from_vec(1, 2, vec![1.0, 0.0])?,
    ),
];

let stats = trainer.train_epoch(&mut model, &mut loss, dataset, &schedule)?;
println!("roundtable avg loss: {:.6}", stats.average_loss);
```

**Rust (Z-space gating + projector)**
```rust
use st_core::backend::device_caps::DeviceCaps;
use st_nn::{ModuleTrainer, RoundtableConfig, Tensor, ToposResonator, WaveGate, ZSpaceProjector};
use st_tensor::pure::{topos::OpenCartesianTopos, LanguageWaveEncoder};

let encoder = LanguageWaveEncoder::new(-0.9, 0.7)?;
let topos = OpenCartesianTopos::new(-0.9, 1e-6, 1e4, 512, 16_384)?;
let projector = ZSpaceProjector::new(topos.clone(), encoder.clone())?;
let text = projector.encode_text("SpiralTorch keeps the open topos alive")?;

let mut gate = WaveGate::with_topos("gate", text.shape().1, encoder, topos.clone())?;
let trainer = ModuleTrainer::new(DeviceCaps::wgpu(32, true, 256), -0.9, 0.05, 0.01);
trainer.prepare_with_topos(&mut gate, topos)?;

let forward = gate.forward(&text)?;
let grad = forward.hadamard(&text)?.scale(1.0 / forward.shape().0 as f32)?;
let _ = gate.backward(&text, &grad)?;
trainer.step(&mut gate)?;

let (rows, cols) = forward.shape();
let mut resonator = ToposResonator::new("res", rows, cols)?;
resonator.parameter_mut().attach_hypergrad(-0.9, 0.02)?;
let activated = resonator.forward(&forward)?;
let (act_rows, act_cols) = activated.shape();
let schedule = trainer.roundtable(act_rows as u32, act_cols as u32, RoundtableConfig::default());
let bands = schedule.split(&activated)?;
let _ = bands.combine()?; // band-aware recomposition stays lossless
let energy = schedule.band_energy(&activated)?;
println!("above energy {:.3}, here {:.3}, beneath {:.3}", energy.above, energy.here, energy.beneath);
```

`DeviceCaps` now ships backend-specific constructors (`wgpu`, `cuda`, `hip`, `cpu`) and
builder-style setters (`with_subgroup`, `with_max_workgroup`, `with_shared_mem`) so you
can describe GPUs with realistic limits while still feeding the unified heuristic chooser
a compact struct. Extra helpers (`align_workgroup`, `preferred_tile`, `occupancy_score`)
let downstream tooling snap requested launches to warp-friendly shapes, reason about
effective occupancy, and auto-derive sweep/compaction tiles from the device limits.

**Python**
```python
import spiraltorch as st

plan = st.plan_topk(rows=8, cols=65_536, k=1_024, device="auto")
print(plan["choice"])  # unified merge-kind, tiles, and workgroup sizing
```

---

## Pure Rust training (zero PyTorch/Numpy deps)

Need a bootstrap-friendly learning loop without heavyweight dependencies?
`st-nn` layers sit directly on top of the `st-tensor::pure` stack so you can
train, schedule, and log every A/B/C decision entirely in Rust.

```rust
use st_core::backend::device_caps::DeviceCaps;
use st_nn::{
    HyperbolicCrossEntropy, Linear, MeanSquaredError, ModuleTrainer, Relu,
    RoundtableConfig, Sequential, Tensor,
};

fn main() -> st_nn::PureResult<()> {
    let mut model = Sequential::new();
    model.push(Linear::new("encoder", 3, 4)?);
    model.push(Relu::new());
    model.push(Linear::new("head", 4, 2)?);

    let trainer = ModuleTrainer::new(DeviceCaps::wgpu(32, true, 256), -0.95, 0.05, 0.01);
    trainer.prepare(&mut model)?;

    // Build a roundtable that splits gradients into Above/Here/Beneath bands.
    let schedule = trainer.roundtable(1, 2, RoundtableConfig::default());

    let dataset = vec![
        (
            Tensor::from_vec(1, 3, vec![0.3, -0.7, 0.1])?,
            Tensor::from_vec(1, 2, vec![1.0, 0.0])?,
        ),
        (
            Tensor::from_vec(1, 3, vec![-0.1, 0.4, -0.6])?,
            Tensor::from_vec(1, 2, vec![0.0, 1.0])?,
        ),
    ];

    let mut mse = MeanSquaredError::new();
    let epoch = trainer.train_epoch(&mut model, &mut mse, dataset.clone(), &schedule)?;
    println!("epoch loss: {:.6}", epoch.average_loss);

    // Inspect the logits with a hyperbolic cross-entropy probe.
    let mut hce = HyperbolicCrossEntropy::new(-0.95)?;
    let logits = model.forward(&dataset[0].0)?;
    let ce = hce.forward(&logits, &dataset[0].1)?;
    println!("hyperbolic CE: {:.6}", ce.data()[0]);

    Ok(())
}
```

Above/Beneath/Here gradients map directly onto TopK/MidK/BottomK roundtable
plans, so every update records which parts of the spectrum drove the change.
Hyperbolic losses run on the same tensors, meaning you can bounce between Z-space
encoders, Euclidean projections, and browser-friendly WASM canvases without
importing PyTorch or NumPy.

### Fractal uring scheduler + WASM canvas loop

Feed those spectra directly into an async-friendly fractal loop without ever
allocating more than a small ring buffer. The `UringFractalScheduler` keeps the
latest relation patches in a Tokio-uring style queue, blends them by coherence,
and hands the result straight to your browser front-end.

```rust
use st_tensor::pure::{Tensor, PureResult};
use st_tensor::pure::fractal::{FractalPatch, UringFractalScheduler};

async fn stream_waveforms(samples: Vec<Tensor>) -> PureResult<Tensor> {
    let scheduler = UringFractalScheduler::new(32)?;
    for (depth, relation) in samples.into_iter().enumerate() {
        let patch = FractalPatch::new(relation, 0.9, 0.7, depth as u32)?;
        // Works on any executor; tokio-uring, tokio, or synchronous loops.
        scheduler.push_async(patch).await?;
    }
    scheduler.fold_coherence()
}
```

For browser builds, wire the folded relation into a WebAssembly export that
paints onto `<canvas>` without tokenising text or duplicating buffers:

```rust
use st_tensor::pure::fractal::UringFractalScheduler;
use wasm_bindgen::prelude::*;
use wasm_bindgen::{JsCast, JsValue};
use web_sys::{CanvasRenderingContext2d, HtmlCanvasElement};

#[wasm_bindgen]
pub struct FractalCanvas {
    scheduler: UringFractalScheduler,
}

#[wasm_bindgen]
impl FractalCanvas {
    #[wasm_bindgen(constructor)]
    pub fn new(capacity: usize) -> Result<FractalCanvas, JsValue> {
        let scheduler = UringFractalScheduler::new(capacity)
            .map_err(|err| JsValue::from_str(&err.to_string()))?;
        Ok(Self { scheduler })
    }

    pub fn render(&self, canvas: HtmlCanvasElement) -> Result<(), JsValue> {
        let ctx: CanvasRenderingContext2d = canvas
            .get_context("2d")?
            .ok_or("missing 2d context")?
            .dyn_into()?;
        let frame = self
            .scheduler
            .fold_coherence()
            .map_err(|err| JsValue::from_str(&err.to_string()))?;
        let spectrum = frame.data();
        for (x, value) in spectrum.iter().enumerate() {
            let intensity = (value.clamp(0.0, 1.0) * 255.0) as u8;
            ctx.set_fill_style(&format!("rgb({0},{0},{0})", intensity).into());
            ctx.fill_rect(x as f64, 0.0, 1.0, canvas.height() as f64);
        }
        Ok(())
    }
}
```

And keep the JavaScript glue feather-light:

```html
<canvas id="zspace" width="512" height="32"></canvas>
<script type="module">
import init, { FractalCanvas } from "./pkg/spiraltorch_wasm.js";
const wasm = await init();
const canvas = document.getElementById("zspace");
const fractal = new FractalCanvas(64);
await fractal.render(canvas);
</script>
```

Pixels become Z-space relations, the scheduler keeps memory bounded, and the
entire loop stays panic-free even under aggressive streaming.

---

## Heuristics (SpiralK) — optional & powerful

SpiralK is a tiny runtime DSL for device-aware choices. Flip it on, then shape the policy per device.

```bash
export SPIRAL_HEUR_SOFT=1
export SPIRAL_HEUR_K='
  # mk: 0=bitonic, 1=shared, 2=warp (subgroup path on WGPU)
  mk:   sel(sg && (k<=128), 2, sel(k<=2048, 1, 0));
  # mkd: sub-strategy (auto/heap/kway/bitonic/warp_heap/warp_bitonic)
  mkd:  sel(mk==2,4, sel(mk==1,1,3));
  # TopK sweeping tile
  tile: sel(log2(c)>15.0, 2048,
        sel(log2(c)>13.0, 1024,
        sel(log2(c)>12.0,  512, 256)));
  # Mid/Bottom compaction tile
  ctile: sel(tile>=1024, tile/2, tile);

  # Soft hints (gently bias the solver)
  soft(mk,   2, 0.25, sg && (k<=128));
  soft(mk,   1, 0.20, (k>128)&&(k<=2048));
  soft(tile, 2048, 0.20, log2(c)>15.0);
  soft(tile, 1024, 0.15, (log2(c)>13.0)&&(log2(c)<=15.0));
'
```

**How the final choice is made (three-way roundtable)**

- **A** = SoftLogic best (your DSL soft + optional Redis soft)
- **B** = DSL **hard** assignment (if you set `mk:`/`tile:` explicitly, B wins)
- **C** = **Generated table** (tuner output)

Default policy: if **B** exists use it; otherwise the runtime invites **A** and **C** into a quick conversation. It scores both with backend-aware occupancy/tile metrics derived from `DeviceCaps`, then adds a gentle prior to **C** (`SPIRAL_HEUR_GEN_WEIGHT`, default `0.10`). When the discussion reaches a Wilson-backed agreement, **Self-Rewrite** appends the matching `soft(...)` into `~/.spiraltorch/heur.kdsl` so the next run starts from the shared insight.

Want to materialise the FFT path straight from the chosen plan? Call the new helpers and feed the result to your browser/WASM runtime:

```rust
use st_core::backend::wgpu_heuristics::{auto_fft_spiralk, auto_fft_wgsl};

let wgsl = auto_fft_wgsl(rows, cols, k, subgroup).expect("heuristics available");
let spiralk = auto_fft_spiralk(rows, cols, k, subgroup).unwrap();
// ship `wgsl` to your WebGPU runtime and persist `spiralk` if you want the DSL to learn it.
```

---

## Regenerating the WASM table (optional)

Run the offline baker to convert your latest measurements into a `WasmTunerTable`
that both native and browser builds can consume:
```bash
python3 tools/tuner/gen_generated_rs.py tools/tuner/tuner_results.json \
  > crates/st-core/src/backend/wgpu_heuristics_generated.rs
```

The generated module keeps the JSON embedded verbatim, parses it via
`st-core::backend::wasm_tuner`, and exposes a `choose(...)` helper that the
runtime queries after SpiralK/SoftLogic have spoken. Because the JSON format is
portable, you can ship the same file to a WebWorker, bake a table offline, and
let the browser pick overrides without re-running the tuner in production.

### Fractional FFT / SpiralK roadmap

- **Radix-2 → Radix-4 pipeline**: `st-frac::fft` still mirrors the GPU
  butterfly structure, and the new `SpiralKFftPlan` bridge turns the resulting
  `Choice` into auto-generated WGSL kernels for WebGPU.
- **Wilson-aware automation**: `st-kdsl::auto` turns latency deltas into
  high-confidence `soft(...)` rewrites, wiring tuned `radix`, `tile_cols`, and
  `segments` into `heur.kdsl` without manual editing.
- **ND GPU indexer**: A dedicated WGSL kernel materialises strided indices and
  per-segment IDs, unlocking fast fractional/FFT dispatches from WASM → Canvas.
- **WASM tuner baking**: `tools/tuner/tuner_results.json` keeps the measured
  overrides (`tile_cols`, `radix`, `segments`, `mode_*`) in one place so the
  generator can bake them into Rust **and** expose them to the Web via JSON.

**Example JSON**
```json
[
  {"rows": 256,  "cols_min": 0,     "cols_max": 4095,   "k_max": 128,  "sg": true,
   "wg": 128,    "tile": 512,  "tile_cols": 512,  "radix": 2, "segments": 1},
  {"rows": 512,  "cols_min": 4096,  "cols_max": 16383,  "k_max": 256,  "sg": true,
   "wg": 256,    "tile": 1024, "tile_cols": 1024, "radix": 4, "segments": 2},
  {"rows": 512,  "cols_min": 16384, "cols_max": 65535,  "k_max": 2048, "sg": false,
   "wg": 128,    "tile": 2048, "tile_cols": 2048, "radix": 4, "segments": 4, "use_2ce": true},
  {"rows": 1024, "cols_min": 65536, "cols_max": 262143, "k_max": 4096, "sg": false,
   "wg": 128,    "tile": 4096, "tile_cols": 4096, "radix": 4, "segments": 4, "use_2ce": true,
   "mode_bottomk": 2}
]
```

The generator bakes FFT-oriented hints (`tile_cols`, `radix`, `segments`) and
the ND compaction settings into the Rust table, while the same JSON remains
available for WASM workers that want to replay the optimisation flow offline.

---

## Amega Hypergrad (unrolled / implicit)

Rust utilities for hyper-parameter gradients (continuous relaxation):
- **Unrolled**: expand T updates and backprop
- **Implicit**: Neumann or **CG** to solve `(I − J) v ≈ g` efficiently

> See `crates/st-core/src/autograd/hypergrad*.rs`.
> Python glue is kept minimal; wheels can expose helpers.

The pure `st-tensor::pure::AmegaHypergrad` tape mirrors the same mindset in a
dependency-free package, letting you stage language diffusion experiments in
Rust and then feed the resulting curvature-aligned hints back into SpiralK.

---

## Safety & fallbacks

- Builds **CPU-only** by default (no GPU toolchains required).
- WGPU / CUDA / HIP are **feature-gated** and degrade safely.
- Heuristic chooser always returns a **safe** `Choice` (fills mk/tile from table or conservative defaults).

---

## Contributing

Issues & PRs welcome—especially:
- Backend kernels (WGPU subgroup variants, HIP/CUDA heap/k-way merges)
- Tuner recipes & generated tables
- New SpiralK sugar (e.g., `penalty_if(...)`, device-aware bands)

Run tests/benches on your device and share logs (latency / shapes / adapter caps).  
**AGPL-3.0-or-later** keeps it open and remix-able.

---

## Social preview

Upload a social preview PNG via **Repo → Settings → Social preview** (1200×630).  
Suggested caption: **“SpiralTorch — WGPU-first, Self-Tuning GPU Top-K (Rank-K)”**.

---

### Troubleshooting

- **No Redis?**  
  Build without `kv-redis` or leave `REDIS_URL` unset. The consensus chooser
  skips network calls and falls back to SpiralK / Generated-table safely.

- **ROCm not installed but `hip` enabled?**  
  Use `--features hip` only (stub path). The **real** path needs `hip-real`
  and a working ROCm + RCCL toolchain.

- **Wheels red?**  
  First build CPU+WGPU only: `maturin build -m bindings/st-py/Cargo.toml --release --features wgpu`
  to decouple GPU toolchain issues.

---

## License

**AGPL-3.0-or-later** for every crate and Python wheel. See `LICENSE`.
Unauthorized derivations will be treated as non-compliant with AGPL §13<|MERGE_RESOLUTION|>--- conflicted
+++ resolved
@@ -24,8 +24,6 @@
 > - **Rust by default, Python ready:** Every feature—from WASM tuning to
 >   hypergrad curvature—is implemented in Rust and exposed unchanged through the
 >   Python bindings when needed.
-<<<<<<< HEAD
-=======
 > **SpiralTorch** — Pure Rust AI core for Z-space exploration.  
 > © 2025 Ryo ∴ SpiralArchitect — Licensed under AGPL-3.0-or-later.  
 > Contact: [GitHub Discussions](https://github.com/RyoSpiralArchitect/SpiralTorch/discussions)  
@@ -53,7 +51,6 @@
 > - **Amega Hypergrad:** unrolled / implicit (Neumann / CG) hyper-gradients that now sync with the pure tensor tape
 > - **Fractional AMG scoring:** Density-aware workgroup and tile proposals feed into SoftRule beams without
 >   ever touching NumPy or PyTorch.
->>>>>>> 77a8e4d0
 
 ---
 
@@ -76,19 +73,12 @@
   fallbacks or NumPy buffers.
 - **Rust-first modules & losses**
   `st-nn` now ships `Linear`, `Sequential`, the lightweight `Relu`, the
-<<<<<<< HEAD
   hyperbolic `WaveGate`, `ToposResonator`, the new `ZSpaceMixer`, and the
   `ZSpaceProjector` alongside `MeanSquaredError` / `HyperbolicCrossEntropy`
   losses. They stream gradients through the hypergrad tape, apply open-topos
   rewrites, and keep SpiralK planners one call away with roundtable-aware
   scheduling helpers. Every primitive is exported through the Python wheel so
   you can stay NumPy-free while scripting experiments.
-=======
-  hyperbolic `WaveGate`, `ToposResonator`, and the `ZSpaceProjector` alongside
-  `MeanSquaredError` / `HyperbolicCrossEntropy` losses. They stream gradients
-  through the hypergrad tape, apply open-topos rewrites, and keep SpiralK
-  planners one call away with roundtable-aware scheduling helpers.
->>>>>>> 77a8e4d0
 - **Optional WASM tuner table**
   Bake the JSON dataset offline and ship it to browsers/WASM. The runtime loads the table lazily, blends it with SpiralK, and keeps the optimiser in sync with the generated WGSL kernels.
 - **Self-Rewrite**
