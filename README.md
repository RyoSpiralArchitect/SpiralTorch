
# 🌀🕯️SpiralTorch🕯️🌀
<<<<<<< HEAD
=======
> **SpiralTorch** — Pure Rust AI core for Z-space exploration.  
> © 2025 Ryo ∴ SpiralArchitect — Licensed under AGPL-3.0-or-later.  
> Contact: [GitHub Discussions](https://github.com/RyoSpiralArchitect/SpiralTorch/discussions)  
> Unauthorized derivations = non-compliant with AGPL §13.
>>>>>>> 67c46bc3

**SpiralK + SoftLogic + (optional) WASM tuner** now power a language-native,
hardware-aware learning stack. They pick the right **merge kind** and
**tile width**, sure—but the same pipeline also keeps meaning flowing in Z-space
with no NumPy, no PyTorch, and no tracebacks.
Everything starts as Rust, yet Python bindings stay light so you can stitch the
stack into existing workflows without inheriting heavy dependencies.

Whether you live entirely in Rust or call in from Python, SpiralTorch treats
language, spectra, and device selection as one flow. No tensor shims, no
auxiliary NumPy buffers—just the same Z-space conversation plugged into the
executor you choose.

> **Why it’s different**
> - **Three-voice consensus:** SpiralK (runtime rules), DSL directives, and the
>   generated WASM table talk it out as A/B/C peers before anything lands, and every
>   exchange lands in a timestamped roundtable log.
> - **Unified heuristics:** One `Choice { mk, mkd, tile, ctile, … }` across WGPU / HIP / CUDA
> - **1-CE Subgroup Top-K (WGPU):** candidates → final in a single compute pass
> - **MidK/BottomK compaction:** 1-CE / 2-CE, tile-aware, same API
> - **Amega Hypergrad:** unrolled / implicit (Neumann / CG) hyper-gradients that now sync with the pure tensor tape
> - **Fractional AMG scoring:** Density-aware workgroup and tile proposals feed into SoftRule beams without
>   ever touching NumPy or PyTorch.

---

## What you get

- **Rank-K family** (TopK / MidK / BottomK) with a **single entrypoint**
  Backends implement a `RankKExecutor`, decisions are made once via **unison heuristics**, everyone uses the same plan.
- **SpiralK DSL** (K×Lisp-inspired)
  Hard assigns (`mk:`, `tile:`) and soft rules (`soft(mk, …)`, `soft(tile, …)`) that blend with measurements.
- **SoftLogic (finite-domain solver)**
  Explores a tiny discrete space (merge kinds, tiles) and scores candidates with your soft rules.
- **Pure Rust training core**
  `st-tensor::pure` ships dependency-free tensors, hyperbolic Z-space encoders,
  the new `UringFractalScheduler` for Tokio-uring style streaming, and the
  `AmegaHypergrad` tape so you can iterate on learning logic without
  PyTorch/Numpy while staying inside non-Euclidean geometry.
- **Open-topos hypergrad streaming**
  Parameters can now absorb complex Z-space waves or raw text directly into the
  hypergrad tape, so the roundtable can keep expanding meaning without Euclidean
  fallbacks or NumPy buffers.
<<<<<<< HEAD
- **Rust-first modules & losses**
  `st-nn` now ships `Linear`, `Sequential`, the lightweight `Relu`, the
  hyperbolic `WaveGate`, and the `ZSpaceProjector` alongside
  `MeanSquaredError` / `HyperbolicCrossEntropy` losses. They stream gradients
  through the hypergrad tape, apply open-topos rewrites, and keep SpiralK
  planners one call away with roundtable-aware scheduling helpers.
=======
- **Rust-first modules**
  `st-nn` now ships `Linear`, `Sequential`, the hyperbolic `WaveGate`, and the
  `ZSpaceProjector`. They stream gradients through the hypergrad tape, apply
  open-topos rewrites, and keep SpiralK planners one call away.
>>>>>>> 67c46bc3
- **Optional WASM tuner table**
  Bake the JSON dataset offline and ship it to browsers/WASM. The runtime loads the table lazily, blends it with SpiralK, and keeps the optimiser in sync with the generated WGSL kernels.
- **Self-Rewrite**
  A/B/C conversations (Wilson CI) append `soft(...)` into
  `~/.spiraltorch/heur.kdsl` once the roundtable agrees a configuration is ahead, while transcripts land in
  `roundtable.log` so you can replay how every choice surfaced.
  
---

### Features (opt-in)

- `wgpu` / `wgpu-rt`: WebGPU backends + runtime wiring
- `mps`: macOS Metal (MPS)
- `cuda`: CUDA (NVRTC/PTX loader expected)
- `hip`: ROCm HIP (stub-safe)
- **`hip-real`**: ROCm HIP + RCCL “real” path (requires ROCm toolchain & linker; gated on top of `hip`)
- **`kv-redis`**: enable Redis-backed consensus (soft hints); absent = **safe no-op**
- `logic` / `kdsl`: SoftLogic solver / SpiralK DSL

---

## Quick Start

### 1) Clone
```bash
git clone https://github.com/RyoSpiralArchitect/SpiralTorch.git
cd SpiralTorch
```

### 2) Build from source (Rust)

**CPU (default; no GPU deps)**
```bash
cargo build -p st-core --release
```

**WGPU (WebGPU; Windows/Linux/macOS)**
```bash
cargo build -p st-core --features wgpu --release
```

**MPS (macOS GPU)**
```bash
cargo build -p st-core --features mps --release
```

**CUDA (optional; needs NVRTC/Toolkit)**
```bash
cargo build -p st-core --features cuda --release
```

**HIP / ROCm (optional; real backend is feature-gated)**
```bash
export HIPCC=/opt/rocm/bin/hipcc
export ROCM_PATH=/opt/rocm
cargo build -p st-core --features hip,st-backend-hip/hip-real --release
```

### 3) Python wheels (optional)
```bash
pip install maturin==1.*
# CPU + WGPU wheel
maturin build -m bindings/st-py/Cargo.toml --release --features wgpu
# Add other backends via features (mps / cuda / hip)
```

The binding crate mirrors the Rust feature flags. For example, to bake Metal
support on macOS you can run:

```bash
maturin build -m bindings/st-py/Cargo.toml --release --features mps
```

---

## Minimal API

**Rust (TopK via unified entry)**
```rust
use st_core::backend::device_caps::DeviceCaps;
use st_core::ops::rank_entry::{RankKind, plan_rank, execute_rank};

// describe device
let caps = DeviceCaps::wgpu(32, true, 256); // lane, subgroups, max_wg
// plan once (decisions: mk/mkd/tile/ctile/use_2ce)
let plan = plan_rank(RankKind::TopK, rows, cols, k, caps);

// choose a backend executor (WGPU/CUDA/HIP); CPU fallback exists
use st_core::backend::wgpu_exec::WgpuExecutor;
let exec = WgpuExecutor::default();

// launch
execute_rank(&exec, &plan)?;
```

**Rust (nn.Module-style training)**
```rust
use st_core::backend::device_caps::DeviceCaps;
<<<<<<< HEAD
use st_nn::{
    Linear, MeanSquaredError, ModuleTrainer, Relu, RoundtableConfig, Sequential, Tensor,
};

let mut model = Sequential::new();
model.push(Linear::new("encoder", 4, 3)?);
model.push(Relu::new());
model.push(Linear::new("head", 3, 2)?);

let trainer = ModuleTrainer::new(DeviceCaps::wgpu(32, true, 256), -1.0, 0.05, 0.01);
trainer.prepare(&mut model)?;

let schedule = trainer.roundtable(1, 2, RoundtableConfig::default());
let mut loss = MeanSquaredError::new();
let dataset = vec![
    (
        Tensor::from_vec(1, 4, vec![0.1, -0.2, 0.3, -0.4])?,
        Tensor::from_vec(1, 2, vec![0.0, 1.0])?,
    ),
    (
        Tensor::from_vec(1, 4, vec![0.2, 0.1, -0.3, 0.5])?,
        Tensor::from_vec(1, 2, vec![1.0, 0.0])?,
    ),
];

let stats = trainer.train_epoch(&mut model, &mut loss, dataset, &schedule)?;
println!("roundtable avg loss: {:.6}", stats.average_loss);
=======
use st_nn::{Linear, ModuleTrainer, Tensor};

let mut layer = Linear::new("encoder", 4, 2)?;
let trainer = ModuleTrainer::new(DeviceCaps::wgpu(32, true, 256), -1.0, 0.05, 0.01);
trainer.prepare(&mut layer)?;

let inputs = Tensor::from_vec(1, 4, vec![0.1, -0.2, 0.3, -0.4])?;
let targets = Tensor::from_vec(1, 2, vec![0.0, 1.0])?;
let output = layer.forward(&inputs)?;
let grad = output.sub(&targets)?.scale(1.0 / inputs.shape().0 as f32)?;
let _ = layer.backward(&inputs, &grad)?;
trainer.step(&mut layer)?;
>>>>>>> 67c46bc3
```

**Rust (Z-space gating + projector)**
```rust
use st_core::backend::device_caps::DeviceCaps;
use st_nn::{ModuleTrainer, Tensor, WaveGate, ZSpaceProjector};
use st_tensor::pure::{topos::OpenCartesianTopos, LanguageWaveEncoder};

let encoder = LanguageWaveEncoder::new(-0.9, 0.7)?;
let topos = OpenCartesianTopos::new(-0.9, 1e-6, 1e4, 512, 16_384)?;
let projector = ZSpaceProjector::new(topos.clone(), encoder.clone())?;
let text = projector.encode_text("SpiralTorch keeps the open topos alive")?;

let mut gate = WaveGate::with_topos("gate", text.shape().1, encoder, topos.clone())?;
let trainer = ModuleTrainer::new(DeviceCaps::wgpu(32, true, 256), -0.9, 0.05, 0.01);
trainer.prepare_with_topos(&mut gate, topos)?;

let forward = gate.forward(&text)?;
let grad = forward.hadamard(&text)?.scale(1.0 / forward.shape().0 as f32)?;
let _ = gate.backward(&text, &grad)?;
trainer.step(&mut gate)?;
```

`DeviceCaps` now ships backend-specific constructors (`wgpu`, `cuda`, `hip`, `cpu`) and
builder-style setters (`with_subgroup`, `with_max_workgroup`, `with_shared_mem`) so you
can describe GPUs with realistic limits while still feeding the unified heuristic chooser
a compact struct. Extra helpers (`align_workgroup`, `preferred_tile`, `occupancy_score`)
let downstream tooling snap requested launches to warp-friendly shapes, reason about
effective occupancy, and auto-derive sweep/compaction tiles from the device limits.

**Python**
```python
import spiraltorch as st

plan = st.plan_topk(rows=8, cols=65_536, k=1_024, device="auto")
print(plan["choice"])  # unified merge-kind, tiles, and workgroup sizing
```

---

## Pure Rust training (zero PyTorch/Numpy deps)

Need a bootstrap-friendly learning loop without heavyweight dependencies?
`st-nn` layers sit directly on top of the `st-tensor::pure` stack so you can
train, schedule, and log every A/B/C decision entirely in Rust.

```rust
use st_core::backend::device_caps::DeviceCaps;
use st_nn::{
    HyperbolicCrossEntropy, Linear, MeanSquaredError, ModuleTrainer, Relu,
    RoundtableConfig, Sequential, Tensor,
};

fn main() -> st_nn::PureResult<()> {
    let mut model = Sequential::new();
    model.push(Linear::new("encoder", 3, 4)?);
    model.push(Relu::new());
    model.push(Linear::new("head", 4, 2)?);

    let trainer = ModuleTrainer::new(DeviceCaps::wgpu(32, true, 256), -0.95, 0.05, 0.01);
    trainer.prepare(&mut model)?;

    // Build a roundtable that splits gradients into Above/Here/Beneath bands.
    let schedule = trainer.roundtable(1, 2, RoundtableConfig::default());

    let dataset = vec![
        (
            Tensor::from_vec(1, 3, vec![0.3, -0.7, 0.1])?,
            Tensor::from_vec(1, 2, vec![1.0, 0.0])?,
        ),
        (
            Tensor::from_vec(1, 3, vec![-0.1, 0.4, -0.6])?,
            Tensor::from_vec(1, 2, vec![0.0, 1.0])?,
        ),
    ];

    let mut mse = MeanSquaredError::new();
    let epoch = trainer.train_epoch(&mut model, &mut mse, dataset.clone(), &schedule)?;
    println!("epoch loss: {:.6}", epoch.average_loss);

    // Inspect the logits with a hyperbolic cross-entropy probe.
    let mut hce = HyperbolicCrossEntropy::new(-0.95)?;
    let logits = model.forward(&dataset[0].0)?;
    let ce = hce.forward(&logits, &dataset[0].1)?;
    println!("hyperbolic CE: {:.6}", ce.data()[0]);

    Ok(())
}
```

Above/Beneath/Here gradients map directly onto TopK/MidK/BottomK roundtable
plans, so every update records which parts of the spectrum drove the change.
Hyperbolic losses run on the same tensors, meaning you can bounce between Z-space
encoders, Euclidean projections, and browser-friendly WASM canvases without
importing PyTorch or NumPy.

### Fractal uring scheduler + WASM canvas loop

Feed those spectra directly into an async-friendly fractal loop without ever
allocating more than a small ring buffer. The `UringFractalScheduler` keeps the
latest relation patches in a Tokio-uring style queue, blends them by coherence,
and hands the result straight to your browser front-end.

```rust
use st_tensor::pure::{Tensor, PureResult};
use st_tensor::pure::fractal::{FractalPatch, UringFractalScheduler};

async fn stream_waveforms(samples: Vec<Tensor>) -> PureResult<Tensor> {
    let scheduler = UringFractalScheduler::new(32)?;
    for (depth, relation) in samples.into_iter().enumerate() {
        let patch = FractalPatch::new(relation, 0.9, 0.7, depth as u32)?;
        // Works on any executor; tokio-uring, tokio, or synchronous loops.
        scheduler.push_async(patch).await?;
    }
    scheduler.fold_coherence()
}
```

For browser builds, wire the folded relation into a WebAssembly export that
paints onto `<canvas>` without tokenising text or duplicating buffers:

```rust
use st_tensor::pure::fractal::UringFractalScheduler;
use wasm_bindgen::prelude::*;
use wasm_bindgen::{JsCast, JsValue};
use web_sys::{CanvasRenderingContext2d, HtmlCanvasElement};

#[wasm_bindgen]
pub struct FractalCanvas {
    scheduler: UringFractalScheduler,
}

#[wasm_bindgen]
impl FractalCanvas {
    #[wasm_bindgen(constructor)]
    pub fn new(capacity: usize) -> Result<FractalCanvas, JsValue> {
        let scheduler = UringFractalScheduler::new(capacity)
            .map_err(|err| JsValue::from_str(&err.to_string()))?;
        Ok(Self { scheduler })
    }

    pub fn render(&self, canvas: HtmlCanvasElement) -> Result<(), JsValue> {
        let ctx: CanvasRenderingContext2d = canvas
            .get_context("2d")?
            .ok_or("missing 2d context")?
            .dyn_into()?;
        let frame = self
            .scheduler
            .fold_coherence()
            .map_err(|err| JsValue::from_str(&err.to_string()))?;
        let spectrum = frame.data();
        for (x, value) in spectrum.iter().enumerate() {
            let intensity = (value.clamp(0.0, 1.0) * 255.0) as u8;
            ctx.set_fill_style(&format!("rgb({0},{0},{0})", intensity).into());
            ctx.fill_rect(x as f64, 0.0, 1.0, canvas.height() as f64);
        }
        Ok(())
    }
}
```

And keep the JavaScript glue feather-light:

```html
<canvas id="zspace" width="512" height="32"></canvas>
<script type="module">
import init, { FractalCanvas } from "./pkg/spiraltorch_wasm.js";
const wasm = await init();
const canvas = document.getElementById("zspace");
const fractal = new FractalCanvas(64);
await fractal.render(canvas);
</script>
```

Pixels become Z-space relations, the scheduler keeps memory bounded, and the
entire loop stays panic-free even under aggressive streaming.

---

## Heuristics (SpiralK) — optional & powerful

SpiralK is a tiny runtime DSL for device-aware choices. Flip it on, then shape the policy per device.

```bash
export SPIRAL_HEUR_SOFT=1
export SPIRAL_HEUR_K='
  # mk: 0=bitonic, 1=shared, 2=warp (subgroup path on WGPU)
  mk:   sel(sg && (k<=128), 2, sel(k<=2048, 1, 0));
  # mkd: sub-strategy (auto/heap/kway/bitonic/warp_heap/warp_bitonic)
  mkd:  sel(mk==2,4, sel(mk==1,1,3));
  # TopK sweeping tile
  tile: sel(log2(c)>15.0, 2048,
        sel(log2(c)>13.0, 1024,
        sel(log2(c)>12.0,  512, 256)));
  # Mid/Bottom compaction tile
  ctile: sel(tile>=1024, tile/2, tile);

  # Soft hints (gently bias the solver)
  soft(mk,   2, 0.25, sg && (k<=128));
  soft(mk,   1, 0.20, (k>128)&&(k<=2048));
  soft(tile, 2048, 0.20, log2(c)>15.0);
  soft(tile, 1024, 0.15, (log2(c)>13.0)&&(log2(c)<=15.0));
'
```

**How the final choice is made (three-way roundtable)**

- **A** = SoftLogic best (your DSL soft + optional Redis soft)
- **B** = DSL **hard** assignment (if you set `mk:`/`tile:` explicitly, B wins)
- **C** = **Generated table** (tuner output)

Default policy: if **B** exists use it; otherwise the runtime invites **A** and **C** into a quick conversation. It scores both with backend-aware occupancy/tile metrics derived from `DeviceCaps`, then adds a gentle prior to **C** (`SPIRAL_HEUR_GEN_WEIGHT`, default `0.10`). When the discussion reaches a Wilson-backed agreement, **Self-Rewrite** appends the matching `soft(...)` into `~/.spiraltorch/heur.kdsl` so the next run starts from the shared insight.

Want to materialise the FFT path straight from the chosen plan? Call the new helpers and feed the result to your browser/WASM runtime:

```rust
use st_core::backend::wgpu_heuristics::{auto_fft_spiralk, auto_fft_wgsl};

let wgsl = auto_fft_wgsl(rows, cols, k, subgroup).expect("heuristics available");
let spiralk = auto_fft_spiralk(rows, cols, k, subgroup).unwrap();
// ship `wgsl` to your WebGPU runtime and persist `spiralk` if you want the DSL to learn it.
```

---

## Regenerating the WASM table (optional)

Run the offline baker to convert your latest measurements into a `WasmTunerTable`
that both native and browser builds can consume:
```bash
python3 tools/tuner/gen_generated_rs.py tools/tuner/tuner_results.json \
  > crates/st-core/src/backend/wgpu_heuristics_generated.rs
```

The generated module keeps the JSON embedded verbatim, parses it via
`st-core::backend::wasm_tuner`, and exposes a `choose(...)` helper that the
runtime queries after SpiralK/SoftLogic have spoken. Because the JSON format is
portable, you can ship the same file to a WebWorker, bake a table offline, and
let the browser pick overrides without re-running the tuner in production.

### Fractional FFT / SpiralK roadmap

- **Radix-2 → Radix-4 pipeline**: `st-frac::fft` still mirrors the GPU
  butterfly structure, and the new `SpiralKFftPlan` bridge turns the resulting
  `Choice` into auto-generated WGSL kernels for WebGPU.
- **Wilson-aware automation**: `st-kdsl::auto` turns latency deltas into
  high-confidence `soft(...)` rewrites, wiring tuned `radix`, `tile_cols`, and
  `segments` into `heur.kdsl` without manual editing.
- **ND GPU indexer**: A dedicated WGSL kernel materialises strided indices and
  per-segment IDs, unlocking fast fractional/FFT dispatches from WASM → Canvas.
- **WASM tuner baking**: `tools/tuner/tuner_results.json` keeps the measured
  overrides (`tile_cols`, `radix`, `segments`, `mode_*`) in one place so the
  generator can bake them into Rust **and** expose them to the Web via JSON.

**Example JSON**
```json
[
  {"rows": 256,  "cols_min": 0,     "cols_max": 4095,   "k_max": 128,  "sg": true,
   "wg": 128,    "tile": 512,  "tile_cols": 512,  "radix": 2, "segments": 1},
  {"rows": 512,  "cols_min": 4096,  "cols_max": 16383,  "k_max": 256,  "sg": true,
   "wg": 256,    "tile": 1024, "tile_cols": 1024, "radix": 4, "segments": 2},
  {"rows": 512,  "cols_min": 16384, "cols_max": 65535,  "k_max": 2048, "sg": false,
   "wg": 128,    "tile": 2048, "tile_cols": 2048, "radix": 4, "segments": 4, "use_2ce": true},
  {"rows": 1024, "cols_min": 65536, "cols_max": 262143, "k_max": 4096, "sg": false,
   "wg": 128,    "tile": 4096, "tile_cols": 4096, "radix": 4, "segments": 4, "use_2ce": true,
   "mode_bottomk": 2}
]
```

The generator bakes FFT-oriented hints (`tile_cols`, `radix`, `segments`) and
the ND compaction settings into the Rust table, while the same JSON remains
available for WASM workers that want to replay the optimisation flow offline.

---

## Amega Hypergrad (unrolled / implicit)

Rust utilities for hyper-parameter gradients (continuous relaxation):
- **Unrolled**: expand T updates and backprop
- **Implicit**: Neumann or **CG** to solve `(I − J) v ≈ g` efficiently

> See `crates/st-core/src/autograd/hypergrad*.rs`.
> Python glue is kept minimal; wheels can expose helpers.

The pure `st-tensor::pure::AmegaHypergrad` tape mirrors the same mindset in a
dependency-free package, letting you stage language diffusion experiments in
Rust and then feed the resulting curvature-aligned hints back into SpiralK.

---

## Safety & fallbacks

- Builds **CPU-only** by default (no GPU toolchains required).
- WGPU / CUDA / HIP are **feature-gated** and degrade safely.
- Heuristic chooser always returns a **safe** `Choice` (fills mk/tile from table or conservative defaults).

---

## Contributing

Issues & PRs welcome—especially:
- Backend kernels (WGPU subgroup variants, HIP/CUDA heap/k-way merges)
- Tuner recipes & generated tables
- New SpiralK sugar (e.g., `penalty_if(...)`, device-aware bands)

Run tests/benches on your device and share logs (latency / shapes / adapter caps).  
**AGPL-3.0-or-later** keeps it open and remix-able.

---

## Social preview

Upload a social preview PNG via **Repo → Settings → Social preview** (1200×630).  
Suggested caption: **“SpiralTorch — WGPU-first, Self-Tuning GPU Top-K (Rank-K)”**.

---

### Troubleshooting

- **No Redis?**  
  Build without `kv-redis` or leave `REDIS_URL` unset. The consensus chooser
  skips network calls and falls back to SpiralK / Generated-table safely.

- **ROCm not installed but `hip` enabled?**  
  Use `--features hip` only (stub path). The **real** path needs `hip-real`
  and a working ROCm + RCCL toolchain.

- **Wheels red?**  
  First build CPU+WGPU only: `maturin build -m bindings/st-py/Cargo.toml --release --features wgpu`
  to decouple GPU toolchain issues.

---

## License

**AGPL-3.0-or-later** for every crate and Python wheel. See `LICENSE`.
Unauthorized derivations will be treated as non-compliant with AGPL §13<|MERGE_RESOLUTION|>--- conflicted
+++ resolved
@@ -1,12 +1,9 @@
 
 # 🌀🕯️SpiralTorch🕯️🌀
-<<<<<<< HEAD
-=======
 > **SpiralTorch** — Pure Rust AI core for Z-space exploration.  
 > © 2025 Ryo ∴ SpiralArchitect — Licensed under AGPL-3.0-or-later.  
 > Contact: [GitHub Discussions](https://github.com/RyoSpiralArchitect/SpiralTorch/discussions)  
 > Unauthorized derivations = non-compliant with AGPL §13.
->>>>>>> 67c46bc3
 
 **SpiralK + SoftLogic + (optional) WASM tuner** now power a language-native,
 hardware-aware learning stack. They pick the right **merge kind** and
@@ -50,19 +47,12 @@
   Parameters can now absorb complex Z-space waves or raw text directly into the
   hypergrad tape, so the roundtable can keep expanding meaning without Euclidean
   fallbacks or NumPy buffers.
-<<<<<<< HEAD
 - **Rust-first modules & losses**
   `st-nn` now ships `Linear`, `Sequential`, the lightweight `Relu`, the
   hyperbolic `WaveGate`, and the `ZSpaceProjector` alongside
   `MeanSquaredError` / `HyperbolicCrossEntropy` losses. They stream gradients
   through the hypergrad tape, apply open-topos rewrites, and keep SpiralK
   planners one call away with roundtable-aware scheduling helpers.
-=======
-- **Rust-first modules**
-  `st-nn` now ships `Linear`, `Sequential`, the hyperbolic `WaveGate`, and the
-  `ZSpaceProjector`. They stream gradients through the hypergrad tape, apply
-  open-topos rewrites, and keep SpiralK planners one call away.
->>>>>>> 67c46bc3
 - **Optional WASM tuner table**
   Bake the JSON dataset offline and ship it to browsers/WASM. The runtime loads the table lazily, blends it with SpiralK, and keeps the optimiser in sync with the generated WGSL kernels.
 - **Self-Rewrite**
@@ -161,7 +151,6 @@
 **Rust (nn.Module-style training)**
 ```rust
 use st_core::backend::device_caps::DeviceCaps;
-<<<<<<< HEAD
 use st_nn::{
     Linear, MeanSquaredError, ModuleTrainer, Relu, RoundtableConfig, Sequential, Tensor,
 };
@@ -189,20 +178,6 @@
 
 let stats = trainer.train_epoch(&mut model, &mut loss, dataset, &schedule)?;
 println!("roundtable avg loss: {:.6}", stats.average_loss);
-=======
-use st_nn::{Linear, ModuleTrainer, Tensor};
-
-let mut layer = Linear::new("encoder", 4, 2)?;
-let trainer = ModuleTrainer::new(DeviceCaps::wgpu(32, true, 256), -1.0, 0.05, 0.01);
-trainer.prepare(&mut layer)?;
-
-let inputs = Tensor::from_vec(1, 4, vec![0.1, -0.2, 0.3, -0.4])?;
-let targets = Tensor::from_vec(1, 2, vec![0.0, 1.0])?;
-let output = layer.forward(&inputs)?;
-let grad = output.sub(&targets)?.scale(1.0 / inputs.shape().0 as f32)?;
-let _ = layer.backward(&inputs, &grad)?;
-trainer.step(&mut layer)?;
->>>>>>> 67c46bc3
 ```
 
 **Rust (Z-space gating + projector)**
