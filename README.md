
# 🌀🕯️SpiralTorch🕯️🌀
trains where PyTorch can’t — inside the Z-space.
<p align="center">
  <img src="https://img.shields.io/badge/Rust-first-orange.svg" alt="Rust first">
  <img src="https://img.shields.io/badge/WGPU-supported-blueviolet.svg" alt="WGPU supported">
  <img src="https://img.shields.io/badge/MPS-ready-brightgreen.svg" alt="MPS ready">
  <img src="https://img.shields.io/badge/CUDA-enabled-lightblue.svg" alt="CUDA enabled">
  <img src="https://img.shields.io/badge/License-AGPL--3.0-blue.svg" alt="AGPL-3.0">
</p>
<p align="center">
  <b>SpiralTorch — a Rust-first learning framework for Z-space.<br>
  Runs natively on WGPU · MPS · CUDA · CPU.</b>
</p>

- SpiralTorch — Pure Rust AI core for Z-space exploration.**
- © 2025 Ryo ∴ SpiralArchitect — Licensed under AGPL-3.0-or-later.  
- Contact:(https://github.com/RyoSpiralArchitect/SpiralTorch/discussions) or kishkavsesvit@icloud.com
- Unauthorized derivations = non-compliant with AGPL §13.
- **For research collaborations or integration inquiries, please reach out directly.**
  
SpiralTorch is a Compact. Safe. Rust-native.
~10× smaller than PyTorch, yet feature-complete in AI training that keeps language,
geometry, and device heuristics in the same conversation. SpiralK orchestrates
the kernels, the hypergrad tape streams Z-space meaning, and the high-level
`st-nn` modules stay PyTorch-compatible without shipping NumPy or PyTorch.

The stack is comfortable living entirely in Rust—yet the Python wheel remains a
thin veneer that reuses the same planners, losses, and Z-space resonators. No
tensor shims, no translation layers, and no tracebacks.

```python
import spiraltorch as st
sess = st.SpiralSession(device="wgpu", curvature=-1.0, hyper_learning_rate=0.05)
sess.align_hypergrad(sess.hypergrad(1, 2), sess.barycenter([st.Tensor(1, 2, [0.7, 0.3])]))
```

**SpiralTorch is a Rust-first AI training framework** that keeps language,
geometry, and device heuristics in the same conversation. SpiralK orchestrates
the kernels, the hypergrad tape streams Z-space meaning, and the high-level
`st-nn` modules stay PyTorch-compatible without shipping NumPy or PyTorch.

The stack is comfortable living entirely in Rust—yet the Python wheel remains a
thin veneer that reuses the same planners, losses, and Z-space resonators. No
tensor shims, no translation layers, and no tracebacks.

## Why it’s different
 - **Training comes first:** Modules such as `Linear`, `Sequential`,
   `WaveGate`, the new `ToposResonator`, and `ZSpaceProjector` stream gradients
    into the hypergrad tape and expose a `train_epoch` loop that mirrors
    familiar `nn.Module` patterns.
  - **Open Z-space:** Gradient splits honour the A/B/C roundtable through the
    new `zspace_round` ops module so Above/Here/Beneath bands stay in sync with
    SpiralK plans without auxiliary buffers.
  - **Three-voice consensus:** SpiralK heuristics, DSL directives, and the
    generated WASM tuner table discuss every launch decision and keep the
    transcript in the roundtable log.
  - **Rust by default, Python ready:** Every feature—from WASM tuning to
    hypergrad curvature—is implemented in Rust and exposed unchanged through the
    Python bindings when needed.

---

## Hello SpiralSession quickstart

Kick the tires with the new end-to-end `hello_session` walkthrough. It seeds a
session, computes a barycenter, aligns a hypergrad tape, and runs a one-epoch
roundtable update over a toy dataset.

<<<<<<< HEAD
=======
### Rust
>>>>>>> e66485bb
```bash
cargo run -p st-nn --example hello_session
```

<<<<<<< HEAD
The Python wheel mirrors the same flow for rapid notebooks:

```bash
python bindings/st-py/examples/hello_session.py
```

Both variants print the averaged roundtable loss after aligning the barycenter
path with the hypergrad tape. On the Python side you can now spin up the
streaming loader without touching NumPy:

```python
loader = st.dataset.from_vec(samples).shuffle(0xC0FFEE).batched(4).prefetch(2)
stats = session.train_epoch(trainer, model, loss, loader, schedule)
```

The loader runs entirely in Rust—mini-batches stream straight into
`train_epoch` and propagate errors as native `TensorError`s when shapes drift.
=======
### Python
```python
from spiraltorch import SpiralSession, Tensor

# hello session: barycenter + hypergrad alignment + one training epoch
session = SpiralSession(device="auto", curvature=-0.95)
print(session)  # SpiralSession(device=wgpu, curvature=-0.95, ...)

# prepare tensors
input = Tensor(1, 4, [0.1, -0.2, 0.3, -0.4])
target = Tensor(1, 2, [0.0, 1.0])

# run a single training round
stats = session.train_epoch(input, target)
print(f"loss={stats.average_loss:.6f}, steps={stats.steps}")
Both variants print the averaged roundtable loss after aligning the barycenter
path with the hypergrad tape.
```

---
>>>>>>> e66485bb

## What you get for training

- **Rank-K family** (TopK / MidK / BottomK) with a **single entrypoint**
  Backends implement a `RankKExecutor`, decisions are made once via **unison heuristics**, and every plan can now be rendered back into a SpiralK snippet via `choice.to_unison_script(kind)`.
- **Introspectable compute plans**
  Unified `RankPlan`s expose their FFT stencil directly—call `plan.fft_plan()` to inspect the radix/segment shape, `plan.fft_wgsl()` to emit the ready-to-run WGSL kernel, or `plan.fft_spiralk_hint()` to log the same choice back into SpiralK.
- **SpiralK DSL** (K×Lisp-inspired)
  Hard assigns (`mk:`, `tile:`) and soft rules (`soft(mk, …)`, `soft(tile, …)`) that blend with measurements.
- **SoftLogic (finite-domain solver)**
  Explores a tiny discrete space (merge kinds, tiles) and scores candidates with your soft rules.
- **Pure Rust training core**
  `st-tensor::pure` ships dependency-free tensors, hyperbolic Z-space encoders,
  the new `UringFractalScheduler` for Tokio-uring style streaming, and the
  `AmegaHypergrad` tape so you can iterate on learning logic without
  PyTorch/Numpy while staying inside non-Euclidean geometry.
- **Open-topos hypergrad streaming**
  Parameters can now absorb complex Z-space waves or raw text directly into the
  hypergrad tape, so the roundtable can keep expanding meaning without Euclidean
  fallbacks or NumPy buffers.
- **TensorBiome canopies + spiral biomes**
  Curate rewrites with `TensorBiome`, weight individual shoots, stack the full
  harvest, and let SoT-3Dφ planners seed a ready-to-project biome via
  `SoT3DPlan.grow_biome(...)` before reinjecting it with `ZSpaceProjector`.
- **Rust-first modules & losses**
  `st-nn` now ships `Linear`, `Sequential`, the lightweight `Relu`, the
  hyperbolic `WaveGate`, `ToposResonator`, the new `ZSpaceMixer`, and the
  `ZSpaceProjector` alongside `MeanSquaredError` / `HyperbolicCrossEntropy`
  losses. They stream gradients through the hypergrad tape, apply open-topos
  rewrites, and keep SpiralK planners one call away with roundtable-aware
  scheduling helpers. Every primitive is exported through the Python wheel so
  you can stay NumPy-free while scripting experiments—with the new
  `spiraltorch.dataset.DataLoader` keeping shuffle/batch/prefetch entirely in
  Rust.
- **Optional WASM tuner table**
  Bake the JSON dataset offline and ship it to browsers/WASM. The runtime loads the table lazily, blends it with SpiralK, and keeps the optimiser in sync with the generated WGSL kernels.
- **Self-Rewrite**
  A/B/C conversations (Wilson CI) append `soft(...)` into
  `~/.spiraltorch/heur.kdsl` once the roundtable agrees a configuration is ahead, while transcripts land in
  `roundtable.log` so you can replay how every choice surfaced.
  
---

### Features (opt-in)

- `wgpu` / `wgpu-rt`: WebGPU backends + runtime wiring
- `mps`: macOS Metal (MPS)
- `cuda`: CUDA (NVRTC/PTX loader expected)
- `hip`: ROCm HIP (stub-safe)
- **`hip-real`**: ROCm HIP + RCCL “real” path (requires ROCm toolchain & linker; gated on top of `hip`)
- HIP stub now probes `ROCM_PATH`/`HIP_PATH` and honours the
  `SPIRALTORCH_FORCE_HIP` override so simulated devices keep Z-space heuristics
  alive during CPU-only dev loops.
- **`kv-redis`**: enable Redis-backed consensus (soft hints); absent = **safe no-op**
- `logic` / `kdsl`: SoftLogic solver / SpiralK DSL

---

## Quick Start

### 1) Clone
```bash
git clone https://github.com/RyoSpiralArchitect/SpiralTorch.git
cd SpiralTorch
```

### 2) Build from source (Rust)

**CPU (default; no GPU deps)**
```bash
cargo build -p st-core --release
```

**WGPU (WebGPU; Windows/Linux/macOS)**
```bash
cargo build -p st-core --features wgpu --release
```

**MPS (macOS GPU)**
```bash
cargo build -p st-core --features mps --release
```

**CUDA (optional; needs NVRTC/Toolkit)**
```bash
cargo build -p st-core --features cuda --release
```

**HIP / ROCm (optional; real backend is feature-gated)**
```bash
export HIPCC=/opt/rocm/bin/hipcc
export ROCM_PATH=/opt/rocm
cargo build -p st-core --features hip,st-backend-hip/hip-real --release
```

### 3) Python wheels (optional)
```bash
pip install maturin==1.*

# CPU + WebGPU (default)
maturin build -m bindings/st-py/Cargo.toml --release --features wgpu

# Metal (macOS GPU)
maturin build -m bindings/st-py/Cargo.toml --release --features mps

# CUDA (toolchain on PATH)
maturin build -m bindings/st-py/Cargo.toml --release --features cuda

# HIP / ROCm (add hip-real for RCCL)
maturin build -m bindings/st-py/Cargo.toml --release --features "hip hip-real"
```

### 4) Python tensors & hypergrads

```python
from spiraltorch import Tensor, Hypergrad, LanguageWaveEncoder

encoder = LanguageWaveEncoder(-1.0, 0.6)
target = encoder.encode_z_space("SpiralTorch dances in Z-space")

weights = Tensor(*target.shape())
tape = Hypergrad(-1.0, 0.05, *target.shape())
tape.accumulate_pair(weights, target)
tape.apply(weights)
print("updated weights", weights.tolist())
```

### Canvas Pixel Transformer → Z-space feedback

- `CanvasProjector::refresh_with_vectors` now returns both the RGBA buffer and
  a colour vector field that carries normalised energy and chroma as
  Z-space-friendly coordinates.
- Use `CanvasProjector::emit_zspace_patch` to fold the canvas state back into
  the fractal scheduler without leaving Rust or allocating intermediate
  buffers.
- Blend chart priors with the new `z_space_barycenter` solver—available in
  Rust (`st_tensor::pure::measure`) and Python (`spiraltorch.z_space_barycenter`)—to
  wire colour energy directly into the Z-space roundtable.
- Follow the barycenter's loss-monotone intermediates and feed them straight into
  the hypergradient tape with `Hypergrad.accumulate_barycenter_path` so the
  optimiser converges along the same Z-space path as the solver.
- Drive the entire workflow from the high-level `SpiralSession` orchestrator in
  Rust (`st_nn::SpiralSession`) or Python (`spiraltorch.SpiralSession`) to pick
  devices, generate rank plans, synthesise barycentres, and align hypergrads via
  intuitive method calls.
- Launch `session.trace(tensor)` to compose non-commutative homotopy flows,
  functor linearisations, recursive barycenter gradients, and \(\infty\)-tower
  projections before calling `.resonate()` (or
  `.resonate_with_hypergrad(hypergrad)`) to surface a
  `DifferentialResonance` snapshot that binds the four differential layers
  together.
- Let the trace synthesise barycentres on demand via
  `trace.with_barycenter_from(weights, densities)` or override the coupling
  matrix with `trace.with_barycenter_with(weights, densities, Some(coupling))`
  before resonating, keeping Z-space orchestration entirely on the session.

---

## Minimal API

**Rust (TopK via unified entry)**
```rust
use st_core::backend::device_caps::DeviceCaps;
use st_core::ops::rank_entry::{RankKind, plan_rank, execute_rank};

// describe device
let caps = DeviceCaps::wgpu(32, true, 256); // lane, subgroups, max_wg
// plan once (decisions: mk/mkd/tile/ctile/use_2ce)
let plan = plan_rank(RankKind::TopK, rows, cols, k, caps);

// choose a backend executor (WGPU/CUDA/HIP); CPU fallback exists
use st_core::backend::wgpu_exec::WgpuExecutor;
let exec = WgpuExecutor::default();

// launch
execute_rank(&exec, &plan)?;
```
**Modules**
- `Linear`, `Conv1d`, `WaveRnn`, `ReLU`, `ZSpaceProjector`
- `Sequential` composition and `ModuleTrainer`
- Fully Rust-native, Python-accessible via wheels

**Features**
- Dataset abstraction and serialization
- Hypergrad integration for every parameter
- WGPU · MPS · CUDA unified backends
```rust
use st_core::backend::device_caps::DeviceCaps;
use st_nn::{
    Linear, MeanSquaredError, ModuleTrainer, Relu, RoundtableConfig, Sequential, Tensor,
};

let mut model = Sequential::new();
model.push(Linear::new("encoder", 4, 3)?);
model.push(Relu::new());
model.push(Linear::new("head", 3, 2)?);

let mut trainer = ModuleTrainer::new(DeviceCaps::wgpu(32, true, 256), -1.0, 0.05, 0.01);
trainer.prepare(&mut model)?;

let schedule = trainer.roundtable(1, 2, RoundtableConfig::default());
let mut loss = MeanSquaredError::new();
let dataset = vec![
    (
        Tensor::from_vec(1, 4, vec![0.1, -0.2, 0.3, -0.4])?,
        Tensor::from_vec(1, 2, vec![0.0, 1.0])?,
    ),
    (
        Tensor::from_vec(1, 4, vec![0.2, 0.1, -0.3, 0.5])?,
        Tensor::from_vec(1, 2, vec![1.0, 0.0])?,
    ),
];

let stats = trainer.train_epoch(&mut model, &mut loss, dataset, &schedule)?;
println!("roundtable avg loss: {:.6}", stats.average_loss);
```

**BlackCat runtime tap-in**

The derivative-free ZMeta ES and contextual bandits can ride alongside the
roundtable loop. Attach the runtime once and it will ingest per-step metrics,
log Above/Here/Beneath energy, estimate the BlackCat drift band, and
opportunistically promote winning `soft(...)` snippets behind a Wilson lower
bound.

```rust
use std::collections::HashMap;
use st_core::backend::device_caps::DeviceCaps;
use st_core::runtime::blackcat::{bandit::SoftBanditMode, ChoiceGroups, BlackCatRuntime};
use st_core::runtime::blackcat::zmeta::ZMetaParams;
use st_nn::{Linear, MeanSquaredError, ModuleTrainer, RoundtableConfig, Sequential, Tensor};

let mut trainer = ModuleTrainer::new(DeviceCaps::wgpu(32, true, 256), -1.0, 0.05, 0.01)
    .with_blackcat(BlackCatRuntime::new(
        ZMetaParams::default(),
        ChoiceGroups {
            groups: HashMap::from([
                ("tile".to_string(), vec!["128".into(), "256".into(), "512".into()]),
                ("merge".to_string(), vec!["bitonic".into(), "shared".into(), "warp".into()]),
            ]),
        },
        8,
        SoftBanditMode::TS,
        None,
    ));

let mut model = Sequential::new();
model.push(Linear::new("encoder", 4, 4)?);
let schedule = trainer.roundtable(1, 4, RoundtableConfig::default());
let mut mse = MeanSquaredError::new();
let dataset = vec![
    (
        Tensor::from_vec(1, 4, vec![0.4, -0.2, 0.1, 0.0])?,
        Tensor::from_vec(1, 4, vec![0.1, 0.2, 0.3, 0.4])?,
    ),
];
trainer.prepare(&mut model)?;
let _ = trainer.train_epoch(&mut model, &mut mse, dataset, &schedule)?;
// At this point rt.post_step() has consumed metrics and can append # blackcat heuristics.
```

**Rust (Z-space gating + projector)**
```rust
use st_core::backend::device_caps::DeviceCaps;
use st_nn::{ModuleTrainer, RoundtableConfig, Tensor, ToposResonator, WaveGate, ZSpaceProjector};
use st_tensor::pure::{topos::OpenCartesianTopos, LanguageWaveEncoder};

let encoder = LanguageWaveEncoder::new(-0.9, 0.7)?;
let topos = OpenCartesianTopos::new(-0.9, 1e-6, 1e4, 512, 16_384)?;
let projector = ZSpaceProjector::new(topos.clone(), encoder.clone())?;
let text = projector.encode_text("SpiralTorch keeps the open topos alive")?;

let mut gate = WaveGate::with_topos("gate", text.shape().1, encoder, topos.clone())?;
let trainer = ModuleTrainer::new(DeviceCaps::wgpu(32, true, 256), -0.9, 0.05, 0.01);
trainer.prepare_with_topos(&mut gate, topos)?;

let forward = gate.forward(&text)?;
let grad = forward.hadamard(&text)?.scale(1.0 / forward.shape().0 as f32)?;
let _ = gate.backward(&text, &grad)?;
trainer.step(&mut gate)?;

let (rows, cols) = forward.shape();
let mut resonator = ToposResonator::new("res", rows, cols)?;
resonator.parameter_mut().attach_hypergrad(-0.9, 0.02)?;
let activated = resonator.forward(&forward)?;
let (act_rows, act_cols) = activated.shape();
let schedule = trainer.roundtable(act_rows as u32, act_cols as u32, RoundtableConfig::default());
let bands = schedule.split(&activated)?;
let _ = bands.combine()?; // band-aware recomposition stays lossless
let energy = schedule.band_energy(&activated)?;
println!("above energy {:.3}, here {:.3}, beneath {:.3}", energy.above, energy.here, energy.beneath);
```

`DeviceCaps` now ships backend-specific constructors (`wgpu`, `cuda`, `hip`, `cpu`) and
builder-style setters (`with_subgroup`, `with_max_workgroup`, `with_shared_mem`) so you
can describe GPUs with realistic limits while still feeding the unified heuristic chooser
a compact struct. Extra helpers (`align_workgroup`, `preferred_tile`, `occupancy_score`)
let downstream tooling snap requested launches to warp-friendly shapes, reason about
effective occupancy, and auto-derive sweep/compaction tiles from the device limits.

**Python**
```python
import spiraltorch as st

plan = st.plan_topk(rows=8, cols=65_536, k=1_024, device="auto")
print(plan["choice"])  # unified merge-kind, tiles, and workgroup sizing
```

---

## Pure Rust training (zero PyTorch/Numpy deps)

Need a bootstrap-friendly learning loop without heavyweight dependencies?
`st-nn` layers sit directly on top of the `st-tensor::pure` stack so you can
train, schedule, and log every A/B/C decision entirely in Rust.

```rust
use st_core::backend::device_caps::DeviceCaps;
use st_nn::{
    HyperbolicCrossEntropy, Linear, MeanSquaredError, ModuleTrainer, Relu,
    RoundtableConfig, Sequential, Tensor,
};

fn main() -> st_nn::PureResult<()> {
    let mut model = Sequential::new();
    model.push(Linear::new("encoder", 3, 4)?);
    model.push(Relu::new());
    model.push(Linear::new("head", 4, 2)?);

    let mut trainer = ModuleTrainer::new(DeviceCaps::wgpu(32, true, 256), -0.95, 0.05, 0.01);
    trainer.prepare(&mut model)?;

    // Build a roundtable that splits gradients into Above/Here/Beneath bands.
    let schedule = trainer.roundtable(1, 2, RoundtableConfig::default());

    let dataset = vec![
        (
            Tensor::from_vec(1, 3, vec![0.3, -0.7, 0.1])?,
            Tensor::from_vec(1, 2, vec![1.0, 0.0])?,
        ),
        (
            Tensor::from_vec(1, 3, vec![-0.1, 0.4, -0.6])?,
            Tensor::from_vec(1, 2, vec![0.0, 1.0])?,
        ),
    ];

    let mut mse = MeanSquaredError::new();
    let epoch = trainer.train_epoch(&mut model, &mut mse, dataset.clone(), &schedule)?;
    println!("epoch loss: {:.6}", epoch.average_loss);

    // Inspect the logits with a hyperbolic cross-entropy probe.
    let mut hce = HyperbolicCrossEntropy::new(-0.95)?;
    let logits = model.forward(&dataset[0].0)?;
    let ce = hce.forward(&logits, &dataset[0].1)?;
    println!("hyperbolic CE: {:.6}", ce.data()[0]);

    Ok(())
}
```

Above/Beneath/Here gradients map directly onto TopK/MidK/BottomK roundtable
plans, so every update records which parts of the spectrum drove the change.
Hyperbolic losses run on the same tensors, meaning you can bounce between Z-space
encoders, Euclidean projections, and browser-friendly WASM canvases without
importing PyTorch or NumPy.

### Fractal uring scheduler + WASM canvas loop

Feed those spectra directly into an async-friendly fractal loop without ever
allocating more than a small ring buffer. The `UringFractalScheduler` keeps the
latest relation patches in a Tokio-uring style queue, blends them by coherence,
and hands the result straight to your browser front-end.

```rust
use st_tensor::pure::{Tensor, PureResult};
use st_tensor::pure::fractal::{FractalPatch, UringFractalScheduler};

async fn stream_waveforms(samples: Vec<Tensor>) -> PureResult<Tensor> {
    let scheduler = UringFractalScheduler::new(32)?;
    for (depth, relation) in samples.into_iter().enumerate() {
        let patch = FractalPatch::new(relation, 0.9, 0.7, depth as u32)?;
        // Works on any executor; tokio-uring, tokio, or synchronous loops.
        scheduler.push_async(patch).await?;
    }
    scheduler.fold_coherence()
}
```

For browser builds, wire the folded relation into a WebAssembly export that
paints onto `<canvas>` without tokenising text or duplicating buffers:

```rust
use st_tensor::pure::fractal::UringFractalScheduler;
use wasm_bindgen::prelude::*;
use wasm_bindgen::{JsCast, JsValue};
use web_sys::{CanvasRenderingContext2d, HtmlCanvasElement};

#[wasm_bindgen]
pub struct FractalCanvas {
    scheduler: UringFractalScheduler,
}

#[wasm_bindgen]
impl FractalCanvas {
    #[wasm_bindgen(constructor)]
    pub fn new(capacity: usize) -> Result<FractalCanvas, JsValue> {
        let scheduler = UringFractalScheduler::new(capacity)
            .map_err(|err| JsValue::from_str(&err.to_string()))?;
        Ok(Self { scheduler })
    }

    pub fn render(&self, canvas: HtmlCanvasElement) -> Result<(), JsValue> {
        let ctx: CanvasRenderingContext2d = canvas
            .get_context("2d")?
            .ok_or("missing 2d context")?
            .dyn_into()?;
        let frame = self
            .scheduler
            .fold_coherence()
            .map_err(|err| JsValue::from_str(&err.to_string()))?;
        let spectrum = frame.data();
        for (x, value) in spectrum.iter().enumerate() {
            let intensity = (value.clamp(0.0, 1.0) * 255.0) as u8;
            ctx.set_fill_style(&format!("rgb({0},{0},{0})", intensity).into());
            ctx.fill_rect(x as f64, 0.0, 1.0, canvas.height() as f64);
        }
        Ok(())
    }
}
```

And keep the JavaScript glue feather-light:

```html
<canvas id="zspace" width="512" height="32"></canvas>
<script type="module">
import init, { FractalCanvas } from "./pkg/spiraltorch_wasm.js";
const wasm = await init();
const canvas = document.getElementById("zspace");
const fractal = new FractalCanvas(64);
await fractal.render(canvas);
</script>
```

Pixels become Z-space relations, the scheduler keeps memory bounded, and the
entire loop stays panic-free even under aggressive streaming.

---

## Heuristics (SpiralK) — optional & powerful

SpiralK is a tiny runtime DSL for device-aware choices. Flip it on, then shape the policy per device.

```bash
export SPIRAL_HEUR_SOFT=1
export SPIRAL_HEUR_K='
  # mk: 0=bitonic, 1=shared, 2=warp (subgroup path on WGPU)
  mk:   sel(sg && (k<=128), 2, sel(k<=2048, 1, 0));
  # mkd: sub-strategy (auto/heap/kway/bitonic/warp_heap/warp_bitonic)
  mkd:  sel(mk==2,4, sel(mk==1,1,3));
  # TopK sweeping tile
  tile: sel(log2(c)>15.0, 2048,
        sel(log2(c)>13.0, 1024,
        sel(log2(c)>12.0,  512, 256)));
  # Mid/Bottom compaction tile
  ctile: sel(tile>=1024, tile/2, tile);

  # Soft hints (gently bias the solver)
  soft(mk,   2, 0.25, sg && (k<=128));
  soft(mk,   1, 0.20, (k>128)&&(k<=2048));
  soft(tile, 2048, 0.20, log2(c)>15.0);
  soft(tile, 1024, 0.15, (log2(c)>13.0)&&(log2(c)<=15.0));
'
```

**How the final choice is made (three-way roundtable)**

- **A** = SoftLogic best (your DSL soft + optional Redis soft)
- **B** = DSL **hard** assignment (if you set `mk:`/`tile:` explicitly, B wins)
- **C** = **Generated table** (tuner output)

Default policy: if **B** exists use it; otherwise the runtime invites **A** and **C** into a quick conversation. It scores both with backend-aware occupancy/tile metrics derived from `DeviceCaps`, then adds a gentle prior to **C** (`SPIRAL_HEUR_GEN_WEIGHT`, default `0.10`). When the discussion reaches a Wilson-backed agreement, **Self-Rewrite** appends the matching `soft(...)` into `~/.spiraltorch/heur.kdsl` so the next run starts from the shared insight.

Want to materialise the FFT path straight from the chosen plan? Call the new helpers and feed the result to your browser/WASM runtime:

```rust
use st_core::backend::wgpu_heuristics::{auto_fft_spiralk, auto_fft_wgsl};

let wgsl = auto_fft_wgsl(rows, cols, k, subgroup).expect("heuristics available");
let spiralk = auto_fft_spiralk(rows, cols, k, subgroup).unwrap();
// ship `wgsl` to your WebGPU runtime and persist `spiralk` if you want the DSL to learn it.
```

---

## Regenerating the WASM table (optional)

Run the offline baker to convert your latest measurements into a `WasmTunerTable`
that both native and browser builds can consume:
```bash
python3 tools/tuner/gen_generated_rs.py tools/tuner/tuner_results.json \
  > crates/st-core/src/backend/wgpu_heuristics_generated.rs
```

The generated module keeps the JSON embedded verbatim, parses it via
`st-core::backend::wasm_tuner`, and exposes a `choose(...)` helper that the
runtime queries after SpiralK/SoftLogic have spoken. Because the JSON format is
portable, you can ship the same file to a WebWorker, bake a table offline, and
let the browser pick overrides without re-running the tuner in production.

### Fractional FFT / SpiralK roadmap

- **Radix-2 → Radix-4 pipeline**: `st-frac::fft` still mirrors the GPU
  butterfly structure, and the new `SpiralKFftPlan` bridge turns the resulting
  `Choice` into auto-generated WGSL kernels for WebGPU.
- **Wilson-aware automation**: `st-kdsl::auto` turns latency deltas into
  high-confidence `soft(...)` rewrites, wiring tuned `radix`, `tile_cols`, and
  `segments` into `heur.kdsl` without manual editing.
- **ND GPU indexer**: A dedicated WGSL kernel materialises strided indices and
  per-segment IDs, unlocking fast fractional/FFT dispatches from WASM → Canvas.
- **WASM tuner baking**: `tools/tuner/tuner_results.json` keeps the measured
  overrides (`tile_cols`, `radix`, `segments`, `mode_*`) in one place so the
  generator can bake them into Rust **and** expose them to the Web via JSON.

**Example JSON**
```json
[
  {"rows": 256,  "cols_min": 0,     "cols_max": 4095,   "k_max": 128,  "sg": true,
   "wg": 128,    "tile": 512,  "tile_cols": 512,  "radix": 2, "segments": 1},
  {"rows": 512,  "cols_min": 4096,  "cols_max": 16383,  "k_max": 256,  "sg": true,
   "wg": 256,    "tile": 1024, "tile_cols": 1024, "radix": 4, "segments": 2},
  {"rows": 512,  "cols_min": 16384, "cols_max": 65535,  "k_max": 2048, "sg": false,
   "wg": 128,    "tile": 2048, "tile_cols": 2048, "radix": 4, "segments": 4, "use_2ce": true},
  {"rows": 1024, "cols_min": 65536, "cols_max": 262143, "k_max": 4096, "sg": false,
   "wg": 128,    "tile": 4096, "tile_cols": 4096, "radix": 4, "segments": 4, "use_2ce": true,
   "mode_bottomk": 2}
]
```

The generator bakes FFT-oriented hints (`tile_cols`, `radix`, `segments`) and
the ND compaction settings into the Rust table, while the same JSON remains
available for WASM workers that want to replay the optimisation flow offline.

---

## Amega Hypergrad (unrolled / implicit)

Rust utilities for hyper-parameter gradients (continuous relaxation):
- **Unrolled**: expand T updates and backprop
- **Implicit**: Neumann or **CG** to solve `(I − J) v ≈ g` efficiently

> See `crates/st-core/src/autograd/hypergrad*.rs`.
> Python glue is kept minimal; wheels can expose helpers.

The pure `st-tensor::pure::AmegaHypergrad` tape mirrors the same mindset in a
dependency-free package, letting you stage language diffusion experiments in
Rust and then feed the resulting curvature-aligned hints back into SpiralK.

---

## Safety & fallbacks

- Builds **CPU-only** by default (no GPU toolchains required).
- WGPU / CUDA / HIP are **feature-gated** and degrade safely.
- Heuristic chooser always returns a **safe** `Choice` (fills mk/tile from table or conservative defaults).

---

## Contributing

Issues & PRs welcome—especially:
- Backend kernels (WGPU subgroup variants, HIP/CUDA heap/k-way merges)
- Tuner recipes & generated tables
- New SpiralK sugar (e.g., `penalty_if(...)`, device-aware bands)

Run tests/benches on your device and share logs (latency / shapes / adapter caps).  
**AGPL-3.0-or-later** keeps it open and remix-able.

---

## Social preview

Upload a social preview PNG via **Repo → Settings → Social preview** (1200×630).  
Suggested caption: **“SpiralTorch — WGPU-first, Self-Tuning GPU Top-K (Rank-K)”**.

---

### Troubleshooting

- **No Redis?**  
  Build without `kv-redis` or leave `REDIS_URL` unset. The consensus chooser
  skips network calls and falls back to SpiralK / Generated-table safely.

- **ROCm not installed but `hip` enabled?**  
  Use `--features hip` only (stub path). The **real** path needs `hip-real`
  and a working ROCm + RCCL toolchain.

- **Wheels red?**  
  First build CPU+WGPU only: `maturin build -m bindings/st-py/Cargo.toml --release --features wgpu`
  to decouple GPU toolchain issues.

---

## License

**AGPL-3.0-or-later** for every crate and Python wheel. See `LICENSE`.
Unauthorized derivations will be treated as non-compliant with AGPL §13<|MERGE_RESOLUTION|>--- conflicted
+++ resolved
@@ -67,15 +67,10 @@
 session, computes a barycenter, aligns a hypergrad tape, and runs a one-epoch
 roundtable update over a toy dataset.
 
-<<<<<<< HEAD
-=======
-### Rust
->>>>>>> e66485bb
 ```bash
 cargo run -p st-nn --example hello_session
 ```
 
-<<<<<<< HEAD
 The Python wheel mirrors the same flow for rapid notebooks:
 
 ```bash
@@ -93,28 +88,6 @@
 
 The loader runs entirely in Rust—mini-batches stream straight into
 `train_epoch` and propagate errors as native `TensorError`s when shapes drift.
-=======
-### Python
-```python
-from spiraltorch import SpiralSession, Tensor
-
-# hello session: barycenter + hypergrad alignment + one training epoch
-session = SpiralSession(device="auto", curvature=-0.95)
-print(session)  # SpiralSession(device=wgpu, curvature=-0.95, ...)
-
-# prepare tensors
-input = Tensor(1, 4, [0.1, -0.2, 0.3, -0.4])
-target = Tensor(1, 2, [0.0, 1.0])
-
-# run a single training round
-stats = session.train_epoch(input, target)
-print(f"loss={stats.average_loss:.6f}, steps={stats.steps}")
-Both variants print the averaged roundtable loss after aligning the barycenter
-path with the hypergrad tape.
-```
-
----
->>>>>>> e66485bb
 
 ## What you get for training
 
