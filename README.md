
# 🌀🕯️SpiralTorch🕯️🌀
trains where PyTorch can’t — inside the Z-space.
<p align="center">
  <img src="https://img.shields.io/badge/Rust-first-orange.svg" alt="Rust first">
  <img src="https://img.shields.io/badge/WGPU-supported-blueviolet.svg" alt="WGPU supported">
  <img src="https://img.shields.io/badge/MPS-ready-brightgreen.svg" alt="MPS ready">
  <img src="https://img.shields.io/badge/CUDA-enabled-lightblue.svg" alt="CUDA enabled">
  <img src="https://img.shields.io/badge/License-AGPL--3.0-blue.svg" alt="AGPL-3.0">
</p>
<p align="center">
  <b>SpiralTorch — a Rust-first learning framework for Z-space.<br>
  Runs natively on WGPU · MPS · CUDA · CPU.</b>
</p>

- SpiralTorch — Pure Rust AI core for Z-space exploration.**
- © 2025 Ryo ∴ SpiralArchitect — Licensed under AGPL-3.0-or-later.  
- Contact:(https://github.com/RyoSpiralArchitect/SpiralTorch/discussions) or kishkavsesvit@icloud.com
- Unauthorized derivations = non-compliant with AGPL §13.
- **For research collaborations or integration inquiries, please reach out directly.**
  
SpiralTorch is a Compact. Safe. Rust-native.
~10× smaller than PyTorch, yet feature-complete in AI training that keeps language,
geometry, and device heuristics in the same conversation. SpiralK orchestrates
the kernels, the hypergrad tape streams Z-space meaning, and the high-level
`st-nn` modules stay PyTorch-compatible without shipping NumPy or PyTorch.

The stack is comfortable living entirely in Rust—yet the Python wheel remains a
thin veneer that reuses the same planners, losses, and Z-space resonators. No
tensor shims, no translation layers, and no tracebacks.

```python
import spiraltorch as st
sess = st.SpiralSession(device="wgpu", curvature=-1.0, hyper_learning_rate=0.05)
sess.align_hypergrad(sess.hypergrad(1, 2), sess.barycenter([st.Tensor(1, 2, [0.7, 0.3])]))
```

**SpiralTorch is a Rust-first AI training framework** that keeps language,
geometry, and device heuristics in the same conversation. SpiralK orchestrates
the kernels, the hypergrad tape streams Z-space meaning, and the high-level
`st-nn` modules stay PyTorch-compatible without shipping NumPy or PyTorch.

The stack is comfortable living entirely in Rust—yet the Python wheel remains a
thin veneer that reuses the same planners, losses, and Z-space resonators. No
tensor shims, no translation layers, and no tracebacks.

## Why it’s different
 - **Training comes first:** Modules such as `Linear`, `Sequential`,
   `WaveGate`, the new `ToposResonator`, and `ZSpaceProjector` stream gradients
    into the hypergrad tape and expose a `train_epoch` loop that mirrors
    familiar `nn.Module` patterns.
  - **Open Z-space:** Gradient splits honour the A/B/C roundtable through the
    new `zspace_round` ops module so Above/Here/Beneath bands stay in sync with
    SpiralK plans without auxiliary buffers.
  - **Three-voice consensus:** SpiralK heuristics, DSL directives, and the
    generated WASM tuner table discuss every launch decision and keep the
    transcript in the roundtable log.
  - **Rust by default, Python ready:** Every feature—from WASM tuning to
    hypergrad curvature—is implemented in Rust and exposed unchanged through the
    Python bindings when needed.

---

## Hello SpiralSession quickstart

Kick the tires with the new end-to-end `hello_session` walkthrough. It seeds a
session, computes a barycenter, aligns a hypergrad tape, and runs a one-epoch
roundtable update over a toy dataset.

```bash
cargo run -p st-nn --example hello_session
```

Enable the optional ψ telemetry layer (and CollapseDrive automation) directly
from the roundtable schedule:

```bash
cargo run -p st-nn --features "psi collapse" --example hello_session
```

The Python wheel mirrors the same flow for rapid notebooks:

```bash
python bindings/st-py/examples/hello_session.py  # enables psi+collapse by default
```

<<<<<<< HEAD
Flip on the psychoid self-metrics layer when you want the full dream-engine
analysis (divergence, ritual rate, CTI, dream-pass/export events):

```bash
cargo run -p st-nn --features "psi psychoid collapse" --example hello_session
```

On the Python side, pass `psychoid=True` when building the roundtable and fetch
the latest reading via `spiraltorch.get_psychoid_stats()` to log the CTI score,
raw metrics, and z-scores emitted from the Rust meter.

=======
>>>>>>> 2d02c876
Both variants print the averaged roundtable loss after aligning the barycenter
path with the hypergrad tape. On the Python side you can now spin up the
streaming loader without touching NumPy:

```python
loader = st.dataset.from_vec(samples).shuffle(0xC0FFEE).batched(4).prefetch(2)
stats = session.train_epoch(trainer, model, loss, loader, schedule)
```

The loader runs entirely in Rust—mini-batches stream straight into
`train_epoch` and propagate errors as native `TensorError`s when shapes drift.

## What you get for training

- **Rank-K family** (TopK / MidK / BottomK) with a **single entrypoint**
  Backends implement a `RankKExecutor`, decisions are made once via **unison heuristics**, and every plan can now be rendered back into a SpiralK snippet via `choice.to_unison_script(kind)`.
- **Introspectable compute plans**
  Unified `RankPlan`s expose their FFT stencil directly—call `plan.fft_plan()` to inspect the radix/segment shape, `plan.fft_wgsl()` to emit the ready-to-run WGSL kernel, or `plan.fft_spiralk_hint()` to log the same choice back into SpiralK.
- **SpiralK DSL** (K×Lisp-inspired)
  Hard assigns (`mk:`, `tile:`) and soft rules (`soft(mk, …)`, `soft(tile, …)`) that blend with measurements.
- **SoftLogic (finite-domain solver)**
  Explores a tiny discrete space (merge kinds, tiles) and scores candidates with your soft rules.
- **Pure Rust training core**
  `st-tensor::pure` ships dependency-free tensors, hyperbolic Z-space encoders,
  the new `UringFractalScheduler` for Tokio-uring style streaming, and the
  `AmegaHypergrad` tape so you can iterate on learning logic without
  PyTorch/Numpy while staying inside non-Euclidean geometry.
- **Open-topos hypergrad streaming**
  Parameters can now absorb complex Z-space waves or raw text directly into the
  hypergrad tape, so the roundtable can keep expanding meaning without Euclidean
  fallbacks or NumPy buffers.
- **TensorBiome canopies + spiral biomes**
  Curate rewrites with `TensorBiome`, weight individual shoots, stack the full
  harvest, and let SoT-3Dφ planners seed a ready-to-project biome via
  `SoT3DPlan.grow_biome(...)` before reinjecting it with `ZSpaceProjector`.
- **Rust-first modules & losses**
  `st-nn` now ships `Linear`, `Sequential`, the lightweight `Relu`, the
  hyperbolic `WaveGate`, `ToposResonator`, the new `ZSpaceMixer`, and the
  `ZSpaceProjector` alongside `MeanSquaredError` / `HyperbolicCrossEntropy`
  losses. They stream gradients through the hypergrad tape, apply open-topos
  rewrites, and keep SpiralK planners one call away with roundtable-aware
  scheduling helpers. Every primitive is exported through the Python wheel so
  you can stay NumPy-free while scripting experiments—with the new
  `spiraltorch.dataset.DataLoader` keeping shuffle/batch/prefetch entirely in
  Rust.
- **Optional WASM tuner table**
  Bake the JSON dataset offline and ship it to browsers/WASM. The runtime loads the table lazily, blends it with SpiralK, and keeps the optimiser in sync with the generated WGSL kernels.
- **Self-Rewrite**
  A/B/C conversations (Wilson CI) append `soft(...)` into
  `~/.spiraltorch/heur.kdsl` once the roundtable agrees a configuration is ahead, while transcripts land in
  `roundtable.log` so you can replay how every choice surfaced.
  
---

### Features (opt-in)

- `wgpu` / `wgpu-rt`: WebGPU backends + runtime wiring
- `mps`: macOS Metal (MPS)
- `cuda`: CUDA (NVRTC/PTX loader expected)
- `hip`: ROCm HIP (stub-safe)
- **`hip-real`**: ROCm HIP + RCCL “real” path (requires ROCm toolchain & linker; gated on top of `hip`)
- HIP stub now probes `ROCM_PATH`/`HIP_PATH` and honours the
  `SPIRALTORCH_FORCE_HIP` override so simulated devices keep Z-space heuristics
  alive during CPU-only dev loops.
- **`kv-redis`**: enable Redis-backed consensus (soft hints); absent = **safe no-op**
- `logic` / `kdsl`: SoftLogic solver / SpiralK DSL

---

## Quick Start

### 1) Clone
```bash
git clone https://github.com/RyoSpiralArchitect/SpiralTorch.git
cd SpiralTorch
```

### 2) Build from source (Rust)

**CPU (default; no GPU deps)**
```bash
cargo build -p st-core --release
```

**WGPU (WebGPU; Windows/Linux/macOS)**
```bash
cargo build -p st-core --features wgpu --release
```

**MPS (macOS GPU)**
```bash
cargo build -p st-core --features mps --release
```

**CUDA (optional; needs NVRTC/Toolkit)**
```bash
cargo build -p st-core --features cuda --release
```

**HIP / ROCm (optional; real backend is feature-gated)**
```bash
export HIPCC=/opt/rocm/bin/hipcc
export ROCM_PATH=/opt/rocm
cargo build -p st-core --features hip,st-backend-hip/hip-real --release
```

### 3) Python wheels (optional)
```bash
pip install maturin==1.*

# CPU + WebGPU (default)
maturin build -m bindings/st-py/Cargo.toml --release --features wgpu

# Metal (macOS GPU)
maturin build -m bindings/st-py/Cargo.toml --release --features mps

# CUDA (toolchain on PATH)
maturin build -m bindings/st-py/Cargo.toml --release --features cuda

# HIP / ROCm (add hip-real for RCCL)
maturin build -m bindings/st-py/Cargo.toml --release --features "hip hip-real"
```

### 4) Python tensors & hypergrads

```python
from spiraltorch import Tensor, Hypergrad, LanguageWaveEncoder

encoder = LanguageWaveEncoder(-1.0, 0.6)
target = encoder.encode_z_space("SpiralTorch dances in Z-space")

weights = Tensor(*target.shape())
tape = Hypergrad(-1.0, 0.05, *target.shape())
tape.accumulate_pair(weights, target)
tape.apply(weights)
print("updated weights", weights.tolist())
```

### Canvas Pixel Transformer → Z-space feedback

- `CanvasProjector::refresh_with_vectors` now returns both the RGBA buffer and
  a colour vector field that carries normalised energy and chroma as
  Z-space-friendly coordinates.
- Use `CanvasProjector::emit_zspace_patch` to fold the canvas state back into
  the fractal scheduler without leaving Rust or allocating intermediate
  buffers.
- Blend chart priors with the new `z_space_barycenter` solver—available in
  Rust (`st_tensor::pure::measure`) and Python (`spiraltorch.z_space_barycenter`)—to
  wire colour energy directly into the Z-space roundtable.
- Follow the barycenter's loss-monotone intermediates and feed them straight into
  the hypergradient tape with `Hypergrad.accumulate_barycenter_path` so the
  optimiser converges along the same Z-space path as the solver.
- Drive the entire workflow from the high-level `SpiralSession` orchestrator in
  Rust (`st_nn::SpiralSession`) or Python (`spiraltorch.SpiralSession`) to pick
  devices, generate rank plans, synthesise barycentres, and align hypergrads via
  intuitive method calls.
- Launch `session.trace(tensor)` to compose non-commutative homotopy flows,
  functor linearisations, recursive barycenter gradients, and \(\infty\)-tower
  projections before calling `.resonate()` (or
  `.resonate_with_hypergrad(hypergrad)`) to surface a
  `DifferentialResonance` snapshot that binds the four differential layers
  together.
- Let the trace synthesise barycentres on demand via
  `trace.with_barycenter_from(weights, densities)` or override the coupling
  matrix with `trace.with_barycenter_with(weights, densities, Some(coupling))`
  before resonating, keeping Z-space orchestration entirely on the session.

---

## Minimal API

**Rust (TopK via unified entry)**
```rust
use st_core::backend::device_caps::DeviceCaps;
use st_core::ops::rank_entry::{RankKind, plan_rank, execute_rank};

// describe device
let caps = DeviceCaps::wgpu(32, true, 256); // lane, subgroups, max_wg
// plan once (decisions: mk/mkd/tile/ctile/use_2ce)
let plan = plan_rank(RankKind::TopK, rows, cols, k, caps);

// choose a backend executor (WGPU/CUDA/HIP); CPU fallback exists
use st_core::backend::wgpu_exec::WgpuExecutor;
let exec = WgpuExecutor::default();

// launch
execute_rank(&exec, &plan)?;
```
**Modules**
- `Linear`, `Conv1d`, `WaveRnn`, `ReLU`, `ZSpaceProjector`
- `Sequential` composition and `ModuleTrainer`
- Fully Rust-native, Python-accessible via wheels

**Features**
- Dataset abstraction and serialization
- Hypergrad integration for every parameter
- WGPU · MPS · CUDA unified backends
```rust
use st_core::backend::device_caps::DeviceCaps;
use st_nn::{
    Linear, MeanSquaredError, ModuleTrainer, Relu, RoundtableConfig, Sequential, Tensor,
};

let mut model = Sequential::new();
model.push(Linear::new("encoder", 4, 3)?);
model.push(Relu::new());
model.push(Linear::new("head", 3, 2)?);

let mut trainer = ModuleTrainer::new(DeviceCaps::wgpu(32, true, 256), -1.0, 0.05, 0.01);
trainer.prepare(&mut model)?;

let schedule = trainer.roundtable(1, 2, RoundtableConfig::default());
let mut loss = MeanSquaredError::new();
let dataset = vec![
    (
        Tensor::from_vec(1, 4, vec![0.1, -0.2, 0.3, -0.4])?,
        Tensor::from_vec(1, 2, vec![0.0, 1.0])?,
    ),
    (
        Tensor::from_vec(1, 4, vec![0.2, 0.1, -0.3, 0.5])?,
        Tensor::from_vec(1, 2, vec![1.0, 0.0])?,
    ),
];

let stats = trainer.train_epoch(&mut model, &mut loss, dataset, &schedule)?;
println!("roundtable avg loss: {:.6}", stats.average_loss);
```

**BlackCat runtime tap-in**

The derivative-free ZMeta ES and contextual bandits can ride alongside the
roundtable loop. Attach the runtime once and it will ingest per-step metrics,
log Above/Here/Beneath energy, estimate the BlackCat drift band, and
opportunistically promote winning `soft(...)` snippets behind a Wilson lower
bound.

```rust
use std::collections::HashMap;
use st_core::backend::device_caps::DeviceCaps;
use st_core::runtime::blackcat::{bandit::SoftBanditMode, ChoiceGroups, BlackCatRuntime};
use st_core::runtime::blackcat::zmeta::ZMetaParams;
use st_nn::{Linear, MeanSquaredError, ModuleTrainer, RoundtableConfig, Sequential, Tensor};

let mut trainer = ModuleTrainer::new(DeviceCaps::wgpu(32, true, 256), -1.0, 0.05, 0.01)
    .with_blackcat(BlackCatRuntime::new(
        ZMetaParams::default(),
        ChoiceGroups {
            groups: HashMap::from([
                ("tile".to_string(), vec!["128".into(), "256".into(), "512".into()]),
                ("merge".to_string(), vec!["bitonic".into(), "shared".into(), "warp".into()]),
            ]),
        },
        8,
        SoftBanditMode::TS,
        None,
    ));

let mut model = Sequential::new();
model.push(Linear::new("encoder", 4, 4)?);
let schedule = trainer.roundtable(1, 4, RoundtableConfig::default());
let mut mse = MeanSquaredError::new();
let dataset = vec![
    (
        Tensor::from_vec(1, 4, vec![0.4, -0.2, 0.1, 0.0])?,
        Tensor::from_vec(1, 4, vec![0.1, 0.2, 0.3, 0.4])?,
    ),
];
trainer.prepare(&mut model)?;
let _ = trainer.train_epoch(&mut model, &mut mse, dataset, &schedule)?;
// At this point rt.post_step() has consumed metrics and can append # blackcat heuristics.
```

**Rust (Z-space gating + projector)**
```rust
use st_core::backend::device_caps::DeviceCaps;
use st_nn::{ModuleTrainer, RoundtableConfig, Tensor, ToposResonator, WaveGate, ZSpaceProjector};
use st_tensor::pure::{topos::OpenCartesianTopos, LanguageWaveEncoder};

let encoder = LanguageWaveEncoder::new(-0.9, 0.7)?;
let topos = OpenCartesianTopos::new(-0.9, 1e-6, 1e4, 512, 16_384)?;
let projector = ZSpaceProjector::new(topos.clone(), encoder.clone())?;
let text = projector.encode_text("SpiralTorch keeps the open topos alive")?;

let mut gate = WaveGate::with_topos("gate", text.shape().1, encoder, topos.clone())?;
let trainer = ModuleTrainer::new(DeviceCaps::wgpu(32, true, 256), -0.9, 0.05, 0.01);
trainer.prepare_with_topos(&mut gate, topos)?;

let forward = gate.forward(&text)?;
let grad = forward.hadamard(&text)?.scale(1.0 / forward.shape().0 as f32)?;
let _ = gate.backward(&text, &grad)?;
trainer.step(&mut gate)?;

let (rows, cols) = forward.shape();
let mut resonator = ToposResonator::new("res", rows, cols)?;
resonator.parameter_mut().attach_hypergrad(-0.9, 0.02)?;
let activated = resonator.forward(&forward)?;
let (act_rows, act_cols) = activated.shape();
let schedule = trainer.roundtable(act_rows as u32, act_cols as u32, RoundtableConfig::default());
let bands = schedule.split(&activated)?;
let _ = bands.combine()?; // band-aware recomposition stays lossless
let energy = schedule.band_energy(&activated)?;
println!("above energy {:.3}, here {:.3}, beneath {:.3}", energy.above, energy.here, energy.beneath);
```

`DeviceCaps` now ships backend-specific constructors (`wgpu`, `cuda`, `hip`, `cpu`) and
builder-style setters (`with_subgroup`, `with_max_workgroup`, `with_shared_mem`) so you
can describe GPUs with realistic limits while still feeding the unified heuristic chooser
a compact struct. Extra helpers (`align_workgroup`, `preferred_tile`, `occupancy_score`)
let downstream tooling snap requested launches to warp-friendly shapes, reason about
effective occupancy, and auto-derive sweep/compaction tiles from the device limits.

**Python**
```python
import spiraltorch as st

plan = st.plan_topk(rows=8, cols=65_536, k=1_024, device="auto")
print(plan["choice"])  # unified merge-kind, tiles, and workgroup sizing
```

---

## Pure Rust training (zero PyTorch/Numpy deps)

Need a bootstrap-friendly learning loop without heavyweight dependencies?
`st-nn` layers sit directly on top of the `st-tensor::pure` stack so you can
train, schedule, and log every A/B/C decision entirely in Rust.

```rust
use st_core::backend::device_caps::DeviceCaps;
use st_nn::{
    HyperbolicCrossEntropy, Linear, MeanSquaredError, ModuleTrainer, Relu,
    RoundtableConfig, Sequential, Tensor,
};

fn main() -> st_nn::PureResult<()> {
    let mut model = Sequential::new();
    model.push(Linear::new("encoder", 3, 4)?);
    model.push(Relu::new());
    model.push(Linear::new("head", 4, 2)?);

    let mut trainer = ModuleTrainer::new(DeviceCaps::wgpu(32, true, 256), -0.95, 0.05, 0.01);
    trainer.prepare(&mut model)?;

    // Build a roundtable that splits gradients into Above/Here/Beneath bands.
    let schedule = trainer.roundtable(1, 2, RoundtableConfig::default());

    let dataset = vec![
        (
            Tensor::from_vec(1, 3, vec![0.3, -0.7, 0.1])?,
            Tensor::from_vec(1, 2, vec![1.0, 0.0])?,
        ),
        (
            Tensor::from_vec(1, 3, vec![-0.1, 0.4, -0.6])?,
            Tensor::from_vec(1, 2, vec![0.0, 1.0])?,
        ),
    ];

    let mut mse = MeanSquaredError::new();
    let epoch = trainer.train_epoch(&mut model, &mut mse, dataset.clone(), &schedule)?;
    println!("epoch loss: {:.6}", epoch.average_loss);

    // Inspect the logits with a hyperbolic cross-entropy probe.
    let mut hce = HyperbolicCrossEntropy::new(-0.95)?;
    let logits = model.forward(&dataset[0].0)?;
    let ce = hce.forward(&logits, &dataset[0].1)?;
    println!("hyperbolic CE: {:.6}", ce.data()[0]);

    Ok(())
}
```

Above/Beneath/Here gradients map directly onto TopK/MidK/BottomK roundtable
plans, so every update records which parts of the spectrum drove the change.
Hyperbolic losses run on the same tensors, meaning you can bounce between Z-space
encoders, Euclidean projections, and browser-friendly WASM canvases without
importing PyTorch or NumPy.

### Fractal uring scheduler + WASM canvas loop

Feed those spectra directly into an async-friendly fractal loop without ever
allocating more than a small ring buffer. The `UringFractalScheduler` keeps the
latest relation patches in a Tokio-uring style queue, blends them by coherence,
and hands the result straight to your browser front-end.

```rust
use st_tensor::pure::{Tensor, PureResult};
use st_tensor::pure::fractal::{FractalPatch, UringFractalScheduler};

async fn stream_waveforms(samples: Vec<Tensor>) -> PureResult<Tensor> {
    let scheduler = UringFractalScheduler::new(32)?;
    for (depth, relation) in samples.into_iter().enumerate() {
        let patch = FractalPatch::new(relation, 0.9, 0.7, depth as u32)?;
        // Works on any executor; tokio-uring, tokio, or synchronous loops.
        scheduler.push_async(patch).await?;
    }
    scheduler.fold_coherence()
}
```

For browser builds, wire the folded relation into a WebAssembly export that
paints onto `<canvas>` without tokenising text or duplicating buffers:

```rust
use st_tensor::pure::fractal::UringFractalScheduler;
use wasm_bindgen::prelude::*;
use wasm_bindgen::{JsCast, JsValue};
use web_sys::{CanvasRenderingContext2d, HtmlCanvasElement};

#[wasm_bindgen]
pub struct FractalCanvas {
    scheduler: UringFractalScheduler,
}

#[wasm_bindgen]
impl FractalCanvas {
    #[wasm_bindgen(constructor)]
    pub fn new(capacity: usize) -> Result<FractalCanvas, JsValue> {
        let scheduler = UringFractalScheduler::new(capacity)
            .map_err(|err| JsValue::from_str(&err.to_string()))?;
        Ok(Self { scheduler })
    }

    pub fn render(&self, canvas: HtmlCanvasElement) -> Result<(), JsValue> {
        let ctx: CanvasRenderingContext2d = canvas
            .get_context("2d")?
            .ok_or("missing 2d context")?
            .dyn_into()?;
        let frame = self
            .scheduler
            .fold_coherence()
            .map_err(|err| JsValue::from_str(&err.to_string()))?;
        let spectrum = frame.data();
        for (x, value) in spectrum.iter().enumerate() {
            let intensity = (value.clamp(0.0, 1.0) * 255.0) as u8;
            ctx.set_fill_style(&format!("rgb({0},{0},{0})", intensity).into());
            ctx.fill_rect(x as f64, 0.0, 1.0, canvas.height() as f64);
        }
        Ok(())
    }
}
```

And keep the JavaScript glue feather-light:

```html
<canvas id="zspace" width="512" height="32"></canvas>
<script type="module">
import init, { FractalCanvas } from "./pkg/spiraltorch_wasm.js";
const wasm = await init();
const canvas = document.getElementById("zspace");
const fractal = new FractalCanvas(64);
await fractal.render(canvas);
</script>
```

Pixels become Z-space relations, the scheduler keeps memory bounded, and the
entire loop stays panic-free even under aggressive streaming.

---

## Heuristics (SpiralK) — optional & powerful

SpiralK is a tiny runtime DSL for device-aware choices. Flip it on, then shape the policy per device.

```bash
export SPIRAL_HEUR_SOFT=1
export SPIRAL_HEUR_K='
  # mk: 0=bitonic, 1=shared, 2=warp (subgroup path on WGPU)
  mk:   sel(sg && (k<=128), 2, sel(k<=2048, 1, 0));
  # mkd: sub-strategy (auto/heap/kway/bitonic/warp_heap/warp_bitonic)
  mkd:  sel(mk==2,4, sel(mk==1,1,3));
  # TopK sweeping tile
  tile: sel(log2(c)>15.0, 2048,
        sel(log2(c)>13.0, 1024,
        sel(log2(c)>12.0,  512, 256)));
  # Mid/Bottom compaction tile
  ctile: sel(tile>=1024, tile/2, tile);

  # Soft hints (gently bias the solver)
  soft(mk,   2, 0.25, sg && (k<=128));
  soft(mk,   1, 0.20, (k>128)&&(k<=2048));
  soft(tile, 2048, 0.20, log2(c)>15.0);
  soft(tile, 1024, 0.15, (log2(c)>13.0)&&(log2(c)<=15.0));
'
```

**How the final choice is made (three-way roundtable)**

- **A** = SoftLogic best (your DSL soft + optional Redis soft)
- **B** = DSL **hard** assignment (if you set `mk:`/`tile:` explicitly, B wins)
- **C** = **Generated table** (tuner output)

Default policy: if **B** exists use it; otherwise the runtime invites **A** and **C** into a quick conversation. It scores both with backend-aware occupancy/tile metrics derived from `DeviceCaps`, then adds a gentle prior to **C** (`SPIRAL_HEUR_GEN_WEIGHT`, default `0.10`). When the discussion reaches a Wilson-backed agreement, **Self-Rewrite** appends the matching `soft(...)` into `~/.spiraltorch/heur.kdsl` so the next run starts from the shared insight.

Want to materialise the FFT path straight from the chosen plan? Call the new helpers and feed the result to your browser/WASM runtime:

```rust
use st_core::backend::wgpu_heuristics::{auto_fft_spiralk, auto_fft_wgsl};

let wgsl = auto_fft_wgsl(rows, cols, k, subgroup).expect("heuristics available");
let spiralk = auto_fft_spiralk(rows, cols, k, subgroup).unwrap();
// ship `wgsl` to your WebGPU runtime and persist `spiralk` if you want the DSL to learn it.
```

---

## Regenerating the WASM table (optional)

Run the offline baker to convert your latest measurements into a `WasmTunerTable`
that both native and browser builds can consume:
```bash
python3 tools/tuner/gen_generated_rs.py tools/tuner/tuner_results.json \
  > crates/st-core/src/backend/wgpu_heuristics_generated.rs
```

The generated module keeps the JSON embedded verbatim, parses it via
`st-core::backend::wasm_tuner`, and exposes a `choose(...)` helper that the
runtime queries after SpiralK/SoftLogic have spoken. Because the JSON format is
portable, you can ship the same file to a WebWorker, bake a table offline, and
let the browser pick overrides without re-running the tuner in production.

### Fractional FFT / SpiralK roadmap

- **Radix-2 → Radix-4 pipeline**: `st-frac::fft` still mirrors the GPU
  butterfly structure, and the new `SpiralKFftPlan` bridge turns the resulting
  `Choice` into auto-generated WGSL kernels for WebGPU.
- **Wilson-aware automation**: `st-kdsl::auto` turns latency deltas into
  high-confidence `soft(...)` rewrites, wiring tuned `radix`, `tile_cols`, and
  `segments` into `heur.kdsl` without manual editing.
- **ND GPU indexer**: A dedicated WGSL kernel materialises strided indices and
  per-segment IDs, unlocking fast fractional/FFT dispatches from WASM → Canvas.
- **WASM tuner baking**: `tools/tuner/tuner_results.json` keeps the measured
  overrides (`tile_cols`, `radix`, `segments`, `mode_*`) in one place so the
  generator can bake them into Rust **and** expose them to the Web via JSON.

**Example JSON**
```json
[
  {"rows": 256,  "cols_min": 0,     "cols_max": 4095,   "k_max": 128,  "sg": true,
   "wg": 128,    "tile": 512,  "tile_cols": 512,  "radix": 2, "segments": 1},
  {"rows": 512,  "cols_min": 4096,  "cols_max": 16383,  "k_max": 256,  "sg": true,
   "wg": 256,    "tile": 1024, "tile_cols": 1024, "radix": 4, "segments": 2},
  {"rows": 512,  "cols_min": 16384, "cols_max": 65535,  "k_max": 2048, "sg": false,
   "wg": 128,    "tile": 2048, "tile_cols": 2048, "radix": 4, "segments": 4, "use_2ce": true},
  {"rows": 1024, "cols_min": 65536, "cols_max": 262143, "k_max": 4096, "sg": false,
   "wg": 128,    "tile": 4096, "tile_cols": 4096, "radix": 4, "segments": 4, "use_2ce": true,
   "mode_bottomk": 2}
]
```

The generator bakes FFT-oriented hints (`tile_cols`, `radix`, `segments`) and
the ND compaction settings into the Rust table, while the same JSON remains
available for WASM workers that want to replay the optimisation flow offline.

---

## Amega Hypergrad (unrolled / implicit)

Rust utilities for hyper-parameter gradients (continuous relaxation):
- **Unrolled**: expand T updates and backprop
- **Implicit**: Neumann or **CG** to solve `(I − J) v ≈ g` efficiently

> See `crates/st-core/src/autograd/hypergrad*.rs`.
> Python glue is kept minimal; wheels can expose helpers.

The pure `st-tensor::pure::AmegaHypergrad` tape mirrors the same mindset in a
dependency-free package, letting you stage language diffusion experiments in
Rust and then feed the resulting curvature-aligned hints back into SpiralK.

---

## Safety & fallbacks

- Builds **CPU-only** by default (no GPU toolchains required).
- WGPU / CUDA / HIP are **feature-gated** and degrade safely.
- Heuristic chooser always returns a **safe** `Choice` (fills mk/tile from table or conservative defaults).

---

## Contributing

Issues & PRs welcome—especially:
- Backend kernels (WGPU subgroup variants, HIP/CUDA heap/k-way merges)
- Tuner recipes & generated tables
- New SpiralK sugar (e.g., `penalty_if(...)`, device-aware bands)

Run tests/benches on your device and share logs (latency / shapes / adapter caps).  
**AGPL-3.0-or-later** keeps it open and remix-able.

---

## Social preview

Upload a social preview PNG via **Repo → Settings → Social preview** (1200×630).  
Suggested caption: **“SpiralTorch — WGPU-first, Self-Tuning GPU Top-K (Rank-K)”**.

---

### Troubleshooting

- **No Redis?**  
  Build without `kv-redis` or leave `REDIS_URL` unset. The consensus chooser
  skips network calls and falls back to SpiralK / Generated-table safely.

- **ROCm not installed but `hip` enabled?**  
  Use `--features hip` only (stub path). The **real** path needs `hip-real`
  and a working ROCm + RCCL toolchain.

- **Wheels red?**  
  First build CPU+WGPU only: `maturin build -m bindings/st-py/Cargo.toml --release --features wgpu`
  to decouple GPU toolchain issues.

---

## License

**AGPL-3.0-or-later** for every crate and Python wheel. See `LICENSE`.
Unauthorized derivations will be treated as non-compliant with AGPL §13<|MERGE_RESOLUTION|>--- conflicted
+++ resolved
@@ -84,7 +84,6 @@
 python bindings/st-py/examples/hello_session.py  # enables psi+collapse by default
 ```
 
-<<<<<<< HEAD
 Flip on the psychoid self-metrics layer when you want the full dream-engine
 analysis (divergence, ritual rate, CTI, dream-pass/export events):
 
@@ -96,8 +95,6 @@
 the latest reading via `spiraltorch.get_psychoid_stats()` to log the CTI score,
 raw metrics, and z-scores emitted from the Rust meter.
 
-=======
->>>>>>> 2d02c876
 Both variants print the averaged roundtable loss after aligning the barycenter
 path with the hypergrad tape. On the Python side you can now spin up the
 streaming loader without touching NumPy:
