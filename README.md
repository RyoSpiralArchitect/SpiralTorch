--- conflicted
+++ resolved
@@ -459,7 +459,6 @@
 
 If you want more than a snapshot, call `session.atlas_route(limit=12)` to pull a
 bounded history of frames. It’s perfect for feeding notebooks with sliding
-<<<<<<< HEAD
 windows of atlas metrics or piping the loop into other SpiralTorch nodes. When
 you just need a quick **district-level synopsis**, `session.atlas_route_summary`
 condenses the same window into aggregate trends and maintainer hints:
@@ -476,10 +475,6 @@
 The summary keeps track of recent clamp/pressure recommendations, script hints,
 and average loop support so dashboards can surface the “city heartbeat” without
 iterating over each frame.
-=======
-windows of atlas metrics or piping the loop into other SpiralTorch nodes.
-route the atlas straight into dashboards or back into SpiralK planners.
->>>>>>> 06563d52
 
 ### Self-maintaining feedback loops
 
