--- conflicted
+++ resolved
@@ -140,29 +140,6 @@
 ## Pure Rust training (zero PyTorch/Numpy deps)
 
 Need a bootstrap-friendly learning loop without pulling in heavyweight
-<<<<<<< HEAD
-dependencies?  `st-tensor::pure` now ships with zero-panic tensors,
-hyperbolic distance helpers, and complex-spectrum encoders so the stack keeps
-accelerating without ever leaning on NumPy or PyTorch.
-
-```rust
-use st_tensor::pure::{LinearModel, PureResult, Tensor, mean_squared_error};
-
-fn main() -> PureResult<()> {
-    // Build a dataset for y = 2x + 1 using plain Rust vectors.
-    let inputs = Tensor::from_vec(4, 1, vec![0.0, 1.0, 2.0, 3.0])?;
-    let targets = Tensor::from_vec(4, 1, vec![1.0, 3.0, 5.0, 7.0])?;
-
-    let mut model = LinearModel::new(1, 1)?;
-    for _ in 0..200 {
-        model.train_batch(&inputs, &targets, 0.1)?;
-    }
-
-    let predictions = model.forward(&inputs)?;
-    let mse = mean_squared_error(&predictions, &targets)?;
-    println!("Final MSE: {mse:.6}");
-    Ok(())
-=======
 dependencies?  `st-tensor::pure` gives you a tiny tensor type plus a linear
 model trainer written entirely in Rust.
 
@@ -182,29 +159,11 @@
     let predictions = model.forward(&inputs);
     let mse = mean_squared_error(&predictions, &targets);
     println!("Final MSE: {mse:.6}");
->>>>>>> 0e761627
 }
 ```
 
 Everything runs with `cargo run -p st-tensor --example ...` or inside your own
-<<<<<<< HEAD
-binary crate—no Python wheels required. When you want to leave Euclidean space,
-hand text straight to the Z-space encoder and stay in browser-friendly memory
-limits without ever tokenizing:
-
-```rust
-use st_tensor::pure::{LanguageWaveEncoder, PureResult};
-
-fn main() -> PureResult<()> {
-    let encoder = LanguageWaveEncoder::new(-1.0, 0.75)?;
-    let z_space = encoder.encode_z_space("SpiralTorch stays homotopy-free")?;
-    println!("{} hyperbolic components", z_space.shape().1);
-    Ok(())
-}
-```
-=======
 binary crate—no Python wheels required.
->>>>>>> 0e761627
 
 ---
 
