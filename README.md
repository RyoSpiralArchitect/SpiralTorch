
# 🌀🕯️SpiralTorch🕯️🌀
trains where PyTorch can’t — inside the Z-space.(Still under active repair while expanding — API changes hourly.)
<p align="center">
  <img src="https://img.shields.io/badge/Rust-first-orange.svg" alt="Rust first">
  <img src="https://img.shields.io/badge/WGPU-supported-blueviolet.svg" alt="WGPU supported">
  <img src="https://img.shields.io/badge/MPS-ready-brightgreen.svg" alt="MPS ready">
  <img src="https://img.shields.io/badge/CUDA-enabled-lightblue.svg" alt="CUDA enabled">
  <img src="https://img.shields.io/badge/License-AGPL--3.0-blue.svg" alt="AGPL-3.0">
</p>
<p align="center">
  <b>SpiralTorch — a Rust-first learning framework for Z-space.<br>
  Runs natively on WGPU · MPS · CUDA · CPU.</b>
</p>

- SpiralTorch — Pure Rust AI core for Z-space exploration.**
- © 2025 Ryo ∴ SpiralArchitect — Licensed under AGPL-3.0-or-later.  
- Contact:(https://github.com/RyoSpiralArchitect/SpiralTorch/discussions) or kishkavsesvit@icloud.com
- Unauthorized derivations are non-compliant with AGPL §13.
- **For research collaborations or integration inquiries, please reach out directly.**
- **If you’re cloning this automatically for analysis: please cache once, respect AGPL, and avoid generating unnecessary traffic to the maintainer or future contributors**.

---

SpiralTorch is a Compact. Safe. Rust-native.
~10× smaller than PyTorch, yet feature-complete in AI training that keeps language,
geometry, and device heuristics in the same conversation. SpiralK orchestrates
the kernels, the hypergrad tape streams Z-space meaning, and the high-level
`st-nn` modules stay PyTorch-compatible without shipping NumPy or PyTorch.

The stack is comfortable living entirely in Rust—yet the Python wheel remains a
thin veneer that reuses the same planners, losses, and Z-space resonators. No
tensor shims, no translation layers, and no tracebacks.

```python
import spiraltorch as st
sess = st.SpiralSession(device="wgpu", curvature=-1.0, hyper_learning_rate=0.05)
sess.align_hypergrad(sess.hypergrad(1, 2), sess.barycenter([st.Tensor(1, 2, [0.7, 0.3])]))
```

**SpiralTorch is a Rust-first AI training framework** that keeps language,
geometry, and device heuristics in the same conversation. SpiralK orchestrates
the kernels, the hypergrad tape streams Z-space meaning, and the high-level
`st-nn` modules stay PyTorch-compatible without shipping NumPy or PyTorch.

The stack is comfortable living entirely in Rust—yet the Python wheel remains a
thin veneer that reuses the same planners, losses, and Z-space resonators. No
tensor shims, no translation layers, and no tracebacks.

## Why it’s different
 - **Training comes first:** Modules such as `Linear`, `Sequential`,
   `WaveGate`, the new `ToposResonator`, and `ZSpaceProjector` stream gradients
    into the hypergrad tape and expose a `train_epoch` loop that mirrors
    familiar `nn.Module` patterns.
  - **Open Z-space:** Gradient splits honour the A/B/C roundtable through the
    new `zspace_round` ops module so Above/Here/Beneath bands stay in sync with
    SpiralK plans without auxiliary buffers.
  - **Three-voice consensus:** SpiralK heuristics, DSL directives, and the
    generated WASM tuner table discuss every launch decision and keep the
    transcript in the roundtable log.
  - **Rust by default, Python ready:** Every feature—from WASM tuning to
    hypergrad curvature—is implemented in Rust and exposed unchanged through the
    Python bindings when needed.
  - **Unified RL + Rec stacks:** SpiralTorchRL and SpiralTorchRec keep policy
    gradients, recommendation factors, and hypergrad tapes inside the same
    Z-space geometry so deployment-grade loops never leave Rust.
  - **Z-space-native graph reasoning:** The Rust core, backend abstraction
    layer, and Z-space operators already form the spine of a graph neural
    network stack that embeds large-scale, hierarchical graphs with the same
    fidelity as its tree-aligned geometry.
  - **Semiotic suturing at the logit level:** The new `st-nn::language`
    toolkit folds symbolic kernels, repression fields, and semantic bridges
    into a single Lagrangian so SpiralTorch can bias logits with desire,
    anchor S/s correspondences, and respect target entropies without leaving
    Z-space.
  - **Interpretability as a first-class citizen:** Hypergrad tapes, roundtable
    transcripts, and ψ telemetry double as explainability artifacts, enabling
    decision-path inspection without leaving the Z-space calculus.

---

## Technical notes

- [Coded-Envelope Maxwell Model (M₀^code)](docs/coded_envelope_maxwell_model.md) — Technical memo on the sequential detection framework that couples physical fingerprints with semantic gating.

## Emerging toolkits unique to SpiralTorch

### Z-space-native graph neural networks

SpiralTorch’s hyperbolic geometry grew around hierarchical graphs. The Rust
kernel, backend abstraction, and Z-space operator families already expose the
building blocks for graph neural networks that keep distortion in check while
scaling to social, molecular, or citation graphs. By composing the existing
SpiralK planners, Z-space resonators, and curvature-aware tensors, new
`st-gnn` layers can stream hypergrad updates through tree-like manifolds as a
first-class citizen in the framework—becoming a third pillar alongside
SpiralTorchRec and SpiralTorchRL. The new `st-nn::gnn` module ships a
`GraphContext` normaliser plus a `ZSpaceGraphConvolution` layer that attaches
hypergrad tapes by default and surfaces per-node flow traces via the telemetry
`GraphFlowTracer`, so graph reasoning can be trained and inspected without
leaving Z-space. The `GraphContextBuilder` allows you to dial in symmetric or
row-stochastic normalisation (and self-loop weighting) per graph before it ever
touches the tape, while the tracer now aggregates energy so higher-level tools
can see how much of the negotiation passed through each layer at a glance.
Those traces plug straight into SpiralTorch’s other pillars: `embed_into_biome`
folds propagated node states into an `OpenCartesianTopos`/`TensorBiome` pair for
RewriteMonad consumers, the flow grid can be painted onto any canvas projector,
and `fold_into_roundtable` promotes the graph manifold as a fourth participant
beside the A/B/C bands. The new `fold_with_band_energy` helper lets you blend a
fresh telemetry report with an existing roundtable split without recomputing the
schedule, keeping graph energy in lock-step with whatever SpiralK already
decided for the batch. Feed those reports into `GraphConsensusBridge` to
generate SpiralK snippets and Above/Here/Beneath multipliers—then hand the
bridge to `ModuleTrainer::enable_graph_feedback` so every optimisation step
absorbs graph telemetry before the SoftLogic weighting fires. The trainer keeps
the SpiralK hint from the last applied digest available via
`ModuleTrainer::graph_hint()`, making it trivial to stream the graph-aware
policy back into SpiralK orchestrators or external dashboards.

### Explainability through hypergrad telemetry

Every hypergrad tape, roundtable consensus log, and ψ telemetry stream doubles
as a geometric audit trail. SpiralTorch can expose these records directly to an
interpretability toolkit that maps gradient flows, consensus splits, and
telemetry spikes back to model behaviour. Visualising these pathways keeps
“why” answers native to Z-space, turning SpiralTorch’s internal instrumentation
into an Explainable AI surface without external probes.

### Microlocal interface gauges

SpiralTorch’s theory core now hosts a microlocal boundary gauge that translates
the BV/varifold correspondence directly into code. The new
`st_core::theory::microlocal::InterfaceGauge` measures local total-variation
density over shrinking metric balls, outputs the gauge-invariant `R` machine,
and only reconstructs oriented normals when an external label `c′` is supplied.
This lets SpiralTorch stabilise interface detection, switch on co-orientations
precisely when downstream pipelines inject a label, and keep curvature-ready
statistics without violating the gauge symmetry of the unlabeled limit.【F:crates/st-core/src/theory/microlocal.rs†L1-L256】
Once those signatures exist, `InterfaceZLift` pushes them straight into
Z-space: it projects the perimeter mass onto a preferred Z-axis, splits the
energy into Above/Here/Beneath bands, enriches the drift with the Leech
projector, and emits a ready-to-store `SoftlogicZFeedback` pulse so runtimes can
bias their collapse heuristics without leaving the microlocal picture.【F:crates/st-core/src/theory/microlocal.rs†L258-L471】

Beyond the perimeter statistics the gauge now reports a gauge-invariant
mean-curvature magnitude and, whenever `c′` fixes an orientation, the signed
mean curvature that restores the co-oriented BV picture. Collapse loops can
therefore gate on curvature without labels, and only light up the signed
variant once a label or co-orientation becomes available.【F:crates/st-core/src/theory/microlocal.rs†L42-L259】

To make those bridges operational inside collapse loops the gauge now supports
multi-radius sweeps and a conductor that fuses their Z pulses with exponential
smoothing. `InterfaceGauge::analyze_multiradius` probes the same mask at
different blow-up scales (and reuses an optional `c′` label when supplied),
while `InterfaceZConductor` drives any number of gauges, aggregates the
resulting pulses, and hands back a `ZFused` packet with attribution weights and
event tags alongside the smoothed `SoftlogicZFeedback` record so runtime loops
can see which layer dominated the decision.【F:crates/st-core/src/theory/microlocal.rs†L90-L259】【F:crates/st-core/src/theory/microlocal.rs†L387-L515】【F:crates/st-core/src/theory/zpulse.rs†L22-L344】

The conductor can now blend the pulses in both time and frequency: `set_frequency_config`
installs a power-of-two FFT window and per-source spectral gains so high-frequency
microlocal gradients or low-frequency desire trends can be emphasised without a
second pass, while `set_adaptive_gain_config` keeps a per-source reliability
score and nudges their gains on-line until the fused drift stabilises. A new
`set_latency_config` alpha–beta aligner adjusts timestamps using the reported
latency and emits `latency-*` events whenever the offsets are learnt or
corrected, keeping Maxwell’s block pulses in lockstep with microlocal frames.
Tests cover the spectral weighting, the adaptive loop, and the latency alignment
so the new knobs keep their invariants.【F:crates/st-core/src/theory/zpulse.rs†L121-L233】【F:crates/st-core/src/theory/zpulse.rs†L244-L405】【F:crates/st-core/src/theory/zpulse.rs†L407-L683】【F:crates/st-core/src/theory/zpulse.rs†L900-L1036】

Desire loops pick up the fused Z feedback straight from the hub: the conductor
stores the latest `SoftlogicZFeedback`, and the temperature controller now
accepts that pulse to raise exploration when the drift jitters and cool the
distribution when the Z-bias settles. The default controller keeps a short
memory of recent flips and exposes `with_feedback` so runtimes can tweak the
feedback gain without rebuilding the desire machinery.【F:crates/st-core/src/theory/microlocal.rs†L488-L559】【F:crates/st-nn/src/language/temperature.rs†L1-L81】【F:crates/st-nn/src/language/desire.rs†L318-L352】

### Maxwell-coded envelopes meet SpiralK

The coded-envelope utilities now ship with a `MaxwellSpiralKBridge` that turns
sequential Z pulses into KDSl snippets ready for the runtime. Every channel name
is sanitised for SpiralK, weights adapt to the observed Z magnitude, and
existing programs can be prepended so the hints extend a live policy rather than
replace it.【F:crates/st-core/src/theory/maxwell.rs†L335-L441】 Call
`push_pulse(channel, &pulse)` for each stream, then `script()` to emit the
combined `soft(maxwell.bias, …)` rules that SpiralK can ingest without custom
glue code.【F:crates/st-core/src/theory/maxwell.rs†L362-L408】 The workflow is
documented in the refreshed Maxwell technical note, which now includes a
section on streaming detections back into SpiralK orchestration.【F:docs/coded_envelope_maxwell_model.md†L144-L157】

Want the language desire loops to see the same detections? Enable the PSI
feature and run the new `MaxwellPsiTelemetryBridge`. It converts each pulse into
a PSI reading, optional band-energy threshold events, and a `SoftlogicZFeedback`
sample so `DesirePsiBridge` captures the Z drift alongside ψ totals without
hand-written glue.【F:crates/st-core/src/theory/maxwell.rs†L183-L270】【F:crates/st-core/src/theory/maxwell.rs†L666-L714】
Pair it with `MaxwellDesireBridge` to translate the very same pulse into a
concept window that the `DesireLagrangian` can consume, aligning coded-envelope
channels with vocabulary slots on the fly.【F:crates/st-nn/src/language/maxwell.rs†L1-L132】

### Maxwell-coded envelopes meet SpiralK

The coded-envelope utilities now ship with a `MaxwellSpiralKBridge` that turns
sequential Z pulses into KDSl snippets ready for the runtime. Every channel name
is sanitised for SpiralK, weights adapt to the observed Z magnitude, and
existing programs can be prepended so the hints extend a live policy rather than
replace it.【F:crates/st-core/src/theory/maxwell.rs†L335-L441】 Call
`push_pulse(channel, &pulse)` for each stream, then `script()` to emit the
combined `soft(maxwell.bias, …)` rules that SpiralK can ingest without custom
glue code.【F:crates/st-core/src/theory/maxwell.rs†L362-L408】 The workflow is
documented in the refreshed Maxwell technical note, which now includes a
section on streaming detections back into SpiralK orchestration.【F:docs/coded_envelope_maxwell_model.md†L144-L157】

Want the language desire loops to see the same detections? Enable the PSI
feature and run the new `MaxwellPsiTelemetryBridge`. It converts each pulse into
a PSI reading, optional band-energy threshold events, and a `SoftlogicZFeedback`
sample so `DesirePsiBridge` captures the Z drift alongside ψ totals without
hand-written glue.【F:crates/st-core/src/theory/maxwell.rs†L183-L270】【F:crates/st-core/src/theory/maxwell.rs†L666-L714】
Pair it with `MaxwellDesireBridge` to translate the very same pulse into a
concept window that the `DesireLagrangian` can consume, aligning coded-envelope
channels with vocabulary slots on the fly.【F:crates/st-nn/src/language/maxwell.rs†L1-L214】

### Quantum Reality Studio overlays

The new `st-qr-studio` crate spins up a **QuantumRealityStudio** that records
Maxwell pulses, emits concept windows, and stitches narrative tags into VR/AR
overlays. Signal capture sessions enforce which laboratory rigs may publish
pulses, semantic taggers mirror the `MaxwellDesireBridge` lexicon, and overlay
frames surface glyph/intensity pairs for immersive projection.【F:crates/st-qr-studio/src/lib.rs†L1-L234】 Storyboard exports drop
directly into `tools/qr_storyboard.py`, which converts JSON/NDJSON captures into
Markdown decks grouped by channel for Desire roundtables.【F:tools/qr_storyboard.py†L1-L96】 The
companion [Quantum Reality Playbook](docs/qr_playbook/README.md) provides
rituals, collaboration tips, and art-direction cues so research and cultural
teams stay synchronised.【F:docs/qr_playbook/README.md†L1-L49】

### Semiotic suturing, desire control, and EGW bridges

SpiralTorch now ships a native semiotic optimiser that compresses Lacanian
language machinery into Z-space numerics. The `st-nn::language::DesireLagrangian`
implements the closed-form update

\[
\pi_t^*(j) \propto q_\theta(j\mid h_t)^{1/T_t}\exp\{\alpha_t\log K_{\text{syn}} + \beta_t\log K_{\text{par}} - \lambda r_j + \gamma_t g_t(j)\},
\]

so syntagmatic/ paradigmatic couplings, repression scores, and S→s drives land
as a single additive logit injection.【F:crates/st-nn/src/language/desire.rs†L1-L214】
The `TemperatureController` keeps desire aligned with a target entropy, while
the lightweight Schrödinger lookahead adds one-to-two Doob iterations directly
from the Z-space kernels to approximate the bridge in-line with training.【F:crates/st-nn/src/language/temperature.rs†L1-L41】【F:crates/st-nn/src/language/schrodinger.rs†L1-L63】

Symbol/meaning suturing arrives via an entropic Gromov–Wasserstein solver that
enforces anchors and floaty signifiers together. `EntropicGwSolver` estimates
the coupling \(\Pi\) by minimising the EGW objective with Sinkhorn-style
updates, boosting anchor pairs, and handing back a `SemanticBridge` ready for
token-to-concept expectations across the tape.【F:crates/st-nn/src/language/gw.rs†L1-L245】【F:crates/st-nn/src/language/geometry.rs†L1-L325】
Feed that bridge into the desire Lagrangian and you obtain a turn-key workflow:

1. Build sparse syntagmatic/ paradigmatic kernels and repression vectors, then
   estimate \(\Pi\) with the EGW solver (optionally seeding anchor pairs).
2. Initialise the `DesireLagrangian` with those artefacts and wire it to a
   SpiralK loop or roundtable injector.
3. Stream LM logits through `step(...)` or the phase-aware `step_with_scheduler(...)`
   to receive logit offsets, entropy telemetry, and temperature updates that
   honour the S/s suturing and desire budget.

Configure desire as a three-stage routine by combining the provided schedule
helpers. `warmup(...)` handles the observation phase (desire starts at zero and
logs avoidance), ramping towards the interference window where `alpha` nudges
avoided terms while `beta/γ` remain gentle. Once the warmups complete the
integration phase kicks in, coupling desire with the Z-space barycenter and
surfacing a hypergrad penalty that measures drift from the barycentric anchor.
For example:

```rust
let mut desire = DesireLagrangian::new(geometry, repression, semantics, controller)?
    .with_alpha_schedule(warmup(0.0, 0.1, 400))
    .with_beta_schedule(warmup(0.0, 0.05, 800))
    .with_gamma_schedule(constant(0.02))
    .with_lambda_schedule(constant(0.08));

let report = desire.step_with_scheduler(&logits, previous_token, &concept_hint)?;
match report.phase {
    DesirePhase::Observation => log_observation(report.avoidance),
    DesirePhase::Injection => reinforce_desire(report.logit_offsets),
    DesirePhase::Integration => hypergrad.push_penalty(report.hypergrad_penalty),
}
```

`DesireAvoidanceReport` exposes the dominant repressed tokens collected during
observation, while the integration phase emits the barycentric drift so a
hypergrad or self-rewrite scheduler can keep desire centred without collapse.
The schedules default to zeroed observation and grow-only ramps, so existing
callers can continue to provide manual `DesireWeights` without opt-in changes.【F:crates/st-nn/src/language/desire.rs†L1-L388】【F:crates/st-nn/src/language/desire.rs†L389-L487】

Every step now ships a `DesireGradientControl` alongside the interpretation so
automation layers can react without recomputing heuristics. Grab it via
`DesireLagrangian::gradient_control()` (or directly from the streamed
`DesireSolution`) to inspect the recommended hyper/Realgrad learning-rate
scales, penalty gains, and WGSL operator mix/gain before issuing GPU updates.
<<<<<<< HEAD
The control packet also captures Desire's “feel-good” tuning: exponential
learning-rate gains driven by entropy deltas (with min/max bounds and slew
limits), EMA-smoothed clipping windows anchored at the 95th percentile, Z-space
temperature coupling (`κ`) guidance, and sigmoid quality scaling hooks so
Maxwell/Microlocal evidence can raise the step size only when the gradients look
clean. Each packet carries a telemetry bitmask plus string labels (e.g.
`lr_increase`, `clip_adjust`) so PSI dashboards can log _why_ the controller
nudged Desire in a given direction, and the new `control_events` field on
`DesireSolution` keeps historical replays compatible with older logs via the
serde default.

For GPU loops, call `CanvasProjector::desire_control_uniform` (or the WASM
`FractalCanvas.desireControlUniform`) to obtain a 16-float, 64-byte-aligned
uniform buffer containing the target entropy, learning-rate envelopes, clipping
window, Z coupling, quality gains, and rate scales. This keeps WGSL kernels hot
without serialising structs on every dispatch while satisfying WebGPU's 16-byte
alignment rules.
=======
>>>>>>> e53669cc

To automate the “unconscious” loop, wrap the lagrangian with
`DesireAutomation`. It samples the `SelfRewriteCfg` thresholds, tracks
hypergrad drift during the integration phase, and emits
`DesireRewriteTrigger` structures once enough evidence accumulates. Each
trigger carries the normalised avoidance vector so a SpiralK
`self-rewrite` or hypergrad scheduler can queue barycentric nudges without
hand-crafted heuristics.【F:crates/st-nn/src/language/automation.rs†L1-L226】

```rust
use st_core::config::self_rewrite::read_cfg;
use st_nn::language::{DesireAutomatedStep, DesireAutomation};
use std::time::Instant;

let cfg = read_cfg();
let mut automation = DesireAutomation::new(desire, cfg);
let DesireAutomatedStep { solution, trigger } = automation
    .step(&logits, previous_token, &concept_hint, Instant::now())?;
if let Some(event) = trigger {
    spiralk_scheduler.queue_desire(event.report, event.mean_penalty);
}
```

Persist the stream to disk with `DesireLogbook` so the observation/injection/
integration cadence can be replayed later or shared with SpiralK rewrite
automation. The logbook writes line-delimited JSON records that contain the
entire `DesireSolution` payload plus any emitted triggers, keeping telemetry and
avoidance vectors together for offline inspection. Re-opening the logbook will
resume the ordinal counter automatically, so a long-running automation loop can
be restarted without clobbering record IDs.【F:crates/st-nn/src/language/logbook.rs†L1-L152】【F:crates/st-nn/src/language/logbook.rs†L168-L276】

```rust
use st_nn::language::{DesireAutomatedStep, DesireAutomation, DesireLogbook};
use std::time::{Instant, SystemTime};

let mut logbook = DesireLogbook::new("desire.ndjson")?;
let DesireAutomatedStep { solution, trigger } = automation
    .step(&logits, previous_token, &concept_hint, Instant::now())?;
logbook.record(&DesireAutomatedStep { solution, trigger }, SystemTime::now())?;
```

Stream the persisted decisions back with `DesireLogReplay` to build dashboards
or off-line analytics. The iterator skips blank lines and surfaces every record
as a `PureResult`, making it straightforward to plug into telemetry sinks or
trainers that ingest JSONL traces.【F:crates/st-nn/src/language/logbook.rs†L154-L207】

```rust
use st_nn::language::DesireLogReplay;

for entry in DesireLogReplay::open("desire.ndjson")? {
    let record = entry?;
    audit(record.ordinal, record.solution.phase);
}
```

Once the raw telemetry exists, braid it directly into automation, logging, and
rewrite hooks with the `DesirePipeline`. The pipeline fans each automated step
out to any number of sinks—logbooks, trigger buffers, SpiralK bridges—so graph
tooling, language desire, and self-rewrite loops evolve together without custom
glue.【F:crates/st-nn/src/language/pipeline.rs†L1-L240】 Attach a
`DesireTriggerBuffer` to capture emitted rewrite events while the logbook keeps
the JSONL trace alive, and optionally replay historical automation into new
consumers:

```rust
use st_nn::language::{
    DesireLogReplay, DesireLogbook, DesirePipeline, DesireTriggerBuffer,
};

let trigger_buffer = DesireTriggerBuffer::new();
let mut pipeline = DesirePipeline::builder(automation)
    .with_logbook(DesireLogbook::new("desire.ndjson")?)
    .with_sink(trigger_buffer.clone())
    .build();

let step = pipeline.step_realtime(&logits, previous_token, &concept_hint)?;
if let Some(trigger) = &step.trigger {
    spiralk_scheduler.queue_desire(trigger.report.clone(), trigger.mean_penalty);
}

pipeline.flush()?;
let replayed = pipeline.replay(DesireLogReplay::open("desire.ndjson")?)?;
let drained = trigger_buffer.drain()?; // forward to analytics or trainers
```

Python bindings mirror the same geometry builders and automation braid. The
`SparseKernel::from_dense` and `SemanticBridge::from_dense` helpers collapse
token/concept matrices directly, so notebooks can assemble desire pipelines
from dense observations without juggling sparse tuples. Once the components are
assembled, the pipeline builder attaches sinks and steps logits exactly like the
Rust API:

```python
from spiraltorch import (
    SparseKernel,
    SymbolGeometry,
    RepressionField,
    SemanticBridge,
    TemperatureController,
    DesireSchedule,
    DesireLagrangian,
    SelfRewriteConfig,
    DesireAutomation,
    DesirePipelineBuilder,
    ConceptHint,
)

syn = SparseKernel.from_dense([[0.6, 0.4], [0.3, 0.7]])
par = SparseKernel.from_dense([[0.55, 0.45], [0.2, 0.8]])
geometry = SymbolGeometry(syn, par)
repression = RepressionField([0.1, 0.05])
concept_kernel = SparseKernel.from_dense([[0.8, 0.2], [0.2, 0.8]])
bridge = SemanticBridge(
    [[0.7, 0.3], [0.25, 0.75]],
    concept_kernel,
)
controller = TemperatureController(1.0, 0.9, 0.4, 0.4, 1.6)
desire = DesireLagrangian(geometry, repression, bridge, controller)
desire.set_alpha_schedule(DesireSchedule.warmup(0.0, 0.2, 400))
automation = DesireAutomation(desire, SelfRewriteConfig())
pipeline = (
    DesirePipelineBuilder(automation)
    .with_logbook("desire.ndjson", flush_every=16)
    .with_telemetry()
    .build()
)
step = pipeline.step(
    [1.2, -0.4],
    previous_token=0,
    concept_hint=ConceptHint.distribution([0.6, 0.4]),
)
print(step["solution"]["phase"], step["solution"]["entropy"])
```

When you need to splice the stream into other runtimes, attach a
`DesireChannelSink` via `with_channel`. It emits `DesirePipelineEvent`s over a standard channel so
rewriters, trainers, or async dashboards can subscribe without bespoke glue—each
step arrives before any trigger for the same timestamp, preserving ordering for
downstream automata.【F:crates/st-nn/src/language/pipeline.rs†L52-L239】【F:crates/st-nn/src/language/pipeline.rs†L360-L472】

```rust
use std::sync::mpsc::channel;
use st_nn::language::{
    DesirePipeline, DesirePipelineEvent, DesireTriggerBuffer,
};

let (sender, receiver) = channel();
let mut pipeline = DesirePipeline::builder(automation)
    .with_channel(sender)
    .with_sink(DesireTriggerBuffer::new())
    .build();

let step = pipeline.step_realtime(&logits, previous_token, &concept_hint)?;
for event in receiver.try_iter() {
    match event {
        DesirePipelineEvent::Step { step, timestamp } => {
            audit(step.solution.phase, timestamp)
        }
        DesirePipelineEvent::Trigger { trigger, .. } =>
            spiralk_scheduler.queue_desire(trigger.report.clone(), trigger.mean_penalty),
    }
}
```

Global telemetry consumers can subscribe without owning the pipeline by adding
`with_telemetry()`. The `DesireTelemetrySink` records every step’s phase,
temperature, avoidance energy, and schedule weights into the shared telemetry
hub so trainers, notebooks, or external services can poll the latest state via
`get_last_desire_step`.【F:crates/st-nn/src/language/pipeline.rs†L101-L239】【F:crates/st-core/src/telemetry/hub.rs†L61-L126】

```rust
use st_core::telemetry::hub;
use st_nn::language::DesirePipeline;

let mut pipeline = DesirePipeline::builder(automation)
    .with_telemetry()
    .build();

let _ = pipeline.step_realtime(&logits, previous_token, &concept_hint)?;
if let Some(sample) = hub::get_last_desire_step() {
    println!("phase {:?} at T={:.3}", sample.phase, sample.temperature);
}
```

Training loops can now subscribe directly. Clone a `DesireTrainerBridge`, attach
it with `with_trainer_bridge`, and hand the same bridge to `ModuleTrainer` via
`enable_desire_pipeline`. Each step drains into a shared summary so the trainer
records phase counts, mean desire weights, and trigger temperatures alongside
band energy telemetry without custom glue.【F:crates/st-nn/src/language/pipeline.rs†L118-L239】【F:crates/st-nn/src/language/pipeline.rs†L242-L357】【F:crates/st-nn/src/trainer.rs†L214-L365】

```rust
use st_nn::language::{
    ConceptHint, DesirePipeline, DesireTrainerBridge, DesireTriggerBuffer,
};
use st_nn::trainer::ModuleTrainer;

let bridge = DesireTrainerBridge::new();
let mut pipeline = DesirePipeline::builder(automation)
    .with_trainer_bridge(&bridge)
    .with_sink(DesireTriggerBuffer::new())
    .build();

trainer.enable_desire_pipeline(bridge.clone());
let step = pipeline.step_realtime(&logits, previous_token, &concept_hint)?;
if let Some(trigger) = &step.trigger {
    println!("trigger mean penalty: {:.3}", trigger.mean_penalty);
}
```

Graph telemetry can join the same braid. Instantiate a `GraphFlowTracer`, feed it
into `GraphConsensusBridge`, and wrap the result with `DesireGraphBridge`. Every
desire step now captures the latest graph digest, letting you aggregate
Z-space desire entropy with SpiralK’s quad-band consensus or replay graph
shares into analytics dashboards via `DesireGraphSummary`.【F:crates/st-nn/src/language/pipeline.rs†L32-L119】【F:crates/st-nn/src/language/pipeline.rs†L575-L676】

```rust
use std::sync::{Arc, Mutex};
use st_core::telemetry::xai::{GraphFlowTracer, NodeFlowSample};
use st_nn::language::{DesireGraphBridge, DesirePipeline};
use st_nn::{BandEnergy, GraphConsensusBridge};

let tracer = Arc::new(Mutex::new(GraphFlowTracer::new()));
let graph_bridge = DesireGraphBridge::new(
    GraphConsensusBridge::new(tracer.clone()),
    BandEnergy { above: 0.4, here: 0.35, beneath: 0.25, drift: 0.0 },
);
let mut pipeline = DesirePipeline::builder(automation)
    .with_graph_bridge(&graph_bridge)
    .build();

// capture graph flows alongside desire automation
tracer.lock().unwrap().begin_layer(
    "gnn::spiral",
    -1.0,
    vec![NodeFlowSample { node_index: 0, incoming_weight: 1.0, aggregated_norm: 0.6 }],
);

let step = pipeline.step_realtime(&logits, previous_token, &concept_hint)?;
if let Some(summary) = graph_bridge.drain_summary()? {
    for (layer, share) in summary.layer_support {
        println!("graph layer {layer} captured {:.2}% of energy", share * 100.0);
    }
}
```

Roundtable consensus can now absorb desire impulses directly. Attach a
`DesireRoundtableBridge` and the pipeline will export Above/Here/Beneath
multipliers plus drift adjustments every step. Drain the summary or let
`ModuleTrainer::enable_desire_roundtable_bridge` fold it into the optimiser so
the three-way negotiation constantly reflects the latest semiotic pressure.【F:crates/st-nn/src/language/pipeline.rs†L121-L286】【F:crates/st-nn/src/trainer.rs†L240-L392】

```rust
use st_nn::language::{DesirePipeline, DesireRoundtableBridge};

let bridge = DesireRoundtableBridge::new().with_blend(0.45);
let mut pipeline = DesirePipeline::builder(automation)
    .with_roundtable_bridge(&bridge)
    .build();

for (step, logits) in logits_stream.enumerate() {
    let now = Instant::now();
    let timestamp = SystemTime::now();
    pipeline.step_at(&logits, step % vocab, &concept_hint, now, timestamp)?;
}

if let Some(summary) = bridge.drain_summary()? {
    println!("desire barycentric → Above {:.3}", summary.mean_above);
}
```

Inside the trainer simply call:

```rust
trainer.enable_desire_roundtable_bridge(bridge.clone());
```

Every optimisation step now reports `desire_roundtable_*` metrics, while
`ModuleTrainer::desire_roundtable_summary()` returns the most recent aggregate so
Python notebooks can watch the unconscious drift in real time.【F:crates/st-nn/src/trainer.rs†L240-L392】【F:crates/st-nn/src/trainer.rs†L780-L905】

```python
import spiraltorch

trainer = spiraltorch.ModuleTrainer()
bridge = spiraltorch.DesireRoundtableBridge(blend=0.4, drift_gain=0.5)
trainer.enable_desire_roundtable_bridge(bridge)

# ... after running a training epoch ...
summary = trainer.desire_roundtable_summary()
if summary:
    print(f"roundtable drift {summary['mean_drift']:.4f}")
```

ψ telemetry can ride the same braid. Attach a `DesirePsiBridge` to fold the
latest `PsiMeter` readings, SoftLogic Z feedback, and threshold crossings into
the automation stream. The bridge can be drained directly or wired into
`ModuleTrainer::enable_desire_psi_bridge` so every optimisation step records the
aggregated ψ view alongside desire entropy and graph consensus.【F:crates/st-nn/src/language/pipeline.rs†L121-L286】【F:crates/st-nn/src/trainer.rs†L39-L66】【F:crates/st-core/src/telemetry/hub.rs†L1-L72】

```rust
use st_core::telemetry::hub;
use st_core::telemetry::psi::{PsiComponent, PsiReading};
use st_nn::language::{DesirePipeline, DesirePsiBridge};

let psi_bridge = DesirePsiBridge::new();
let mut pipeline = DesirePipeline::builder(automation)
    .with_psi_bridge(&psi_bridge)
    .build();

// seed hub telemetry before each step (normally done by ModuleTrainer)
let mut breakdown = std::collections::HashMap::new();
breakdown.insert(PsiComponent::LOSS, 0.9);
let reading = PsiReading { total: 0.9, breakdown, step: 1 };
hub::set_last_psi(&reading);

let step = pipeline.step_realtime(&logits, previous_token, &concept_hint)?;
if let Some(summary) = psi_bridge.drain_summary()? {
    println!("ψ mean total: {:.3}", summary.mean_psi_total);
}
```

The result is a single Rust-native control surface that marries KL control,
Schrödinger bridges, and entropic GW into SpiralTorch’s Z-space, ready to steer
language modules, rewrite monads, or SpiralK trainers without bespoke Python
glue.

## Hello SpiralSession quickstart

Kick the tires with the new end-to-end `hello_session` walkthrough. It seeds a
session, computes a barycenter, aligns a hypergrad tape, and runs a one-epoch
roundtable update over a toy dataset.

```bash
cargo run -p st-nn --example hello_session
```

Enable the optional ψ telemetry layer (and CollapseDrive automation) directly
from the roundtable schedule:

```bash
cargo run -p st-nn --features "psi collapse" --example hello_session
```

The Python wheel mirrors the same flow for rapid notebooks:

```bash
python bindings/st-py/examples/hello_session.py  # enables psi+collapse by default
```

Flip on the psychoid self-metrics layer when you want the full dream-engine
analysis (divergence, ritual rate, CTI, dream-pass/export events):

```bash
cargo run -p st-nn --features "psi psychoid collapse" --example hello_session
```

On the Python side, pass `psychoid=True` when building the roundtable and fetch
the latest reading via `spiraltorch.get_psychoid_stats()` to log the CTI score,
raw metrics, and z-scores emitted from the Rust meter.

Need the language desire pulse from Python as well? Call
`spiraltorch.get_desire_telemetry()` to retrieve the same sample that the
Rust-side `DesireTelemetrySink` recorded—phase, temperature, avoidance energy,
logit norms, and the current α/β/γ/λ weights are all surfaced as a dictionary
ready for notebooks or dashboards.【F:bindings/st-py/src/lib.rs†L227-L243】【F:crates/st-nn/src/language/pipeline.rs†L101-L239】

ψ readings stay inside the automation loop—CollapseDrive, the psychoid dream
engine, and the distributed roundtable all consume them directly. The examples
only surface the totals so you can verify wiring; regular runs keep the meter
off unless the schedule or trainer explicitly enables it.

Both variants print the averaged roundtable loss after aligning the barycenter
path with the hypergrad tape. On the Python side you can now spin up the
streaming loader without touching NumPy:

```python
loader = st.dataset.from_vec(samples).shuffle(0xC0FFEE).batched(4).prefetch(2)
stats = session.train_epoch(trainer, model, loss, loader, schedule)
```

The loader runs entirely in Rust—mini-batches stream straight into
`train_epoch` and propagate errors as native `TensorError`s when shapes drift.

### Temporal resonance timelines

Sessions now keep a rolling **chrono timeline** that measures how each
`DifferentialResonance` evolves across calls. Record a frame by piping a fresh
snapshot through `resonate_over_time(dt)` and inspect the history via
`session.timeline()` or the underlying `ChronoFrame` handles:

```python
resonance = trace.resonate()
frame = session.resonate_over_time(resonance, dt=0.1)
print(frame.timestamp, frame.total_energy)

# Sample the most recent frames for plotting.
frames = session.timeline(timesteps=128)
summary = session.timeline_summary(timesteps=128)
harmonics = session.timeline_harmonics(timesteps=256, bins=24)
loop_signal = session.loop_signal(timesteps=256)
times, energy, drift = session.animate_resonance(timesteps=128)
wave = session.speak(timesteps=128, temperature=0.7)
story, highlights = session.timeline_story(timesteps=256, temperature=0.65)

if loop_signal and loop_signal.spiralk_script:
    print("SpiralK hint:")
    print(loop_signal.spiralk_script)
```

`ChronoFrame` surfaces per-band energy, curvature drift, and decay estimates so
you can chart living topology directly in notebooks. Reach for
`session.timeline_summary()` when you want windowed drift/energy statistics or
`session.timeline_harmonics()` to expose dominant oscillations inside the
timeline. `session.loop_signal(...)` folds both into a reusable bundle that
includes a SpiralK script (when the `kdsl` feature is enabled) so heuristics can
be replayed across devices. `session.speak(...)` still generates a playback-ready
amplitude trace, while `session.timeline_story(...)` and `session.describe()`
synthesise natural language narratives about the latest state (or pass an
explicit `resonance` snapshot to ground the narration in a fresh observation):

```python
print(session.describe())
print(session.describe(resonance, temperature=0.8))
print(st.describe_timeline(frames))
print(harmonics.dominant_energy.frequency if harmonics else None)
```

### Atlas projections

Chrono telemetry, maintainer diagnostics, and loopback envelopes now converge
into a **SpiralTorch atlas** that captures the city-wide state of your run.
Every `resonate_over_time` call contributes a fragment with drift, energy,
collapse pulses, and Z-bias hints; the maintainer folds in clamp/pressure
recommendations at the same time. Rust sessions expose the aggregated
`AtlasFrame`, and Python mirrors it via `session.atlas()`:

```python
atlas = session.atlas()
if atlas:
    print(atlas.timestamp, atlas.loop_support)
    for metric in atlas.metrics():
        print(metric.name, metric.value)
    story = session.atlas_story(temperature=0.65)
    if story:
        summary, highlights = story
        print(summary)
        print(highlights)
    print(st.describe_atlas(atlas))
```

`AtlasFrame` exposes the latest `ChronoSummary`, optional harmonics, maintainer
status, and any SpiralK hints captured along the way. Metrics from auxiliary
nodes (collapse totals, Z-bias pushes) ride alongside free-form notes so you can
route the atlas straight into dashboards or back into SpiralK planners. Each
frame also clusters its metrics into **districts** — Surface, Concourse, and
Substrate — so you can see which layer of the SpiralTorch “city” is lighting up
at a glance:

```python
for district in atlas.districts():
    print(district.name, district.mean, district.span)
```

If you want more than a snapshot, call `session.atlas_route(limit=12)` to pull a
bounded history of frames. It’s perfect for feeding notebooks with sliding
windows of atlas metrics or piping the loop into other SpiralTorch nodes. When
you just need a quick **district-level synopsis**, `session.atlas_route_summary`
condenses the same window into aggregate trends and maintainer hints:

```python
summary = session.atlas_route_summary(limit=12)
print(
    summary.frames,
    summary.mean_loop_support,
    summary.loop_std,
    summary.collapse_trend,
    summary.z_signal_trend,
)
for district in summary.districts():
    print(district.name, district.coverage, district.delta, district.std_dev)
print(summary.frames, summary.mean_loop_support)
for district in summary.districts():
    print(district.name, district.coverage, district.delta)
if summary.maintainer_status:
    print("Maintainer", summary.maintainer_status, summary.maintainer_diagnostic)
```

The summary keeps track of recent clamp/pressure recommendations, script hints,
and now reports **loop volatility** (`loop_std`) alongside collapse/Z drift so
dashboards can surface the “city heartbeat” without iterating over each frame.
District summaries additionally carry a standard deviation so you can flag
which neighbourhoods are swinging the hardest even when their means stay flat.
Each district now tracks its headline metrics via `district.focus` so nodes can
see which signals actually drove the change:

```python
for metric in district.focus:
    print(metric.name, metric.delta, metric.momentum, metric.std_dev)
```

When you want curated guidance for each SpiralTorch “audience”, call
`session.atlas_perspectives()` to generate **atlas perspectives** that translate
district trends into actionable narratives:

```python
for perspective in session.atlas_perspectives(limit=12):
    print(perspective.district, perspective.guidance)
    for focus in perspective.focus:
        print("  ↳", focus.name, focus.latest)

surface = session.atlas_perspective(
    "Surface", limit=12, focus_prefixes=["timeline", "session.surface"],
)
if surface:
    print(surface.guidance)
```

Perspectives compute per-frame momentum, volatility-derived stability, and a
filtered set of focus metrics so every node — Python bindings, maintainer,
SpiralK scripts, or collapse-drive peers — can read the same atlas route in the
language that serves them best.

### Self-maintaining feedback loops

Temporal telemetry now feeds a lightweight **maintainer** that keeps the
geometry controller within the recommended 2–3× max-scale band and gently bumps
Leech density pressure when energy starts to race. Both Rust and Python callers
can inspect the maintainer report and override thresholds when experimenting:

```python
# Tune thresholds before building a session.
session_builder.maintainer(jitter_threshold=0.25, growth_threshold=0.03)
session = session_builder.build()

# Review the live configuration and trigger an assessment.
print(session.maintainer_config())
report = session.self_maintain()
print(report.status, report.suggested_max_scale)

if report.should_rewrite():
    print("Maintainer recommends a self-rewrite cycle:", report.diagnostic)
```

The maintainer computes curvature jitter, mean energy, and decay across the most
recent frames, returning actionable clamp and pressure suggestions. Spectral
peaks are now included in every report so you can see whether high-frequency
jitter or runaway energy oscillations triggered an intervention. Override the
defaults on-the-fly with `session.configure_maintainer(...)` to experiment with
more aggressive rewrite policies or relaxed dormancy thresholds.

Maintainer reports now ship with the same SpiralK snippet the session pushes into
the chrono loop, and `session.collapse_pulse()` returns the latest CollapseDrive
command (including any associated loop signal) so distributed nodes can stay in
lockstep without bespoke plumbing.

On the audio front, `LanguageWaveEncoder.speak(frames)` maps chrono timelines to
wave amplitudes, and the higher-level `TextResonator` class lets Rust or Python
callers drive the same pipeline with custom curvature/temperature settings:

```python
encoder = st.LanguageWaveEncoder(session.curvature(), 0.55)
amplitude = encoder.speak(frames)

narrator = st.TextResonator(session.curvature(), 0.55)
print(narrator.describe_resonance(resonance))
print(narrator.describe_timeline(frames))
wave = narrator.speak(frames)
```

Prefer a notebook-friendly wrapper? Instantiate `SpiralLightning` from Python
to bundle the session, trainer, and schedule into a single object that
auto-prepares modules and returns per-epoch reports with `lightning.fit(...)`.
On the Rust side you can reach for `SpiralLightning::builder(...)` or the
companion `LightningConfig::builder(...)` helper to customise the output shape,
roundtable parameters, or disable automatic module preparation before
construction. Once created, call `set_auto_prepare(false)` to opt back into
manual tape management without rebuilding the harness.

Need curriculum-style hand-offs? Compose `LightningStage` entries and feed them
into `SpiralLightning::fit_plan(...)`. Each stage can tweak the output shape,
roundtable, or auto-prepare flag before running one or more epochs. The helper
returns a structured `LightningReport` so you can inspect per-stage summaries,
query the best epoch, or plot aggregate loss curves without stitching vectors
manually.

### GoldenRetriever Training (distributed, data-race free)

Need to fan training across multiple local workers without sprinkling raw
`Arc<Mutex<...>>` or bespoke runtimes through your code? Enable the new `golden`
feature flag to pull in SpiralTorch’s Tokio/Rayon-style runtime and let the
**GoldenRetriever** orchestrator coordinate the fleet:

```bash
cargo test -p st-nn --features "golden" golden::tests::golden_retriever_trains_in_parallel -- --exact
```

The runtime exposes SpiralTorch-flavoured wrappers (`SpiralArc`, `SpiralMutex`,
`GoldenRuntime`) so modules, losses, and trainers stay inside the guard rails
while the scheduler spawns blocking steps and performs deterministic
Rayon-style reductions. A minimal Rust loop looks like:

```rust
use st_nn::{GoldenRetriever, GoldenRetrieverConfig, Linear, MeanSquaredError, ModuleTrainer};

let mut trainer_a = ModuleTrainer::new(caps, -1.0, 0.05, 0.01);
let mut trainer_b = ModuleTrainer::new(caps, -1.0, 0.05, 0.01);
let mut retriever = GoldenRetriever::new(GoldenRetrieverConfig::default(), vec![trainer_a, trainer_b])?;
let report = retriever.run_epoch(modules, losses, loaders, schedules)?;
println!("workers={} avg_loss={}", report.workers, report.average_loss);
```

GoldenRetriever keeps each trainer behind a poison-resistant mutex, launches the
epoch bodies on the shared runtime, and reduces the per-worker metrics using the
built-in parallel reducer so the roundtable stays deterministic. No additional
locking or thread book-keeping required.

Need the distributed run to keep every local Blackcat moderator in sync? Toggle
the cooperative switches on the config:

```rust
let config = GoldenRetrieverConfig {
    sync_blackcat_minutes: true,
    sync_heuristics_log: true,
    coordinate_blackcat: true,
    exploration_bias: 1.5,
    optimization_boost: 0.75,
    synergy_bias: 1.25,
    reinforcement_bias: 1.1,
    ..GoldenRetrieverConfig::default()
};
let mut retriever = GoldenRetriever::new(config, vec![trainer_a, trainer_b])?;
let report = retriever.run_epoch(modules, losses, loaders, schedules)?;
assert!(!report.moderator_minutes.is_empty());
if let Some(pulse) = &report.cooperative_pulse {
    use std::time::Duration;
    println!(
        "dominant_plan={:?} exploration={} optimization={} synergy={} reinforcement={}",
        pulse.dominant_plan,
        pulse.exploration_drive,
        pulse.optimization_gain,
        pulse.synergy_score,
        pulse.reinforcement_weight
    );
    let directive = pulse.directive(Duration::from_secs_f32(2.0), 48);
    println!(
        "retune: push_interval={:.2}s summary_window={} reinforcement_weight={:.2}",
        directive.push_interval.as_secs_f32(),
        directive.summary_window,
        directive.reinforcement_weight
    );
}
```

Every epoch collects the union of moderator minutes and heuristics ops across
workers, rebroadcasting them before the next round so proposals and soft rules
stay aligned. With `coordinate_blackcat` flipped on, GoldenRetriever also emits
an aggregated **GoldenBlackcatPulse** that nudges every worker’s distributed
node. The pulse now captures cooperative synergy (`synergy_score`), the amount
of shared reinforcement from heuristics and moderator minutes
(`reinforcement_weight`), confidence-weighted coverage, and raw op-log
composition. Each pulse can synthesize a `GoldenCooperativeDirective`, which
Golden retrievers and trainers use to retune push intervals and summary windows
without guessing at scaling factors. Trainers expose both
`last_blackcat_pulse()` and `last_blackcat_directive()` so downstream tooling
can inspect exactly how the synergy evolved during the run.

Blackcat now keeps a running scoreboard for every plan signature it moderates.
Each entry tracks observation counts, mean support, reward, ψ, and confidence so
dashboards can highlight sustained winners instead of relying on a single
minute. Access the aggregated view with `ModuleTrainer::blackcat_scoreboard()`
from Rust or call `trainer.blackcat_scoreboard()` in Python to retrieve a list
of dictionaries (plan signature, script hint, averages, and timestamps). The
scoreboard honours the moderator history window and can be capped via
`BlackcatModerator::set_scoreboard_limit()` when you only care about the top-N
plans.

Need runtime telemetry without wiring into a dashboard? The embedded Blackcat
runtime now keeps exponential moving averages for step time, memory pressure,
retry rate, and the reward distribution. Call
`ModuleTrainer::blackcat_runtime_stats()` to fetch a
`BlackcatRuntimeStats` snapshot that includes the latest reward mean/stddev and
all tracked extra metrics. Python callers can access the same data via
`trainer.blackcat_runtime_stats()`, which returns a rich object with dict-like
extras for quick printing or logging.

`GoldenRetrieverConfig` picked up `synergy_bias` and `reinforcement_bias` knobs
to tilt how aggressively the aggregated metrics should respond to support vs.
heuristic weight. Bumping `synergy_bias` favours exploration-heavy, confidence
driven pulses while `reinforcement_bias` amplifies heuristics and reward
signals when tightening distributed synchronization. When you want Golden to
renegotiate those biases automatically, hand it a
`GoldenSelfRewriteConfig`. The retriever stages a four-party council (explorer,
optimizer, harmoniser, reinforcer) that blends the latest cooperative pulse
with scheduler depth to rewrite the coordination biases in-place:

```rust
use st_nn::{GoldenRetriever, GoldenRetrieverConfig, GoldenSelfRewriteConfig};

let mut retriever = GoldenRetriever::new(
    GoldenRetrieverConfig::default().with_self_rewrite(
        GoldenSelfRewriteConfig::default()
            .with_schedule_weight(0.8)
            .with_negotiation_rate(0.45)
            .with_inertia(0.5),
    ),
    vec![trainer_a, trainer_b],
)?;
let before = retriever.coordination_biases();
// modules/losses/loaders/schedules prepared as shown above
let report = retriever.run_epoch(mods.clone(), losses.clone(), loaders.clone(), schedules.clone())?;
let after = retriever.coordination_biases();
println!("biases before={before:?} after={after:?}");
if let Some(pulse) = &report.cooperative_pulse {
    let mut persisted = GoldenRetrieverConfig::default().with_self_rewrite(
        GoldenSelfRewriteConfig::default().with_schedule_weight(0.8),
    );
    persisted.rewrite_with_scheduler(&schedules, Some(pulse));
}
```

`GoldenRetriever::coordination_biases()` exposes the live negotiation result so
Dashboards can visualise the four delegates converging. The
`rewrite_with_scheduler` helper mirrors the runtime logic in case you need to
persist the negotiated configuration or replay it in another process.

For longer runs the self-rewrite council now keeps a rolling transcript. The
`GoldenSelfRewriteConfig` gained `with_council_memory`,
`with_schedule_resonance`, and `with_synergy_pressure` knobs so you can tune how
aggressively schedule depth and Blackcat energy bend the delegates. Every epoch
emits a `GoldenCouncilSnapshot` that summarises the negotiated biases,
resonance, and stability alongside the pulse that triggered it. The snapshot now
tracks the epoch watermark, the heuristics log ranges that still need
reconciliation, the top soft-rule winners, and a `CouncilEvidence` bundle that
captures band energy, graph flow, ψ, and geometric cues used for the vote.
Inspect it via `GoldenEpochReport::council_snapshot()` or the new
`GoldenRetriever::last_council()` helper to plot convergence, detect
oscillations, or persist the negotiated state for a follow-up run. Consumers who
need streaming updates can subscribe with `GoldenRetriever::subscribe_digest()`
and replay `CouncilDigest` events as nodes fall in and out of the cluster.

Python callers can read the same signals via
`spiraltorch.ModuleTrainer.last_blackcat_pulse()` and
`last_blackcat_directive()`, which yield rich `GoldenBlackcatPulse` and
`GoldenCooperativeDirective` wrappers. The bindings surface getters for every
metric alongside a `pulse.directive(baseline_interval, baseline_window)` helper
so notebooks can mirror the Rust-side retuning logic. The council feed is
available through `ModuleTrainer.last_council()`, which returns a
`GoldenCouncilSnapshot` wrapper that now exposes the epoch, high watermark,
missing ranges, council evidence, and decoded winner `HeurOp`s for audit trails.

### SpiralTorchRL (hypergrad policy gradients)

SpiralTorchRL unifies the reinforcement-learning surface around the same
Z-space tensors that power the supervised stack. Policies stream returns into
optional `AmegaHypergrad` tapes, meaning the Riemannian curvature remains under
control even when reward schedules wobble. The Rust crate ships with a
hypergrad-aware policy gradient learner and the Python bindings mirror it via
`spiraltorch.rl.PolicyGradient` so notebooks can probe schedules without
departing from the Rust implementation.

```python
from spiraltorch import Tensor
from spiraltorch.rl import PolicyGradient

policy = PolicyGradient(state_dim=6, action_dim=3, learning_rate=0.01)
policy.enable_hypergrad(curvature=-1.0, learning_rate=0.05)

state = Tensor(1, 6, [0.1, 0.2, -0.3, 0.5, -0.1, 0.0])
action, probs = policy.select_action(state)
policy.record_transition(state, action, reward=0.8)
report = policy.finish_episode()
print(report.steps, report.hypergrad_applied)
```

Python bindings mirror the geometry controller as well. Pass a dictionary of
overrides to `PolicyGradient.attach_geometry_feedback` to customise the
observability parameters and smoothing ranges without leaving Python.

```python
from spiraltorch import SpiralSession
from spiraltorch.rl import PolicyGradient

session = SpiralSession(device="wgpu", curvature=-1.0)
policy = PolicyGradient(state_dim=6, action_dim=3, learning_rate=0.01)
policy.attach_geometry_feedback({"z_space_rank": 24, "slot_symmetry": "cyclic"})

resonance = session.trace(state).resonate()
policy.record_transition(state, action, reward=0.8)

report, signal = policy.finish_episode_with_geometry(resonance)
if signal:
    print(f"η̄={signal['averaged_efficiency']:.3f} scale={signal['learning_rate_scale']:.2f}")

telemetry = policy.geometry_telemetry()
if telemetry:
    print("loop gain", telemetry["loop_gain"], "script", telemetry["loop_script"])
```

Rust projects can pair the policy with the new geometric feedback module to
ground the update scale in observability measurements. Feed a
`DifferentialResonance` snapshot into `GeometryFeedback` and the learner will
adapt its learning rate according to the coalgebra efficiency.

```rust
use st_core::theory::observability::{ObservabilityConfig, SlotSymmetry};
use st_rl::{GeometryFeedback, GeometryFeedbackConfig, SpiralPolicyGradient};

let mut policy = SpiralPolicyGradient::new(6, 3, 0.01, 0.99)?;
let feedback = GeometryFeedback::new(GeometryFeedbackConfig {
    observability: ObservabilityConfig::new(1, 5, SlotSymmetry::Symmetric),
    z_space_rank: 24,                 // Maryna Viazovska's Leech shell as default
    leech_density_weight: 0.5,        // densify η with Λ24 packing pressure
    ramanujan_iterations: 4,          // refine π via Ramanujan's fast series
    softening_beta: 0.6,              // keep the projection memory-light
    max_learning_rate_scale: 2.8,     // pre-clamped to stay in the 2..3 stable band
    ..GeometryFeedbackConfig::default_policy()
});
policy.attach_geometry_feedback(feedback);
let resonance = session.trace(state.clone())?
    .generator(direction.clone())?
    .barycenter(barycenter.clone())?
    .resonate()?; // DifferentialResonance snapshot
let (report, signal) = policy.finish_episode_with_geometry(&resonance)?;
if let Some(signal) = signal {
    println!("η̄={:.3}, scale={:.2}", signal.averaged_efficiency, signal.learning_rate_scale);
}
let telemetry = policy.telemetry();
if let Some(geo) = telemetry.geometry {
    println!("rank~{:.1} pressure~{:.4} scalē~{:.2}", geo.rolling_rank, geo.rolling_pressure, geo.rolling_scale);
}
```

The controller now threads Ramanujan's π synthesis and the Λ₂₄ packing density
into its smoothing loop while auto-rewriting its own clamps. Rank, packing
pressure, and scale histories sit on rolling windows so noisy small-batch runs
settle quickly, and the `trainer.telemetry()` surface mirrors the same values to
spot drift. `GeometryFeedback` keeps `max_scale` inside the recommended `[2, 3]`
band, raises the floor when rank collapses, and eases the Leech density weight
if pressure over-saturates—giving you a self-tuning geometric metronome instead
of a static multiplier.

Chrono loop signals now feed directly into the controller: every
`SpiralSession::resonate_over_time` call plants a `ChronoLoopSignal` in the
telemetry hub, and `SpiralPolicyGradient::finish_episode_with_geometry` consumes
the latest signal before measuring a resonance snapshot. Harmonic gain and decay
estimates tighten the learning-rate clamps, bump the Λ₂₄ pressure when collapse
drive pulses flare, and publish the live loop gain/softening factor through
`PolicyTelemetry.geometry`. In other words, Z-space temporal dynamics, SpiralK
heuristics, and collapse drive pressure now close a tidy feedback loop without
additional plumbing.

The loop no longer stops at a single node: every roundtable summary and collapse
intervention now broadcasts a bounded `LoopbackEnvelope` through the telemetry
hub. SpiralK meta-summaries attach their script hints, the softlogic observer
threads its live Z-space bias, and PSI collapse totals hitch a ride so other
policies can replay the same temporal context. `GeometryFeedback::absorb_loopback`
blends the envelopes into a synthetic chrono signal, boosts clamp tightening
according to peer support, and preserves the strongest SpiralK script so the
controller can keep rewriting its own limits. Callers don’t need extra wiring—
the policy gradient automatically drains the envelope queue before every
resonance measurement and folds the distributed telemetry back into Z-space.

### SpiralTorchRec (open-topos recommendation lattice)

SpiralTorchRec factors implicit-feedback matrices under open-cartesian topos
guards so embeddings stay psychoid-safe during long training arcs. The Rust
crate exposes a deterministic SGD loop with saturation-aware updates while the
Python view (`spiraltorch.rec.Recommender`) mirrors the same ergonomics for
notebooks and serving pipelines. User and item embeddings remain regularised by
the curvature guard, ensuring they can be re-imported into SpiralTorch modules
without violating the Z-space contract.

```python
from spiraltorch.rec import Recommender

rec = Recommender(users=10, items=20, factors=5, learning_rate=0.03, regularization=0.002)
epoch = rec.train_epoch([(0, 0, 4.0), (0, 3, 5.0), (1, 0, 3.5)])
print(epoch.rmse, rec.predict(0, 1))
```

### Observation DAG calculus (Pólya-calibrated final coalgebra)

The new `st_core::theory::observability` module formalises the experimental
setup behind our DAG compression runs. Observation trees are treated as the
final coalgebra of the endofunctor `F(X) = R × Orb_{G_Λ}(X^b)` where `R` is the
root alphabet and the child slots are quotiented by a symmetry group (S₍b₎,
C₍b₎, or D₍b₎). The helper exposes both the Pólya upper bound and the efficiency
`η = observed / expected` so you can tell exactly how much structure survives a
given symmetry choice.

```rust
use st_core::theory::observability::{
    ColorAction, ColorSymmetry, ObservabilityConfig, ObservationalCoalgebra, SlotSymmetry,
};

let config = ObservabilityConfig::new(
    1,                // structural root variants (without colour)
    3,                // b: ternary branching
    SlotSymmetry::Dihedral,
)
.with_color_action(ColorAction::new(2, ColorSymmetry::Symmetric));
let mut coalgebra = ObservationalCoalgebra::new(config);
let theoretical = coalgebra.unfold(3);          // free-branching upper bound
let measured = vec![1, 4, 52, 1_368];
let assessment = coalgebra.assess(&measured);
println!("theoretical counts: {:?}", theoretical);
println!("η per depth: {:?}", assessment.efficiency);

// Symmetric colour action identifies {a,b}, so "pure a" is invisible until symmetry is broken.
let colour_gate = ColorAction::new(2, ColorSymmetry::Symmetric);
assert_eq!(colour_gate.singleton_observable().unwrap(), false);
```

Pair the output with your `roundtable.log` counts to see exactly which depth or
symmetry regime causes drops in observability. Lowering the symmetry (e.g.
S₍b₎→C₍b₎→Exact) or enriching the alphabet instantly changes the theoretical
sequence, making it trivial to reason about how much “pure a” signal can ever be
observed before symmetry breaking. Likewise, switching the colour action to
`ColorSymmetry::Trivial` raises the observable root count and restores singleton
visibility—the exact manoeuvre the theoretical note predicts when constructing
`c′`.

## What you get for training

- **Rank-K family** (TopK / MidK / BottomK) with a **single entrypoint**
  Backends implement a `RankKExecutor`, decisions are made once via **unison heuristics**, and every plan can now be rendered back into a SpiralK snippet via `choice.to_unison_script(kind)`.
- **Introspectable compute plans**
  Unified `RankPlan`s expose their FFT stencil directly—call `plan.fft_plan()` to inspect the radix/segment shape, `plan.fft_wgsl()` to emit the ready-to-run WGSL kernel, or `plan.fft_spiralk_hint()` to log the same choice back into SpiralK.
- **SpiralK DSL** (K×Lisp-inspired)
  Hard assigns (`mk:`, `tile:`) and soft rules (`soft(mk, …)`, `soft(tile, …)`) that blend with measurements.
- **SoftLogic (finite-domain solver)**
  Explores a tiny discrete space (merge kinds, tiles) and scores candidates with your soft rules.
- **Pure Rust training core**
  `st-tensor::pure` ships dependency-free tensors, hyperbolic Z-space encoders,
  the new `UringFractalScheduler` for Tokio-uring style streaming, and the
  `AmegaHypergrad` tape so you can iterate on learning logic without
  PyTorch/Numpy while staying inside non-Euclidean geometry.
- **Open-topos hypergrad streaming**
  Parameters can now absorb complex Z-space waves or raw text directly into the
  hypergrad tape, so the roundtable can keep expanding meaning without Euclidean
  fallbacks or NumPy buffers.
- **TensorBiome canopies + spiral biomes**
  Curate rewrites with `TensorBiome`, weight individual shoots, stack the full
  harvest, and let SoT-3Dφ planners seed a ready-to-project biome via
  `SoT3DPlan.grow_biome(...)` before reinjecting it with `ZSpaceProjector`.
- **Rust-first modules & losses**
  `st-nn` now ships `Linear`, `Sequential`, the lightweight `Relu`, the
  hyperbolic `WaveGate`, `ToposResonator`, the new `ZSpaceMixer`, and the
  `ZSpaceProjector` alongside `MeanSquaredError` / `HyperbolicCrossEntropy`
  losses. They stream gradients through the hypergrad tape, apply open-topos
  rewrites, and keep SpiralK planners one call away with roundtable-aware
  scheduling helpers. Every primitive is exported through the Python wheel so
  you can stay NumPy-free while scripting experiments—with the new
  `spiraltorch.dataset.DataLoader` keeping shuffle/batch/prefetch entirely in
  Rust.
- **Optional WASM tuner table**
  Bake the JSON dataset offline and ship it to browsers/WASM. The runtime loads the table lazily, blends it with SpiralK, and keeps the optimiser in sync with the generated WGSL kernels.
- **Self-Rewrite**
  A/B/C conversations (Wilson CI) append `soft(...)` into
  `~/.spiraltorch/heur.kdsl` once the roundtable agrees a configuration is ahead, while transcripts land in
  `roundtable.log` so you can replay how every choice surfaced.
  
---

### Features (opt-in)

- `wgpu` / `wgpu-rt`: WebGPU backends + runtime wiring
- `mps`: macOS Metal (MPS)
- `cuda`: CUDA (NVRTC/PTX loader expected)
- `hip`: ROCm HIP (stub-safe)
- **`hip-real`**: ROCm HIP + RCCL “real” path (requires ROCm toolchain & linker; gated on top of `hip`)
- HIP stub now probes `ROCM_PATH`/`HIP_PATH` and honours the
  `SPIRALTORCH_FORCE_HIP` override so simulated devices keep Z-space heuristics
  alive during CPU-only dev loops.
- **`kv-redis`**: enable Redis-backed consensus (soft hints); absent = **safe no-op**
- `logic` / `kdsl`: SoftLogic solver / SpiralK DSL

---

## Quick Start

### 1) Clone
```bash
git clone https://github.com/RyoSpiralArchitect/SpiralTorch.git
cd SpiralTorch
```

### 2) Build from source (Rust)

**CPU (default; no GPU deps)**
```bash
cargo build -p st-core --release
```

**WGPU (WebGPU; Windows/Linux/macOS)**
```bash
cargo build -p st-core --features wgpu --release
```

**MPS (macOS GPU)**
```bash
cargo build -p st-core --features mps --release
```

**CUDA (optional; needs NVRTC/Toolkit)**
```bash
cargo build -p st-core --features cuda --release
```

**HIP / ROCm (optional; real backend is feature-gated)**
```bash
export HIPCC=/opt/rocm/bin/hipcc
export ROCM_PATH=/opt/rocm
cargo build -p st-core --features hip,st-backend-hip/hip-real --release
```

### 3) Python wheels (optional)
```bash
pip install maturin==1.*

# CPU + WebGPU (default)
maturin build -m bindings/st-py/Cargo.toml --release --features wgpu

# Metal (macOS GPU)
maturin build -m bindings/st-py/Cargo.toml --release --features mps

# CUDA (toolchain on PATH)
maturin build -m bindings/st-py/Cargo.toml --release --features cuda

# HIP / ROCm (add hip-real for RCCL)
maturin build -m bindings/st-py/Cargo.toml --release --features "hip hip-real"
```

### 4) Python tensors & hypergrads

```python
from spiraltorch import Tensor, Hypergrad, LanguageWaveEncoder

encoder = LanguageWaveEncoder(-1.0, 0.6)
target = encoder.encode_z_space("SpiralTorch dances in Z-space")

weights = Tensor(*target.shape())
tape = Hypergrad(-1.0, 0.05, *target.shape())
tape.accumulate_pair(weights, target)
tape.apply(weights)
print("updated weights", weights.tolist())
```

Prefer flat-space optimisation? Reach for the new Rust-side
`st_tensor::AmegaRealgrad` tape to mirror the same API without the Poincaré
projection step—handy when Canvas Transformer energy needs to feed classical
optimisers alongside its hypergradient updates.

### Canvas Pixel Transformer → Z-space feedback

- `CanvasProjector::refresh_with_vectors` now returns both the RGBA buffer and
  a colour vector field that carries normalised energy and chroma as
  Z-space-friendly coordinates.
- `FractalCanvas::vectorFieldFft(false)` surfaces the per-row FFT spectrum as
  interleaved energy/chroma pairs so Canvas Transformer pipelines can ingest
  frequency features without leaving Rust.
- `CanvasProjector::accumulate_hypergrad` and
  `CanvasProjector::accumulate_realgrad` stream the refreshed canvas tensor
  directly into SpiralTorch's Riemannian or Euclidean optimisers without
  additional copies.
- `FractalCanvas::relation()` mirrors the projector's tensor output as a
  `Float32Array` so browser call-sites can feed the raw relation into custom
  pipelines or training loops.
- `FractalCanvas::hypergradWave(curvature)` and `FractalCanvas::realgradWave()`
  surface curvature-aware hypergrad updates alongside Euclidean gradients so the
  Canvas Transformer can keep hypergrad/Realgrad buffers in sync by default.
- `FractalCanvas::gradientSummary(curvature)` condenses both tapes into shared
  L1/L2/∞ norms plus RMS/mean-absolute magnitudes so monitoring dashboards can
  watch gradient health without shipping the full relation buffers across the
  WASM boundary.
- `FractalCanvas::desireInterpretation(curvature)` lifts the paired gradient
  summaries into Desire-ready feedback metrics (pressure, balance, stability)
  so automation layers can steer the Desire Lagrangian without leaving WASM.
- `FractalCanvas::desireControl(curvature)` extends that pipeline with
  ready-to-apply Desire gradient control packets—penalty gains, bias/observation
  mixers, and tuned hyper/Realgrad learning-rate scales—mirroring the Rust
  automation layer on the browser side.
- `FractalCanvas::hypergradOperatorUniformFromControl(control)` and
  `FractalCanvas::hypergradOperatorUniformAuto(curvature)` map those Desire
  control packets directly into the WGSL uniform payload, saving JavaScript
  callers from recomputing the blend/gain heuristics before dispatching the
  GPU hypergrad operator.
- `FractalCanvas::vectorFieldFftKernel(true)` returns the ready-to-dispatch
  WGSL compute shader (including uniform layout) so WebGPU call-sites can bind
  the vector field and accumulate the spectrum fully on-GPU.
- `FractalCanvas::hypergradOperatorKernel(false)` emits the complementary WGSL
  pass that accumulates relation tensors into hypergradient buffers directly on
  the GPU, with `hypergradOperatorUniform(mix, gain)` +
  `hypergradOperatorDispatch(subgroup)` mirroring the uniform payload and
  workgroup math for WebGPU callers.
- `FractalCanvas::vectorFieldFftUniform(false)` packages the `CanvasFftParams`
  uniform (width, height, inverse flag, padding) as a `Uint32Array` so the WGSL
  kernel can be dispatched without manual byte packing.
- `FractalCanvas::vectorFieldFftLayout()` reports the byte lengths and strides
  for the `FieldSample`/`SpectrumSample` storage buffers plus the uniform block
  so WebGPU callers can allocate resources without hard-coding struct sizes.
- `FractalCanvas::vectorFieldFftDispatch(true)` computes the workgroup triplet
  for the generated WGSL so callers can hand the counts directly to
  `computePass.dispatchWorkgroups(...)` (or the Rust equivalent) without
  duplicating the ceil division logic.
- Use `CanvasProjector::emit_zspace_patch` to fold the canvas state back into
  the fractal scheduler without leaving Rust or allocating intermediate
  buffers.
- Blend chart priors with the new `z_space_barycenter` solver—available in
  Rust (`st_tensor::z_space_barycenter`) and Python (`spiraltorch.z_space_barycenter`)—to
  wire colour energy directly into the Z-space roundtable.
- Follow the barycenter's loss-monotone intermediates and feed them straight into
  the hypergradient tape with `Hypergrad.accumulate_barycenter_path` so the
  optimiser converges along the same Z-space path as the solver.
- Drive the entire workflow from the high-level `SpiralSession` orchestrator in
  Rust (`st_nn::SpiralSession`) or Python (`spiraltorch.SpiralSession`) to pick
  devices, generate rank plans, synthesise barycentres, and align hypergrads via
  intuitive method calls.
- Launch `session.trace(tensor)` to compose non-commutative homotopy flows,
  functor linearisations, recursive barycenter gradients, and \(\infty\)-tower
  projections before calling `.resonate()` (or
  `.resonate_with_hypergrad(hypergrad)`) to surface a
  `DifferentialResonance` snapshot that binds the four differential layers
  together.
- Let the trace synthesise barycentres on demand via
  `trace.with_barycenter_from(weights, densities)` or override the coupling
  matrix with `trace.with_barycenter_with(weights, densities, Some(coupling))`
  before resonating, keeping Z-space orchestration entirely on the session.

---

## Minimal API

**Rust (TopK via unified entry)**
```rust
use st_core::backend::device_caps::DeviceCaps;
use st_core::ops::rank_entry::{RankKind, plan_rank, execute_rank};

// describe device
let caps = DeviceCaps::wgpu(32, true, 256); // lane, subgroups, max_wg
// plan once (decisions: mk/mkd/tile/ctile/use_2ce)
let plan = plan_rank(RankKind::TopK, rows, cols, k, caps);

// choose a backend executor (WGPU/CUDA/HIP); CPU fallback exists
use st_core::backend::wgpu_exec::WgpuExecutor;
let exec = WgpuExecutor::default();

// launch
execute_rank(&exec, &plan)?;
```
**Modules**
- `Linear`, `Conv1d`, `WaveRnn`, `ReLU`, `ZSpaceProjector`
- `Sequential` composition and `ModuleTrainer`
- Fully Rust-native, Python-accessible via wheels

**Features**
- Dataset abstraction and serialization
- Hypergrad integration for every parameter
- WGPU · MPS · CUDA unified backends
```rust
use st_core::backend::device_caps::DeviceCaps;
use st_nn::{
    Linear, MeanSquaredError, ModuleTrainer, Relu, RoundtableConfig, Sequential, Tensor,
};

let mut model = Sequential::new();
model.push(Linear::new("encoder", 4, 3)?);
model.push(Relu::new());
model.push(Linear::new("head", 3, 2)?);

let mut trainer = ModuleTrainer::new(DeviceCaps::wgpu(32, true, 256), -1.0, 0.05, 0.01);
trainer.prepare(&mut model)?;

let schedule = trainer.roundtable(1, 2, RoundtableConfig::default());
let mut loss = MeanSquaredError::new();
let dataset = vec![
    (
        Tensor::from_vec(1, 4, vec![0.1, -0.2, 0.3, -0.4])?,
        Tensor::from_vec(1, 2, vec![0.0, 1.0])?,
    ),
    (
        Tensor::from_vec(1, 4, vec![0.2, 0.1, -0.3, 0.5])?,
        Tensor::from_vec(1, 2, vec![1.0, 0.0])?,
    ),
];

let stats = trainer.train_epoch(&mut model, &mut loss, dataset, &schedule)?;
println!("roundtable avg loss: {:.6}", stats.average_loss);
```

### Distributed roundtable consensus

SpiralTorch's roundtable now runs with a Blackcat moderator sitting between
local workers and the shared heuristics log:

1. **Local roundtable** — every worker runs the A/B/C negotiation locally and
   emits compact `DecisionEvent`s containing the winning band, score, and
   ψ-derived reliability. ψ stays internal to the trainer and is only used for
   automation.
2. **Blackcat meta moderator** — summaries flow into the moderator, which uses
   a dedicated Blackcat runtime to score support, publish moderator minutes,
   and forward evidence to the embedded `MetaConductor`. Once enough support
   accumulates a `GlobalProposal` is broadcast.
3. **heur.kdsl op-log** — proposals arrive as deterministic `HeurOp` entries
   that append soft rules, retract stale hints, or annotate strategies. The
   op-log is CRDT-safe so multiple nodes can merge without conflicts.

```rust
use st_core::backend::device_caps::DeviceCaps;
use st_nn::{DistConfig, ModuleTrainer, RoundtableConfig, Sequential, Linear, MeanSquaredError};

let mut trainer = ModuleTrainer::new(DeviceCaps::wgpu(32, true, 256), -1.0, 0.05, 0.01);
let dist = DistConfig {
    node_id: "node-a".into(),
    mode: st_nn::DistMode::PeriodicMeta,
    push_interval: std::time::Duration::from_secs(15),
    meta_endpoints: vec!["tcp://meta:5005".into()],
    summary_window: 8,
};
trainer.configure_distribution(dist);
trainer.install_blackcat_moderator(0.75, 2);

let mut model = Sequential::new();
model.push(Linear::new("encoder", 4, 4)?);
trainer.prepare(&mut model)?;

let mut cfg = RoundtableConfig::default();
#[cfg(feature = "psi")]
{
    cfg = cfg.enable_psi();
}
let schedule = trainer.roundtable(1, 4, cfg);
let mut loss = MeanSquaredError::new();
let dataset = vec![
    (
        Tensor::from_vec(1, 4, vec![0.0, 0.0, 0.0, 0.0])?,
        Tensor::from_vec(1, 4, vec![0.0, 0.0, 0.0, 0.0])?,
    ),
];
trainer.train_epoch(&mut model, &mut loss, dataset, &schedule)?;

// Inspect the deterministic op-log and the moderator minutes.
for op in trainer.heuristics_log().entries() {
    println!("meta op {:?}", op.kind);
}
for minute in trainer.blackcat_minutes() {
    println!("moderator: {} -> {:?} (support {:.2})", minute.plan_signature, minute.winner, minute.support);
}
for entry in trainer.blackcat_scoreboard() {
    println!(
        "scoreboard: {} obs={} reward={:.3}",
        entry.plan_signature,
        entry.observations,
        entry.mean_reward
    );
}
```

**BlackCat runtime tap-in**

The derivative-free ZMeta ES and contextual bandits can ride alongside the
roundtable loop. Attach the runtime once and it will ingest per-step metrics,
log Above/Here/Beneath energy, estimate the BlackCat drift band, and
opportunistically promote winning `soft(...)` snippets behind a Wilson lower
bound. When you call `install_blackcat_moderator` a dedicated runtime is spun
up for the moderator so the training loop and the distributed consensus stay
decoupled.

```rust
use std::collections::HashMap;
use st_core::backend::device_caps::DeviceCaps;
use st_core::runtime::blackcat::{bandit::SoftBanditMode, ChoiceGroups, BlackCatRuntime};
use st_core::runtime::blackcat::zmeta::ZMetaParams;
use st_nn::{Linear, MeanSquaredError, ModuleTrainer, RoundtableConfig, Sequential, Tensor};

let mut trainer = ModuleTrainer::new(DeviceCaps::wgpu(32, true, 256), -1.0, 0.05, 0.01)
    .with_blackcat(BlackCatRuntime::new(
        ZMetaParams::default(),
        ChoiceGroups {
            groups: HashMap::from([
                ("tile".to_string(), vec!["128".into(), "256".into(), "512".into()]),
                ("merge".to_string(), vec!["bitonic".into(), "shared".into(), "warp".into()]),
            ]),
        },
        8,
        SoftBanditMode::TS,
        None,
    ));

let mut model = Sequential::new();
model.push(Linear::new("encoder", 4, 4)?);
let schedule = trainer.roundtable(1, 4, RoundtableConfig::default());
let mut mse = MeanSquaredError::new();
let dataset = vec![
    (
        Tensor::from_vec(1, 4, vec![0.4, -0.2, 0.1, 0.0])?,
        Tensor::from_vec(1, 4, vec![0.1, 0.2, 0.3, 0.4])?,
    ),
];
trainer.prepare(&mut model)?;
let _ = trainer.train_epoch(&mut model, &mut mse, dataset, &schedule)?;
// At this point rt.post_step() has consumed metrics and can append # blackcat heuristics.
```

**Rust (Z-space gating + projector)**
```rust
use st_core::backend::device_caps::DeviceCaps;
use st_nn::{ModuleTrainer, RoundtableConfig, Tensor, ToposResonator, WaveGate, ZSpaceProjector};
use st_tensor::{topos::OpenCartesianTopos, LanguageWaveEncoder};

let encoder = LanguageWaveEncoder::new(-0.9, 0.7)?;
let topos = OpenCartesianTopos::new(-0.9, 1e-6, 1e4, 512, 16_384)?;
let projector = ZSpaceProjector::new(topos.clone(), encoder.clone())?;
let text = projector.encode_text("SpiralTorch keeps the open topos alive")?;

let mut gate = WaveGate::with_topos("gate", text.shape().1, encoder, topos.clone())?;
let trainer = ModuleTrainer::new(DeviceCaps::wgpu(32, true, 256), -0.9, 0.05, 0.01);
trainer.prepare_with_topos(&mut gate, topos)?;

let forward = gate.forward(&text)?;
let grad = forward.hadamard(&text)?.scale(1.0 / forward.shape().0 as f32)?;
let _ = gate.backward(&text, &grad)?;
trainer.step(&mut gate)?;

let (rows, cols) = forward.shape();
let mut resonator = ToposResonator::new("res", rows, cols)?;
resonator.parameter_mut().attach_hypergrad(-0.9, 0.02)?;
let activated = resonator.forward(&forward)?;
let (act_rows, act_cols) = activated.shape();
let schedule = trainer.roundtable(act_rows as u32, act_cols as u32, RoundtableConfig::default());
let bands = schedule.split(&activated)?;
let _ = bands.combine()?; // band-aware recomposition stays lossless
let energy = schedule.band_energy(&activated)?;
println!("above energy {:.3}, here {:.3}, beneath {:.3}", energy.above, energy.here, energy.beneath);
```

`DeviceCaps` now ships backend-specific constructors (`wgpu`, `cuda`, `hip`, `cpu`) and
builder-style setters (`with_subgroup`, `with_max_workgroup`, `with_shared_mem`) so you
can describe GPUs with realistic limits while still feeding the unified heuristic chooser
a compact struct. Extra helpers (`align_workgroup`, `preferred_tile`, `occupancy_score`)
let downstream tooling snap requested launches to warp-friendly shapes, reason about
effective occupancy, and auto-derive sweep/compaction tiles from the device limits.

**Python**
```python
import spiraltorch as st

plan = st.plan_topk(rows=8, cols=65_536, k=1_024, device="auto")
print(plan["choice"])  # unified merge-kind, tiles, and workgroup sizing
```

---

## Pure Rust training (zero PyTorch/Numpy deps)

Need a bootstrap-friendly learning loop without heavyweight dependencies?
`st-nn` layers sit directly on top of the `st-tensor::pure` stack so you can
train, schedule, and log every A/B/C decision entirely in Rust.

Geometry-aware policy loops now broadcast their feedback as loopback envelopes,
so reinforcement learners automatically feed their learning-rate modulation
into the global telemetry hub for other SpiralTorch nodes to replay.

```rust
use st_core::backend::device_caps::DeviceCaps;
use st_nn::{
    HyperbolicCrossEntropy, Linear, MeanSquaredError, ModuleTrainer, Relu,
    RoundtableConfig, Sequential, Tensor,
};

fn main() -> st_nn::PureResult<()> {
    let mut model = Sequential::new();
    model.push(Linear::new("encoder", 3, 4)?);
    model.push(Relu::new());
    model.push(Linear::new("head", 4, 2)?);

    let mut trainer = ModuleTrainer::new(DeviceCaps::wgpu(32, true, 256), -0.95, 0.05, 0.01);
    trainer.prepare(&mut model)?;

    // Build a roundtable that splits gradients into Above/Here/Beneath bands.
    let schedule = trainer.roundtable(1, 2, RoundtableConfig::default());

    let dataset = vec![
        (
            Tensor::from_vec(1, 3, vec![0.3, -0.7, 0.1])?,
            Tensor::from_vec(1, 2, vec![1.0, 0.0])?,
        ),
        (
            Tensor::from_vec(1, 3, vec![-0.1, 0.4, -0.6])?,
            Tensor::from_vec(1, 2, vec![0.0, 1.0])?,
        ),
    ];

    let mut mse = MeanSquaredError::new();
    let epoch = trainer.train_epoch(&mut model, &mut mse, dataset.clone(), &schedule)?;
    println!("epoch loss: {:.6}", epoch.average_loss);

    // Inspect the logits with a hyperbolic cross-entropy probe.
    let mut hce = HyperbolicCrossEntropy::new(-0.95)?;
    let logits = model.forward(&dataset[0].0)?;
    let ce = hce.forward(&logits, &dataset[0].1)?;
    println!("hyperbolic CE: {:.6}", ce.data()[0]);

    Ok(())
}
```

Above/Beneath/Here gradients map directly onto TopK/MidK/BottomK roundtable
plans, so every update records which parts of the spectrum drove the change.
Hyperbolic losses run on the same tensors, meaning you can bounce between Z-space
encoders, Euclidean projections, and browser-friendly WASM canvases without
importing PyTorch or NumPy.

### Fractal uring scheduler + WASM canvas loop

Feed those spectra directly into an async-friendly fractal loop without ever
allocating more than a small ring buffer. The `UringFractalScheduler` keeps the
latest relation patches in a Tokio-uring style queue, blends them by coherence,
and hands the result straight to your browser front-end.

```rust
use st_tensor::{Tensor, PureResult};
use st_tensor::fractal::{FractalPatch, UringFractalScheduler};

async fn stream_waveforms(samples: Vec<Tensor>) -> PureResult<Tensor> {
    let scheduler = UringFractalScheduler::new(32)?;
    for (depth, relation) in samples.into_iter().enumerate() {
        let patch = FractalPatch::new(relation, 0.9, 0.7, depth as u32)?;
        // Works on any executor; tokio-uring, tokio, or synchronous loops.
        scheduler.push_async(patch).await?;
    }
    scheduler.fold_coherence()
}
```

For browser builds, wire the folded relation into a WebAssembly export that
paints onto `<canvas>` without tokenising text or duplicating buffers:

```rust
use st_tensor::fractal::UringFractalScheduler;
use wasm_bindgen::prelude::*;
use wasm_bindgen::{JsCast, JsValue};
use web_sys::{CanvasRenderingContext2d, HtmlCanvasElement};

#[wasm_bindgen]
pub struct FractalCanvas {
    scheduler: UringFractalScheduler,
}

#[wasm_bindgen]
impl FractalCanvas {
    #[wasm_bindgen(constructor)]
    pub fn new(capacity: usize) -> Result<FractalCanvas, JsValue> {
        let scheduler = UringFractalScheduler::new(capacity)
            .map_err(|err| JsValue::from_str(&err.to_string()))?;
        Ok(Self { scheduler })
    }

    pub fn render(&self, canvas: HtmlCanvasElement) -> Result<(), JsValue> {
        let ctx: CanvasRenderingContext2d = canvas
            .get_context("2d")?
            .ok_or("missing 2d context")?
            .dyn_into()?;
        let frame = self
            .scheduler
            .fold_coherence()
            .map_err(|err| JsValue::from_str(&err.to_string()))?;
        let spectrum = frame.data();
        for (x, value) in spectrum.iter().enumerate() {
            let intensity = (value.clamp(0.0, 1.0) * 255.0) as u8;
            ctx.set_fill_style(&format!("rgb({0},{0},{0})", intensity).into());
            ctx.fill_rect(x as f64, 0.0, 1.0, canvas.height() as f64);
        }
        Ok(())
    }
}
```

And keep the JavaScript glue feather-light:

```html
<canvas id="zspace" width="512" height="32"></canvas>
<script type="module">
import init, { FractalCanvas } from "./pkg/spiraltorch_wasm.js";
const wasm = await init();
const canvas = document.getElementById("zspace");
const fractal = new FractalCanvas(64);
await fractal.render(canvas);
const spectrum = fractal.vectorFieldFft(false);
console.log(`fft bins=${spectrum.length / 8}`);
const kernel = fractal.vectorFieldFftKernel(true);
console.log(kernel.split("\n")[0]);
const uniform = fractal.vectorFieldFftUniform(false);
console.log(`fft uniform=${uniform.join(',')}`);
const layout = fractal.vectorFieldFftLayout();
console.log(`fft field bytes=${layout.fieldBytes} stride=${layout.fieldStride}`);
const dispatch = fractal.vectorFieldFftDispatch(true);
console.log(`fft dispatch=${dispatch.join('x')}`);
</script>
```

Pixels become Z-space relations, the scheduler keeps memory bounded, and the
entire loop stays panic-free even under aggressive streaming.

The returned spectrum stores `[energy_re, energy_im, chroma_r_re, chroma_r_im,
chroma_g_re, chroma_g_im, chroma_b_re, chroma_b_im]` per bin, so Canvas
Transformers can slice the energy or chroma lanes directly or feed the full
tensor back through `fft_inverse_in_place` for quick spatial reconstruction.

When dispatching the WGSL kernel, bind the colour field as a tightly-packed
array of `FieldSample { energy, chroma }`, store the complex spectrum in a
matching `SpectrumSample` buffer, and provide the canvas dimensions plus an
inverse flag through a `CanvasFftParams` uniform struct. The
`vectorFieldFftUniform` helper yields the `[width, height, inverse, padding]`
`Uint32Array` so you can upload the uniform buffer directly without worrying
about alignment, `vectorFieldFftLayout` reports the byte lengths and strides for
the field/spectrum storage buffers, and `vectorFieldFftDispatch` returns the
`[x, y, z]` workgroup counts that correspond to the generated WGSL (respecting
subgroup or full wave execution).

Need FFT heuristics alongside the canvas?  WebAssembly exports now ship auto
planning helpers and CPU fallbacks:

```javascript
import init, { auto_plan_fft, fft_forward } from "./pkg/spiraltorch_wasm.js";

await init();
const plan = auto_plan_fft(512, 4096, 128, true);
if (plan) {
  console.log(`radix=${plan.radix} tile=${plan.tileCols}`);
  const wgsl = plan.wgsl();
  const spiralk = plan.spiralkHint();
}

// Run a radix-2/4 FFT on interleaved re/im data
const freqDomain = fft_forward(timeDomainBuffer);
```

If you maintain a `WasmTuner`, call `planFft` to reuse your override table and
capture WGSL/SpiralK artifacts without leaving the browser.  The bindings now
understand plain JavaScript objects in addition to JSON strings, so you can
hydrate a tuner from baked data and persist live edits without extra parsing:

```javascript
const records = [{ rows: 256, cols_min: 0, cols_max: 4095, k_max: 128, sg: true, wg: 128 }];
const tuner = WasmTuner.fromObject(records);
tuner.mergeObject([
  { rows: 512, cols_min: 4096, cols_max: 16383, k_max: 256, sg: true, tile_cols: 1024 },
]);
const overrides = tuner.toObject();
const fallbackPlan = tuner.planFftWithFallback(512, 4096, 128, true);
const resolution = tuner.planFftResolution(512, 4096, 128, true);
if (resolution.source === WasmFftPlanSource.Override) {
  console.log(`override tile=${resolution.plan.tileCols}`);
}
const snapshot = resolution.toJson();
const hydrated = ResolvedWasmFftPlan.fromJson(snapshot);
const report = tuner.planFftReport(512, 4096, 128, true);
```

---

## Heuristics (SpiralK) — optional & powerful

SpiralK is a tiny runtime DSL for device-aware choices. Flip it on, then shape the policy per device.

```bash
export SPIRAL_HEUR_SOFT=1
export SPIRAL_HEUR_K='
  # mk: 0=bitonic, 1=shared, 2=warp (subgroup path on WGPU)
  mk:   sel(sg && (k<=128), 2, sel(k<=2048, 1, 0));
  # mkd: sub-strategy (auto/heap/kway/bitonic/warp_heap/warp_bitonic)
  mkd:  sel(mk==2,4, sel(mk==1,1,3));
  # TopK sweeping tile
  tile: sel(log2(c)>15.0, 2048,
        sel(log2(c)>13.0, 1024,
        sel(log2(c)>12.0,  512, 256)));
  # Mid/Bottom compaction tile
  ctile: sel(tile>=1024, tile/2, tile);

  # Soft hints (gently bias the solver)
  soft(mk,   2, 0.25, sg && (k<=128));
  soft(mk,   1, 0.20, (k>128)&&(k<=2048));
  soft(tile, 2048, 0.20, log2(c)>15.0);
  soft(tile, 1024, 0.15, (log2(c)>13.0)&&(log2(c)<=15.0));
'
```

**How the final choice is made (three-way roundtable)**

- **A** = SoftLogic best (your DSL soft + optional Redis soft)
- **B** = DSL **hard** assignment (if you set `mk:`/`tile:` explicitly, B wins)
- **C** = **Generated table** (tuner output)

Default policy: if **B** exists use it; otherwise the runtime invites **A** and **C** into a quick conversation. It scores both with backend-aware occupancy/tile metrics derived from `DeviceCaps`, then adds a gentle prior to **C** (`SPIRAL_HEUR_GEN_WEIGHT`, default `0.10`). When the discussion reaches a Wilson-backed agreement, **Self-Rewrite** appends the matching `soft(...)` into `~/.spiraltorch/heur.kdsl` so the next run starts from the shared insight.

Want to materialise the FFT path straight from the chosen plan? Call the new helpers and feed the result to your browser/WASM runtime:

```rust
use st_core::backend::wgpu_heuristics::{auto_fft_spiralk, auto_fft_wgsl};

let wgsl = auto_fft_wgsl(rows, cols, k, subgroup).expect("heuristics available");
let spiralk = auto_fft_spiralk(rows, cols, k, subgroup).unwrap();
// ship `wgsl` to your WebGPU runtime and persist `spiralk` if you want the DSL to learn it.
```

Prefer to cache the tuned plan for JavaScript without re-running the heuristics? The WASM bindings now serialise plans as JSON or plain JS objects:

```ts
import { auto_fft_plan_json, WasmFftPlan } from "spiraltorch_wasm";

const planJson = await auto_fft_plan_json(rows, cols, k, true);
if (planJson) {
  const plan = WasmFftPlan.fromJson(planJson);
  await persistPlan(plan.toJson());
  const wgsl = plan.wgsl();
  // dispatch `wgsl` and reuse `plan` across workers or page reloads.
}
```

---

## Regenerating the WASM table (optional)

Run the offline baker to convert your latest measurements into a `WasmTunerTable`
that both native and browser builds can consume:
```bash
python3 tools/tuner/gen_generated_rs.py tools/tuner/tuner_results.json \
  > crates/st-core/src/backend/wgpu_heuristics_generated.rs
```

The generated module keeps the JSON embedded verbatim, parses it via
`st-core::backend::wasm_tuner`, and exposes a `choose(...)` helper that the
runtime queries after SpiralK/SoftLogic have spoken. Because the JSON format is
portable, you can ship the same file to a WebWorker, bake a table offline, and
let the browser pick overrides without re-running the tuner in production.

### Fractional FFT / SpiralK roadmap

- **Radix-2 → Radix-4 pipeline**: `st-frac::fft` still mirrors the GPU
  butterfly structure, and the new `SpiralKFftPlan` bridge turns the resulting
  `Choice` into auto-generated WGSL kernels for WebGPU.
- **Wilson-aware automation**: `st-kdsl::auto` turns latency deltas into
  high-confidence `soft(...)` rewrites, wiring tuned `radix`, `tile_cols`, and
  `segments` into `heur.kdsl` without manual editing.
- **ND GPU indexer**: A dedicated WGSL kernel materialises strided indices and
  per-segment IDs, unlocking fast fractional/FFT dispatches from WASM → Canvas.
- **WASM tuner baking**: `tools/tuner/tuner_results.json` keeps the measured
  overrides (`tile_cols`, `radix`, `segments`, `mode_*`) in one place so the
  generator can bake them into Rust **and** expose them to the Web via JSON.

**Example JSON**
```json
[
  {"rows": 256,  "cols_min": 0,     "cols_max": 4095,   "k_max": 128,  "sg": true,
   "wg": 128,    "tile": 512,  "tile_cols": 512,  "radix": 2, "segments": 1},
  {"rows": 512,  "cols_min": 4096,  "cols_max": 16383,  "k_max": 256,  "sg": true,
   "wg": 256,    "tile": 1024, "tile_cols": 1024, "radix": 4, "segments": 2},
  {"rows": 512,  "cols_min": 16384, "cols_max": 65535,  "k_max": 2048, "sg": false,
   "wg": 128,    "tile": 2048, "tile_cols": 2048, "radix": 4, "segments": 4, "use_2ce": true},
  {"rows": 1024, "cols_min": 65536, "cols_max": 262143, "k_max": 4096, "sg": false,
   "wg": 128,    "tile": 4096, "tile_cols": 4096, "radix": 4, "segments": 4, "use_2ce": true,
   "mode_bottomk": 2}
]
```

The generator bakes FFT-oriented hints (`tile_cols`, `radix`, `segments`) and
the ND compaction settings into the Rust table, while the same JSON remains
available for WASM workers that want to replay the optimisation flow offline.

---

## Amega Hypergrad (unrolled / implicit)

Rust utilities for hyper-parameter gradients (continuous relaxation):
- **Unrolled**: expand T updates and backprop
- **Implicit**: Neumann or **CG** to solve `(I − J) v ≈ g` efficiently

> See `crates/st-core/src/autograd/hypergrad*.rs`.
> Python glue is kept minimal; wheels can expose helpers.

The pure `st-tensor::pure::AmegaHypergrad` tape mirrors the same mindset in a
dependency-free package, letting you stage language diffusion experiments in
Rust and then feed the resulting curvature-aligned hints back into SpiralK.

---

## Safety & fallbacks

- Builds **CPU-only** by default (no GPU toolchains required).
- WGPU / CUDA / HIP are **feature-gated** and degrade safely.
- Heuristic chooser always returns a **safe** `Choice` (fills mk/tile from table or conservative defaults).

---

## Contributing

Issues & PRs welcome—especially:
- Backend kernels (WGPU subgroup variants, HIP/CUDA heap/k-way merges)
- Tuner recipes & generated tables
- New SpiralK sugar (e.g., `penalty_if(...)`, device-aware bands)

Run tests/benches on your device and share logs (latency / shapes / adapter caps).  
**AGPL-3.0-or-later** keeps it open and remix-able.

---

## Social preview

Upload a social preview PNG via **Repo → Settings → Social preview** (1200×630).  
Suggested caption: **“SpiralTorch — WGPU-first, Self-Tuning GPU Top-K (Rank-K)”**.

---

### Troubleshooting

- **No Redis?**  
  Build without `kv-redis` or leave `REDIS_URL` unset. The consensus chooser
  skips network calls and falls back to SpiralK / Generated-table safely.

- **ROCm not installed but `hip` enabled?**  
  Use `--features hip` only (stub path). The **real** path needs `hip-real`
  and a working ROCm + RCCL toolchain.

- **Wheels red?**  
  First build CPU+WGPU only: `maturin build -m bindings/st-py/Cargo.toml --release --features wgpu`
  to decouple GPU toolchain issues.

---

## License

**AGPL-3.0-or-later** for every crate and Python wheel. See `LICENSE`.
Unauthorized derivations will be treated as non-compliant with AGPL §13<|MERGE_RESOLUTION|>--- conflicted
+++ resolved
@@ -297,7 +297,6 @@
 `DesireLagrangian::gradient_control()` (or directly from the streamed
 `DesireSolution`) to inspect the recommended hyper/Realgrad learning-rate
 scales, penalty gains, and WGSL operator mix/gain before issuing GPU updates.
-<<<<<<< HEAD
 The control packet also captures Desire's “feel-good” tuning: exponential
 learning-rate gains driven by entropy deltas (with min/max bounds and slew
 limits), EMA-smoothed clipping windows anchored at the 95th percentile, Z-space
@@ -315,8 +314,6 @@
 window, Z coupling, quality gains, and rate scales. This keeps WGSL kernels hot
 without serialising structs on every dispatch while satisfying WebGPU's 16-byte
 alignment rules.
-=======
->>>>>>> e53669cc
 
 To automate the “unconscious” loop, wrap the lagrangian with
 `DesireAutomation`. It samples the `SelfRewriteCfg` thresholds, tracks
