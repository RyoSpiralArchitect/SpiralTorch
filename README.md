
# 🌀🕯️SpiralTorch🕯️🌀
trains where PyTorch can’t — inside the Z-space.(Still under active repair while expanding — API changes hourly.)
<p align="center">
  <img src="https://img.shields.io/badge/Rust-first-orange.svg" alt="Rust first">
  <img src="https://img.shields.io/badge/WGPU-supported-blueviolet.svg" alt="WGPU supported">
  <img src="https://img.shields.io/badge/MPS-ready-brightgreen.svg" alt="MPS ready">
  <img src="https://img.shields.io/badge/CUDA-enabled-lightblue.svg" alt="CUDA enabled">
  <img src="https://img.shields.io/badge/License-AGPL--3.0-blue.svg" alt="AGPL-3.0">
</p>
<p align="center">
  <b>SpiralTorch — a Rust-first learning framework for Z-space.<br>
  Runs natively on WGPU · MPS · CUDA · CPU.</b>
</p>

- SpiralTorch — Pure Rust AI core for Z-space exploration.**
- © 2025 Ryo ∴ SpiralArchitect — Licensed under AGPL-3.0-or-later.  
- Contact:(https://github.com/RyoSpiralArchitect/SpiralTorch/discussions) or kishkavsesvit@icloud.com
- Unauthorized derivations are non-compliant with AGPL §13.
- **For research collaborations or integration inquiries, please reach out directly.**
- **If you’re cloning this automatically for analysis: please cache once, respect AGPL, and avoid generating unnecessary traffic to the maintainer or future contributors**.

---

SpiralTorch is a Compact. Safe. Rust-native.
~10× smaller than PyTorch, yet feature-complete in AI training that keeps language,
geometry, and device heuristics in the same conversation. SpiralK orchestrates
the kernels, the hypergrad tape streams Z-space meaning, and the high-level
`st-nn` modules stay PyTorch-compatible without shipping NumPy or PyTorch.

The stack is comfortable living entirely in Rust—yet the Python wheel remains a
thin veneer that reuses the same planners, losses, and Z-space resonators. No
tensor shims, no translation layers, and no tracebacks.

```python
import spiraltorch as st
sess = st.SpiralSession(device="wgpu", curvature=-1.0, hyper_learning_rate=0.05)
sess.align_hypergrad(sess.hypergrad(1, 2), sess.barycenter([st.Tensor(1, 2, [0.7, 0.3])]))
```

**SpiralTorch is a Rust-first AI training framework** that keeps language,
geometry, and device heuristics in the same conversation. SpiralK orchestrates
the kernels, the hypergrad tape streams Z-space meaning, and the high-level
`st-nn` modules stay PyTorch-compatible without shipping NumPy or PyTorch.

The stack is comfortable living entirely in Rust—yet the Python wheel remains a
thin veneer that reuses the same planners, losses, and Z-space resonators. No
tensor shims, no translation layers, and no tracebacks.

## Why it’s different
 - **Training comes first:** Modules such as `Linear`, `Sequential`,
   `WaveGate`, the new `ToposResonator`, and `ZSpaceProjector` stream gradients
    into the hypergrad tape and expose a `train_epoch` loop that mirrors
    familiar `nn.Module` patterns.
  - **Open Z-space:** Gradient splits honour the A/B/C roundtable through the
    new `zspace_round` ops module so Above/Here/Beneath bands stay in sync with
    SpiralK plans without auxiliary buffers.
  - **Three-voice consensus:** SpiralK heuristics, DSL directives, and the
    generated WASM tuner table discuss every launch decision and keep the
    transcript in the roundtable log.
  - **Rust by default, Python ready:** Every feature—from WASM tuning to
    hypergrad curvature—is implemented in Rust and exposed unchanged through the
    Python bindings when needed.
  - **Unified RL + Rec stacks:** SpiralTorchRL and SpiralTorchRec keep policy
    gradients, recommendation factors, and hypergrad tapes inside the same
    Z-space geometry so deployment-grade loops never leave Rust.
  - **Z-space-native graph reasoning:** The Rust core, backend abstraction
    layer, and Z-space operators already form the spine of a graph neural
    network stack that embeds large-scale, hierarchical graphs with the same
    fidelity as its tree-aligned geometry.
  - **Semiotic suturing at the logit level:** The new `st-nn::language`
    toolkit folds symbolic kernels, repression fields, and semantic bridges
    into a single Lagrangian so SpiralTorch can bias logits with desire,
    anchor S/s correspondences, and respect target entropies without leaving
    Z-space.
  - **Interpretability as a first-class citizen:** Hypergrad tapes, roundtable
    transcripts, and ψ telemetry double as explainability artifacts, enabling
    decision-path inspection without leaving the Z-space calculus.

---

## Emerging toolkits unique to SpiralTorch

### Z-space-native graph neural networks

SpiralTorch’s hyperbolic geometry grew around hierarchical graphs. The Rust
kernel, backend abstraction, and Z-space operator families already expose the
building blocks for graph neural networks that keep distortion in check while
scaling to social, molecular, or citation graphs. By composing the existing
SpiralK planners, Z-space resonators, and curvature-aware tensors, new
`st-gnn` layers can stream hypergrad updates through tree-like manifolds as a
first-class citizen in the framework—becoming a third pillar alongside
SpiralTorchRec and SpiralTorchRL. The new `st-nn::gnn` module ships a
`GraphContext` normaliser plus a `ZSpaceGraphConvolution` layer that attaches
hypergrad tapes by default and surfaces per-node flow traces via the telemetry
`GraphFlowTracer`, so graph reasoning can be trained and inspected without
leaving Z-space. The `GraphContextBuilder` allows you to dial in symmetric or
row-stochastic normalisation (and self-loop weighting) per graph before it ever
touches the tape, while the tracer now aggregates energy so higher-level tools
can see how much of the negotiation passed through each layer at a glance.
Those traces plug straight into SpiralTorch’s other pillars: `embed_into_biome`
folds propagated node states into an `OpenCartesianTopos`/`TensorBiome` pair for
RewriteMonad consumers, the flow grid can be painted onto any canvas projector,
and `fold_into_roundtable` promotes the graph manifold as a fourth participant
beside the A/B/C bands. The new `fold_with_band_energy` helper lets you blend a
fresh telemetry report with an existing roundtable split without recomputing the
schedule, keeping graph energy in lock-step with whatever SpiralK already
decided for the batch. Feed those reports into `GraphConsensusBridge` to
generate SpiralK snippets and Above/Here/Beneath multipliers—then hand the
bridge to `ModuleTrainer::enable_graph_feedback` so every optimisation step
absorbs graph telemetry before the SoftLogic weighting fires. The trainer keeps
the SpiralK hint from the last applied digest available via
`ModuleTrainer::graph_hint()`, making it trivial to stream the graph-aware
policy back into SpiralK orchestrators or external dashboards.

### Explainability through hypergrad telemetry

Every hypergrad tape, roundtable consensus log, and ψ telemetry stream doubles
as a geometric audit trail. SpiralTorch can expose these records directly to an
interpretability toolkit that maps gradient flows, consensus splits, and
telemetry spikes back to model behaviour. Visualising these pathways keeps
“why” answers native to Z-space, turning SpiralTorch’s internal instrumentation
into an Explainable AI surface without external probes.

### Microlocal interface gauges

SpiralTorch’s theory core now hosts a microlocal boundary gauge that translates
the BV/varifold correspondence directly into code. The new
`st_core::theory::microlocal::InterfaceGauge` measures local total-variation
density over shrinking metric balls, outputs the gauge-invariant `R` machine,
and only reconstructs oriented normals when an external label `c′` is supplied.
This lets SpiralTorch stabilise interface detection, switch on co-orientations
precisely when downstream pipelines inject a label, and keep curvature-ready
statistics without violating the gauge symmetry of the unlabeled limit.【F:crates/st-core/src/theory/microlocal.rs†L1-L256】

### Semiotic suturing, desire control, and EGW bridges

SpiralTorch now ships a native semiotic optimiser that compresses Lacanian
language machinery into Z-space numerics. The `st-nn::language::DesireLagrangian`
implements the closed-form update

\[
\pi_t^*(j) \propto q_\theta(j\mid h_t)^{1/T_t}\exp\{\alpha_t\log K_{\text{syn}} + \beta_t\log K_{\text{par}} - \lambda r_j + \gamma_t g_t(j)\},
\]

so syntagmatic/ paradigmatic couplings, repression scores, and S→s drives land
as a single additive logit injection.【F:crates/st-nn/src/language/desire.rs†L1-L214】
The `TemperatureController` keeps desire aligned with a target entropy, while
the lightweight Schrödinger lookahead adds one-to-two Doob iterations directly
from the Z-space kernels to approximate the bridge in-line with training.【F:crates/st-nn/src/language/temperature.rs†L1-L41】【F:crates/st-nn/src/language/schrodinger.rs†L1-L63】

Symbol/meaning suturing arrives via an entropic Gromov–Wasserstein solver that
enforces anchors and floaty signifiers together. `EntropicGwSolver` estimates
the coupling \(\Pi\) by minimising the EGW objective with Sinkhorn-style
updates, boosting anchor pairs, and handing back a `SemanticBridge` ready for
token-to-concept expectations across the tape.【F:crates/st-nn/src/language/gw.rs†L1-L245】【F:crates/st-nn/src/language/geometry.rs†L1-L325】
Feed that bridge into the desire Lagrangian and you obtain a turn-key workflow:

1. Build sparse syntagmatic/ paradigmatic kernels and repression vectors, then
   estimate \(\Pi\) with the EGW solver (optionally seeding anchor pairs).
2. Initialise the `DesireLagrangian` with those artefacts and wire it to a
   SpiralK loop or roundtable injector.
3. Stream LM logits through `step(...)` or the phase-aware `step_with_scheduler(...)`
   to receive logit offsets, entropy telemetry, and temperature updates that
   honour the S/s suturing and desire budget.

Configure desire as a three-stage routine by combining the provided schedule
helpers. `warmup(...)` handles the observation phase (desire starts at zero and
logs avoidance), ramping towards the interference window where `alpha` nudges
avoided terms while `beta/γ` remain gentle. Once the warmups complete the
integration phase kicks in, coupling desire with the Z-space barycenter and
surfacing a hypergrad penalty that measures drift from the barycentric anchor.
For example:

```rust
let mut desire = DesireLagrangian::new(geometry, repression, semantics, controller)?
    .with_alpha_schedule(warmup(0.0, 0.1, 400))
    .with_beta_schedule(warmup(0.0, 0.05, 800))
    .with_gamma_schedule(constant(0.02))
    .with_lambda_schedule(constant(0.08));

let report = desire.step_with_scheduler(&logits, previous_token, &concept_hint)?;
match report.phase {
    DesirePhase::Observation => log_observation(report.avoidance),
    DesirePhase::Injection => reinforce_desire(report.logit_offsets),
    DesirePhase::Integration => hypergrad.push_penalty(report.hypergrad_penalty),
}
```

`DesireAvoidanceReport` exposes the dominant repressed tokens collected during
observation, while the integration phase emits the barycentric drift so a
hypergrad or self-rewrite scheduler can keep desire centred without collapse.
The schedules default to zeroed observation and grow-only ramps, so existing
callers can continue to provide manual `DesireWeights` without opt-in changes.【F:crates/st-nn/src/language/desire.rs†L1-L388】【F:crates/st-nn/src/language/desire.rs†L389-L487】

To automate the “unconscious” loop, wrap the lagrangian with
`DesireAutomation`. It samples the `SelfRewriteCfg` thresholds, tracks
hypergrad drift during the integration phase, and emits
`DesireRewriteTrigger` structures once enough evidence accumulates. Each
trigger carries the normalised avoidance vector so a SpiralK
`self-rewrite` or hypergrad scheduler can queue barycentric nudges without
hand-crafted heuristics.【F:crates/st-nn/src/language/automation.rs†L1-L226】

```rust
use st_core::config::self_rewrite::read_cfg;
use st_nn::language::{DesireAutomatedStep, DesireAutomation};
use std::time::Instant;

let cfg = read_cfg();
let mut automation = DesireAutomation::new(desire, cfg);
let DesireAutomatedStep { solution, trigger } = automation
    .step(&logits, previous_token, &concept_hint, Instant::now())?;
if let Some(event) = trigger {
    spiralk_scheduler.queue_desire(event.report, event.mean_penalty);
}
```

Persist the stream to disk with `DesireLogbook` so the observation/injection/
integration cadence can be replayed later or shared with SpiralK rewrite
automation. The logbook writes line-delimited JSON records that contain the
entire `DesireSolution` payload plus any emitted triggers, keeping telemetry and
avoidance vectors together for offline inspection. Re-opening the logbook will
resume the ordinal counter automatically, so a long-running automation loop can
be restarted without clobbering record IDs.【F:crates/st-nn/src/language/logbook.rs†L1-L152】【F:crates/st-nn/src/language/logbook.rs†L168-L276】

```rust
use st_nn::language::{DesireAutomatedStep, DesireAutomation, DesireLogbook};
use std::time::{Instant, SystemTime};

let mut logbook = DesireLogbook::new("desire.ndjson")?;
let DesireAutomatedStep { solution, trigger } = automation
    .step(&logits, previous_token, &concept_hint, Instant::now())?;
logbook.record(&DesireAutomatedStep { solution, trigger }, SystemTime::now())?;
```

Stream the persisted decisions back with `DesireLogReplay` to build dashboards
or off-line analytics. The iterator skips blank lines and surfaces every record
as a `PureResult`, making it straightforward to plug into telemetry sinks or
trainers that ingest JSONL traces.【F:crates/st-nn/src/language/logbook.rs†L154-L207】

```rust
use st_nn::language::DesireLogReplay;

for entry in DesireLogReplay::open("desire.ndjson")? {
    let record = entry?;
    audit(record.ordinal, record.solution.phase);
}
```

Once the raw telemetry exists, braid it directly into automation, logging, and
rewrite hooks with the `DesirePipeline`. The pipeline fans each automated step
out to any number of sinks—logbooks, trigger buffers, SpiralK bridges—so graph
tooling, language desire, and self-rewrite loops evolve together without custom
glue.【F:crates/st-nn/src/language/pipeline.rs†L1-L240】 Attach a
`DesireTriggerBuffer` to capture emitted rewrite events while the logbook keeps
the JSONL trace alive, and optionally replay historical automation into new
consumers:

```rust
use st_nn::language::{
    DesireLogReplay, DesireLogbook, DesirePipeline, DesireTriggerBuffer,
};

let trigger_buffer = DesireTriggerBuffer::new();
let mut pipeline = DesirePipeline::builder(automation)
    .with_logbook(DesireLogbook::new("desire.ndjson")?)
    .with_sink(trigger_buffer.clone())
    .build();

let step = pipeline.step_realtime(&logits, previous_token, &concept_hint)?;
if let Some(trigger) = &step.trigger {
    spiralk_scheduler.queue_desire(trigger.report.clone(), trigger.mean_penalty);
}

pipeline.flush()?;
let replayed = pipeline.replay(DesireLogReplay::open("desire.ndjson")?)?;
let drained = trigger_buffer.drain()?; // forward to analytics or trainers
```

When you need to splice the stream into other runtimes, attach a
`DesireChannelSink` via `with_channel`. It emits `DesirePipelineEvent`s over a standard channel so
rewriters, trainers, or async dashboards can subscribe without bespoke glue—each
step arrives before any trigger for the same timestamp, preserving ordering for
downstream automata.【F:crates/st-nn/src/language/pipeline.rs†L52-L239】【F:crates/st-nn/src/language/pipeline.rs†L360-L472】

```rust
use std::sync::mpsc::channel;
use st_nn::language::{
    DesirePipeline, DesirePipelineEvent, DesireTriggerBuffer,
};

let (sender, receiver) = channel();
let mut pipeline = DesirePipeline::builder(automation)
    .with_channel(sender)
    .with_sink(DesireTriggerBuffer::new())
    .build();

let step = pipeline.step_realtime(&logits, previous_token, &concept_hint)?;
for event in receiver.try_iter() {
    match event {
        DesirePipelineEvent::Step { step, timestamp } => {
            audit(step.solution.phase, timestamp)
        }
        DesirePipelineEvent::Trigger { trigger, .. } =>
            spiralk_scheduler.queue_desire(trigger.report.clone(), trigger.mean_penalty),
    }
}
```

Training loops can now subscribe directly. Clone a `DesireTrainerBridge`, attach
it with `with_trainer_bridge`, and hand the same bridge to `ModuleTrainer` via
`enable_desire_pipeline`. Each step drains into a shared summary so the trainer
records phase counts, mean desire weights, and trigger temperatures alongside
band energy telemetry without custom glue.【F:crates/st-nn/src/language/pipeline.rs†L118-L239】【F:crates/st-nn/src/language/pipeline.rs†L242-L357】【F:crates/st-nn/src/trainer.rs†L214-L365】

```rust
use st_nn::language::{
    ConceptHint, DesirePipeline, DesireTrainerBridge, DesireTriggerBuffer,
};
use st_nn::trainer::ModuleTrainer;

let bridge = DesireTrainerBridge::new();
let mut pipeline = DesirePipeline::builder(automation)
    .with_trainer_bridge(&bridge)
    .with_sink(DesireTriggerBuffer::new())
    .build();

trainer.enable_desire_pipeline(bridge.clone());
let step = pipeline.step_realtime(&logits, previous_token, &concept_hint)?;
if let Some(trigger) = &step.trigger {
    println!("trigger mean penalty: {:.3}", trigger.mean_penalty);
}
```

Graph telemetry can join the same braid. Instantiate a `GraphFlowTracer`, feed it
into `GraphConsensusBridge`, and wrap the result with `DesireGraphBridge`. Every
desire step now captures the latest graph digest, letting you aggregate
Z-space desire entropy with SpiralK’s quad-band consensus or replay graph
shares into analytics dashboards via `DesireGraphSummary`.【F:crates/st-nn/src/language/pipeline.rs†L32-L119】【F:crates/st-nn/src/language/pipeline.rs†L575-L676】

```rust
use std::sync::{Arc, Mutex};
use st_core::telemetry::xai::{GraphFlowTracer, NodeFlowSample};
use st_nn::language::{DesireGraphBridge, DesirePipeline};
use st_nn::{BandEnergy, GraphConsensusBridge};

let tracer = Arc::new(Mutex::new(GraphFlowTracer::new()));
let graph_bridge = DesireGraphBridge::new(
    GraphConsensusBridge::new(tracer.clone()),
    BandEnergy { above: 0.4, here: 0.35, beneath: 0.25, drift: 0.0 },
);
let mut pipeline = DesirePipeline::builder(automation)
    .with_graph_bridge(&graph_bridge)
    .build();

// capture graph flows alongside desire automation
tracer.lock().unwrap().begin_layer(
    "gnn::spiral",
    -1.0,
    vec![NodeFlowSample { node_index: 0, incoming_weight: 1.0, aggregated_norm: 0.6 }],
);

let step = pipeline.step_realtime(&logits, previous_token, &concept_hint)?;
if let Some(summary) = graph_bridge.drain_summary()? {
    for (layer, share) in summary.layer_support {
        println!("graph layer {layer} captured {:.2}% of energy", share * 100.0);
    }
}
```

Roundtable consensus can now absorb desire impulses directly. Attach a
`DesireRoundtableBridge` and the pipeline will export Above/Here/Beneath
multipliers plus drift adjustments every step. Drain the summary or let
`ModuleTrainer::enable_desire_roundtable_bridge` fold it into the optimiser so
the three-way negotiation constantly reflects the latest semiotic pressure.【F:crates/st-nn/src/language/pipeline.rs†L121-L286】【F:crates/st-nn/src/trainer.rs†L240-L392】

```rust
use st_nn::language::{DesirePipeline, DesireRoundtableBridge};

let bridge = DesireRoundtableBridge::new().with_blend(0.45);
let mut pipeline = DesirePipeline::builder(automation)
    .with_roundtable_bridge(&bridge)
    .build();

for (step, logits) in logits_stream.enumerate() {
    let now = Instant::now();
    let timestamp = SystemTime::now();
    pipeline.step_at(&logits, step % vocab, &concept_hint, now, timestamp)?;
}

if let Some(summary) = bridge.drain_summary()? {
    println!("desire barycentric → Above {:.3}", summary.mean_above);
}
```

Inside the trainer simply call:

```rust
trainer.enable_desire_roundtable_bridge(bridge.clone());
```

Every optimisation step now reports `desire_roundtable_*` metrics, while
`ModuleTrainer::desire_roundtable_summary()` returns the most recent aggregate so
Python notebooks can watch the unconscious drift in real time.【F:crates/st-nn/src/trainer.rs†L240-L392】【F:crates/st-nn/src/trainer.rs†L780-L905】

```python
import spiraltorch

trainer = spiraltorch.ModuleTrainer()
bridge = spiraltorch.DesireRoundtableBridge(blend=0.4, drift_gain=0.5)
trainer.enable_desire_roundtable_bridge(bridge)

# ... after running a training epoch ...
summary = trainer.desire_roundtable_summary()
if summary:
    print(f"roundtable drift {summary['mean_drift']:.4f}")
```

ψ telemetry can ride the same braid. Attach a `DesirePsiBridge` to fold the
latest `PsiMeter` readings, SoftLogic Z feedback, and threshold crossings into
the automation stream. The bridge can be drained directly or wired into
`ModuleTrainer::enable_desire_psi_bridge` so every optimisation step records the
aggregated ψ view alongside desire entropy and graph consensus.【F:crates/st-nn/src/language/pipeline.rs†L121-L286】【F:crates/st-nn/src/trainer.rs†L39-L66】【F:crates/st-core/src/telemetry/hub.rs†L1-L72】

```rust
use st_core::telemetry::hub;
use st_core::telemetry::psi::{PsiComponent, PsiReading};
use st_nn::language::{DesirePipeline, DesirePsiBridge};

let psi_bridge = DesirePsiBridge::new();
let mut pipeline = DesirePipeline::builder(automation)
    .with_psi_bridge(&psi_bridge)
    .build();

// seed hub telemetry before each step (normally done by ModuleTrainer)
let mut breakdown = std::collections::HashMap::new();
breakdown.insert(PsiComponent::LOSS, 0.9);
let reading = PsiReading { total: 0.9, breakdown, step: 1 };
hub::set_last_psi(&reading);

let step = pipeline.step_realtime(&logits, previous_token, &concept_hint)?;
if let Some(summary) = psi_bridge.drain_summary()? {
    println!("ψ mean total: {:.3}", summary.mean_psi_total);
}
```

The result is a single Rust-native control surface that marries KL control,
Schrödinger bridges, and entropic GW into SpiralTorch’s Z-space, ready to steer
language modules, rewrite monads, or SpiralK trainers without bespoke Python
glue.

## Hello SpiralSession quickstart

Kick the tires with the new end-to-end `hello_session` walkthrough. It seeds a
session, computes a barycenter, aligns a hypergrad tape, and runs a one-epoch
roundtable update over a toy dataset.

```bash
cargo run -p st-nn --example hello_session
```

Enable the optional ψ telemetry layer (and CollapseDrive automation) directly
from the roundtable schedule:

```bash
cargo run -p st-nn --features "psi collapse" --example hello_session
```

The Python wheel mirrors the same flow for rapid notebooks:

```bash
python bindings/st-py/examples/hello_session.py  # enables psi+collapse by default
```

Flip on the psychoid self-metrics layer when you want the full dream-engine
analysis (divergence, ritual rate, CTI, dream-pass/export events):

```bash
cargo run -p st-nn --features "psi psychoid collapse" --example hello_session
```

On the Python side, pass `psychoid=True` when building the roundtable and fetch
the latest reading via `spiraltorch.get_psychoid_stats()` to log the CTI score,
raw metrics, and z-scores emitted from the Rust meter.

ψ readings stay inside the automation loop—CollapseDrive, the psychoid dream
engine, and the distributed roundtable all consume them directly. The examples
only surface the totals so you can verify wiring; regular runs keep the meter
off unless the schedule or trainer explicitly enables it.

Both variants print the averaged roundtable loss after aligning the barycenter
path with the hypergrad tape. On the Python side you can now spin up the
streaming loader without touching NumPy:

```python
loader = st.dataset.from_vec(samples).shuffle(0xC0FFEE).batched(4).prefetch(2)
stats = session.train_epoch(trainer, model, loss, loader, schedule)
```

The loader runs entirely in Rust—mini-batches stream straight into
`train_epoch` and propagate errors as native `TensorError`s when shapes drift.

### Temporal resonance timelines

Sessions now keep a rolling **chrono timeline** that measures how each
`DifferentialResonance` evolves across calls. Record a frame by piping a fresh
snapshot through `resonate_over_time(dt)` and inspect the history via
`session.timeline()` or the underlying `ChronoFrame` handles:

```python
resonance = trace.resonate()
frame = session.resonate_over_time(resonance, dt=0.1)
print(frame.timestamp, frame.total_energy)

# Sample the most recent frames for plotting.
frames = session.timeline(timesteps=128)
summary = session.timeline_summary(timesteps=128)
harmonics = session.timeline_harmonics(timesteps=256, bins=24)
loop_signal = session.loop_signal(timesteps=256)
times, energy, drift = session.animate_resonance(timesteps=128)
wave = session.speak(timesteps=128, temperature=0.7)
story, highlights = session.timeline_story(timesteps=256, temperature=0.65)

if loop_signal and loop_signal.spiralk_script:
    print("SpiralK hint:")
    print(loop_signal.spiralk_script)
```

`ChronoFrame` surfaces per-band energy, curvature drift, and decay estimates so
you can chart living topology directly in notebooks. Reach for
`session.timeline_summary()` when you want windowed drift/energy statistics or
`session.timeline_harmonics()` to expose dominant oscillations inside the
timeline. `session.loop_signal(...)` folds both into a reusable bundle that
includes a SpiralK script (when the `kdsl` feature is enabled) so heuristics can
be replayed across devices. `session.speak(...)` still generates a playback-ready
amplitude trace, while `session.timeline_story(...)` and `session.describe()`
synthesise natural language narratives about the latest state (or pass an
explicit `resonance` snapshot to ground the narration in a fresh observation):

```python
print(session.describe())
print(session.describe(resonance, temperature=0.8))
print(st.describe_timeline(frames))
print(harmonics.dominant_energy.frequency if harmonics else None)
```

### Atlas projections

Chrono telemetry, maintainer diagnostics, and loopback envelopes now converge
into a **SpiralTorch atlas** that captures the city-wide state of your run.
Every `resonate_over_time` call contributes a fragment with drift, energy,
collapse pulses, and Z-bias hints; the maintainer folds in clamp/pressure
recommendations at the same time. Rust sessions expose the aggregated
`AtlasFrame`, and Python mirrors it via `session.atlas()`:

```python
atlas = session.atlas()
if atlas:
    print(atlas.timestamp, atlas.loop_support)
    for metric in atlas.metrics():
        print(metric.name, metric.value)
    story = session.atlas_story(temperature=0.65)
    if story:
        summary, highlights = story
        print(summary)
        print(highlights)
    print(st.describe_atlas(atlas))
```

`AtlasFrame` exposes the latest `ChronoSummary`, optional harmonics, maintainer
status, and any SpiralK hints captured along the way. Metrics from auxiliary
nodes (collapse totals, Z-bias pushes) ride alongside free-form notes so you can
route the atlas straight into dashboards or back into SpiralK planners. Each
frame also clusters its metrics into **districts** — Surface, Concourse, and
Substrate — so you can see which layer of the SpiralTorch “city” is lighting up
at a glance:

```python
for district in atlas.districts():
    print(district.name, district.mean, district.span)
```

If you want more than a snapshot, call `session.atlas_route(limit=12)` to pull a
bounded history of frames. It’s perfect for feeding notebooks with sliding
windows of atlas metrics or piping the loop into other SpiralTorch nodes. When
you just need a quick **district-level synopsis**, `session.atlas_route_summary`
condenses the same window into aggregate trends and maintainer hints:

```python
summary = session.atlas_route_summary(limit=12)
print(
    summary.frames,
    summary.mean_loop_support,
    summary.loop_std,
    summary.collapse_trend,
    summary.z_signal_trend,
)
for district in summary.districts():
    print(district.name, district.coverage, district.delta, district.std_dev)
<<<<<<< HEAD
=======
print(summary.frames, summary.mean_loop_support)
for district in summary.districts():
    print(district.name, district.coverage, district.delta)
>>>>>>> 0ab54b75
if summary.maintainer_status:
    print("Maintainer", summary.maintainer_status, summary.maintainer_diagnostic)
```

The summary keeps track of recent clamp/pressure recommendations, script hints,
and now reports **loop volatility** (`loop_std`) alongside collapse/Z drift so
dashboards can surface the “city heartbeat” without iterating over each frame.
District summaries additionally carry a standard deviation so you can flag
which neighbourhoods are swinging the hardest even when their means stay flat.
<<<<<<< HEAD
Each district now tracks its headline metrics via `district.focus` so nodes can
see which signals actually drove the change:

```python
for metric in district.focus:
    print(metric.name, metric.delta, metric.momentum, metric.std_dev)
```

When you want curated guidance for each SpiralTorch “audience”, call
`session.atlas_perspectives()` to generate **atlas perspectives** that translate
district trends into actionable narratives:

```python
for perspective in session.atlas_perspectives(limit=12):
    print(perspective.district, perspective.guidance)
    for focus in perspective.focus:
        print("  ↳", focus.name, focus.latest)

surface = session.atlas_perspective(
    "Surface", limit=12, focus_prefixes=["timeline", "session.surface"],
)
if surface:
    print(surface.guidance)
```

Perspectives compute per-frame momentum, volatility-derived stability, and a
filtered set of focus metrics so every node — Python bindings, maintainer,
SpiralK scripts, or collapse-drive peers — can read the same atlas route in the
language that serves them best.
=======
>>>>>>> 0ab54b75

### Self-maintaining feedback loops

Temporal telemetry now feeds a lightweight **maintainer** that keeps the
geometry controller within the recommended 2–3× max-scale band and gently bumps
Leech density pressure when energy starts to race. Both Rust and Python callers
can inspect the maintainer report and override thresholds when experimenting:

```python
# Tune thresholds before building a session.
session_builder.maintainer(jitter_threshold=0.25, growth_threshold=0.03)
session = session_builder.build()

# Review the live configuration and trigger an assessment.
print(session.maintainer_config())
report = session.self_maintain()
print(report.status, report.suggested_max_scale)

if report.should_rewrite():
    print("Maintainer recommends a self-rewrite cycle:", report.diagnostic)
```

The maintainer computes curvature jitter, mean energy, and decay across the most
recent frames, returning actionable clamp and pressure suggestions. Spectral
peaks are now included in every report so you can see whether high-frequency
jitter or runaway energy oscillations triggered an intervention. Override the
defaults on-the-fly with `session.configure_maintainer(...)` to experiment with
more aggressive rewrite policies or relaxed dormancy thresholds.

Maintainer reports now ship with the same SpiralK snippet the session pushes into
the chrono loop, and `session.collapse_pulse()` returns the latest CollapseDrive
command (including any associated loop signal) so distributed nodes can stay in
lockstep without bespoke plumbing.

On the audio front, `LanguageWaveEncoder.speak(frames)` maps chrono timelines to
wave amplitudes, and the higher-level `TextResonator` class lets Rust or Python
callers drive the same pipeline with custom curvature/temperature settings:

```python
encoder = st.LanguageWaveEncoder(session.curvature(), 0.55)
amplitude = encoder.speak(frames)

narrator = st.TextResonator(session.curvature(), 0.55)
print(narrator.describe_resonance(resonance))
print(narrator.describe_timeline(frames))
wave = narrator.speak(frames)
```

Prefer a notebook-friendly wrapper? Instantiate `SpiralLightning` from Python
to bundle the session, trainer, and schedule into a single object that
auto-prepares modules and returns per-epoch reports with `lightning.fit(...)`.
On the Rust side you can reach for `SpiralLightning::builder(...)` or the
companion `LightningConfig::builder(...)` helper to customise the output shape,
roundtable parameters, or disable automatic module preparation before
construction. Once created, call `set_auto_prepare(false)` to opt back into
manual tape management without rebuilding the harness.

Need curriculum-style hand-offs? Compose `LightningStage` entries and feed them
into `SpiralLightning::fit_plan(...)`. Each stage can tweak the output shape,
roundtable, or auto-prepare flag before running one or more epochs. The helper
returns a structured `LightningReport` so you can inspect per-stage summaries,
query the best epoch, or plot aggregate loss curves without stitching vectors
manually.

### GoldenRetriever Training (distributed, data-race free)

Need to fan training across multiple local workers without sprinkling raw
`Arc<Mutex<...>>` or bespoke runtimes through your code? Enable the new `golden`
feature flag to pull in SpiralTorch’s Tokio/Rayon-style runtime and let the
**GoldenRetriever** orchestrator coordinate the fleet:

```bash
cargo test -p st-nn --features "golden" golden::tests::golden_retriever_trains_in_parallel -- --exact
```

The runtime exposes SpiralTorch-flavoured wrappers (`SpiralArc`, `SpiralMutex`,
`GoldenRuntime`) so modules, losses, and trainers stay inside the guard rails
while the scheduler spawns blocking steps and performs deterministic
Rayon-style reductions. A minimal Rust loop looks like:

```rust
use st_nn::{GoldenRetriever, GoldenRetrieverConfig, Linear, MeanSquaredError, ModuleTrainer};

let mut trainer_a = ModuleTrainer::new(caps, -1.0, 0.05, 0.01);
let mut trainer_b = ModuleTrainer::new(caps, -1.0, 0.05, 0.01);
let mut retriever = GoldenRetriever::new(GoldenRetrieverConfig::default(), vec![trainer_a, trainer_b])?;
let report = retriever.run_epoch(modules, losses, loaders, schedules)?;
println!("workers={} avg_loss={}", report.workers, report.average_loss);
```

GoldenRetriever keeps each trainer behind a poison-resistant mutex, launches the
epoch bodies on the shared runtime, and reduces the per-worker metrics using the
built-in parallel reducer so the roundtable stays deterministic. No additional
locking or thread book-keeping required.

Need the distributed run to keep every local Blackcat moderator in sync? Toggle
the cooperative switches on the config:

```rust
let config = GoldenRetrieverConfig {
    sync_blackcat_minutes: true,
    sync_heuristics_log: true,
    coordinate_blackcat: true,
    exploration_bias: 1.5,
    optimization_boost: 0.75,
    synergy_bias: 1.25,
    reinforcement_bias: 1.1,
    ..GoldenRetrieverConfig::default()
};
let mut retriever = GoldenRetriever::new(config, vec![trainer_a, trainer_b])?;
let report = retriever.run_epoch(modules, losses, loaders, schedules)?;
assert!(!report.moderator_minutes.is_empty());
if let Some(pulse) = &report.cooperative_pulse {
    use std::time::Duration;
    println!(
        "dominant_plan={:?} exploration={} optimization={} synergy={} reinforcement={}",
        pulse.dominant_plan,
        pulse.exploration_drive,
        pulse.optimization_gain,
        pulse.synergy_score,
        pulse.reinforcement_weight
    );
    let directive = pulse.directive(Duration::from_secs_f32(2.0), 48);
    println!(
        "retune: push_interval={:.2}s summary_window={} reinforcement_weight={:.2}",
        directive.push_interval.as_secs_f32(),
        directive.summary_window,
        directive.reinforcement_weight
    );
}
```

Every epoch collects the union of moderator minutes and heuristics ops across
workers, rebroadcasting them before the next round so proposals and soft rules
stay aligned. With `coordinate_blackcat` flipped on, GoldenRetriever also emits
an aggregated **GoldenBlackcatPulse** that nudges every worker’s distributed
node. The pulse now captures cooperative synergy (`synergy_score`), the amount
of shared reinforcement from heuristics and moderator minutes
(`reinforcement_weight`), confidence-weighted coverage, and raw op-log
composition. Each pulse can synthesize a `GoldenCooperativeDirective`, which
Golden retrievers and trainers use to retune push intervals and summary windows
without guessing at scaling factors. Trainers expose both
`last_blackcat_pulse()` and `last_blackcat_directive()` so downstream tooling
can inspect exactly how the synergy evolved during the run.

Blackcat now keeps a running scoreboard for every plan signature it moderates.
Each entry tracks observation counts, mean support, reward, ψ, and confidence so
dashboards can highlight sustained winners instead of relying on a single
minute. Access the aggregated view with `ModuleTrainer::blackcat_scoreboard()`
from Rust or call `trainer.blackcat_scoreboard()` in Python to retrieve a list
of dictionaries (plan signature, script hint, averages, and timestamps). The
scoreboard honours the moderator history window and can be capped via
`BlackcatModerator::set_scoreboard_limit()` when you only care about the top-N
plans.

Need runtime telemetry without wiring into a dashboard? The embedded Blackcat
runtime now keeps exponential moving averages for step time, memory pressure,
retry rate, and the reward distribution. Call
`ModuleTrainer::blackcat_runtime_stats()` to fetch a
`BlackcatRuntimeStats` snapshot that includes the latest reward mean/stddev and
all tracked extra metrics. Python callers can access the same data via
`trainer.blackcat_runtime_stats()`, which returns a rich object with dict-like
extras for quick printing or logging.

`GoldenRetrieverConfig` picked up `synergy_bias` and `reinforcement_bias` knobs
to tilt how aggressively the aggregated metrics should respond to support vs.
heuristic weight. Bumping `synergy_bias` favours exploration-heavy, confidence
driven pulses while `reinforcement_bias` amplifies heuristics and reward
signals when tightening distributed synchronization. When you want Golden to
renegotiate those biases automatically, hand it a
`GoldenSelfRewriteConfig`. The retriever stages a four-party council (explorer,
optimizer, harmoniser, reinforcer) that blends the latest cooperative pulse
with scheduler depth to rewrite the coordination biases in-place:

```rust
use st_nn::{GoldenRetriever, GoldenRetrieverConfig, GoldenSelfRewriteConfig};

let mut retriever = GoldenRetriever::new(
    GoldenRetrieverConfig::default().with_self_rewrite(
        GoldenSelfRewriteConfig::default()
            .with_schedule_weight(0.8)
            .with_negotiation_rate(0.45)
            .with_inertia(0.5),
    ),
    vec![trainer_a, trainer_b],
)?;
let before = retriever.coordination_biases();
// modules/losses/loaders/schedules prepared as shown above
let report = retriever.run_epoch(mods.clone(), losses.clone(), loaders.clone(), schedules.clone())?;
let after = retriever.coordination_biases();
println!("biases before={before:?} after={after:?}");
if let Some(pulse) = &report.cooperative_pulse {
    let mut persisted = GoldenRetrieverConfig::default().with_self_rewrite(
        GoldenSelfRewriteConfig::default().with_schedule_weight(0.8),
    );
    persisted.rewrite_with_scheduler(&schedules, Some(pulse));
}
```

`GoldenRetriever::coordination_biases()` exposes the live negotiation result so
Dashboards can visualise the four delegates converging. The
`rewrite_with_scheduler` helper mirrors the runtime logic in case you need to
persist the negotiated configuration or replay it in another process.

For longer runs the self-rewrite council now keeps a rolling transcript. The
`GoldenSelfRewriteConfig` gained `with_council_memory`,
`with_schedule_resonance`, and `with_synergy_pressure` knobs so you can tune how
aggressively schedule depth and Blackcat energy bend the delegates. Every epoch
emits a `GoldenCouncilSnapshot` that summarises the negotiated biases,
resonance, and stability alongside the pulse that triggered it. The snapshot now
tracks the epoch watermark, the heuristics log ranges that still need
reconciliation, the top soft-rule winners, and a `CouncilEvidence` bundle that
captures band energy, graph flow, ψ, and geometric cues used for the vote.
Inspect it via `GoldenEpochReport::council_snapshot()` or the new
`GoldenRetriever::last_council()` helper to plot convergence, detect
oscillations, or persist the negotiated state for a follow-up run. Consumers who
need streaming updates can subscribe with `GoldenRetriever::subscribe_digest()`
and replay `CouncilDigest` events as nodes fall in and out of the cluster.

Python callers can read the same signals via
`spiraltorch.ModuleTrainer.last_blackcat_pulse()` and
`last_blackcat_directive()`, which yield rich `GoldenBlackcatPulse` and
`GoldenCooperativeDirective` wrappers. The bindings surface getters for every
metric alongside a `pulse.directive(baseline_interval, baseline_window)` helper
so notebooks can mirror the Rust-side retuning logic. The council feed is
available through `ModuleTrainer.last_council()`, which returns a
`GoldenCouncilSnapshot` wrapper that now exposes the epoch, high watermark,
missing ranges, council evidence, and decoded winner `HeurOp`s for audit trails.

### SpiralTorchRL (hypergrad policy gradients)

SpiralTorchRL unifies the reinforcement-learning surface around the same
Z-space tensors that power the supervised stack. Policies stream returns into
optional `AmegaHypergrad` tapes, meaning the Riemannian curvature remains under
control even when reward schedules wobble. The Rust crate ships with a
hypergrad-aware policy gradient learner and the Python bindings mirror it via
`spiraltorch.rl.PolicyGradient` so notebooks can probe schedules without
departing from the Rust implementation.

```python
from spiraltorch import Tensor
from spiraltorch.rl import PolicyGradient

policy = PolicyGradient(state_dim=6, action_dim=3, learning_rate=0.01)
policy.enable_hypergrad(curvature=-1.0, learning_rate=0.05)

state = Tensor(1, 6, [0.1, 0.2, -0.3, 0.5, -0.1, 0.0])
action, probs = policy.select_action(state)
policy.record_transition(state, action, reward=0.8)
report = policy.finish_episode()
print(report.steps, report.hypergrad_applied)
```

Rust projects can pair the policy with the new geometric feedback module to
ground the update scale in observability measurements. Feed a
`DifferentialResonance` snapshot into `GeometryFeedback` and the learner will
adapt its learning rate according to the coalgebra efficiency.

```rust
use st_core::theory::observability::{ObservabilityConfig, SlotSymmetry};
use st_rl::{GeometryFeedback, GeometryFeedbackConfig, SpiralPolicyGradient};

let mut policy = SpiralPolicyGradient::new(6, 3, 0.01, 0.99)?;
let feedback = GeometryFeedback::new(GeometryFeedbackConfig {
    observability: ObservabilityConfig::new(1, 5, SlotSymmetry::Symmetric),
    z_space_rank: 24,                 // Maryna Viazovska's Leech shell as default
    leech_density_weight: 0.5,        // densify η with Λ24 packing pressure
    ramanujan_iterations: 4,          // refine π via Ramanujan's fast series
    softening_beta: 0.6,              // keep the projection memory-light
    max_learning_rate_scale: 2.8,     // pre-clamped to stay in the 2..3 stable band
    ..GeometryFeedbackConfig::default_policy()
});
policy.attach_geometry_feedback(feedback);
let resonance = session.trace(state.clone())?
    .generator(direction.clone())?
    .barycenter(barycenter.clone())?
    .resonate()?; // DifferentialResonance snapshot
let (report, signal) = policy.finish_episode_with_geometry(&resonance)?;
if let Some(signal) = signal {
    println!("η̄={:.3}, scale={:.2}", signal.averaged_efficiency, signal.learning_rate_scale);
}
let telemetry = policy.telemetry();
if let Some(geo) = telemetry.geometry {
    println!("rank~{:.1} pressure~{:.4} scalē~{:.2}", geo.rolling_rank, geo.rolling_pressure, geo.rolling_scale);
}
```

The controller now threads Ramanujan's π synthesis and the Λ₂₄ packing density
into its smoothing loop while auto-rewriting its own clamps. Rank, packing
pressure, and scale histories sit on rolling windows so noisy small-batch runs
settle quickly, and the `trainer.telemetry()` surface mirrors the same values to
spot drift. `GeometryFeedback` keeps `max_scale` inside the recommended `[2, 3]`
band, raises the floor when rank collapses, and eases the Leech density weight
if pressure over-saturates—giving you a self-tuning geometric metronome instead
of a static multiplier.

Chrono loop signals now feed directly into the controller: every
`SpiralSession::resonate_over_time` call plants a `ChronoLoopSignal` in the
telemetry hub, and `SpiralPolicyGradient::finish_episode_with_geometry` consumes
the latest signal before measuring a resonance snapshot. Harmonic gain and decay
estimates tighten the learning-rate clamps, bump the Λ₂₄ pressure when collapse
drive pulses flare, and publish the live loop gain/softening factor through
`PolicyTelemetry.geometry`. In other words, Z-space temporal dynamics, SpiralK
heuristics, and collapse drive pressure now close a tidy feedback loop without
additional plumbing.

The loop no longer stops at a single node: every roundtable summary and collapse
intervention now broadcasts a bounded `LoopbackEnvelope` through the telemetry
hub. SpiralK meta-summaries attach their script hints, the softlogic observer
threads its live Z-space bias, and PSI collapse totals hitch a ride so other
policies can replay the same temporal context. `GeometryFeedback::absorb_loopback`
blends the envelopes into a synthetic chrono signal, boosts clamp tightening
according to peer support, and preserves the strongest SpiralK script so the
controller can keep rewriting its own limits. Callers don’t need extra wiring—
the policy gradient automatically drains the envelope queue before every
resonance measurement and folds the distributed telemetry back into Z-space.

### SpiralTorchRec (open-topos recommendation lattice)

SpiralTorchRec factors implicit-feedback matrices under open-cartesian topos
guards so embeddings stay psychoid-safe during long training arcs. The Rust
crate exposes a deterministic SGD loop with saturation-aware updates while the
Python view (`spiraltorch.rec.Recommender`) mirrors the same ergonomics for
notebooks and serving pipelines. User and item embeddings remain regularised by
the curvature guard, ensuring they can be re-imported into SpiralTorch modules
without violating the Z-space contract.

```python
from spiraltorch.rec import Recommender

rec = Recommender(users=10, items=20, factors=5, learning_rate=0.03, regularization=0.002)
epoch = rec.train_epoch([(0, 0, 4.0), (0, 3, 5.0), (1, 0, 3.5)])
print(epoch.rmse, rec.predict(0, 1))
```

### Observation DAG calculus (Pólya-calibrated final coalgebra)

The new `st_core::theory::observability` module formalises the experimental
setup behind our DAG compression runs. Observation trees are treated as the
final coalgebra of the endofunctor `F(X) = R × Orb_{G_Λ}(X^b)` where `R` is the
root alphabet and the child slots are quotiented by a symmetry group (S₍b₎,
C₍b₎, or D₍b₎). The helper exposes both the Pólya upper bound and the efficiency
`η = observed / expected` so you can tell exactly how much structure survives a
given symmetry choice.

```rust
use st_core::theory::observability::{
    ColorAction, ColorSymmetry, ObservabilityConfig, ObservationalCoalgebra, SlotSymmetry,
};

let config = ObservabilityConfig::new(
    1,                // structural root variants (without colour)
    3,                // b: ternary branching
    SlotSymmetry::Dihedral,
)
.with_color_action(ColorAction::new(2, ColorSymmetry::Symmetric));
let mut coalgebra = ObservationalCoalgebra::new(config);
let theoretical = coalgebra.unfold(3);          // free-branching upper bound
let measured = vec![1, 4, 52, 1_368];
let assessment = coalgebra.assess(&measured);
println!("theoretical counts: {:?}", theoretical);
println!("η per depth: {:?}", assessment.efficiency);

// Symmetric colour action identifies {a,b}, so "pure a" is invisible until symmetry is broken.
let colour_gate = ColorAction::new(2, ColorSymmetry::Symmetric);
assert_eq!(colour_gate.singleton_observable().unwrap(), false);
```

Pair the output with your `roundtable.log` counts to see exactly which depth or
symmetry regime causes drops in observability. Lowering the symmetry (e.g.
S₍b₎→C₍b₎→Exact) or enriching the alphabet instantly changes the theoretical
sequence, making it trivial to reason about how much “pure a” signal can ever be
observed before symmetry breaking. Likewise, switching the colour action to
`ColorSymmetry::Trivial` raises the observable root count and restores singleton
visibility—the exact manoeuvre the theoretical note predicts when constructing
`c′`.

## What you get for training

- **Rank-K family** (TopK / MidK / BottomK) with a **single entrypoint**
  Backends implement a `RankKExecutor`, decisions are made once via **unison heuristics**, and every plan can now be rendered back into a SpiralK snippet via `choice.to_unison_script(kind)`.
- **Introspectable compute plans**
  Unified `RankPlan`s expose their FFT stencil directly—call `plan.fft_plan()` to inspect the radix/segment shape, `plan.fft_wgsl()` to emit the ready-to-run WGSL kernel, or `plan.fft_spiralk_hint()` to log the same choice back into SpiralK.
- **SpiralK DSL** (K×Lisp-inspired)
  Hard assigns (`mk:`, `tile:`) and soft rules (`soft(mk, …)`, `soft(tile, …)`) that blend with measurements.
- **SoftLogic (finite-domain solver)**
  Explores a tiny discrete space (merge kinds, tiles) and scores candidates with your soft rules.
- **Pure Rust training core**
  `st-tensor::pure` ships dependency-free tensors, hyperbolic Z-space encoders,
  the new `UringFractalScheduler` for Tokio-uring style streaming, and the
  `AmegaHypergrad` tape so you can iterate on learning logic without
  PyTorch/Numpy while staying inside non-Euclidean geometry.
- **Open-topos hypergrad streaming**
  Parameters can now absorb complex Z-space waves or raw text directly into the
  hypergrad tape, so the roundtable can keep expanding meaning without Euclidean
  fallbacks or NumPy buffers.
- **TensorBiome canopies + spiral biomes**
  Curate rewrites with `TensorBiome`, weight individual shoots, stack the full
  harvest, and let SoT-3Dφ planners seed a ready-to-project biome via
  `SoT3DPlan.grow_biome(...)` before reinjecting it with `ZSpaceProjector`.
- **Rust-first modules & losses**
  `st-nn` now ships `Linear`, `Sequential`, the lightweight `Relu`, the
  hyperbolic `WaveGate`, `ToposResonator`, the new `ZSpaceMixer`, and the
  `ZSpaceProjector` alongside `MeanSquaredError` / `HyperbolicCrossEntropy`
  losses. They stream gradients through the hypergrad tape, apply open-topos
  rewrites, and keep SpiralK planners one call away with roundtable-aware
  scheduling helpers. Every primitive is exported through the Python wheel so
  you can stay NumPy-free while scripting experiments—with the new
  `spiraltorch.dataset.DataLoader` keeping shuffle/batch/prefetch entirely in
  Rust.
- **Optional WASM tuner table**
  Bake the JSON dataset offline and ship it to browsers/WASM. The runtime loads the table lazily, blends it with SpiralK, and keeps the optimiser in sync with the generated WGSL kernels.
- **Self-Rewrite**
  A/B/C conversations (Wilson CI) append `soft(...)` into
  `~/.spiraltorch/heur.kdsl` once the roundtable agrees a configuration is ahead, while transcripts land in
  `roundtable.log` so you can replay how every choice surfaced.
  
---

### Features (opt-in)

- `wgpu` / `wgpu-rt`: WebGPU backends + runtime wiring
- `mps`: macOS Metal (MPS)
- `cuda`: CUDA (NVRTC/PTX loader expected)
- `hip`: ROCm HIP (stub-safe)
- **`hip-real`**: ROCm HIP + RCCL “real” path (requires ROCm toolchain & linker; gated on top of `hip`)
- HIP stub now probes `ROCM_PATH`/`HIP_PATH` and honours the
  `SPIRALTORCH_FORCE_HIP` override so simulated devices keep Z-space heuristics
  alive during CPU-only dev loops.
- **`kv-redis`**: enable Redis-backed consensus (soft hints); absent = **safe no-op**
- `logic` / `kdsl`: SoftLogic solver / SpiralK DSL

---

## Quick Start

### 1) Clone
```bash
git clone https://github.com/RyoSpiralArchitect/SpiralTorch.git
cd SpiralTorch
```

### 2) Build from source (Rust)

**CPU (default; no GPU deps)**
```bash
cargo build -p st-core --release
```

**WGPU (WebGPU; Windows/Linux/macOS)**
```bash
cargo build -p st-core --features wgpu --release
```

**MPS (macOS GPU)**
```bash
cargo build -p st-core --features mps --release
```

**CUDA (optional; needs NVRTC/Toolkit)**
```bash
cargo build -p st-core --features cuda --release
```

**HIP / ROCm (optional; real backend is feature-gated)**
```bash
export HIPCC=/opt/rocm/bin/hipcc
export ROCM_PATH=/opt/rocm
cargo build -p st-core --features hip,st-backend-hip/hip-real --release
```

### 3) Python wheels (optional)
```bash
pip install maturin==1.*

# CPU + WebGPU (default)
maturin build -m bindings/st-py/Cargo.toml --release --features wgpu

# Metal (macOS GPU)
maturin build -m bindings/st-py/Cargo.toml --release --features mps

# CUDA (toolchain on PATH)
maturin build -m bindings/st-py/Cargo.toml --release --features cuda

# HIP / ROCm (add hip-real for RCCL)
maturin build -m bindings/st-py/Cargo.toml --release --features "hip hip-real"
```

### 4) Python tensors & hypergrads

```python
from spiraltorch import Tensor, Hypergrad, LanguageWaveEncoder

encoder = LanguageWaveEncoder(-1.0, 0.6)
target = encoder.encode_z_space("SpiralTorch dances in Z-space")

weights = Tensor(*target.shape())
tape = Hypergrad(-1.0, 0.05, *target.shape())
tape.accumulate_pair(weights, target)
tape.apply(weights)
print("updated weights", weights.tolist())
```

### Canvas Pixel Transformer → Z-space feedback

- `CanvasProjector::refresh_with_vectors` now returns both the RGBA buffer and
  a colour vector field that carries normalised energy and chroma as
  Z-space-friendly coordinates.
- Use `CanvasProjector::emit_zspace_patch` to fold the canvas state back into
  the fractal scheduler without leaving Rust or allocating intermediate
  buffers.
- Blend chart priors with the new `z_space_barycenter` solver—available in
  Rust (`st_tensor::pure::measure`) and Python (`spiraltorch.z_space_barycenter`)—to
  wire colour energy directly into the Z-space roundtable.
- Follow the barycenter's loss-monotone intermediates and feed them straight into
  the hypergradient tape with `Hypergrad.accumulate_barycenter_path` so the
  optimiser converges along the same Z-space path as the solver.
- Drive the entire workflow from the high-level `SpiralSession` orchestrator in
  Rust (`st_nn::SpiralSession`) or Python (`spiraltorch.SpiralSession`) to pick
  devices, generate rank plans, synthesise barycentres, and align hypergrads via
  intuitive method calls.
- Launch `session.trace(tensor)` to compose non-commutative homotopy flows,
  functor linearisations, recursive barycenter gradients, and \(\infty\)-tower
  projections before calling `.resonate()` (or
  `.resonate_with_hypergrad(hypergrad)`) to surface a
  `DifferentialResonance` snapshot that binds the four differential layers
  together.
- Let the trace synthesise barycentres on demand via
  `trace.with_barycenter_from(weights, densities)` or override the coupling
  matrix with `trace.with_barycenter_with(weights, densities, Some(coupling))`
  before resonating, keeping Z-space orchestration entirely on the session.

---

## Minimal API

**Rust (TopK via unified entry)**
```rust
use st_core::backend::device_caps::DeviceCaps;
use st_core::ops::rank_entry::{RankKind, plan_rank, execute_rank};

// describe device
let caps = DeviceCaps::wgpu(32, true, 256); // lane, subgroups, max_wg
// plan once (decisions: mk/mkd/tile/ctile/use_2ce)
let plan = plan_rank(RankKind::TopK, rows, cols, k, caps);

// choose a backend executor (WGPU/CUDA/HIP); CPU fallback exists
use st_core::backend::wgpu_exec::WgpuExecutor;
let exec = WgpuExecutor::default();

// launch
execute_rank(&exec, &plan)?;
```
**Modules**
- `Linear`, `Conv1d`, `WaveRnn`, `ReLU`, `ZSpaceProjector`
- `Sequential` composition and `ModuleTrainer`
- Fully Rust-native, Python-accessible via wheels

**Features**
- Dataset abstraction and serialization
- Hypergrad integration for every parameter
- WGPU · MPS · CUDA unified backends
```rust
use st_core::backend::device_caps::DeviceCaps;
use st_nn::{
    Linear, MeanSquaredError, ModuleTrainer, Relu, RoundtableConfig, Sequential, Tensor,
};

let mut model = Sequential::new();
model.push(Linear::new("encoder", 4, 3)?);
model.push(Relu::new());
model.push(Linear::new("head", 3, 2)?);

let mut trainer = ModuleTrainer::new(DeviceCaps::wgpu(32, true, 256), -1.0, 0.05, 0.01);
trainer.prepare(&mut model)?;

let schedule = trainer.roundtable(1, 2, RoundtableConfig::default());
let mut loss = MeanSquaredError::new();
let dataset = vec![
    (
        Tensor::from_vec(1, 4, vec![0.1, -0.2, 0.3, -0.4])?,
        Tensor::from_vec(1, 2, vec![0.0, 1.0])?,
    ),
    (
        Tensor::from_vec(1, 4, vec![0.2, 0.1, -0.3, 0.5])?,
        Tensor::from_vec(1, 2, vec![1.0, 0.0])?,
    ),
];

let stats = trainer.train_epoch(&mut model, &mut loss, dataset, &schedule)?;
println!("roundtable avg loss: {:.6}", stats.average_loss);
```

### Distributed roundtable consensus

SpiralTorch's roundtable now runs with a Blackcat moderator sitting between
local workers and the shared heuristics log:

1. **Local roundtable** — every worker runs the A/B/C negotiation locally and
   emits compact `DecisionEvent`s containing the winning band, score, and
   ψ-derived reliability. ψ stays internal to the trainer and is only used for
   automation.
2. **Blackcat meta moderator** — summaries flow into the moderator, which uses
   a dedicated Blackcat runtime to score support, publish moderator minutes,
   and forward evidence to the embedded `MetaConductor`. Once enough support
   accumulates a `GlobalProposal` is broadcast.
3. **heur.kdsl op-log** — proposals arrive as deterministic `HeurOp` entries
   that append soft rules, retract stale hints, or annotate strategies. The
   op-log is CRDT-safe so multiple nodes can merge without conflicts.

```rust
use st_core::backend::device_caps::DeviceCaps;
use st_nn::{DistConfig, ModuleTrainer, RoundtableConfig, Sequential, Linear, MeanSquaredError};

let mut trainer = ModuleTrainer::new(DeviceCaps::wgpu(32, true, 256), -1.0, 0.05, 0.01);
let dist = DistConfig {
    node_id: "node-a".into(),
    mode: st_nn::DistMode::PeriodicMeta,
    push_interval: std::time::Duration::from_secs(15),
    meta_endpoints: vec!["tcp://meta:5005".into()],
    summary_window: 8,
};
trainer.configure_distribution(dist);
trainer.install_blackcat_moderator(0.75, 2);

let mut model = Sequential::new();
model.push(Linear::new("encoder", 4, 4)?);
trainer.prepare(&mut model)?;

let mut cfg = RoundtableConfig::default();
#[cfg(feature = "psi")]
{
    cfg = cfg.enable_psi();
}
let schedule = trainer.roundtable(1, 4, cfg);
let mut loss = MeanSquaredError::new();
let dataset = vec![
    (
        Tensor::from_vec(1, 4, vec![0.0, 0.0, 0.0, 0.0])?,
        Tensor::from_vec(1, 4, vec![0.0, 0.0, 0.0, 0.0])?,
    ),
];
trainer.train_epoch(&mut model, &mut loss, dataset, &schedule)?;

// Inspect the deterministic op-log and the moderator minutes.
for op in trainer.heuristics_log().entries() {
    println!("meta op {:?}", op.kind);
}
for minute in trainer.blackcat_minutes() {
    println!("moderator: {} -> {:?} (support {:.2})", minute.plan_signature, minute.winner, minute.support);
}
for entry in trainer.blackcat_scoreboard() {
    println!(
        "scoreboard: {} obs={} reward={:.3}",
        entry.plan_signature,
        entry.observations,
        entry.mean_reward
    );
}
```

**BlackCat runtime tap-in**

The derivative-free ZMeta ES and contextual bandits can ride alongside the
roundtable loop. Attach the runtime once and it will ingest per-step metrics,
log Above/Here/Beneath energy, estimate the BlackCat drift band, and
opportunistically promote winning `soft(...)` snippets behind a Wilson lower
bound. When you call `install_blackcat_moderator` a dedicated runtime is spun
up for the moderator so the training loop and the distributed consensus stay
decoupled.

```rust
use std::collections::HashMap;
use st_core::backend::device_caps::DeviceCaps;
use st_core::runtime::blackcat::{bandit::SoftBanditMode, ChoiceGroups, BlackCatRuntime};
use st_core::runtime::blackcat::zmeta::ZMetaParams;
use st_nn::{Linear, MeanSquaredError, ModuleTrainer, RoundtableConfig, Sequential, Tensor};

let mut trainer = ModuleTrainer::new(DeviceCaps::wgpu(32, true, 256), -1.0, 0.05, 0.01)
    .with_blackcat(BlackCatRuntime::new(
        ZMetaParams::default(),
        ChoiceGroups {
            groups: HashMap::from([
                ("tile".to_string(), vec!["128".into(), "256".into(), "512".into()]),
                ("merge".to_string(), vec!["bitonic".into(), "shared".into(), "warp".into()]),
            ]),
        },
        8,
        SoftBanditMode::TS,
        None,
    ));

let mut model = Sequential::new();
model.push(Linear::new("encoder", 4, 4)?);
let schedule = trainer.roundtable(1, 4, RoundtableConfig::default());
let mut mse = MeanSquaredError::new();
let dataset = vec![
    (
        Tensor::from_vec(1, 4, vec![0.4, -0.2, 0.1, 0.0])?,
        Tensor::from_vec(1, 4, vec![0.1, 0.2, 0.3, 0.4])?,
    ),
];
trainer.prepare(&mut model)?;
let _ = trainer.train_epoch(&mut model, &mut mse, dataset, &schedule)?;
// At this point rt.post_step() has consumed metrics and can append # blackcat heuristics.
```

**Rust (Z-space gating + projector)**
```rust
use st_core::backend::device_caps::DeviceCaps;
use st_nn::{ModuleTrainer, RoundtableConfig, Tensor, ToposResonator, WaveGate, ZSpaceProjector};
use st_tensor::pure::{topos::OpenCartesianTopos, LanguageWaveEncoder};

let encoder = LanguageWaveEncoder::new(-0.9, 0.7)?;
let topos = OpenCartesianTopos::new(-0.9, 1e-6, 1e4, 512, 16_384)?;
let projector = ZSpaceProjector::new(topos.clone(), encoder.clone())?;
let text = projector.encode_text("SpiralTorch keeps the open topos alive")?;

let mut gate = WaveGate::with_topos("gate", text.shape().1, encoder, topos.clone())?;
let trainer = ModuleTrainer::new(DeviceCaps::wgpu(32, true, 256), -0.9, 0.05, 0.01);
trainer.prepare_with_topos(&mut gate, topos)?;

let forward = gate.forward(&text)?;
let grad = forward.hadamard(&text)?.scale(1.0 / forward.shape().0 as f32)?;
let _ = gate.backward(&text, &grad)?;
trainer.step(&mut gate)?;

let (rows, cols) = forward.shape();
let mut resonator = ToposResonator::new("res", rows, cols)?;
resonator.parameter_mut().attach_hypergrad(-0.9, 0.02)?;
let activated = resonator.forward(&forward)?;
let (act_rows, act_cols) = activated.shape();
let schedule = trainer.roundtable(act_rows as u32, act_cols as u32, RoundtableConfig::default());
let bands = schedule.split(&activated)?;
let _ = bands.combine()?; // band-aware recomposition stays lossless
let energy = schedule.band_energy(&activated)?;
println!("above energy {:.3}, here {:.3}, beneath {:.3}", energy.above, energy.here, energy.beneath);
```

`DeviceCaps` now ships backend-specific constructors (`wgpu`, `cuda`, `hip`, `cpu`) and
builder-style setters (`with_subgroup`, `with_max_workgroup`, `with_shared_mem`) so you
can describe GPUs with realistic limits while still feeding the unified heuristic chooser
a compact struct. Extra helpers (`align_workgroup`, `preferred_tile`, `occupancy_score`)
let downstream tooling snap requested launches to warp-friendly shapes, reason about
effective occupancy, and auto-derive sweep/compaction tiles from the device limits.

**Python**
```python
import spiraltorch as st

plan = st.plan_topk(rows=8, cols=65_536, k=1_024, device="auto")
print(plan["choice"])  # unified merge-kind, tiles, and workgroup sizing
```

---

## Pure Rust training (zero PyTorch/Numpy deps)

Need a bootstrap-friendly learning loop without heavyweight dependencies?
`st-nn` layers sit directly on top of the `st-tensor::pure` stack so you can
train, schedule, and log every A/B/C decision entirely in Rust.

```rust
use st_core::backend::device_caps::DeviceCaps;
use st_nn::{
    HyperbolicCrossEntropy, Linear, MeanSquaredError, ModuleTrainer, Relu,
    RoundtableConfig, Sequential, Tensor,
};

fn main() -> st_nn::PureResult<()> {
    let mut model = Sequential::new();
    model.push(Linear::new("encoder", 3, 4)?);
    model.push(Relu::new());
    model.push(Linear::new("head", 4, 2)?);

    let mut trainer = ModuleTrainer::new(DeviceCaps::wgpu(32, true, 256), -0.95, 0.05, 0.01);
    trainer.prepare(&mut model)?;

    // Build a roundtable that splits gradients into Above/Here/Beneath bands.
    let schedule = trainer.roundtable(1, 2, RoundtableConfig::default());

    let dataset = vec![
        (
            Tensor::from_vec(1, 3, vec![0.3, -0.7, 0.1])?,
            Tensor::from_vec(1, 2, vec![1.0, 0.0])?,
        ),
        (
            Tensor::from_vec(1, 3, vec![-0.1, 0.4, -0.6])?,
            Tensor::from_vec(1, 2, vec![0.0, 1.0])?,
        ),
    ];

    let mut mse = MeanSquaredError::new();
    let epoch = trainer.train_epoch(&mut model, &mut mse, dataset.clone(), &schedule)?;
    println!("epoch loss: {:.6}", epoch.average_loss);

    // Inspect the logits with a hyperbolic cross-entropy probe.
    let mut hce = HyperbolicCrossEntropy::new(-0.95)?;
    let logits = model.forward(&dataset[0].0)?;
    let ce = hce.forward(&logits, &dataset[0].1)?;
    println!("hyperbolic CE: {:.6}", ce.data()[0]);

    Ok(())
}
```

Above/Beneath/Here gradients map directly onto TopK/MidK/BottomK roundtable
plans, so every update records which parts of the spectrum drove the change.
Hyperbolic losses run on the same tensors, meaning you can bounce between Z-space
encoders, Euclidean projections, and browser-friendly WASM canvases without
importing PyTorch or NumPy.

### Fractal uring scheduler + WASM canvas loop

Feed those spectra directly into an async-friendly fractal loop without ever
allocating more than a small ring buffer. The `UringFractalScheduler` keeps the
latest relation patches in a Tokio-uring style queue, blends them by coherence,
and hands the result straight to your browser front-end.

```rust
use st_tensor::pure::{Tensor, PureResult};
use st_tensor::pure::fractal::{FractalPatch, UringFractalScheduler};

async fn stream_waveforms(samples: Vec<Tensor>) -> PureResult<Tensor> {
    let scheduler = UringFractalScheduler::new(32)?;
    for (depth, relation) in samples.into_iter().enumerate() {
        let patch = FractalPatch::new(relation, 0.9, 0.7, depth as u32)?;
        // Works on any executor; tokio-uring, tokio, or synchronous loops.
        scheduler.push_async(patch).await?;
    }
    scheduler.fold_coherence()
}
```

For browser builds, wire the folded relation into a WebAssembly export that
paints onto `<canvas>` without tokenising text or duplicating buffers:

```rust
use st_tensor::pure::fractal::UringFractalScheduler;
use wasm_bindgen::prelude::*;
use wasm_bindgen::{JsCast, JsValue};
use web_sys::{CanvasRenderingContext2d, HtmlCanvasElement};

#[wasm_bindgen]
pub struct FractalCanvas {
    scheduler: UringFractalScheduler,
}

#[wasm_bindgen]
impl FractalCanvas {
    #[wasm_bindgen(constructor)]
    pub fn new(capacity: usize) -> Result<FractalCanvas, JsValue> {
        let scheduler = UringFractalScheduler::new(capacity)
            .map_err(|err| JsValue::from_str(&err.to_string()))?;
        Ok(Self { scheduler })
    }

    pub fn render(&self, canvas: HtmlCanvasElement) -> Result<(), JsValue> {
        let ctx: CanvasRenderingContext2d = canvas
            .get_context("2d")?
            .ok_or("missing 2d context")?
            .dyn_into()?;
        let frame = self
            .scheduler
            .fold_coherence()
            .map_err(|err| JsValue::from_str(&err.to_string()))?;
        let spectrum = frame.data();
        for (x, value) in spectrum.iter().enumerate() {
            let intensity = (value.clamp(0.0, 1.0) * 255.0) as u8;
            ctx.set_fill_style(&format!("rgb({0},{0},{0})", intensity).into());
            ctx.fill_rect(x as f64, 0.0, 1.0, canvas.height() as f64);
        }
        Ok(())
    }
}
```

And keep the JavaScript glue feather-light:

```html
<canvas id="zspace" width="512" height="32"></canvas>
<script type="module">
import init, { FractalCanvas } from "./pkg/spiraltorch_wasm.js";
const wasm = await init();
const canvas = document.getElementById("zspace");
const fractal = new FractalCanvas(64);
await fractal.render(canvas);
</script>
```

Pixels become Z-space relations, the scheduler keeps memory bounded, and the
entire loop stays panic-free even under aggressive streaming.

Need FFT heuristics alongside the canvas?  WebAssembly exports now ship auto
planning helpers and CPU fallbacks:

```javascript
import init, { auto_plan_fft, fft_forward } from "./pkg/spiraltorch_wasm.js";

await init();
const plan = auto_plan_fft(512, 4096, 128, true);
if (plan) {
  console.log(`radix=${plan.radix} tile=${plan.tileCols}`);
  const wgsl = plan.wgsl();
  const spiralk = plan.spiralkHint();
}

// Run a radix-2/4 FFT on interleaved re/im data
const freqDomain = fft_forward(timeDomainBuffer);
```

If you maintain a `WasmTuner`, call `planFft` to reuse your override table and
capture WGSL/SpiralK artifacts without leaving the browser.

---

## Heuristics (SpiralK) — optional & powerful

SpiralK is a tiny runtime DSL for device-aware choices. Flip it on, then shape the policy per device.

```bash
export SPIRAL_HEUR_SOFT=1
export SPIRAL_HEUR_K='
  # mk: 0=bitonic, 1=shared, 2=warp (subgroup path on WGPU)
  mk:   sel(sg && (k<=128), 2, sel(k<=2048, 1, 0));
  # mkd: sub-strategy (auto/heap/kway/bitonic/warp_heap/warp_bitonic)
  mkd:  sel(mk==2,4, sel(mk==1,1,3));
  # TopK sweeping tile
  tile: sel(log2(c)>15.0, 2048,
        sel(log2(c)>13.0, 1024,
        sel(log2(c)>12.0,  512, 256)));
  # Mid/Bottom compaction tile
  ctile: sel(tile>=1024, tile/2, tile);

  # Soft hints (gently bias the solver)
  soft(mk,   2, 0.25, sg && (k<=128));
  soft(mk,   1, 0.20, (k>128)&&(k<=2048));
  soft(tile, 2048, 0.20, log2(c)>15.0);
  soft(tile, 1024, 0.15, (log2(c)>13.0)&&(log2(c)<=15.0));
'
```

**How the final choice is made (three-way roundtable)**

- **A** = SoftLogic best (your DSL soft + optional Redis soft)
- **B** = DSL **hard** assignment (if you set `mk:`/`tile:` explicitly, B wins)
- **C** = **Generated table** (tuner output)

Default policy: if **B** exists use it; otherwise the runtime invites **A** and **C** into a quick conversation. It scores both with backend-aware occupancy/tile metrics derived from `DeviceCaps`, then adds a gentle prior to **C** (`SPIRAL_HEUR_GEN_WEIGHT`, default `0.10`). When the discussion reaches a Wilson-backed agreement, **Self-Rewrite** appends the matching `soft(...)` into `~/.spiraltorch/heur.kdsl` so the next run starts from the shared insight.

Want to materialise the FFT path straight from the chosen plan? Call the new helpers and feed the result to your browser/WASM runtime:

```rust
use st_core::backend::wgpu_heuristics::{auto_fft_spiralk, auto_fft_wgsl};

let wgsl = auto_fft_wgsl(rows, cols, k, subgroup).expect("heuristics available");
let spiralk = auto_fft_spiralk(rows, cols, k, subgroup).unwrap();
// ship `wgsl` to your WebGPU runtime and persist `spiralk` if you want the DSL to learn it.
```

Prefer to cache the tuned plan for JavaScript without re-running the heuristics? The WASM bindings now serialise plans as JSON or plain JS objects:

```ts
import { auto_fft_plan_json, WasmFftPlan } from "spiraltorch_wasm";

const planJson = await auto_fft_plan_json(rows, cols, k, true);
if (planJson) {
  const plan = WasmFftPlan.fromJson(planJson);
  await persistPlan(plan.toJson());
  const wgsl = plan.wgsl();
  // dispatch `wgsl` and reuse `plan` across workers or page reloads.
}
```

---

## Regenerating the WASM table (optional)

Run the offline baker to convert your latest measurements into a `WasmTunerTable`
that both native and browser builds can consume:
```bash
python3 tools/tuner/gen_generated_rs.py tools/tuner/tuner_results.json \
  > crates/st-core/src/backend/wgpu_heuristics_generated.rs
```

The generated module keeps the JSON embedded verbatim, parses it via
`st-core::backend::wasm_tuner`, and exposes a `choose(...)` helper that the
runtime queries after SpiralK/SoftLogic have spoken. Because the JSON format is
portable, you can ship the same file to a WebWorker, bake a table offline, and
let the browser pick overrides without re-running the tuner in production.

### Fractional FFT / SpiralK roadmap

- **Radix-2 → Radix-4 pipeline**: `st-frac::fft` still mirrors the GPU
  butterfly structure, and the new `SpiralKFftPlan` bridge turns the resulting
  `Choice` into auto-generated WGSL kernels for WebGPU.
- **Wilson-aware automation**: `st-kdsl::auto` turns latency deltas into
  high-confidence `soft(...)` rewrites, wiring tuned `radix`, `tile_cols`, and
  `segments` into `heur.kdsl` without manual editing.
- **ND GPU indexer**: A dedicated WGSL kernel materialises strided indices and
  per-segment IDs, unlocking fast fractional/FFT dispatches from WASM → Canvas.
- **WASM tuner baking**: `tools/tuner/tuner_results.json` keeps the measured
  overrides (`tile_cols`, `radix`, `segments`, `mode_*`) in one place so the
  generator can bake them into Rust **and** expose them to the Web via JSON.

**Example JSON**
```json
[
  {"rows": 256,  "cols_min": 0,     "cols_max": 4095,   "k_max": 128,  "sg": true,
   "wg": 128,    "tile": 512,  "tile_cols": 512,  "radix": 2, "segments": 1},
  {"rows": 512,  "cols_min": 4096,  "cols_max": 16383,  "k_max": 256,  "sg": true,
   "wg": 256,    "tile": 1024, "tile_cols": 1024, "radix": 4, "segments": 2},
  {"rows": 512,  "cols_min": 16384, "cols_max": 65535,  "k_max": 2048, "sg": false,
   "wg": 128,    "tile": 2048, "tile_cols": 2048, "radix": 4, "segments": 4, "use_2ce": true},
  {"rows": 1024, "cols_min": 65536, "cols_max": 262143, "k_max": 4096, "sg": false,
   "wg": 128,    "tile": 4096, "tile_cols": 4096, "radix": 4, "segments": 4, "use_2ce": true,
   "mode_bottomk": 2}
]
```

The generator bakes FFT-oriented hints (`tile_cols`, `radix`, `segments`) and
the ND compaction settings into the Rust table, while the same JSON remains
available for WASM workers that want to replay the optimisation flow offline.

---

## Amega Hypergrad (unrolled / implicit)

Rust utilities for hyper-parameter gradients (continuous relaxation):
- **Unrolled**: expand T updates and backprop
- **Implicit**: Neumann or **CG** to solve `(I − J) v ≈ g` efficiently

> See `crates/st-core/src/autograd/hypergrad*.rs`.
> Python glue is kept minimal; wheels can expose helpers.

The pure `st-tensor::pure::AmegaHypergrad` tape mirrors the same mindset in a
dependency-free package, letting you stage language diffusion experiments in
Rust and then feed the resulting curvature-aligned hints back into SpiralK.

---

## Safety & fallbacks

- Builds **CPU-only** by default (no GPU toolchains required).
- WGPU / CUDA / HIP are **feature-gated** and degrade safely.
- Heuristic chooser always returns a **safe** `Choice` (fills mk/tile from table or conservative defaults).

---

## Contributing

Issues & PRs welcome—especially:
- Backend kernels (WGPU subgroup variants, HIP/CUDA heap/k-way merges)
- Tuner recipes & generated tables
- New SpiralK sugar (e.g., `penalty_if(...)`, device-aware bands)

Run tests/benches on your device and share logs (latency / shapes / adapter caps).  
**AGPL-3.0-or-later** keeps it open and remix-able.

---

## Social preview

Upload a social preview PNG via **Repo → Settings → Social preview** (1200×630).  
Suggested caption: **“SpiralTorch — WGPU-first, Self-Tuning GPU Top-K (Rank-K)”**.

---

### Troubleshooting

- **No Redis?**  
  Build without `kv-redis` or leave `REDIS_URL` unset. The consensus chooser
  skips network calls and falls back to SpiralK / Generated-table safely.

- **ROCm not installed but `hip` enabled?**  
  Use `--features hip` only (stub path). The **real** path needs `hip-real`
  and a working ROCm + RCCL toolchain.

- **Wheels red?**  
  First build CPU+WGPU only: `maturin build -m bindings/st-py/Cargo.toml --release --features wgpu`
  to decouple GPU toolchain issues.

---

## License

**AGPL-3.0-or-later** for every crate and Python wheel. See `LICENSE`.
Unauthorized derivations will be treated as non-compliant with AGPL §13<|MERGE_RESOLUTION|>--- conflicted
+++ resolved
@@ -597,12 +597,9 @@
 )
 for district in summary.districts():
     print(district.name, district.coverage, district.delta, district.std_dev)
-<<<<<<< HEAD
-=======
 print(summary.frames, summary.mean_loop_support)
 for district in summary.districts():
     print(district.name, district.coverage, district.delta)
->>>>>>> 0ab54b75
 if summary.maintainer_status:
     print("Maintainer", summary.maintainer_status, summary.maintainer_diagnostic)
 ```
@@ -612,7 +609,6 @@
 dashboards can surface the “city heartbeat” without iterating over each frame.
 District summaries additionally carry a standard deviation so you can flag
 which neighbourhoods are swinging the hardest even when their means stay flat.
-<<<<<<< HEAD
 Each district now tracks its headline metrics via `district.focus` so nodes can
 see which signals actually drove the change:
 
@@ -642,8 +638,6 @@
 filtered set of focus metrics so every node — Python bindings, maintainer,
 SpiralK scripts, or collapse-drive peers — can read the same atlas route in the
 language that serves them best.
-=======
->>>>>>> 0ab54b75
 
 ### Self-maintaining feedback loops
 
