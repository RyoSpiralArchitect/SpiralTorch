--- conflicted
+++ resolved
@@ -71,7 +71,6 @@
 cargo run -p st-nn --example hello_session
 ```
 
-<<<<<<< HEAD
 Enable the optional ψ telemetry layer to stream semantic-energy readings during
 the run:
 
@@ -79,8 +78,6 @@
 SPIRAL_PSI=1 SPIRAL_LOG_PSI=1 cargo run -p st-nn --features psi --example hello_session
 ```
 
-=======
->>>>>>> 6ccdcea9
 The Python wheel mirrors the same flow for rapid notebooks:
 
 ```bash
