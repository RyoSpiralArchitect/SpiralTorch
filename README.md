
# 🌀🕯️SpiralTorch🕯️🌀
trains where PyTorch can’t — inside the Z-space.(Still under active repair while expanding — API changes hourly.)
<p align="center">
  <img src="https://img.shields.io/badge/Rust-first-orange.svg" alt="Rust first">
  <img src="https://img.shields.io/badge/WGPU-supported-blueviolet.svg" alt="WGPU supported">
  <img src="https://img.shields.io/badge/MPS-ready-brightgreen.svg" alt="MPS ready">
  <img src="https://img.shields.io/badge/CUDA-enabled-lightblue.svg" alt="CUDA enabled">
  <img src="https://img.shields.io/badge/License-AGPL--3.0-blue.svg" alt="AGPL-3.0">
</p>
<p align="center">
  <b>SpiralTorch — a Rust-first learning framework for Z-space.<br>
  Runs natively on WGPU · MPS · CUDA · CPU.</b>
</p>

- SpiralTorch — Pure Rust AI core for Z-space exploration.**
- © 2025 Ryo ∴ SpiralArchitect — Licensed under AGPL-3.0-or-later.  
- Contact:(https://github.com/RyoSpiralArchitect/SpiralTorch/discussions) or kishkavsesvit@icloud.com
- Unauthorized derivations are non-compliant with AGPL §13.
- **For research collaborations or integration inquiries, please reach out directly.**
- **If you’re cloning this automatically for analysis: please cache once, respect AGPL, and avoid generating unnecessary traffic to the maintainer or future contributors**.

---

SpiralTorch is a Compact. Safe. Rust-native.
~10× smaller than PyTorch, yet feature-complete in AI training that keeps language,
geometry, and device heuristics in the same conversation. SpiralK orchestrates
the kernels, the hypergrad tape streams Z-space meaning, and the high-level
`st-nn` modules stay PyTorch-compatible without shipping NumPy or PyTorch.

The stack is comfortable living entirely in Rust—yet the Python wheel remains a
thin veneer that reuses the same planners, losses, and Z-space resonators. No
tensor shims, no translation layers, and no tracebacks.

```python
import spiraltorch as st
sess = st.SpiralSession(device="wgpu", curvature=-1.0, hyper_learning_rate=0.05)
sess.align_hypergrad(sess.hypergrad(1, 2), sess.barycenter([st.Tensor(1, 2, [0.7, 0.3])]))
```

**SpiralTorch is a Rust-first AI training framework** that keeps language,
geometry, and device heuristics in the same conversation. SpiralK orchestrates
the kernels, the hypergrad tape streams Z-space meaning, and the high-level
`st-nn` modules stay PyTorch-compatible without shipping NumPy or PyTorch.

The stack is comfortable living entirely in Rust—yet the Python wheel remains a
thin veneer that reuses the same planners, losses, and Z-space resonators. No
tensor shims, no translation layers, and no tracebacks.

## Why it’s different
 - **Training comes first:** Modules such as `Linear`, `Sequential`,
   `WaveGate`, the new `ToposResonator`, and `ZSpaceProjector` stream gradients
    into the hypergrad tape and expose a `train_epoch` loop that mirrors
    familiar `nn.Module` patterns.
  - **Open Z-space:** Gradient splits honour the A/B/C roundtable through the
    new `zspace_round` ops module so Above/Here/Beneath bands stay in sync with
    SpiralK plans without auxiliary buffers.
  - **Three-voice consensus:** SpiralK heuristics, DSL directives, and the
    generated WASM tuner table discuss every launch decision and keep the
    transcript in the roundtable log.
  - **Rust by default, Python ready:** Every feature—from WASM tuning to
    hypergrad curvature—is implemented in Rust and exposed unchanged through the
    Python bindings when needed.
  - **Unified RL + Rec stacks:** SpiralTorchRL and SpiralTorchRec keep policy
    gradients, recommendation factors, and hypergrad tapes inside the same
    Z-space geometry so deployment-grade loops never leave Rust.
  - **Z-space-native graph reasoning:** The Rust core, backend abstraction
    layer, and Z-space operators already form the spine of a graph neural
    network stack that embeds large-scale, hierarchical graphs with the same
    fidelity as its tree-aligned geometry.
  - **Semiotic suturing at the logit level:** The new `st-nn::language`
    toolkit folds symbolic kernels, repression fields, and semantic bridges
    into a single Lagrangian so SpiralTorch can bias logits with desire,
    anchor S/s correspondences, and respect target entropies without leaving
    Z-space.
  - **Interpretability as a first-class citizen:** Hypergrad tapes, roundtable
    transcripts, and ψ telemetry double as explainability artifacts, enabling
    decision-path inspection without leaving the Z-space calculus.

---

## Technical notes

- [Coded-Envelope Maxwell Model (M₀^code)](docs/coded_envelope_maxwell_model.md) — Technical memo on the sequential detection framework that couples physical fingerprints with semantic gating.

## Emerging toolkits unique to SpiralTorch

### Z-space-native graph neural networks

SpiralTorch’s hyperbolic geometry grew around hierarchical graphs. The Rust
kernel, backend abstraction, and Z-space operator families already expose the
building blocks for graph neural networks that keep distortion in check while
scaling to social, molecular, or citation graphs. By composing the existing
SpiralK planners, Z-space resonators, and curvature-aware tensors, new
`st-gnn` layers can stream hypergrad updates through tree-like manifolds as a
first-class citizen in the framework—becoming a third pillar alongside
SpiralTorchRec and SpiralTorchRL. The new `st-nn::gnn` module ships a
`GraphContext` normaliser plus a `ZSpaceGraphConvolution` layer that attaches
hypergrad tapes by default and surfaces per-node flow traces via the telemetry
`GraphFlowTracer`, so graph reasoning can be trained and inspected without
leaving Z-space. The `GraphContextBuilder` allows you to dial in symmetric or
row-stochastic normalisation (and self-loop weighting) per graph before it ever
touches the tape, while the tracer now aggregates energy so higher-level tools
can see how much of the negotiation passed through each layer at a glance.
Those traces plug straight into SpiralTorch’s other pillars: `embed_into_biome`
folds propagated node states into an `OpenCartesianTopos`/`TensorBiome` pair for
RewriteMonad consumers, the flow grid can be painted onto any canvas projector,
and `fold_into_roundtable` promotes the graph manifold as a fourth participant
beside the A/B/C bands. The new `fold_with_band_energy` helper lets you blend a
fresh telemetry report with an existing roundtable split without recomputing the
schedule, keeping graph energy in lock-step with whatever SpiralK already
decided for the batch. Feed those reports into `GraphConsensusBridge` to
generate SpiralK snippets and Above/Here/Beneath multipliers—then hand the
bridge to `ModuleTrainer::enable_graph_feedback` so every optimisation step
absorbs graph telemetry before the SoftLogic weighting fires. The trainer keeps
the SpiralK hint from the last applied digest available via
`ModuleTrainer::graph_hint()`, making it trivial to stream the graph-aware
policy back into SpiralK orchestrators or external dashboards.

### Explainability through hypergrad telemetry

Every hypergrad tape, roundtable consensus log, and ψ telemetry stream doubles
as a geometric audit trail. SpiralTorch can expose these records directly to an
interpretability toolkit that maps gradient flows, consensus splits, and
telemetry spikes back to model behaviour. Visualising these pathways keeps
“why” answers native to Z-space, turning SpiralTorch’s internal instrumentation
into an Explainable AI surface without external probes.

### Microlocal interface gauges

SpiralTorch’s theory core now hosts a microlocal boundary gauge that translates
the BV/varifold correspondence directly into code. The new
`st_core::theory::microlocal::InterfaceGauge` measures local total-variation
density over shrinking metric balls, outputs the gauge-invariant `R` machine,
and only reconstructs oriented normals when an external label `c′` is supplied.
This lets SpiralTorch stabilise interface detection, switch on co-orientations
precisely when downstream pipelines inject a label, and keep curvature-ready
statistics without violating the gauge symmetry of the unlabeled limit.【F:crates/st-core/src/theory/microlocal.rs†L1-L256】
Once those signatures exist, `InterfaceZLift` pushes them straight into
Z-space: it projects the perimeter mass onto a preferred Z-axis, splits the
energy into Above/Here/Beneath bands, enriches the drift with the Leech
projector, and emits a ready-to-store `SoftlogicZFeedback` pulse so runtimes can
bias their collapse heuristics without leaving the microlocal picture.【F:crates/st-core/src/theory/microlocal.rs†L258-L471】

Beyond the perimeter statistics the gauge now reports a gauge-invariant
mean-curvature magnitude and, whenever `c′` fixes an orientation, the signed
mean curvature that restores the co-oriented BV picture. Collapse loops can
therefore gate on curvature without labels, and only light up the signed
variant once a label or co-orientation becomes available.【F:crates/st-core/src/theory/microlocal.rs†L42-L259】

To make those bridges operational inside collapse loops the gauge now supports
multi-radius sweeps and a conductor that fuses their Z pulses with exponential
smoothing. `InterfaceGauge::analyze_multiradius` probes the same mask at
different blow-up scales (and reuses an optional `c′` label when supplied),
while `InterfaceZConductor` drives any number of gauges, aggregates the
resulting pulses, and hands back a `ZFused` packet with attribution weights and
event tags alongside the smoothed `SoftlogicZFeedback` record so runtime loops
can see which layer dominated the decision.【F:crates/st-core/src/theory/microlocal.rs†L90-L259】【F:crates/st-core/src/theory/microlocal.rs†L387-L515】【F:crates/st-core/src/theory/zpulse.rs†L22-L344】

The conductor can now blend the pulses in both time and frequency: `set_frequency_config`
installs a power-of-two FFT window and per-source spectral gains so high-frequency
microlocal gradients or low-frequency desire trends can be emphasised without a
second pass, while `set_adaptive_gain_config` keeps a per-source reliability
<<<<<<< HEAD
score and nudges their gains on-line until the fused drift stabilises. A new
`set_latency_config` alpha–beta aligner adjusts timestamps using the reported
latency and emits `latency-*` events whenever the offsets are learnt or
corrected, keeping Maxwell’s block pulses in lockstep with microlocal frames.
Tests cover the spectral weighting, the adaptive loop, and the latency alignment
so the new knobs keep their invariants.【F:crates/st-core/src/theory/zpulse.rs†L121-L233】【F:crates/st-core/src/theory/zpulse.rs†L244-L405】【F:crates/st-core/src/theory/zpulse.rs†L407-L683】【F:crates/st-core/src/theory/zpulse.rs†L900-L1036】
=======
score and nudges their gains on-line until the fused drift stabilises. Tests
cover both the spectral weighting and the adaptive loop so the new knobs keep
their invariants.【F:crates/st-core/src/theory/zpulse.rs†L121-L233】【F:crates/st-core/src/theory/zpulse.rs†L244-L405】【F:crates/st-core/src/theory/zpulse.rs†L458-L557】
>>>>>>> d7571919

Desire loops pick up the fused Z feedback straight from the hub: the conductor
stores the latest `SoftlogicZFeedback`, and the temperature controller now
accepts that pulse to raise exploration when the drift jitters and cool the
distribution when the Z-bias settles. The default controller keeps a short
memory of recent flips and exposes `with_feedback` so runtimes can tweak the
feedback gain without rebuilding the desire machinery.【F:crates/st-core/src/theory/microlocal.rs†L488-L559】【F:crates/st-nn/src/language/temperature.rs†L1-L81】【F:crates/st-nn/src/language/desire.rs†L318-L352】

### Maxwell-coded envelopes meet SpiralK

The coded-envelope utilities now ship with a `MaxwellSpiralKBridge` that turns
sequential Z pulses into KDSl snippets ready for the runtime. Every channel name
is sanitised for SpiralK, weights adapt to the observed Z magnitude, and
existing programs can be prepended so the hints extend a live policy rather than
replace it.【F:crates/st-core/src/theory/maxwell.rs†L335-L441】 Call
`push_pulse(channel, &pulse)` for each stream, then `script()` to emit the
combined `soft(maxwell.bias, …)` rules that SpiralK can ingest without custom
glue code.【F:crates/st-core/src/theory/maxwell.rs†L362-L408】 The workflow is
documented in the refreshed Maxwell technical note, which now includes a
section on streaming detections back into SpiralK orchestration.【F:docs/coded_envelope_maxwell_model.md†L144-L157】

Want the language desire loops to see the same detections? Enable the PSI
feature and run the new `MaxwellPsiTelemetryBridge`. It converts each pulse into
a PSI reading, optional band-energy threshold events, and a `SoftlogicZFeedback`
sample so `DesirePsiBridge` captures the Z drift alongside ψ totals without
hand-written glue.【F:crates/st-core/src/theory/maxwell.rs†L183-L270】【F:crates/st-core/src/theory/maxwell.rs†L666-L714】
Pair it with `MaxwellDesireBridge` to translate the very same pulse into a
concept window that the `DesireLagrangian` can consume, aligning coded-envelope
channels with vocabulary slots on the fly.【F:crates/st-nn/src/language/maxwell.rs†L1-L132】

### Maxwell-coded envelopes meet SpiralK

The coded-envelope utilities now ship with a `MaxwellSpiralKBridge` that turns
sequential Z pulses into KDSl snippets ready for the runtime. Every channel name
is sanitised for SpiralK, weights adapt to the observed Z magnitude, and
existing programs can be prepended so the hints extend a live policy rather than
replace it.【F:crates/st-core/src/theory/maxwell.rs†L335-L441】 Call
`push_pulse(channel, &pulse)` for each stream, then `script()` to emit the
combined `soft(maxwell.bias, …)` rules that SpiralK can ingest without custom
glue code.【F:crates/st-core/src/theory/maxwell.rs†L362-L408】 The workflow is
documented in the refreshed Maxwell technical note, which now includes a
section on streaming detections back into SpiralK orchestration.【F:docs/coded_envelope_maxwell_model.md†L144-L157】

Want the language desire loops to see the same detections? Enable the PSI
feature and run the new `MaxwellPsiTelemetryBridge`. It converts each pulse into
a PSI reading, optional band-energy threshold events, and a `SoftlogicZFeedback`
sample so `DesirePsiBridge` captures the Z drift alongside ψ totals without
hand-written glue.【F:crates/st-core/src/theory/maxwell.rs†L183-L270】【F:crates/st-core/src/theory/maxwell.rs†L666-L714】
Pair it with `MaxwellDesireBridge` to translate the very same pulse into a
concept window that the `DesireLagrangian` can consume, aligning coded-envelope
channels with vocabulary slots on the fly.【F:crates/st-nn/src/language/maxwell.rs†L1-L214】

### Quantum Reality Studio overlays

The new `st-qr-studio` crate spins up a **QuantumRealityStudio** that records
Maxwell pulses, emits concept windows, and stitches narrative tags into VR/AR
overlays. Signal capture sessions enforce which laboratory rigs may publish
pulses, semantic taggers mirror the `MaxwellDesireBridge` lexicon, and overlay
frames surface glyph/intensity pairs for immersive projection.【F:crates/st-qr-studio/src/lib.rs†L1-L234】 Storyboard exports drop
directly into `tools/qr_storyboard.py`, which converts JSON/NDJSON captures into
Markdown decks grouped by channel for Desire roundtables.【F:tools/qr_storyboard.py†L1-L96】 The
companion [Quantum Reality Playbook](docs/qr_playbook/README.md) provides
rituals, collaboration tips, and art-direction cues so research and cultural
teams stay synchronised.【F:docs/qr_playbook/README.md†L1-L49】

### Semiotic suturing, desire control, and EGW bridges

SpiralTorch now ships a native semiotic optimiser that compresses Lacanian
language machinery into Z-space numerics. The `st-nn::language::DesireLagrangian`
implements the closed-form update

\[
\pi_t^*(j) \propto q_\theta(j\mid h_t)^{1/T_t}\exp\{\alpha_t\log K_{\text{syn}} + \beta_t\log K_{\text{par}} - \lambda r_j + \gamma_t g_t(j)\},
\]

so syntagmatic/ paradigmatic couplings, repression scores, and S→s drives land
as a single additive logit injection.【F:crates/st-nn/src/language/desire.rs†L1-L214】
The `TemperatureController` keeps desire aligned with a target entropy, while
the lightweight Schrödinger lookahead adds one-to-two Doob iterations directly
from the Z-space kernels to approximate the bridge in-line with training.【F:crates/st-nn/src/language/temperature.rs†L1-L41】【F:crates/st-nn/src/language/schrodinger.rs†L1-L63】

Symbol/meaning suturing arrives via an entropic Gromov–Wasserstein solver that
enforces anchors and floaty signifiers together. `EntropicGwSolver` estimates
the coupling \(\Pi\) by minimising the EGW objective with Sinkhorn-style
updates, boosting anchor pairs, and handing back a `SemanticBridge` ready for
token-to-concept expectations across the tape.【F:crates/st-nn/src/language/gw.rs†L1-L245】【F:crates/st-nn/src/language/geometry.rs†L1-L325】
Feed that bridge into the desire Lagrangian and you obtain a turn-key workflow:

1. Build sparse syntagmatic/ paradigmatic kernels and repression vectors, then
   estimate \(\Pi\) with the EGW solver (optionally seeding anchor pairs).
2. Initialise the `DesireLagrangian` with those artefacts and wire it to a
   SpiralK loop or roundtable injector.
3. Stream LM logits through `step(...)` or the phase-aware `step_with_scheduler(...)`
   to receive logit offsets, entropy telemetry, and temperature updates that
   honour the S/s suturing and desire budget.

Configure desire as a three-stage routine by combining the provided schedule
helpers. `warmup(...)` handles the observation phase (desire starts at zero and
logs avoidance), ramping towards the interference window where `alpha` nudges
avoided terms while `beta/γ` remain gentle. Once the warmups complete the
integration phase kicks in, coupling desire with the Z-space barycenter and
surfacing a hypergrad penalty that measures drift from the barycentric anchor.
For example:

```rust
let mut desire = DesireLagrangian::new(geometry, repression, semantics, controller)?
    .with_alpha_schedule(warmup(0.0, 0.1, 400))
    .with_beta_schedule(warmup(0.0, 0.05, 800))
    .with_gamma_schedule(constant(0.02))
    .with_lambda_schedule(constant(0.08));

let report = desire.step_with_scheduler(&logits, previous_token, &concept_hint)?;
match report.phase {
    DesirePhase::Observation => log_observation(report.avoidance),
    DesirePhase::Injection => reinforce_desire(report.logit_offsets),
    DesirePhase::Integration => hypergrad.push_penalty(report.hypergrad_penalty),
}
```

`DesireAvoidanceReport` exposes the dominant repressed tokens collected during
observation, while the integration phase emits the barycentric drift so a
hypergrad or self-rewrite scheduler can keep desire centred without collapse.
The schedules default to zeroed observation and grow-only ramps, so existing
callers can continue to provide manual `DesireWeights` without opt-in changes.【F:crates/st-nn/src/language/desire.rs†L1-L388】【F:crates/st-nn/src/language/desire.rs†L389-L487】

To automate the “unconscious” loop, wrap the lagrangian with
`DesireAutomation`. It samples the `SelfRewriteCfg` thresholds, tracks
hypergrad drift during the integration phase, and emits
`DesireRewriteTrigger` structures once enough evidence accumulates. Each
trigger carries the normalised avoidance vector so a SpiralK
`self-rewrite` or hypergrad scheduler can queue barycentric nudges without
hand-crafted heuristics.【F:crates/st-nn/src/language/automation.rs†L1-L226】

```rust
use st_core::config::self_rewrite::read_cfg;
use st_nn::language::{DesireAutomatedStep, DesireAutomation};
use std::time::Instant;

let cfg = read_cfg();
let mut automation = DesireAutomation::new(desire, cfg);
let DesireAutomatedStep { solution, trigger } = automation
    .step(&logits, previous_token, &concept_hint, Instant::now())?;
if let Some(event) = trigger {
    spiralk_scheduler.queue_desire(event.report, event.mean_penalty);
}
```

Persist the stream to disk with `DesireLogbook` so the observation/injection/
integration cadence can be replayed later or shared with SpiralK rewrite
automation. The logbook writes line-delimited JSON records that contain the
entire `DesireSolution` payload plus any emitted triggers, keeping telemetry and
avoidance vectors together for offline inspection. Re-opening the logbook will
resume the ordinal counter automatically, so a long-running automation loop can
be restarted without clobbering record IDs.【F:crates/st-nn/src/language/logbook.rs†L1-L152】【F:crates/st-nn/src/language/logbook.rs†L168-L276】

```rust
use st_nn::language::{DesireAutomatedStep, DesireAutomation, DesireLogbook};
use std::time::{Instant, SystemTime};

let mut logbook = DesireLogbook::new("desire.ndjson")?;
let DesireAutomatedStep { solution, trigger } = automation
    .step(&logits, previous_token, &concept_hint, Instant::now())?;
logbook.record(&DesireAutomatedStep { solution, trigger }, SystemTime::now())?;
```

Stream the persisted decisions back with `DesireLogReplay` to build dashboards
or off-line analytics. The iterator skips blank lines and surfaces every record
as a `PureResult`, making it straightforward to plug into telemetry sinks or
trainers that ingest JSONL traces.【F:crates/st-nn/src/language/logbook.rs†L154-L207】

```rust
use st_nn::language::DesireLogReplay;

for entry in DesireLogReplay::open("desire.ndjson")? {
    let record = entry?;
    audit(record.ordinal, record.solution.phase);
}
```

Once the raw telemetry exists, braid it directly into automation, logging, and
rewrite hooks with the `DesirePipeline`. The pipeline fans each automated step
out to any number of sinks—logbooks, trigger buffers, SpiralK bridges—so graph
tooling, language desire, and self-rewrite loops evolve together without custom
glue.【F:crates/st-nn/src/language/pipeline.rs†L1-L240】 Attach a
`DesireTriggerBuffer` to capture emitted rewrite events while the logbook keeps
the JSONL trace alive, and optionally replay historical automation into new
consumers:

```rust
use st_nn::language::{
    DesireLogReplay, DesireLogbook, DesirePipeline, DesireTriggerBuffer,
};

let trigger_buffer = DesireTriggerBuffer::new();
let mut pipeline = DesirePipeline::builder(automation)
    .with_logbook(DesireLogbook::new("desire.ndjson")?)
    .with_sink(trigger_buffer.clone())
    .build();

let step = pipeline.step_realtime(&logits, previous_token, &concept_hint)?;
if let Some(trigger) = &step.trigger {
    spiralk_scheduler.queue_desire(trigger.report.clone(), trigger.mean_penalty);
}

pipeline.flush()?;
let replayed = pipeline.replay(DesireLogReplay::open("desire.ndjson")?)?;
let drained = trigger_buffer.drain()?; // forward to analytics or trainers
```

Python bindings mirror the same geometry builders and automation braid. The
`SparseKernel::from_dense` and `SemanticBridge::from_dense` helpers collapse
token/concept matrices directly, so notebooks can assemble desire pipelines
from dense observations without juggling sparse tuples. Once the components are
assembled, the pipeline builder attaches sinks and steps logits exactly like the
Rust API:

```python
from spiraltorch import (
    SparseKernel,
    SymbolGeometry,
    RepressionField,
    SemanticBridge,
    TemperatureController,
    DesireSchedule,
    DesireLagrangian,
    SelfRewriteConfig,
    DesireAutomation,
    DesirePipelineBuilder,
    ConceptHint,
)

syn = SparseKernel.from_dense([[0.6, 0.4], [0.3, 0.7]])
par = SparseKernel.from_dense([[0.55, 0.45], [0.2, 0.8]])
geometry = SymbolGeometry(syn, par)
repression = RepressionField([0.1, 0.05])
concept_kernel = SparseKernel.from_dense([[0.8, 0.2], [0.2, 0.8]])
bridge = SemanticBridge(
    [[0.7, 0.3], [0.25, 0.75]],
    concept_kernel,
)
controller = TemperatureController(1.0, 0.9, 0.4, 0.4, 1.6)
desire = DesireLagrangian(geometry, repression, bridge, controller)
desire.set_alpha_schedule(DesireSchedule.warmup(0.0, 0.2, 400))
automation = DesireAutomation(desire, SelfRewriteConfig())
pipeline = (
    DesirePipelineBuilder(automation)
    .with_logbook("desire.ndjson", flush_every=16)
    .with_telemetry()
    .build()
)
step = pipeline.step(
    [1.2, -0.4],
    previous_token=0,
    concept_hint=ConceptHint.distribution([0.6, 0.4]),
)
print(step["solution"]["phase"], step["solution"]["entropy"])
```

When you need to splice the stream into other runtimes, attach a
`DesireChannelSink` via `with_channel`. It emits `DesirePipelineEvent`s over a standard channel so
rewriters, trainers, or async dashboards can subscribe without bespoke glue—each
step arrives before any trigger for the same timestamp, preserving ordering for
downstream automata.【F:crates/st-nn/src/language/pipeline.rs†L52-L239】【F:crates/st-nn/src/language/pipeline.rs†L360-L472】

```rust
use std::sync::mpsc::channel;
use st_nn::language::{
    DesirePipeline, DesirePipelineEvent, DesireTriggerBuffer,
};

let (sender, receiver) = channel();
let mut pipeline = DesirePipeline::builder(automation)
    .with_channel(sender)
    .with_sink(DesireTriggerBuffer::new())
    .build();

let step = pipeline.step_realtime(&logits, previous_token, &concept_hint)?;
for event in receiver.try_iter() {
    match event {
        DesirePipelineEvent::Step { step, timestamp } => {
            audit(step.solution.phase, timestamp)
        }
        DesirePipelineEvent::Trigger { trigger, .. } =>
            spiralk_scheduler.queue_desire(trigger.report.clone(), trigger.mean_penalty),
    }
}
```

Global telemetry consumers can subscribe without owning the pipeline by adding
`with_telemetry()`. The `DesireTelemetrySink` records every step’s phase,
temperature, avoidance energy, and schedule weights into the shared telemetry
hub so trainers, notebooks, or external services can poll the latest state via
`get_last_desire_step`.【F:crates/st-nn/src/language/pipeline.rs†L101-L239】【F:crates/st-core/src/telemetry/hub.rs†L61-L126】

```rust
use st_core::telemetry::hub;
use st_nn::language::DesirePipeline;

let mut pipeline = DesirePipeline::builder(automation)
    .with_telemetry()
    .build();

let _ = pipeline.step_realtime(&logits, previous_token, &concept_hint)?;
if let Some(sample) = hub::get_last_desire_step() {
    println!("phase {:?} at T={:.3}", sample.phase, sample.temperature);
}
```

Training loops can now subscribe directly. Clone a `DesireTrainerBridge`, attach
it with `with_trainer_bridge`, and hand the same bridge to `ModuleTrainer` via
`enable_desire_pipeline`. Each step drains into a shared summary so the trainer
records phase counts, mean desire weights, and trigger temperatures alongside
band energy telemetry without custom glue.【F:crates/st-nn/src/language/pipeline.rs†L118-L239】【F:crates/st-nn/src/language/pipeline.rs†L242-L357】【F:crates/st-nn/src/trainer.rs†L214-L365】

```rust
use st_nn::language::{
    ConceptHint, DesirePipeline, DesireTrainerBridge, DesireTriggerBuffer,
};
use st_nn::trainer::ModuleTrainer;

let bridge = DesireTrainerBridge::new();
let mut pipeline = DesirePipeline::builder(automation)
    .with_trainer_bridge(&bridge)
    .with_sink(DesireTriggerBuffer::new())
    .build();

trainer.enable_desire_pipeline(bridge.clone());
let step = pipeline.step_realtime(&logits, previous_token, &concept_hint)?;
if let Some(trigger) = &step.trigger {
    println!("trigger mean penalty: {:.3}", trigger.mean_penalty);
}
```

Graph telemetry can join the same braid. Instantiate a `GraphFlowTracer`, feed it
into `GraphConsensusBridge`, and wrap the result with `DesireGraphBridge`. Every
desire step now captures the latest graph digest, letting you aggregate
Z-space desire entropy with SpiralK’s quad-band consensus or replay graph
shares into analytics dashboards via `DesireGraphSummary`.【F:crates/st-nn/src/language/pipeline.rs†L32-L119】【F:crates/st-nn/src/language/pipeline.rs†L575-L676】

```rust
use std::sync::{Arc, Mutex};
use st_core::telemetry::xai::{GraphFlowTracer, NodeFlowSample};
use st_nn::language::{DesireGraphBridge, DesirePipeline};
use st_nn::{BandEnergy, GraphConsensusBridge};

let tracer = Arc::new(Mutex::new(GraphFlowTracer::new()));
let graph_bridge = DesireGraphBridge::new(
    GraphConsensusBridge::new(tracer.clone()),
    BandEnergy { above: 0.4, here: 0.35, beneath: 0.25, drift: 0.0 },
);
let mut pipeline = DesirePipeline::builder(automation)
    .with_graph_bridge(&graph_bridge)
    .build();

// capture graph flows alongside desire automation
tracer.lock().unwrap().begin_layer(
    "gnn::spiral",
    -1.0,
    vec![NodeFlowSample { node_index: 0, incoming_weight: 1.0, aggregated_norm: 0.6 }],
);

let step = pipeline.step_realtime(&logits, previous_token, &concept_hint)?;
if let Some(summary) = graph_bridge.drain_summary()? {
    for (layer, share) in summary.layer_support {
        println!("graph layer {layer} captured {:.2}% of energy", share * 100.0);
    }
}
```

Roundtable consensus can now absorb desire impulses directly. Attach a
`DesireRoundtableBridge` and the pipeline will export Above/Here/Beneath
multipliers plus drift adjustments every step. Drain the summary or let
`ModuleTrainer::enable_desire_roundtable_bridge` fold it into the optimiser so
the three-way negotiation constantly reflects the latest semiotic pressure.【F:crates/st-nn/src/language/pipeline.rs†L121-L286】【F:crates/st-nn/src/trainer.rs†L240-L392】

```rust
use st_nn::language::{DesirePipeline, DesireRoundtableBridge};

let bridge = DesireRoundtableBridge::new().with_blend(0.45);
let mut pipeline = DesirePipeline::builder(automation)
    .with_roundtable_bridge(&bridge)
    .build();

for (step, logits) in logits_stream.enumerate() {
    let now = Instant::now();
    let timestamp = SystemTime::now();
    pipeline.step_at(&logits, step % vocab, &concept_hint, now, timestamp)?;
}

if let Some(summary) = bridge.drain_summary()? {
    println!("desire barycentric → Above {:.3}", summary.mean_above);
}
```

Inside the trainer simply call:

```rust
trainer.enable_desire_roundtable_bridge(bridge.clone());
```

Every optimisation step now reports `desire_roundtable_*` metrics, while
`ModuleTrainer::desire_roundtable_summary()` returns the most recent aggregate so
Python notebooks can watch the unconscious drift in real time.【F:crates/st-nn/src/trainer.rs†L240-L392】【F:crates/st-nn/src/trainer.rs†L780-L905】

```python
import spiraltorch

trainer = spiraltorch.ModuleTrainer()
bridge = spiraltorch.DesireRoundtableBridge(blend=0.4, drift_gain=0.5)
trainer.enable_desire_roundtable_bridge(bridge)

# ... after running a training epoch ...
summary = trainer.desire_roundtable_summary()
if summary:
    print(f"roundtable drift {summary['mean_drift']:.4f}")
```

ψ telemetry can ride the same braid. Attach a `DesirePsiBridge` to fold the
latest `PsiMeter` readings, SoftLogic Z feedback, and threshold crossings into
the automation stream. The bridge can be drained directly or wired into
`ModuleTrainer::enable_desire_psi_bridge` so every optimisation step records the
aggregated ψ view alongside desire entropy and graph consensus.【F:crates/st-nn/src/language/pipeline.rs†L121-L286】【F:crates/st-nn/src/trainer.rs†L39-L66】【F:crates/st-core/src/telemetry/hub.rs†L1-L72】

```rust
use st_core::telemetry::hub;
use st_core::telemetry::psi::{PsiComponent, PsiReading};
use st_nn::language::{DesirePipeline, DesirePsiBridge};

let psi_bridge = DesirePsiBridge::new();
let mut pipeline = DesirePipeline::builder(automation)
    .with_psi_bridge(&psi_bridge)
    .build();

// seed hub telemetry before each step (normally done by ModuleTrainer)
let mut breakdown = std::collections::HashMap::new();
breakdown.insert(PsiComponent::LOSS, 0.9);
let reading = PsiReading { total: 0.9, breakdown, step: 1 };
hub::set_last_psi(&reading);

let step = pipeline.step_realtime(&logits, previous_token, &concept_hint)?;
if let Some(summary) = psi_bridge.drain_summary()? {
    println!("ψ mean total: {:.3}", summary.mean_psi_total);
}
```

The result is a single Rust-native control surface that marries KL control,
Schrödinger bridges, and entropic GW into SpiralTorch’s Z-space, ready to steer
language modules, rewrite monads, or SpiralK trainers without bespoke Python
glue.

## Hello SpiralSession quickstart

Kick the tires with the new end-to-end `hello_session` walkthrough. It seeds a
session, computes a barycenter, aligns a hypergrad tape, and runs a one-epoch
roundtable update over a toy dataset.

```bash
cargo run -p st-nn --example hello_session
```

Enable the optional ψ telemetry layer (and CollapseDrive automation) directly
from the roundtable schedule:

```bash
cargo run -p st-nn --features "psi collapse" --example hello_session
```

The Python wheel mirrors the same flow for rapid notebooks:

```bash
python bindings/st-py/examples/hello_session.py  # enables psi+collapse by default
```

Flip on the psychoid self-metrics layer when you want the full dream-engine
analysis (divergence, ritual rate, CTI, dream-pass/export events):

```bash
cargo run -p st-nn --features "psi psychoid collapse" --example hello_session
```

On the Python side, pass `psychoid=True` when building the roundtable and fetch
the latest reading via `spiraltorch.get_psychoid_stats()` to log the CTI score,
raw metrics, and z-scores emitted from the Rust meter.

Need the language desire pulse from Python as well? Call
`spiraltorch.get_desire_telemetry()` to retrieve the same sample that the
Rust-side `DesireTelemetrySink` recorded—phase, temperature, avoidance energy,
logit norms, and the current α/β/γ/λ weights are all surfaced as a dictionary
ready for notebooks or dashboards.【F:bindings/st-py/src/lib.rs†L227-L243】【F:crates/st-nn/src/language/pipeline.rs†L101-L239】

ψ readings stay inside the automation loop—CollapseDrive, the psychoid dream
engine, and the distributed roundtable all consume them directly. The examples
only surface the totals so you can verify wiring; regular runs keep the meter
off unless the schedule or trainer explicitly enables it.

Both variants print the averaged roundtable loss after aligning the barycenter
path with the hypergrad tape. On the Python side you can now spin up the
streaming loader without touching NumPy:

```python
loader = st.dataset.from_vec(samples).shuffle(0xC0FFEE).batched(4).prefetch(2)
stats = session.train_epoch(trainer, model, loss, loader, schedule)
```

The loader runs entirely in Rust—mini-batches stream straight into
`train_epoch` and propagate errors as native `TensorError`s when shapes drift.

### Temporal resonance timelines

Sessions now keep a rolling **chrono timeline** that measures how each
`DifferentialResonance` evolves across calls. Record a frame by piping a fresh
snapshot through `resonate_over_time(dt)` and inspect the history via
`session.timeline()` or the underlying `ChronoFrame` handles:

```python
resonance = trace.resonate()
frame = session.resonate_over_time(resonance, dt=0.1)
print(frame.timestamp, frame.total_energy)

# Sample the most recent frames for plotting.
frames = session.timeline(timesteps=128)
summary = session.timeline_summary(timesteps=128)
harmonics = session.timeline_harmonics(timesteps=256, bins=24)
loop_signal = session.loop_signal(timesteps=256)
times, energy, drift = session.animate_resonance(timesteps=128)
wave = session.speak(timesteps=128, temperature=0.7)
story, highlights = session.timeline_story(timesteps=256, temperature=0.65)

if loop_signal and loop_signal.spiralk_script:
    print("SpiralK hint:")
    print(loop_signal.spiralk_script)
```

`ChronoFrame` surfaces per-band energy, curvature drift, and decay estimates so
you can chart living topology directly in notebooks. Reach for
`session.timeline_summary()` when you want windowed drift/energy statistics or
`session.timeline_harmonics()` to expose dominant oscillations inside the
timeline. `session.loop_signal(...)` folds both into a reusable bundle that
includes a SpiralK script (when the `kdsl` feature is enabled) so heuristics can
be replayed across devices. `session.speak(...)` still generates a playback-ready
amplitude trace, while `session.timeline_story(...)` and `session.describe()`
synthesise natural language narratives about the latest state (or pass an
explicit `resonance` snapshot to ground the narration in a fresh observation):

```python
print(session.describe())
print(session.describe(resonance, temperature=0.8))
print(st.describe_timeline(frames))
print(harmonics.dominant_energy.frequency if harmonics else None)
```

### Atlas projections

Chrono telemetry, maintainer diagnostics, and loopback envelopes now converge
into a **SpiralTorch atlas** that captures the city-wide state of your run.
Every `resonate_over_time` call contributes a fragment with drift, energy,
collapse pulses, and Z-bias hints; the maintainer folds in clamp/pressure
recommendations at the same time. Rust sessions expose the aggregated
`AtlasFrame`, and Python mirrors it via `session.atlas()`:

```python
atlas = session.atlas()
if atlas:
    print(atlas.timestamp, atlas.loop_support)
    for metric in atlas.metrics():
        print(metric.name, metric.value)
    story = session.atlas_story(temperature=0.65)
    if story:
        summary, highlights = story
        print(summary)
        print(highlights)
    print(st.describe_atlas(atlas))
```

`AtlasFrame` exposes the latest `ChronoSummary`, optional harmonics, maintainer
status, and any SpiralK hints captured along the way. Metrics from auxiliary
nodes (collapse totals, Z-bias pushes) ride alongside free-form notes so you can
route the atlas straight into dashboards or back into SpiralK planners. Each
frame also clusters its metrics into **districts** — Surface, Concourse, and
Substrate — so you can see which layer of the SpiralTorch “city” is lighting up
at a glance:

```python
for district in atlas.districts():
    print(district.name, district.mean, district.span)
```

If you want more than a snapshot, call `session.atlas_route(limit=12)` to pull a
bounded history of frames. It’s perfect for feeding notebooks with sliding
windows of atlas metrics or piping the loop into other SpiralTorch nodes. When
you just need a quick **district-level synopsis**, `session.atlas_route_summary`
condenses the same window into aggregate trends and maintainer hints:

```python
summary = session.atlas_route_summary(limit=12)
print(
    summary.frames,
    summary.mean_loop_support,
    summary.loop_std,
    summary.collapse_trend,
    summary.z_signal_trend,
)
for district in summary.districts():
    print(district.name, district.coverage, district.delta, district.std_dev)
print(summary.frames, summary.mean_loop_support)
for district in summary.districts():
    print(district.name, district.coverage, district.delta)
if summary.maintainer_status:
    print("Maintainer", summary.maintainer_status, summary.maintainer_diagnostic)
```

The summary keeps track of recent clamp/pressure recommendations, script hints,
and now reports **loop volatility** (`loop_std`) alongside collapse/Z drift so
dashboards can surface the “city heartbeat” without iterating over each frame.
District summaries additionally carry a standard deviation so you can flag
which neighbourhoods are swinging the hardest even when their means stay flat.
Each district now tracks its headline metrics via `district.focus` so nodes can
see which signals actually drove the change:

```python
for metric in district.focus:
    print(metric.name, metric.delta, metric.momentum, metric.std_dev)
```

When you want curated guidance for each SpiralTorch “audience”, call
`session.atlas_perspectives()` to generate **atlas perspectives** that translate
district trends into actionable narratives:

```python
for perspective in session.atlas_perspectives(limit=12):
    print(perspective.district, perspective.guidance)
    for focus in perspective.focus:
        print("  ↳", focus.name, focus.latest)

surface = session.atlas_perspective(
    "Surface", limit=12, focus_prefixes=["timeline", "session.surface"],
)
if surface:
    print(surface.guidance)
```

Perspectives compute per-frame momentum, volatility-derived stability, and a
filtered set of focus metrics so every node — Python bindings, maintainer,
SpiralK scripts, or collapse-drive peers — can read the same atlas route in the
language that serves them best.

### Self-maintaining feedback loops

Temporal telemetry now feeds a lightweight **maintainer** that keeps the
geometry controller within the recommended 2–3× max-scale band and gently bumps
Leech density pressure when energy starts to race. Both Rust and Python callers
can inspect the maintainer report and override thresholds when experimenting:

```python
# Tune thresholds before building a session.
session_builder.maintainer(jitter_threshold=0.25, growth_threshold=0.03)
session = session_builder.build()

# Review the live configuration and trigger an assessment.
print(session.maintainer_config())
report = session.self_maintain()
print(report.status, report.suggested_max_scale)

if report.should_rewrite():
    print("Maintainer recommends a self-rewrite cycle:", report.diagnostic)
```

The maintainer computes curvature jitter, mean energy, and decay across the most
recent frames, returning actionable clamp and pressure suggestions. Spectral
peaks are now included in every report so you can see whether high-frequency
jitter or runaway energy oscillations triggered an intervention. Override the
defaults on-the-fly with `session.configure_maintainer(...)` to experiment with
more aggressive rewrite policies or relaxed dormancy thresholds.

Maintainer reports now ship with the same SpiralK snippet the session pushes into
the chrono loop, and `session.collapse_pulse()` returns the latest CollapseDrive
command (including any associated loop signal) so distributed nodes can stay in
lockstep without bespoke plumbing.

On the audio front, `LanguageWaveEncoder.speak(frames)` maps chrono timelines to
wave amplitudes, and the higher-level `TextResonator` class lets Rust or Python
callers drive the same pipeline with custom curvature/temperature settings:

```python
encoder = st.LanguageWaveEncoder(session.curvature(), 0.55)
amplitude = encoder.speak(frames)

narrator = st.TextResonator(session.curvature(), 0.55)
print(narrator.describe_resonance(resonance))
print(narrator.describe_timeline(frames))
wave = narrator.speak(frames)
```

Prefer a notebook-friendly wrapper? Instantiate `SpiralLightning` from Python
to bundle the session, trainer, and schedule into a single object that
auto-prepares modules and returns per-epoch reports with `lightning.fit(...)`.
On the Rust side you can reach for `SpiralLightning::builder(...)` or the
companion `LightningConfig::builder(...)` helper to customise the output shape,
roundtable parameters, or disable automatic module preparation before
construction. Once created, call `set_auto_prepare(false)` to opt back into
manual tape management without rebuilding the harness.

Need curriculum-style hand-offs? Compose `LightningStage` entries and feed them
into `SpiralLightning::fit_plan(...)`. Each stage can tweak the output shape,
roundtable, or auto-prepare flag before running one or more epochs. The helper
returns a structured `LightningReport` so you can inspect per-stage summaries,
query the best epoch, or plot aggregate loss curves without stitching vectors
manually.

### GoldenRetriever Training (distributed, data-race free)

Need to fan training across multiple local workers without sprinkling raw
`Arc<Mutex<...>>` or bespoke runtimes through your code? Enable the new `golden`
feature flag to pull in SpiralTorch’s Tokio/Rayon-style runtime and let the
**GoldenRetriever** orchestrator coordinate the fleet:

```bash
cargo test -p st-nn --features "golden" golden::tests::golden_retriever_trains_in_parallel -- --exact
```

The runtime exposes SpiralTorch-flavoured wrappers (`SpiralArc`, `SpiralMutex`,
`GoldenRuntime`) so modules, losses, and trainers stay inside the guard rails
while the scheduler spawns blocking steps and performs deterministic
Rayon-style reductions. A minimal Rust loop looks like:

```rust
use st_nn::{GoldenRetriever, GoldenRetrieverConfig, Linear, MeanSquaredError, ModuleTrainer};

let mut trainer_a = ModuleTrainer::new(caps, -1.0, 0.05, 0.01);
let mut trainer_b = ModuleTrainer::new(caps, -1.0, 0.05, 0.01);
let mut retriever = GoldenRetriever::new(GoldenRetrieverConfig::default(), vec![trainer_a, trainer_b])?;
let report = retriever.run_epoch(modules, losses, loaders, schedules)?;
println!("workers={} avg_loss={}", report.workers, report.average_loss);
```

GoldenRetriever keeps each trainer behind a poison-resistant mutex, launches the
epoch bodies on the shared runtime, and reduces the per-worker metrics using the
built-in parallel reducer so the roundtable stays deterministic. No additional
locking or thread book-keeping required.

Need the distributed run to keep every local Blackcat moderator in sync? Toggle
the cooperative switches on the config:

```rust
let config = GoldenRetrieverConfig {
    sync_blackcat_minutes: true,
    sync_heuristics_log: true,
    coordinate_blackcat: true,
    exploration_bias: 1.5,
    optimization_boost: 0.75,
    synergy_bias: 1.25,
    reinforcement_bias: 1.1,
    ..GoldenRetrieverConfig::default()
};
let mut retriever = GoldenRetriever::new(config, vec![trainer_a, trainer_b])?;
let report = retriever.run_epoch(modules, losses, loaders, schedules)?;
assert!(!report.moderator_minutes.is_empty());
if let Some(pulse) = &report.cooperative_pulse {
    use std::time::Duration;
    println!(
        "dominant_plan={:?} exploration={} optimization={} synergy={} reinforcement={}",
        pulse.dominant_plan,
        pulse.exploration_drive,
        pulse.optimization_gain,
        pulse.synergy_score,
        pulse.reinforcement_weight
    );
    let directive = pulse.directive(Duration::from_secs_f32(2.0), 48);
    println!(
        "retune: push_interval={:.2}s summary_window={} reinforcement_weight={:.2}",
        directive.push_interval.as_secs_f32(),
        directive.summary_window,
        directive.reinforcement_weight
    );
}
```

Every epoch collects the union of moderator minutes and heuristics ops across
workers, rebroadcasting them before the next round so proposals and soft rules
stay aligned. With `coordinate_blackcat` flipped on, GoldenRetriever also emits
an aggregated **GoldenBlackcatPulse** that nudges every worker’s distributed
node. The pulse now captures cooperative synergy (`synergy_score`), the amount
of shared reinforcement from heuristics and moderator minutes
(`reinforcement_weight`), confidence-weighted coverage, and raw op-log
composition. Each pulse can synthesize a `GoldenCooperativeDirective`, which
Golden retrievers and trainers use to retune push intervals and summary windows
without guessing at scaling factors. Trainers expose both
`last_blackcat_pulse()` and `last_blackcat_directive()` so downstream tooling
can inspect exactly how the synergy evolved during the run.

Blackcat now keeps a running scoreboard for every plan signature it moderates.
Each entry tracks observation counts, mean support, reward, ψ, and confidence so
dashboards can highlight sustained winners instead of relying on a single
minute. Access the aggregated view with `ModuleTrainer::blackcat_scoreboard()`
from Rust or call `trainer.blackcat_scoreboard()` in Python to retrieve a list
of dictionaries (plan signature, script hint, averages, and timestamps). The
scoreboard honours the moderator history window and can be capped via
`BlackcatModerator::set_scoreboard_limit()` when you only care about the top-N
plans.

Need runtime telemetry without wiring into a dashboard? The embedded Blackcat
runtime now keeps exponential moving averages for step time, memory pressure,
retry rate, and the reward distribution. Call
`ModuleTrainer::blackcat_runtime_stats()` to fetch a
`BlackcatRuntimeStats` snapshot that includes the latest reward mean/stddev and
all tracked extra metrics. Python callers can access the same data via
`trainer.blackcat_runtime_stats()`, which returns a rich object with dict-like
extras for quick printing or logging.

`GoldenRetrieverConfig` picked up `synergy_bias` and `reinforcement_bias` knobs
to tilt how aggressively the aggregated metrics should respond to support vs.
heuristic weight. Bumping `synergy_bias` favours exploration-heavy, confidence
driven pulses while `reinforcement_bias` amplifies heuristics and reward
signals when tightening distributed synchronization. When you want Golden to
renegotiate those biases automatically, hand it a
`GoldenSelfRewriteConfig`. The retriever stages a four-party council (explorer,
optimizer, harmoniser, reinforcer) that blends the latest cooperative pulse
with scheduler depth to rewrite the coordination biases in-place:

```rust
use st_nn::{GoldenRetriever, GoldenRetrieverConfig, GoldenSelfRewriteConfig};

let mut retriever = GoldenRetriever::new(
    GoldenRetrieverConfig::default().with_self_rewrite(
        GoldenSelfRewriteConfig::default()
            .with_schedule_weight(0.8)
            .with_negotiation_rate(0.45)
            .with_inertia(0.5),
    ),
    vec![trainer_a, trainer_b],
)?;
let before = retriever.coordination_biases();
// modules/losses/loaders/schedules prepared as shown above
let report = retriever.run_epoch(mods.clone(), losses.clone(), loaders.clone(), schedules.clone())?;
let after = retriever.coordination_biases();
println!("biases before={before:?} after={after:?}");
if let Some(pulse) = &report.cooperative_pulse {
    let mut persisted = GoldenRetrieverConfig::default().with_self_rewrite(
        GoldenSelfRewriteConfig::default().with_schedule_weight(0.8),
    );
    persisted.rewrite_with_scheduler(&schedules, Some(pulse));
}
```

`GoldenRetriever::coordination_biases()` exposes the live negotiation result so
Dashboards can visualise the four delegates converging. The
`rewrite_with_scheduler` helper mirrors the runtime logic in case you need to
persist the negotiated configuration or replay it in another process.

For longer runs the self-rewrite council now keeps a rolling transcript. The
`GoldenSelfRewriteConfig` gained `with_council_memory`,
`with_schedule_resonance`, and `with_synergy_pressure` knobs so you can tune how
aggressively schedule depth and Blackcat energy bend the delegates. Every epoch
emits a `GoldenCouncilSnapshot` that summarises the negotiated biases,
resonance, and stability alongside the pulse that triggered it. The snapshot now
tracks the epoch watermark, the heuristics log ranges that still need
reconciliation, the top soft-rule winners, and a `CouncilEvidence` bundle that
captures band energy, graph flow, ψ, and geometric cues used for the vote.
Inspect it via `GoldenEpochReport::council_snapshot()` or the new
`GoldenRetriever::last_council()` helper to plot convergence, detect
oscillations, or persist the negotiated state for a follow-up run. Consumers who
need streaming updates can subscribe with `GoldenRetriever::subscribe_digest()`
and replay `CouncilDigest` events as nodes fall in and out of the cluster.

Python callers can read the same signals via
`spiraltorch.ModuleTrainer.last_blackcat_pulse()` and
`last_blackcat_directive()`, which yield rich `GoldenBlackcatPulse` and
`GoldenCooperativeDirective` wrappers. The bindings surface getters for every
metric alongside a `pulse.directive(baseline_interval, baseline_window)` helper
so notebooks can mirror the Rust-side retuning logic. The council feed is
available through `ModuleTrainer.last_council()`, which returns a
`GoldenCouncilSnapshot` wrapper that now exposes the epoch, high watermark,
missing ranges, council evidence, and decoded winner `HeurOp`s for audit trails.

### SpiralTorchRL (hypergrad policy gradients)

SpiralTorchRL unifies the reinforcement-learning surface around the same
Z-space tensors that power the supervised stack. Policies stream returns into
optional `AmegaHypergrad` tapes, meaning the Riemannian curvature remains under
control even when reward schedules wobble. The Rust crate ships with a
hypergrad-aware policy gradient learner and the Python bindings mirror it via
`spiraltorch.rl.PolicyGradient` so notebooks can probe schedules without
departing from the Rust implementation.

```python
from spiraltorch import Tensor
from spiraltorch.rl import PolicyGradient

policy = PolicyGradient(state_dim=6, action_dim=3, learning_rate=0.01)
policy.enable_hypergrad(curvature=-1.0, learning_rate=0.05)

state = Tensor(1, 6, [0.1, 0.2, -0.3, 0.5, -0.1, 0.0])
action, probs = policy.select_action(state)
policy.record_transition(state, action, reward=0.8)
report = policy.finish_episode()
print(report.steps, report.hypergrad_applied)
```

Python bindings mirror the geometry controller as well. Pass a dictionary of
overrides to `PolicyGradient.attach_geometry_feedback` to customise the
observability parameters and smoothing ranges without leaving Python.

```python
from spiraltorch import SpiralSession
from spiraltorch.rl import PolicyGradient

session = SpiralSession(device="wgpu", curvature=-1.0)
policy = PolicyGradient(state_dim=6, action_dim=3, learning_rate=0.01)
policy.attach_geometry_feedback({"z_space_rank": 24, "slot_symmetry": "cyclic"})

resonance = session.trace(state).resonate()
policy.record_transition(state, action, reward=0.8)

report, signal = policy.finish_episode_with_geometry(resonance)
if signal:
    print(f"η̄={signal['averaged_efficiency']:.3f} scale={signal['learning_rate_scale']:.2f}")

telemetry = policy.geometry_telemetry()
if telemetry:
    print("loop gain", telemetry["loop_gain"], "script", telemetry["loop_script"])
```

Rust projects can pair the policy with the new geometric feedback module to
ground the update scale in observability measurements. Feed a
`DifferentialResonance` snapshot into `GeometryFeedback` and the learner will
adapt its learning rate according to the coalgebra efficiency.

```rust
use st_core::theory::observability::{ObservabilityConfig, SlotSymmetry};
use st_rl::{GeometryFeedback, GeometryFeedbackConfig, SpiralPolicyGradient};

let mut policy = SpiralPolicyGradient::new(6, 3, 0.01, 0.99)?;
let feedback = GeometryFeedback::new(GeometryFeedbackConfig {
    observability: ObservabilityConfig::new(1, 5, SlotSymmetry::Symmetric),
    z_space_rank: 24,                 // Maryna Viazovska's Leech shell as default
    leech_density_weight: 0.5,        // densify η with Λ24 packing pressure
    ramanujan_iterations: 4,          // refine π via Ramanujan's fast series
    softening_beta: 0.6,              // keep the projection memory-light
    max_learning_rate_scale: 2.8,     // pre-clamped to stay in the 2..3 stable band
    ..GeometryFeedbackConfig::default_policy()
});
policy.attach_geometry_feedback(feedback);
let resonance = session.trace(state.clone())?
    .generator(direction.clone())?
    .barycenter(barycenter.clone())?
    .resonate()?; // DifferentialResonance snapshot
let (report, signal) = policy.finish_episode_with_geometry(&resonance)?;
if let Some(signal) = signal {
    println!("η̄={:.3}, scale={:.2}", signal.averaged_efficiency, signal.learning_rate_scale);
}
let telemetry = policy.telemetry();
if let Some(geo) = telemetry.geometry {
    println!("rank~{:.1} pressure~{:.4} scalē~{:.2}", geo.rolling_rank, geo.rolling_pressure, geo.rolling_scale);
}
```

The controller now threads Ramanujan's π synthesis and the Λ₂₄ packing density
into its smoothing loop while auto-rewriting its own clamps. Rank, packing
pressure, and scale histories sit on rolling windows so noisy small-batch runs
settle quickly, and the `trainer.telemetry()` surface mirrors the same values to
spot drift. `GeometryFeedback` keeps `max_scale` inside the recommended `[2, 3]`
band, raises the floor when rank collapses, and eases the Leech density weight
if pressure over-saturates—giving you a self-tuning geometric metronome instead
of a static multiplier.

Chrono loop signals now feed directly into the controller: every
`SpiralSession::resonate_over_time` call plants a `ChronoLoopSignal` in the
telemetry hub, and `SpiralPolicyGradient::finish_episode_with_geometry` consumes
the latest signal before measuring a resonance snapshot. Harmonic gain and decay
estimates tighten the learning-rate clamps, bump the Λ₂₄ pressure when collapse
drive pulses flare, and publish the live loop gain/softening factor through
`PolicyTelemetry.geometry`. In other words, Z-space temporal dynamics, SpiralK
heuristics, and collapse drive pressure now close a tidy feedback loop without
additional plumbing.

The loop no longer stops at a single node: every roundtable summary and collapse
intervention now broadcasts a bounded `LoopbackEnvelope` through the telemetry
hub. SpiralK meta-summaries attach their script hints, the softlogic observer
threads its live Z-space bias, and PSI collapse totals hitch a ride so other
policies can replay the same temporal context. `GeometryFeedback::absorb_loopback`
blends the envelopes into a synthetic chrono signal, boosts clamp tightening
according to peer support, and preserves the strongest SpiralK script so the
controller can keep rewriting its own limits. Callers don’t need extra wiring—
the policy gradient automatically drains the envelope queue before every
resonance measurement and folds the distributed telemetry back into Z-space.

### SpiralTorchRec (open-topos recommendation lattice)

SpiralTorchRec factors implicit-feedback matrices under open-cartesian topos
guards so embeddings stay psychoid-safe during long training arcs. The Rust
crate exposes a deterministic SGD loop with saturation-aware updates while the
Python view (`spiraltorch.rec.Recommender`) mirrors the same ergonomics for
notebooks and serving pipelines. User and item embeddings remain regularised by
the curvature guard, ensuring they can be re-imported into SpiralTorch modules
without violating the Z-space contract.

```python
from spiraltorch.rec import Recommender

rec = Recommender(users=10, items=20, factors=5, learning_rate=0.03, regularization=0.002)
epoch = rec.train_epoch([(0, 0, 4.0), (0, 3, 5.0), (1, 0, 3.5)])
print(epoch.rmse, rec.predict(0, 1))
```

### Observation DAG calculus (Pólya-calibrated final coalgebra)

The new `st_core::theory::observability` module formalises the experimental
setup behind our DAG compression runs. Observation trees are treated as the
final coalgebra of the endofunctor `F(X) = R × Orb_{G_Λ}(X^b)` where `R` is the
root alphabet and the child slots are quotiented by a symmetry group (S₍b₎,
C₍b₎, or D₍b₎). The helper exposes both the Pólya upper bound and the efficiency
`η = observed / expected` so you can tell exactly how much structure survives a
given symmetry choice.

```rust
use st_core::theory::observability::{
    ColorAction, ColorSymmetry, ObservabilityConfig, ObservationalCoalgebra, SlotSymmetry,
};

let config = ObservabilityConfig::new(
    1,                // structural root variants (without colour)
    3,                // b: ternary branching
    SlotSymmetry::Dihedral,
)
.with_color_action(ColorAction::new(2, ColorSymmetry::Symmetric));
let mut coalgebra = ObservationalCoalgebra::new(config);
let theoretical = coalgebra.unfold(3);          // free-branching upper bound
let measured = vec![1, 4, 52, 1_368];
let assessment = coalgebra.assess(&measured);
println!("theoretical counts: {:?}", theoretical);
println!("η per depth: {:?}", assessment.efficiency);

// Symmetric colour action identifies {a,b}, so "pure a" is invisible until symmetry is broken.
let colour_gate = ColorAction::new(2, ColorSymmetry::Symmetric);
assert_eq!(colour_gate.singleton_observable().unwrap(), false);
```

Pair the output with your `roundtable.log` counts to see exactly which depth or
symmetry regime causes drops in observability. Lowering the symmetry (e.g.
S₍b₎→C₍b₎→Exact) or enriching the alphabet instantly changes the theoretical
sequence, making it trivial to reason about how much “pure a” signal can ever be
observed before symmetry breaking. Likewise, switching the colour action to
`ColorSymmetry::Trivial` raises the observable root count and restores singleton
visibility—the exact manoeuvre the theoretical note predicts when constructing
`c′`.

## What you get for training

- **Rank-K family** (TopK / MidK / BottomK) with a **single entrypoint**
  Backends implement a `RankKExecutor`, decisions are made once via **unison heuristics**, and every plan can now be rendered back into a SpiralK snippet via `choice.to_unison_script(kind)`.
- **Introspectable compute plans**
  Unified `RankPlan`s expose their FFT stencil directly—call `plan.fft_plan()` to inspect the radix/segment shape, `plan.fft_wgsl()` to emit the ready-to-run WGSL kernel, or `plan.fft_spiralk_hint()` to log the same choice back into SpiralK.
- **SpiralK DSL** (K×Lisp-inspired)
  Hard assigns (`mk:`, `tile:`) and soft rules (`soft(mk, …)`, `soft(tile, …)`) that blend with measurements.
- **SoftLogic (finite-domain solver)**
  Explores a tiny discrete space (merge kinds, tiles) and scores candidates with your soft rules.
- **Pure Rust training core**
  `st-tensor::pure` ships dependency-free tensors, hyperbolic Z-space encoders,
  the new `UringFractalScheduler` for Tokio-uring style streaming, and the
  `AmegaHypergrad` tape so you can iterate on learning logic without
  PyTorch/Numpy while staying inside non-Euclidean geometry.
- **Open-topos hypergrad streaming**
  Parameters can now absorb complex Z-space waves or raw text directly into the
  hypergrad tape, so the roundtable can keep expanding meaning without Euclidean
  fallbacks or NumPy buffers.
- **TensorBiome canopies + spiral biomes**
  Curate rewrites with `TensorBiome`, weight individual shoots, stack the full
  harvest, and let SoT-3Dφ planners seed a ready-to-project biome via
  `SoT3DPlan.grow_biome(...)` before reinjecting it with `ZSpaceProjector`.
- **Rust-first modules & losses**
  `st-nn` now ships `Linear`, `Sequential`, the lightweight `Relu`, the
  hyperbolic `WaveGate`, `ToposResonator`, the new `ZSpaceMixer`, and the
  `ZSpaceProjector` alongside `MeanSquaredError` / `HyperbolicCrossEntropy`
  losses. They stream gradients through the hypergrad tape, apply open-topos
  rewrites, and keep SpiralK planners one call away with roundtable-aware
  scheduling helpers. Every primitive is exported through the Python wheel so
  you can stay NumPy-free while scripting experiments—with the new
  `spiraltorch.dataset.DataLoader` keeping shuffle/batch/prefetch entirely in
  Rust.
- **Optional WASM tuner table**
  Bake the JSON dataset offline and ship it to browsers/WASM. The runtime loads the table lazily, blends it with SpiralK, and keeps the optimiser in sync with the generated WGSL kernels.
- **Self-Rewrite**
  A/B/C conversations (Wilson CI) append `soft(...)` into
  `~/.spiraltorch/heur.kdsl` once the roundtable agrees a configuration is ahead, while transcripts land in
  `roundtable.log` so you can replay how every choice surfaced.
  
---

### Features (opt-in)

- `wgpu` / `wgpu-rt`: WebGPU backends + runtime wiring
- `mps`: macOS Metal (MPS)
- `cuda`: CUDA (NVRTC/PTX loader expected)
- `hip`: ROCm HIP (stub-safe)
- **`hip-real`**: ROCm HIP + RCCL “real” path (requires ROCm toolchain & linker; gated on top of `hip`)
- HIP stub now probes `ROCM_PATH`/`HIP_PATH` and honours the
  `SPIRALTORCH_FORCE_HIP` override so simulated devices keep Z-space heuristics
  alive during CPU-only dev loops.
- **`kv-redis`**: enable Redis-backed consensus (soft hints); absent = **safe no-op**
- `logic` / `kdsl`: SoftLogic solver / SpiralK DSL

---

## Quick Start

### 1) Clone
```bash
git clone https://github.com/RyoSpiralArchitect/SpiralTorch.git
cd SpiralTorch
```

### 2) Build from source (Rust)

**CPU (default; no GPU deps)**
```bash
cargo build -p st-core --release
```

**WGPU (WebGPU; Windows/Linux/macOS)**
```bash
cargo build -p st-core --features wgpu --release
```

**MPS (macOS GPU)**
```bash
cargo build -p st-core --features mps --release
```

**CUDA (optional; needs NVRTC/Toolkit)**
```bash
cargo build -p st-core --features cuda --release
```

**HIP / ROCm (optional; real backend is feature-gated)**
```bash
export HIPCC=/opt/rocm/bin/hipcc
export ROCM_PATH=/opt/rocm
cargo build -p st-core --features hip,st-backend-hip/hip-real --release
```

### 3) Python wheels (optional)
```bash
pip install maturin==1.*

# CPU + WebGPU (default)
maturin build -m bindings/st-py/Cargo.toml --release --features wgpu

# Metal (macOS GPU)
maturin build -m bindings/st-py/Cargo.toml --release --features mps

# CUDA (toolchain on PATH)
maturin build -m bindings/st-py/Cargo.toml --release --features cuda

# HIP / ROCm (add hip-real for RCCL)
maturin build -m bindings/st-py/Cargo.toml --release --features "hip hip-real"
```

### 4) Python tensors & hypergrads

```python
from spiraltorch import Tensor, Hypergrad, LanguageWaveEncoder

encoder = LanguageWaveEncoder(-1.0, 0.6)
target = encoder.encode_z_space("SpiralTorch dances in Z-space")

weights = Tensor(*target.shape())
tape = Hypergrad(-1.0, 0.05, *target.shape())
tape.accumulate_pair(weights, target)
tape.apply(weights)
print("updated weights", weights.tolist())
```

Prefer flat-space optimisation? Reach for the new Rust-side
`st_tensor::AmegaRealgrad` tape to mirror the same API without the Poincaré
projection step—handy when Canvas Transformer energy needs to feed classical
optimisers alongside its hypergradient updates.

### Canvas Pixel Transformer → Z-space feedback

- `CanvasProjector::refresh_with_vectors` now returns both the RGBA buffer and
  a colour vector field that carries normalised energy and chroma as
  Z-space-friendly coordinates.
- `FractalCanvas::vectorFieldFft(false)` surfaces the per-row FFT spectrum as
  interleaved energy/chroma pairs so Canvas Transformer pipelines can ingest
  frequency features without leaving Rust.
- `CanvasProjector::accumulate_hypergrad` and
  `CanvasProjector::accumulate_realgrad` stream the refreshed canvas tensor
  directly into SpiralTorch's Riemannian or Euclidean optimisers without
  additional copies.
- `FractalCanvas::relation()` mirrors the projector's tensor output as a
  `Float32Array` so browser call-sites can feed the raw relation into custom
  pipelines or training loops.
- `FractalCanvas::hypergradWave(curvature)` and `FractalCanvas::realgradWave()`
  surface curvature-aware hypergrad updates alongside Euclidean gradients so the
  Canvas Transformer can keep hypergrad/Realgrad buffers in sync by default.
- `FractalCanvas::gradientSummary(curvature)` condenses both tapes into shared
  L1/L2/∞ norms plus RMS/mean-absolute magnitudes so monitoring dashboards can
  watch gradient health without shipping the full relation buffers across the
  WASM boundary.
- `FractalCanvas::desireInterpretation(curvature)` lifts the paired gradient
  summaries into Desire-ready feedback metrics (pressure, balance, stability)
  so automation layers can steer the Desire Lagrangian without leaving WASM.
- `FractalCanvas::vectorFieldFftKernel(true)` returns the ready-to-dispatch
  WGSL compute shader (including uniform layout) so WebGPU call-sites can bind
  the vector field and accumulate the spectrum fully on-GPU.
- `FractalCanvas::hypergradOperatorKernel(false)` emits the complementary WGSL
  pass that accumulates relation tensors into hypergradient buffers directly on
  the GPU, with `hypergradOperatorUniform(mix, gain)` +
  `hypergradOperatorDispatch(subgroup)` mirroring the uniform payload and
  workgroup math for WebGPU callers.
- `FractalCanvas::vectorFieldFftUniform(false)` packages the `CanvasFftParams`
  uniform (width, height, inverse flag, padding) as a `Uint32Array` so the WGSL
  kernel can be dispatched without manual byte packing.
- `FractalCanvas::vectorFieldFftLayout()` reports the byte lengths and strides
  for the `FieldSample`/`SpectrumSample` storage buffers plus the uniform block
  so WebGPU callers can allocate resources without hard-coding struct sizes.
- `FractalCanvas::vectorFieldFftDispatch(true)` computes the workgroup triplet
  for the generated WGSL so callers can hand the counts directly to
  `computePass.dispatchWorkgroups(...)` (or the Rust equivalent) without
  duplicating the ceil division logic.
- Use `CanvasProjector::emit_zspace_patch` to fold the canvas state back into
  the fractal scheduler without leaving Rust or allocating intermediate
  buffers.
- Blend chart priors with the new `z_space_barycenter` solver—available in
  Rust (`st_tensor::z_space_barycenter`) and Python (`spiraltorch.z_space_barycenter`)—to
  wire colour energy directly into the Z-space roundtable.
- Follow the barycenter's loss-monotone intermediates and feed them straight into
  the hypergradient tape with `Hypergrad.accumulate_barycenter_path` so the
  optimiser converges along the same Z-space path as the solver.
- Drive the entire workflow from the high-level `SpiralSession` orchestrator in
  Rust (`st_nn::SpiralSession`) or Python (`spiraltorch.SpiralSession`) to pick
  devices, generate rank plans, synthesise barycentres, and align hypergrads via
  intuitive method calls.
- Launch `session.trace(tensor)` to compose non-commutative homotopy flows,
  functor linearisations, recursive barycenter gradients, and \(\infty\)-tower
  projections before calling `.resonate()` (or
  `.resonate_with_hypergrad(hypergrad)`) to surface a
  `DifferentialResonance` snapshot that binds the four differential layers
  together.
- Let the trace synthesise barycentres on demand via
  `trace.with_barycenter_from(weights, densities)` or override the coupling
  matrix with `trace.with_barycenter_with(weights, densities, Some(coupling))`
  before resonating, keeping Z-space orchestration entirely on the session.

---

## Minimal API

**Rust (TopK via unified entry)**
```rust
use st_core::backend::device_caps::DeviceCaps;
use st_core::ops::rank_entry::{RankKind, plan_rank, execute_rank};

// describe device
let caps = DeviceCaps::wgpu(32, true, 256); // lane, subgroups, max_wg
// plan once (decisions: mk/mkd/tile/ctile/use_2ce)
let plan = plan_rank(RankKind::TopK, rows, cols, k, caps);

// choose a backend executor (WGPU/CUDA/HIP); CPU fallback exists
use st_core::backend::wgpu_exec::WgpuExecutor;
let exec = WgpuExecutor::default();

// launch
execute_rank(&exec, &plan)?;
```
**Modules**
- `Linear`, `Conv1d`, `WaveRnn`, `ReLU`, `ZSpaceProjector`
- `Sequential` composition and `ModuleTrainer`
- Fully Rust-native, Python-accessible via wheels

**Features**
- Dataset abstraction and serialization
- Hypergrad integration for every parameter
- WGPU · MPS · CUDA unified backends
```rust
use st_core::backend::device_caps::DeviceCaps;
use st_nn::{
    Linear, MeanSquaredError, ModuleTrainer, Relu, RoundtableConfig, Sequential, Tensor,
};

let mut model = Sequential::new();
model.push(Linear::new("encoder", 4, 3)?);
model.push(Relu::new());
model.push(Linear::new("head", 3, 2)?);

let mut trainer = ModuleTrainer::new(DeviceCaps::wgpu(32, true, 256), -1.0, 0.05, 0.01);
trainer.prepare(&mut model)?;

let schedule = trainer.roundtable(1, 2, RoundtableConfig::default());
let mut loss = MeanSquaredError::new();
let dataset = vec![
    (
        Tensor::from_vec(1, 4, vec![0.1, -0.2, 0.3, -0.4])?,
        Tensor::from_vec(1, 2, vec![0.0, 1.0])?,
    ),
    (
        Tensor::from_vec(1, 4, vec![0.2, 0.1, -0.3, 0.5])?,
        Tensor::from_vec(1, 2, vec![1.0, 0.0])?,
    ),
];

let stats = trainer.train_epoch(&mut model, &mut loss, dataset, &schedule)?;
println!("roundtable avg loss: {:.6}", stats.average_loss);
```

### Distributed roundtable consensus

SpiralTorch's roundtable now runs with a Blackcat moderator sitting between
local workers and the shared heuristics log:

1. **Local roundtable** — every worker runs the A/B/C negotiation locally and
   emits compact `DecisionEvent`s containing the winning band, score, and
   ψ-derived reliability. ψ stays internal to the trainer and is only used for
   automation.
2. **Blackcat meta moderator** — summaries flow into the moderator, which uses
   a dedicated Blackcat runtime to score support, publish moderator minutes,
   and forward evidence to the embedded `MetaConductor`. Once enough support
   accumulates a `GlobalProposal` is broadcast.
3. **heur.kdsl op-log** — proposals arrive as deterministic `HeurOp` entries
   that append soft rules, retract stale hints, or annotate strategies. The
   op-log is CRDT-safe so multiple nodes can merge without conflicts.

```rust
use st_core::backend::device_caps::DeviceCaps;
use st_nn::{DistConfig, ModuleTrainer, RoundtableConfig, Sequential, Linear, MeanSquaredError};

let mut trainer = ModuleTrainer::new(DeviceCaps::wgpu(32, true, 256), -1.0, 0.05, 0.01);
let dist = DistConfig {
    node_id: "node-a".into(),
    mode: st_nn::DistMode::PeriodicMeta,
    push_interval: std::time::Duration::from_secs(15),
    meta_endpoints: vec!["tcp://meta:5005".into()],
    summary_window: 8,
};
trainer.configure_distribution(dist);
trainer.install_blackcat_moderator(0.75, 2);

let mut model = Sequential::new();
model.push(Linear::new("encoder", 4, 4)?);
trainer.prepare(&mut model)?;

let mut cfg = RoundtableConfig::default();
#[cfg(feature = "psi")]
{
    cfg = cfg.enable_psi();
}
let schedule = trainer.roundtable(1, 4, cfg);
let mut loss = MeanSquaredError::new();
let dataset = vec![
    (
        Tensor::from_vec(1, 4, vec![0.0, 0.0, 0.0, 0.0])?,
        Tensor::from_vec(1, 4, vec![0.0, 0.0, 0.0, 0.0])?,
    ),
];
trainer.train_epoch(&mut model, &mut loss, dataset, &schedule)?;

// Inspect the deterministic op-log and the moderator minutes.
for op in trainer.heuristics_log().entries() {
    println!("meta op {:?}", op.kind);
}
for minute in trainer.blackcat_minutes() {
    println!("moderator: {} -> {:?} (support {:.2})", minute.plan_signature, minute.winner, minute.support);
}
for entry in trainer.blackcat_scoreboard() {
    println!(
        "scoreboard: {} obs={} reward={:.3}",
        entry.plan_signature,
        entry.observations,
        entry.mean_reward
    );
}
```

**BlackCat runtime tap-in**

The derivative-free ZMeta ES and contextual bandits can ride alongside the
roundtable loop. Attach the runtime once and it will ingest per-step metrics,
log Above/Here/Beneath energy, estimate the BlackCat drift band, and
opportunistically promote winning `soft(...)` snippets behind a Wilson lower
bound. When you call `install_blackcat_moderator` a dedicated runtime is spun
up for the moderator so the training loop and the distributed consensus stay
decoupled.

```rust
use std::collections::HashMap;
use st_core::backend::device_caps::DeviceCaps;
use st_core::runtime::blackcat::{bandit::SoftBanditMode, ChoiceGroups, BlackCatRuntime};
use st_core::runtime::blackcat::zmeta::ZMetaParams;
use st_nn::{Linear, MeanSquaredError, ModuleTrainer, RoundtableConfig, Sequential, Tensor};

let mut trainer = ModuleTrainer::new(DeviceCaps::wgpu(32, true, 256), -1.0, 0.05, 0.01)
    .with_blackcat(BlackCatRuntime::new(
        ZMetaParams::default(),
        ChoiceGroups {
            groups: HashMap::from([
                ("tile".to_string(), vec!["128".into(), "256".into(), "512".into()]),
                ("merge".to_string(), vec!["bitonic".into(), "shared".into(), "warp".into()]),
            ]),
        },
        8,
        SoftBanditMode::TS,
        None,
    ));

let mut model = Sequential::new();
model.push(Linear::new("encoder", 4, 4)?);
let schedule = trainer.roundtable(1, 4, RoundtableConfig::default());
let mut mse = MeanSquaredError::new();
let dataset = vec![
    (
        Tensor::from_vec(1, 4, vec![0.4, -0.2, 0.1, 0.0])?,
        Tensor::from_vec(1, 4, vec![0.1, 0.2, 0.3, 0.4])?,
    ),
];
trainer.prepare(&mut model)?;
let _ = trainer.train_epoch(&mut model, &mut mse, dataset, &schedule)?;
// At this point rt.post_step() has consumed metrics and can append # blackcat heuristics.
```

**Rust (Z-space gating + projector)**
```rust
use st_core::backend::device_caps::DeviceCaps;
use st_nn::{ModuleTrainer, RoundtableConfig, Tensor, ToposResonator, WaveGate, ZSpaceProjector};
use st_tensor::{topos::OpenCartesianTopos, LanguageWaveEncoder};

let encoder = LanguageWaveEncoder::new(-0.9, 0.7)?;
let topos = OpenCartesianTopos::new(-0.9, 1e-6, 1e4, 512, 16_384)?;
let projector = ZSpaceProjector::new(topos.clone(), encoder.clone())?;
let text = projector.encode_text("SpiralTorch keeps the open topos alive")?;

let mut gate = WaveGate::with_topos("gate", text.shape().1, encoder, topos.clone())?;
let trainer = ModuleTrainer::new(DeviceCaps::wgpu(32, true, 256), -0.9, 0.05, 0.01);
trainer.prepare_with_topos(&mut gate, topos)?;

let forward = gate.forward(&text)?;
let grad = forward.hadamard(&text)?.scale(1.0 / forward.shape().0 as f32)?;
let _ = gate.backward(&text, &grad)?;
trainer.step(&mut gate)?;

let (rows, cols) = forward.shape();
let mut resonator = ToposResonator::new("res", rows, cols)?;
resonator.parameter_mut().attach_hypergrad(-0.9, 0.02)?;
let activated = resonator.forward(&forward)?;
let (act_rows, act_cols) = activated.shape();
let schedule = trainer.roundtable(act_rows as u32, act_cols as u32, RoundtableConfig::default());
let bands = schedule.split(&activated)?;
let _ = bands.combine()?; // band-aware recomposition stays lossless
let energy = schedule.band_energy(&activated)?;
println!("above energy {:.3}, here {:.3}, beneath {:.3}", energy.above, energy.here, energy.beneath);
```

`DeviceCaps` now ships backend-specific constructors (`wgpu`, `cuda`, `hip`, `cpu`) and
builder-style setters (`with_subgroup`, `with_max_workgroup`, `with_shared_mem`) so you
can describe GPUs with realistic limits while still feeding the unified heuristic chooser
a compact struct. Extra helpers (`align_workgroup`, `preferred_tile`, `occupancy_score`)
let downstream tooling snap requested launches to warp-friendly shapes, reason about
effective occupancy, and auto-derive sweep/compaction tiles from the device limits.

**Python**
```python
import spiraltorch as st

plan = st.plan_topk(rows=8, cols=65_536, k=1_024, device="auto")
print(plan["choice"])  # unified merge-kind, tiles, and workgroup sizing
```

---

## Pure Rust training (zero PyTorch/Numpy deps)

Need a bootstrap-friendly learning loop without heavyweight dependencies?
`st-nn` layers sit directly on top of the `st-tensor::pure` stack so you can
train, schedule, and log every A/B/C decision entirely in Rust.

Geometry-aware policy loops now broadcast their feedback as loopback envelopes,
so reinforcement learners automatically feed their learning-rate modulation
into the global telemetry hub for other SpiralTorch nodes to replay.

```rust
use st_core::backend::device_caps::DeviceCaps;
use st_nn::{
    HyperbolicCrossEntropy, Linear, MeanSquaredError, ModuleTrainer, Relu,
    RoundtableConfig, Sequential, Tensor,
};

fn main() -> st_nn::PureResult<()> {
    let mut model = Sequential::new();
    model.push(Linear::new("encoder", 3, 4)?);
    model.push(Relu::new());
    model.push(Linear::new("head", 4, 2)?);

    let mut trainer = ModuleTrainer::new(DeviceCaps::wgpu(32, true, 256), -0.95, 0.05, 0.01);
    trainer.prepare(&mut model)?;

    // Build a roundtable that splits gradients into Above/Here/Beneath bands.
    let schedule = trainer.roundtable(1, 2, RoundtableConfig::default());

    let dataset = vec![
        (
            Tensor::from_vec(1, 3, vec![0.3, -0.7, 0.1])?,
            Tensor::from_vec(1, 2, vec![1.0, 0.0])?,
        ),
        (
            Tensor::from_vec(1, 3, vec![-0.1, 0.4, -0.6])?,
            Tensor::from_vec(1, 2, vec![0.0, 1.0])?,
        ),
    ];

    let mut mse = MeanSquaredError::new();
    let epoch = trainer.train_epoch(&mut model, &mut mse, dataset.clone(), &schedule)?;
    println!("epoch loss: {:.6}", epoch.average_loss);

    // Inspect the logits with a hyperbolic cross-entropy probe.
    let mut hce = HyperbolicCrossEntropy::new(-0.95)?;
    let logits = model.forward(&dataset[0].0)?;
    let ce = hce.forward(&logits, &dataset[0].1)?;
    println!("hyperbolic CE: {:.6}", ce.data()[0]);

    Ok(())
}
```

Above/Beneath/Here gradients map directly onto TopK/MidK/BottomK roundtable
plans, so every update records which parts of the spectrum drove the change.
Hyperbolic losses run on the same tensors, meaning you can bounce between Z-space
encoders, Euclidean projections, and browser-friendly WASM canvases without
importing PyTorch or NumPy.

### Fractal uring scheduler + WASM canvas loop

Feed those spectra directly into an async-friendly fractal loop without ever
allocating more than a small ring buffer. The `UringFractalScheduler` keeps the
latest relation patches in a Tokio-uring style queue, blends them by coherence,
and hands the result straight to your browser front-end.

```rust
use st_tensor::{Tensor, PureResult};
use st_tensor::fractal::{FractalPatch, UringFractalScheduler};

async fn stream_waveforms(samples: Vec<Tensor>) -> PureResult<Tensor> {
    let scheduler = UringFractalScheduler::new(32)?;
    for (depth, relation) in samples.into_iter().enumerate() {
        let patch = FractalPatch::new(relation, 0.9, 0.7, depth as u32)?;
        // Works on any executor; tokio-uring, tokio, or synchronous loops.
        scheduler.push_async(patch).await?;
    }
    scheduler.fold_coherence()
}
```

For browser builds, wire the folded relation into a WebAssembly export that
paints onto `<canvas>` without tokenising text or duplicating buffers:

```rust
use st_tensor::fractal::UringFractalScheduler;
use wasm_bindgen::prelude::*;
use wasm_bindgen::{JsCast, JsValue};
use web_sys::{CanvasRenderingContext2d, HtmlCanvasElement};

#[wasm_bindgen]
pub struct FractalCanvas {
    scheduler: UringFractalScheduler,
}

#[wasm_bindgen]
impl FractalCanvas {
    #[wasm_bindgen(constructor)]
    pub fn new(capacity: usize) -> Result<FractalCanvas, JsValue> {
        let scheduler = UringFractalScheduler::new(capacity)
            .map_err(|err| JsValue::from_str(&err.to_string()))?;
        Ok(Self { scheduler })
    }

    pub fn render(&self, canvas: HtmlCanvasElement) -> Result<(), JsValue> {
        let ctx: CanvasRenderingContext2d = canvas
            .get_context("2d")?
            .ok_or("missing 2d context")?
            .dyn_into()?;
        let frame = self
            .scheduler
            .fold_coherence()
            .map_err(|err| JsValue::from_str(&err.to_string()))?;
        let spectrum = frame.data();
        for (x, value) in spectrum.iter().enumerate() {
            let intensity = (value.clamp(0.0, 1.0) * 255.0) as u8;
            ctx.set_fill_style(&format!("rgb({0},{0},{0})", intensity).into());
            ctx.fill_rect(x as f64, 0.0, 1.0, canvas.height() as f64);
        }
        Ok(())
    }
}
```

And keep the JavaScript glue feather-light:

```html
<canvas id="zspace" width="512" height="32"></canvas>
<script type="module">
import init, { FractalCanvas } from "./pkg/spiraltorch_wasm.js";
const wasm = await init();
const canvas = document.getElementById("zspace");
const fractal = new FractalCanvas(64);
await fractal.render(canvas);
const spectrum = fractal.vectorFieldFft(false);
console.log(`fft bins=${spectrum.length / 8}`);
const kernel = fractal.vectorFieldFftKernel(true);
console.log(kernel.split("\n")[0]);
const uniform = fractal.vectorFieldFftUniform(false);
console.log(`fft uniform=${uniform.join(',')}`);
const layout = fractal.vectorFieldFftLayout();
console.log(`fft field bytes=${layout.fieldBytes} stride=${layout.fieldStride}`);
const dispatch = fractal.vectorFieldFftDispatch(true);
console.log(`fft dispatch=${dispatch.join('x')}`);
</script>
```

Pixels become Z-space relations, the scheduler keeps memory bounded, and the
entire loop stays panic-free even under aggressive streaming.

The returned spectrum stores `[energy_re, energy_im, chroma_r_re, chroma_r_im,
chroma_g_re, chroma_g_im, chroma_b_re, chroma_b_im]` per bin, so Canvas
Transformers can slice the energy or chroma lanes directly or feed the full
tensor back through `fft_inverse_in_place` for quick spatial reconstruction.

When dispatching the WGSL kernel, bind the colour field as a tightly-packed
array of `FieldSample { energy, chroma }`, store the complex spectrum in a
matching `SpectrumSample` buffer, and provide the canvas dimensions plus an
inverse flag through a `CanvasFftParams` uniform struct. The
`vectorFieldFftUniform` helper yields the `[width, height, inverse, padding]`
`Uint32Array` so you can upload the uniform buffer directly without worrying
about alignment, `vectorFieldFftLayout` reports the byte lengths and strides for
the field/spectrum storage buffers, and `vectorFieldFftDispatch` returns the
`[x, y, z]` workgroup counts that correspond to the generated WGSL (respecting
subgroup or full wave execution).

Need FFT heuristics alongside the canvas?  WebAssembly exports now ship auto
planning helpers and CPU fallbacks:

```javascript
import init, { auto_plan_fft, fft_forward } from "./pkg/spiraltorch_wasm.js";

await init();
const plan = auto_plan_fft(512, 4096, 128, true);
if (plan) {
  console.log(`radix=${plan.radix} tile=${plan.tileCols}`);
  const wgsl = plan.wgsl();
  const spiralk = plan.spiralkHint();
}

// Run a radix-2/4 FFT on interleaved re/im data
const freqDomain = fft_forward(timeDomainBuffer);
```

If you maintain a `WasmTuner`, call `planFft` to reuse your override table and
capture WGSL/SpiralK artifacts without leaving the browser.  The bindings now
understand plain JavaScript objects in addition to JSON strings, so you can
hydrate a tuner from baked data and persist live edits without extra parsing:

```javascript
const records = [{ rows: 256, cols_min: 0, cols_max: 4095, k_max: 128, sg: true, wg: 128 }];
const tuner = WasmTuner.fromObject(records);
tuner.mergeObject([
  { rows: 512, cols_min: 4096, cols_max: 16383, k_max: 256, sg: true, tile_cols: 1024 },
]);
const overrides = tuner.toObject();
const fallbackPlan = tuner.planFftWithFallback(512, 4096, 128, true);
const resolution = tuner.planFftResolution(512, 4096, 128, true);
if (resolution.source === WasmFftPlanSource.Override) {
  console.log(`override tile=${resolution.plan.tileCols}`);
}
const snapshot = resolution.toJson();
const hydrated = ResolvedWasmFftPlan.fromJson(snapshot);
const report = tuner.planFftReport(512, 4096, 128, true);
```

---

## Heuristics (SpiralK) — optional & powerful

SpiralK is a tiny runtime DSL for device-aware choices. Flip it on, then shape the policy per device.

```bash
export SPIRAL_HEUR_SOFT=1
export SPIRAL_HEUR_K='
  # mk: 0=bitonic, 1=shared, 2=warp (subgroup path on WGPU)
  mk:   sel(sg && (k<=128), 2, sel(k<=2048, 1, 0));
  # mkd: sub-strategy (auto/heap/kway/bitonic/warp_heap/warp_bitonic)
  mkd:  sel(mk==2,4, sel(mk==1,1,3));
  # TopK sweeping tile
  tile: sel(log2(c)>15.0, 2048,
        sel(log2(c)>13.0, 1024,
        sel(log2(c)>12.0,  512, 256)));
  # Mid/Bottom compaction tile
  ctile: sel(tile>=1024, tile/2, tile);

  # Soft hints (gently bias the solver)
  soft(mk,   2, 0.25, sg && (k<=128));
  soft(mk,   1, 0.20, (k>128)&&(k<=2048));
  soft(tile, 2048, 0.20, log2(c)>15.0);
  soft(tile, 1024, 0.15, (log2(c)>13.0)&&(log2(c)<=15.0));
'
```

**How the final choice is made (three-way roundtable)**

- **A** = SoftLogic best (your DSL soft + optional Redis soft)
- **B** = DSL **hard** assignment (if you set `mk:`/`tile:` explicitly, B wins)
- **C** = **Generated table** (tuner output)

Default policy: if **B** exists use it; otherwise the runtime invites **A** and **C** into a quick conversation. It scores both with backend-aware occupancy/tile metrics derived from `DeviceCaps`, then adds a gentle prior to **C** (`SPIRAL_HEUR_GEN_WEIGHT`, default `0.10`). When the discussion reaches a Wilson-backed agreement, **Self-Rewrite** appends the matching `soft(...)` into `~/.spiraltorch/heur.kdsl` so the next run starts from the shared insight.

Want to materialise the FFT path straight from the chosen plan? Call the new helpers and feed the result to your browser/WASM runtime:

```rust
use st_core::backend::wgpu_heuristics::{auto_fft_spiralk, auto_fft_wgsl};

let wgsl = auto_fft_wgsl(rows, cols, k, subgroup).expect("heuristics available");
let spiralk = auto_fft_spiralk(rows, cols, k, subgroup).unwrap();
// ship `wgsl` to your WebGPU runtime and persist `spiralk` if you want the DSL to learn it.
```

Prefer to cache the tuned plan for JavaScript without re-running the heuristics? The WASM bindings now serialise plans as JSON or plain JS objects:

```ts
import { auto_fft_plan_json, WasmFftPlan } from "spiraltorch_wasm";

const planJson = await auto_fft_plan_json(rows, cols, k, true);
if (planJson) {
  const plan = WasmFftPlan.fromJson(planJson);
  await persistPlan(plan.toJson());
  const wgsl = plan.wgsl();
  // dispatch `wgsl` and reuse `plan` across workers or page reloads.
}
```

---

## Regenerating the WASM table (optional)

Run the offline baker to convert your latest measurements into a `WasmTunerTable`
that both native and browser builds can consume:
```bash
python3 tools/tuner/gen_generated_rs.py tools/tuner/tuner_results.json \
  > crates/st-core/src/backend/wgpu_heuristics_generated.rs
```

The generated module keeps the JSON embedded verbatim, parses it via
`st-core::backend::wasm_tuner`, and exposes a `choose(...)` helper that the
runtime queries after SpiralK/SoftLogic have spoken. Because the JSON format is
portable, you can ship the same file to a WebWorker, bake a table offline, and
let the browser pick overrides without re-running the tuner in production.

### Fractional FFT / SpiralK roadmap

- **Radix-2 → Radix-4 pipeline**: `st-frac::fft` still mirrors the GPU
  butterfly structure, and the new `SpiralKFftPlan` bridge turns the resulting
  `Choice` into auto-generated WGSL kernels for WebGPU.
- **Wilson-aware automation**: `st-kdsl::auto` turns latency deltas into
  high-confidence `soft(...)` rewrites, wiring tuned `radix`, `tile_cols`, and
  `segments` into `heur.kdsl` without manual editing.
- **ND GPU indexer**: A dedicated WGSL kernel materialises strided indices and
  per-segment IDs, unlocking fast fractional/FFT dispatches from WASM → Canvas.
- **WASM tuner baking**: `tools/tuner/tuner_results.json` keeps the measured
  overrides (`tile_cols`, `radix`, `segments`, `mode_*`) in one place so the
  generator can bake them into Rust **and** expose them to the Web via JSON.

**Example JSON**
```json
[
  {"rows": 256,  "cols_min": 0,     "cols_max": 4095,   "k_max": 128,  "sg": true,
   "wg": 128,    "tile": 512,  "tile_cols": 512,  "radix": 2, "segments": 1},
  {"rows": 512,  "cols_min": 4096,  "cols_max": 16383,  "k_max": 256,  "sg": true,
   "wg": 256,    "tile": 1024, "tile_cols": 1024, "radix": 4, "segments": 2},
  {"rows": 512,  "cols_min": 16384, "cols_max": 65535,  "k_max": 2048, "sg": false,
   "wg": 128,    "tile": 2048, "tile_cols": 2048, "radix": 4, "segments": 4, "use_2ce": true},
  {"rows": 1024, "cols_min": 65536, "cols_max": 262143, "k_max": 4096, "sg": false,
   "wg": 128,    "tile": 4096, "tile_cols": 4096, "radix": 4, "segments": 4, "use_2ce": true,
   "mode_bottomk": 2}
]
```

The generator bakes FFT-oriented hints (`tile_cols`, `radix`, `segments`) and
the ND compaction settings into the Rust table, while the same JSON remains
available for WASM workers that want to replay the optimisation flow offline.

---

## Amega Hypergrad (unrolled / implicit)

Rust utilities for hyper-parameter gradients (continuous relaxation):
- **Unrolled**: expand T updates and backprop
- **Implicit**: Neumann or **CG** to solve `(I − J) v ≈ g` efficiently

> See `crates/st-core/src/autograd/hypergrad*.rs`.
> Python glue is kept minimal; wheels can expose helpers.

The pure `st-tensor::pure::AmegaHypergrad` tape mirrors the same mindset in a
dependency-free package, letting you stage language diffusion experiments in
Rust and then feed the resulting curvature-aligned hints back into SpiralK.

---

## Safety & fallbacks

- Builds **CPU-only** by default (no GPU toolchains required).
- WGPU / CUDA / HIP are **feature-gated** and degrade safely.
- Heuristic chooser always returns a **safe** `Choice` (fills mk/tile from table or conservative defaults).

---

## Contributing

Issues & PRs welcome—especially:
- Backend kernels (WGPU subgroup variants, HIP/CUDA heap/k-way merges)
- Tuner recipes & generated tables
- New SpiralK sugar (e.g., `penalty_if(...)`, device-aware bands)

Run tests/benches on your device and share logs (latency / shapes / adapter caps).  
**AGPL-3.0-or-later** keeps it open and remix-able.

---

## Social preview

Upload a social preview PNG via **Repo → Settings → Social preview** (1200×630).  
Suggested caption: **“SpiralTorch — WGPU-first, Self-Tuning GPU Top-K (Rank-K)”**.

---

### Troubleshooting

- **No Redis?**  
  Build without `kv-redis` or leave `REDIS_URL` unset. The consensus chooser
  skips network calls and falls back to SpiralK / Generated-table safely.

- **ROCm not installed but `hip` enabled?**  
  Use `--features hip` only (stub path). The **real** path needs `hip-real`
  and a working ROCm + RCCL toolchain.

- **Wheels red?**  
  First build CPU+WGPU only: `maturin build -m bindings/st-py/Cargo.toml --release --features wgpu`
  to decouple GPU toolchain issues.

---

## License

**AGPL-3.0-or-later** for every crate and Python wheel. See `LICENSE`.
Unauthorized derivations will be treated as non-compliant with AGPL §13<|MERGE_RESOLUTION|>--- conflicted
+++ resolved
@@ -161,18 +161,12 @@
 installs a power-of-two FFT window and per-source spectral gains so high-frequency
 microlocal gradients or low-frequency desire trends can be emphasised without a
 second pass, while `set_adaptive_gain_config` keeps a per-source reliability
-<<<<<<< HEAD
 score and nudges their gains on-line until the fused drift stabilises. A new
 `set_latency_config` alpha–beta aligner adjusts timestamps using the reported
 latency and emits `latency-*` events whenever the offsets are learnt or
 corrected, keeping Maxwell’s block pulses in lockstep with microlocal frames.
 Tests cover the spectral weighting, the adaptive loop, and the latency alignment
 so the new knobs keep their invariants.【F:crates/st-core/src/theory/zpulse.rs†L121-L233】【F:crates/st-core/src/theory/zpulse.rs†L244-L405】【F:crates/st-core/src/theory/zpulse.rs†L407-L683】【F:crates/st-core/src/theory/zpulse.rs†L900-L1036】
-=======
-score and nudges their gains on-line until the fused drift stabilises. Tests
-cover both the spectral weighting and the adaptive loop so the new knobs keep
-their invariants.【F:crates/st-core/src/theory/zpulse.rs†L121-L233】【F:crates/st-core/src/theory/zpulse.rs†L244-L405】【F:crates/st-core/src/theory/zpulse.rs†L458-L557】
->>>>>>> d7571919
 
 Desire loops pick up the fused Z feedback straight from the hub: the conductor
 stores the latest `SoftlogicZFeedback`, and the temperature controller now
