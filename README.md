--- conflicted
+++ resolved
@@ -122,8 +122,6 @@
 “why” answers native to Z-space, turning SpiralTorch’s internal instrumentation
 into an Explainable AI surface without external probes.
 
-<<<<<<< HEAD
-=======
 ### Microlocal interface gauges
 
 SpiralTorch’s theory core now hosts a microlocal boundary gauge that translates
@@ -140,7 +138,6 @@
 projector, and emits a ready-to-store `SoftlogicZFeedback` pulse so runtimes can
 bias their collapse heuristics without leaving the microlocal picture.【F:crates/st-core/src/theory/microlocal.rs†L258-L386】
 
->>>>>>> 1bfbf7f5
 ### Semiotic suturing, desire control, and EGW bridges
 
 SpiralTorch now ships a native semiotic optimiser that compresses Lacanian
@@ -315,7 +312,6 @@
 }
 ```
 
-<<<<<<< HEAD
 Global telemetry consumers can subscribe without owning the pipeline by adding
 `with_telemetry()`. The `DesireTelemetrySink` records every step’s phase,
 temperature, avoidance energy, and schedule weights into the shared telemetry
@@ -336,8 +332,6 @@
 }
 ```
 
-=======
->>>>>>> 1bfbf7f5
 Training loops can now subscribe directly. Clone a `DesireTrainerBridge`, attach
 it with `with_trainer_bridge`, and hand the same bridge to `ModuleTrainer` via
 `enable_desire_pipeline`. Each step drains into a shared summary so the trainer
