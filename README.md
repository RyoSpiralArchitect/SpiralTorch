--- conflicted
+++ resolved
@@ -220,7 +220,6 @@
 
 # Sample the most recent frames for plotting.
 frames = session.timeline(timesteps=128)
-<<<<<<< HEAD
 summary = session.timeline_summary(timesteps=128)
 times, energy, drift = session.animate_resonance(timesteps=128)
 wave = session.speak(timesteps=128, temperature=0.7)
@@ -232,15 +231,6 @@
 `session.speak(...)` to generate a playback-ready amplitude trace. For instant
 context, call `session.describe()` to synthesise a short narrative about the
 latest state or pass an explicit `resonance` snapshot:
-=======
-times, energy, drift = session.animate_resonance(timesteps=128)
-```
-
-`ChronoFrame` surfaces per-band energy, curvature drift, and decay estimates so
-you can chart living topology directly in notebooks. For instant context, call
-`session.describe()` to synthesise a short narrative about the latest state or
-pass an explicit `resonance` snapshot:
->>>>>>> 3befd8d1
 
 ```python
 print(session.describe())
