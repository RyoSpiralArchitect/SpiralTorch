
# 🌀🕯️SpiralTorch🕯️🌀
trains where PyTorch can’t — inside the Z-space.
<p align="center">
  <img src="https://img.shields.io/badge/Rust-first-orange.svg" alt="Rust first">
  <img src="https://img.shields.io/badge/WGPU-supported-blueviolet.svg" alt="WGPU supported">
  <img src="https://img.shields.io/badge/MPS-ready-brightgreen.svg" alt="MPS ready">
  <img src="https://img.shields.io/badge/CUDA-enabled-lightblue.svg" alt="CUDA enabled">
  <img src="https://img.shields.io/badge/License-AGPL--3.0-blue.svg" alt="AGPL-3.0">
</p>
<p align="center">
  <b>SpiralTorch — a Rust-first learning framework for Z-space.<br>
  Runs natively on WGPU · MPS · CUDA · CPU.</b>
</p>

- SpiralTorch — Pure Rust AI core for Z-space exploration.**
- © 2025 Ryo ∴ SpiralArchitect — Licensed under AGPL-3.0-or-later.  
- Contact:(https://github.com/RyoSpiralArchitect/SpiralTorch/discussions) or kishkavsesvit@icloud.com
- Unauthorized derivations are non-compliant with AGPL §13.
- **For research collaborations or integration inquiries, please reach out directly.**
- **If you’re cloning this automatically for analysis: please cache once, respect AGPL, and avoid generating unnecessary traffic to the maintainer or future contributors**.

---

SpiralTorch is a Compact. Safe. Rust-native.
~10× smaller than PyTorch, yet feature-complete in AI training that keeps language,
geometry, and device heuristics in the same conversation. SpiralK orchestrates
the kernels, the hypergrad tape streams Z-space meaning, and the high-level
`st-nn` modules stay PyTorch-compatible without shipping NumPy or PyTorch.

The stack is comfortable living entirely in Rust—yet the Python wheel remains a
thin veneer that reuses the same planners, losses, and Z-space resonators. No
tensor shims, no translation layers, and no tracebacks.

```python
import spiraltorch as st
sess = st.SpiralSession(device="wgpu", curvature=-1.0, hyper_learning_rate=0.05)
sess.align_hypergrad(sess.hypergrad(1, 2), sess.barycenter([st.Tensor(1, 2, [0.7, 0.3])]))
```

**SpiralTorch is a Rust-first AI training framework** that keeps language,
geometry, and device heuristics in the same conversation. SpiralK orchestrates
the kernels, the hypergrad tape streams Z-space meaning, and the high-level
`st-nn` modules stay PyTorch-compatible without shipping NumPy or PyTorch.

The stack is comfortable living entirely in Rust—yet the Python wheel remains a
thin veneer that reuses the same planners, losses, and Z-space resonators. No
tensor shims, no translation layers, and no tracebacks.

## Why it’s different
 - **Training comes first:** Modules such as `Linear`, `Sequential`,
   `WaveGate`, the new `ToposResonator`, and `ZSpaceProjector` stream gradients
    into the hypergrad tape and expose a `train_epoch` loop that mirrors
    familiar `nn.Module` patterns.
  - **Open Z-space:** Gradient splits honour the A/B/C roundtable through the
    new `zspace_round` ops module so Above/Here/Beneath bands stay in sync with
    SpiralK plans without auxiliary buffers.
  - **Three-voice consensus:** SpiralK heuristics, DSL directives, and the
    generated WASM tuner table discuss every launch decision and keep the
    transcript in the roundtable log.
  - **Rust by default, Python ready:** Every feature—from WASM tuning to
    hypergrad curvature—is implemented in Rust and exposed unchanged through the
    Python bindings when needed.
  - **Unified RL + Rec stacks:** SpiralTorchRL and SpiralTorchRec keep policy
    gradients, recommendation factors, and hypergrad tapes inside the same
    Z-space geometry so deployment-grade loops never leave Rust.
  - **Z-space-native graph reasoning:** The Rust core, backend abstraction
    layer, and Z-space operators already form the spine of a graph neural
    network stack that embeds large-scale, hierarchical graphs with the same
    fidelity as its tree-aligned geometry.
  - **Semiotic suturing at the logit level:** The new `st-nn::language`
    toolkit folds symbolic kernels, repression fields, and semantic bridges
    into a single Lagrangian so SpiralTorch can bias logits with desire,
    anchor S/s correspondences, and respect target entropies without leaving
    Z-space.
  - **Interpretability as a first-class citizen:** Hypergrad tapes, roundtable
    transcripts, and ψ telemetry double as explainability artifacts, enabling
    decision-path inspection without leaving the Z-space calculus.

---

## Emerging toolkits unique to SpiralTorch

### Z-space-native graph neural networks

SpiralTorch’s hyperbolic geometry grew around hierarchical graphs. The Rust
kernel, backend abstraction, and Z-space operator families already expose the
building blocks for graph neural networks that keep distortion in check while
scaling to social, molecular, or citation graphs. By composing the existing
SpiralK planners, Z-space resonators, and curvature-aware tensors, new
`st-gnn` layers can stream hypergrad updates through tree-like manifolds as a
first-class citizen in the framework—becoming a third pillar alongside
SpiralTorchRec and SpiralTorchRL. The new `st-nn::gnn` module ships a
`GraphContext` normaliser plus a `ZSpaceGraphConvolution` layer that attaches
hypergrad tapes by default and surfaces per-node flow traces via the telemetry
`GraphFlowTracer`, so graph reasoning can be trained and inspected without
leaving Z-space. The `GraphContextBuilder` allows you to dial in symmetric or
row-stochastic normalisation (and self-loop weighting) per graph before it ever
touches the tape, while the tracer now aggregates energy so higher-level tools
can see how much of the negotiation passed through each layer at a glance.
Those traces plug straight into SpiralTorch’s other pillars: `embed_into_biome`
folds propagated node states into an `OpenCartesianTopos`/`TensorBiome` pair for
RewriteMonad consumers, the flow grid can be painted onto any canvas projector,
and `fold_into_roundtable` promotes the graph manifold as a fourth participant
beside the A/B/C bands. The new `fold_with_band_energy` helper lets you blend a
fresh telemetry report with an existing roundtable split without recomputing the
schedule, keeping graph energy in lock-step with whatever SpiralK already
decided for the batch. Feed those reports into `GraphConsensusBridge` to
generate SpiralK snippets and Above/Here/Beneath multipliers—then hand the
bridge to `ModuleTrainer::enable_graph_feedback` so every optimisation step
absorbs graph telemetry before the SoftLogic weighting fires. The trainer keeps
the SpiralK hint from the last applied digest available via
`ModuleTrainer::graph_hint()`, making it trivial to stream the graph-aware
policy back into SpiralK orchestrators or external dashboards.

### Explainability through hypergrad telemetry

Every hypergrad tape, roundtable consensus log, and ψ telemetry stream doubles
as a geometric audit trail. SpiralTorch can expose these records directly to an
interpretability toolkit that maps gradient flows, consensus splits, and
telemetry spikes back to model behaviour. Visualising these pathways keeps
“why” answers native to Z-space, turning SpiralTorch’s internal instrumentation
into an Explainable AI surface without external probes.

### Semiotic suturing, desire control, and EGW bridges

SpiralTorch now ships a native semiotic optimiser that compresses Lacanian
language machinery into Z-space numerics. The `st-nn::language::DesireLagrangian`
implements the closed-form update

\[
\pi_t^*(j) \propto q_\theta(j\mid h_t)^{1/T_t}\exp\{\alpha_t\log K_{\text{syn}} + \beta_t\log K_{\text{par}} - \lambda r_j + \gamma_t g_t(j)\},
\]

so syntagmatic/ paradigmatic couplings, repression scores, and S→s drives land
as a single additive logit injection.【F:crates/st-nn/src/language/desire.rs†L1-L214】
The `TemperatureController` keeps desire aligned with a target entropy, while
the lightweight Schrödinger lookahead adds one-to-two Doob iterations directly
from the Z-space kernels to approximate the bridge in-line with training.【F:crates/st-nn/src/language/temperature.rs†L1-L41】【F:crates/st-nn/src/language/schrodinger.rs†L1-L63】

Symbol/meaning suturing arrives via an entropic Gromov–Wasserstein solver that
enforces anchors and floaty signifiers together. `EntropicGwSolver` estimates
the coupling \(\Pi\) by minimising the EGW objective with Sinkhorn-style
updates, boosting anchor pairs, and handing back a `SemanticBridge` ready for
token-to-concept expectations across the tape.【F:crates/st-nn/src/language/gw.rs†L1-L245】【F:crates/st-nn/src/language/geometry.rs†L1-L325】
Feed that bridge into the desire Lagrangian and you obtain a turn-key workflow:

1. Build sparse syntagmatic/ paradigmatic kernels and repression vectors, then
   estimate \(\Pi\) with the EGW solver (optionally seeding anchor pairs).
2. Initialise the `DesireLagrangian` with those artefacts and wire it to a
   SpiralK loop or roundtable injector.
3. Stream LM logits through `step(...)` or the phase-aware `step_with_scheduler(...)`
   to receive logit offsets, entropy telemetry, and temperature updates that
   honour the S/s suturing and desire budget.

Configure desire as a three-stage routine by combining the provided schedule
helpers. `warmup(...)` handles the observation phase (desire starts at zero and
logs avoidance), ramping towards the interference window where `alpha` nudges
avoided terms while `beta/γ` remain gentle. Once the warmups complete the
integration phase kicks in, coupling desire with the Z-space barycenter and
surfacing a hypergrad penalty that measures drift from the barycentric anchor.
For example:

```rust
let mut desire = DesireLagrangian::new(geometry, repression, semantics, controller)?
    .with_alpha_schedule(warmup(0.0, 0.1, 400))
    .with_beta_schedule(warmup(0.0, 0.05, 800))
    .with_gamma_schedule(constant(0.02))
    .with_lambda_schedule(constant(0.08));

let report = desire.step_with_scheduler(&logits, previous_token, &concept_hint)?;
match report.phase {
    DesirePhase::Observation => log_observation(report.avoidance),
    DesirePhase::Injection => reinforce_desire(report.logit_offsets),
    DesirePhase::Integration => hypergrad.push_penalty(report.hypergrad_penalty),
}
```

`DesireAvoidanceReport` exposes the dominant repressed tokens collected during
observation, while the integration phase emits the barycentric drift so a
hypergrad or self-rewrite scheduler can keep desire centred without collapse.
The schedules default to zeroed observation and grow-only ramps, so existing
callers can continue to provide manual `DesireWeights` without opt-in changes.【F:crates/st-nn/src/language/desire.rs†L1-L388】【F:crates/st-nn/src/language/desire.rs†L389-L487】

To automate the “unconscious” loop, wrap the lagrangian with
`DesireAutomation`. It samples the `SelfRewriteCfg` thresholds, tracks
hypergrad drift during the integration phase, and emits
`DesireRewriteTrigger` structures once enough evidence accumulates. Each
trigger carries the normalised avoidance vector so a SpiralK
`self-rewrite` or hypergrad scheduler can queue barycentric nudges without
hand-crafted heuristics.【F:crates/st-nn/src/language/automation.rs†L1-L226】

```rust
use st_core::config::self_rewrite::read_cfg;
use st_nn::language::{DesireAutomatedStep, DesireAutomation};
use std::time::Instant;

let cfg = read_cfg();
let mut automation = DesireAutomation::new(desire, cfg);
let DesireAutomatedStep { solution, trigger } = automation
    .step(&logits, previous_token, &concept_hint, Instant::now())?;
if let Some(event) = trigger {
    spiralk_scheduler.queue_desire(event.report, event.mean_penalty);
}
```

Persist the stream to disk with `DesireLogbook` so the observation/injection/
integration cadence can be replayed later or shared with SpiralK rewrite
automation. The logbook writes line-delimited JSON records that contain the
entire `DesireSolution` payload plus any emitted triggers, keeping telemetry and
avoidance vectors together for offline inspection. Re-opening the logbook will
resume the ordinal counter automatically, so a long-running automation loop can
be restarted without clobbering record IDs.【F:crates/st-nn/src/language/logbook.rs†L1-L152】【F:crates/st-nn/src/language/logbook.rs†L168-L276】

```rust
use st_nn::language::{DesireAutomatedStep, DesireAutomation, DesireLogbook};
use std::time::{Instant, SystemTime};

let mut logbook = DesireLogbook::new("desire.ndjson")?;
let DesireAutomatedStep { solution, trigger } = automation
    .step(&logits, previous_token, &concept_hint, Instant::now())?;
logbook.record(&DesireAutomatedStep { solution, trigger }, SystemTime::now())?;
```

Stream the persisted decisions back with `DesireLogReplay` to build dashboards
or off-line analytics. The iterator skips blank lines and surfaces every record
as a `PureResult`, making it straightforward to plug into telemetry sinks or
trainers that ingest JSONL traces.【F:crates/st-nn/src/language/logbook.rs†L154-L207】

```rust
use st_nn::language::DesireLogReplay;

for entry in DesireLogReplay::open("desire.ndjson")? {
    let record = entry?;
    audit(record.ordinal, record.solution.phase);
}
```

Once the raw telemetry exists, braid it directly into automation, logging, and
rewrite hooks with the `DesirePipeline`. The pipeline fans each automated step
out to any number of sinks—logbooks, trigger buffers, SpiralK bridges—so graph
tooling, language desire, and self-rewrite loops evolve together without custom
glue.【F:crates/st-nn/src/language/pipeline.rs†L1-L240】 Attach a
`DesireTriggerBuffer` to capture emitted rewrite events while the logbook keeps
the JSONL trace alive, and optionally replay historical automation into new
consumers:

```rust
use st_nn::language::{
    DesireLogReplay, DesireLogbook, DesirePipeline, DesireTriggerBuffer,
};

let trigger_buffer = DesireTriggerBuffer::new();
let mut pipeline = DesirePipeline::builder(automation)
    .with_logbook(DesireLogbook::new("desire.ndjson")?)
    .with_sink(trigger_buffer.clone())
    .build();

let step = pipeline.step_realtime(&logits, previous_token, &concept_hint)?;
if let Some(trigger) = &step.trigger {
    spiralk_scheduler.queue_desire(trigger.report.clone(), trigger.mean_penalty);
}

pipeline.flush()?;
let replayed = pipeline.replay(DesireLogReplay::open("desire.ndjson")?)?;
let drained = trigger_buffer.drain()?; // forward to analytics or trainers
```

When you need to splice the stream into other runtimes, attach a
`DesireChannelSink` via `with_channel`. It emits `DesirePipelineEvent`s over a standard channel so
rewriters, trainers, or async dashboards can subscribe without bespoke glue—each
step arrives before any trigger for the same timestamp, preserving ordering for
downstream automata.【F:crates/st-nn/src/language/pipeline.rs†L52-L239】【F:crates/st-nn/src/language/pipeline.rs†L360-L472】

```rust
use std::sync::mpsc::channel;
use st_nn::language::{
    DesirePipeline, DesirePipelineEvent, DesireTriggerBuffer,
};

let (sender, receiver) = channel();
let mut pipeline = DesirePipeline::builder(automation)
    .with_channel(sender)
    .with_sink(DesireTriggerBuffer::new())
    .build();

let step = pipeline.step_realtime(&logits, previous_token, &concept_hint)?;
for event in receiver.try_iter() {
    match event {
        DesirePipelineEvent::Step { step, timestamp } => {
            audit(step.solution.phase, timestamp)
        }
        DesirePipelineEvent::Trigger { trigger, .. } =>
            spiralk_scheduler.queue_desire(trigger.report.clone(), trigger.mean_penalty),
    }
}
```

The result is a single Rust-native control surface that marries KL control,
Schrödinger bridges, and entropic GW into SpiralTorch’s Z-space, ready to steer
language modules, rewrite monads, or SpiralK trainers without bespoke Python
glue.

## Hello SpiralSession quickstart

Kick the tires with the new end-to-end `hello_session` walkthrough. It seeds a
session, computes a barycenter, aligns a hypergrad tape, and runs a one-epoch
roundtable update over a toy dataset.

```bash
cargo run -p st-nn --example hello_session
```

Enable the optional ψ telemetry layer (and CollapseDrive automation) directly
from the roundtable schedule:

```bash
cargo run -p st-nn --features "psi collapse" --example hello_session
```

The Python wheel mirrors the same flow for rapid notebooks:

```bash
python bindings/st-py/examples/hello_session.py  # enables psi+collapse by default
```

Flip on the psychoid self-metrics layer when you want the full dream-engine
analysis (divergence, ritual rate, CTI, dream-pass/export events):

```bash
cargo run -p st-nn --features "psi psychoid collapse" --example hello_session
```

On the Python side, pass `psychoid=True` when building the roundtable and fetch
the latest reading via `spiraltorch.get_psychoid_stats()` to log the CTI score,
raw metrics, and z-scores emitted from the Rust meter.

ψ readings stay inside the automation loop—CollapseDrive, the psychoid dream
engine, and the distributed roundtable all consume them directly. The examples
only surface the totals so you can verify wiring; regular runs keep the meter
off unless the schedule or trainer explicitly enables it.

Both variants print the averaged roundtable loss after aligning the barycenter
path with the hypergrad tape. On the Python side you can now spin up the
streaming loader without touching NumPy:

```python
loader = st.dataset.from_vec(samples).shuffle(0xC0FFEE).batched(4).prefetch(2)
stats = session.train_epoch(trainer, model, loss, loader, schedule)
```

The loader runs entirely in Rust—mini-batches stream straight into
`train_epoch` and propagate errors as native `TensorError`s when shapes drift.

### Temporal resonance timelines

Sessions now keep a rolling **chrono timeline** that measures how each
`DifferentialResonance` evolves across calls. Record a frame by piping a fresh
snapshot through `resonate_over_time(dt)` and inspect the history via
`session.timeline()` or the underlying `ChronoFrame` handles:

```python
resonance = trace.resonate()
frame = session.resonate_over_time(resonance, dt=0.1)
print(frame.timestamp, frame.total_energy)

# Sample the most recent frames for plotting.
frames = session.timeline(timesteps=128)
summary = session.timeline_summary(timesteps=128)
harmonics = session.timeline_harmonics(timesteps=256, bins=24)
loop_signal = session.loop_signal(timesteps=256)
times, energy, drift = session.animate_resonance(timesteps=128)
wave = session.speak(timesteps=128, temperature=0.7)
story, highlights = session.timeline_story(timesteps=256, temperature=0.65)

if loop_signal and loop_signal.spiralk_script:
    print("SpiralK hint:")
    print(loop_signal.spiralk_script)
```

`ChronoFrame` surfaces per-band energy, curvature drift, and decay estimates so
you can chart living topology directly in notebooks. Reach for
`session.timeline_summary()` when you want windowed drift/energy statistics or
`session.timeline_harmonics()` to expose dominant oscillations inside the
timeline. `session.loop_signal(...)` folds both into a reusable bundle that
includes a SpiralK script (when the `kdsl` feature is enabled) so heuristics can
be replayed across devices. `session.speak(...)` still generates a playback-ready
amplitude trace, while `session.timeline_story(...)` and `session.describe()`
synthesise natural language narratives about the latest state (or pass an
explicit `resonance` snapshot to ground the narration in a fresh observation):

```python
print(session.describe())
print(session.describe(resonance, temperature=0.8))
print(st.describe_timeline(frames))
print(harmonics.dominant_energy.frequency if harmonics else None)
```

### Atlas projections

Chrono telemetry, maintainer diagnostics, and loopback envelopes now converge
into a **SpiralTorch atlas** that captures the city-wide state of your run.
Every `resonate_over_time` call contributes a fragment with drift, energy,
collapse pulses, and Z-bias hints; the maintainer folds in clamp/pressure
recommendations at the same time. Rust sessions expose the aggregated
`AtlasFrame`, and Python mirrors it via `session.atlas()`:

```python
atlas = session.atlas()
if atlas:
    print(atlas.timestamp, atlas.loop_support)
    for metric in atlas.metrics():
        print(metric.name, metric.value)
    story = session.atlas_story(temperature=0.65)
    if story:
        summary, highlights = story
        print(summary)
        print(highlights)
    print(st.describe_atlas(atlas))
```

`AtlasFrame` exposes the latest `ChronoSummary`, optional harmonics, maintainer
status, and any SpiralK hints captured along the way. Metrics from auxiliary
nodes (collapse totals, Z-bias pushes) ride alongside free-form notes so you can
route the atlas straight into dashboards or back into SpiralK planners. Each
frame also clusters its metrics into **districts** — Surface, Concourse, and
Substrate — so you can see which layer of the SpiralTorch “city” is lighting up
at a glance:

```python
for district in atlas.districts():
    print(district.name, district.mean, district.span)
```

If you want more than a snapshot, call `session.atlas_route(limit=12)` to pull a
bounded history of frames. It’s perfect for feeding notebooks with sliding
windows of atlas metrics or piping the loop into other SpiralTorch nodes.
route the atlas straight into dashboards or back into SpiralK planners.

### Self-maintaining feedback loops

Temporal telemetry now feeds a lightweight **maintainer** that keeps the
geometry controller within the recommended 2–3× max-scale band and gently bumps
Leech density pressure when energy starts to race. Both Rust and Python callers
can inspect the maintainer report and override thresholds when experimenting:

```python
# Tune thresholds before building a session.
session_builder.maintainer(jitter_threshold=0.25, growth_threshold=0.03)
session = session_builder.build()

# Review the live configuration and trigger an assessment.
print(session.maintainer_config())
report = session.self_maintain()
print(report.status, report.suggested_max_scale)

if report.should_rewrite():
    print("Maintainer recommends a self-rewrite cycle:", report.diagnostic)
```

The maintainer computes curvature jitter, mean energy, and decay across the most
recent frames, returning actionable clamp and pressure suggestions. Spectral
peaks are now included in every report so you can see whether high-frequency
jitter or runaway energy oscillations triggered an intervention. Override the
defaults on-the-fly with `session.configure_maintainer(...)` to experiment with
more aggressive rewrite policies or relaxed dormancy thresholds.

Maintainer reports now ship with the same SpiralK snippet the session pushes into
the chrono loop, and `session.collapse_pulse()` returns the latest CollapseDrive
command (including any associated loop signal) so distributed nodes can stay in
lockstep without bespoke plumbing.

On the audio front, `LanguageWaveEncoder.speak(frames)` maps chrono timelines to
wave amplitudes, and the higher-level `TextResonator` class lets Rust or Python
callers drive the same pipeline with custom curvature/temperature settings:

```python
encoder = st.LanguageWaveEncoder(session.curvature(), 0.55)
amplitude = encoder.speak(frames)

narrator = st.TextResonator(session.curvature(), 0.55)
print(narrator.describe_resonance(resonance))
print(narrator.describe_timeline(frames))
wave = narrator.speak(frames)
```

Prefer a notebook-friendly wrapper? Instantiate `SpiralLightning` from Python
to bundle the session, trainer, and schedule into a single object that
auto-prepares modules and returns per-epoch reports with `lightning.fit(...)`.
On the Rust side you can reach for `SpiralLightning::builder(...)` or the
companion `LightningConfig::builder(...)` helper to customise the output shape,
roundtable parameters, or disable automatic module preparation before
construction. Once created, call `set_auto_prepare(false)` to opt back into
manual tape management without rebuilding the harness.

Need curriculum-style hand-offs? Compose `LightningStage` entries and feed them
into `SpiralLightning::fit_plan(...)`. Each stage can tweak the output shape,
roundtable, or auto-prepare flag before running one or more epochs. The helper
returns a structured `LightningReport` so you can inspect per-stage summaries,
query the best epoch, or plot aggregate loss curves without stitching vectors
manually.

### GoldenRetriever Training (distributed, data-race free)

Need to fan training across multiple local workers without sprinkling raw
`Arc<Mutex<...>>` or bespoke runtimes through your code? Enable the new `golden`
feature flag to pull in SpiralTorch’s Tokio/Rayon-style runtime and let the
**GoldenRetriever** orchestrator coordinate the fleet:

```bash
cargo test -p st-nn --features "golden" golden::tests::golden_retriever_trains_in_parallel -- --exact
```

The runtime exposes SpiralTorch-flavoured wrappers (`SpiralArc`, `SpiralMutex`,
`GoldenRuntime`) so modules, losses, and trainers stay inside the guard rails
while the scheduler spawns blocking steps and performs deterministic
Rayon-style reductions. A minimal Rust loop looks like:

```rust
use st_nn::{GoldenRetriever, GoldenRetrieverConfig, Linear, MeanSquaredError, ModuleTrainer};

let mut trainer_a = ModuleTrainer::new(caps, -1.0, 0.05, 0.01);
let mut trainer_b = ModuleTrainer::new(caps, -1.0, 0.05, 0.01);
let mut retriever = GoldenRetriever::new(GoldenRetrieverConfig::default(), vec![trainer_a, trainer_b])?;
let report = retriever.run_epoch(modules, losses, loaders, schedules)?;
println!("workers={} avg_loss={}", report.workers, report.average_loss);
```

GoldenRetriever keeps each trainer behind a poison-resistant mutex, launches the
epoch bodies on the shared runtime, and reduces the per-worker metrics using the
built-in parallel reducer so the roundtable stays deterministic. No additional
locking or thread book-keeping required.

Need the distributed run to keep every local Blackcat moderator in sync? Toggle
the cooperative switches on the config:

```rust
let config = GoldenRetrieverConfig {
    sync_blackcat_minutes: true,
    sync_heuristics_log: true,
    coordinate_blackcat: true,
    exploration_bias: 1.5,
    optimization_boost: 0.75,
    synergy_bias: 1.25,
    reinforcement_bias: 1.1,
    ..GoldenRetrieverConfig::default()
};
<<<<<<< HEAD
let mut retriever = GoldenRetriever::new(config, vec![trainer_a, trainer_b])?;
=======
let retriever = GoldenRetriever::new(config, vec![trainer_a, trainer_b])?;
>>>>>>> 81585f85
let report = retriever.run_epoch(modules, losses, loaders, schedules)?;
assert!(!report.moderator_minutes.is_empty());
if let Some(pulse) = &report.cooperative_pulse {
    use std::time::Duration;
    println!(
        "dominant_plan={:?} exploration={} optimization={} synergy={} reinforcement={}",
        pulse.dominant_plan,
        pulse.exploration_drive,
        pulse.optimization_gain,
        pulse.synergy_score,
        pulse.reinforcement_weight
    );
    let directive = pulse.directive(Duration::from_secs_f32(2.0), 48);
    println!(
        "retune: push_interval={:.2}s summary_window={} reinforcement_weight={:.2}",
        directive.push_interval.as_secs_f32(),
        directive.summary_window,
        directive.reinforcement_weight
    );
}
```

Every epoch collects the union of moderator minutes and heuristics ops across
workers, rebroadcasting them before the next round so proposals and soft rules
stay aligned. With `coordinate_blackcat` flipped on, GoldenRetriever also emits
an aggregated **GoldenBlackcatPulse** that nudges every worker’s distributed
node. The pulse now captures cooperative synergy (`synergy_score`), the amount
of shared reinforcement from heuristics and moderator minutes
(`reinforcement_weight`), confidence-weighted coverage, and raw op-log
composition. Each pulse can synthesize a `GoldenCooperativeDirective`, which
Golden retrievers and trainers use to retune push intervals and summary windows
without guessing at scaling factors. Trainers expose both
`last_blackcat_pulse()` and `last_blackcat_directive()` so downstream tooling
can inspect exactly how the synergy evolved during the run.

`GoldenRetrieverConfig` picked up `synergy_bias` and `reinforcement_bias` knobs
to tilt how aggressively the aggregated metrics should respond to support vs.
heuristic weight. Bumping `synergy_bias` favours exploration-heavy, confidence
driven pulses while `reinforcement_bias` amplifies heuristics and reward
<<<<<<< HEAD
signals when tightening distributed synchronization. When you want Golden to
renegotiate those biases automatically, hand it a
`GoldenSelfRewriteConfig`. The retriever stages a four-party council (explorer,
optimizer, harmoniser, reinforcer) that blends the latest cooperative pulse
with scheduler depth to rewrite the coordination biases in-place:

```rust
use st_nn::{GoldenRetriever, GoldenRetrieverConfig, GoldenSelfRewriteConfig};

let mut retriever = GoldenRetriever::new(
    GoldenRetrieverConfig::default().with_self_rewrite(
        GoldenSelfRewriteConfig::default()
            .with_schedule_weight(0.8)
            .with_negotiation_rate(0.45)
            .with_inertia(0.5),
    ),
    vec![trainer_a, trainer_b],
)?;
let before = retriever.coordination_biases();
// modules/losses/loaders/schedules prepared as shown above
let report = retriever.run_epoch(mods.clone(), losses.clone(), loaders.clone(), schedules.clone())?;
let after = retriever.coordination_biases();
println!("biases before={before:?} after={after:?}");
if let Some(pulse) = &report.cooperative_pulse {
    let mut persisted = GoldenRetrieverConfig::default().with_self_rewrite(
        GoldenSelfRewriteConfig::default().with_schedule_weight(0.8),
    );
    persisted.rewrite_with_scheduler(&schedules, Some(pulse));
}
```

`GoldenRetriever::coordination_biases()` exposes the live negotiation result so
Dashboards can visualise the four delegates converging. The
`rewrite_with_scheduler` helper mirrors the runtime logic in case you need to
persist the negotiated configuration or replay it in another process.

For longer runs the self-rewrite council now keeps a rolling transcript. The
`GoldenSelfRewriteConfig` gained `with_council_memory`,
`with_schedule_resonance`, and `with_synergy_pressure` knobs so you can tune how
aggressively schedule depth and Blackcat energy bend the delegates. Every epoch
emits a `GoldenCouncilSnapshot` that summarises the negotiated biases,
resonance, and stability alongside the pulse that triggered it. Inspect it via
`GoldenEpochReport::council_snapshot()` or `GoldenRetriever::last_council_snapshot()`
to plot convergence, detect oscillations, or persist the negotiated state for a
follow-up run.
=======
signals when tightening distributed synchronization.
>>>>>>> 81585f85

Python callers can read the same signals via
`spiraltorch.ModuleTrainer.last_blackcat_pulse()` and
`last_blackcat_directive()`, which yield rich `GoldenBlackcatPulse` and
`GoldenCooperativeDirective` wrappers. The bindings surface getters for every
metric alongside a `pulse.directive(baseline_interval, baseline_window)` helper
<<<<<<< HEAD
so notebooks can mirror the Rust-side retuning logic. The new
`ModuleTrainer.last_golden_council_snapshot()` hook returns a
`GoldenCouncilSnapshot` wrapper, giving notebooks the same council stability and
resonance metrics that the Rust runtime observes.
=======
so notebooks can mirror the Rust-side retuning logic.
>>>>>>> 81585f85

### SpiralTorchRL (hypergrad policy gradients)

SpiralTorchRL unifies the reinforcement-learning surface around the same
Z-space tensors that power the supervised stack. Policies stream returns into
optional `AmegaHypergrad` tapes, meaning the Riemannian curvature remains under
control even when reward schedules wobble. The Rust crate ships with a
hypergrad-aware policy gradient learner and the Python bindings mirror it via
`spiraltorch.rl.PolicyGradient` so notebooks can probe schedules without
departing from the Rust implementation.

```python
from spiraltorch import Tensor
from spiraltorch.rl import PolicyGradient

policy = PolicyGradient(state_dim=6, action_dim=3, learning_rate=0.01)
policy.enable_hypergrad(curvature=-1.0, learning_rate=0.05)

state = Tensor(1, 6, [0.1, 0.2, -0.3, 0.5, -0.1, 0.0])
action, probs = policy.select_action(state)
policy.record_transition(state, action, reward=0.8)
report = policy.finish_episode()
print(report.steps, report.hypergrad_applied)
```

Rust projects can pair the policy with the new geometric feedback module to
ground the update scale in observability measurements. Feed a
`DifferentialResonance` snapshot into `GeometryFeedback` and the learner will
adapt its learning rate according to the coalgebra efficiency.

```rust
use st_core::theory::observability::{ObservabilityConfig, SlotSymmetry};
use st_rl::{GeometryFeedback, GeometryFeedbackConfig, SpiralPolicyGradient};

let mut policy = SpiralPolicyGradient::new(6, 3, 0.01, 0.99)?;
let feedback = GeometryFeedback::new(GeometryFeedbackConfig {
    observability: ObservabilityConfig::new(1, 5, SlotSymmetry::Symmetric),
    z_space_rank: 24,                 // Maryna Viazovska's Leech shell as default
    leech_density_weight: 0.5,        // densify η with Λ24 packing pressure
    ramanujan_iterations: 4,          // refine π via Ramanujan's fast series
    softening_beta: 0.6,              // keep the projection memory-light
    max_learning_rate_scale: 2.8,     // pre-clamped to stay in the 2..3 stable band
    ..GeometryFeedbackConfig::default_policy()
});
policy.attach_geometry_feedback(feedback);
let resonance = session.trace(state.clone())?
    .generator(direction.clone())?
    .barycenter(barycenter.clone())?
    .resonate()?; // DifferentialResonance snapshot
let (report, signal) = policy.finish_episode_with_geometry(&resonance)?;
if let Some(signal) = signal {
    println!("η̄={:.3}, scale={:.2}", signal.averaged_efficiency, signal.learning_rate_scale);
}
let telemetry = policy.telemetry();
if let Some(geo) = telemetry.geometry {
    println!("rank~{:.1} pressure~{:.4} scalē~{:.2}", geo.rolling_rank, geo.rolling_pressure, geo.rolling_scale);
}
```

The controller now threads Ramanujan's π synthesis and the Λ₂₄ packing density
into its smoothing loop while auto-rewriting its own clamps. Rank, packing
pressure, and scale histories sit on rolling windows so noisy small-batch runs
settle quickly, and the `trainer.telemetry()` surface mirrors the same values to
spot drift. `GeometryFeedback` keeps `max_scale` inside the recommended `[2, 3]`
band, raises the floor when rank collapses, and eases the Leech density weight
if pressure over-saturates—giving you a self-tuning geometric metronome instead
of a static multiplier.

Chrono loop signals now feed directly into the controller: every
`SpiralSession::resonate_over_time` call plants a `ChronoLoopSignal` in the
telemetry hub, and `SpiralPolicyGradient::finish_episode_with_geometry` consumes
the latest signal before measuring a resonance snapshot. Harmonic gain and decay
estimates tighten the learning-rate clamps, bump the Λ₂₄ pressure when collapse
drive pulses flare, and publish the live loop gain/softening factor through
`PolicyTelemetry.geometry`. In other words, Z-space temporal dynamics, SpiralK
heuristics, and collapse drive pressure now close a tidy feedback loop without
additional plumbing.

The loop no longer stops at a single node: every roundtable summary and collapse
intervention now broadcasts a bounded `LoopbackEnvelope` through the telemetry
hub. SpiralK meta-summaries attach their script hints, the softlogic observer
threads its live Z-space bias, and PSI collapse totals hitch a ride so other
policies can replay the same temporal context. `GeometryFeedback::absorb_loopback`
blends the envelopes into a synthetic chrono signal, boosts clamp tightening
according to peer support, and preserves the strongest SpiralK script so the
controller can keep rewriting its own limits. Callers don’t need extra wiring—
the policy gradient automatically drains the envelope queue before every
resonance measurement and folds the distributed telemetry back into Z-space.

### SpiralTorchRec (open-topos recommendation lattice)

SpiralTorchRec factors implicit-feedback matrices under open-cartesian topos
guards so embeddings stay psychoid-safe during long training arcs. The Rust
crate exposes a deterministic SGD loop with saturation-aware updates while the
Python view (`spiraltorch.rec.Recommender`) mirrors the same ergonomics for
notebooks and serving pipelines. User and item embeddings remain regularised by
the curvature guard, ensuring they can be re-imported into SpiralTorch modules
without violating the Z-space contract.

```python
from spiraltorch.rec import Recommender

rec = Recommender(users=10, items=20, factors=5, learning_rate=0.03, regularization=0.002)
epoch = rec.train_epoch([(0, 0, 4.0), (0, 3, 5.0), (1, 0, 3.5)])
print(epoch.rmse, rec.predict(0, 1))
```

### Observation DAG calculus (Pólya-calibrated final coalgebra)

The new `st_core::theory::observability` module formalises the experimental
setup behind our DAG compression runs. Observation trees are treated as the
final coalgebra of the endofunctor `F(X) = R × Orb_{G_Λ}(X^b)` where `R` is the
root alphabet and the child slots are quotiented by a symmetry group (S₍b₎,
C₍b₎, or D₍b₎). The helper exposes both the Pólya upper bound and the efficiency
`η = observed / expected` so you can tell exactly how much structure survives a
given symmetry choice.

```rust
use st_core::theory::observability::{
    ColorAction, ColorSymmetry, ObservabilityConfig, ObservationalCoalgebra, SlotSymmetry,
};

let config = ObservabilityConfig::new(
    1,                // structural root variants (without colour)
    3,                // b: ternary branching
    SlotSymmetry::Dihedral,
)
.with_color_action(ColorAction::new(2, ColorSymmetry::Symmetric));
let mut coalgebra = ObservationalCoalgebra::new(config);
let theoretical = coalgebra.unfold(3);          // free-branching upper bound
let measured = vec![1, 4, 52, 1_368];
let assessment = coalgebra.assess(&measured);
println!("theoretical counts: {:?}", theoretical);
println!("η per depth: {:?}", assessment.efficiency);

// Symmetric colour action identifies {a,b}, so "pure a" is invisible until symmetry is broken.
let colour_gate = ColorAction::new(2, ColorSymmetry::Symmetric);
assert_eq!(colour_gate.singleton_observable().unwrap(), false);
```

Pair the output with your `roundtable.log` counts to see exactly which depth or
symmetry regime causes drops in observability. Lowering the symmetry (e.g.
S₍b₎→C₍b₎→Exact) or enriching the alphabet instantly changes the theoretical
sequence, making it trivial to reason about how much “pure a” signal can ever be
observed before symmetry breaking. Likewise, switching the colour action to
`ColorSymmetry::Trivial` raises the observable root count and restores singleton
visibility—the exact manoeuvre the theoretical note predicts when constructing
`c′`.

## What you get for training

- **Rank-K family** (TopK / MidK / BottomK) with a **single entrypoint**
  Backends implement a `RankKExecutor`, decisions are made once via **unison heuristics**, and every plan can now be rendered back into a SpiralK snippet via `choice.to_unison_script(kind)`.
- **Introspectable compute plans**
  Unified `RankPlan`s expose their FFT stencil directly—call `plan.fft_plan()` to inspect the radix/segment shape, `plan.fft_wgsl()` to emit the ready-to-run WGSL kernel, or `plan.fft_spiralk_hint()` to log the same choice back into SpiralK.
- **SpiralK DSL** (K×Lisp-inspired)
  Hard assigns (`mk:`, `tile:`) and soft rules (`soft(mk, …)`, `soft(tile, …)`) that blend with measurements.
- **SoftLogic (finite-domain solver)**
  Explores a tiny discrete space (merge kinds, tiles) and scores candidates with your soft rules.
- **Pure Rust training core**
  `st-tensor::pure` ships dependency-free tensors, hyperbolic Z-space encoders,
  the new `UringFractalScheduler` for Tokio-uring style streaming, and the
  `AmegaHypergrad` tape so you can iterate on learning logic without
  PyTorch/Numpy while staying inside non-Euclidean geometry.
- **Open-topos hypergrad streaming**
  Parameters can now absorb complex Z-space waves or raw text directly into the
  hypergrad tape, so the roundtable can keep expanding meaning without Euclidean
  fallbacks or NumPy buffers.
- **TensorBiome canopies + spiral biomes**
  Curate rewrites with `TensorBiome`, weight individual shoots, stack the full
  harvest, and let SoT-3Dφ planners seed a ready-to-project biome via
  `SoT3DPlan.grow_biome(...)` before reinjecting it with `ZSpaceProjector`.
- **Rust-first modules & losses**
  `st-nn` now ships `Linear`, `Sequential`, the lightweight `Relu`, the
  hyperbolic `WaveGate`, `ToposResonator`, the new `ZSpaceMixer`, and the
  `ZSpaceProjector` alongside `MeanSquaredError` / `HyperbolicCrossEntropy`
  losses. They stream gradients through the hypergrad tape, apply open-topos
  rewrites, and keep SpiralK planners one call away with roundtable-aware
  scheduling helpers. Every primitive is exported through the Python wheel so
  you can stay NumPy-free while scripting experiments—with the new
  `spiraltorch.dataset.DataLoader` keeping shuffle/batch/prefetch entirely in
  Rust.
- **Optional WASM tuner table**
  Bake the JSON dataset offline and ship it to browsers/WASM. The runtime loads the table lazily, blends it with SpiralK, and keeps the optimiser in sync with the generated WGSL kernels.
- **Self-Rewrite**
  A/B/C conversations (Wilson CI) append `soft(...)` into
  `~/.spiraltorch/heur.kdsl` once the roundtable agrees a configuration is ahead, while transcripts land in
  `roundtable.log` so you can replay how every choice surfaced.
  
---

### Features (opt-in)

- `wgpu` / `wgpu-rt`: WebGPU backends + runtime wiring
- `mps`: macOS Metal (MPS)
- `cuda`: CUDA (NVRTC/PTX loader expected)
- `hip`: ROCm HIP (stub-safe)
- **`hip-real`**: ROCm HIP + RCCL “real” path (requires ROCm toolchain & linker; gated on top of `hip`)
- HIP stub now probes `ROCM_PATH`/`HIP_PATH` and honours the
  `SPIRALTORCH_FORCE_HIP` override so simulated devices keep Z-space heuristics
  alive during CPU-only dev loops.
- **`kv-redis`**: enable Redis-backed consensus (soft hints); absent = **safe no-op**
- `logic` / `kdsl`: SoftLogic solver / SpiralK DSL

---

## Quick Start

### 1) Clone
```bash
git clone https://github.com/RyoSpiralArchitect/SpiralTorch.git
cd SpiralTorch
```

### 2) Build from source (Rust)

**CPU (default; no GPU deps)**
```bash
cargo build -p st-core --release
```

**WGPU (WebGPU; Windows/Linux/macOS)**
```bash
cargo build -p st-core --features wgpu --release
```

**MPS (macOS GPU)**
```bash
cargo build -p st-core --features mps --release
```

**CUDA (optional; needs NVRTC/Toolkit)**
```bash
cargo build -p st-core --features cuda --release
```

**HIP / ROCm (optional; real backend is feature-gated)**
```bash
export HIPCC=/opt/rocm/bin/hipcc
export ROCM_PATH=/opt/rocm
cargo build -p st-core --features hip,st-backend-hip/hip-real --release
```

### 3) Python wheels (optional)
```bash
pip install maturin==1.*

# CPU + WebGPU (default)
maturin build -m bindings/st-py/Cargo.toml --release --features wgpu

# Metal (macOS GPU)
maturin build -m bindings/st-py/Cargo.toml --release --features mps

# CUDA (toolchain on PATH)
maturin build -m bindings/st-py/Cargo.toml --release --features cuda

# HIP / ROCm (add hip-real for RCCL)
maturin build -m bindings/st-py/Cargo.toml --release --features "hip hip-real"
```

### 4) Python tensors & hypergrads

```python
from spiraltorch import Tensor, Hypergrad, LanguageWaveEncoder

encoder = LanguageWaveEncoder(-1.0, 0.6)
target = encoder.encode_z_space("SpiralTorch dances in Z-space")

weights = Tensor(*target.shape())
tape = Hypergrad(-1.0, 0.05, *target.shape())
tape.accumulate_pair(weights, target)
tape.apply(weights)
print("updated weights", weights.tolist())
```

### Canvas Pixel Transformer → Z-space feedback

- `CanvasProjector::refresh_with_vectors` now returns both the RGBA buffer and
  a colour vector field that carries normalised energy and chroma as
  Z-space-friendly coordinates.
- Use `CanvasProjector::emit_zspace_patch` to fold the canvas state back into
  the fractal scheduler without leaving Rust or allocating intermediate
  buffers.
- Blend chart priors with the new `z_space_barycenter` solver—available in
  Rust (`st_tensor::pure::measure`) and Python (`spiraltorch.z_space_barycenter`)—to
  wire colour energy directly into the Z-space roundtable.
- Follow the barycenter's loss-monotone intermediates and feed them straight into
  the hypergradient tape with `Hypergrad.accumulate_barycenter_path` so the
  optimiser converges along the same Z-space path as the solver.
- Drive the entire workflow from the high-level `SpiralSession` orchestrator in
  Rust (`st_nn::SpiralSession`) or Python (`spiraltorch.SpiralSession`) to pick
  devices, generate rank plans, synthesise barycentres, and align hypergrads via
  intuitive method calls.
- Launch `session.trace(tensor)` to compose non-commutative homotopy flows,
  functor linearisations, recursive barycenter gradients, and \(\infty\)-tower
  projections before calling `.resonate()` (or
  `.resonate_with_hypergrad(hypergrad)`) to surface a
  `DifferentialResonance` snapshot that binds the four differential layers
  together.
- Let the trace synthesise barycentres on demand via
  `trace.with_barycenter_from(weights, densities)` or override the coupling
  matrix with `trace.with_barycenter_with(weights, densities, Some(coupling))`
  before resonating, keeping Z-space orchestration entirely on the session.

---

## Minimal API

**Rust (TopK via unified entry)**
```rust
use st_core::backend::device_caps::DeviceCaps;
use st_core::ops::rank_entry::{RankKind, plan_rank, execute_rank};

// describe device
let caps = DeviceCaps::wgpu(32, true, 256); // lane, subgroups, max_wg
// plan once (decisions: mk/mkd/tile/ctile/use_2ce)
let plan = plan_rank(RankKind::TopK, rows, cols, k, caps);

// choose a backend executor (WGPU/CUDA/HIP); CPU fallback exists
use st_core::backend::wgpu_exec::WgpuExecutor;
let exec = WgpuExecutor::default();

// launch
execute_rank(&exec, &plan)?;
```
**Modules**
- `Linear`, `Conv1d`, `WaveRnn`, `ReLU`, `ZSpaceProjector`
- `Sequential` composition and `ModuleTrainer`
- Fully Rust-native, Python-accessible via wheels

**Features**
- Dataset abstraction and serialization
- Hypergrad integration for every parameter
- WGPU · MPS · CUDA unified backends
```rust
use st_core::backend::device_caps::DeviceCaps;
use st_nn::{
    Linear, MeanSquaredError, ModuleTrainer, Relu, RoundtableConfig, Sequential, Tensor,
};

let mut model = Sequential::new();
model.push(Linear::new("encoder", 4, 3)?);
model.push(Relu::new());
model.push(Linear::new("head", 3, 2)?);

let mut trainer = ModuleTrainer::new(DeviceCaps::wgpu(32, true, 256), -1.0, 0.05, 0.01);
trainer.prepare(&mut model)?;

let schedule = trainer.roundtable(1, 2, RoundtableConfig::default());
let mut loss = MeanSquaredError::new();
let dataset = vec![
    (
        Tensor::from_vec(1, 4, vec![0.1, -0.2, 0.3, -0.4])?,
        Tensor::from_vec(1, 2, vec![0.0, 1.0])?,
    ),
    (
        Tensor::from_vec(1, 4, vec![0.2, 0.1, -0.3, 0.5])?,
        Tensor::from_vec(1, 2, vec![1.0, 0.0])?,
    ),
];

let stats = trainer.train_epoch(&mut model, &mut loss, dataset, &schedule)?;
println!("roundtable avg loss: {:.6}", stats.average_loss);
```

### Distributed roundtable consensus

SpiralTorch's roundtable now runs with a Blackcat moderator sitting between
local workers and the shared heuristics log:

1. **Local roundtable** — every worker runs the A/B/C negotiation locally and
   emits compact `DecisionEvent`s containing the winning band, score, and
   ψ-derived reliability. ψ stays internal to the trainer and is only used for
   automation.
2. **Blackcat meta moderator** — summaries flow into the moderator, which uses
   a dedicated Blackcat runtime to score support, publish moderator minutes,
   and forward evidence to the embedded `MetaConductor`. Once enough support
   accumulates a `GlobalProposal` is broadcast.
3. **heur.kdsl op-log** — proposals arrive as deterministic `HeurOp` entries
   that append soft rules, retract stale hints, or annotate strategies. The
   op-log is CRDT-safe so multiple nodes can merge without conflicts.

```rust
use st_core::backend::device_caps::DeviceCaps;
use st_nn::{DistConfig, ModuleTrainer, RoundtableConfig, Sequential, Linear, MeanSquaredError};

let mut trainer = ModuleTrainer::new(DeviceCaps::wgpu(32, true, 256), -1.0, 0.05, 0.01);
let dist = DistConfig {
    node_id: "node-a".into(),
    mode: st_nn::DistMode::PeriodicMeta,
    push_interval: std::time::Duration::from_secs(15),
    meta_endpoints: vec!["tcp://meta:5005".into()],
    summary_window: 8,
};
trainer.configure_distribution(dist);
trainer.install_blackcat_moderator(0.75, 2);

let mut model = Sequential::new();
model.push(Linear::new("encoder", 4, 4)?);
trainer.prepare(&mut model)?;

let mut cfg = RoundtableConfig::default();
#[cfg(feature = "psi")]
{
    cfg = cfg.enable_psi();
}
let schedule = trainer.roundtable(1, 4, cfg);
let mut loss = MeanSquaredError::new();
let dataset = vec![
    (
        Tensor::from_vec(1, 4, vec![0.0, 0.0, 0.0, 0.0])?,
        Tensor::from_vec(1, 4, vec![0.0, 0.0, 0.0, 0.0])?,
    ),
];
trainer.train_epoch(&mut model, &mut loss, dataset, &schedule)?;

// Inspect the deterministic op-log and the moderator minutes.
for op in trainer.heuristics_log().entries() {
    println!("meta op {:?}", op.kind);
}
for minute in trainer.blackcat_minutes() {
    println!("moderator: {} -> {:?} (support {:.2})", minute.plan_signature, minute.winner, minute.support);
}
```

**BlackCat runtime tap-in**

The derivative-free ZMeta ES and contextual bandits can ride alongside the
roundtable loop. Attach the runtime once and it will ingest per-step metrics,
log Above/Here/Beneath energy, estimate the BlackCat drift band, and
opportunistically promote winning `soft(...)` snippets behind a Wilson lower
bound. When you call `install_blackcat_moderator` a dedicated runtime is spun
up for the moderator so the training loop and the distributed consensus stay
decoupled.

```rust
use std::collections::HashMap;
use st_core::backend::device_caps::DeviceCaps;
use st_core::runtime::blackcat::{bandit::SoftBanditMode, ChoiceGroups, BlackCatRuntime};
use st_core::runtime::blackcat::zmeta::ZMetaParams;
use st_nn::{Linear, MeanSquaredError, ModuleTrainer, RoundtableConfig, Sequential, Tensor};

let mut trainer = ModuleTrainer::new(DeviceCaps::wgpu(32, true, 256), -1.0, 0.05, 0.01)
    .with_blackcat(BlackCatRuntime::new(
        ZMetaParams::default(),
        ChoiceGroups {
            groups: HashMap::from([
                ("tile".to_string(), vec!["128".into(), "256".into(), "512".into()]),
                ("merge".to_string(), vec!["bitonic".into(), "shared".into(), "warp".into()]),
            ]),
        },
        8,
        SoftBanditMode::TS,
        None,
    ));

let mut model = Sequential::new();
model.push(Linear::new("encoder", 4, 4)?);
let schedule = trainer.roundtable(1, 4, RoundtableConfig::default());
let mut mse = MeanSquaredError::new();
let dataset = vec![
    (
        Tensor::from_vec(1, 4, vec![0.4, -0.2, 0.1, 0.0])?,
        Tensor::from_vec(1, 4, vec![0.1, 0.2, 0.3, 0.4])?,
    ),
];
trainer.prepare(&mut model)?;
let _ = trainer.train_epoch(&mut model, &mut mse, dataset, &schedule)?;
// At this point rt.post_step() has consumed metrics and can append # blackcat heuristics.
```

**Rust (Z-space gating + projector)**
```rust
use st_core::backend::device_caps::DeviceCaps;
use st_nn::{ModuleTrainer, RoundtableConfig, Tensor, ToposResonator, WaveGate, ZSpaceProjector};
use st_tensor::pure::{topos::OpenCartesianTopos, LanguageWaveEncoder};

let encoder = LanguageWaveEncoder::new(-0.9, 0.7)?;
let topos = OpenCartesianTopos::new(-0.9, 1e-6, 1e4, 512, 16_384)?;
let projector = ZSpaceProjector::new(topos.clone(), encoder.clone())?;
let text = projector.encode_text("SpiralTorch keeps the open topos alive")?;

let mut gate = WaveGate::with_topos("gate", text.shape().1, encoder, topos.clone())?;
let trainer = ModuleTrainer::new(DeviceCaps::wgpu(32, true, 256), -0.9, 0.05, 0.01);
trainer.prepare_with_topos(&mut gate, topos)?;

let forward = gate.forward(&text)?;
let grad = forward.hadamard(&text)?.scale(1.0 / forward.shape().0 as f32)?;
let _ = gate.backward(&text, &grad)?;
trainer.step(&mut gate)?;

let (rows, cols) = forward.shape();
let mut resonator = ToposResonator::new("res", rows, cols)?;
resonator.parameter_mut().attach_hypergrad(-0.9, 0.02)?;
let activated = resonator.forward(&forward)?;
let (act_rows, act_cols) = activated.shape();
let schedule = trainer.roundtable(act_rows as u32, act_cols as u32, RoundtableConfig::default());
let bands = schedule.split(&activated)?;
let _ = bands.combine()?; // band-aware recomposition stays lossless
let energy = schedule.band_energy(&activated)?;
println!("above energy {:.3}, here {:.3}, beneath {:.3}", energy.above, energy.here, energy.beneath);
```

`DeviceCaps` now ships backend-specific constructors (`wgpu`, `cuda`, `hip`, `cpu`) and
builder-style setters (`with_subgroup`, `with_max_workgroup`, `with_shared_mem`) so you
can describe GPUs with realistic limits while still feeding the unified heuristic chooser
a compact struct. Extra helpers (`align_workgroup`, `preferred_tile`, `occupancy_score`)
let downstream tooling snap requested launches to warp-friendly shapes, reason about
effective occupancy, and auto-derive sweep/compaction tiles from the device limits.

**Python**
```python
import spiraltorch as st

plan = st.plan_topk(rows=8, cols=65_536, k=1_024, device="auto")
print(plan["choice"])  # unified merge-kind, tiles, and workgroup sizing
```

---

## Pure Rust training (zero PyTorch/Numpy deps)

Need a bootstrap-friendly learning loop without heavyweight dependencies?
`st-nn` layers sit directly on top of the `st-tensor::pure` stack so you can
train, schedule, and log every A/B/C decision entirely in Rust.

```rust
use st_core::backend::device_caps::DeviceCaps;
use st_nn::{
    HyperbolicCrossEntropy, Linear, MeanSquaredError, ModuleTrainer, Relu,
    RoundtableConfig, Sequential, Tensor,
};

fn main() -> st_nn::PureResult<()> {
    let mut model = Sequential::new();
    model.push(Linear::new("encoder", 3, 4)?);
    model.push(Relu::new());
    model.push(Linear::new("head", 4, 2)?);

    let mut trainer = ModuleTrainer::new(DeviceCaps::wgpu(32, true, 256), -0.95, 0.05, 0.01);
    trainer.prepare(&mut model)?;

    // Build a roundtable that splits gradients into Above/Here/Beneath bands.
    let schedule = trainer.roundtable(1, 2, RoundtableConfig::default());

    let dataset = vec![
        (
            Tensor::from_vec(1, 3, vec![0.3, -0.7, 0.1])?,
            Tensor::from_vec(1, 2, vec![1.0, 0.0])?,
        ),
        (
            Tensor::from_vec(1, 3, vec![-0.1, 0.4, -0.6])?,
            Tensor::from_vec(1, 2, vec![0.0, 1.0])?,
        ),
    ];

    let mut mse = MeanSquaredError::new();
    let epoch = trainer.train_epoch(&mut model, &mut mse, dataset.clone(), &schedule)?;
    println!("epoch loss: {:.6}", epoch.average_loss);

    // Inspect the logits with a hyperbolic cross-entropy probe.
    let mut hce = HyperbolicCrossEntropy::new(-0.95)?;
    let logits = model.forward(&dataset[0].0)?;
    let ce = hce.forward(&logits, &dataset[0].1)?;
    println!("hyperbolic CE: {:.6}", ce.data()[0]);

    Ok(())
}
```

Above/Beneath/Here gradients map directly onto TopK/MidK/BottomK roundtable
plans, so every update records which parts of the spectrum drove the change.
Hyperbolic losses run on the same tensors, meaning you can bounce between Z-space
encoders, Euclidean projections, and browser-friendly WASM canvases without
importing PyTorch or NumPy.

### Fractal uring scheduler + WASM canvas loop

Feed those spectra directly into an async-friendly fractal loop without ever
allocating more than a small ring buffer. The `UringFractalScheduler` keeps the
latest relation patches in a Tokio-uring style queue, blends them by coherence,
and hands the result straight to your browser front-end.

```rust
use st_tensor::pure::{Tensor, PureResult};
use st_tensor::pure::fractal::{FractalPatch, UringFractalScheduler};

async fn stream_waveforms(samples: Vec<Tensor>) -> PureResult<Tensor> {
    let scheduler = UringFractalScheduler::new(32)?;
    for (depth, relation) in samples.into_iter().enumerate() {
        let patch = FractalPatch::new(relation, 0.9, 0.7, depth as u32)?;
        // Works on any executor; tokio-uring, tokio, or synchronous loops.
        scheduler.push_async(patch).await?;
    }
    scheduler.fold_coherence()
}
```

For browser builds, wire the folded relation into a WebAssembly export that
paints onto `<canvas>` without tokenising text or duplicating buffers:

```rust
use st_tensor::pure::fractal::UringFractalScheduler;
use wasm_bindgen::prelude::*;
use wasm_bindgen::{JsCast, JsValue};
use web_sys::{CanvasRenderingContext2d, HtmlCanvasElement};

#[wasm_bindgen]
pub struct FractalCanvas {
    scheduler: UringFractalScheduler,
}

#[wasm_bindgen]
impl FractalCanvas {
    #[wasm_bindgen(constructor)]
    pub fn new(capacity: usize) -> Result<FractalCanvas, JsValue> {
        let scheduler = UringFractalScheduler::new(capacity)
            .map_err(|err| JsValue::from_str(&err.to_string()))?;
        Ok(Self { scheduler })
    }

    pub fn render(&self, canvas: HtmlCanvasElement) -> Result<(), JsValue> {
        let ctx: CanvasRenderingContext2d = canvas
            .get_context("2d")?
            .ok_or("missing 2d context")?
            .dyn_into()?;
        let frame = self
            .scheduler
            .fold_coherence()
            .map_err(|err| JsValue::from_str(&err.to_string()))?;
        let spectrum = frame.data();
        for (x, value) in spectrum.iter().enumerate() {
            let intensity = (value.clamp(0.0, 1.0) * 255.0) as u8;
            ctx.set_fill_style(&format!("rgb({0},{0},{0})", intensity).into());
            ctx.fill_rect(x as f64, 0.0, 1.0, canvas.height() as f64);
        }
        Ok(())
    }
}
```

And keep the JavaScript glue feather-light:

```html
<canvas id="zspace" width="512" height="32"></canvas>
<script type="module">
import init, { FractalCanvas } from "./pkg/spiraltorch_wasm.js";
const wasm = await init();
const canvas = document.getElementById("zspace");
const fractal = new FractalCanvas(64);
await fractal.render(canvas);
</script>
```

Pixels become Z-space relations, the scheduler keeps memory bounded, and the
entire loop stays panic-free even under aggressive streaming.

---

## Heuristics (SpiralK) — optional & powerful

SpiralK is a tiny runtime DSL for device-aware choices. Flip it on, then shape the policy per device.

```bash
export SPIRAL_HEUR_SOFT=1
export SPIRAL_HEUR_K='
  # mk: 0=bitonic, 1=shared, 2=warp (subgroup path on WGPU)
  mk:   sel(sg && (k<=128), 2, sel(k<=2048, 1, 0));
  # mkd: sub-strategy (auto/heap/kway/bitonic/warp_heap/warp_bitonic)
  mkd:  sel(mk==2,4, sel(mk==1,1,3));
  # TopK sweeping tile
  tile: sel(log2(c)>15.0, 2048,
        sel(log2(c)>13.0, 1024,
        sel(log2(c)>12.0,  512, 256)));
  # Mid/Bottom compaction tile
  ctile: sel(tile>=1024, tile/2, tile);

  # Soft hints (gently bias the solver)
  soft(mk,   2, 0.25, sg && (k<=128));
  soft(mk,   1, 0.20, (k>128)&&(k<=2048));
  soft(tile, 2048, 0.20, log2(c)>15.0);
  soft(tile, 1024, 0.15, (log2(c)>13.0)&&(log2(c)<=15.0));
'
```

**How the final choice is made (three-way roundtable)**

- **A** = SoftLogic best (your DSL soft + optional Redis soft)
- **B** = DSL **hard** assignment (if you set `mk:`/`tile:` explicitly, B wins)
- **C** = **Generated table** (tuner output)

Default policy: if **B** exists use it; otherwise the runtime invites **A** and **C** into a quick conversation. It scores both with backend-aware occupancy/tile metrics derived from `DeviceCaps`, then adds a gentle prior to **C** (`SPIRAL_HEUR_GEN_WEIGHT`, default `0.10`). When the discussion reaches a Wilson-backed agreement, **Self-Rewrite** appends the matching `soft(...)` into `~/.spiraltorch/heur.kdsl` so the next run starts from the shared insight.

Want to materialise the FFT path straight from the chosen plan? Call the new helpers and feed the result to your browser/WASM runtime:

```rust
use st_core::backend::wgpu_heuristics::{auto_fft_spiralk, auto_fft_wgsl};

let wgsl = auto_fft_wgsl(rows, cols, k, subgroup).expect("heuristics available");
let spiralk = auto_fft_spiralk(rows, cols, k, subgroup).unwrap();
// ship `wgsl` to your WebGPU runtime and persist `spiralk` if you want the DSL to learn it.
```

---

## Regenerating the WASM table (optional)

Run the offline baker to convert your latest measurements into a `WasmTunerTable`
that both native and browser builds can consume:
```bash
python3 tools/tuner/gen_generated_rs.py tools/tuner/tuner_results.json \
  > crates/st-core/src/backend/wgpu_heuristics_generated.rs
```

The generated module keeps the JSON embedded verbatim, parses it via
`st-core::backend::wasm_tuner`, and exposes a `choose(...)` helper that the
runtime queries after SpiralK/SoftLogic have spoken. Because the JSON format is
portable, you can ship the same file to a WebWorker, bake a table offline, and
let the browser pick overrides without re-running the tuner in production.

### Fractional FFT / SpiralK roadmap

- **Radix-2 → Radix-4 pipeline**: `st-frac::fft` still mirrors the GPU
  butterfly structure, and the new `SpiralKFftPlan` bridge turns the resulting
  `Choice` into auto-generated WGSL kernels for WebGPU.
- **Wilson-aware automation**: `st-kdsl::auto` turns latency deltas into
  high-confidence `soft(...)` rewrites, wiring tuned `radix`, `tile_cols`, and
  `segments` into `heur.kdsl` without manual editing.
- **ND GPU indexer**: A dedicated WGSL kernel materialises strided indices and
  per-segment IDs, unlocking fast fractional/FFT dispatches from WASM → Canvas.
- **WASM tuner baking**: `tools/tuner/tuner_results.json` keeps the measured
  overrides (`tile_cols`, `radix`, `segments`, `mode_*`) in one place so the
  generator can bake them into Rust **and** expose them to the Web via JSON.

**Example JSON**
```json
[
  {"rows": 256,  "cols_min": 0,     "cols_max": 4095,   "k_max": 128,  "sg": true,
   "wg": 128,    "tile": 512,  "tile_cols": 512,  "radix": 2, "segments": 1},
  {"rows": 512,  "cols_min": 4096,  "cols_max": 16383,  "k_max": 256,  "sg": true,
   "wg": 256,    "tile": 1024, "tile_cols": 1024, "radix": 4, "segments": 2},
  {"rows": 512,  "cols_min": 16384, "cols_max": 65535,  "k_max": 2048, "sg": false,
   "wg": 128,    "tile": 2048, "tile_cols": 2048, "radix": 4, "segments": 4, "use_2ce": true},
  {"rows": 1024, "cols_min": 65536, "cols_max": 262143, "k_max": 4096, "sg": false,
   "wg": 128,    "tile": 4096, "tile_cols": 4096, "radix": 4, "segments": 4, "use_2ce": true,
   "mode_bottomk": 2}
]
```

The generator bakes FFT-oriented hints (`tile_cols`, `radix`, `segments`) and
the ND compaction settings into the Rust table, while the same JSON remains
available for WASM workers that want to replay the optimisation flow offline.

---

## Amega Hypergrad (unrolled / implicit)

Rust utilities for hyper-parameter gradients (continuous relaxation):
- **Unrolled**: expand T updates and backprop
- **Implicit**: Neumann or **CG** to solve `(I − J) v ≈ g` efficiently

> See `crates/st-core/src/autograd/hypergrad*.rs`.
> Python glue is kept minimal; wheels can expose helpers.

The pure `st-tensor::pure::AmegaHypergrad` tape mirrors the same mindset in a
dependency-free package, letting you stage language diffusion experiments in
Rust and then feed the resulting curvature-aligned hints back into SpiralK.

---

## Safety & fallbacks

- Builds **CPU-only** by default (no GPU toolchains required).
- WGPU / CUDA / HIP are **feature-gated** and degrade safely.
- Heuristic chooser always returns a **safe** `Choice` (fills mk/tile from table or conservative defaults).

---

## Contributing

Issues & PRs welcome—especially:
- Backend kernels (WGPU subgroup variants, HIP/CUDA heap/k-way merges)
- Tuner recipes & generated tables
- New SpiralK sugar (e.g., `penalty_if(...)`, device-aware bands)

Run tests/benches on your device and share logs (latency / shapes / adapter caps).  
**AGPL-3.0-or-later** keeps it open and remix-able.

---

## Social preview

Upload a social preview PNG via **Repo → Settings → Social preview** (1200×630).  
Suggested caption: **“SpiralTorch — WGPU-first, Self-Tuning GPU Top-K (Rank-K)”**.

---

### Troubleshooting

- **No Redis?**  
  Build without `kv-redis` or leave `REDIS_URL` unset. The consensus chooser
  skips network calls and falls back to SpiralK / Generated-table safely.

- **ROCm not installed but `hip` enabled?**  
  Use `--features hip` only (stub path). The **real** path needs `hip-real`
  and a working ROCm + RCCL toolchain.

- **Wheels red?**  
  First build CPU+WGPU only: `maturin build -m bindings/st-py/Cargo.toml --release --features wgpu`
  to decouple GPU toolchain issues.

---

## License

**AGPL-3.0-or-later** for every crate and Python wheel. See `LICENSE`.
Unauthorized derivations will be treated as non-compliant with AGPL §13<|MERGE_RESOLUTION|>--- conflicted
+++ resolved
@@ -545,11 +545,7 @@
     reinforcement_bias: 1.1,
     ..GoldenRetrieverConfig::default()
 };
-<<<<<<< HEAD
 let mut retriever = GoldenRetriever::new(config, vec![trainer_a, trainer_b])?;
-=======
-let retriever = GoldenRetriever::new(config, vec![trainer_a, trainer_b])?;
->>>>>>> 81585f85
 let report = retriever.run_epoch(modules, losses, loaders, schedules)?;
 assert!(!report.moderator_minutes.is_empty());
 if let Some(pulse) = &report.cooperative_pulse {
@@ -589,7 +585,6 @@
 to tilt how aggressively the aggregated metrics should respond to support vs.
 heuristic weight. Bumping `synergy_bias` favours exploration-heavy, confidence
 driven pulses while `reinforcement_bias` amplifies heuristics and reward
-<<<<<<< HEAD
 signals when tightening distributed synchronization. When you want Golden to
 renegotiate those biases automatically, hand it a
 `GoldenSelfRewriteConfig`. The retriever stages a four-party council (explorer,
@@ -635,23 +630,16 @@
 `GoldenEpochReport::council_snapshot()` or `GoldenRetriever::last_council_snapshot()`
 to plot convergence, detect oscillations, or persist the negotiated state for a
 follow-up run.
-=======
-signals when tightening distributed synchronization.
->>>>>>> 81585f85
 
 Python callers can read the same signals via
 `spiraltorch.ModuleTrainer.last_blackcat_pulse()` and
 `last_blackcat_directive()`, which yield rich `GoldenBlackcatPulse` and
 `GoldenCooperativeDirective` wrappers. The bindings surface getters for every
 metric alongside a `pulse.directive(baseline_interval, baseline_window)` helper
-<<<<<<< HEAD
 so notebooks can mirror the Rust-side retuning logic. The new
 `ModuleTrainer.last_golden_council_snapshot()` hook returns a
 `GoldenCouncilSnapshot` wrapper, giving notebooks the same council stability and
 resonance metrics that the Rust runtime observes.
-=======
-so notebooks can mirror the Rust-side retuning logic.
->>>>>>> 81585f85
 
 ### SpiralTorchRL (hypergrad policy gradients)
 
