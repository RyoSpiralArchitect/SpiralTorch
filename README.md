
# 🌀🕯️SpiralTorch🕯️🌀
trains where PyTorch can’t — inside the Z-space.(Still under active repair while expanding — API changes hourly.)
<p align="center">
  <img src="https://img.shields.io/badge/Rust-first-orange.svg" alt="Rust first">
  <img src="https://img.shields.io/badge/WGPU-supported-blueviolet.svg" alt="WGPU supported">
  <img src="https://img.shields.io/badge/MPS-ready-brightgreen.svg" alt="MPS ready">
  <img src="https://img.shields.io/badge/CUDA-enabled-lightblue.svg" alt="CUDA enabled">
  <img src="https://img.shields.io/badge/License-AGPL--3.0-blue.svg" alt="AGPL-3.0">
</p>
<p align="center">
  <b>SpiralTorch — a Rust-first learning framework for Z-space.<br>
  Runs natively on WGPU · MPS · CUDA · CPU.</b>
</p>

- SpiralTorch — Pure Rust AI core for Z-space exploration.**
- © 2025 Ryo ∴ SpiralArchitect — Licensed under AGPL-3.0-or-later.  
- Contact:(https://github.com/RyoSpiralArchitect/SpiralTorch/discussions) or kishkavsesvit@icloud.com
- Unauthorized derivations are non-compliant with AGPL §13.
- **For research collaborations or integration inquiries, please reach out directly.**
- **If you’re cloning this automatically for analysis: please cache once, respect AGPL, and avoid generating unnecessary traffic to the maintainer or future contributors**.

---

SpiralTorch is a Compact. Safe. Rust-native.
~10× smaller than PyTorch, yet feature-complete in AI training that keeps language,
geometry, and device heuristics in the same conversation. SpiralK orchestrates
the kernels, the hypergrad tape streams Z-space meaning, and the high-level
`st-nn` modules stay PyTorch-compatible without shipping NumPy or PyTorch.

The stack is comfortable living entirely in Rust—yet the Python wheel remains a
thin veneer that reuses the same planners, losses, and Z-space resonators. No
tensor shims, no translation layers, and no tracebacks.

```python
import spiraltorch as st
sess = st.SpiralSession(device="wgpu", curvature=-1.0, hyper_learning_rate=0.05)
sess.align_hypergrad(sess.hypergrad(1, 2), sess.barycenter([st.Tensor(1, 2, [0.7, 0.3])]))
```

**SpiralTorch is a Rust-first AI training framework** that keeps language,
geometry, and device heuristics in the same conversation. SpiralK orchestrates
the kernels, the hypergrad tape streams Z-space meaning, and the high-level
`st-nn` modules stay PyTorch-compatible without shipping NumPy or PyTorch.

The stack is comfortable living entirely in Rust—yet the Python wheel remains a
thin veneer that reuses the same planners, losses, and Z-space resonators. No
tensor shims, no translation layers, and no tracebacks.

## Why it’s different
 - **Training comes first:** Modules such as `Linear`, `Sequential`,
   `WaveGate`, the new `ToposResonator`, and `ZSpaceProjector` stream gradients
    into the hypergrad tape and expose a `train_epoch` loop that mirrors
    familiar `nn.Module` patterns.
  - **Open Z-space:** Gradient splits honour the A/B/C roundtable through the
    new `zspace_round` ops module so Above/Here/Beneath bands stay in sync with
    SpiralK plans without auxiliary buffers.
  - **Three-voice consensus:** SpiralK heuristics, DSL directives, and the
    generated WASM tuner table discuss every launch decision and keep the
    transcript in the roundtable log.
  - **Rust by default, Python ready:** Every feature—from WASM tuning to
    hypergrad curvature—is implemented in Rust and exposed unchanged through the
    Python bindings when needed.
  - **Unified RL + Rec stacks:** SpiralTorchRL and SpiralTorchRec keep policy
    gradients, recommendation factors, and hypergrad tapes inside the same
    Z-space geometry so deployment-grade loops never leave Rust.
  - **Z-space-native graph reasoning:** The Rust core, backend abstraction
    layer, and Z-space operators already form the spine of a graph neural
    network stack that embeds large-scale, hierarchical graphs with the same
    fidelity as its tree-aligned geometry.
  - **Semiotic suturing at the logit level:** The new `st-nn::language`
    toolkit folds symbolic kernels, repression fields, and semantic bridges
    into a single Lagrangian so SpiralTorch can bias logits with desire,
    anchor S/s correspondences, and respect target entropies without leaving
    Z-space.
  - **Interpretability as a first-class citizen:** Hypergrad tapes, roundtable
    transcripts, and ψ telemetry double as explainability artifacts, enabling
    decision-path inspection without leaving the Z-space calculus.

---

## Technical notes

- [Coded-Envelope Maxwell Model (M₀^code)](docs/coded_envelope_maxwell_model.md) — Technical memo on the sequential detection framework that couples physical fingerprints with semantic gating.

## Emerging toolkits unique to SpiralTorch

### Z-space-native graph neural networks

SpiralTorch’s hyperbolic geometry grew around hierarchical graphs. The Rust
kernel, backend abstraction, and Z-space operator families already expose the
building blocks for graph neural networks that keep distortion in check while
scaling to social, molecular, or citation graphs. By composing the existing
SpiralK planners, Z-space resonators, and curvature-aware tensors, new
`st-gnn` layers can stream hypergrad updates through tree-like manifolds as a
first-class citizen in the framework—becoming a third pillar alongside
SpiralTorchRec and SpiralTorchRL. The new `st-nn::gnn` module ships a
`GraphContext` normaliser plus a `ZSpaceGraphConvolution` layer that attaches
hypergrad tapes by default and surfaces per-node flow traces via the telemetry
`GraphFlowTracer`, so graph reasoning can be trained and inspected without
leaving Z-space. The `GraphContextBuilder` allows you to dial in symmetric or
row-stochastic normalisation (and self-loop weighting) per graph before it ever
touches the tape, while the tracer now aggregates energy so higher-level tools
can see how much of the negotiation passed through each layer at a glance.
Those traces plug straight into SpiralTorch’s other pillars: `embed_into_biome`
folds propagated node states into an `OpenCartesianTopos`/`TensorBiome` pair for
RewriteMonad consumers, the flow grid can be painted onto any canvas projector,
and `fold_into_roundtable` promotes the graph manifold as a fourth participant
beside the A/B/C bands. The new `fold_with_band_energy` helper lets you blend a
fresh telemetry report with an existing roundtable split without recomputing the
schedule, keeping graph energy in lock-step with whatever SpiralK already
decided for the batch. Feed those reports into `GraphConsensusBridge` to
generate SpiralK snippets and Above/Here/Beneath multipliers—then hand the
bridge to `ModuleTrainer::enable_graph_feedback` so every optimisation step
absorbs graph telemetry before the SoftLogic weighting fires. The trainer keeps
the SpiralK hint from the last applied digest available via
`ModuleTrainer::graph_hint()`, making it trivial to stream the graph-aware
policy back into SpiralK orchestrators or external dashboards.

### Explainability through hypergrad telemetry

Every hypergrad tape, roundtable consensus log, and ψ telemetry stream doubles
as a geometric audit trail. SpiralTorch can expose these records directly to an
interpretability toolkit that maps gradient flows, consensus splits, and
telemetry spikes back to model behaviour. Visualising these pathways keeps
“why” answers native to Z-space, turning SpiralTorch’s internal instrumentation
into an Explainable AI surface without external probes.

### Microlocal interface gauges

SpiralTorch’s theory core now hosts a microlocal boundary gauge that translates
the BV/varifold correspondence directly into code. The new
`st_core::theory::microlocal::InterfaceGauge` measures local total-variation
density over shrinking metric balls, outputs the gauge-invariant `R` machine,
and only reconstructs oriented normals when an external label `c′` is supplied.
This lets SpiralTorch stabilise interface detection, switch on co-orientations
precisely when downstream pipelines inject a label, and keep curvature-ready
statistics without violating the gauge symmetry of the unlabeled limit.【F:crates/st-core/src/theory/microlocal.rs†L1-L256】
Once those signatures exist, `InterfaceZLift` pushes them straight into
Z-space: it projects the perimeter mass onto a preferred Z-axis, splits the
energy into Above/Here/Beneath bands, enriches the drift with the Leech
projector, and emits a ready-to-store `SoftlogicZFeedback` pulse so runtimes can
bias their collapse heuristics without leaving the microlocal picture.【F:crates/st-core/src/theory/microlocal.rs†L258-L471】

Beyond the perimeter statistics the gauge now reports a gauge-invariant
mean-curvature magnitude and, whenever `c′` fixes an orientation, the signed
mean curvature that restores the co-oriented BV picture. Collapse loops can
therefore gate on curvature without labels, and only light up the signed
variant once a label or co-orientation becomes available.【F:crates/st-core/src/theory/microlocal.rs†L42-L259】

To make those bridges operational inside collapse loops the gauge now supports
multi-radius sweeps and a conductor that fuses their Z pulses with exponential
smoothing. `InterfaceGauge::analyze_multiradius` probes the same mask at
different blow-up scales (and reuses an optional `c′` label when supplied),
while `InterfaceZConductor` drives any number of gauges, aggregates the
resulting pulses, and hands back a `ZFused` packet with attribution weights and
event tags alongside the smoothed `SoftlogicZFeedback` record so runtime loops
can see which layer dominated the decision.【F:crates/st-core/src/theory/microlocal.rs†L90-L259】【F:crates/st-core/src/theory/microlocal.rs†L387-L515】【F:crates/st-core/src/theory/zpulse.rs†L22-L344】

The conductor can now blend the pulses in both time and frequency: `set_frequency_config`
installs a power-of-two FFT window and per-source spectral gains so high-frequency
microlocal gradients or low-frequency desire trends can be emphasised without a
second pass, while `set_adaptive_gain_config` keeps a per-source reliability
score and nudges their gains on-line until the fused drift stabilises. A new
`set_latency_config` alpha–beta aligner adjusts timestamps using the reported
latency and emits `latency-*` events whenever the offsets are learnt or
corrected, keeping Maxwell’s block pulses in lockstep with microlocal frames.
Tests cover the spectral weighting, the adaptive loop, and the latency alignment
so the new knobs keep their invariants.【F:crates/st-core/src/theory/zpulse.rs†L121-L233】【F:crates/st-core/src/theory/zpulse.rs†L244-L405】【F:crates/st-core/src/theory/zpulse.rs†L407-L683】【F:crates/st-core/src/theory/zpulse.rs†L900-L1036】

Desire loops pick up the fused Z feedback straight from the hub: the conductor
stores the latest `SoftlogicZFeedback`, and the temperature controller now
accepts that pulse to raise exploration when the drift jitters and cool the
distribution when the Z-bias settles. The default controller keeps a short
memory of recent flips and exposes `with_feedback` so runtimes can tweak the
feedback gain without rebuilding the desire machinery.【F:crates/st-core/src/theory/microlocal.rs†L488-L559】【F:crates/st-nn/src/language/temperature.rs†L1-L81】【F:crates/st-nn/src/language/desire.rs†L318-L352】

### Maxwell-coded envelopes meet SpiralK

The coded-envelope utilities now ship with a `MaxwellSpiralKBridge` that turns
sequential Z pulses into KDSl snippets ready for the runtime. Every channel name
is sanitised for SpiralK, weights adapt to the observed Z magnitude, and
existing programs can be prepended so the hints extend a live policy rather than
replace it.【F:crates/st-core/src/theory/maxwell.rs†L335-L441】 Call
`push_pulse(channel, &pulse)` for each stream, then `script()` to emit the
combined `soft(maxwell.bias, …)` rules that SpiralK can ingest without custom
glue code.【F:crates/st-core/src/theory/maxwell.rs†L362-L408】 The workflow is
documented in the refreshed Maxwell technical note, which now includes a
section on streaming detections back into SpiralK orchestration.【F:docs/coded_envelope_maxwell_model.md†L144-L157】

Want the language desire loops to see the same detections? Enable the PSI
feature and run the new `MaxwellPsiTelemetryBridge`. It converts each pulse into
a PSI reading, optional band-energy threshold events, and a `SoftlogicZFeedback`
sample so `DesirePsiBridge` captures the Z drift alongside ψ totals without
hand-written glue.【F:crates/st-core/src/theory/maxwell.rs†L183-L270】【F:crates/st-core/src/theory/maxwell.rs†L666-L714】
Pair it with `MaxwellDesireBridge` to translate the very same pulse into a
concept window that the `DesireLagrangian` can consume, aligning coded-envelope
channels with vocabulary slots on the fly.【F:crates/st-nn/src/language/maxwell.rs†L1-L132】

### Maxwell-coded envelopes meet SpiralK

The coded-envelope utilities now ship with a `MaxwellSpiralKBridge` that turns
sequential Z pulses into KDSl snippets ready for the runtime. Every channel name
is sanitised for SpiralK, weights adapt to the observed Z magnitude, and
existing programs can be prepended so the hints extend a live policy rather than
replace it.【F:crates/st-core/src/theory/maxwell.rs†L335-L441】 Call
`push_pulse(channel, &pulse)` for each stream, then `script()` to emit the
combined `soft(maxwell.bias, …)` rules that SpiralK can ingest without custom
glue code.【F:crates/st-core/src/theory/maxwell.rs†L362-L408】 The workflow is
documented in the refreshed Maxwell technical note, which now includes a
section on streaming detections back into SpiralK orchestration.【F:docs/coded_envelope_maxwell_model.md†L144-L157】

Want the language desire loops to see the same detections? Enable the PSI
feature and run the new `MaxwellPsiTelemetryBridge`. It converts each pulse into
a PSI reading, optional band-energy threshold events, and a `SoftlogicZFeedback`
sample so `DesirePsiBridge` captures the Z drift alongside ψ totals without
hand-written glue.【F:crates/st-core/src/theory/maxwell.rs†L183-L270】【F:crates/st-core/src/theory/maxwell.rs†L666-L714】
Pair it with `MaxwellDesireBridge` to translate the very same pulse into a
concept window that the `DesireLagrangian` can consume, aligning coded-envelope
channels with vocabulary slots on the fly.【F:crates/st-nn/src/language/maxwell.rs†L1-L214】

### Quantum Reality Studio overlays

The new `st-qr-studio` crate spins up a **QuantumRealityStudio** that records
Maxwell pulses, emits concept windows, and stitches narrative tags into VR/AR
overlays. Signal capture sessions enforce which laboratory rigs may publish
pulses, semantic taggers mirror the `MaxwellDesireBridge` lexicon, and overlay
frames surface glyph/intensity pairs for immersive projection.【F:crates/st-qr-studio/src/lib.rs†L1-L234】 Storyboard exports drop
directly into `tools/qr_storyboard.py`, which converts JSON/NDJSON captures into
Markdown decks grouped by channel for Desire roundtables.【F:tools/qr_storyboard.py†L1-L96】 The
companion [Quantum Reality Playbook](docs/qr_playbook/README.md) provides
rituals, collaboration tips, and art-direction cues so research and cultural
teams stay synchronised.【F:docs/qr_playbook/README.md†L1-L49】

### Semiotic suturing, desire control, and EGW bridges

SpiralTorch now ships a native semiotic optimiser that compresses Lacanian
language machinery into Z-space numerics. The `st-nn::language::DesireLagrangian`
implements the closed-form update

\[
\pi_t^*(j) \propto q_\theta(j\mid h_t)^{1/T_t}\exp\{\alpha_t\log K_{\text{syn}} + \beta_t\log K_{\text{par}} - \lambda r_j + \gamma_t g_t(j)\},
\]

so syntagmatic/ paradigmatic couplings, repression scores, and S→s drives land
as a single additive logit injection.【F:crates/st-nn/src/language/desire.rs†L1-L214】
The `TemperatureController` keeps desire aligned with a target entropy, while
the lightweight Schrödinger lookahead adds one-to-two Doob iterations directly
from the Z-space kernels to approximate the bridge in-line with training.【F:crates/st-nn/src/language/temperature.rs†L1-L41】【F:crates/st-nn/src/language/schrodinger.rs†L1-L63】

Symbol/meaning suturing arrives via an entropic Gromov–Wasserstein solver that
enforces anchors and floaty signifiers together. `EntropicGwSolver` estimates
the coupling \(\Pi\) by minimising the EGW objective with Sinkhorn-style
updates, boosting anchor pairs, and handing back a `SemanticBridge` ready for
token-to-concept expectations across the tape.【F:crates/st-nn/src/language/gw.rs†L1-L245】【F:crates/st-nn/src/language/geometry.rs†L1-L325】
Feed that bridge into the desire Lagrangian and you obtain a turn-key workflow:

1. Build sparse syntagmatic/ paradigmatic kernels and repression vectors, then
   estimate \(\Pi\) with the EGW solver (optionally seeding anchor pairs).
2. Initialise the `DesireLagrangian` with those artefacts and wire it to a
   SpiralK loop or roundtable injector.
3. Stream LM logits through `step(...)` or the phase-aware `step_with_scheduler(...)`
   to receive logit offsets, entropy telemetry, and temperature updates that
   honour the S/s suturing and desire budget.

Configure desire as a three-stage routine by combining the provided schedule
helpers. `warmup(...)` handles the observation phase (desire starts at zero and
logs avoidance), ramping towards the interference window where `alpha` nudges
avoided terms while `beta/γ` remain gentle. Once the warmups complete the
integration phase kicks in, coupling desire with the Z-space barycenter and
surfacing a hypergrad penalty that measures drift from the barycentric anchor.
For example:

```rust
let mut desire = DesireLagrangian::new(geometry, repression, semantics, controller)?
    .with_alpha_schedule(warmup(0.0, 0.1, 400))
    .with_beta_schedule(warmup(0.0, 0.05, 800))
    .with_gamma_schedule(constant(0.02))
    .with_lambda_schedule(constant(0.08));

let report = desire.step_with_scheduler(&logits, previous_token, &concept_hint)?;
match report.phase {
    DesirePhase::Observation => log_observation(report.avoidance),
    DesirePhase::Injection => reinforce_desire(report.logit_offsets),
    DesirePhase::Integration => hypergrad.push_penalty(report.hypergrad_penalty),
}
```

`DesireAvoidanceReport` exposes the dominant repressed tokens collected during
observation, while the integration phase emits the barycentric drift so a
hypergrad or self-rewrite scheduler can keep desire centred without collapse.
The schedules default to zeroed observation and grow-only ramps, so existing
callers can continue to provide manual `DesireWeights` without opt-in changes.【F:crates/st-nn/src/language/desire.rs†L1-L388】【F:crates/st-nn/src/language/desire.rs†L389-L487】

Every step now ships a `DesireGradientControl` alongside the interpretation so
automation layers can react without recomputing heuristics. Grab it via
`DesireLagrangian::gradient_control()` (or directly from the streamed
`DesireSolution`) to inspect the recommended hyper/Realgrad learning-rate
scales, penalty gains, and WGSL operator mix/gain before issuing GPU updates.

To automate the “unconscious” loop, wrap the lagrangian with
`DesireAutomation`. It samples the `SelfRewriteCfg` thresholds, tracks
hypergrad drift during the integration phase, and emits
`DesireRewriteTrigger` structures once enough evidence accumulates. Each
trigger carries the normalised avoidance vector so a SpiralK
`self-rewrite` or hypergrad scheduler can queue barycentric nudges without
hand-crafted heuristics.【F:crates/st-nn/src/language/automation.rs†L1-L226】

```rust
use st_core::config::self_rewrite::read_cfg;
use st_nn::language::{DesireAutomatedStep, DesireAutomation};
use std::time::Instant;

let cfg = read_cfg();
let mut automation = DesireAutomation::new(desire, cfg);
let DesireAutomatedStep { solution, trigger } = automation
    .step(&logits, previous_token, &concept_hint, Instant::now())?;
if let Some(event) = trigger {
    spiralk_scheduler.queue_desire(event.report, event.mean_penalty);
}
```

Persist the stream to disk with `DesireLogbook` so the observation/injection/
integration cadence can be replayed later or shared with SpiralK rewrite
automation. The logbook writes line-delimited JSON records that contain the
entire `DesireSolution` payload plus any emitted triggers, keeping telemetry and
avoidance vectors together for offline inspection. Re-opening the logbook will
resume the ordinal counter automatically, so a long-running automation loop can
be restarted without clobbering record IDs.【F:crates/st-nn/src/language/logbook.rs†L1-L152】【F:crates/st-nn/src/language/logbook.rs†L168-L276】

```rust
use st_nn::language::{DesireAutomatedStep, DesireAutomation, DesireLogbook};
use std::time::{Instant, SystemTime};

let mut logbook = DesireLogbook::new("desire.ndjson")?;
let DesireAutomatedStep { solution, trigger } = automation
    .step(&logits, previous_token, &concept_hint, Instant::now())?;
logbook.record(&DesireAutomatedStep { solution, trigger }, SystemTime::now())?;
```

Stream the persisted decisions back with `DesireLogReplay` to build dashboards
or off-line analytics. The iterator skips blank lines and surfaces every record
as a `PureResult`, making it straightforward to plug into telemetry sinks or
trainers that ingest JSONL traces.【F:crates/st-nn/src/language/logbook.rs†L154-L207】

```rust
use st_nn::language::DesireLogReplay;

for entry in DesireLogReplay::open("desire.ndjson")? {
    let record = entry?;
    audit(record.ordinal, record.solution.phase);
}
```

Once the raw telemetry exists, braid it directly into automation, logging, and
rewrite hooks with the `DesirePipeline`. The pipeline fans each automated step
out to any number of sinks—logbooks, trigger buffers, SpiralK bridges—so graph
tooling, language desire, and self-rewrite loops evolve together without custom
glue.【F:crates/st-nn/src/language/pipeline.rs†L1-L240】 Attach a
`DesireTriggerBuffer` to capture emitted rewrite events while the logbook keeps
the JSONL trace alive, and optionally replay historical automation into new
consumers:

```rust
use st_nn::language::{
    DesireLogReplay, DesireLogbook, DesirePipeline, DesireTriggerBuffer,
};

let trigger_buffer = DesireTriggerBuffer::new();
let mut pipeline = DesirePipeline::builder(automation)
    .with_logbook(DesireLogbook::new("desire.ndjson")?)
    .with_sink(trigger_buffer.clone())
    .build();

let step = pipeline.step_realtime(&logits, previous_token, &concept_hint)?;
if let Some(trigger) = &step.trigger {
    spiralk_scheduler.queue_desire(trigger.report.clone(), trigger.mean_penalty);
}

pipeline.flush()?;
let replayed = pipeline.replay(DesireLogReplay::open("desire.ndjson")?)?;
let drained = trigger_buffer.drain()?; // forward to analytics or trainers
```

Python bindings mirror the same geometry builders and automation braid. The
`SparseKernel::from_dense` and `SemanticBridge::from_dense` helpers collapse
token/concept matrices directly, so notebooks can assemble desire pipelines
from dense observations without juggling sparse tuples. Once the components are
assembled, the pipeline builder attaches sinks and steps logits exactly like the
Rust API:

```python
from spiraltorch import (
    SparseKernel,
    SymbolGeometry,
    RepressionField,
    SemanticBridge,
    TemperatureController,
    DesireSchedule,
    DesireLagrangian,
    SelfRewriteConfig,
    DesireAutomation,
    DesirePipelineBuilder,
    ConceptHint,
)

syn = SparseKernel.from_dense([[0.6, 0.4], [0.3, 0.7]])
par = SparseKernel.from_dense([[0.55, 0.45], [0.2, 0.8]])
geometry = SymbolGeometry(syn, par)
repression = RepressionField([0.1, 0.05])
concept_kernel = SparseKernel.from_dense([[0.8, 0.2], [0.2, 0.8]])
bridge = SemanticBridge(
    [[0.7, 0.3], [0.25, 0.75]],
    concept_kernel,
)
controller = TemperatureController(1.0, 0.9, 0.4, 0.4, 1.6)
desire = DesireLagrangian(geometry, repression, bridge, controller)
desire.set_alpha_schedule(DesireSchedule.warmup(0.0, 0.2, 400))
automation = DesireAutomation(desire, SelfRewriteConfig())
pipeline = (
    DesirePipelineBuilder(automation)
    .with_logbook("desire.ndjson", flush_every=16)
    .with_telemetry()
    .build()
)
step = pipeline.step(
    [1.2, -0.4],
    previous_token=0,
    concept_hint=ConceptHint.distribution([0.6, 0.4]),
)
print(step["solution"]["phase"], step["solution"]["entropy"])
```

When you need to splice the stream into other runtimes, attach a
`DesireChannelSink` via `with_channel`. It emits `DesirePipelineEvent`s over a standard channel so
rewriters, trainers, or async dashboards can subscribe without bespoke glue—each
step arrives before any trigger for the same timestamp, preserving ordering for
downstream automata.【F:crates/st-nn/src/language/pipeline.rs†L52-L239】【F:crates/st-nn/src/language/pipeline.rs†L360-L472】

```rust
use std::sync::mpsc::channel;
use st_nn::language::{
    DesirePipeline, DesirePipelineEvent, DesireTriggerBuffer,
};

let (sender, receiver) = channel();
let mut pipeline = DesirePipeline::builder(automation)
    .with_channel(sender)
    .with_sink(DesireTriggerBuffer::new())
    .build();

let step = pipeline.step_realtime(&logits, previous_token, &concept_hint)?;
for event in receiver.try_iter() {
    match event {
        DesirePipelineEvent::Step { step, timestamp } => {
            audit(step.solution.phase, timestamp)
        }
        DesirePipelineEvent::Trigger { trigger, .. } =>
            spiralk_scheduler.queue_desire(trigger.report.clone(), trigger.mean_penalty),
    }
}
```

Global telemetry consumers can subscribe without owning the pipeline by adding
`with_telemetry()`. The `DesireTelemetrySink` records every step’s phase,
temperature, avoidance energy, and schedule weights into the shared telemetry
hub so trainers, notebooks, or external services can poll the latest state via
`get_last_desire_step`.【F:crates/st-nn/src/language/pipeline.rs†L101-L239】【F:crates/st-core/src/telemetry/hub.rs†L61-L126】

```rust
use st_core::telemetry::hub;
use st_nn::language::DesirePipeline;

let mut pipeline = DesirePipeline::builder(automation)
    .with_telemetry()
    .build();

let _ = pipeline.step_realtime(&logits, previous_token, &concept_hint)?;
if let Some(sample) = hub::get_last_desire_step() {
    println!("phase {:?} at T={:.3}", sample.phase, sample.temperature);
}
```

Training loops can now subscribe directly. Clone a `DesireTrainerBridge`, attach
it with `with_trainer_bridge`, and hand the same bridge to `ModuleTrainer` via
`enable_desire_pipeline`. Each step drains into a shared summary so the trainer
records phase counts, mean desire weights, and trigger temperatures alongside
band energy telemetry without custom glue.【F:crates/st-nn/src/language/pipeline.rs†L118-L239】【F:crates/st-nn/src/language/pipeline.rs†L242-L357】【F:crates/st-nn/src/trainer.rs†L214-L365】

```rust
use st_nn::language::{
    ConceptHint, DesirePipeline, DesireTrainerBridge, DesireTriggerBuffer,
};
use st_nn::trainer::ModuleTrainer;

let bridge = DesireTrainerBridge::new();
let mut pipeline = DesirePipeline::builder(automation)
    .with_trainer_bridge(&bridge)
    .with_sink(DesireTriggerBuffer::new())
    .build();

trainer.enable_desire_pipeline(bridge.clone());
let step = pipeline.step_realtime(&logits, previous_token, &concept_hint)?;
if let Some(trigger) = &step.trigger {
    println!("trigger mean penalty: {:.3}", trigger.mean_penalty);
}
```

Graph telemetry can join the same braid. Instantiate a `GraphFlowTracer`, feed it
into `GraphConsensusBridge`, and wrap the result with `DesireGraphBridge`. Every
desire step now captures the latest graph digest, letting you aggregate
Z-space desire entropy with SpiralK’s quad-band consensus or replay graph
shares into analytics dashboards via `DesireGraphSummary`.【F:crates/st-nn/src/language/pipeline.rs†L32-L119】【F:crates/st-nn/src/language/pipeline.rs†L575-L676】

```rust
use std::sync::{Arc, Mutex};
use st_core::telemetry::xai::{GraphFlowTracer, NodeFlowSample};
use st_nn::language::{DesireGraphBridge, DesirePipeline};
use st_nn::{BandEnergy, GraphConsensusBridge};

let tracer = Arc::new(Mutex::new(GraphFlowTracer::new()));
let graph_bridge = DesireGraphBridge::new(
    GraphConsensusBridge::new(tracer.clone()),
    BandEnergy { above: 0.4, here: 0.35, beneath: 0.25, drift: 0.0 },
);
let mut pipeline = DesirePipeline::builder(automation)
    .with_graph_bridge(&graph_bridge)
    .build();

// capture graph flows alongside desire automation
tracer.lock().unwrap().begin_layer(
    "gnn::spiral",
    -1.0,
    vec![NodeFlowSample { node_index: 0, incoming_weight: 1.0, aggregated_norm: 0.6 }],
);

let step = pipeline.step_realtime(&logits, previous_token, &concept_hint)?;
if let Some(summary) = graph_bridge.drain_summary()? {
    for (layer, share) in summary.layer_support {
        println!("graph layer {layer} captured {:.2}% of energy", share * 100.0);
    }
}
```

Roundtable consensus can now absorb desire impulses directly. Attach a
`DesireRoundtableBridge` and the pipeline will export Above/Here/Beneath
multipliers plus drift adjustments every step. Drain the summary or let
`ModuleTrainer::enable_desire_roundtable_bridge` fold it into the optimiser so
the three-way negotiation constantly reflects the latest semiotic pressure.【F:crates/st-nn/src/language/pipeline.rs†L121-L286】【F:crates/st-nn/src/trainer.rs†L240-L392】

```rust
use st_nn::language::{DesirePipeline, DesireRoundtableBridge};

let bridge = DesireRoundtableBridge::new().with_blend(0.45);
let mut pipeline = DesirePipeline::builder(automation)
    .with_roundtable_bridge(&bridge)
    .build();

for (step, logits) in logits_stream.enumerate() {
    let now = Instant::now();
    let timestamp = SystemTime::now();
    pipeline.step_at(&logits, step % vocab, &concept_hint, now, timestamp)?;
}

if let Some(summary) = bridge.drain_summary()? {
    println!("desire barycentric → Above {:.3}", summary.mean_above);
}
```

Inside the trainer simply call:

```rust
trainer.enable_desire_roundtable_bridge(bridge.clone());
```

Every optimisation step now reports `desire_roundtable_*` metrics, while
`ModuleTrainer::desire_roundtable_summary()` returns the most recent aggregate so
Python notebooks can watch the unconscious drift in real time.【F:crates/st-nn/src/trainer.rs†L240-L392】【F:crates/st-nn/src/trainer.rs†L780-L905】

```python
import spiraltorch

trainer = spiraltorch.ModuleTrainer()
bridge = spiraltorch.DesireRoundtableBridge(blend=0.4, drift_gain=0.5)
trainer.enable_desire_roundtable_bridge(bridge)

# ... after running a training epoch ...
summary = trainer.desire_roundtable_summary()
if summary:
    print(f"roundtable drift {summary['mean_drift']:.4f}")
```

ψ telemetry can ride the same braid. Attach a `DesirePsiBridge` to fold the
latest `PsiMeter` readings, SoftLogic Z feedback, and threshold crossings into
the automation stream. The bridge can be drained directly or wired into
`ModuleTrainer::enable_desire_psi_bridge` so every optimisation step records the
aggregated ψ view alongside desire entropy and graph consensus.【F:crates/st-nn/src/language/pipeline.rs†L121-L286】【F:crates/st-nn/src/trainer.rs†L39-L66】【F:crates/st-core/src/telemetry/hub.rs†L1-L72】

```rust
use st_core::telemetry::hub;
use st_core::telemetry::psi::{PsiComponent, PsiReading};
use st_nn::language::{DesirePipeline, DesirePsiBridge};

let psi_bridge = DesirePsiBridge::new();
let mut pipeline = DesirePipeline::builder(automation)
    .with_psi_bridge(&psi_bridge)
    .build();

// seed hub telemetry before each step (normally done by ModuleTrainer)
let mut breakdown = std::collections::HashMap::new();
breakdown.insert(PsiComponent::LOSS, 0.9);
let reading = PsiReading { total: 0.9, breakdown, step: 1 };
hub::set_last_psi(&reading);

let step = pipeline.step_realtime(&logits, previous_token, &concept_hint)?;
if let Some(summary) = psi_bridge.drain_summary()? {
    println!("ψ mean total: {:.3}", summary.mean_psi_total);
}
```

The result is a single Rust-native control surface that marries KL control,
Schrödinger bridges, and entropic GW into SpiralTorch’s Z-space, ready to steer
language modules, rewrite monads, or SpiralK trainers without bespoke Python
glue.

## Hello SpiralSession quickstart

Kick the tires with the new end-to-end `hello_session` walkthrough. It seeds a
session, computes a barycenter, aligns a hypergrad tape, and runs a one-epoch
roundtable update over a toy dataset.

```bash
cargo run -p st-nn --example hello_session
```

Enable the optional ψ telemetry layer (and CollapseDrive automation) directly
from the roundtable schedule:

```bash
cargo run -p st-nn --features "psi collapse" --example hello_session
```

The Python wheel mirrors the same flow for rapid notebooks:

```bash
python bindings/st-py/examples/hello_session.py  # enables psi+collapse by default
```

Flip on the psychoid self-metrics layer when you want the full dream-engine
analysis (divergence, ritual rate, CTI, dream-pass/export events):

```bash
cargo run -p st-nn --features "psi psychoid collapse" --example hello_session
```

On the Python side, pass `psychoid=True` when building the roundtable and fetch
the latest reading via `spiraltorch.get_psychoid_stats()` to log the CTI score,
raw metrics, and z-scores emitted from the Rust meter.

Need the language desire pulse from Python as well? Call
`spiraltorch.get_desire_telemetry()` to retrieve the same sample that the
Rust-side `DesireTelemetrySink` recorded—phase, temperature, avoidance energy,
logit norms, and the current α/β/γ/λ weights are all surfaced as a dictionary
ready for notebooks or dashboards.【F:bindings/st-py/src/lib.rs†L227-L243】【F:crates/st-nn/src/language/pipeline.rs†L101-L239】

ψ readings stay inside the automation loop—CollapseDrive, the psychoid dream
engine, and the distributed roundtable all consume them directly. The examples
only surface the totals so you can verify wiring; regular runs keep the meter
off unless the schedule or trainer explicitly enables it.

Both variants print the averaged roundtable loss after aligning the barycenter
path with the hypergrad tape. On the Python side you can now spin up the
streaming loader without touching NumPy:

```python
loader = st.dataset.from_vec(samples).shuffle(0xC0FFEE).batched(4).prefetch(2)
stats = session.train_epoch(trainer, model, loss, loader, schedule)
```

The loader runs entirely in Rust—mini-batches stream straight into
`train_epoch` and propagate errors as native `TensorError`s when shapes drift.

### Temporal resonance timelines

Sessions now keep a rolling **chrono timeline** that measures how each
`DifferentialResonance` evolves across calls. Record a frame by piping a fresh
snapshot through `resonate_over_time(dt)` and inspect the history via
`session.timeline()` or the underlying `ChronoFrame` handles:

```python
resonance = trace.resonate()
frame = session.resonate_over_time(resonance, dt=0.1)
print(frame.timestamp, frame.total_energy)

# Sample the most recent frames for plotting.
frames = session.timeline(timesteps=128)
summary = session.timeline_summary(timesteps=128)
harmonics = session.timeline_harmonics(timesteps=256, bins=24)
loop_signal = session.loop_signal(timesteps=256)
times, energy, drift = session.animate_resonance(timesteps=128)
wave = session.speak(timesteps=128, temperature=0.7)
story, highlights = session.timeline_story(timesteps=256, temperature=0.65)

if loop_signal and loop_signal.spiralk_script:
    print("SpiralK hint:")
    print(loop_signal.spiralk_script)
```

`ChronoFrame` surfaces per-band energy, curvature drift, and decay estimates so
you can chart living topology directly in notebooks. Reach for
`session.timeline_summary()` when you want windowed drift/energy statistics or
`session.timeline_harmonics()` to expose dominant oscillations inside the
timeline. `session.loop_signal(...)` folds both into a reusable bundle that
includes a SpiralK script (when the `kdsl` feature is enabled) so heuristics can
be replayed across devices. `session.speak(...)` still generates a playback-ready
amplitude trace, while `session.timeline_story(...)` and `session.describe()`
synthesise natural language narratives about the latest state (or pass an
explicit `resonance` snapshot to ground the narration in a fresh observation):

```python
print(session.describe())
print(session.describe(resonance, temperature=0.8))
print(st.describe_timeline(frames))
print(harmonics.dominant_energy.frequency if harmonics else None)
```

### Atlas projections

Chrono telemetry, maintainer diagnostics, and loopback envelopes now converge
into a **SpiralTorch atlas** that captures the city-wide state of your run.
Every `resonate_over_time` call contributes a fragment with drift, energy,
collapse pulses, and Z-bias hints; the maintainer folds in clamp/pressure
recommendations at the same time. Rust sessions expose the aggregated
`AtlasFrame`, and Python mirrors it via `session.atlas()`:

```python
atlas = session.atlas()
if atlas:
    print(atlas.timestamp, atlas.loop_support)
    for metric in atlas.metrics():
        print(metric.name, metric.value)
    story = session.atlas_story(temperature=0.65)
    if story:
        summary, highlights = story
        print(summary)
        print(highlights)
    print(st.describe_atlas(atlas))
```

`AtlasFrame` exposes the latest `ChronoSummary`, optional harmonics, maintainer
status, and any SpiralK hints captured along the way. Metrics from auxiliary
nodes (collapse totals, Z-bias pushes) ride alongside free-form notes so you can
route the atlas straight into dashboards or back into SpiralK planners. Each
frame also clusters its metrics into **districts** — Surface, Concourse, and
Substrate — so you can see which layer of the SpiralTorch “city” is lighting up
at a glance:

```python
for district in atlas.districts():
    print(district.name, district.mean, district.span)
```

If you want more than a snapshot, call `session.atlas_route(limit=12)` to pull a
bounded history of frames. It’s perfect for feeding notebooks with sliding
windows of atlas metrics or piping the loop into other SpiralTorch nodes. When
you just need a quick **district-level synopsis**, `session.atlas_route_summary`
condenses the same window into aggregate trends and maintainer hints:

```python
summary = session.atlas_route_summary(limit=12)
print(
    summary.frames,
    summary.mean_loop_support,
    summary.loop_std,
    summary.collapse_trend,
    summary.z_signal_trend,
)
for district in summary.districts():
    print(district.name, district.coverage, district.delta, district.std_dev)
print(summary.frames, summary.mean_loop_support)
for district in summary.districts():
    print(district.name, district.coverage, district.delta)
if summary.maintainer_status:
    print("Maintainer", summary.maintainer_status, summary.maintainer_diagnostic)
```

The summary keeps track of recent clamp/pressure recommendations, script hints,
and now reports **loop volatility** (`loop_std`) alongside collapse/Z drift so
dashboards can surface the “city heartbeat” without iterating over each frame.
District summaries additionally carry a standard deviation so you can flag
which neighbourhoods are swinging the hardest even when their means stay flat.
Each district now tracks its headline metrics via `district.focus` so nodes can
see which signals actually drove the change:

```python
for metric in district.focus:
    print(metric.name, metric.delta, metric.momentum, metric.std_dev)
```

When you want curated guidance for each SpiralTorch “audience”, call
`session.atlas_perspectives()` to generate **atlas perspectives** that translate
district trends into actionable narratives:

```python
for perspective in session.atlas_perspectives(limit=12):
    print(perspective.district, perspective.guidance)
    for focus in perspective.focus:
        print("  ↳", focus.name, focus.latest)

surface = session.atlas_perspective(
    "Surface", limit=12, focus_prefixes=["timeline", "session.surface"],
)
if surface:
    print(surface.guidance)
```

Perspectives compute per-frame momentum, volatility-derived stability, and a
filtered set of focus metrics so every node — Python bindings, maintainer,
SpiralK scripts, or collapse-drive peers — can read the same atlas route in the
language that serves them best.

### Self-maintaining feedback loops

Temporal telemetry now feeds a lightweight **maintainer** that keeps the
geometry controller within the recommended 2–3× max-scale band and gently bumps
Leech density pressure when energy starts to race. Both Rust and Python callers
can inspect the maintainer report and override thresholds when experimenting:

```python
# Tune thresholds before building a session.
session_builder.maintainer(jitter_threshold=0.25, growth_threshold=0.03)
session = session_builder.build()

# Review the live configuration and trigger an assessment.
print(session.maintainer_config())
report = session.self_maintain()
print(report.status, report.suggested_max_scale)

if report.should_rewrite():
    print("Maintainer recommends a self-rewrite cycle:", report.diagnostic)
```

The maintainer computes curvature jitter, mean energy, and decay across the most
recent frames, returning actionable clamp and pressure suggestions. Spectral
peaks are now included in every report so you can see whether high-frequency
jitter or runaway energy oscillations triggered an intervention. Override the
defaults on-the-fly with `session.configure_maintainer(...)` to experiment with
more aggressive rewrite policies or relaxed dormancy thresholds.

Maintainer reports now ship with the same SpiralK snippet the session pushes into
the chrono loop, and `session.collapse_pulse()` returns the latest CollapseDrive
command (including any associated loop signal) so distributed nodes can stay in
lockstep without bespoke plumbing.

On the audio front, `LanguageWaveEncoder.speak(frames)` maps chrono timelines to
wave amplitudes, and the higher-level `TextResonator` class lets Rust or Python
callers drive the same pipeline with custom curvature/temperature settings:

```python
encoder = st.LanguageWaveEncoder(session.curvature(), 0.55)
amplitude = encoder.speak(frames)

narrator = st.TextResonator(session.curvature(), 0.55)
print(narrator.describe_resonance(resonance))
print(narrator.describe_timeline(frames))
wave = narrator.speak(frames)
```

Prefer a notebook-friendly wrapper? Instantiate `SpiralLightning` from Python
to bundle the session, trainer, and schedule into a single object that
auto-prepares modules and returns per-epoch reports with `lightning.fit(...)`.
On the Rust side you can reach for `SpiralLightning::builder(...)` or the
companion `LightningConfig::builder(...)` helper to customise the output shape,
roundtable parameters, or disable automatic module preparation before
construction. Once created, call `set_auto_prepare(false)` to opt back into
manual tape management without rebuilding the harness.

Need curriculum-style hand-offs? Compose `LightningStage` entries and feed them
into `SpiralLightning::fit_plan(...)`. Each stage can tweak the output shape,
roundtable, or auto-prepare flag before running one or more epochs. The helper
returns a structured `LightningReport` so you can inspect per-stage summaries,
query the best epoch, or plot aggregate loss curves without stitching vectors
manually.

### GoldenRetriever Training (distributed, data-race free)

Need to fan training across multiple local workers without sprinkling raw
`Arc<Mutex<...>>` or bespoke runtimes through your code? Enable the new `golden`
feature flag to pull in SpiralTorch’s Tokio/Rayon-style runtime and let the
**GoldenRetriever** orchestrator coordinate the fleet:

```bash
cargo test -p st-nn --features "golden" golden::tests::golden_retriever_trains_in_parallel -- --exact
```

The runtime exposes SpiralTorch-flavoured wrappers (`SpiralArc`, `SpiralMutex`,
`GoldenRuntime`) so modules, losses, and trainers stay inside the guard rails
while the scheduler spawns blocking steps and performs deterministic
Rayon-style reductions. A minimal Rust loop looks like:

```rust
use st_nn::{GoldenRetriever, GoldenRetrieverConfig, Linear, MeanSquaredError, ModuleTrainer};

let mut trainer_a = ModuleTrainer::new(caps, -1.0, 0.05, 0.01);
let mut trainer_b = ModuleTrainer::new(caps, -1.0, 0.05, 0.01);
let mut retriever = GoldenRetriever::new(GoldenRetrieverConfig::default(), vec![trainer_a, trainer_b])?;
let report = retriever.run_epoch(modules, losses, loaders, schedules)?;
println!("workers={} avg_loss={}", report.workers, report.average_loss);
```

GoldenRetriever keeps each trainer behind a poison-resistant mutex, launches the
epoch bodies on the shared runtime, and reduces the per-worker metrics using the
built-in parallel reducer so the roundtable stays deterministic. No additional
locking or thread book-keeping required.

Need the distributed run to keep every local Blackcat moderator in sync? Toggle
the cooperative switches on the config:

```rust
let config = GoldenRetrieverConfig {
    sync_blackcat_minutes: true,
    sync_heuristics_log: true,
    coordinate_blackcat: true,
    exploration_bias: 1.5,
    optimization_boost: 0.75,
    synergy_bias: 1.25,
    reinforcement_bias: 1.1,
    ..GoldenRetrieverConfig::default()
};
let mut retriever = GoldenRetriever::new(config, vec![trainer_a, trainer_b])?;
let report = retriever.run_epoch(modules, losses, loaders, schedules)?;
assert!(!report.moderator_minutes.is_empty());
if let Some(pulse) = &report.cooperative_pulse {
    use std::time::Duration;
    println!(
        "dominant_plan={:?} exploration={} optimization={} synergy={} reinforcement={}",
        pulse.dominant_plan,
        pulse.exploration_drive,
        pulse.optimization_gain,
        pulse.synergy_score,
        pulse.reinforcement_weight
    );
    let directive = pulse.directive(Duration::from_secs_f32(2.0), 48);
    println!(
        "retune: push_interval={:.2}s summary_window={} reinforcement_weight={:.2}",
        directive.push_interval.as_secs_f32(),
        directive.summary_window,
        directive.reinforcement_weight
    );
}
```

Every epoch collects the union of moderator minutes and heuristics ops across
workers, rebroadcasting them before the next round so proposals and soft rules
stay aligned. With `coordinate_blackcat` flipped on, GoldenRetriever also emits
an aggregated **GoldenBlackcatPulse** that nudges every worker’s distributed
node. The pulse now captures cooperative synergy (`synergy_score`), the amount
of shared reinforcement from heuristics and moderator minutes
(`reinforcement_weight`), confidence-weighted coverage, and raw op-log
composition. Each pulse can synthesize a `GoldenCooperativeDirective`, which
Golden retrievers and trainers use to retune push intervals and summary windows
without guessing at scaling factors. Trainers expose both
`last_blackcat_pulse()` and `last_blackcat_directive()` so downstream tooling
can inspect exactly how the synergy evolved during the run.

Blackcat now keeps a running scoreboard for every plan signature it moderates.
Each entry tracks observation counts, mean support, reward, ψ, and confidence so
dashboards can highlight sustained winners instead of relying on a single
minute. Access the aggregated view with `ModuleTrainer::blackcat_scoreboard()`
from Rust or call `trainer.blackcat_scoreboard()` in Python to retrieve a list
of dictionaries (plan signature, script hint, averages, and timestamps). The
scoreboard honours the moderator history window and can be capped via
`BlackcatModerator::set_scoreboard_limit()` when you only care about the top-N
plans.

Need runtime telemetry without wiring into a dashboard? The embedded Blackcat
runtime now keeps exponential moving averages for step time, memory pressure,
retry rate, and the reward distribution. Call
`ModuleTrainer::blackcat_runtime_stats()` to fetch a
`BlackcatRuntimeStats` snapshot that includes the latest reward mean/stddev and
all tracked extra metrics. Python callers can access the same data via
`trainer.blackcat_runtime_stats()`, which returns a rich object with dict-like
extras for quick printing or logging.

`GoldenRetrieverConfig` picked up `synergy_bias` and `reinforcement_bias` knobs
to tilt how aggressively the aggregated metrics should respond to support vs.
heuristic weight. Bumping `synergy_bias` favours exploration-heavy, confidence
driven pulses while `reinforcement_bias` amplifies heuristics and reward
signals when tightening distributed synchronization. When you want Golden to
renegotiate those biases automatically, hand it a
`GoldenSelfRewriteConfig`. The retriever stages a four-party council (explorer,
optimizer, harmoniser, reinforcer) that blends the latest cooperative pulse
with scheduler depth to rewrite the coordination biases in-place:

```rust
use st_nn::{GoldenRetriever, GoldenRetrieverConfig, GoldenSelfRewriteConfig};

let mut retriever = GoldenRetriever::new(
    GoldenRetrieverConfig::default().with_self_rewrite(
        GoldenSelfRewriteConfig::default()
            .with_schedule_weight(0.8)
            .with_negotiation_rate(0.45)
            .with_inertia(0.5),
    ),
    vec![trainer_a, trainer_b],
)?;
let before = retriever.coordination_biases();
// modules/losses/loaders/schedules prepared as shown above
let report = retriever.run_epoch(mods.clone(), losses.clone(), loaders.clone(), schedules.clone())?;
let after = retriever.coordination_biases();
println!("biases before={before:?} after={after:?}");
if let Some(pulse) = &report.cooperative_pulse {
    let mut persisted = GoldenRetrieverConfig::default().with_self_rewrite(
        GoldenSelfRewriteConfig::default().with_schedule_weight(0.8),
    );
    persisted.rewrite_with_scheduler(&schedules, Some(pulse));
}
```

`GoldenRetriever::coordination_biases()` exposes the live negotiation result so
Dashboards can visualise the four delegates converging. The
`rewrite_with_scheduler` helper mirrors the runtime logic in case you need to
persist the negotiated configuration or replay it in another process.

For longer runs the self-rewrite council now keeps a rolling transcript. The
`GoldenSelfRewriteConfig` gained `with_council_memory`,
`with_schedule_resonance`, and `with_synergy_pressure` knobs so you can tune how
aggressively schedule depth and Blackcat energy bend the delegates. Every epoch
emits a `GoldenCouncilSnapshot` that summarises the negotiated biases,
resonance, and stability alongside the pulse that triggered it. The snapshot now
tracks the epoch watermark, the heuristics log ranges that still need
reconciliation, the top soft-rule winners, and a `CouncilEvidence` bundle that
captures band energy, graph flow, ψ, and geometric cues used for the vote.
Inspect it via `GoldenEpochReport::council_snapshot()` or the new
`GoldenRetriever::last_council()` helper to plot convergence, detect
oscillations, or persist the negotiated state for a follow-up run. Consumers who
need streaming updates can subscribe with `GoldenRetriever::subscribe_digest()`
and replay `CouncilDigest` events as nodes fall in and out of the cluster.

Python callers can read the same signals via
`spiraltorch.ModuleTrainer.last_blackcat_pulse()` and
`last_blackcat_directive()`, which yield rich `GoldenBlackcatPulse` and
`GoldenCooperativeDirective` wrappers. The bindings surface getters for every
metric alongside a `pulse.directive(baseline_interval, baseline_window)` helper
so notebooks can mirror the Rust-side retuning logic. The council feed is
available through `ModuleTrainer.last_council()`, which returns a
`GoldenCouncilSnapshot` wrapper that now exposes the epoch, high watermark,
missing ranges, council evidence, and decoded winner `HeurOp`s for audit trails.

### SpiralTorchRL (hypergrad policy gradients)

SpiralTorchRL unifies the reinforcement-learning surface around the same
Z-space tensors that power the supervised stack. Policies stream returns into
optional `AmegaHypergrad` tapes, meaning the Riemannian curvature remains under
control even when reward schedules wobble. The Rust crate ships with a
hypergrad-aware policy gradient learner and the Python bindings mirror it via
`spiraltorch.rl.PolicyGradient` so notebooks can probe schedules without
departing from the Rust implementation.

```python
from spiraltorch import Tensor
from spiraltorch.rl import PolicyGradient

policy = PolicyGradient(state_dim=6, action_dim=3, learning_rate=0.01)
policy.enable_hypergrad(curvature=-1.0, learning_rate=0.05)

state = Tensor(1, 6, [0.1, 0.2, -0.3, 0.5, -0.1, 0.0])
action, probs = policy.select_action(state)
policy.record_transition(state, action, reward=0.8)
report = policy.finish_episode()
print(report.steps, report.hypergrad_applied)
```

Python bindings mirror the geometry controller as well. Pass a dictionary of
overrides to `PolicyGradient.attach_geometry_feedback` to customise the
observability parameters and smoothing ranges without leaving Python.

```python
from spiraltorch import SpiralSession
from spiraltorch.rl import PolicyGradient

session = SpiralSession(device="wgpu", curvature=-1.0)
policy = PolicyGradient(state_dim=6, action_dim=3, learning_rate=0.01)
policy.attach_geometry_feedback({"z_space_rank": 24, "slot_symmetry": "cyclic"})

resonance = session.trace(state).resonate()
policy.record_transition(state, action, reward=0.8)

report, signal = policy.finish_episode_with_geometry(resonance)
if signal:
    print(f"η̄={signal['averaged_efficiency']:.3f} scale={signal['learning_rate_scale']:.2f}")

telemetry = policy.geometry_telemetry()
if telemetry:
    print("loop gain", telemetry["loop_gain"], "script", telemetry["loop_script"])
```

Rust projects can pair the policy with the new geometric feedback module to
ground the update scale in observability measurements. Feed a
`DifferentialResonance` snapshot into `GeometryFeedback` and the learner will
adapt its learning rate according to the coalgebra efficiency.

```rust
use st_core::theory::observability::{ObservabilityConfig, SlotSymmetry};
use st_rl::{GeometryFeedback, GeometryFeedbackConfig, SpiralPolicyGradient};

let mut policy = SpiralPolicyGradient::new(6, 3, 0.01, 0.99)?;
let feedback = GeometryFeedback::new(GeometryFeedbackConfig {
    observability: ObservabilityConfig::new(1, 5, SlotSymmetry::Symmetric),
    z_space_rank: 24,                 // Maryna Viazovska's Leech shell as default
    leech_density_weight: 0.5,        // densify η with Λ24 packing pressure
    ramanujan_iterations: 4,          // refine π via Ramanujan's fast series
    softening_beta: 0.6,              // keep the projection memory-light
    max_learning_rate_scale: 2.8,     // pre-clamped to stay in the 2..3 stable band
    ..GeometryFeedbackConfig::default_policy()
});
policy.attach_geometry_feedback(feedback);
let resonance = session.trace(state.clone())?
    .generator(direction.clone())?
    .barycenter(barycenter.clone())?
    .resonate()?; // DifferentialResonance snapshot
let (report, signal) = policy.finish_episode_with_geometry(&resonance)?;
if let Some(signal) = signal {
    println!("η̄={:.3}, scale={:.2}", signal.averaged_efficiency, signal.learning_rate_scale);
}
let telemetry = policy.telemetry();
if let Some(geo) = telemetry.geometry {
    println!("rank~{:.1} pressure~{:.4} scalē~{:.2}", geo.rolling_rank, geo.rolling_pressure, geo.rolling_scale);
}
```

The controller now threads Ramanujan's π synthesis and the Λ₂₄ packing density
into its smoothing loop while auto-rewriting its own clamps. Rank, packing
pressure, and scale histories sit on rolling windows so noisy small-batch runs
settle quickly, and the `trainer.telemetry()` surface mirrors the same values to
spot drift. `GeometryFeedback` keeps `max_scale` inside the recommended `[2, 3]`
band, raises the floor when rank collapses, and eases the Leech density weight
if pressure over-saturates—giving you a self-tuning geometric metronome instead
of a static multiplier.

Chrono loop signals now feed directly into the controller: every
`SpiralSession::resonate_over_time` call plants a `ChronoLoopSignal` in the
telemetry hub, and `SpiralPolicyGradient::finish_episode_with_geometry` consumes
the latest signal before measuring a resonance snapshot. Harmonic gain and decay
estimates tighten the learning-rate clamps, bump the Λ₂₄ pressure when collapse
drive pulses flare, and publish the live loop gain/softening factor through
`PolicyTelemetry.geometry`. In other words, Z-space temporal dynamics, SpiralK
heuristics, and collapse drive pressure now close a tidy feedback loop without
additional plumbing.

The loop no longer stops at a single node: every roundtable summary and collapse
intervention now broadcasts a bounded `LoopbackEnvelope` through the telemetry
hub. SpiralK meta-summaries attach their script hints, the softlogic observer
threads its live Z-space bias, and PSI collapse totals hitch a ride so other
policies can replay the same temporal context. `GeometryFeedback::absorb_loopback`
blends the envelopes into a synthetic chrono signal, boosts clamp tightening
according to peer support, and preserves the strongest SpiralK script so the
controller can keep rewriting its own limits. Callers don’t need extra wiring—
the policy gradient automatically drains the envelope queue before every
resonance measurement and folds the distributed telemetry back into Z-space.

### SpiralTorchRec (open-topos recommendation lattice)

SpiralTorchRec factors implicit-feedback matrices under open-cartesian topos
guards so embeddings stay psychoid-safe during long training arcs. The Rust
crate exposes a deterministic SGD loop with saturation-aware updates while the
Python view (`spiraltorch.rec.Recommender`) mirrors the same ergonomics for
notebooks and serving pipelines. User and item embeddings remain regularised by
the curvature guard, ensuring they can be re-imported into SpiralTorch modules
without violating the Z-space contract.

```python
from spiraltorch.rec import Recommender

rec = Recommender(users=10, items=20, factors=5, learning_rate=0.03, regularization=0.002)
epoch = rec.train_epoch([(0, 0, 4.0), (0, 3, 5.0), (1, 0, 3.5)])
print(epoch.rmse, rec.predict(0, 1))
```

### Observation DAG calculus (Pólya-calibrated final coalgebra)

The new `st_core::theory::observability` module formalises the experimental
setup behind our DAG compression runs. Observation trees are treated as the
final coalgebra of the endofunctor `F(X) = R × Orb_{G_Λ}(X^b)` where `R` is the
root alphabet and the child slots are quotiented by a symmetry group (S₍b₎,
C₍b₎, or D₍b₎). The helper exposes both the Pólya upper bound and the efficiency
`η = observed / expected` so you can tell exactly how much structure survives a
given symmetry choice.

```rust
use st_core::theory::observability::{
    ColorAction, ColorSymmetry, ObservabilityConfig, ObservationalCoalgebra, SlotSymmetry,
};

let config = ObservabilityConfig::new(
    1,                // structural root variants (without colour)
    3,                // b: ternary branching
    SlotSymmetry::Dihedral,
)
.with_color_action(ColorAction::new(2, ColorSymmetry::Symmetric));
let mut coalgebra = ObservationalCoalgebra::new(config);
let theoretical = coalgebra.unfold(3);          // free-branching upper bound
let measured = vec![1, 4, 52, 1_368];
let assessment = coalgebra.assess(&measured);
println!("theoretical counts: {:?}", theoretical);
println!("η per depth: {:?}", assessment.efficiency);

// Symmetric colour action identifies {a,b}, so "pure a" is invisible until symmetry is broken.
let colour_gate = ColorAction::new(2, ColorSymmetry::Symmetric);
assert_eq!(colour_gate.singleton_observable().unwrap(), false);
```

Pair the output with your `roundtable.log` counts to see exactly which depth or
symmetry regime causes drops in observability. Lowering the symmetry (e.g.
S₍b₎→C₍b₎→Exact) or enriching the alphabet instantly changes the theoretical
sequence, making it trivial to reason about how much “pure a” signal can ever be
observed before symmetry breaking. Likewise, switching the colour action to
`ColorSymmetry::Trivial` raises the observable root count and restores singleton
visibility—the exact manoeuvre the theoretical note predicts when constructing
`c′`.

## What you get for training

- **Rank-K family** (TopK / MidK / BottomK) with a **single entrypoint**
  Backends implement a `RankKExecutor`, decisions are made once via **unison heuristics**, and every plan can now be rendered back into a SpiralK snippet via `choice.to_unison_script(kind)`.
- **Introspectable compute plans**
  Unified `RankPlan`s expose their FFT stencil directly—call `plan.fft_plan()` to inspect the radix/segment shape, `plan.fft_wgsl()` to emit the ready-to-run WGSL kernel, or `plan.fft_spiralk_hint()` to log the same choice back into SpiralK.
- **SpiralK DSL** (K×Lisp-inspired)
  Hard assigns (`mk:`, `tile:`) and soft rules (`soft(mk, …)`, `soft(tile, …)`) that blend with measurements.
- **SoftLogic (finite-domain solver)**
  Explores a tiny discrete space (merge kinds, tiles) and scores candidates with your soft rules.
- **Pure Rust training core**
  `st-tensor::pure` ships dependency-free tensors, hyperbolic Z-space encoders,
  the new `UringFractalScheduler` for Tokio-uring style streaming, and the
  `AmegaHypergrad` tape so you can iterate on learning logic without
  PyTorch/Numpy while staying inside non-Euclidean geometry.
- **Open-topos hypergrad streaming**
  Parameters can now absorb complex Z-space waves or raw text directly into the
  hypergrad tape, so the roundtable can keep expanding meaning without Euclidean
  fallbacks or NumPy buffers.
- **TensorBiome canopies + spiral biomes**
  Curate rewrites with `TensorBiome`, weight individual shoots, stack the full
  harvest, and let SoT-3Dφ planners seed a ready-to-project biome via
  `SoT3DPlan.grow_biome(...)` before reinjecting it with `ZSpaceProjector`.
- **Rust-first modules & losses**
  `st-nn` now ships `Linear`, `Sequential`, the lightweight `Relu`, the
  hyperbolic `WaveGate`, `ToposResonator`, the new `ZSpaceMixer`, and the
  `ZSpaceProjector` alongside `MeanSquaredError` / `HyperbolicCrossEntropy`
  losses. They stream gradients through the hypergrad tape, apply open-topos
  rewrites, and keep SpiralK planners one call away with roundtable-aware
  scheduling helpers. Every primitive is exported through the Python wheel so
  you can stay NumPy-free while scripting experiments—with the new
  `spiraltorch.dataset.DataLoader` keeping shuffle/batch/prefetch entirely in
  Rust.
- **Optional WASM tuner table**
  Bake the JSON dataset offline and ship it to browsers/WASM. The runtime loads the table lazily, blends it with SpiralK, and keeps the optimiser in sync with the generated WGSL kernels.
- **Self-Rewrite**
  A/B/C conversations (Wilson CI) append `soft(...)` into
  `~/.spiraltorch/heur.kdsl` once the roundtable agrees a configuration is ahead, while transcripts land in
  `roundtable.log` so you can replay how every choice surfaced.
  
---

### Features (opt-in)

- `wgpu` / `wgpu-rt`: WebGPU backends + runtime wiring
- `mps`: macOS Metal (MPS)
- `cuda`: CUDA (NVRTC/PTX loader expected)
- `hip`: ROCm HIP (stub-safe)
- **`hip-real`**: ROCm HIP + RCCL “real” path (requires ROCm toolchain & linker; gated on top of `hip`)
- HIP stub now probes `ROCM_PATH`/`HIP_PATH` and honours the
  `SPIRALTORCH_FORCE_HIP` override so simulated devices keep Z-space heuristics
  alive during CPU-only dev loops.
- **`kv-redis`**: enable Redis-backed consensus (soft hints); absent = **safe no-op**
- `logic` / `kdsl`: SoftLogic solver / SpiralK DSL

---

## Quick Start

### 1) Clone
```bash
git clone https://github.com/RyoSpiralArchitect/SpiralTorch.git
cd SpiralTorch
```

### 2) Build from source (Rust)

**CPU (default; no GPU deps)**
```bash
cargo build -p st-core --release
```

**WGPU (WebGPU; Windows/Linux/macOS)**
```bash
cargo build -p st-core --features wgpu --release
```

**MPS (macOS GPU)**
```bash
cargo build -p st-core --features mps --release
```

**CUDA (optional; needs NVRTC/Toolkit)**
```bash
cargo build -p st-core --features cuda --release
```

**HIP / ROCm (optional; real backend is feature-gated)**
```bash
export HIPCC=/opt/rocm/bin/hipcc
export ROCM_PATH=/opt/rocm
cargo build -p st-core --features hip,st-backend-hip/hip-real --release
```

### 3) Python wheels (optional)
```bash
pip install maturin==1.*

# CPU + WebGPU (default)
maturin build -m bindings/st-py/Cargo.toml --release --features wgpu

# Metal (macOS GPU)
maturin build -m bindings/st-py/Cargo.toml --release --features mps

# CUDA (toolchain on PATH)
maturin build -m bindings/st-py/Cargo.toml --release --features cuda

# HIP / ROCm (add hip-real for RCCL)
maturin build -m bindings/st-py/Cargo.toml --release --features "hip hip-real"
```

### 4) Python tensors & hypergrads

```python
from spiraltorch import Tensor, Hypergrad, LanguageWaveEncoder

encoder = LanguageWaveEncoder(-1.0, 0.6)
target = encoder.encode_z_space("SpiralTorch dances in Z-space")

weights = Tensor(*target.shape())
tape = Hypergrad(-1.0, 0.05, *target.shape())
tape.accumulate_pair(weights, target)
tape.apply(weights)
print("updated weights", weights.tolist())
```

Prefer flat-space optimisation? Reach for the new Rust-side
`st_tensor::AmegaRealgrad` tape to mirror the same API without the Poincaré
projection step—handy when Canvas Transformer energy needs to feed classical
optimisers alongside its hypergradient updates.

### Canvas Pixel Transformer → Z-space feedback

- `CanvasProjector::refresh_with_vectors` now returns both the RGBA buffer and
  a colour vector field that carries normalised energy and chroma as
  Z-space-friendly coordinates.
- `FractalCanvas::vectorFieldFft(false)` surfaces the per-row FFT spectrum as
  interleaved energy/chroma pairs so Canvas Transformer pipelines can ingest
  frequency features without leaving Rust.
- `CanvasProjector::accumulate_hypergrad` and
  `CanvasProjector::accumulate_realgrad` stream the refreshed canvas tensor
  directly into SpiralTorch's Riemannian or Euclidean optimisers without
  additional copies.
- `FractalCanvas::relation()` mirrors the projector's tensor output as a
  `Float32Array` so browser call-sites can feed the raw relation into custom
  pipelines or training loops.
- `FractalCanvas::hypergradWave(curvature)` and `FractalCanvas::realgradWave()`
  surface curvature-aware hypergrad updates alongside Euclidean gradients so the
  Canvas Transformer can keep hypergrad/Realgrad buffers in sync by default.
- `FractalCanvas::gradientSummary(curvature)` condenses both tapes into shared
  L1/L2/∞ norms plus RMS/mean-absolute magnitudes so monitoring dashboards can
  watch gradient health without shipping the full relation buffers across the
  WASM boundary.
- `FractalCanvas::desireInterpretation(curvature)` lifts the paired gradient
  summaries into Desire-ready feedback metrics (pressure, balance, stability)
  so automation layers can steer the Desire Lagrangian without leaving WASM.
<<<<<<< HEAD
- `FractalCanvas::desireControl(curvature)` extends that pipeline with
  ready-to-apply Desire gradient control packets—penalty gains, bias/observation
  mixers, and tuned hyper/Realgrad learning-rate scales—mirroring the Rust
  automation layer on the browser side.
- `FractalCanvas::hypergradOperatorUniformFromControl(control)` and
  `FractalCanvas::hypergradOperatorUniformAuto(curvature)` map those Desire
  control packets directly into the WGSL uniform payload, saving JavaScript
  callers from recomputing the blend/gain heuristics before dispatching the
  GPU hypergrad operator.
=======
>>>>>>> 17a60262
- `FractalCanvas::vectorFieldFftKernel(true)` returns the ready-to-dispatch
  WGSL compute shader (including uniform layout) so WebGPU call-sites can bind
  the vector field and accumulate the spectrum fully on-GPU.
- `FractalCanvas::hypergradOperatorKernel(false)` emits the complementary WGSL
  pass that accumulates relation tensors into hypergradient buffers directly on
  the GPU, with `hypergradOperatorUniform(mix, gain)` +
  `hypergradOperatorDispatch(subgroup)` mirroring the uniform payload and
  workgroup math for WebGPU callers.
- `FractalCanvas::vectorFieldFftUniform(false)` packages the `CanvasFftParams`
  uniform (width, height, inverse flag, padding) as a `Uint32Array` so the WGSL
  kernel can be dispatched without manual byte packing.
- `FractalCanvas::vectorFieldFftLayout()` reports the byte lengths and strides
  for the `FieldSample`/`SpectrumSample` storage buffers plus the uniform block
  so WebGPU callers can allocate resources without hard-coding struct sizes.
- `FractalCanvas::vectorFieldFftDispatch(true)` computes the workgroup triplet
  for the generated WGSL so callers can hand the counts directly to
  `computePass.dispatchWorkgroups(...)` (or the Rust equivalent) without
  duplicating the ceil division logic.
- Use `CanvasProjector::emit_zspace_patch` to fold the canvas state back into
  the fractal scheduler without leaving Rust or allocating intermediate
  buffers.
- Blend chart priors with the new `z_space_barycenter` solver—available in
  Rust (`st_tensor::z_space_barycenter`) and Python (`spiraltorch.z_space_barycenter`)—to
  wire colour energy directly into the Z-space roundtable.
- Follow the barycenter's loss-monotone intermediates and feed them straight into
  the hypergradient tape with `Hypergrad.accumulate_barycenter_path` so the
  optimiser converges along the same Z-space path as the solver.
- Drive the entire workflow from the high-level `SpiralSession` orchestrator in
  Rust (`st_nn::SpiralSession`) or Python (`spiraltorch.SpiralSession`) to pick
  devices, generate rank plans, synthesise barycentres, and align hypergrads via
  intuitive method calls.
- Launch `session.trace(tensor)` to compose non-commutative homotopy flows,
  functor linearisations, recursive barycenter gradients, and \(\infty\)-tower
  projections before calling `.resonate()` (or
  `.resonate_with_hypergrad(hypergrad)`) to surface a
  `DifferentialResonance` snapshot that binds the four differential layers
  together.
- Let the trace synthesise barycentres on demand via
  `trace.with_barycenter_from(weights, densities)` or override the coupling
  matrix with `trace.with_barycenter_with(weights, densities, Some(coupling))`
  before resonating, keeping Z-space orchestration entirely on the session.

---

## Minimal API

**Rust (TopK via unified entry)**
```rust
use st_core::backend::device_caps::DeviceCaps;
use st_core::ops::rank_entry::{RankKind, plan_rank, execute_rank};

// describe device
let caps = DeviceCaps::wgpu(32, true, 256); // lane, subgroups, max_wg
// plan once (decisions: mk/mkd/tile/ctile/use_2ce)
let plan = plan_rank(RankKind::TopK, rows, cols, k, caps);

// choose a backend executor (WGPU/CUDA/HIP); CPU fallback exists
use st_core::backend::wgpu_exec::WgpuExecutor;
let exec = WgpuExecutor::default();

// launch
execute_rank(&exec, &plan)?;
```
**Modules**
- `Linear`, `Conv1d`, `WaveRnn`, `ReLU`, `ZSpaceProjector`
- `Sequential` composition and `ModuleTrainer`
- Fully Rust-native, Python-accessible via wheels

**Features**
- Dataset abstraction and serialization
- Hypergrad integration for every parameter
- WGPU · MPS · CUDA unified backends
```rust
use st_core::backend::device_caps::DeviceCaps;
use st_nn::{
    Linear, MeanSquaredError, ModuleTrainer, Relu, RoundtableConfig, Sequential, Tensor,
};

let mut model = Sequential::new();
model.push(Linear::new("encoder", 4, 3)?);
model.push(Relu::new());
model.push(Linear::new("head", 3, 2)?);

let mut trainer = ModuleTrainer::new(DeviceCaps::wgpu(32, true, 256), -1.0, 0.05, 0.01);
trainer.prepare(&mut model)?;

let schedule = trainer.roundtable(1, 2, RoundtableConfig::default());
let mut loss = MeanSquaredError::new();
let dataset = vec![
    (
        Tensor::from_vec(1, 4, vec![0.1, -0.2, 0.3, -0.4])?,
        Tensor::from_vec(1, 2, vec![0.0, 1.0])?,
    ),
    (
        Tensor::from_vec(1, 4, vec![0.2, 0.1, -0.3, 0.5])?,
        Tensor::from_vec(1, 2, vec![1.0, 0.0])?,
    ),
];

let stats = trainer.train_epoch(&mut model, &mut loss, dataset, &schedule)?;
println!("roundtable avg loss: {:.6}", stats.average_loss);
```

### Distributed roundtable consensus

SpiralTorch's roundtable now runs with a Blackcat moderator sitting between
local workers and the shared heuristics log:

1. **Local roundtable** — every worker runs the A/B/C negotiation locally and
   emits compact `DecisionEvent`s containing the winning band, score, and
   ψ-derived reliability. ψ stays internal to the trainer and is only used for
   automation.
2. **Blackcat meta moderator** — summaries flow into the moderator, which uses
   a dedicated Blackcat runtime to score support, publish moderator minutes,
   and forward evidence to the embedded `MetaConductor`. Once enough support
   accumulates a `GlobalProposal` is broadcast.
3. **heur.kdsl op-log** — proposals arrive as deterministic `HeurOp` entries
   that append soft rules, retract stale hints, or annotate strategies. The
   op-log is CRDT-safe so multiple nodes can merge without conflicts.

```rust
use st_core::backend::device_caps::DeviceCaps;
use st_nn::{DistConfig, ModuleTrainer, RoundtableConfig, Sequential, Linear, MeanSquaredError};

let mut trainer = ModuleTrainer::new(DeviceCaps::wgpu(32, true, 256), -1.0, 0.05, 0.01);
let dist = DistConfig {
    node_id: "node-a".into(),
    mode: st_nn::DistMode::PeriodicMeta,
    push_interval: std::time::Duration::from_secs(15),
    meta_endpoints: vec!["tcp://meta:5005".into()],
    summary_window: 8,
};
trainer.configure_distribution(dist);
trainer.install_blackcat_moderator(0.75, 2);

let mut model = Sequential::new();
model.push(Linear::new("encoder", 4, 4)?);
trainer.prepare(&mut model)?;

let mut cfg = RoundtableConfig::default();
#[cfg(feature = "psi")]
{
    cfg = cfg.enable_psi();
}
let schedule = trainer.roundtable(1, 4, cfg);
let mut loss = MeanSquaredError::new();
let dataset = vec![
    (
        Tensor::from_vec(1, 4, vec![0.0, 0.0, 0.0, 0.0])?,
        Tensor::from_vec(1, 4, vec![0.0, 0.0, 0.0, 0.0])?,
    ),
];
trainer.train_epoch(&mut model, &mut loss, dataset, &schedule)?;

// Inspect the deterministic op-log and the moderator minutes.
for op in trainer.heuristics_log().entries() {
    println!("meta op {:?}", op.kind);
}
for minute in trainer.blackcat_minutes() {
    println!("moderator: {} -> {:?} (support {:.2})", minute.plan_signature, minute.winner, minute.support);
}
for entry in trainer.blackcat_scoreboard() {
    println!(
        "scoreboard: {} obs={} reward={:.3}",
        entry.plan_signature,
        entry.observations,
        entry.mean_reward
    );
}
```

**BlackCat runtime tap-in**

The derivative-free ZMeta ES and contextual bandits can ride alongside the
roundtable loop. Attach the runtime once and it will ingest per-step metrics,
log Above/Here/Beneath energy, estimate the BlackCat drift band, and
opportunistically promote winning `soft(...)` snippets behind a Wilson lower
bound. When you call `install_blackcat_moderator` a dedicated runtime is spun
up for the moderator so the training loop and the distributed consensus stay
decoupled.

```rust
use std::collections::HashMap;
use st_core::backend::device_caps::DeviceCaps;
use st_core::runtime::blackcat::{bandit::SoftBanditMode, ChoiceGroups, BlackCatRuntime};
use st_core::runtime::blackcat::zmeta::ZMetaParams;
use st_nn::{Linear, MeanSquaredError, ModuleTrainer, RoundtableConfig, Sequential, Tensor};

let mut trainer = ModuleTrainer::new(DeviceCaps::wgpu(32, true, 256), -1.0, 0.05, 0.01)
    .with_blackcat(BlackCatRuntime::new(
        ZMetaParams::default(),
        ChoiceGroups {
            groups: HashMap::from([
                ("tile".to_string(), vec!["128".into(), "256".into(), "512".into()]),
                ("merge".to_string(), vec!["bitonic".into(), "shared".into(), "warp".into()]),
            ]),
        },
        8,
        SoftBanditMode::TS,
        None,
    ));

let mut model = Sequential::new();
model.push(Linear::new("encoder", 4, 4)?);
let schedule = trainer.roundtable(1, 4, RoundtableConfig::default());
let mut mse = MeanSquaredError::new();
let dataset = vec![
    (
        Tensor::from_vec(1, 4, vec![0.4, -0.2, 0.1, 0.0])?,
        Tensor::from_vec(1, 4, vec![0.1, 0.2, 0.3, 0.4])?,
    ),
];
trainer.prepare(&mut model)?;
let _ = trainer.train_epoch(&mut model, &mut mse, dataset, &schedule)?;
// At this point rt.post_step() has consumed metrics and can append # blackcat heuristics.
```

**Rust (Z-space gating + projector)**
```rust
use st_core::backend::device_caps::DeviceCaps;
use st_nn::{ModuleTrainer, RoundtableConfig, Tensor, ToposResonator, WaveGate, ZSpaceProjector};
use st_tensor::{topos::OpenCartesianTopos, LanguageWaveEncoder};

let encoder = LanguageWaveEncoder::new(-0.9, 0.7)?;
let topos = OpenCartesianTopos::new(-0.9, 1e-6, 1e4, 512, 16_384)?;
let projector = ZSpaceProjector::new(topos.clone(), encoder.clone())?;
let text = projector.encode_text("SpiralTorch keeps the open topos alive")?;

let mut gate = WaveGate::with_topos("gate", text.shape().1, encoder, topos.clone())?;
let trainer = ModuleTrainer::new(DeviceCaps::wgpu(32, true, 256), -0.9, 0.05, 0.01);
trainer.prepare_with_topos(&mut gate, topos)?;

let forward = gate.forward(&text)?;
let grad = forward.hadamard(&text)?.scale(1.0 / forward.shape().0 as f32)?;
let _ = gate.backward(&text, &grad)?;
trainer.step(&mut gate)?;

let (rows, cols) = forward.shape();
let mut resonator = ToposResonator::new("res", rows, cols)?;
resonator.parameter_mut().attach_hypergrad(-0.9, 0.02)?;
let activated = resonator.forward(&forward)?;
let (act_rows, act_cols) = activated.shape();
let schedule = trainer.roundtable(act_rows as u32, act_cols as u32, RoundtableConfig::default());
let bands = schedule.split(&activated)?;
let _ = bands.combine()?; // band-aware recomposition stays lossless
let energy = schedule.band_energy(&activated)?;
println!("above energy {:.3}, here {:.3}, beneath {:.3}", energy.above, energy.here, energy.beneath);
```

`DeviceCaps` now ships backend-specific constructors (`wgpu`, `cuda`, `hip`, `cpu`) and
builder-style setters (`with_subgroup`, `with_max_workgroup`, `with_shared_mem`) so you
can describe GPUs with realistic limits while still feeding the unified heuristic chooser
a compact struct. Extra helpers (`align_workgroup`, `preferred_tile`, `occupancy_score`)
let downstream tooling snap requested launches to warp-friendly shapes, reason about
effective occupancy, and auto-derive sweep/compaction tiles from the device limits.

**Python**
```python
import spiraltorch as st

plan = st.plan_topk(rows=8, cols=65_536, k=1_024, device="auto")
print(plan["choice"])  # unified merge-kind, tiles, and workgroup sizing
```

---

## Pure Rust training (zero PyTorch/Numpy deps)

Need a bootstrap-friendly learning loop without heavyweight dependencies?
`st-nn` layers sit directly on top of the `st-tensor::pure` stack so you can
train, schedule, and log every A/B/C decision entirely in Rust.

Geometry-aware policy loops now broadcast their feedback as loopback envelopes,
so reinforcement learners automatically feed their learning-rate modulation
into the global telemetry hub for other SpiralTorch nodes to replay.

```rust
use st_core::backend::device_caps::DeviceCaps;
use st_nn::{
    HyperbolicCrossEntropy, Linear, MeanSquaredError, ModuleTrainer, Relu,
    RoundtableConfig, Sequential, Tensor,
};

fn main() -> st_nn::PureResult<()> {
    let mut model = Sequential::new();
    model.push(Linear::new("encoder", 3, 4)?);
    model.push(Relu::new());
    model.push(Linear::new("head", 4, 2)?);

    let mut trainer = ModuleTrainer::new(DeviceCaps::wgpu(32, true, 256), -0.95, 0.05, 0.01);
    trainer.prepare(&mut model)?;

    // Build a roundtable that splits gradients into Above/Here/Beneath bands.
    let schedule = trainer.roundtable(1, 2, RoundtableConfig::default());

    let dataset = vec![
        (
            Tensor::from_vec(1, 3, vec![0.3, -0.7, 0.1])?,
            Tensor::from_vec(1, 2, vec![1.0, 0.0])?,
        ),
        (
            Tensor::from_vec(1, 3, vec![-0.1, 0.4, -0.6])?,
            Tensor::from_vec(1, 2, vec![0.0, 1.0])?,
        ),
    ];

    let mut mse = MeanSquaredError::new();
    let epoch = trainer.train_epoch(&mut model, &mut mse, dataset.clone(), &schedule)?;
    println!("epoch loss: {:.6}", epoch.average_loss);

    // Inspect the logits with a hyperbolic cross-entropy probe.
    let mut hce = HyperbolicCrossEntropy::new(-0.95)?;
    let logits = model.forward(&dataset[0].0)?;
    let ce = hce.forward(&logits, &dataset[0].1)?;
    println!("hyperbolic CE: {:.6}", ce.data()[0]);

    Ok(())
}
```

Above/Beneath/Here gradients map directly onto TopK/MidK/BottomK roundtable
plans, so every update records which parts of the spectrum drove the change.
Hyperbolic losses run on the same tensors, meaning you can bounce between Z-space
encoders, Euclidean projections, and browser-friendly WASM canvases without
importing PyTorch or NumPy.

### Fractal uring scheduler + WASM canvas loop

Feed those spectra directly into an async-friendly fractal loop without ever
allocating more than a small ring buffer. The `UringFractalScheduler` keeps the
latest relation patches in a Tokio-uring style queue, blends them by coherence,
and hands the result straight to your browser front-end.

```rust
use st_tensor::{Tensor, PureResult};
use st_tensor::fractal::{FractalPatch, UringFractalScheduler};

async fn stream_waveforms(samples: Vec<Tensor>) -> PureResult<Tensor> {
    let scheduler = UringFractalScheduler::new(32)?;
    for (depth, relation) in samples.into_iter().enumerate() {
        let patch = FractalPatch::new(relation, 0.9, 0.7, depth as u32)?;
        // Works on any executor; tokio-uring, tokio, or synchronous loops.
        scheduler.push_async(patch).await?;
    }
    scheduler.fold_coherence()
}
```

For browser builds, wire the folded relation into a WebAssembly export that
paints onto `<canvas>` without tokenising text or duplicating buffers:

```rust
use st_tensor::fractal::UringFractalScheduler;
use wasm_bindgen::prelude::*;
use wasm_bindgen::{JsCast, JsValue};
use web_sys::{CanvasRenderingContext2d, HtmlCanvasElement};

#[wasm_bindgen]
pub struct FractalCanvas {
    scheduler: UringFractalScheduler,
}

#[wasm_bindgen]
impl FractalCanvas {
    #[wasm_bindgen(constructor)]
    pub fn new(capacity: usize) -> Result<FractalCanvas, JsValue> {
        let scheduler = UringFractalScheduler::new(capacity)
            .map_err(|err| JsValue::from_str(&err.to_string()))?;
        Ok(Self { scheduler })
    }

    pub fn render(&self, canvas: HtmlCanvasElement) -> Result<(), JsValue> {
        let ctx: CanvasRenderingContext2d = canvas
            .get_context("2d")?
            .ok_or("missing 2d context")?
            .dyn_into()?;
        let frame = self
            .scheduler
            .fold_coherence()
            .map_err(|err| JsValue::from_str(&err.to_string()))?;
        let spectrum = frame.data();
        for (x, value) in spectrum.iter().enumerate() {
            let intensity = (value.clamp(0.0, 1.0) * 255.0) as u8;
            ctx.set_fill_style(&format!("rgb({0},{0},{0})", intensity).into());
            ctx.fill_rect(x as f64, 0.0, 1.0, canvas.height() as f64);
        }
        Ok(())
    }
}
```

And keep the JavaScript glue feather-light:

```html
<canvas id="zspace" width="512" height="32"></canvas>
<script type="module">
import init, { FractalCanvas } from "./pkg/spiraltorch_wasm.js";
const wasm = await init();
const canvas = document.getElementById("zspace");
const fractal = new FractalCanvas(64);
await fractal.render(canvas);
const spectrum = fractal.vectorFieldFft(false);
console.log(`fft bins=${spectrum.length / 8}`);
const kernel = fractal.vectorFieldFftKernel(true);
console.log(kernel.split("\n")[0]);
const uniform = fractal.vectorFieldFftUniform(false);
console.log(`fft uniform=${uniform.join(',')}`);
const layout = fractal.vectorFieldFftLayout();
console.log(`fft field bytes=${layout.fieldBytes} stride=${layout.fieldStride}`);
const dispatch = fractal.vectorFieldFftDispatch(true);
console.log(`fft dispatch=${dispatch.join('x')}`);
</script>
```

Pixels become Z-space relations, the scheduler keeps memory bounded, and the
entire loop stays panic-free even under aggressive streaming.

The returned spectrum stores `[energy_re, energy_im, chroma_r_re, chroma_r_im,
chroma_g_re, chroma_g_im, chroma_b_re, chroma_b_im]` per bin, so Canvas
Transformers can slice the energy or chroma lanes directly or feed the full
tensor back through `fft_inverse_in_place` for quick spatial reconstruction.

When dispatching the WGSL kernel, bind the colour field as a tightly-packed
array of `FieldSample { energy, chroma }`, store the complex spectrum in a
matching `SpectrumSample` buffer, and provide the canvas dimensions plus an
inverse flag through a `CanvasFftParams` uniform struct. The
`vectorFieldFftUniform` helper yields the `[width, height, inverse, padding]`
`Uint32Array` so you can upload the uniform buffer directly without worrying
about alignment, `vectorFieldFftLayout` reports the byte lengths and strides for
the field/spectrum storage buffers, and `vectorFieldFftDispatch` returns the
`[x, y, z]` workgroup counts that correspond to the generated WGSL (respecting
subgroup or full wave execution).

Need FFT heuristics alongside the canvas?  WebAssembly exports now ship auto
planning helpers and CPU fallbacks:

```javascript
import init, { auto_plan_fft, fft_forward } from "./pkg/spiraltorch_wasm.js";

await init();
const plan = auto_plan_fft(512, 4096, 128, true);
if (plan) {
  console.log(`radix=${plan.radix} tile=${plan.tileCols}`);
  const wgsl = plan.wgsl();
  const spiralk = plan.spiralkHint();
}

// Run a radix-2/4 FFT on interleaved re/im data
const freqDomain = fft_forward(timeDomainBuffer);
```

If you maintain a `WasmTuner`, call `planFft` to reuse your override table and
capture WGSL/SpiralK artifacts without leaving the browser.  The bindings now
understand plain JavaScript objects in addition to JSON strings, so you can
hydrate a tuner from baked data and persist live edits without extra parsing:

```javascript
const records = [{ rows: 256, cols_min: 0, cols_max: 4095, k_max: 128, sg: true, wg: 128 }];
const tuner = WasmTuner.fromObject(records);
tuner.mergeObject([
  { rows: 512, cols_min: 4096, cols_max: 16383, k_max: 256, sg: true, tile_cols: 1024 },
]);
const overrides = tuner.toObject();
const fallbackPlan = tuner.planFftWithFallback(512, 4096, 128, true);
const resolution = tuner.planFftResolution(512, 4096, 128, true);
if (resolution.source === WasmFftPlanSource.Override) {
  console.log(`override tile=${resolution.plan.tileCols}`);
}
const snapshot = resolution.toJson();
const hydrated = ResolvedWasmFftPlan.fromJson(snapshot);
const report = tuner.planFftReport(512, 4096, 128, true);
```

---

## Heuristics (SpiralK) — optional & powerful

SpiralK is a tiny runtime DSL for device-aware choices. Flip it on, then shape the policy per device.

```bash
export SPIRAL_HEUR_SOFT=1
export SPIRAL_HEUR_K='
  # mk: 0=bitonic, 1=shared, 2=warp (subgroup path on WGPU)
  mk:   sel(sg && (k<=128), 2, sel(k<=2048, 1, 0));
  # mkd: sub-strategy (auto/heap/kway/bitonic/warp_heap/warp_bitonic)
  mkd:  sel(mk==2,4, sel(mk==1,1,3));
  # TopK sweeping tile
  tile: sel(log2(c)>15.0, 2048,
        sel(log2(c)>13.0, 1024,
        sel(log2(c)>12.0,  512, 256)));
  # Mid/Bottom compaction tile
  ctile: sel(tile>=1024, tile/2, tile);

  # Soft hints (gently bias the solver)
  soft(mk,   2, 0.25, sg && (k<=128));
  soft(mk,   1, 0.20, (k>128)&&(k<=2048));
  soft(tile, 2048, 0.20, log2(c)>15.0);
  soft(tile, 1024, 0.15, (log2(c)>13.0)&&(log2(c)<=15.0));
'
```

**How the final choice is made (three-way roundtable)**

- **A** = SoftLogic best (your DSL soft + optional Redis soft)
- **B** = DSL **hard** assignment (if you set `mk:`/`tile:` explicitly, B wins)
- **C** = **Generated table** (tuner output)

Default policy: if **B** exists use it; otherwise the runtime invites **A** and **C** into a quick conversation. It scores both with backend-aware occupancy/tile metrics derived from `DeviceCaps`, then adds a gentle prior to **C** (`SPIRAL_HEUR_GEN_WEIGHT`, default `0.10`). When the discussion reaches a Wilson-backed agreement, **Self-Rewrite** appends the matching `soft(...)` into `~/.spiraltorch/heur.kdsl` so the next run starts from the shared insight.

Want to materialise the FFT path straight from the chosen plan? Call the new helpers and feed the result to your browser/WASM runtime:

```rust
use st_core::backend::wgpu_heuristics::{auto_fft_spiralk, auto_fft_wgsl};

let wgsl = auto_fft_wgsl(rows, cols, k, subgroup).expect("heuristics available");
let spiralk = auto_fft_spiralk(rows, cols, k, subgroup).unwrap();
// ship `wgsl` to your WebGPU runtime and persist `spiralk` if you want the DSL to learn it.
```

Prefer to cache the tuned plan for JavaScript without re-running the heuristics? The WASM bindings now serialise plans as JSON or plain JS objects:

```ts
import { auto_fft_plan_json, WasmFftPlan } from "spiraltorch_wasm";

const planJson = await auto_fft_plan_json(rows, cols, k, true);
if (planJson) {
  const plan = WasmFftPlan.fromJson(planJson);
  await persistPlan(plan.toJson());
  const wgsl = plan.wgsl();
  // dispatch `wgsl` and reuse `plan` across workers or page reloads.
}
```

---

## Regenerating the WASM table (optional)

Run the offline baker to convert your latest measurements into a `WasmTunerTable`
that both native and browser builds can consume:
```bash
python3 tools/tuner/gen_generated_rs.py tools/tuner/tuner_results.json \
  > crates/st-core/src/backend/wgpu_heuristics_generated.rs
```

The generated module keeps the JSON embedded verbatim, parses it via
`st-core::backend::wasm_tuner`, and exposes a `choose(...)` helper that the
runtime queries after SpiralK/SoftLogic have spoken. Because the JSON format is
portable, you can ship the same file to a WebWorker, bake a table offline, and
let the browser pick overrides without re-running the tuner in production.

### Fractional FFT / SpiralK roadmap

- **Radix-2 → Radix-4 pipeline**: `st-frac::fft` still mirrors the GPU
  butterfly structure, and the new `SpiralKFftPlan` bridge turns the resulting
  `Choice` into auto-generated WGSL kernels for WebGPU.
- **Wilson-aware automation**: `st-kdsl::auto` turns latency deltas into
  high-confidence `soft(...)` rewrites, wiring tuned `radix`, `tile_cols`, and
  `segments` into `heur.kdsl` without manual editing.
- **ND GPU indexer**: A dedicated WGSL kernel materialises strided indices and
  per-segment IDs, unlocking fast fractional/FFT dispatches from WASM → Canvas.
- **WASM tuner baking**: `tools/tuner/tuner_results.json` keeps the measured
  overrides (`tile_cols`, `radix`, `segments`, `mode_*`) in one place so the
  generator can bake them into Rust **and** expose them to the Web via JSON.

**Example JSON**
```json
[
  {"rows": 256,  "cols_min": 0,     "cols_max": 4095,   "k_max": 128,  "sg": true,
   "wg": 128,    "tile": 512,  "tile_cols": 512,  "radix": 2, "segments": 1},
  {"rows": 512,  "cols_min": 4096,  "cols_max": 16383,  "k_max": 256,  "sg": true,
   "wg": 256,    "tile": 1024, "tile_cols": 1024, "radix": 4, "segments": 2},
  {"rows": 512,  "cols_min": 16384, "cols_max": 65535,  "k_max": 2048, "sg": false,
   "wg": 128,    "tile": 2048, "tile_cols": 2048, "radix": 4, "segments": 4, "use_2ce": true},
  {"rows": 1024, "cols_min": 65536, "cols_max": 262143, "k_max": 4096, "sg": false,
   "wg": 128,    "tile": 4096, "tile_cols": 4096, "radix": 4, "segments": 4, "use_2ce": true,
   "mode_bottomk": 2}
]
```

The generator bakes FFT-oriented hints (`tile_cols`, `radix`, `segments`) and
the ND compaction settings into the Rust table, while the same JSON remains
available for WASM workers that want to replay the optimisation flow offline.

---

## Amega Hypergrad (unrolled / implicit)

Rust utilities for hyper-parameter gradients (continuous relaxation):
- **Unrolled**: expand T updates and backprop
- **Implicit**: Neumann or **CG** to solve `(I − J) v ≈ g` efficiently

> See `crates/st-core/src/autograd/hypergrad*.rs`.
> Python glue is kept minimal; wheels can expose helpers.

The pure `st-tensor::pure::AmegaHypergrad` tape mirrors the same mindset in a
dependency-free package, letting you stage language diffusion experiments in
Rust and then feed the resulting curvature-aligned hints back into SpiralK.

---

## Safety & fallbacks

- Builds **CPU-only** by default (no GPU toolchains required).
- WGPU / CUDA / HIP are **feature-gated** and degrade safely.
- Heuristic chooser always returns a **safe** `Choice` (fills mk/tile from table or conservative defaults).

---

## Contributing

Issues & PRs welcome—especially:
- Backend kernels (WGPU subgroup variants, HIP/CUDA heap/k-way merges)
- Tuner recipes & generated tables
- New SpiralK sugar (e.g., `penalty_if(...)`, device-aware bands)

Run tests/benches on your device and share logs (latency / shapes / adapter caps).  
**AGPL-3.0-or-later** keeps it open and remix-able.

---

## Social preview

Upload a social preview PNG via **Repo → Settings → Social preview** (1200×630).  
Suggested caption: **“SpiralTorch — WGPU-first, Self-Tuning GPU Top-K (Rank-K)”**.

---

### Troubleshooting

- **No Redis?**  
  Build without `kv-redis` or leave `REDIS_URL` unset. The consensus chooser
  skips network calls and falls back to SpiralK / Generated-table safely.

- **ROCm not installed but `hip` enabled?**  
  Use `--features hip` only (stub path). The **real** path needs `hip-real`
  and a working ROCm + RCCL toolchain.

- **Wheels red?**  
  First build CPU+WGPU only: `maturin build -m bindings/st-py/Cargo.toml --release --features wgpu`
  to decouple GPU toolchain issues.

---

## License

**AGPL-3.0-or-later** for every crate and Python wheel. See `LICENSE`.
Unauthorized derivations will be treated as non-compliant with AGPL §13<|MERGE_RESOLUTION|>--- conflicted
+++ resolved
@@ -1375,7 +1375,6 @@
 - `FractalCanvas::desireInterpretation(curvature)` lifts the paired gradient
   summaries into Desire-ready feedback metrics (pressure, balance, stability)
   so automation layers can steer the Desire Lagrangian without leaving WASM.
-<<<<<<< HEAD
 - `FractalCanvas::desireControl(curvature)` extends that pipeline with
   ready-to-apply Desire gradient control packets—penalty gains, bias/observation
   mixers, and tuned hyper/Realgrad learning-rate scales—mirroring the Rust
@@ -1385,8 +1384,6 @@
   control packets directly into the WGSL uniform payload, saving JavaScript
   callers from recomputing the blend/gain heuristics before dispatching the
   GPU hypergrad operator.
-=======
->>>>>>> 17a60262
 - `FractalCanvas::vectorFieldFftKernel(true)` returns the ready-to-dispatch
   WGSL compute shader (including uniform layout) so WebGPU call-sites can bind
   the vector field and accumulate the spectrum fully on-GPU.
