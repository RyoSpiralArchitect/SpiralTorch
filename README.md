--- conflicted
+++ resolved
@@ -1310,12 +1310,9 @@
 - `FractalCanvas::vectorFieldFftUniform(false)` packages the `CanvasFftParams`
   uniform (width, height, inverse flag, padding) as a `Uint32Array` so the WGSL
   kernel can be dispatched without manual byte packing.
-<<<<<<< HEAD
 - `FractalCanvas::vectorFieldFftLayout()` reports the byte lengths and strides
   for the `FieldSample`/`SpectrumSample` storage buffers plus the uniform block
   so WebGPU callers can allocate resources without hard-coding struct sizes.
-=======
->>>>>>> 4fb2a374
 - `FractalCanvas::vectorFieldFftDispatch(true)` computes the workgroup triplet
   for the generated WGSL so callers can hand the counts directly to
   `computePass.dispatchWorkgroups(...)` (or the Rust equivalent) without
@@ -1709,11 +1706,8 @@
 console.log(kernel.split("\n")[0]);
 const uniform = fractal.vectorFieldFftUniform(false);
 console.log(`fft uniform=${uniform.join(',')}`);
-<<<<<<< HEAD
 const layout = fractal.vectorFieldFftLayout();
 console.log(`fft field bytes=${layout.fieldBytes} stride=${layout.fieldStride}`);
-=======
->>>>>>> 4fb2a374
 const dispatch = fractal.vectorFieldFftDispatch(true);
 console.log(`fft dispatch=${dispatch.join('x')}`);
 </script>
@@ -1733,16 +1727,10 @@
 inverse flag through a `CanvasFftParams` uniform struct. The
 `vectorFieldFftUniform` helper yields the `[width, height, inverse, padding]`
 `Uint32Array` so you can upload the uniform buffer directly without worrying
-<<<<<<< HEAD
 about alignment, `vectorFieldFftLayout` reports the byte lengths and strides for
 the field/spectrum storage buffers, and `vectorFieldFftDispatch` returns the
 `[x, y, z]` workgroup counts that correspond to the generated WGSL (respecting
 subgroup or full wave execution).
-=======
-about alignment, while `vectorFieldFftDispatch` returns the `[x, y, z]`
-workgroup counts that correspond to the generated WGSL (respecting subgroup or
-full wave execution).
->>>>>>> 4fb2a374
 
 Need FFT heuristics alongside the canvas?  WebAssembly exports now ship auto
 planning helpers and CPU fallbacks:
