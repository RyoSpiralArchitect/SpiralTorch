--- conflicted
+++ resolved
@@ -705,7 +705,6 @@
 `BlackcatModerator::set_scoreboard_limit()` when you only care about the top-N
 plans.
 
-<<<<<<< HEAD
 Need runtime telemetry without wiring into a dashboard? The embedded Blackcat
 runtime now keeps exponential moving averages for step time, memory pressure,
 retry rate, and the reward distribution. Call
@@ -715,8 +714,6 @@
 `trainer.blackcat_runtime_stats()`, which returns a rich object with dict-like
 extras for quick printing or logging.
 
-=======
->>>>>>> 9db26b3b
 `GoldenRetrieverConfig` picked up `synergy_bias` and `reinforcement_bias` knobs
 to tilt how aggressively the aggregated metrics should respond to support vs.
 heuristic weight. Bumping `synergy_bias` favours exploration-heavy, confidence
