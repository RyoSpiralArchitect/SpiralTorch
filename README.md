--- conflicted
+++ resolved
@@ -136,7 +136,6 @@
 Z-space: it projects the perimeter mass onto a preferred Z-axis, splits the
 energy into Above/Here/Beneath bands, enriches the drift with the Leech
 projector, and emits a ready-to-store `SoftlogicZFeedback` pulse so runtimes can
-<<<<<<< HEAD
 bias their collapse heuristics without leaving the microlocal picture.【F:crates/st-core/src/theory/microlocal.rs†L258-L471】
 
 To make those bridges operational inside collapse loops the gauge now supports
@@ -146,9 +145,6 @@
 while `InterfaceZConductor` drives any number of gauges, aggregates the
 resulting pulses, and hands back a smoothed `SoftlogicZFeedback` record that is
 ready to store alongside ψ totals or weighted losses.【F:crates/st-core/src/theory/microlocal.rs†L90-L259】【F:crates/st-core/src/theory/microlocal.rs†L387-L487】
-=======
-bias their collapse heuristics without leaving the microlocal picture.【F:crates/st-core/src/theory/microlocal.rs†L258-L386】
->>>>>>> d27f045d
 
 ### Semiotic suturing, desire control, and EGW bridges
 
