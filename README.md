
# 🌀🕯️SpiralTorch🕯️🌀
trains where PyTorch can’t — inside the Z-space.
<p align="center">
  <img src="https://img.shields.io/badge/Rust-first-orange.svg" alt="Rust first">
  <img src="https://img.shields.io/badge/WGPU-supported-blueviolet.svg" alt="WGPU supported">
  <img src="https://img.shields.io/badge/MPS-ready-brightgreen.svg" alt="MPS ready">
  <img src="https://img.shields.io/badge/CUDA-enabled-lightblue.svg" alt="CUDA enabled">
  <img src="https://img.shields.io/badge/License-AGPL--3.0-blue.svg" alt="AGPL-3.0">
</p>
<p align="center">
  <b>SpiralTorch — a Rust-first learning framework for Z-space.<br>
  Runs natively on WGPU · MPS · CUDA · CPU.</b>
</p>

- SpiralTorch — Pure Rust AI core for Z-space exploration.**
- © 2025 Ryo ∴ SpiralArchitect — Licensed under AGPL-3.0-or-later.  
- Contact:(https://github.com/RyoSpiralArchitect/SpiralTorch/discussions) or kishkavsesvit@icloud.com
- Unauthorized derivations = non-compliant with AGPL §13.
- **For research collaborations or integration inquiries, please reach out directly.**
  
SpiralTorch is a Compact. Safe. Rust-native.
~10× smaller than PyTorch, yet feature-complete in AI training that keeps language,
geometry, and device heuristics in the same conversation. SpiralK orchestrates
the kernels, the hypergrad tape streams Z-space meaning, and the high-level
`st-nn` modules stay PyTorch-compatible without shipping NumPy or PyTorch.

The stack is comfortable living entirely in Rust—yet the Python wheel remains a
thin veneer that reuses the same planners, losses, and Z-space resonators. No
tensor shims, no translation layers, and no tracebacks.

```python
import spiraltorch as st
sess = st.SpiralSession(device="wgpu", curvature=-1.0, hyper_learning_rate=0.05)
sess.align_hypergrad(sess.hypergrad(1, 2), sess.barycenter([st.Tensor(1, 2, [0.7, 0.3])]))
```

**SpiralTorch is a Rust-first AI training framework** that keeps language,
geometry, and device heuristics in the same conversation. SpiralK orchestrates
the kernels, the hypergrad tape streams Z-space meaning, and the high-level
`st-nn` modules stay PyTorch-compatible without shipping NumPy or PyTorch.

The stack is comfortable living entirely in Rust—yet the Python wheel remains a
thin veneer that reuses the same planners, losses, and Z-space resonators. No
tensor shims, no translation layers, and no tracebacks.

## Why it’s different
 - **Training comes first:** Modules such as `Linear`, `Sequential`,
   `WaveGate`, the new `ToposResonator`, and `ZSpaceProjector` stream gradients
    into the hypergrad tape and expose a `train_epoch` loop that mirrors
    familiar `nn.Module` patterns.
  - **Open Z-space:** Gradient splits honour the A/B/C roundtable through the
    new `zspace_round` ops module so Above/Here/Beneath bands stay in sync with
    SpiralK plans without auxiliary buffers.
  - **Three-voice consensus:** SpiralK heuristics, DSL directives, and the
    generated WASM tuner table discuss every launch decision and keep the
    transcript in the roundtable log.
  - **Rust by default, Python ready:** Every feature—from WASM tuning to
    hypergrad curvature—is implemented in Rust and exposed unchanged through the
    Python bindings when needed.

---

## Hello SpiralSession quickstart

Kick the tires with the new end-to-end `hello_session` walkthrough. It seeds a
session, computes a barycenter, aligns a hypergrad tape, and runs a one-epoch
roundtable update over a toy dataset.

```bash
cargo run -p st-nn --example hello_session
```

<<<<<<< HEAD
Enable the optional ψ telemetry layer (and CollapseDrive automation) directly
from the roundtable schedule:

```bash
cargo run -p st-nn --features "psi collapse" --example hello_session
=======
Enable the optional ψ telemetry layer to stream semantic-energy readings during
the run:

```bash
SPIRAL_PSI=1 SPIRAL_LOG_PSI=1 cargo run -p st-nn --features psi --example hello_session
>>>>>>> 7045a0f7
```

The Python wheel mirrors the same flow for rapid notebooks:

```bash
<<<<<<< HEAD
python bindings/st-py/examples/hello_session.py  # enables psi+collapse by default
=======
python bindings/st-py/examples/hello_session.py
>>>>>>> 7045a0f7
```

Both variants print the averaged roundtable loss after aligning the barycenter
path with the hypergrad tape. On the Python side you can now spin up the
streaming loader without touching NumPy:

```python
loader = st.dataset.from_vec(samples).shuffle(0xC0FFEE).batched(4).prefetch(2)
stats = session.train_epoch(trainer, model, loss, loader, schedule)
```

The loader runs entirely in Rust—mini-batches stream straight into
`train_epoch` and propagate errors as native `TensorError`s when shapes drift.

## What you get for training

- **Rank-K family** (TopK / MidK / BottomK) with a **single entrypoint**
  Backends implement a `RankKExecutor`, decisions are made once via **unison heuristics**, and every plan can now be rendered back into a SpiralK snippet via `choice.to_unison_script(kind)`.
- **Introspectable compute plans**
  Unified `RankPlan`s expose their FFT stencil directly—call `plan.fft_plan()` to inspect the radix/segment shape, `plan.fft_wgsl()` to emit the ready-to-run WGSL kernel, or `plan.fft_spiralk_hint()` to log the same choice back into SpiralK.
- **SpiralK DSL** (K×Lisp-inspired)
  Hard assigns (`mk:`, `tile:`) and soft rules (`soft(mk, …)`, `soft(tile, …)`) that blend with measurements.
- **SoftLogic (finite-domain solver)**
  Explores a tiny discrete space (merge kinds, tiles) and scores candidates with your soft rules.
- **Pure Rust training core**
  `st-tensor::pure` ships dependency-free tensors, hyperbolic Z-space encoders,
  the new `UringFractalScheduler` for Tokio-uring style streaming, and the
  `AmegaHypergrad` tape so you can iterate on learning logic without
  PyTorch/Numpy while staying inside non-Euclidean geometry.
- **Open-topos hypergrad streaming**
  Parameters can now absorb complex Z-space waves or raw text directly into the
  hypergrad tape, so the roundtable can keep expanding meaning without Euclidean
  fallbacks or NumPy buffers.
- **TensorBiome canopies + spiral biomes**
  Curate rewrites with `TensorBiome`, weight individual shoots, stack the full
  harvest, and let SoT-3Dφ planners seed a ready-to-project biome via
  `SoT3DPlan.grow_biome(...)` before reinjecting it with `ZSpaceProjector`.
- **Rust-first modules & losses**
  `st-nn` now ships `Linear`, `Sequential`, the lightweight `Relu`, the
  hyperbolic `WaveGate`, `ToposResonator`, the new `ZSpaceMixer`, and the
  `ZSpaceProjector` alongside `MeanSquaredError` / `HyperbolicCrossEntropy`
  losses. They stream gradients through the hypergrad tape, apply open-topos
  rewrites, and keep SpiralK planners one call away with roundtable-aware
  scheduling helpers. Every primitive is exported through the Python wheel so
  you can stay NumPy-free while scripting experiments—with the new
  `spiraltorch.dataset.DataLoader` keeping shuffle/batch/prefetch entirely in
  Rust.
- **Optional WASM tuner table**
  Bake the JSON dataset offline and ship it to browsers/WASM. The runtime loads the table lazily, blends it with SpiralK, and keeps the optimiser in sync with the generated WGSL kernels.
- **Self-Rewrite**
  A/B/C conversations (Wilson CI) append `soft(...)` into
  `~/.spiraltorch/heur.kdsl` once the roundtable agrees a configuration is ahead, while transcripts land in
  `roundtable.log` so you can replay how every choice surfaced.
  
---

### Features (opt-in)

- `wgpu` / `wgpu-rt`: WebGPU backends + runtime wiring
- `mps`: macOS Metal (MPS)
- `cuda`: CUDA (NVRTC/PTX loader expected)
- `hip`: ROCm HIP (stub-safe)
- **`hip-real`**: ROCm HIP + RCCL “real” path (requires ROCm toolchain & linker; gated on top of `hip`)
- HIP stub now probes `ROCM_PATH`/`HIP_PATH` and honours the
  `SPIRALTORCH_FORCE_HIP` override so simulated devices keep Z-space heuristics
  alive during CPU-only dev loops.
- **`kv-redis`**: enable Redis-backed consensus (soft hints); absent = **safe no-op**
- `logic` / `kdsl`: SoftLogic solver / SpiralK DSL

---

## Quick Start

### 1) Clone
```bash
git clone https://github.com/RyoSpiralArchitect/SpiralTorch.git
cd SpiralTorch
```

### 2) Build from source (Rust)

**CPU (default; no GPU deps)**
```bash
cargo build -p st-core --release
```

**WGPU (WebGPU; Windows/Linux/macOS)**
```bash
cargo build -p st-core --features wgpu --release
```

**MPS (macOS GPU)**
```bash
cargo build -p st-core --features mps --release
```

**CUDA (optional; needs NVRTC/Toolkit)**
```bash
cargo build -p st-core --features cuda --release
```

**HIP / ROCm (optional; real backend is feature-gated)**
```bash
export HIPCC=/opt/rocm/bin/hipcc
export ROCM_PATH=/opt/rocm
cargo build -p st-core --features hip,st-backend-hip/hip-real --release
```

### 3) Python wheels (optional)
```bash
pip install maturin==1.*

# CPU + WebGPU (default)
maturin build -m bindings/st-py/Cargo.toml --release --features wgpu

# Metal (macOS GPU)
maturin build -m bindings/st-py/Cargo.toml --release --features mps

# CUDA (toolchain on PATH)
maturin build -m bindings/st-py/Cargo.toml --release --features cuda

# HIP / ROCm (add hip-real for RCCL)
maturin build -m bindings/st-py/Cargo.toml --release --features "hip hip-real"
```

### 4) Python tensors & hypergrads

```python
from spiraltorch import Tensor, Hypergrad, LanguageWaveEncoder

encoder = LanguageWaveEncoder(-1.0, 0.6)
target = encoder.encode_z_space("SpiralTorch dances in Z-space")

weights = Tensor(*target.shape())
tape = Hypergrad(-1.0, 0.05, *target.shape())
tape.accumulate_pair(weights, target)
tape.apply(weights)
print("updated weights", weights.tolist())
```

### Canvas Pixel Transformer → Z-space feedback

- `CanvasProjector::refresh_with_vectors` now returns both the RGBA buffer and
  a colour vector field that carries normalised energy and chroma as
  Z-space-friendly coordinates.
- Use `CanvasProjector::emit_zspace_patch` to fold the canvas state back into
  the fractal scheduler without leaving Rust or allocating intermediate
  buffers.
- Blend chart priors with the new `z_space_barycenter` solver—available in
  Rust (`st_tensor::pure::measure`) and Python (`spiraltorch.z_space_barycenter`)—to
  wire colour energy directly into the Z-space roundtable.
- Follow the barycenter's loss-monotone intermediates and feed them straight into
  the hypergradient tape with `Hypergrad.accumulate_barycenter_path` so the
  optimiser converges along the same Z-space path as the solver.
- Drive the entire workflow from the high-level `SpiralSession` orchestrator in
  Rust (`st_nn::SpiralSession`) or Python (`spiraltorch.SpiralSession`) to pick
  devices, generate rank plans, synthesise barycentres, and align hypergrads via
  intuitive method calls.
- Launch `session.trace(tensor)` to compose non-commutative homotopy flows,
  functor linearisations, recursive barycenter gradients, and \(\infty\)-tower
  projections before calling `.resonate()` (or
  `.resonate_with_hypergrad(hypergrad)`) to surface a
  `DifferentialResonance` snapshot that binds the four differential layers
  together.
- Let the trace synthesise barycentres on demand via
  `trace.with_barycenter_from(weights, densities)` or override the coupling
  matrix with `trace.with_barycenter_with(weights, densities, Some(coupling))`
  before resonating, keeping Z-space orchestration entirely on the session.

---

## Minimal API

**Rust (TopK via unified entry)**
```rust
use st_core::backend::device_caps::DeviceCaps;
use st_core::ops::rank_entry::{RankKind, plan_rank, execute_rank};

// describe device
let caps = DeviceCaps::wgpu(32, true, 256); // lane, subgroups, max_wg
// plan once (decisions: mk/mkd/tile/ctile/use_2ce)
let plan = plan_rank(RankKind::TopK, rows, cols, k, caps);

// choose a backend executor (WGPU/CUDA/HIP); CPU fallback exists
use st_core::backend::wgpu_exec::WgpuExecutor;
let exec = WgpuExecutor::default();

// launch
execute_rank(&exec, &plan)?;
```
**Modules**
- `Linear`, `Conv1d`, `WaveRnn`, `ReLU`, `ZSpaceProjector`
- `Sequential` composition and `ModuleTrainer`
- Fully Rust-native, Python-accessible via wheels

**Features**
- Dataset abstraction and serialization
- Hypergrad integration for every parameter
- WGPU · MPS · CUDA unified backends
```rust
use st_core::backend::device_caps::DeviceCaps;
use st_nn::{
    Linear, MeanSquaredError, ModuleTrainer, Relu, RoundtableConfig, Sequential, Tensor,
};

let mut model = Sequential::new();
model.push(Linear::new("encoder", 4, 3)?);
model.push(Relu::new());
model.push(Linear::new("head", 3, 2)?);

let mut trainer = ModuleTrainer::new(DeviceCaps::wgpu(32, true, 256), -1.0, 0.05, 0.01);
trainer.prepare(&mut model)?;

let schedule = trainer.roundtable(1, 2, RoundtableConfig::default());
let mut loss = MeanSquaredError::new();
let dataset = vec![
    (
        Tensor::from_vec(1, 4, vec![0.1, -0.2, 0.3, -0.4])?,
        Tensor::from_vec(1, 2, vec![0.0, 1.0])?,
    ),
    (
        Tensor::from_vec(1, 4, vec![0.2, 0.1, -0.3, 0.5])?,
        Tensor::from_vec(1, 2, vec![1.0, 0.0])?,
    ),
];

let stats = trainer.train_epoch(&mut model, &mut loss, dataset, &schedule)?;
println!("roundtable avg loss: {:.6}", stats.average_loss);
```

**BlackCat runtime tap-in**

The derivative-free ZMeta ES and contextual bandits can ride alongside the
roundtable loop. Attach the runtime once and it will ingest per-step metrics,
log Above/Here/Beneath energy, estimate the BlackCat drift band, and
opportunistically promote winning `soft(...)` snippets behind a Wilson lower
bound.

```rust
use std::collections::HashMap;
use st_core::backend::device_caps::DeviceCaps;
use st_core::runtime::blackcat::{bandit::SoftBanditMode, ChoiceGroups, BlackCatRuntime};
use st_core::runtime::blackcat::zmeta::ZMetaParams;
use st_nn::{Linear, MeanSquaredError, ModuleTrainer, RoundtableConfig, Sequential, Tensor};

let mut trainer = ModuleTrainer::new(DeviceCaps::wgpu(32, true, 256), -1.0, 0.05, 0.01)
    .with_blackcat(BlackCatRuntime::new(
        ZMetaParams::default(),
        ChoiceGroups {
            groups: HashMap::from([
                ("tile".to_string(), vec!["128".into(), "256".into(), "512".into()]),
                ("merge".to_string(), vec!["bitonic".into(), "shared".into(), "warp".into()]),
            ]),
        },
        8,
        SoftBanditMode::TS,
        None,
    ));

let mut model = Sequential::new();
model.push(Linear::new("encoder", 4, 4)?);
let schedule = trainer.roundtable(1, 4, RoundtableConfig::default());
let mut mse = MeanSquaredError::new();
let dataset = vec![
    (
        Tensor::from_vec(1, 4, vec![0.4, -0.2, 0.1, 0.0])?,
        Tensor::from_vec(1, 4, vec![0.1, 0.2, 0.3, 0.4])?,
    ),
];
trainer.prepare(&mut model)?;
let _ = trainer.train_epoch(&mut model, &mut mse, dataset, &schedule)?;
// At this point rt.post_step() has consumed metrics and can append # blackcat heuristics.
```

**Rust (Z-space gating + projector)**
```rust
use st_core::backend::device_caps::DeviceCaps;
use st_nn::{ModuleTrainer, RoundtableConfig, Tensor, ToposResonator, WaveGate, ZSpaceProjector};
use st_tensor::pure::{topos::OpenCartesianTopos, LanguageWaveEncoder};

let encoder = LanguageWaveEncoder::new(-0.9, 0.7)?;
let topos = OpenCartesianTopos::new(-0.9, 1e-6, 1e4, 512, 16_384)?;
let projector = ZSpaceProjector::new(topos.clone(), encoder.clone())?;
let text = projector.encode_text("SpiralTorch keeps the open topos alive")?;

let mut gate = WaveGate::with_topos("gate", text.shape().1, encoder, topos.clone())?;
let trainer = ModuleTrainer::new(DeviceCaps::wgpu(32, true, 256), -0.9, 0.05, 0.01);
trainer.prepare_with_topos(&mut gate, topos)?;

let forward = gate.forward(&text)?;
let grad = forward.hadamard(&text)?.scale(1.0 / forward.shape().0 as f32)?;
let _ = gate.backward(&text, &grad)?;
trainer.step(&mut gate)?;

let (rows, cols) = forward.shape();
let mut resonator = ToposResonator::new("res", rows, cols)?;
resonator.parameter_mut().attach_hypergrad(-0.9, 0.02)?;
let activated = resonator.forward(&forward)?;
let (act_rows, act_cols) = activated.shape();
let schedule = trainer.roundtable(act_rows as u32, act_cols as u32, RoundtableConfig::default());
let bands = schedule.split(&activated)?;
let _ = bands.combine()?; // band-aware recomposition stays lossless
let energy = schedule.band_energy(&activated)?;
println!("above energy {:.3}, here {:.3}, beneath {:.3}", energy.above, energy.here, energy.beneath);
```

`DeviceCaps` now ships backend-specific constructors (`wgpu`, `cuda`, `hip`, `cpu`) and
builder-style setters (`with_subgroup`, `with_max_workgroup`, `with_shared_mem`) so you
can describe GPUs with realistic limits while still feeding the unified heuristic chooser
a compact struct. Extra helpers (`align_workgroup`, `preferred_tile`, `occupancy_score`)
let downstream tooling snap requested launches to warp-friendly shapes, reason about
effective occupancy, and auto-derive sweep/compaction tiles from the device limits.

**Python**
```python
import spiraltorch as st

plan = st.plan_topk(rows=8, cols=65_536, k=1_024, device="auto")
print(plan["choice"])  # unified merge-kind, tiles, and workgroup sizing
```

---

## Pure Rust training (zero PyTorch/Numpy deps)

Need a bootstrap-friendly learning loop without heavyweight dependencies?
`st-nn` layers sit directly on top of the `st-tensor::pure` stack so you can
train, schedule, and log every A/B/C decision entirely in Rust.

```rust
use st_core::backend::device_caps::DeviceCaps;
use st_nn::{
    HyperbolicCrossEntropy, Linear, MeanSquaredError, ModuleTrainer, Relu,
    RoundtableConfig, Sequential, Tensor,
};

fn main() -> st_nn::PureResult<()> {
    let mut model = Sequential::new();
    model.push(Linear::new("encoder", 3, 4)?);
    model.push(Relu::new());
    model.push(Linear::new("head", 4, 2)?);

    let mut trainer = ModuleTrainer::new(DeviceCaps::wgpu(32, true, 256), -0.95, 0.05, 0.01);
    trainer.prepare(&mut model)?;

    // Build a roundtable that splits gradients into Above/Here/Beneath bands.
    let schedule = trainer.roundtable(1, 2, RoundtableConfig::default());

    let dataset = vec![
        (
            Tensor::from_vec(1, 3, vec![0.3, -0.7, 0.1])?,
            Tensor::from_vec(1, 2, vec![1.0, 0.0])?,
        ),
        (
            Tensor::from_vec(1, 3, vec![-0.1, 0.4, -0.6])?,
            Tensor::from_vec(1, 2, vec![0.0, 1.0])?,
        ),
    ];

    let mut mse = MeanSquaredError::new();
    let epoch = trainer.train_epoch(&mut model, &mut mse, dataset.clone(), &schedule)?;
    println!("epoch loss: {:.6}", epoch.average_loss);

    // Inspect the logits with a hyperbolic cross-entropy probe.
    let mut hce = HyperbolicCrossEntropy::new(-0.95)?;
    let logits = model.forward(&dataset[0].0)?;
    let ce = hce.forward(&logits, &dataset[0].1)?;
    println!("hyperbolic CE: {:.6}", ce.data()[0]);

    Ok(())
}
```

Above/Beneath/Here gradients map directly onto TopK/MidK/BottomK roundtable
plans, so every update records which parts of the spectrum drove the change.
Hyperbolic losses run on the same tensors, meaning you can bounce between Z-space
encoders, Euclidean projections, and browser-friendly WASM canvases without
importing PyTorch or NumPy.

### Fractal uring scheduler + WASM canvas loop

Feed those spectra directly into an async-friendly fractal loop without ever
allocating more than a small ring buffer. The `UringFractalScheduler` keeps the
latest relation patches in a Tokio-uring style queue, blends them by coherence,
and hands the result straight to your browser front-end.

```rust
use st_tensor::pure::{Tensor, PureResult};
use st_tensor::pure::fractal::{FractalPatch, UringFractalScheduler};

async fn stream_waveforms(samples: Vec<Tensor>) -> PureResult<Tensor> {
    let scheduler = UringFractalScheduler::new(32)?;
    for (depth, relation) in samples.into_iter().enumerate() {
        let patch = FractalPatch::new(relation, 0.9, 0.7, depth as u32)?;
        // Works on any executor; tokio-uring, tokio, or synchronous loops.
        scheduler.push_async(patch).await?;
    }
    scheduler.fold_coherence()
}
```

For browser builds, wire the folded relation into a WebAssembly export that
paints onto `<canvas>` without tokenising text or duplicating buffers:

```rust
use st_tensor::pure::fractal::UringFractalScheduler;
use wasm_bindgen::prelude::*;
use wasm_bindgen::{JsCast, JsValue};
use web_sys::{CanvasRenderingContext2d, HtmlCanvasElement};

#[wasm_bindgen]
pub struct FractalCanvas {
    scheduler: UringFractalScheduler,
}

#[wasm_bindgen]
impl FractalCanvas {
    #[wasm_bindgen(constructor)]
    pub fn new(capacity: usize) -> Result<FractalCanvas, JsValue> {
        let scheduler = UringFractalScheduler::new(capacity)
            .map_err(|err| JsValue::from_str(&err.to_string()))?;
        Ok(Self { scheduler })
    }

    pub fn render(&self, canvas: HtmlCanvasElement) -> Result<(), JsValue> {
        let ctx: CanvasRenderingContext2d = canvas
            .get_context("2d")?
            .ok_or("missing 2d context")?
            .dyn_into()?;
        let frame = self
            .scheduler
            .fold_coherence()
            .map_err(|err| JsValue::from_str(&err.to_string()))?;
        let spectrum = frame.data();
        for (x, value) in spectrum.iter().enumerate() {
            let intensity = (value.clamp(0.0, 1.0) * 255.0) as u8;
            ctx.set_fill_style(&format!("rgb({0},{0},{0})", intensity).into());
            ctx.fill_rect(x as f64, 0.0, 1.0, canvas.height() as f64);
        }
        Ok(())
    }
}
```

And keep the JavaScript glue feather-light:

```html
<canvas id="zspace" width="512" height="32"></canvas>
<script type="module">
import init, { FractalCanvas } from "./pkg/spiraltorch_wasm.js";
const wasm = await init();
const canvas = document.getElementById("zspace");
const fractal = new FractalCanvas(64);
await fractal.render(canvas);
</script>
```

Pixels become Z-space relations, the scheduler keeps memory bounded, and the
entire loop stays panic-free even under aggressive streaming.

---

## Heuristics (SpiralK) — optional & powerful

SpiralK is a tiny runtime DSL for device-aware choices. Flip it on, then shape the policy per device.

```bash
export SPIRAL_HEUR_SOFT=1
export SPIRAL_HEUR_K='
  # mk: 0=bitonic, 1=shared, 2=warp (subgroup path on WGPU)
  mk:   sel(sg && (k<=128), 2, sel(k<=2048, 1, 0));
  # mkd: sub-strategy (auto/heap/kway/bitonic/warp_heap/warp_bitonic)
  mkd:  sel(mk==2,4, sel(mk==1,1,3));
  # TopK sweeping tile
  tile: sel(log2(c)>15.0, 2048,
        sel(log2(c)>13.0, 1024,
        sel(log2(c)>12.0,  512, 256)));
  # Mid/Bottom compaction tile
  ctile: sel(tile>=1024, tile/2, tile);

  # Soft hints (gently bias the solver)
  soft(mk,   2, 0.25, sg && (k<=128));
  soft(mk,   1, 0.20, (k>128)&&(k<=2048));
  soft(tile, 2048, 0.20, log2(c)>15.0);
  soft(tile, 1024, 0.15, (log2(c)>13.0)&&(log2(c)<=15.0));
'
```

**How the final choice is made (three-way roundtable)**

- **A** = SoftLogic best (your DSL soft + optional Redis soft)
- **B** = DSL **hard** assignment (if you set `mk:`/`tile:` explicitly, B wins)
- **C** = **Generated table** (tuner output)

Default policy: if **B** exists use it; otherwise the runtime invites **A** and **C** into a quick conversation. It scores both with backend-aware occupancy/tile metrics derived from `DeviceCaps`, then adds a gentle prior to **C** (`SPIRAL_HEUR_GEN_WEIGHT`, default `0.10`). When the discussion reaches a Wilson-backed agreement, **Self-Rewrite** appends the matching `soft(...)` into `~/.spiraltorch/heur.kdsl` so the next run starts from the shared insight.

Want to materialise the FFT path straight from the chosen plan? Call the new helpers and feed the result to your browser/WASM runtime:

```rust
use st_core::backend::wgpu_heuristics::{auto_fft_spiralk, auto_fft_wgsl};

let wgsl = auto_fft_wgsl(rows, cols, k, subgroup).expect("heuristics available");
let spiralk = auto_fft_spiralk(rows, cols, k, subgroup).unwrap();
// ship `wgsl` to your WebGPU runtime and persist `spiralk` if you want the DSL to learn it.
```

---

## Regenerating the WASM table (optional)

Run the offline baker to convert your latest measurements into a `WasmTunerTable`
that both native and browser builds can consume:
```bash
python3 tools/tuner/gen_generated_rs.py tools/tuner/tuner_results.json \
  > crates/st-core/src/backend/wgpu_heuristics_generated.rs
```

The generated module keeps the JSON embedded verbatim, parses it via
`st-core::backend::wasm_tuner`, and exposes a `choose(...)` helper that the
runtime queries after SpiralK/SoftLogic have spoken. Because the JSON format is
portable, you can ship the same file to a WebWorker, bake a table offline, and
let the browser pick overrides without re-running the tuner in production.

### Fractional FFT / SpiralK roadmap

- **Radix-2 → Radix-4 pipeline**: `st-frac::fft` still mirrors the GPU
  butterfly structure, and the new `SpiralKFftPlan` bridge turns the resulting
  `Choice` into auto-generated WGSL kernels for WebGPU.
- **Wilson-aware automation**: `st-kdsl::auto` turns latency deltas into
  high-confidence `soft(...)` rewrites, wiring tuned `radix`, `tile_cols`, and
  `segments` into `heur.kdsl` without manual editing.
- **ND GPU indexer**: A dedicated WGSL kernel materialises strided indices and
  per-segment IDs, unlocking fast fractional/FFT dispatches from WASM → Canvas.
- **WASM tuner baking**: `tools/tuner/tuner_results.json` keeps the measured
  overrides (`tile_cols`, `radix`, `segments`, `mode_*`) in one place so the
  generator can bake them into Rust **and** expose them to the Web via JSON.

**Example JSON**
```json
[
  {"rows": 256,  "cols_min": 0,     "cols_max": 4095,   "k_max": 128,  "sg": true,
   "wg": 128,    "tile": 512,  "tile_cols": 512,  "radix": 2, "segments": 1},
  {"rows": 512,  "cols_min": 4096,  "cols_max": 16383,  "k_max": 256,  "sg": true,
   "wg": 256,    "tile": 1024, "tile_cols": 1024, "radix": 4, "segments": 2},
  {"rows": 512,  "cols_min": 16384, "cols_max": 65535,  "k_max": 2048, "sg": false,
   "wg": 128,    "tile": 2048, "tile_cols": 2048, "radix": 4, "segments": 4, "use_2ce": true},
  {"rows": 1024, "cols_min": 65536, "cols_max": 262143, "k_max": 4096, "sg": false,
   "wg": 128,    "tile": 4096, "tile_cols": 4096, "radix": 4, "segments": 4, "use_2ce": true,
   "mode_bottomk": 2}
]
```

The generator bakes FFT-oriented hints (`tile_cols`, `radix`, `segments`) and
the ND compaction settings into the Rust table, while the same JSON remains
available for WASM workers that want to replay the optimisation flow offline.

---

## Amega Hypergrad (unrolled / implicit)

Rust utilities for hyper-parameter gradients (continuous relaxation):
- **Unrolled**: expand T updates and backprop
- **Implicit**: Neumann or **CG** to solve `(I − J) v ≈ g` efficiently

> See `crates/st-core/src/autograd/hypergrad*.rs`.
> Python glue is kept minimal; wheels can expose helpers.

The pure `st-tensor::pure::AmegaHypergrad` tape mirrors the same mindset in a
dependency-free package, letting you stage language diffusion experiments in
Rust and then feed the resulting curvature-aligned hints back into SpiralK.

---

## Safety & fallbacks

- Builds **CPU-only** by default (no GPU toolchains required).
- WGPU / CUDA / HIP are **feature-gated** and degrade safely.
- Heuristic chooser always returns a **safe** `Choice` (fills mk/tile from table or conservative defaults).

---

## Contributing

Issues & PRs welcome—especially:
- Backend kernels (WGPU subgroup variants, HIP/CUDA heap/k-way merges)
- Tuner recipes & generated tables
- New SpiralK sugar (e.g., `penalty_if(...)`, device-aware bands)

Run tests/benches on your device and share logs (latency / shapes / adapter caps).  
**AGPL-3.0-or-later** keeps it open and remix-able.

---

## Social preview

Upload a social preview PNG via **Repo → Settings → Social preview** (1200×630).  
Suggested caption: **“SpiralTorch — WGPU-first, Self-Tuning GPU Top-K (Rank-K)”**.

---

### Troubleshooting

- **No Redis?**  
  Build without `kv-redis` or leave `REDIS_URL` unset. The consensus chooser
  skips network calls and falls back to SpiralK / Generated-table safely.

- **ROCm not installed but `hip` enabled?**  
  Use `--features hip` only (stub path). The **real** path needs `hip-real`
  and a working ROCm + RCCL toolchain.

- **Wheels red?**  
  First build CPU+WGPU only: `maturin build -m bindings/st-py/Cargo.toml --release --features wgpu`
  to decouple GPU toolchain issues.

---

## License

**AGPL-3.0-or-later** for every crate and Python wheel. See `LICENSE`.
Unauthorized derivations will be treated as non-compliant with AGPL §13<|MERGE_RESOLUTION|>--- conflicted
+++ resolved
@@ -71,29 +71,17 @@
 cargo run -p st-nn --example hello_session
 ```
 
-<<<<<<< HEAD
 Enable the optional ψ telemetry layer (and CollapseDrive automation) directly
 from the roundtable schedule:
 
 ```bash
 cargo run -p st-nn --features "psi collapse" --example hello_session
-=======
-Enable the optional ψ telemetry layer to stream semantic-energy readings during
-the run:
-
-```bash
-SPIRAL_PSI=1 SPIRAL_LOG_PSI=1 cargo run -p st-nn --features psi --example hello_session
->>>>>>> 7045a0f7
 ```
 
 The Python wheel mirrors the same flow for rapid notebooks:
 
 ```bash
-<<<<<<< HEAD
 python bindings/st-py/examples/hello_session.py  # enables psi+collapse by default
-=======
-python bindings/st-py/examples/hello_session.py
->>>>>>> 7045a0f7
 ```
 
 Both variants print the averaged roundtable loss after aligning the barycenter
