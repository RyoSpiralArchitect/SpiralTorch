
# 🌀🕯️SpiralTorch🕯️🌀
trains where PyTorch can’t — inside the Z-space.
<p align="center">
  <img src="https://img.shields.io/badge/Rust-first-orange.svg" alt="Rust first">
  <img src="https://img.shields.io/badge/WGPU-supported-blueviolet.svg" alt="WGPU supported">
  <img src="https://img.shields.io/badge/MPS-ready-brightgreen.svg" alt="MPS ready">
  <img src="https://img.shields.io/badge/CUDA-enabled-lightblue.svg" alt="CUDA enabled">
  <img src="https://img.shields.io/badge/License-AGPL--3.0-blue.svg" alt="AGPL-3.0">
</p>
<p align="center">
  <b>SpiralTorch — a Rust-first learning framework for Z-space.<br>
  Runs natively on WGPU · MPS · CUDA · CPU.</b>
</p>

- SpiralTorch — Pure Rust AI core for Z-space exploration.**
- © 2025 Ryo ∴ SpiralArchitect — Licensed under AGPL-3.0-or-later.  
- Contact:(https://github.com/RyoSpiralArchitect/SpiralTorch/discussions) or kishkavsesvit@icloud.com
- Unauthorized derivations = non-compliant with AGPL §13.
- **For research collaborations or integration inquiries, please reach out directly.**
  
SpiralTorch is a Compact. Safe. Rust-native.
~10× smaller than PyTorch, yet feature-complete in AI training that keeps language,
geometry, and device heuristics in the same conversation. SpiralK orchestrates
the kernels, the hypergrad tape streams Z-space meaning, and the high-level
`st-nn` modules stay PyTorch-compatible without shipping NumPy or PyTorch.

The stack is comfortable living entirely in Rust—yet the Python wheel remains a
thin veneer that reuses the same planners, losses, and Z-space resonators. No
tensor shims, no translation layers, and no tracebacks.

```python
import spiraltorch as st
sess = st.SpiralSession(device="wgpu", curvature=-1.0, hyper_learning_rate=0.05)
sess.align_hypergrad(sess.hypergrad(1, 2), sess.barycenter([st.Tensor(1, 2, [0.7, 0.3])]))
```

**SpiralTorch is a Rust-first AI training framework** that keeps language,
geometry, and device heuristics in the same conversation. SpiralK orchestrates
the kernels, the hypergrad tape streams Z-space meaning, and the high-level
`st-nn` modules stay PyTorch-compatible without shipping NumPy or PyTorch.

The stack is comfortable living entirely in Rust—yet the Python wheel remains a
thin veneer that reuses the same planners, losses, and Z-space resonators. No
tensor shims, no translation layers, and no tracebacks.

## Why it’s different
 - **Training comes first:** Modules such as `Linear`, `Sequential`,
   `WaveGate`, the new `ToposResonator`, and `ZSpaceProjector` stream gradients
    into the hypergrad tape and expose a `train_epoch` loop that mirrors
    familiar `nn.Module` patterns.
  - **Open Z-space:** Gradient splits honour the A/B/C roundtable through the
    new `zspace_round` ops module so Above/Here/Beneath bands stay in sync with
    SpiralK plans without auxiliary buffers.
  - **Three-voice consensus:** SpiralK heuristics, DSL directives, and the
    generated WASM tuner table discuss every launch decision and keep the
    transcript in the roundtable log.
  - **Rust by default, Python ready:** Every feature—from WASM tuning to
    hypergrad curvature—is implemented in Rust and exposed unchanged through the
    Python bindings when needed.

---

## Hello SpiralSession quickstart

Kick the tires with the new end-to-end `hello_session` walkthrough. It seeds a
session, computes a barycenter, aligns a hypergrad tape, and runs a one-epoch
roundtable update over a toy dataset.

```bash
cargo run -p st-nn --example hello_session
```

Enable the optional ψ telemetry layer (and CollapseDrive automation) directly
from the roundtable schedule:

```bash
cargo run -p st-nn --features "psi collapse" --example hello_session
```

The Python wheel mirrors the same flow for rapid notebooks:

```bash
python bindings/st-py/examples/hello_session.py  # enables psi+collapse by default
```

Flip on the psychoid self-metrics layer when you want the full dream-engine
analysis (divergence, ritual rate, CTI, dream-pass/export events):

```bash
cargo run -p st-nn --features "psi psychoid collapse" --example hello_session
```

On the Python side, pass `psychoid=True` when building the roundtable and fetch
the latest reading via `spiraltorch.get_psychoid_stats()` to log the CTI score,
raw metrics, and z-scores emitted from the Rust meter.

Both variants print the averaged roundtable loss after aligning the barycenter
path with the hypergrad tape. On the Python side you can now spin up the
streaming loader without touching NumPy:

```python
loader = st.dataset.from_vec(samples).shuffle(0xC0FFEE).batched(4).prefetch(2)
stats = session.train_epoch(trainer, model, loss, loader, schedule)
```

The loader runs entirely in Rust—mini-batches stream straight into
`train_epoch` and propagate errors as native `TensorError`s when shapes drift.

<<<<<<< HEAD
### GoldenRetriever Training (distributed, data-race free)

Need to fan training across multiple local workers without sprinkling raw
`Arc<Mutex<...>>` or bespoke runtimes through your code? Enable the new `golden`
feature flag to pull in SpiralTorch’s Tokio/Rayon-style runtime and let the
**GoldenRetriever** orchestrator coordinate the fleet:

```bash
cargo test -p st-nn --features "golden" golden::tests::golden_retriever_trains_in_parallel -- --exact
```

The runtime exposes SpiralTorch-flavoured wrappers (`SpiralArc`, `SpiralMutex`,
`GoldenRuntime`) so modules, losses, and trainers stay inside the guard rails
while the scheduler spawns blocking steps and performs deterministic
Rayon-style reductions. A minimal Rust loop looks like:

```rust
use st_nn::{GoldenRetriever, GoldenRetrieverConfig, Linear, MeanSquaredError, ModuleTrainer};

let mut trainer_a = ModuleTrainer::new(caps, -1.0, 0.05, 0.01);
let mut trainer_b = ModuleTrainer::new(caps, -1.0, 0.05, 0.01);
let retriever = GoldenRetriever::new(GoldenRetrieverConfig::default(), vec![trainer_a, trainer_b])?;
let report = retriever.run_epoch(modules, losses, loaders, schedules)?;
println!("workers={} avg_loss={}", report.workers, report.average_loss);
```

GoldenRetriever keeps each trainer behind a poison-resistant mutex, launches the
epoch bodies on the shared runtime, and reduces the per-worker metrics using the
built-in parallel reducer so the roundtable stays deterministic. No additional
locking or thread book-keeping required.

=======
>>>>>>> 533202eb
## What you get for training

- **Rank-K family** (TopK / MidK / BottomK) with a **single entrypoint**
  Backends implement a `RankKExecutor`, decisions are made once via **unison heuristics**, and every plan can now be rendered back into a SpiralK snippet via `choice.to_unison_script(kind)`.
- **Introspectable compute plans**
  Unified `RankPlan`s expose their FFT stencil directly—call `plan.fft_plan()` to inspect the radix/segment shape, `plan.fft_wgsl()` to emit the ready-to-run WGSL kernel, or `plan.fft_spiralk_hint()` to log the same choice back into SpiralK.
- **SpiralK DSL** (K×Lisp-inspired)
  Hard assigns (`mk:`, `tile:`) and soft rules (`soft(mk, …)`, `soft(tile, …)`) that blend with measurements.
- **SoftLogic (finite-domain solver)**
  Explores a tiny discrete space (merge kinds, tiles) and scores candidates with your soft rules.
- **Pure Rust training core**
  `st-tensor::pure` ships dependency-free tensors, hyperbolic Z-space encoders,
  the new `UringFractalScheduler` for Tokio-uring style streaming, and the
  `AmegaHypergrad` tape so you can iterate on learning logic without
  PyTorch/Numpy while staying inside non-Euclidean geometry.
- **Open-topos hypergrad streaming**
  Parameters can now absorb complex Z-space waves or raw text directly into the
  hypergrad tape, so the roundtable can keep expanding meaning without Euclidean
  fallbacks or NumPy buffers.
- **TensorBiome canopies + spiral biomes**
  Curate rewrites with `TensorBiome`, weight individual shoots, stack the full
  harvest, and let SoT-3Dφ planners seed a ready-to-project biome via
  `SoT3DPlan.grow_biome(...)` before reinjecting it with `ZSpaceProjector`.
- **Rust-first modules & losses**
  `st-nn` now ships `Linear`, `Sequential`, the lightweight `Relu`, the
  hyperbolic `WaveGate`, `ToposResonator`, the new `ZSpaceMixer`, and the
  `ZSpaceProjector` alongside `MeanSquaredError` / `HyperbolicCrossEntropy`
  losses. They stream gradients through the hypergrad tape, apply open-topos
  rewrites, and keep SpiralK planners one call away with roundtable-aware
  scheduling helpers. Every primitive is exported through the Python wheel so
  you can stay NumPy-free while scripting experiments—with the new
  `spiraltorch.dataset.DataLoader` keeping shuffle/batch/prefetch entirely in
  Rust.
- **Optional WASM tuner table**
  Bake the JSON dataset offline and ship it to browsers/WASM. The runtime loads the table lazily, blends it with SpiralK, and keeps the optimiser in sync with the generated WGSL kernels.
- **Self-Rewrite**
  A/B/C conversations (Wilson CI) append `soft(...)` into
  `~/.spiraltorch/heur.kdsl` once the roundtable agrees a configuration is ahead, while transcripts land in
  `roundtable.log` so you can replay how every choice surfaced.
  
---

### Features (opt-in)

- `wgpu` / `wgpu-rt`: WebGPU backends + runtime wiring
- `mps`: macOS Metal (MPS)
- `cuda`: CUDA (NVRTC/PTX loader expected)
- `hip`: ROCm HIP (stub-safe)
- **`hip-real`**: ROCm HIP + RCCL “real” path (requires ROCm toolchain & linker; gated on top of `hip`)
- HIP stub now probes `ROCM_PATH`/`HIP_PATH` and honours the
  `SPIRALTORCH_FORCE_HIP` override so simulated devices keep Z-space heuristics
  alive during CPU-only dev loops.
- **`kv-redis`**: enable Redis-backed consensus (soft hints); absent = **safe no-op**
- `logic` / `kdsl`: SoftLogic solver / SpiralK DSL

---

## Quick Start

### 1) Clone
```bash
git clone https://github.com/RyoSpiralArchitect/SpiralTorch.git
cd SpiralTorch
```

### 2) Build from source (Rust)

**CPU (default; no GPU deps)**
```bash
cargo build -p st-core --release
```

**WGPU (WebGPU; Windows/Linux/macOS)**
```bash
cargo build -p st-core --features wgpu --release
```

**MPS (macOS GPU)**
```bash
cargo build -p st-core --features mps --release
```

**CUDA (optional; needs NVRTC/Toolkit)**
```bash
cargo build -p st-core --features cuda --release
```

**HIP / ROCm (optional; real backend is feature-gated)**
```bash
export HIPCC=/opt/rocm/bin/hipcc
export ROCM_PATH=/opt/rocm
cargo build -p st-core --features hip,st-backend-hip/hip-real --release
```

### 3) Python wheels (optional)
```bash
pip install maturin==1.*

# CPU + WebGPU (default)
maturin build -m bindings/st-py/Cargo.toml --release --features wgpu

# Metal (macOS GPU)
maturin build -m bindings/st-py/Cargo.toml --release --features mps

# CUDA (toolchain on PATH)
maturin build -m bindings/st-py/Cargo.toml --release --features cuda

# HIP / ROCm (add hip-real for RCCL)
maturin build -m bindings/st-py/Cargo.toml --release --features "hip hip-real"
```

### 4) Python tensors & hypergrads

```python
from spiraltorch import Tensor, Hypergrad, LanguageWaveEncoder

encoder = LanguageWaveEncoder(-1.0, 0.6)
target = encoder.encode_z_space("SpiralTorch dances in Z-space")

weights = Tensor(*target.shape())
tape = Hypergrad(-1.0, 0.05, *target.shape())
tape.accumulate_pair(weights, target)
tape.apply(weights)
print("updated weights", weights.tolist())
```

### Canvas Pixel Transformer → Z-space feedback

- `CanvasProjector::refresh_with_vectors` now returns both the RGBA buffer and
  a colour vector field that carries normalised energy and chroma as
  Z-space-friendly coordinates.
- Use `CanvasProjector::emit_zspace_patch` to fold the canvas state back into
  the fractal scheduler without leaving Rust or allocating intermediate
  buffers.
- Blend chart priors with the new `z_space_barycenter` solver—available in
  Rust (`st_tensor::pure::measure`) and Python (`spiraltorch.z_space_barycenter`)—to
  wire colour energy directly into the Z-space roundtable.
- Follow the barycenter's loss-monotone intermediates and feed them straight into
  the hypergradient tape with `Hypergrad.accumulate_barycenter_path` so the
  optimiser converges along the same Z-space path as the solver.
- Drive the entire workflow from the high-level `SpiralSession` orchestrator in
  Rust (`st_nn::SpiralSession`) or Python (`spiraltorch.SpiralSession`) to pick
  devices, generate rank plans, synthesise barycentres, and align hypergrads via
  intuitive method calls.
- Launch `session.trace(tensor)` to compose non-commutative homotopy flows,
  functor linearisations, recursive barycenter gradients, and \(\infty\)-tower
  projections before calling `.resonate()` (or
  `.resonate_with_hypergrad(hypergrad)`) to surface a
  `DifferentialResonance` snapshot that binds the four differential layers
  together.
- Let the trace synthesise barycentres on demand via
  `trace.with_barycenter_from(weights, densities)` or override the coupling
  matrix with `trace.with_barycenter_with(weights, densities, Some(coupling))`
  before resonating, keeping Z-space orchestration entirely on the session.

---

## Minimal API

**Rust (TopK via unified entry)**
```rust
use st_core::backend::device_caps::DeviceCaps;
use st_core::ops::rank_entry::{RankKind, plan_rank, execute_rank};

// describe device
let caps = DeviceCaps::wgpu(32, true, 256); // lane, subgroups, max_wg
// plan once (decisions: mk/mkd/tile/ctile/use_2ce)
let plan = plan_rank(RankKind::TopK, rows, cols, k, caps);

// choose a backend executor (WGPU/CUDA/HIP); CPU fallback exists
use st_core::backend::wgpu_exec::WgpuExecutor;
let exec = WgpuExecutor::default();

// launch
execute_rank(&exec, &plan)?;
```
**Modules**
- `Linear`, `Conv1d`, `WaveRnn`, `ReLU`, `ZSpaceProjector`
- `Sequential` composition and `ModuleTrainer`
- Fully Rust-native, Python-accessible via wheels

**Features**
- Dataset abstraction and serialization
- Hypergrad integration for every parameter
- WGPU · MPS · CUDA unified backends
```rust
use st_core::backend::device_caps::DeviceCaps;
use st_nn::{
    Linear, MeanSquaredError, ModuleTrainer, Relu, RoundtableConfig, Sequential, Tensor,
};

let mut model = Sequential::new();
model.push(Linear::new("encoder", 4, 3)?);
model.push(Relu::new());
model.push(Linear::new("head", 3, 2)?);

let mut trainer = ModuleTrainer::new(DeviceCaps::wgpu(32, true, 256), -1.0, 0.05, 0.01);
trainer.prepare(&mut model)?;

let schedule = trainer.roundtable(1, 2, RoundtableConfig::default());
let mut loss = MeanSquaredError::new();
let dataset = vec![
    (
        Tensor::from_vec(1, 4, vec![0.1, -0.2, 0.3, -0.4])?,
        Tensor::from_vec(1, 2, vec![0.0, 1.0])?,
    ),
    (
        Tensor::from_vec(1, 4, vec![0.2, 0.1, -0.3, 0.5])?,
        Tensor::from_vec(1, 2, vec![1.0, 0.0])?,
    ),
];

let stats = trainer.train_epoch(&mut model, &mut loss, dataset, &schedule)?;
println!("roundtable avg loss: {:.6}", stats.average_loss);
```

### Distributed roundtable consensus

SpiralTorch's roundtable now runs with a Blackcat moderator sitting between
local workers and the shared heuristics log:

1. **Local roundtable** — every worker runs the A/B/C negotiation locally and
   emits compact `DecisionEvent`s containing the winning band, score, and
   ψ-derived reliability. ψ stays internal to the trainer and is only used for
   automation.
2. **Blackcat meta moderator** — summaries flow into the moderator, which uses
   a dedicated Blackcat runtime to score support, publish moderator minutes,
   and forward evidence to the embedded `MetaConductor`. Once enough support
   accumulates a `GlobalProposal` is broadcast.
3. **heur.kdsl op-log** — proposals arrive as deterministic `HeurOp` entries
   that append soft rules, retract stale hints, or annotate strategies. The
   op-log is CRDT-safe so multiple nodes can merge without conflicts.

```rust
use st_core::backend::device_caps::DeviceCaps;
use st_nn::{DistConfig, ModuleTrainer, RoundtableConfig, Sequential, Linear, MeanSquaredError};

let mut trainer = ModuleTrainer::new(DeviceCaps::wgpu(32, true, 256), -1.0, 0.05, 0.01);
let dist = DistConfig {
    node_id: "node-a".into(),
    mode: st_nn::DistMode::PeriodicMeta,
    push_interval: std::time::Duration::from_secs(15),
    meta_endpoints: vec!["tcp://meta:5005".into()],
    summary_window: 8,
};
trainer.configure_distribution(dist);
trainer.install_blackcat_moderator(0.75, 2);

let mut model = Sequential::new();
model.push(Linear::new("encoder", 4, 4)?);
trainer.prepare(&mut model)?;

let mut cfg = RoundtableConfig::default();
#[cfg(feature = "psi")]
{
    cfg = cfg.enable_psi();
}
let schedule = trainer.roundtable(1, 4, cfg);
let mut loss = MeanSquaredError::new();
let dataset = vec![
    (
        Tensor::from_vec(1, 4, vec![0.0, 0.0, 0.0, 0.0])?,
        Tensor::from_vec(1, 4, vec![0.0, 0.0, 0.0, 0.0])?,
    ),
];
trainer.train_epoch(&mut model, &mut loss, dataset, &schedule)?;

// Inspect the deterministic op-log and the moderator minutes.
for op in trainer.heuristics_log().entries() {
    println!("meta op {:?}", op.kind);
}
for minute in trainer.blackcat_minutes() {
    println!("moderator: {} -> {:?} (support {:.2})", minute.plan_signature, minute.winner, minute.support);
}
```

**BlackCat runtime tap-in**

The derivative-free ZMeta ES and contextual bandits can ride alongside the
roundtable loop. Attach the runtime once and it will ingest per-step metrics,
log Above/Here/Beneath energy, estimate the BlackCat drift band, and
opportunistically promote winning `soft(...)` snippets behind a Wilson lower
bound. When you call `install_blackcat_moderator` a dedicated runtime is spun
up for the moderator so the training loop and the distributed consensus stay
decoupled.

```rust
use std::collections::HashMap;
use st_core::backend::device_caps::DeviceCaps;
use st_core::runtime::blackcat::{bandit::SoftBanditMode, ChoiceGroups, BlackCatRuntime};
use st_core::runtime::blackcat::zmeta::ZMetaParams;
use st_nn::{Linear, MeanSquaredError, ModuleTrainer, RoundtableConfig, Sequential, Tensor};

let mut trainer = ModuleTrainer::new(DeviceCaps::wgpu(32, true, 256), -1.0, 0.05, 0.01)
    .with_blackcat(BlackCatRuntime::new(
        ZMetaParams::default(),
        ChoiceGroups {
            groups: HashMap::from([
                ("tile".to_string(), vec!["128".into(), "256".into(), "512".into()]),
                ("merge".to_string(), vec!["bitonic".into(), "shared".into(), "warp".into()]),
            ]),
        },
        8,
        SoftBanditMode::TS,
        None,
    ));

let mut model = Sequential::new();
model.push(Linear::new("encoder", 4, 4)?);
let schedule = trainer.roundtable(1, 4, RoundtableConfig::default());
let mut mse = MeanSquaredError::new();
let dataset = vec![
    (
        Tensor::from_vec(1, 4, vec![0.4, -0.2, 0.1, 0.0])?,
        Tensor::from_vec(1, 4, vec![0.1, 0.2, 0.3, 0.4])?,
    ),
];
trainer.prepare(&mut model)?;
let _ = trainer.train_epoch(&mut model, &mut mse, dataset, &schedule)?;
// At this point rt.post_step() has consumed metrics and can append # blackcat heuristics.
```

**Rust (Z-space gating + projector)**
```rust
use st_core::backend::device_caps::DeviceCaps;
use st_nn::{ModuleTrainer, RoundtableConfig, Tensor, ToposResonator, WaveGate, ZSpaceProjector};
use st_tensor::pure::{topos::OpenCartesianTopos, LanguageWaveEncoder};

let encoder = LanguageWaveEncoder::new(-0.9, 0.7)?;
let topos = OpenCartesianTopos::new(-0.9, 1e-6, 1e4, 512, 16_384)?;
let projector = ZSpaceProjector::new(topos.clone(), encoder.clone())?;
let text = projector.encode_text("SpiralTorch keeps the open topos alive")?;

let mut gate = WaveGate::with_topos("gate", text.shape().1, encoder, topos.clone())?;
let trainer = ModuleTrainer::new(DeviceCaps::wgpu(32, true, 256), -0.9, 0.05, 0.01);
trainer.prepare_with_topos(&mut gate, topos)?;

let forward = gate.forward(&text)?;
let grad = forward.hadamard(&text)?.scale(1.0 / forward.shape().0 as f32)?;
let _ = gate.backward(&text, &grad)?;
trainer.step(&mut gate)?;

let (rows, cols) = forward.shape();
let mut resonator = ToposResonator::new("res", rows, cols)?;
resonator.parameter_mut().attach_hypergrad(-0.9, 0.02)?;
let activated = resonator.forward(&forward)?;
let (act_rows, act_cols) = activated.shape();
let schedule = trainer.roundtable(act_rows as u32, act_cols as u32, RoundtableConfig::default());
let bands = schedule.split(&activated)?;
let _ = bands.combine()?; // band-aware recomposition stays lossless
let energy = schedule.band_energy(&activated)?;
println!("above energy {:.3}, here {:.3}, beneath {:.3}", energy.above, energy.here, energy.beneath);
```

`DeviceCaps` now ships backend-specific constructors (`wgpu`, `cuda`, `hip`, `cpu`) and
builder-style setters (`with_subgroup`, `with_max_workgroup`, `with_shared_mem`) so you
can describe GPUs with realistic limits while still feeding the unified heuristic chooser
a compact struct. Extra helpers (`align_workgroup`, `preferred_tile`, `occupancy_score`)
let downstream tooling snap requested launches to warp-friendly shapes, reason about
effective occupancy, and auto-derive sweep/compaction tiles from the device limits.

**Python**
```python
import spiraltorch as st

plan = st.plan_topk(rows=8, cols=65_536, k=1_024, device="auto")
print(plan["choice"])  # unified merge-kind, tiles, and workgroup sizing
```

---

## Pure Rust training (zero PyTorch/Numpy deps)

Need a bootstrap-friendly learning loop without heavyweight dependencies?
`st-nn` layers sit directly on top of the `st-tensor::pure` stack so you can
train, schedule, and log every A/B/C decision entirely in Rust.

```rust
use st_core::backend::device_caps::DeviceCaps;
use st_nn::{
    HyperbolicCrossEntropy, Linear, MeanSquaredError, ModuleTrainer, Relu,
    RoundtableConfig, Sequential, Tensor,
};

fn main() -> st_nn::PureResult<()> {
    let mut model = Sequential::new();
    model.push(Linear::new("encoder", 3, 4)?);
    model.push(Relu::new());
    model.push(Linear::new("head", 4, 2)?);

    let mut trainer = ModuleTrainer::new(DeviceCaps::wgpu(32, true, 256), -0.95, 0.05, 0.01);
    trainer.prepare(&mut model)?;

    // Build a roundtable that splits gradients into Above/Here/Beneath bands.
    let schedule = trainer.roundtable(1, 2, RoundtableConfig::default());

    let dataset = vec![
        (
            Tensor::from_vec(1, 3, vec![0.3, -0.7, 0.1])?,
            Tensor::from_vec(1, 2, vec![1.0, 0.0])?,
        ),
        (
            Tensor::from_vec(1, 3, vec![-0.1, 0.4, -0.6])?,
            Tensor::from_vec(1, 2, vec![0.0, 1.0])?,
        ),
    ];

    let mut mse = MeanSquaredError::new();
    let epoch = trainer.train_epoch(&mut model, &mut mse, dataset.clone(), &schedule)?;
    println!("epoch loss: {:.6}", epoch.average_loss);

    // Inspect the logits with a hyperbolic cross-entropy probe.
    let mut hce = HyperbolicCrossEntropy::new(-0.95)?;
    let logits = model.forward(&dataset[0].0)?;
    let ce = hce.forward(&logits, &dataset[0].1)?;
    println!("hyperbolic CE: {:.6}", ce.data()[0]);

    Ok(())
}
```

Above/Beneath/Here gradients map directly onto TopK/MidK/BottomK roundtable
plans, so every update records which parts of the spectrum drove the change.
Hyperbolic losses run on the same tensors, meaning you can bounce between Z-space
encoders, Euclidean projections, and browser-friendly WASM canvases without
importing PyTorch or NumPy.

### Fractal uring scheduler + WASM canvas loop

Feed those spectra directly into an async-friendly fractal loop without ever
allocating more than a small ring buffer. The `UringFractalScheduler` keeps the
latest relation patches in a Tokio-uring style queue, blends them by coherence,
and hands the result straight to your browser front-end.

```rust
use st_tensor::pure::{Tensor, PureResult};
use st_tensor::pure::fractal::{FractalPatch, UringFractalScheduler};

async fn stream_waveforms(samples: Vec<Tensor>) -> PureResult<Tensor> {
    let scheduler = UringFractalScheduler::new(32)?;
    for (depth, relation) in samples.into_iter().enumerate() {
        let patch = FractalPatch::new(relation, 0.9, 0.7, depth as u32)?;
        // Works on any executor; tokio-uring, tokio, or synchronous loops.
        scheduler.push_async(patch).await?;
    }
    scheduler.fold_coherence()
}
```

For browser builds, wire the folded relation into a WebAssembly export that
paints onto `<canvas>` without tokenising text or duplicating buffers:

```rust
use st_tensor::pure::fractal::UringFractalScheduler;
use wasm_bindgen::prelude::*;
use wasm_bindgen::{JsCast, JsValue};
use web_sys::{CanvasRenderingContext2d, HtmlCanvasElement};

#[wasm_bindgen]
pub struct FractalCanvas {
    scheduler: UringFractalScheduler,
}

#[wasm_bindgen]
impl FractalCanvas {
    #[wasm_bindgen(constructor)]
    pub fn new(capacity: usize) -> Result<FractalCanvas, JsValue> {
        let scheduler = UringFractalScheduler::new(capacity)
            .map_err(|err| JsValue::from_str(&err.to_string()))?;
        Ok(Self { scheduler })
    }

    pub fn render(&self, canvas: HtmlCanvasElement) -> Result<(), JsValue> {
        let ctx: CanvasRenderingContext2d = canvas
            .get_context("2d")?
            .ok_or("missing 2d context")?
            .dyn_into()?;
        let frame = self
            .scheduler
            .fold_coherence()
            .map_err(|err| JsValue::from_str(&err.to_string()))?;
        let spectrum = frame.data();
        for (x, value) in spectrum.iter().enumerate() {
            let intensity = (value.clamp(0.0, 1.0) * 255.0) as u8;
            ctx.set_fill_style(&format!("rgb({0},{0},{0})", intensity).into());
            ctx.fill_rect(x as f64, 0.0, 1.0, canvas.height() as f64);
        }
        Ok(())
    }
}
```

And keep the JavaScript glue feather-light:

```html
<canvas id="zspace" width="512" height="32"></canvas>
<script type="module">
import init, { FractalCanvas } from "./pkg/spiraltorch_wasm.js";
const wasm = await init();
const canvas = document.getElementById("zspace");
const fractal = new FractalCanvas(64);
await fractal.render(canvas);
</script>
```

Pixels become Z-space relations, the scheduler keeps memory bounded, and the
entire loop stays panic-free even under aggressive streaming.

---

## Heuristics (SpiralK) — optional & powerful

SpiralK is a tiny runtime DSL for device-aware choices. Flip it on, then shape the policy per device.

```bash
export SPIRAL_HEUR_SOFT=1
export SPIRAL_HEUR_K='
  # mk: 0=bitonic, 1=shared, 2=warp (subgroup path on WGPU)
  mk:   sel(sg && (k<=128), 2, sel(k<=2048, 1, 0));
  # mkd: sub-strategy (auto/heap/kway/bitonic/warp_heap/warp_bitonic)
  mkd:  sel(mk==2,4, sel(mk==1,1,3));
  # TopK sweeping tile
  tile: sel(log2(c)>15.0, 2048,
        sel(log2(c)>13.0, 1024,
        sel(log2(c)>12.0,  512, 256)));
  # Mid/Bottom compaction tile
  ctile: sel(tile>=1024, tile/2, tile);

  # Soft hints (gently bias the solver)
  soft(mk,   2, 0.25, sg && (k<=128));
  soft(mk,   1, 0.20, (k>128)&&(k<=2048));
  soft(tile, 2048, 0.20, log2(c)>15.0);
  soft(tile, 1024, 0.15, (log2(c)>13.0)&&(log2(c)<=15.0));
'
```

**How the final choice is made (three-way roundtable)**

- **A** = SoftLogic best (your DSL soft + optional Redis soft)
- **B** = DSL **hard** assignment (if you set `mk:`/`tile:` explicitly, B wins)
- **C** = **Generated table** (tuner output)

Default policy: if **B** exists use it; otherwise the runtime invites **A** and **C** into a quick conversation. It scores both with backend-aware occupancy/tile metrics derived from `DeviceCaps`, then adds a gentle prior to **C** (`SPIRAL_HEUR_GEN_WEIGHT`, default `0.10`). When the discussion reaches a Wilson-backed agreement, **Self-Rewrite** appends the matching `soft(...)` into `~/.spiraltorch/heur.kdsl` so the next run starts from the shared insight.

Want to materialise the FFT path straight from the chosen plan? Call the new helpers and feed the result to your browser/WASM runtime:

```rust
use st_core::backend::wgpu_heuristics::{auto_fft_spiralk, auto_fft_wgsl};

let wgsl = auto_fft_wgsl(rows, cols, k, subgroup).expect("heuristics available");
let spiralk = auto_fft_spiralk(rows, cols, k, subgroup).unwrap();
// ship `wgsl` to your WebGPU runtime and persist `spiralk` if you want the DSL to learn it.
```

---

## Regenerating the WASM table (optional)

Run the offline baker to convert your latest measurements into a `WasmTunerTable`
that both native and browser builds can consume:
```bash
python3 tools/tuner/gen_generated_rs.py tools/tuner/tuner_results.json \
  > crates/st-core/src/backend/wgpu_heuristics_generated.rs
```

The generated module keeps the JSON embedded verbatim, parses it via
`st-core::backend::wasm_tuner`, and exposes a `choose(...)` helper that the
runtime queries after SpiralK/SoftLogic have spoken. Because the JSON format is
portable, you can ship the same file to a WebWorker, bake a table offline, and
let the browser pick overrides without re-running the tuner in production.

### Fractional FFT / SpiralK roadmap

- **Radix-2 → Radix-4 pipeline**: `st-frac::fft` still mirrors the GPU
  butterfly structure, and the new `SpiralKFftPlan` bridge turns the resulting
  `Choice` into auto-generated WGSL kernels for WebGPU.
- **Wilson-aware automation**: `st-kdsl::auto` turns latency deltas into
  high-confidence `soft(...)` rewrites, wiring tuned `radix`, `tile_cols`, and
  `segments` into `heur.kdsl` without manual editing.
- **ND GPU indexer**: A dedicated WGSL kernel materialises strided indices and
  per-segment IDs, unlocking fast fractional/FFT dispatches from WASM → Canvas.
- **WASM tuner baking**: `tools/tuner/tuner_results.json` keeps the measured
  overrides (`tile_cols`, `radix`, `segments`, `mode_*`) in one place so the
  generator can bake them into Rust **and** expose them to the Web via JSON.

**Example JSON**
```json
[
  {"rows": 256,  "cols_min": 0,     "cols_max": 4095,   "k_max": 128,  "sg": true,
   "wg": 128,    "tile": 512,  "tile_cols": 512,  "radix": 2, "segments": 1},
  {"rows": 512,  "cols_min": 4096,  "cols_max": 16383,  "k_max": 256,  "sg": true,
   "wg": 256,    "tile": 1024, "tile_cols": 1024, "radix": 4, "segments": 2},
  {"rows": 512,  "cols_min": 16384, "cols_max": 65535,  "k_max": 2048, "sg": false,
   "wg": 128,    "tile": 2048, "tile_cols": 2048, "radix": 4, "segments": 4, "use_2ce": true},
  {"rows": 1024, "cols_min": 65536, "cols_max": 262143, "k_max": 4096, "sg": false,
   "wg": 128,    "tile": 4096, "tile_cols": 4096, "radix": 4, "segments": 4, "use_2ce": true,
   "mode_bottomk": 2}
]
```

The generator bakes FFT-oriented hints (`tile_cols`, `radix`, `segments`) and
the ND compaction settings into the Rust table, while the same JSON remains
available for WASM workers that want to replay the optimisation flow offline.

---

## Amega Hypergrad (unrolled / implicit)

Rust utilities for hyper-parameter gradients (continuous relaxation):
- **Unrolled**: expand T updates and backprop
- **Implicit**: Neumann or **CG** to solve `(I − J) v ≈ g` efficiently

> See `crates/st-core/src/autograd/hypergrad*.rs`.
> Python glue is kept minimal; wheels can expose helpers.

The pure `st-tensor::pure::AmegaHypergrad` tape mirrors the same mindset in a
dependency-free package, letting you stage language diffusion experiments in
Rust and then feed the resulting curvature-aligned hints back into SpiralK.

---

## Safety & fallbacks

- Builds **CPU-only** by default (no GPU toolchains required).
- WGPU / CUDA / HIP are **feature-gated** and degrade safely.
- Heuristic chooser always returns a **safe** `Choice` (fills mk/tile from table or conservative defaults).

---

## Contributing

Issues & PRs welcome—especially:
- Backend kernels (WGPU subgroup variants, HIP/CUDA heap/k-way merges)
- Tuner recipes & generated tables
- New SpiralK sugar (e.g., `penalty_if(...)`, device-aware bands)

Run tests/benches on your device and share logs (latency / shapes / adapter caps).  
**AGPL-3.0-or-later** keeps it open and remix-able.

---

## Social preview

Upload a social preview PNG via **Repo → Settings → Social preview** (1200×630).  
Suggested caption: **“SpiralTorch — WGPU-first, Self-Tuning GPU Top-K (Rank-K)”**.

---

### Troubleshooting

- **No Redis?**  
  Build without `kv-redis` or leave `REDIS_URL` unset. The consensus chooser
  skips network calls and falls back to SpiralK / Generated-table safely.

- **ROCm not installed but `hip` enabled?**  
  Use `--features hip` only (stub path). The **real** path needs `hip-real`
  and a working ROCm + RCCL toolchain.

- **Wheels red?**  
  First build CPU+WGPU only: `maturin build -m bindings/st-py/Cargo.toml --release --features wgpu`
  to decouple GPU toolchain issues.

---

## License

**AGPL-3.0-or-later** for every crate and Python wheel. See `LICENSE`.
Unauthorized derivations will be treated as non-compliant with AGPL §13<|MERGE_RESOLUTION|>--- conflicted
+++ resolved
@@ -107,7 +107,6 @@
 The loader runs entirely in Rust—mini-batches stream straight into
 `train_epoch` and propagate errors as native `TensorError`s when shapes drift.
 
-<<<<<<< HEAD
 ### GoldenRetriever Training (distributed, data-race free)
 
 Need to fan training across multiple local workers without sprinkling raw
@@ -139,8 +138,6 @@
 built-in parallel reducer so the roundtable stays deterministic. No additional
 locking or thread book-keeping required.
 
-=======
->>>>>>> 533202eb
 ## What you get for training
 
 - **Rank-K family** (TopK / MidK / BottomK) with a **single entrypoint**
