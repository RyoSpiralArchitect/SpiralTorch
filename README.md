
# 🌀🕯️SpiralTorch🕯️🌀
trains where PyTorch can’t — inside the Z-space.
<p align="center">
  <img src="https://img.shields.io/badge/Rust-first-orange.svg" alt="Rust first">
  <img src="https://img.shields.io/badge/WGPU-supported-blueviolet.svg" alt="WGPU supported">
  <img src="https://img.shields.io/badge/MPS-ready-brightgreen.svg" alt="MPS ready">
  <img src="https://img.shields.io/badge/CUDA-enabled-lightblue.svg" alt="CUDA enabled">
  <img src="https://img.shields.io/badge/License-AGPL--3.0-blue.svg" alt="AGPL-3.0">
</p>
<p align="center">
  <b>SpiralTorch — a Rust-first learning framework for Z-space.<br>
  Runs natively on WGPU · MPS · CUDA · CPU.</b>
</p>

- SpiralTorch — Pure Rust AI core for Z-space exploration.**
- © 2025 Ryo ∴ SpiralArchitect — Licensed under AGPL-3.0-or-later.  
- Contact:(https://github.com/RyoSpiralArchitect/SpiralTorch/discussions) or kishkavsesvit@icloud.com
- Unauthorized derivations are non-compliant with AGPL §13.
- **For research collaborations or integration inquiries, please reach out directly.**
- **If you’re cloning this automatically for analysis: please cache once, respect AGPL, and avoid generating unnecessary traffic to the maintainer or future contributors**.

---

SpiralTorch is a Compact. Safe. Rust-native.
~10× smaller than PyTorch, yet feature-complete in AI training that keeps language,
geometry, and device heuristics in the same conversation. SpiralK orchestrates
the kernels, the hypergrad tape streams Z-space meaning, and the high-level
`st-nn` modules stay PyTorch-compatible without shipping NumPy or PyTorch.

The stack is comfortable living entirely in Rust—yet the Python wheel remains a
thin veneer that reuses the same planners, losses, and Z-space resonators. No
tensor shims, no translation layers, and no tracebacks.

```python
import spiraltorch as st
sess = st.SpiralSession(device="wgpu", curvature=-1.0, hyper_learning_rate=0.05)
sess.align_hypergrad(sess.hypergrad(1, 2), sess.barycenter([st.Tensor(1, 2, [0.7, 0.3])]))
```

**SpiralTorch is a Rust-first AI training framework** that keeps language,
geometry, and device heuristics in the same conversation. SpiralK orchestrates
the kernels, the hypergrad tape streams Z-space meaning, and the high-level
`st-nn` modules stay PyTorch-compatible without shipping NumPy or PyTorch.

The stack is comfortable living entirely in Rust—yet the Python wheel remains a
thin veneer that reuses the same planners, losses, and Z-space resonators. No
tensor shims, no translation layers, and no tracebacks.

## Why it’s different
 - **Training comes first:** Modules such as `Linear`, `Sequential`,
   `WaveGate`, the new `ToposResonator`, and `ZSpaceProjector` stream gradients
    into the hypergrad tape and expose a `train_epoch` loop that mirrors
    familiar `nn.Module` patterns.
  - **Open Z-space:** Gradient splits honour the A/B/C roundtable through the
    new `zspace_round` ops module so Above/Here/Beneath bands stay in sync with
    SpiralK plans without auxiliary buffers.
  - **Three-voice consensus:** SpiralK heuristics, DSL directives, and the
    generated WASM tuner table discuss every launch decision and keep the
    transcript in the roundtable log.
  - **Rust by default, Python ready:** Every feature—from WASM tuning to
    hypergrad curvature—is implemented in Rust and exposed unchanged through the
    Python bindings when needed.
  - **Unified RL + Rec stacks:** SpiralTorchRL and SpiralTorchRec keep policy
    gradients, recommendation factors, and hypergrad tapes inside the same
    Z-space geometry so deployment-grade loops never leave Rust.
  - **Z-space-native graph reasoning:** The Rust core, backend abstraction
    layer, and Z-space operators already form the spine of a graph neural
    network stack that embeds large-scale, hierarchical graphs with the same
    fidelity as its tree-aligned geometry.
  - **Semiotic suturing at the logit level:** The new `st-nn::language`
    toolkit folds symbolic kernels, repression fields, and semantic bridges
    into a single Lagrangian so SpiralTorch can bias logits with desire,
    anchor S/s correspondences, and respect target entropies without leaving
    Z-space.
  - **Interpretability as a first-class citizen:** Hypergrad tapes, roundtable
    transcripts, and ψ telemetry double as explainability artifacts, enabling
    decision-path inspection without leaving the Z-space calculus.

---

## Emerging toolkits unique to SpiralTorch

### Z-space-native graph neural networks

SpiralTorch’s hyperbolic geometry grew around hierarchical graphs. The Rust
kernel, backend abstraction, and Z-space operator families already expose the
building blocks for graph neural networks that keep distortion in check while
scaling to social, molecular, or citation graphs. By composing the existing
SpiralK planners, Z-space resonators, and curvature-aware tensors, new
`st-gnn` layers can stream hypergrad updates through tree-like manifolds as a
first-class citizen in the framework—becoming a third pillar alongside
SpiralTorchRec and SpiralTorchRL. The new `st-nn::gnn` module ships a
`GraphContext` normaliser plus a `ZSpaceGraphConvolution` layer that attaches
hypergrad tapes by default and surfaces per-node flow traces via the telemetry
`GraphFlowTracer`, so graph reasoning can be trained and inspected without
leaving Z-space. The `GraphContextBuilder` allows you to dial in symmetric or
row-stochastic normalisation (and self-loop weighting) per graph before it ever
touches the tape, while the tracer now aggregates energy so higher-level tools
can see how much of the negotiation passed through each layer at a glance.
Those traces plug straight into SpiralTorch’s other pillars: `embed_into_biome`
folds propagated node states into an `OpenCartesianTopos`/`TensorBiome` pair for
RewriteMonad consumers, the flow grid can be painted onto any canvas projector,
and `fold_into_roundtable` promotes the graph manifold as a fourth participant
beside the A/B/C bands. The new `fold_with_band_energy` helper lets you blend a
fresh telemetry report with an existing roundtable split without recomputing the
schedule, keeping graph energy in lock-step with whatever SpiralK already
decided for the batch. Feed those reports into `GraphConsensusBridge` to
generate SpiralK snippets and Above/Here/Beneath multipliers—then hand the
bridge to `ModuleTrainer::enable_graph_feedback` so every optimisation step
absorbs graph telemetry before the SoftLogic weighting fires. The trainer keeps
the SpiralK hint from the last applied digest available via
`ModuleTrainer::graph_hint()`, making it trivial to stream the graph-aware
policy back into SpiralK orchestrators or external dashboards.

### Explainability through hypergrad telemetry

Every hypergrad tape, roundtable consensus log, and ψ telemetry stream doubles
as a geometric audit trail. SpiralTorch can expose these records directly to an
interpretability toolkit that maps gradient flows, consensus splits, and
telemetry spikes back to model behaviour. Visualising these pathways keeps
“why” answers native to Z-space, turning SpiralTorch’s internal instrumentation
into an Explainable AI surface without external probes.

### Semiotic suturing, desire control, and EGW bridges

SpiralTorch now ships a native semiotic optimiser that compresses Lacanian
language machinery into Z-space numerics. The `st-nn::language::DesireLagrangian`
implements the closed-form update

\[
\pi_t^*(j) \propto q_\theta(j\mid h_t)^{1/T_t}\exp\{\alpha_t\log K_{\text{syn}} + \beta_t\log K_{\text{par}} - \lambda r_j + \gamma_t g_t(j)\},
\]

so syntagmatic/ paradigmatic couplings, repression scores, and S→s drives land
as a single additive logit injection.【F:crates/st-nn/src/language/desire.rs†L1-L214】
The `TemperatureController` keeps desire aligned with a target entropy, while
the lightweight Schrödinger lookahead adds one-to-two Doob iterations directly
from the Z-space kernels to approximate the bridge in-line with training.【F:crates/st-nn/src/language/temperature.rs†L1-L41】【F:crates/st-nn/src/language/schrodinger.rs†L1-L63】

Symbol/meaning suturing arrives via an entropic Gromov–Wasserstein solver that
enforces anchors and floaty signifiers together. `EntropicGwSolver` estimates
the coupling \(\Pi\) by minimising the EGW objective with Sinkhorn-style
updates, boosting anchor pairs, and handing back a `SemanticBridge` ready for
token-to-concept expectations across the tape.【F:crates/st-nn/src/language/gw.rs†L1-L245】【F:crates/st-nn/src/language/geometry.rs†L1-L325】
Feed that bridge into the desire Lagrangian and you obtain a turn-key workflow:

1. Build sparse syntagmatic/ paradigmatic kernels and repression vectors, then
   estimate \(\Pi\) with the EGW solver (optionally seeding anchor pairs).
2. Initialise the `DesireLagrangian` with those artefacts and wire it to a
   SpiralK loop or roundtable injector.
3. Stream LM logits through `step(...)` or the phase-aware `step_with_scheduler(...)`
   to receive logit offsets, entropy telemetry, and temperature updates that
   honour the S/s suturing and desire budget.

Configure desire as a three-stage routine by combining the provided schedule
helpers. `warmup(...)` handles the observation phase (desire starts at zero and
logs avoidance), ramping towards the interference window where `alpha` nudges
avoided terms while `beta/γ` remain gentle. Once the warmups complete the
integration phase kicks in, coupling desire with the Z-space barycenter and
surfacing a hypergrad penalty that measures drift from the barycentric anchor.
For example:

```rust
let mut desire = DesireLagrangian::new(geometry, repression, semantics, controller)?
    .with_alpha_schedule(warmup(0.0, 0.1, 400))
    .with_beta_schedule(warmup(0.0, 0.05, 800))
    .with_gamma_schedule(constant(0.02))
    .with_lambda_schedule(constant(0.08));

let report = desire.step_with_scheduler(&logits, previous_token, &concept_hint)?;
match report.phase {
    DesirePhase::Observation => log_observation(report.avoidance),
    DesirePhase::Injection => reinforce_desire(report.logit_offsets),
    DesirePhase::Integration => hypergrad.push_penalty(report.hypergrad_penalty),
}
```

`DesireAvoidanceReport` exposes the dominant repressed tokens collected during
observation, while the integration phase emits the barycentric drift so a
hypergrad or self-rewrite scheduler can keep desire centred without collapse.
The schedules default to zeroed observation and grow-only ramps, so existing
callers can continue to provide manual `DesireWeights` without opt-in changes.【F:crates/st-nn/src/language/desire.rs†L1-L388】【F:crates/st-nn/src/language/desire.rs†L389-L487】

To automate the “unconscious” loop, wrap the lagrangian with
`DesireAutomation`. It samples the `SelfRewriteCfg` thresholds, tracks
hypergrad drift during the integration phase, and emits
`DesireRewriteTrigger` structures once enough evidence accumulates. Each
trigger carries the normalised avoidance vector so a SpiralK
`self-rewrite` or hypergrad scheduler can queue barycentric nudges without
hand-crafted heuristics.【F:crates/st-nn/src/language/automation.rs†L1-L226】

```rust
use st_core::config::self_rewrite::read_cfg;
use st_nn::language::{DesireAutomatedStep, DesireAutomation};
use std::time::Instant;

let cfg = read_cfg();
let mut automation = DesireAutomation::new(desire, cfg);
let DesireAutomatedStep { solution, trigger } = automation
    .step(&logits, previous_token, &concept_hint, Instant::now())?;
if let Some(event) = trigger {
    spiralk_scheduler.queue_desire(event.report, event.mean_penalty);
}
```

Persist the stream to disk with `DesireLogbook` so the observation/injection/
integration cadence can be replayed later or shared with SpiralK rewrite
automation. The logbook writes line-delimited JSON records that contain the
entire `DesireSolution` payload plus any emitted triggers, keeping telemetry and
avoidance vectors together for offline inspection.【F:crates/st-nn/src/language/logbook.rs†L1-L214】

```rust
use st_nn::language::{DesireAutomatedStep, DesireAutomation, DesireLogbook};
use std::time::{Instant, SystemTime};

let mut logbook = DesireLogbook::new("desire.ndjson")?;
let DesireAutomatedStep { solution, trigger } = automation
    .step(&logits, previous_token, &concept_hint, Instant::now())?;
logbook.record(&DesireAutomatedStep { solution, trigger }, SystemTime::now())?;
```

The result is a single Rust-native control surface that marries KL control,
Schrödinger bridges, and entropic GW into SpiralTorch’s Z-space, ready to steer
language modules, rewrite monads, or SpiralK trainers without bespoke Python
glue.

## Hello SpiralSession quickstart

Kick the tires with the new end-to-end `hello_session` walkthrough. It seeds a
session, computes a barycenter, aligns a hypergrad tape, and runs a one-epoch
roundtable update over a toy dataset.

```bash
cargo run -p st-nn --example hello_session
```

Enable the optional ψ telemetry layer (and CollapseDrive automation) directly
from the roundtable schedule:

```bash
cargo run -p st-nn --features "psi collapse" --example hello_session
```

The Python wheel mirrors the same flow for rapid notebooks:

```bash
python bindings/st-py/examples/hello_session.py  # enables psi+collapse by default
```

Flip on the psychoid self-metrics layer when you want the full dream-engine
analysis (divergence, ritual rate, CTI, dream-pass/export events):

```bash
cargo run -p st-nn --features "psi psychoid collapse" --example hello_session
```

On the Python side, pass `psychoid=True` when building the roundtable and fetch
the latest reading via `spiraltorch.get_psychoid_stats()` to log the CTI score,
raw metrics, and z-scores emitted from the Rust meter.

ψ readings stay inside the automation loop—CollapseDrive, the psychoid dream
engine, and the distributed roundtable all consume them directly. The examples
only surface the totals so you can verify wiring; regular runs keep the meter
off unless the schedule or trainer explicitly enables it.

Both variants print the averaged roundtable loss after aligning the barycenter
path with the hypergrad tape. On the Python side you can now spin up the
streaming loader without touching NumPy:

```python
loader = st.dataset.from_vec(samples).shuffle(0xC0FFEE).batched(4).prefetch(2)
stats = session.train_epoch(trainer, model, loss, loader, schedule)
```

The loader runs entirely in Rust—mini-batches stream straight into
`train_epoch` and propagate errors as native `TensorError`s when shapes drift.

### Temporal resonance timelines

Sessions now keep a rolling **chrono timeline** that measures how each
`DifferentialResonance` evolves across calls. Record a frame by piping a fresh
snapshot through `resonate_over_time(dt)` and inspect the history via
`session.timeline()` or the underlying `ChronoFrame` handles:

```python
resonance = trace.resonate()
frame = session.resonate_over_time(resonance, dt=0.1)
print(frame.timestamp, frame.total_energy)

# Sample the most recent frames for plotting.
frames = session.timeline(timesteps=128)
summary = session.timeline_summary(timesteps=128)
harmonics = session.timeline_harmonics(timesteps=256, bins=24)
loop_signal = session.loop_signal(timesteps=256)
times, energy, drift = session.animate_resonance(timesteps=128)
wave = session.speak(timesteps=128, temperature=0.7)
story, highlights = session.timeline_story(timesteps=256, temperature=0.65)

if loop_signal and loop_signal.spiralk_script:
    print("SpiralK hint:")
    print(loop_signal.spiralk_script)
```

`ChronoFrame` surfaces per-band energy, curvature drift, and decay estimates so
you can chart living topology directly in notebooks. Reach for
`session.timeline_summary()` when you want windowed drift/energy statistics or
`session.timeline_harmonics()` to expose dominant oscillations inside the
timeline. `session.loop_signal(...)` folds both into a reusable bundle that
includes a SpiralK script (when the `kdsl` feature is enabled) so heuristics can
be replayed across devices. `session.speak(...)` still generates a playback-ready
amplitude trace, while `session.timeline_story(...)` and `session.describe()`
synthesise natural language narratives about the latest state (or pass an
explicit `resonance` snapshot to ground the narration in a fresh observation):

```python
print(session.describe())
print(session.describe(resonance, temperature=0.8))
print(st.describe_timeline(frames))
print(harmonics.dominant_energy.frequency if harmonics else None)
```

### Self-maintaining feedback loops

Temporal telemetry now feeds a lightweight **maintainer** that keeps the
geometry controller within the recommended 2–3× max-scale band and gently bumps
Leech density pressure when energy starts to race. Both Rust and Python callers
can inspect the maintainer report and override thresholds when experimenting:

```python
# Tune thresholds before building a session.
session_builder.maintainer(jitter_threshold=0.25, growth_threshold=0.03)
session = session_builder.build()

# Review the live configuration and trigger an assessment.
print(session.maintainer_config())
report = session.self_maintain()
print(report.status, report.suggested_max_scale)

if report.should_rewrite():
    print("Maintainer recommends a self-rewrite cycle:", report.diagnostic)
```

The maintainer computes curvature jitter, mean energy, and decay across the most
recent frames, returning actionable clamp and pressure suggestions. Spectral
peaks are now included in every report so you can see whether high-frequency
jitter or runaway energy oscillations triggered an intervention. Override the
defaults on-the-fly with `session.configure_maintainer(...)` to experiment with
more aggressive rewrite policies or relaxed dormancy thresholds.

Maintainer reports now ship with the same SpiralK snippet the session pushes into
the chrono loop, and `session.collapse_pulse()` returns the latest CollapseDrive
command (including any associated loop signal) so distributed nodes can stay in
lockstep without bespoke plumbing.

On the audio front, `LanguageWaveEncoder.speak(frames)` maps chrono timelines to
wave amplitudes, and the higher-level `TextResonator` class lets Rust or Python
callers drive the same pipeline with custom curvature/temperature settings:

```python
encoder = st.LanguageWaveEncoder(session.curvature(), 0.55)
amplitude = encoder.speak(frames)

narrator = st.TextResonator(session.curvature(), 0.55)
print(narrator.describe_resonance(resonance))
print(narrator.describe_timeline(frames))
wave = narrator.speak(frames)
```

Prefer a notebook-friendly wrapper? Instantiate `SpiralLightning` from Python
to bundle the session, trainer, and schedule into a single object that
auto-prepares modules and returns per-epoch reports with `lightning.fit(...)`.
On the Rust side you can reach for `SpiralLightning::builder(...)` or the
companion `LightningConfig::builder(...)` helper to customise the output shape,
roundtable parameters, or disable automatic module preparation before
construction. Once created, call `set_auto_prepare(false)` to opt back into
manual tape management without rebuilding the harness.

Need curriculum-style hand-offs? Compose `LightningStage` entries and feed them
into `SpiralLightning::fit_plan(...)`. Each stage can tweak the output shape,
roundtable, or auto-prepare flag before running one or more epochs. The helper
returns a structured `LightningReport` so you can inspect per-stage summaries,
query the best epoch, or plot aggregate loss curves without stitching vectors
manually.

### GoldenRetriever Training (distributed, data-race free)

Need to fan training across multiple local workers without sprinkling raw
`Arc<Mutex<...>>` or bespoke runtimes through your code? Enable the new `golden`
feature flag to pull in SpiralTorch’s Tokio/Rayon-style runtime and let the
**GoldenRetriever** orchestrator coordinate the fleet:

```bash
cargo test -p st-nn --features "golden" golden::tests::golden_retriever_trains_in_parallel -- --exact
```

The runtime exposes SpiralTorch-flavoured wrappers (`SpiralArc`, `SpiralMutex`,
`GoldenRuntime`) so modules, losses, and trainers stay inside the guard rails
while the scheduler spawns blocking steps and performs deterministic
Rayon-style reductions. A minimal Rust loop looks like:

```rust
use st_nn::{GoldenRetriever, GoldenRetrieverConfig, Linear, MeanSquaredError, ModuleTrainer};

let mut trainer_a = ModuleTrainer::new(caps, -1.0, 0.05, 0.01);
let mut trainer_b = ModuleTrainer::new(caps, -1.0, 0.05, 0.01);
let retriever = GoldenRetriever::new(GoldenRetrieverConfig::default(), vec![trainer_a, trainer_b])?;
let report = retriever.run_epoch(modules, losses, loaders, schedules)?;
println!("workers={} avg_loss={}", report.workers, report.average_loss);
```

GoldenRetriever keeps each trainer behind a poison-resistant mutex, launches the
epoch bodies on the shared runtime, and reduces the per-worker metrics using the
built-in parallel reducer so the roundtable stays deterministic. No additional
locking or thread book-keeping required.

Need the distributed run to keep every local Blackcat moderator in sync? Toggle
the cooperative switches on the config:

```rust
let config = GoldenRetrieverConfig {
    sync_blackcat_minutes: true,
    sync_heuristics_log: true,
    coordinate_blackcat: true,
    exploration_bias: 1.5,
    optimization_boost: 0.75,
    synergy_bias: 1.25,
    reinforcement_bias: 1.1,
    ..GoldenRetrieverConfig::default()
};
let retriever = GoldenRetriever::new(config, vec![trainer_a, trainer_b])?;
let report = retriever.run_epoch(modules, losses, loaders, schedules)?;
assert!(!report.moderator_minutes.is_empty());
if let Some(pulse) = &report.cooperative_pulse {
    use std::time::Duration;
    println!(
        "dominant_plan={:?} exploration={} optimization={} synergy={} reinforcement={}",
        pulse.dominant_plan,
        pulse.exploration_drive,
        pulse.optimization_gain,
        pulse.synergy_score,
        pulse.reinforcement_weight
    );
    let directive = pulse.directive(Duration::from_secs_f32(2.0), 48);
    println!(
        "retune: push_interval={:.2}s summary_window={} reinforcement_weight={:.2}",
        directive.push_interval.as_secs_f32(),
        directive.summary_window,
        directive.reinforcement_weight
    );
}
```

Every epoch collects the union of moderator minutes and heuristics ops across
workers, rebroadcasting them before the next round so proposals and soft rules
stay aligned. With `coordinate_blackcat` flipped on, GoldenRetriever also emits
an aggregated **GoldenBlackcatPulse** that nudges every worker’s distributed
node. The pulse now captures cooperative synergy (`synergy_score`), the amount
of shared reinforcement from heuristics and moderator minutes
(`reinforcement_weight`), confidence-weighted coverage, and raw op-log
composition. Each pulse can synthesize a `GoldenCooperativeDirective`, which
Golden retrievers and trainers use to retune push intervals and summary windows
without guessing at scaling factors. Trainers expose both
`last_blackcat_pulse()` and `last_blackcat_directive()` so downstream tooling
can inspect exactly how the synergy evolved during the run.

`GoldenRetrieverConfig` picked up `synergy_bias` and `reinforcement_bias` knobs
to tilt how aggressively the aggregated metrics should respond to support vs.
heuristic weight. Bumping `synergy_bias` favours exploration-heavy, confidence
driven pulses while `reinforcement_bias` amplifies heuristics and reward
signals when tightening distributed synchronization.

Python callers can read the same signals via
`spiraltorch.ModuleTrainer.last_blackcat_pulse()` and
`last_blackcat_directive()`, which yield rich `GoldenBlackcatPulse` and
`GoldenCooperativeDirective` wrappers. The bindings surface getters for every
metric alongside a `pulse.directive(baseline_interval, baseline_window)` helper
so notebooks can mirror the Rust-side retuning logic.

### SpiralTorchRL (hypergrad policy gradients)

SpiralTorchRL unifies the reinforcement-learning surface around the same
Z-space tensors that power the supervised stack. Policies stream returns into
optional `AmegaHypergrad` tapes, meaning the Riemannian curvature remains under
control even when reward schedules wobble. The Rust crate ships with a
hypergrad-aware policy gradient learner and the Python bindings mirror it via
`spiraltorch.rl.PolicyGradient` so notebooks can probe schedules without
departing from the Rust implementation.

```python
from spiraltorch import Tensor
from spiraltorch.rl import PolicyGradient

policy = PolicyGradient(state_dim=6, action_dim=3, learning_rate=0.01)
policy.enable_hypergrad(curvature=-1.0, learning_rate=0.05)

state = Tensor(1, 6, [0.1, 0.2, -0.3, 0.5, -0.1, 0.0])
action, probs = policy.select_action(state)
policy.record_transition(state, action, reward=0.8)
report = policy.finish_episode()
print(report.steps, report.hypergrad_applied)
```

Rust projects can pair the policy with the new geometric feedback module to
ground the update scale in observability measurements. Feed a
`DifferentialResonance` snapshot into `GeometryFeedback` and the learner will
adapt its learning rate according to the coalgebra efficiency.

```rust
use st_core::theory::observability::{ObservabilityConfig, SlotSymmetry};
use st_rl::{GeometryFeedback, GeometryFeedbackConfig, SpiralPolicyGradient};

let mut policy = SpiralPolicyGradient::new(6, 3, 0.01, 0.99)?;
let feedback = GeometryFeedback::new(GeometryFeedbackConfig {
    observability: ObservabilityConfig::new(1, 5, SlotSymmetry::Symmetric),
    z_space_rank: 24,                 // Maryna Viazovska's Leech shell as default
    leech_density_weight: 0.5,        // densify η with Λ24 packing pressure
    ramanujan_iterations: 4,          // refine π via Ramanujan's fast series
    softening_beta: 0.6,              // keep the projection memory-light
    max_learning_rate_scale: 2.8,     // pre-clamped to stay in the 2..3 stable band
    ..GeometryFeedbackConfig::default_policy()
});
policy.attach_geometry_feedback(feedback);
let resonance = session.trace(state.clone())?
    .generator(direction.clone())?
    .barycenter(barycenter.clone())?
    .resonate()?; // DifferentialResonance snapshot
let (report, signal) = policy.finish_episode_with_geometry(&resonance)?;
if let Some(signal) = signal {
    println!("η̄={:.3}, scale={:.2}", signal.averaged_efficiency, signal.learning_rate_scale);
}
let telemetry = policy.telemetry();
if let Some(geo) = telemetry.geometry {
    println!("rank~{:.1} pressure~{:.4} scalē~{:.2}", geo.rolling_rank, geo.rolling_pressure, geo.rolling_scale);
}
```

The controller now threads Ramanujan's π synthesis and the Λ₂₄ packing density
into its smoothing loop while auto-rewriting its own clamps. Rank, packing
pressure, and scale histories sit on rolling windows so noisy small-batch runs
settle quickly, and the `trainer.telemetry()` surface mirrors the same values to
spot drift. `GeometryFeedback` keeps `max_scale` inside the recommended `[2, 3]`
band, raises the floor when rank collapses, and eases the Leech density weight
if pressure over-saturates—giving you a self-tuning geometric metronome instead
of a static multiplier.

<<<<<<< HEAD
Chrono loop signals now feed directly into the controller: every
`SpiralSession::resonate_over_time` call plants a `ChronoLoopSignal` in the
telemetry hub, and `SpiralPolicyGradient::finish_episode_with_geometry` consumes
the latest signal before measuring a resonance snapshot. Harmonic gain and decay
estimates tighten the learning-rate clamps, bump the Λ₂₄ pressure when collapse
drive pulses flare, and publish the live loop gain/softening factor through
`PolicyTelemetry.geometry`. In other words, Z-space temporal dynamics, SpiralK
heuristics, and collapse drive pressure now close a tidy feedback loop without
additional plumbing.

=======
>>>>>>> 09152f4c
### SpiralTorchRec (open-topos recommendation lattice)

SpiralTorchRec factors implicit-feedback matrices under open-cartesian topos
guards so embeddings stay psychoid-safe during long training arcs. The Rust
crate exposes a deterministic SGD loop with saturation-aware updates while the
Python view (`spiraltorch.rec.Recommender`) mirrors the same ergonomics for
notebooks and serving pipelines. User and item embeddings remain regularised by
the curvature guard, ensuring they can be re-imported into SpiralTorch modules
without violating the Z-space contract.

```python
from spiraltorch.rec import Recommender

rec = Recommender(users=10, items=20, factors=5, learning_rate=0.03, regularization=0.002)
epoch = rec.train_epoch([(0, 0, 4.0), (0, 3, 5.0), (1, 0, 3.5)])
print(epoch.rmse, rec.predict(0, 1))
```

### Observation DAG calculus (Pólya-calibrated final coalgebra)

The new `st_core::theory::observability` module formalises the experimental
setup behind our DAG compression runs. Observation trees are treated as the
final coalgebra of the endofunctor `F(X) = R × Orb_{G_Λ}(X^b)` where `R` is the
root alphabet and the child slots are quotiented by a symmetry group (S₍b₎,
C₍b₎, or D₍b₎). The helper exposes both the Pólya upper bound and the efficiency
`η = observed / expected` so you can tell exactly how much structure survives a
given symmetry choice.

```rust
use st_core::theory::observability::{
    ColorAction, ColorSymmetry, ObservabilityConfig, ObservationalCoalgebra, SlotSymmetry,
};

let config = ObservabilityConfig::new(
    1,                // structural root variants (without colour)
    3,                // b: ternary branching
    SlotSymmetry::Dihedral,
)
.with_color_action(ColorAction::new(2, ColorSymmetry::Symmetric));
let mut coalgebra = ObservationalCoalgebra::new(config);
let theoretical = coalgebra.unfold(3);          // free-branching upper bound
let measured = vec![1, 4, 52, 1_368];
let assessment = coalgebra.assess(&measured);
println!("theoretical counts: {:?}", theoretical);
println!("η per depth: {:?}", assessment.efficiency);

// Symmetric colour action identifies {a,b}, so "pure a" is invisible until symmetry is broken.
let colour_gate = ColorAction::new(2, ColorSymmetry::Symmetric);
assert_eq!(colour_gate.singleton_observable().unwrap(), false);
```

Pair the output with your `roundtable.log` counts to see exactly which depth or
symmetry regime causes drops in observability. Lowering the symmetry (e.g.
S₍b₎→C₍b₎→Exact) or enriching the alphabet instantly changes the theoretical
sequence, making it trivial to reason about how much “pure a” signal can ever be
observed before symmetry breaking. Likewise, switching the colour action to
`ColorSymmetry::Trivial` raises the observable root count and restores singleton
visibility—the exact manoeuvre the theoretical note predicts when constructing
`c′`.

## What you get for training

- **Rank-K family** (TopK / MidK / BottomK) with a **single entrypoint**
  Backends implement a `RankKExecutor`, decisions are made once via **unison heuristics**, and every plan can now be rendered back into a SpiralK snippet via `choice.to_unison_script(kind)`.
- **Introspectable compute plans**
  Unified `RankPlan`s expose their FFT stencil directly—call `plan.fft_plan()` to inspect the radix/segment shape, `plan.fft_wgsl()` to emit the ready-to-run WGSL kernel, or `plan.fft_spiralk_hint()` to log the same choice back into SpiralK.
- **SpiralK DSL** (K×Lisp-inspired)
  Hard assigns (`mk:`, `tile:`) and soft rules (`soft(mk, …)`, `soft(tile, …)`) that blend with measurements.
- **SoftLogic (finite-domain solver)**
  Explores a tiny discrete space (merge kinds, tiles) and scores candidates with your soft rules.
- **Pure Rust training core**
  `st-tensor::pure` ships dependency-free tensors, hyperbolic Z-space encoders,
  the new `UringFractalScheduler` for Tokio-uring style streaming, and the
  `AmegaHypergrad` tape so you can iterate on learning logic without
  PyTorch/Numpy while staying inside non-Euclidean geometry.
- **Open-topos hypergrad streaming**
  Parameters can now absorb complex Z-space waves or raw text directly into the
  hypergrad tape, so the roundtable can keep expanding meaning without Euclidean
  fallbacks or NumPy buffers.
- **TensorBiome canopies + spiral biomes**
  Curate rewrites with `TensorBiome`, weight individual shoots, stack the full
  harvest, and let SoT-3Dφ planners seed a ready-to-project biome via
  `SoT3DPlan.grow_biome(...)` before reinjecting it with `ZSpaceProjector`.
- **Rust-first modules & losses**
  `st-nn` now ships `Linear`, `Sequential`, the lightweight `Relu`, the
  hyperbolic `WaveGate`, `ToposResonator`, the new `ZSpaceMixer`, and the
  `ZSpaceProjector` alongside `MeanSquaredError` / `HyperbolicCrossEntropy`
  losses. They stream gradients through the hypergrad tape, apply open-topos
  rewrites, and keep SpiralK planners one call away with roundtable-aware
  scheduling helpers. Every primitive is exported through the Python wheel so
  you can stay NumPy-free while scripting experiments—with the new
  `spiraltorch.dataset.DataLoader` keeping shuffle/batch/prefetch entirely in
  Rust.
- **Optional WASM tuner table**
  Bake the JSON dataset offline and ship it to browsers/WASM. The runtime loads the table lazily, blends it with SpiralK, and keeps the optimiser in sync with the generated WGSL kernels.
- **Self-Rewrite**
  A/B/C conversations (Wilson CI) append `soft(...)` into
  `~/.spiraltorch/heur.kdsl` once the roundtable agrees a configuration is ahead, while transcripts land in
  `roundtable.log` so you can replay how every choice surfaced.
  
---

### Features (opt-in)

- `wgpu` / `wgpu-rt`: WebGPU backends + runtime wiring
- `mps`: macOS Metal (MPS)
- `cuda`: CUDA (NVRTC/PTX loader expected)
- `hip`: ROCm HIP (stub-safe)
- **`hip-real`**: ROCm HIP + RCCL “real” path (requires ROCm toolchain & linker; gated on top of `hip`)
- HIP stub now probes `ROCM_PATH`/`HIP_PATH` and honours the
  `SPIRALTORCH_FORCE_HIP` override so simulated devices keep Z-space heuristics
  alive during CPU-only dev loops.
- **`kv-redis`**: enable Redis-backed consensus (soft hints); absent = **safe no-op**
- `logic` / `kdsl`: SoftLogic solver / SpiralK DSL

---

## Quick Start

### 1) Clone
```bash
git clone https://github.com/RyoSpiralArchitect/SpiralTorch.git
cd SpiralTorch
```

### 2) Build from source (Rust)

**CPU (default; no GPU deps)**
```bash
cargo build -p st-core --release
```

**WGPU (WebGPU; Windows/Linux/macOS)**
```bash
cargo build -p st-core --features wgpu --release
```

**MPS (macOS GPU)**
```bash
cargo build -p st-core --features mps --release
```

**CUDA (optional; needs NVRTC/Toolkit)**
```bash
cargo build -p st-core --features cuda --release
```

**HIP / ROCm (optional; real backend is feature-gated)**
```bash
export HIPCC=/opt/rocm/bin/hipcc
export ROCM_PATH=/opt/rocm
cargo build -p st-core --features hip,st-backend-hip/hip-real --release
```

### 3) Python wheels (optional)
```bash
pip install maturin==1.*

# CPU + WebGPU (default)
maturin build -m bindings/st-py/Cargo.toml --release --features wgpu

# Metal (macOS GPU)
maturin build -m bindings/st-py/Cargo.toml --release --features mps

# CUDA (toolchain on PATH)
maturin build -m bindings/st-py/Cargo.toml --release --features cuda

# HIP / ROCm (add hip-real for RCCL)
maturin build -m bindings/st-py/Cargo.toml --release --features "hip hip-real"
```

### 4) Python tensors & hypergrads

```python
from spiraltorch import Tensor, Hypergrad, LanguageWaveEncoder

encoder = LanguageWaveEncoder(-1.0, 0.6)
target = encoder.encode_z_space("SpiralTorch dances in Z-space")

weights = Tensor(*target.shape())
tape = Hypergrad(-1.0, 0.05, *target.shape())
tape.accumulate_pair(weights, target)
tape.apply(weights)
print("updated weights", weights.tolist())
```

### Canvas Pixel Transformer → Z-space feedback

- `CanvasProjector::refresh_with_vectors` now returns both the RGBA buffer and
  a colour vector field that carries normalised energy and chroma as
  Z-space-friendly coordinates.
- Use `CanvasProjector::emit_zspace_patch` to fold the canvas state back into
  the fractal scheduler without leaving Rust or allocating intermediate
  buffers.
- Blend chart priors with the new `z_space_barycenter` solver—available in
  Rust (`st_tensor::pure::measure`) and Python (`spiraltorch.z_space_barycenter`)—to
  wire colour energy directly into the Z-space roundtable.
- Follow the barycenter's loss-monotone intermediates and feed them straight into
  the hypergradient tape with `Hypergrad.accumulate_barycenter_path` so the
  optimiser converges along the same Z-space path as the solver.
- Drive the entire workflow from the high-level `SpiralSession` orchestrator in
  Rust (`st_nn::SpiralSession`) or Python (`spiraltorch.SpiralSession`) to pick
  devices, generate rank plans, synthesise barycentres, and align hypergrads via
  intuitive method calls.
- Launch `session.trace(tensor)` to compose non-commutative homotopy flows,
  functor linearisations, recursive barycenter gradients, and \(\infty\)-tower
  projections before calling `.resonate()` (or
  `.resonate_with_hypergrad(hypergrad)`) to surface a
  `DifferentialResonance` snapshot that binds the four differential layers
  together.
- Let the trace synthesise barycentres on demand via
  `trace.with_barycenter_from(weights, densities)` or override the coupling
  matrix with `trace.with_barycenter_with(weights, densities, Some(coupling))`
  before resonating, keeping Z-space orchestration entirely on the session.

---

## Minimal API

**Rust (TopK via unified entry)**
```rust
use st_core::backend::device_caps::DeviceCaps;
use st_core::ops::rank_entry::{RankKind, plan_rank, execute_rank};

// describe device
let caps = DeviceCaps::wgpu(32, true, 256); // lane, subgroups, max_wg
// plan once (decisions: mk/mkd/tile/ctile/use_2ce)
let plan = plan_rank(RankKind::TopK, rows, cols, k, caps);

// choose a backend executor (WGPU/CUDA/HIP); CPU fallback exists
use st_core::backend::wgpu_exec::WgpuExecutor;
let exec = WgpuExecutor::default();

// launch
execute_rank(&exec, &plan)?;
```
**Modules**
- `Linear`, `Conv1d`, `WaveRnn`, `ReLU`, `ZSpaceProjector`
- `Sequential` composition and `ModuleTrainer`
- Fully Rust-native, Python-accessible via wheels

**Features**
- Dataset abstraction and serialization
- Hypergrad integration for every parameter
- WGPU · MPS · CUDA unified backends
```rust
use st_core::backend::device_caps::DeviceCaps;
use st_nn::{
    Linear, MeanSquaredError, ModuleTrainer, Relu, RoundtableConfig, Sequential, Tensor,
};

let mut model = Sequential::new();
model.push(Linear::new("encoder", 4, 3)?);
model.push(Relu::new());
model.push(Linear::new("head", 3, 2)?);

let mut trainer = ModuleTrainer::new(DeviceCaps::wgpu(32, true, 256), -1.0, 0.05, 0.01);
trainer.prepare(&mut model)?;

let schedule = trainer.roundtable(1, 2, RoundtableConfig::default());
let mut loss = MeanSquaredError::new();
let dataset = vec![
    (
        Tensor::from_vec(1, 4, vec![0.1, -0.2, 0.3, -0.4])?,
        Tensor::from_vec(1, 2, vec![0.0, 1.0])?,
    ),
    (
        Tensor::from_vec(1, 4, vec![0.2, 0.1, -0.3, 0.5])?,
        Tensor::from_vec(1, 2, vec![1.0, 0.0])?,
    ),
];

let stats = trainer.train_epoch(&mut model, &mut loss, dataset, &schedule)?;
println!("roundtable avg loss: {:.6}", stats.average_loss);
```

### Distributed roundtable consensus

SpiralTorch's roundtable now runs with a Blackcat moderator sitting between
local workers and the shared heuristics log:

1. **Local roundtable** — every worker runs the A/B/C negotiation locally and
   emits compact `DecisionEvent`s containing the winning band, score, and
   ψ-derived reliability. ψ stays internal to the trainer and is only used for
   automation.
2. **Blackcat meta moderator** — summaries flow into the moderator, which uses
   a dedicated Blackcat runtime to score support, publish moderator minutes,
   and forward evidence to the embedded `MetaConductor`. Once enough support
   accumulates a `GlobalProposal` is broadcast.
3. **heur.kdsl op-log** — proposals arrive as deterministic `HeurOp` entries
   that append soft rules, retract stale hints, or annotate strategies. The
   op-log is CRDT-safe so multiple nodes can merge without conflicts.

```rust
use st_core::backend::device_caps::DeviceCaps;
use st_nn::{DistConfig, ModuleTrainer, RoundtableConfig, Sequential, Linear, MeanSquaredError};

let mut trainer = ModuleTrainer::new(DeviceCaps::wgpu(32, true, 256), -1.0, 0.05, 0.01);
let dist = DistConfig {
    node_id: "node-a".into(),
    mode: st_nn::DistMode::PeriodicMeta,
    push_interval: std::time::Duration::from_secs(15),
    meta_endpoints: vec!["tcp://meta:5005".into()],
    summary_window: 8,
};
trainer.configure_distribution(dist);
trainer.install_blackcat_moderator(0.75, 2);

let mut model = Sequential::new();
model.push(Linear::new("encoder", 4, 4)?);
trainer.prepare(&mut model)?;

let mut cfg = RoundtableConfig::default();
#[cfg(feature = "psi")]
{
    cfg = cfg.enable_psi();
}
let schedule = trainer.roundtable(1, 4, cfg);
let mut loss = MeanSquaredError::new();
let dataset = vec![
    (
        Tensor::from_vec(1, 4, vec![0.0, 0.0, 0.0, 0.0])?,
        Tensor::from_vec(1, 4, vec![0.0, 0.0, 0.0, 0.0])?,
    ),
];
trainer.train_epoch(&mut model, &mut loss, dataset, &schedule)?;

// Inspect the deterministic op-log and the moderator minutes.
for op in trainer.heuristics_log().entries() {
    println!("meta op {:?}", op.kind);
}
for minute in trainer.blackcat_minutes() {
    println!("moderator: {} -> {:?} (support {:.2})", minute.plan_signature, minute.winner, minute.support);
}
```

**BlackCat runtime tap-in**

The derivative-free ZMeta ES and contextual bandits can ride alongside the
roundtable loop. Attach the runtime once and it will ingest per-step metrics,
log Above/Here/Beneath energy, estimate the BlackCat drift band, and
opportunistically promote winning `soft(...)` snippets behind a Wilson lower
bound. When you call `install_blackcat_moderator` a dedicated runtime is spun
up for the moderator so the training loop and the distributed consensus stay
decoupled.

```rust
use std::collections::HashMap;
use st_core::backend::device_caps::DeviceCaps;
use st_core::runtime::blackcat::{bandit::SoftBanditMode, ChoiceGroups, BlackCatRuntime};
use st_core::runtime::blackcat::zmeta::ZMetaParams;
use st_nn::{Linear, MeanSquaredError, ModuleTrainer, RoundtableConfig, Sequential, Tensor};

let mut trainer = ModuleTrainer::new(DeviceCaps::wgpu(32, true, 256), -1.0, 0.05, 0.01)
    .with_blackcat(BlackCatRuntime::new(
        ZMetaParams::default(),
        ChoiceGroups {
            groups: HashMap::from([
                ("tile".to_string(), vec!["128".into(), "256".into(), "512".into()]),
                ("merge".to_string(), vec!["bitonic".into(), "shared".into(), "warp".into()]),
            ]),
        },
        8,
        SoftBanditMode::TS,
        None,
    ));

let mut model = Sequential::new();
model.push(Linear::new("encoder", 4, 4)?);
let schedule = trainer.roundtable(1, 4, RoundtableConfig::default());
let mut mse = MeanSquaredError::new();
let dataset = vec![
    (
        Tensor::from_vec(1, 4, vec![0.4, -0.2, 0.1, 0.0])?,
        Tensor::from_vec(1, 4, vec![0.1, 0.2, 0.3, 0.4])?,
    ),
];
trainer.prepare(&mut model)?;
let _ = trainer.train_epoch(&mut model, &mut mse, dataset, &schedule)?;
// At this point rt.post_step() has consumed metrics and can append # blackcat heuristics.
```

**Rust (Z-space gating + projector)**
```rust
use st_core::backend::device_caps::DeviceCaps;
use st_nn::{ModuleTrainer, RoundtableConfig, Tensor, ToposResonator, WaveGate, ZSpaceProjector};
use st_tensor::pure::{topos::OpenCartesianTopos, LanguageWaveEncoder};

let encoder = LanguageWaveEncoder::new(-0.9, 0.7)?;
let topos = OpenCartesianTopos::new(-0.9, 1e-6, 1e4, 512, 16_384)?;
let projector = ZSpaceProjector::new(topos.clone(), encoder.clone())?;
let text = projector.encode_text("SpiralTorch keeps the open topos alive")?;

let mut gate = WaveGate::with_topos("gate", text.shape().1, encoder, topos.clone())?;
let trainer = ModuleTrainer::new(DeviceCaps::wgpu(32, true, 256), -0.9, 0.05, 0.01);
trainer.prepare_with_topos(&mut gate, topos)?;

let forward = gate.forward(&text)?;
let grad = forward.hadamard(&text)?.scale(1.0 / forward.shape().0 as f32)?;
let _ = gate.backward(&text, &grad)?;
trainer.step(&mut gate)?;

let (rows, cols) = forward.shape();
let mut resonator = ToposResonator::new("res", rows, cols)?;
resonator.parameter_mut().attach_hypergrad(-0.9, 0.02)?;
let activated = resonator.forward(&forward)?;
let (act_rows, act_cols) = activated.shape();
let schedule = trainer.roundtable(act_rows as u32, act_cols as u32, RoundtableConfig::default());
let bands = schedule.split(&activated)?;
let _ = bands.combine()?; // band-aware recomposition stays lossless
let energy = schedule.band_energy(&activated)?;
println!("above energy {:.3}, here {:.3}, beneath {:.3}", energy.above, energy.here, energy.beneath);
```

`DeviceCaps` now ships backend-specific constructors (`wgpu`, `cuda`, `hip`, `cpu`) and
builder-style setters (`with_subgroup`, `with_max_workgroup`, `with_shared_mem`) so you
can describe GPUs with realistic limits while still feeding the unified heuristic chooser
a compact struct. Extra helpers (`align_workgroup`, `preferred_tile`, `occupancy_score`)
let downstream tooling snap requested launches to warp-friendly shapes, reason about
effective occupancy, and auto-derive sweep/compaction tiles from the device limits.

**Python**
```python
import spiraltorch as st

plan = st.plan_topk(rows=8, cols=65_536, k=1_024, device="auto")
print(plan["choice"])  # unified merge-kind, tiles, and workgroup sizing
```

---

## Pure Rust training (zero PyTorch/Numpy deps)

Need a bootstrap-friendly learning loop without heavyweight dependencies?
`st-nn` layers sit directly on top of the `st-tensor::pure` stack so you can
train, schedule, and log every A/B/C decision entirely in Rust.

```rust
use st_core::backend::device_caps::DeviceCaps;
use st_nn::{
    HyperbolicCrossEntropy, Linear, MeanSquaredError, ModuleTrainer, Relu,
    RoundtableConfig, Sequential, Tensor,
};

fn main() -> st_nn::PureResult<()> {
    let mut model = Sequential::new();
    model.push(Linear::new("encoder", 3, 4)?);
    model.push(Relu::new());
    model.push(Linear::new("head", 4, 2)?);

    let mut trainer = ModuleTrainer::new(DeviceCaps::wgpu(32, true, 256), -0.95, 0.05, 0.01);
    trainer.prepare(&mut model)?;

    // Build a roundtable that splits gradients into Above/Here/Beneath bands.
    let schedule = trainer.roundtable(1, 2, RoundtableConfig::default());

    let dataset = vec![
        (
            Tensor::from_vec(1, 3, vec![0.3, -0.7, 0.1])?,
            Tensor::from_vec(1, 2, vec![1.0, 0.0])?,
        ),
        (
            Tensor::from_vec(1, 3, vec![-0.1, 0.4, -0.6])?,
            Tensor::from_vec(1, 2, vec![0.0, 1.0])?,
        ),
    ];

    let mut mse = MeanSquaredError::new();
    let epoch = trainer.train_epoch(&mut model, &mut mse, dataset.clone(), &schedule)?;
    println!("epoch loss: {:.6}", epoch.average_loss);

    // Inspect the logits with a hyperbolic cross-entropy probe.
    let mut hce = HyperbolicCrossEntropy::new(-0.95)?;
    let logits = model.forward(&dataset[0].0)?;
    let ce = hce.forward(&logits, &dataset[0].1)?;
    println!("hyperbolic CE: {:.6}", ce.data()[0]);

    Ok(())
}
```

Above/Beneath/Here gradients map directly onto TopK/MidK/BottomK roundtable
plans, so every update records which parts of the spectrum drove the change.
Hyperbolic losses run on the same tensors, meaning you can bounce between Z-space
encoders, Euclidean projections, and browser-friendly WASM canvases without
importing PyTorch or NumPy.

### Fractal uring scheduler + WASM canvas loop

Feed those spectra directly into an async-friendly fractal loop without ever
allocating more than a small ring buffer. The `UringFractalScheduler` keeps the
latest relation patches in a Tokio-uring style queue, blends them by coherence,
and hands the result straight to your browser front-end.

```rust
use st_tensor::pure::{Tensor, PureResult};
use st_tensor::pure::fractal::{FractalPatch, UringFractalScheduler};

async fn stream_waveforms(samples: Vec<Tensor>) -> PureResult<Tensor> {
    let scheduler = UringFractalScheduler::new(32)?;
    for (depth, relation) in samples.into_iter().enumerate() {
        let patch = FractalPatch::new(relation, 0.9, 0.7, depth as u32)?;
        // Works on any executor; tokio-uring, tokio, or synchronous loops.
        scheduler.push_async(patch).await?;
    }
    scheduler.fold_coherence()
}
```

For browser builds, wire the folded relation into a WebAssembly export that
paints onto `<canvas>` without tokenising text or duplicating buffers:

```rust
use st_tensor::pure::fractal::UringFractalScheduler;
use wasm_bindgen::prelude::*;
use wasm_bindgen::{JsCast, JsValue};
use web_sys::{CanvasRenderingContext2d, HtmlCanvasElement};

#[wasm_bindgen]
pub struct FractalCanvas {
    scheduler: UringFractalScheduler,
}

#[wasm_bindgen]
impl FractalCanvas {
    #[wasm_bindgen(constructor)]
    pub fn new(capacity: usize) -> Result<FractalCanvas, JsValue> {
        let scheduler = UringFractalScheduler::new(capacity)
            .map_err(|err| JsValue::from_str(&err.to_string()))?;
        Ok(Self { scheduler })
    }

    pub fn render(&self, canvas: HtmlCanvasElement) -> Result<(), JsValue> {
        let ctx: CanvasRenderingContext2d = canvas
            .get_context("2d")?
            .ok_or("missing 2d context")?
            .dyn_into()?;
        let frame = self
            .scheduler
            .fold_coherence()
            .map_err(|err| JsValue::from_str(&err.to_string()))?;
        let spectrum = frame.data();
        for (x, value) in spectrum.iter().enumerate() {
            let intensity = (value.clamp(0.0, 1.0) * 255.0) as u8;
            ctx.set_fill_style(&format!("rgb({0},{0},{0})", intensity).into());
            ctx.fill_rect(x as f64, 0.0, 1.0, canvas.height() as f64);
        }
        Ok(())
    }
}
```

And keep the JavaScript glue feather-light:

```html
<canvas id="zspace" width="512" height="32"></canvas>
<script type="module">
import init, { FractalCanvas } from "./pkg/spiraltorch_wasm.js";
const wasm = await init();
const canvas = document.getElementById("zspace");
const fractal = new FractalCanvas(64);
await fractal.render(canvas);
</script>
```

Pixels become Z-space relations, the scheduler keeps memory bounded, and the
entire loop stays panic-free even under aggressive streaming.

---

## Heuristics (SpiralK) — optional & powerful

SpiralK is a tiny runtime DSL for device-aware choices. Flip it on, then shape the policy per device.

```bash
export SPIRAL_HEUR_SOFT=1
export SPIRAL_HEUR_K='
  # mk: 0=bitonic, 1=shared, 2=warp (subgroup path on WGPU)
  mk:   sel(sg && (k<=128), 2, sel(k<=2048, 1, 0));
  # mkd: sub-strategy (auto/heap/kway/bitonic/warp_heap/warp_bitonic)
  mkd:  sel(mk==2,4, sel(mk==1,1,3));
  # TopK sweeping tile
  tile: sel(log2(c)>15.0, 2048,
        sel(log2(c)>13.0, 1024,
        sel(log2(c)>12.0,  512, 256)));
  # Mid/Bottom compaction tile
  ctile: sel(tile>=1024, tile/2, tile);

  # Soft hints (gently bias the solver)
  soft(mk,   2, 0.25, sg && (k<=128));
  soft(mk,   1, 0.20, (k>128)&&(k<=2048));
  soft(tile, 2048, 0.20, log2(c)>15.0);
  soft(tile, 1024, 0.15, (log2(c)>13.0)&&(log2(c)<=15.0));
'
```

**How the final choice is made (three-way roundtable)**

- **A** = SoftLogic best (your DSL soft + optional Redis soft)
- **B** = DSL **hard** assignment (if you set `mk:`/`tile:` explicitly, B wins)
- **C** = **Generated table** (tuner output)

Default policy: if **B** exists use it; otherwise the runtime invites **A** and **C** into a quick conversation. It scores both with backend-aware occupancy/tile metrics derived from `DeviceCaps`, then adds a gentle prior to **C** (`SPIRAL_HEUR_GEN_WEIGHT`, default `0.10`). When the discussion reaches a Wilson-backed agreement, **Self-Rewrite** appends the matching `soft(...)` into `~/.spiraltorch/heur.kdsl` so the next run starts from the shared insight.

Want to materialise the FFT path straight from the chosen plan? Call the new helpers and feed the result to your browser/WASM runtime:

```rust
use st_core::backend::wgpu_heuristics::{auto_fft_spiralk, auto_fft_wgsl};

let wgsl = auto_fft_wgsl(rows, cols, k, subgroup).expect("heuristics available");
let spiralk = auto_fft_spiralk(rows, cols, k, subgroup).unwrap();
// ship `wgsl` to your WebGPU runtime and persist `spiralk` if you want the DSL to learn it.
```

---

## Regenerating the WASM table (optional)

Run the offline baker to convert your latest measurements into a `WasmTunerTable`
that both native and browser builds can consume:
```bash
python3 tools/tuner/gen_generated_rs.py tools/tuner/tuner_results.json \
  > crates/st-core/src/backend/wgpu_heuristics_generated.rs
```

The generated module keeps the JSON embedded verbatim, parses it via
`st-core::backend::wasm_tuner`, and exposes a `choose(...)` helper that the
runtime queries after SpiralK/SoftLogic have spoken. Because the JSON format is
portable, you can ship the same file to a WebWorker, bake a table offline, and
let the browser pick overrides without re-running the tuner in production.

### Fractional FFT / SpiralK roadmap

- **Radix-2 → Radix-4 pipeline**: `st-frac::fft` still mirrors the GPU
  butterfly structure, and the new `SpiralKFftPlan` bridge turns the resulting
  `Choice` into auto-generated WGSL kernels for WebGPU.
- **Wilson-aware automation**: `st-kdsl::auto` turns latency deltas into
  high-confidence `soft(...)` rewrites, wiring tuned `radix`, `tile_cols`, and
  `segments` into `heur.kdsl` without manual editing.
- **ND GPU indexer**: A dedicated WGSL kernel materialises strided indices and
  per-segment IDs, unlocking fast fractional/FFT dispatches from WASM → Canvas.
- **WASM tuner baking**: `tools/tuner/tuner_results.json` keeps the measured
  overrides (`tile_cols`, `radix`, `segments`, `mode_*`) in one place so the
  generator can bake them into Rust **and** expose them to the Web via JSON.

**Example JSON**
```json
[
  {"rows": 256,  "cols_min": 0,     "cols_max": 4095,   "k_max": 128,  "sg": true,
   "wg": 128,    "tile": 512,  "tile_cols": 512,  "radix": 2, "segments": 1},
  {"rows": 512,  "cols_min": 4096,  "cols_max": 16383,  "k_max": 256,  "sg": true,
   "wg": 256,    "tile": 1024, "tile_cols": 1024, "radix": 4, "segments": 2},
  {"rows": 512,  "cols_min": 16384, "cols_max": 65535,  "k_max": 2048, "sg": false,
   "wg": 128,    "tile": 2048, "tile_cols": 2048, "radix": 4, "segments": 4, "use_2ce": true},
  {"rows": 1024, "cols_min": 65536, "cols_max": 262143, "k_max": 4096, "sg": false,
   "wg": 128,    "tile": 4096, "tile_cols": 4096, "radix": 4, "segments": 4, "use_2ce": true,
   "mode_bottomk": 2}
]
```

The generator bakes FFT-oriented hints (`tile_cols`, `radix`, `segments`) and
the ND compaction settings into the Rust table, while the same JSON remains
available for WASM workers that want to replay the optimisation flow offline.

---

## Amega Hypergrad (unrolled / implicit)

Rust utilities for hyper-parameter gradients (continuous relaxation):
- **Unrolled**: expand T updates and backprop
- **Implicit**: Neumann or **CG** to solve `(I − J) v ≈ g` efficiently

> See `crates/st-core/src/autograd/hypergrad*.rs`.
> Python glue is kept minimal; wheels can expose helpers.

The pure `st-tensor::pure::AmegaHypergrad` tape mirrors the same mindset in a
dependency-free package, letting you stage language diffusion experiments in
Rust and then feed the resulting curvature-aligned hints back into SpiralK.

---

## Safety & fallbacks

- Builds **CPU-only** by default (no GPU toolchains required).
- WGPU / CUDA / HIP are **feature-gated** and degrade safely.
- Heuristic chooser always returns a **safe** `Choice` (fills mk/tile from table or conservative defaults).

---

## Contributing

Issues & PRs welcome—especially:
- Backend kernels (WGPU subgroup variants, HIP/CUDA heap/k-way merges)
- Tuner recipes & generated tables
- New SpiralK sugar (e.g., `penalty_if(...)`, device-aware bands)

Run tests/benches on your device and share logs (latency / shapes / adapter caps).  
**AGPL-3.0-or-later** keeps it open and remix-able.

---

## Social preview

Upload a social preview PNG via **Repo → Settings → Social preview** (1200×630).  
Suggested caption: **“SpiralTorch — WGPU-first, Self-Tuning GPU Top-K (Rank-K)”**.

---

### Troubleshooting

- **No Redis?**  
  Build without `kv-redis` or leave `REDIS_URL` unset. The consensus chooser
  skips network calls and falls back to SpiralK / Generated-table safely.

- **ROCm not installed but `hip` enabled?**  
  Use `--features hip` only (stub path). The **real** path needs `hip-real`
  and a working ROCm + RCCL toolchain.

- **Wheels red?**  
  First build CPU+WGPU only: `maturin build -m bindings/st-py/Cargo.toml --release --features wgpu`
  to decouple GPU toolchain issues.

---

## License

**AGPL-3.0-or-later** for every crate and Python wheel. See `LICENSE`.
Unauthorized derivations will be treated as non-compliant with AGPL §13<|MERGE_RESOLUTION|>--- conflicted
+++ resolved
@@ -544,7 +544,6 @@
 if pressure over-saturates—giving you a self-tuning geometric metronome instead
 of a static multiplier.
 
-<<<<<<< HEAD
 Chrono loop signals now feed directly into the controller: every
 `SpiralSession::resonate_over_time` call plants a `ChronoLoopSignal` in the
 telemetry hub, and `SpiralPolicyGradient::finish_episode_with_geometry` consumes
@@ -555,8 +554,6 @@
 heuristics, and collapse drive pressure now close a tidy feedback loop without
 additional plumbing.
 
-=======
->>>>>>> 09152f4c
 ### SpiralTorchRec (open-topos recommendation lattice)
 
 SpiralTorchRec factors implicit-feedback matrices under open-cartesian topos
