--- conflicted
+++ resolved
@@ -1537,7 +1537,6 @@
 
 ---
 
-<<<<<<< HEAD
 ## Quick Start
 
 ### 1) Clone
@@ -1694,8 +1693,6 @@
 
 ---
 
-=======
->>>>>>> e78715cb
 ## Minimal API
 
 **Rust (TopK via unified entry)**
