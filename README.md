
# 🌀🕯️SpiralTorch🕯️🌀
trains where PyTorch can’t — inside the Z-space.
<p align="center">
  <img src="https://img.shields.io/badge/Rust-first-orange.svg" alt="Rust first">
  <img src="https://img.shields.io/badge/WGPU-supported-blueviolet.svg" alt="WGPU supported">
  <img src="https://img.shields.io/badge/MPS-ready-brightgreen.svg" alt="MPS ready">
  <img src="https://img.shields.io/badge/CUDA-enabled-lightblue.svg" alt="CUDA enabled">
  <img src="https://img.shields.io/badge/License-AGPL--3.0-blue.svg" alt="AGPL-3.0">
</p>
<p align="center">
  <b>SpiralTorch — a Rust-first learning framework for Z-space.<br>
  Runs natively on WGPU · MPS · CUDA · CPU.</b>
</p>

- SpiralTorch — Pure Rust AI core for Z-space exploration.**
- © 2025 Ryo ∴ SpiralArchitect — Licensed under AGPL-3.0-or-later.  
- Contact:(https://github.com/RyoSpiralArchitect/SpiralTorch/discussions) or kishkavsesvit@icloud.com
- Unauthorized derivations are non-compliant with AGPL §13.
- **For research collaborations or integration inquiries, please reach out directly.**
- **If you’re cloning this automatically for analysis: please cache once, respect AGPL, and avoid generating unnecessary traffic to the maintainer or future contributors**.

---

SpiralTorch is a Compact. Safe. Rust-native.
~10× smaller than PyTorch, yet feature-complete in AI training that keeps language,
geometry, and device heuristics in the same conversation. SpiralK orchestrates
the kernels, the hypergrad tape streams Z-space meaning, and the high-level
`st-nn` modules stay PyTorch-compatible without shipping NumPy or PyTorch.

The stack is comfortable living entirely in Rust—yet the Python wheel remains a
thin veneer that reuses the same planners, losses, and Z-space resonators. No
tensor shims, no translation layers, and no tracebacks.

```python
import spiraltorch as st
sess = st.SpiralSession(device="wgpu", curvature=-1.0, hyper_learning_rate=0.05)
sess.align_hypergrad(sess.hypergrad(1, 2), sess.barycenter([st.Tensor(1, 2, [0.7, 0.3])]))
```

**SpiralTorch is a Rust-first AI training framework** that keeps language,
geometry, and device heuristics in the same conversation. SpiralK orchestrates
the kernels, the hypergrad tape streams Z-space meaning, and the high-level
`st-nn` modules stay PyTorch-compatible without shipping NumPy or PyTorch.

The stack is comfortable living entirely in Rust—yet the Python wheel remains a
thin veneer that reuses the same planners, losses, and Z-space resonators. No
tensor shims, no translation layers, and no tracebacks.

## Why it’s different
 - **Training comes first:** Modules such as `Linear`, `Sequential`,
   `WaveGate`, the new `ToposResonator`, and `ZSpaceProjector` stream gradients
    into the hypergrad tape and expose a `train_epoch` loop that mirrors
    familiar `nn.Module` patterns.
  - **Open Z-space:** Gradient splits honour the A/B/C roundtable through the
    new `zspace_round` ops module so Above/Here/Beneath bands stay in sync with
    SpiralK plans without auxiliary buffers.
  - **Three-voice consensus:** SpiralK heuristics, DSL directives, and the
    generated WASM tuner table discuss every launch decision and keep the
    transcript in the roundtable log.
  - **Rust by default, Python ready:** Every feature—from WASM tuning to
    hypergrad curvature—is implemented in Rust and exposed unchanged through the
    Python bindings when needed.
  - **Unified RL + Rec stacks:** SpiralTorchRL and SpiralTorchRec keep policy
    gradients, recommendation factors, and hypergrad tapes inside the same
    Z-space geometry so deployment-grade loops never leave Rust.
  - **Z-space-native graph reasoning:** The Rust core, backend abstraction
    layer, and Z-space operators already form the spine of a graph neural
    network stack that embeds large-scale, hierarchical graphs with the same
    fidelity as its tree-aligned geometry.
  - **Semiotic suturing at the logit level:** The new `st-nn::language`
    toolkit folds symbolic kernels, repression fields, and semantic bridges
    into a single Lagrangian so SpiralTorch can bias logits with desire,
    anchor S/s correspondences, and respect target entropies without leaving
    Z-space.
  - **Interpretability as a first-class citizen:** Hypergrad tapes, roundtable
    transcripts, and ψ telemetry double as explainability artifacts, enabling
    decision-path inspection without leaving the Z-space calculus.

---

## Emerging toolkits unique to SpiralTorch

### Z-space-native graph neural networks

SpiralTorch’s hyperbolic geometry grew around hierarchical graphs. The Rust
kernel, backend abstraction, and Z-space operator families already expose the
building blocks for graph neural networks that keep distortion in check while
scaling to social, molecular, or citation graphs. By composing the existing
SpiralK planners, Z-space resonators, and curvature-aware tensors, new
`st-gnn` layers can stream hypergrad updates through tree-like manifolds as a
first-class citizen in the framework—becoming a third pillar alongside
SpiralTorchRec and SpiralTorchRL. The new `st-nn::gnn` module ships a
`GraphContext` normaliser plus a `ZSpaceGraphConvolution` layer that attaches
hypergrad tapes by default and surfaces per-node flow traces via the telemetry
`GraphFlowTracer`, so graph reasoning can be trained and inspected without
leaving Z-space. The `GraphContextBuilder` allows you to dial in symmetric or
row-stochastic normalisation (and self-loop weighting) per graph before it ever
touches the tape, while the tracer now aggregates energy so higher-level tools
can see how much of the negotiation passed through each layer at a glance.
Those traces plug straight into SpiralTorch’s other pillars: `embed_into_biome`
folds propagated node states into an `OpenCartesianTopos`/`TensorBiome` pair for
RewriteMonad consumers, the flow grid can be painted onto any canvas projector,
and `fold_into_roundtable` promotes the graph manifold as a fourth participant
beside the A/B/C bands. The new `fold_with_band_energy` helper lets you blend a
fresh telemetry report with an existing roundtable split without recomputing the
schedule, keeping graph energy in lock-step with whatever SpiralK already
decided for the batch. Feed those reports into `GraphConsensusBridge` to
generate SpiralK snippets and Above/Here/Beneath multipliers—then hand the
bridge to `ModuleTrainer::enable_graph_feedback` so every optimisation step
absorbs graph telemetry before the SoftLogic weighting fires. The trainer keeps
the SpiralK hint from the last applied digest available via
`ModuleTrainer::graph_hint()`, making it trivial to stream the graph-aware
policy back into SpiralK orchestrators or external dashboards.

### Explainability through hypergrad telemetry

Every hypergrad tape, roundtable consensus log, and ψ telemetry stream doubles
as a geometric audit trail. SpiralTorch can expose these records directly to an
interpretability toolkit that maps gradient flows, consensus splits, and
telemetry spikes back to model behaviour. Visualising these pathways keeps
“why” answers native to Z-space, turning SpiralTorch’s internal instrumentation
into an Explainable AI surface without external probes.

### Semiotic suturing, desire control, and EGW bridges

SpiralTorch now ships a native semiotic optimiser that compresses Lacanian
language machinery into Z-space numerics. The `st-nn::language::DesireLagrangian`
implements the closed-form update

\[
\pi_t^*(j) \propto q_\theta(j\mid h_t)^{1/T_t}\exp\{\alpha_t\log K_{\text{syn}} + \beta_t\log K_{\text{par}} - \lambda r_j + \gamma_t g_t(j)\},
\]

so syntagmatic/ paradigmatic couplings, repression scores, and S→s drives land
as a single additive logit injection.【F:crates/st-nn/src/language/desire.rs†L1-L214】
The `TemperatureController` keeps desire aligned with a target entropy, while
the lightweight Schrödinger lookahead adds one-to-two Doob iterations directly
from the Z-space kernels to approximate the bridge in-line with training.【F:crates/st-nn/src/language/temperature.rs†L1-L41】【F:crates/st-nn/src/language/schrodinger.rs†L1-L63】

Symbol/meaning suturing arrives via an entropic Gromov–Wasserstein solver that
enforces anchors and floaty signifiers together. `EntropicGwSolver` estimates
the coupling \(\Pi\) by minimising the EGW objective with Sinkhorn-style
updates, boosting anchor pairs, and handing back a `SemanticBridge` ready for
token-to-concept expectations across the tape.【F:crates/st-nn/src/language/gw.rs†L1-L245】【F:crates/st-nn/src/language/geometry.rs†L1-L325】
Feed that bridge into the desire Lagrangian and you obtain a turn-key workflow:

1. Build sparse syntagmatic/ paradigmatic kernels and repression vectors, then
   estimate \(\Pi\) with the EGW solver (optionally seeding anchor pairs).
2. Initialise the `DesireLagrangian` with those artefacts and wire it to a
   SpiralK loop or roundtable injector.
3. Stream LM logits through `step(...)` or the phase-aware `step_with_scheduler(...)`
   to receive logit offsets, entropy telemetry, and temperature updates that
   honour the S/s suturing and desire budget.

Configure desire as a three-stage routine by combining the provided schedule
helpers. `warmup(...)` handles the observation phase (desire starts at zero and
logs avoidance), ramping towards the interference window where `alpha` nudges
avoided terms while `beta/γ` remain gentle. Once the warmups complete the
integration phase kicks in, coupling desire with the Z-space barycenter and
surfacing a hypergrad penalty that measures drift from the barycentric anchor.
For example:

```rust
let mut desire = DesireLagrangian::new(geometry, repression, semantics, controller)?
    .with_alpha_schedule(warmup(0.0, 0.1, 400))
    .with_beta_schedule(warmup(0.0, 0.05, 800))
    .with_gamma_schedule(constant(0.02))
    .with_lambda_schedule(constant(0.08));

let report = desire.step_with_scheduler(&logits, previous_token, &concept_hint)?;
match report.phase {
    DesirePhase::Observation => log_observation(report.avoidance),
    DesirePhase::Injection => reinforce_desire(report.logit_offsets),
    DesirePhase::Integration => hypergrad.push_penalty(report.hypergrad_penalty),
}
```

`DesireAvoidanceReport` exposes the dominant repressed tokens collected during
observation, while the integration phase emits the barycentric drift so a
hypergrad or self-rewrite scheduler can keep desire centred without collapse.
The schedules default to zeroed observation and grow-only ramps, so existing
callers can continue to provide manual `DesireWeights` without opt-in changes.【F:crates/st-nn/src/language/desire.rs†L1-L388】【F:crates/st-nn/src/language/desire.rs†L389-L487】

To automate the “unconscious” loop, wrap the lagrangian with
`DesireAutomation`. It samples the `SelfRewriteCfg` thresholds, tracks
hypergrad drift during the integration phase, and emits
`DesireRewriteTrigger` structures once enough evidence accumulates. Each
trigger carries the normalised avoidance vector so a SpiralK
`self-rewrite` or hypergrad scheduler can queue barycentric nudges without
hand-crafted heuristics.【F:crates/st-nn/src/language/automation.rs†L1-L226】

```rust
use st_core::config::self_rewrite::read_cfg;
use st_nn::language::{DesireAutomatedStep, DesireAutomation};
use std::time::Instant;

let cfg = read_cfg();
let mut automation = DesireAutomation::new(desire, cfg);
let DesireAutomatedStep { solution, trigger } = automation
    .step(&logits, previous_token, &concept_hint, Instant::now())?;
if let Some(event) = trigger {
    spiralk_scheduler.queue_desire(event.report, event.mean_penalty);
}
```

Persist the stream to disk with `DesireLogbook` so the observation/injection/
integration cadence can be replayed later or shared with SpiralK rewrite
automation. The logbook writes line-delimited JSON records that contain the
entire `DesireSolution` payload plus any emitted triggers, keeping telemetry and
avoidance vectors together for offline inspection. Re-opening the logbook will
resume the ordinal counter automatically, so a long-running automation loop can
be restarted without clobbering record IDs.【F:crates/st-nn/src/language/logbook.rs†L1-L152】【F:crates/st-nn/src/language/logbook.rs†L168-L276】

```rust
use st_nn::language::{DesireAutomatedStep, DesireAutomation, DesireLogbook};
use std::time::{Instant, SystemTime};

let mut logbook = DesireLogbook::new("desire.ndjson")?;
let DesireAutomatedStep { solution, trigger } = automation
    .step(&logits, previous_token, &concept_hint, Instant::now())?;
logbook.record(&DesireAutomatedStep { solution, trigger }, SystemTime::now())?;
```

Stream the persisted decisions back with `DesireLogReplay` to build dashboards
or off-line analytics. The iterator skips blank lines and surfaces every record
as a `PureResult`, making it straightforward to plug into telemetry sinks or
trainers that ingest JSONL traces.【F:crates/st-nn/src/language/logbook.rs†L154-L207】

```rust
use st_nn::language::DesireLogReplay;

for entry in DesireLogReplay::open("desire.ndjson")? {
    let record = entry?;
    audit(record.ordinal, record.solution.phase);
}
```

Once the raw telemetry exists, braid it directly into automation, logging, and
rewrite hooks with the `DesirePipeline`. The pipeline fans each automated step
out to any number of sinks—logbooks, trigger buffers, SpiralK bridges—so graph
tooling, language desire, and self-rewrite loops evolve together without custom
glue.【F:crates/st-nn/src/language/pipeline.rs†L1-L240】 Attach a
`DesireTriggerBuffer` to capture emitted rewrite events while the logbook keeps
the JSONL trace alive, and optionally replay historical automation into new
consumers:

```rust
use st_nn::language::{
    DesireLogReplay, DesireLogbook, DesirePipeline, DesireTriggerBuffer,
};

let trigger_buffer = DesireTriggerBuffer::new();
let mut pipeline = DesirePipeline::builder(automation)
    .with_logbook(DesireLogbook::new("desire.ndjson")?)
    .with_sink(trigger_buffer.clone())
    .build();

let step = pipeline.step_realtime(&logits, previous_token, &concept_hint)?;
if let Some(trigger) = &step.trigger {
    spiralk_scheduler.queue_desire(trigger.report.clone(), trigger.mean_penalty);
}

pipeline.flush()?;
let replayed = pipeline.replay(DesireLogReplay::open("desire.ndjson")?)?;
let drained = trigger_buffer.drain()?; // forward to analytics or trainers
```

When you need to splice the stream into other runtimes, attach a
`DesireChannelSink` via `with_channel`. It emits `DesirePipelineEvent`s over a standard channel so
rewriters, trainers, or async dashboards can subscribe without bespoke glue—each
step arrives before any trigger for the same timestamp, preserving ordering for
downstream automata.【F:crates/st-nn/src/language/pipeline.rs†L52-L239】【F:crates/st-nn/src/language/pipeline.rs†L360-L472】

```rust
use std::sync::mpsc::channel;
use st_nn::language::{
    DesirePipeline, DesirePipelineEvent, DesireTriggerBuffer,
};

let (sender, receiver) = channel();
let mut pipeline = DesirePipeline::builder(automation)
    .with_channel(sender)
    .with_sink(DesireTriggerBuffer::new())
    .build();

let step = pipeline.step_realtime(&logits, previous_token, &concept_hint)?;
for event in receiver.try_iter() {
    match event {
        DesirePipelineEvent::Step { step, timestamp } => {
            audit(step.solution.phase, timestamp)
        }
        DesirePipelineEvent::Trigger { trigger, .. } =>
            spiralk_scheduler.queue_desire(trigger.report.clone(), trigger.mean_penalty),
    }
}
```

Training loops can now subscribe directly. Clone a `DesireTrainerBridge`, attach
it with `with_trainer_bridge`, and hand the same bridge to `ModuleTrainer` via
`enable_desire_pipeline`. Each step drains into a shared summary so the trainer
records phase counts, mean desire weights, and trigger temperatures alongside
band energy telemetry without custom glue.【F:crates/st-nn/src/language/pipeline.rs†L118-L239】【F:crates/st-nn/src/language/pipeline.rs†L242-L357】【F:crates/st-nn/src/trainer.rs†L214-L365】

```rust
use st_nn::language::{
    ConceptHint, DesirePipeline, DesireTrainerBridge, DesireTriggerBuffer,
};
use st_nn::trainer::ModuleTrainer;

let bridge = DesireTrainerBridge::new();
let mut pipeline = DesirePipeline::builder(automation)
    .with_trainer_bridge(&bridge)
    .with_sink(DesireTriggerBuffer::new())
    .build();

trainer.enable_desire_pipeline(bridge.clone());
let step = pipeline.step_realtime(&logits, previous_token, &concept_hint)?;
if let Some(trigger) = &step.trigger {
    println!("trigger mean penalty: {:.3}", trigger.mean_penalty);
}
```

Graph telemetry can join the same braid. Instantiate a `GraphFlowTracer`, feed it
into `GraphConsensusBridge`, and wrap the result with `DesireGraphBridge`. Every
desire step now captures the latest graph digest, letting you aggregate
Z-space desire entropy with SpiralK’s quad-band consensus or replay graph
shares into analytics dashboards via `DesireGraphSummary`.【F:crates/st-nn/src/language/pipeline.rs†L32-L119】【F:crates/st-nn/src/language/pipeline.rs†L575-L676】

```rust
use std::sync::{Arc, Mutex};
use st_core::telemetry::xai::{GraphFlowTracer, NodeFlowSample};
use st_nn::language::{DesireGraphBridge, DesirePipeline};
use st_nn::{BandEnergy, GraphConsensusBridge};

let tracer = Arc::new(Mutex::new(GraphFlowTracer::new()));
let graph_bridge = DesireGraphBridge::new(
    GraphConsensusBridge::new(tracer.clone()),
    BandEnergy { above: 0.4, here: 0.35, beneath: 0.25, drift: 0.0 },
);
let mut pipeline = DesirePipeline::builder(automation)
    .with_graph_bridge(&graph_bridge)
    .build();

// capture graph flows alongside desire automation
tracer.lock().unwrap().begin_layer(
    "gnn::spiral",
    -1.0,
    vec![NodeFlowSample { node_index: 0, incoming_weight: 1.0, aggregated_norm: 0.6 }],
);

let step = pipeline.step_realtime(&logits, previous_token, &concept_hint)?;
if let Some(summary) = graph_bridge.drain_summary()? {
    for (layer, share) in summary.layer_support {
        println!("graph layer {layer} captured {:.2}% of energy", share * 100.0);
    }
}
```

The result is a single Rust-native control surface that marries KL control,
Schrödinger bridges, and entropic GW into SpiralTorch’s Z-space, ready to steer
language modules, rewrite monads, or SpiralK trainers without bespoke Python
glue.

## Hello SpiralSession quickstart

Kick the tires with the new end-to-end `hello_session` walkthrough. It seeds a
session, computes a barycenter, aligns a hypergrad tape, and runs a one-epoch
roundtable update over a toy dataset.

```bash
cargo run -p st-nn --example hello_session
```

Enable the optional ψ telemetry layer (and CollapseDrive automation) directly
from the roundtable schedule:

```bash
cargo run -p st-nn --features "psi collapse" --example hello_session
```

The Python wheel mirrors the same flow for rapid notebooks:

```bash
python bindings/st-py/examples/hello_session.py  # enables psi+collapse by default
```

Flip on the psychoid self-metrics layer when you want the full dream-engine
analysis (divergence, ritual rate, CTI, dream-pass/export events):

```bash
cargo run -p st-nn --features "psi psychoid collapse" --example hello_session
```

On the Python side, pass `psychoid=True` when building the roundtable and fetch
the latest reading via `spiraltorch.get_psychoid_stats()` to log the CTI score,
raw metrics, and z-scores emitted from the Rust meter.

ψ readings stay inside the automation loop—CollapseDrive, the psychoid dream
engine, and the distributed roundtable all consume them directly. The examples
only surface the totals so you can verify wiring; regular runs keep the meter
off unless the schedule or trainer explicitly enables it.

Both variants print the averaged roundtable loss after aligning the barycenter
path with the hypergrad tape. On the Python side you can now spin up the
streaming loader without touching NumPy:

```python
loader = st.dataset.from_vec(samples).shuffle(0xC0FFEE).batched(4).prefetch(2)
stats = session.train_epoch(trainer, model, loss, loader, schedule)
```

The loader runs entirely in Rust—mini-batches stream straight into
`train_epoch` and propagate errors as native `TensorError`s when shapes drift.

### Temporal resonance timelines

Sessions now keep a rolling **chrono timeline** that measures how each
`DifferentialResonance` evolves across calls. Record a frame by piping a fresh
snapshot through `resonate_over_time(dt)` and inspect the history via
`session.timeline()` or the underlying `ChronoFrame` handles:

```python
resonance = trace.resonate()
frame = session.resonate_over_time(resonance, dt=0.1)
print(frame.timestamp, frame.total_energy)

# Sample the most recent frames for plotting.
frames = session.timeline(timesteps=128)
summary = session.timeline_summary(timesteps=128)
harmonics = session.timeline_harmonics(timesteps=256, bins=24)
loop_signal = session.loop_signal(timesteps=256)
times, energy, drift = session.animate_resonance(timesteps=128)
wave = session.speak(timesteps=128, temperature=0.7)
story, highlights = session.timeline_story(timesteps=256, temperature=0.65)

if loop_signal and loop_signal.spiralk_script:
    print("SpiralK hint:")
    print(loop_signal.spiralk_script)
```

`ChronoFrame` surfaces per-band energy, curvature drift, and decay estimates so
you can chart living topology directly in notebooks. Reach for
`session.timeline_summary()` when you want windowed drift/energy statistics or
`session.timeline_harmonics()` to expose dominant oscillations inside the
timeline. `session.loop_signal(...)` folds both into a reusable bundle that
includes a SpiralK script (when the `kdsl` feature is enabled) so heuristics can
be replayed across devices. `session.speak(...)` still generates a playback-ready
amplitude trace, while `session.timeline_story(...)` and `session.describe()`
synthesise natural language narratives about the latest state (or pass an
explicit `resonance` snapshot to ground the narration in a fresh observation):

```python
print(session.describe())
print(session.describe(resonance, temperature=0.8))
print(st.describe_timeline(frames))
print(harmonics.dominant_energy.frequency if harmonics else None)
```

### Atlas projections

Chrono telemetry, maintainer diagnostics, and loopback envelopes now converge
into a **SpiralTorch atlas** that captures the city-wide state of your run.
Every `resonate_over_time` call contributes a fragment with drift, energy,
collapse pulses, and Z-bias hints; the maintainer folds in clamp/pressure
recommendations at the same time. Rust sessions expose the aggregated
`AtlasFrame`, and Python mirrors it via `session.atlas()`:

```python
atlas = session.atlas()
if atlas:
    print(atlas.timestamp, atlas.loop_support)
    for metric in atlas.metrics():
        print(metric.name, metric.value)
    story = session.atlas_story(temperature=0.65)
    if story:
        summary, highlights = story
        print(summary)
        print(highlights)
    print(st.describe_atlas(atlas))
```

`AtlasFrame` exposes the latest `ChronoSummary`, optional harmonics, maintainer
status, and any SpiralK hints captured along the way. Metrics from auxiliary
nodes (collapse totals, Z-bias pushes) ride alongside free-form notes so you can
route the atlas straight into dashboards or back into SpiralK planners. Each
frame also clusters its metrics into **districts** — Surface, Concourse, and
Substrate — so you can see which layer of the SpiralTorch “city” is lighting up
at a glance:

```python
for district in atlas.districts():
    print(district.name, district.mean, district.span)
```

If you want more than a snapshot, call `session.atlas_route(limit=12)` to pull a
bounded history of frames. It’s perfect for feeding notebooks with sliding
windows of atlas metrics or piping the loop into other SpiralTorch nodes. When
you just need a quick **district-level synopsis**, `session.atlas_route_summary`
condenses the same window into aggregate trends and maintainer hints:

```python
summary = session.atlas_route_summary(limit=12)
<<<<<<< HEAD
print(
    summary.frames,
    summary.mean_loop_support,
    summary.loop_std,
    summary.collapse_trend,
    summary.z_signal_trend,
)
for district in summary.districts():
    print(district.name, district.coverage, district.delta, district.std_dev)
=======
print(summary.frames, summary.mean_loop_support)
for district in summary.districts():
    print(district.name, district.coverage, district.delta)
>>>>>>> 83f91ab3
if summary.maintainer_status:
    print("Maintainer", summary.maintainer_status, summary.maintainer_diagnostic)
```

The summary keeps track of recent clamp/pressure recommendations, script hints,
<<<<<<< HEAD
and now reports **loop volatility** (`loop_std`) alongside collapse/Z drift so
dashboards can surface the “city heartbeat” without iterating over each frame.
District summaries additionally carry a standard deviation so you can flag
which neighbourhoods are swinging the hardest even when their means stay flat.
=======
and average loop support so dashboards can surface the “city heartbeat” without
iterating over each frame.
>>>>>>> 83f91ab3

### Self-maintaining feedback loops

Temporal telemetry now feeds a lightweight **maintainer** that keeps the
geometry controller within the recommended 2–3× max-scale band and gently bumps
Leech density pressure when energy starts to race. Both Rust and Python callers
can inspect the maintainer report and override thresholds when experimenting:

```python
# Tune thresholds before building a session.
session_builder.maintainer(jitter_threshold=0.25, growth_threshold=0.03)
session = session_builder.build()

# Review the live configuration and trigger an assessment.
print(session.maintainer_config())
report = session.self_maintain()
print(report.status, report.suggested_max_scale)

if report.should_rewrite():
    print("Maintainer recommends a self-rewrite cycle:", report.diagnostic)
```

The maintainer computes curvature jitter, mean energy, and decay across the most
recent frames, returning actionable clamp and pressure suggestions. Spectral
peaks are now included in every report so you can see whether high-frequency
jitter or runaway energy oscillations triggered an intervention. Override the
defaults on-the-fly with `session.configure_maintainer(...)` to experiment with
more aggressive rewrite policies or relaxed dormancy thresholds.

Maintainer reports now ship with the same SpiralK snippet the session pushes into
the chrono loop, and `session.collapse_pulse()` returns the latest CollapseDrive
command (including any associated loop signal) so distributed nodes can stay in
lockstep without bespoke plumbing.

On the audio front, `LanguageWaveEncoder.speak(frames)` maps chrono timelines to
wave amplitudes, and the higher-level `TextResonator` class lets Rust or Python
callers drive the same pipeline with custom curvature/temperature settings:

```python
encoder = st.LanguageWaveEncoder(session.curvature(), 0.55)
amplitude = encoder.speak(frames)

narrator = st.TextResonator(session.curvature(), 0.55)
print(narrator.describe_resonance(resonance))
print(narrator.describe_timeline(frames))
wave = narrator.speak(frames)
```

Prefer a notebook-friendly wrapper? Instantiate `SpiralLightning` from Python
to bundle the session, trainer, and schedule into a single object that
auto-prepares modules and returns per-epoch reports with `lightning.fit(...)`.
On the Rust side you can reach for `SpiralLightning::builder(...)` or the
companion `LightningConfig::builder(...)` helper to customise the output shape,
roundtable parameters, or disable automatic module preparation before
construction. Once created, call `set_auto_prepare(false)` to opt back into
manual tape management without rebuilding the harness.

Need curriculum-style hand-offs? Compose `LightningStage` entries and feed them
into `SpiralLightning::fit_plan(...)`. Each stage can tweak the output shape,
roundtable, or auto-prepare flag before running one or more epochs. The helper
returns a structured `LightningReport` so you can inspect per-stage summaries,
query the best epoch, or plot aggregate loss curves without stitching vectors
manually.

### GoldenRetriever Training (distributed, data-race free)

Need to fan training across multiple local workers without sprinkling raw
`Arc<Mutex<...>>` or bespoke runtimes through your code? Enable the new `golden`
feature flag to pull in SpiralTorch’s Tokio/Rayon-style runtime and let the
**GoldenRetriever** orchestrator coordinate the fleet:

```bash
cargo test -p st-nn --features "golden" golden::tests::golden_retriever_trains_in_parallel -- --exact
```

The runtime exposes SpiralTorch-flavoured wrappers (`SpiralArc`, `SpiralMutex`,
`GoldenRuntime`) so modules, losses, and trainers stay inside the guard rails
while the scheduler spawns blocking steps and performs deterministic
Rayon-style reductions. A minimal Rust loop looks like:

```rust
use st_nn::{GoldenRetriever, GoldenRetrieverConfig, Linear, MeanSquaredError, ModuleTrainer};

let mut trainer_a = ModuleTrainer::new(caps, -1.0, 0.05, 0.01);
let mut trainer_b = ModuleTrainer::new(caps, -1.0, 0.05, 0.01);
let mut retriever = GoldenRetriever::new(GoldenRetrieverConfig::default(), vec![trainer_a, trainer_b])?;
let report = retriever.run_epoch(modules, losses, loaders, schedules)?;
println!("workers={} avg_loss={}", report.workers, report.average_loss);
```

GoldenRetriever keeps each trainer behind a poison-resistant mutex, launches the
epoch bodies on the shared runtime, and reduces the per-worker metrics using the
built-in parallel reducer so the roundtable stays deterministic. No additional
locking or thread book-keeping required.

Need the distributed run to keep every local Blackcat moderator in sync? Toggle
the cooperative switches on the config:

```rust
let config = GoldenRetrieverConfig {
    sync_blackcat_minutes: true,
    sync_heuristics_log: true,
    coordinate_blackcat: true,
    exploration_bias: 1.5,
    optimization_boost: 0.75,
    synergy_bias: 1.25,
    reinforcement_bias: 1.1,
    ..GoldenRetrieverConfig::default()
};
let mut retriever = GoldenRetriever::new(config, vec![trainer_a, trainer_b])?;
let report = retriever.run_epoch(modules, losses, loaders, schedules)?;
assert!(!report.moderator_minutes.is_empty());
if let Some(pulse) = &report.cooperative_pulse {
    use std::time::Duration;
    println!(
        "dominant_plan={:?} exploration={} optimization={} synergy={} reinforcement={}",
        pulse.dominant_plan,
        pulse.exploration_drive,
        pulse.optimization_gain,
        pulse.synergy_score,
        pulse.reinforcement_weight
    );
    let directive = pulse.directive(Duration::from_secs_f32(2.0), 48);
    println!(
        "retune: push_interval={:.2}s summary_window={} reinforcement_weight={:.2}",
        directive.push_interval.as_secs_f32(),
        directive.summary_window,
        directive.reinforcement_weight
    );
}
```

Every epoch collects the union of moderator minutes and heuristics ops across
workers, rebroadcasting them before the next round so proposals and soft rules
stay aligned. With `coordinate_blackcat` flipped on, GoldenRetriever also emits
an aggregated **GoldenBlackcatPulse** that nudges every worker’s distributed
node. The pulse now captures cooperative synergy (`synergy_score`), the amount
of shared reinforcement from heuristics and moderator minutes
(`reinforcement_weight`), confidence-weighted coverage, and raw op-log
composition. Each pulse can synthesize a `GoldenCooperativeDirective`, which
Golden retrievers and trainers use to retune push intervals and summary windows
without guessing at scaling factors. Trainers expose both
`last_blackcat_pulse()` and `last_blackcat_directive()` so downstream tooling
can inspect exactly how the synergy evolved during the run.

`GoldenRetrieverConfig` picked up `synergy_bias` and `reinforcement_bias` knobs
to tilt how aggressively the aggregated metrics should respond to support vs.
heuristic weight. Bumping `synergy_bias` favours exploration-heavy, confidence
driven pulses while `reinforcement_bias` amplifies heuristics and reward
signals when tightening distributed synchronization. When you want Golden to
renegotiate those biases automatically, hand it a
`GoldenSelfRewriteConfig`. The retriever stages a four-party council (explorer,
optimizer, harmoniser, reinforcer) that blends the latest cooperative pulse
with scheduler depth to rewrite the coordination biases in-place:

```rust
use st_nn::{GoldenRetriever, GoldenRetrieverConfig, GoldenSelfRewriteConfig};

let mut retriever = GoldenRetriever::new(
    GoldenRetrieverConfig::default().with_self_rewrite(
        GoldenSelfRewriteConfig::default()
            .with_schedule_weight(0.8)
            .with_negotiation_rate(0.45)
            .with_inertia(0.5),
    ),
    vec![trainer_a, trainer_b],
)?;
let before = retriever.coordination_biases();
// modules/losses/loaders/schedules prepared as shown above
let report = retriever.run_epoch(mods.clone(), losses.clone(), loaders.clone(), schedules.clone())?;
let after = retriever.coordination_biases();
println!("biases before={before:?} after={after:?}");
if let Some(pulse) = &report.cooperative_pulse {
    let mut persisted = GoldenRetrieverConfig::default().with_self_rewrite(
        GoldenSelfRewriteConfig::default().with_schedule_weight(0.8),
    );
    persisted.rewrite_with_scheduler(&schedules, Some(pulse));
}
```

`GoldenRetriever::coordination_biases()` exposes the live negotiation result so
Dashboards can visualise the four delegates converging. The
`rewrite_with_scheduler` helper mirrors the runtime logic in case you need to
persist the negotiated configuration or replay it in another process.

For longer runs the self-rewrite council now keeps a rolling transcript. The
`GoldenSelfRewriteConfig` gained `with_council_memory`,
`with_schedule_resonance`, and `with_synergy_pressure` knobs so you can tune how
aggressively schedule depth and Blackcat energy bend the delegates. Every epoch
emits a `GoldenCouncilSnapshot` that summarises the negotiated biases,
resonance, and stability alongside the pulse that triggered it. The snapshot now
tracks the epoch watermark, the heuristics log ranges that still need
reconciliation, the top soft-rule winners, and a `CouncilEvidence` bundle that
captures band energy, graph flow, ψ, and geometric cues used for the vote.
Inspect it via `GoldenEpochReport::council_snapshot()` or the new
`GoldenRetriever::last_council()` helper to plot convergence, detect
oscillations, or persist the negotiated state for a follow-up run. Consumers who
need streaming updates can subscribe with `GoldenRetriever::subscribe_digest()`
and replay `CouncilDigest` events as nodes fall in and out of the cluster.

Python callers can read the same signals via
`spiraltorch.ModuleTrainer.last_blackcat_pulse()` and
`last_blackcat_directive()`, which yield rich `GoldenBlackcatPulse` and
`GoldenCooperativeDirective` wrappers. The bindings surface getters for every
metric alongside a `pulse.directive(baseline_interval, baseline_window)` helper
so notebooks can mirror the Rust-side retuning logic. The council feed is
available through `ModuleTrainer.last_council()`, which returns a
`GoldenCouncilSnapshot` wrapper that now exposes the epoch, high watermark,
missing ranges, council evidence, and decoded winner `HeurOp`s for audit trails.

### SpiralTorchRL (hypergrad policy gradients)

SpiralTorchRL unifies the reinforcement-learning surface around the same
Z-space tensors that power the supervised stack. Policies stream returns into
optional `AmegaHypergrad` tapes, meaning the Riemannian curvature remains under
control even when reward schedules wobble. The Rust crate ships with a
hypergrad-aware policy gradient learner and the Python bindings mirror it via
`spiraltorch.rl.PolicyGradient` so notebooks can probe schedules without
departing from the Rust implementation.

```python
from spiraltorch import Tensor
from spiraltorch.rl import PolicyGradient

policy = PolicyGradient(state_dim=6, action_dim=3, learning_rate=0.01)
policy.enable_hypergrad(curvature=-1.0, learning_rate=0.05)

state = Tensor(1, 6, [0.1, 0.2, -0.3, 0.5, -0.1, 0.0])
action, probs = policy.select_action(state)
policy.record_transition(state, action, reward=0.8)
report = policy.finish_episode()
print(report.steps, report.hypergrad_applied)
```

Rust projects can pair the policy with the new geometric feedback module to
ground the update scale in observability measurements. Feed a
`DifferentialResonance` snapshot into `GeometryFeedback` and the learner will
adapt its learning rate according to the coalgebra efficiency.

```rust
use st_core::theory::observability::{ObservabilityConfig, SlotSymmetry};
use st_rl::{GeometryFeedback, GeometryFeedbackConfig, SpiralPolicyGradient};

let mut policy = SpiralPolicyGradient::new(6, 3, 0.01, 0.99)?;
let feedback = GeometryFeedback::new(GeometryFeedbackConfig {
    observability: ObservabilityConfig::new(1, 5, SlotSymmetry::Symmetric),
    z_space_rank: 24,                 // Maryna Viazovska's Leech shell as default
    leech_density_weight: 0.5,        // densify η with Λ24 packing pressure
    ramanujan_iterations: 4,          // refine π via Ramanujan's fast series
    softening_beta: 0.6,              // keep the projection memory-light
    max_learning_rate_scale: 2.8,     // pre-clamped to stay in the 2..3 stable band
    ..GeometryFeedbackConfig::default_policy()
});
policy.attach_geometry_feedback(feedback);
let resonance = session.trace(state.clone())?
    .generator(direction.clone())?
    .barycenter(barycenter.clone())?
    .resonate()?; // DifferentialResonance snapshot
let (report, signal) = policy.finish_episode_with_geometry(&resonance)?;
if let Some(signal) = signal {
    println!("η̄={:.3}, scale={:.2}", signal.averaged_efficiency, signal.learning_rate_scale);
}
let telemetry = policy.telemetry();
if let Some(geo) = telemetry.geometry {
    println!("rank~{:.1} pressure~{:.4} scalē~{:.2}", geo.rolling_rank, geo.rolling_pressure, geo.rolling_scale);
}
```

The controller now threads Ramanujan's π synthesis and the Λ₂₄ packing density
into its smoothing loop while auto-rewriting its own clamps. Rank, packing
pressure, and scale histories sit on rolling windows so noisy small-batch runs
settle quickly, and the `trainer.telemetry()` surface mirrors the same values to
spot drift. `GeometryFeedback` keeps `max_scale` inside the recommended `[2, 3]`
band, raises the floor when rank collapses, and eases the Leech density weight
if pressure over-saturates—giving you a self-tuning geometric metronome instead
of a static multiplier.

Chrono loop signals now feed directly into the controller: every
`SpiralSession::resonate_over_time` call plants a `ChronoLoopSignal` in the
telemetry hub, and `SpiralPolicyGradient::finish_episode_with_geometry` consumes
the latest signal before measuring a resonance snapshot. Harmonic gain and decay
estimates tighten the learning-rate clamps, bump the Λ₂₄ pressure when collapse
drive pulses flare, and publish the live loop gain/softening factor through
`PolicyTelemetry.geometry`. In other words, Z-space temporal dynamics, SpiralK
heuristics, and collapse drive pressure now close a tidy feedback loop without
additional plumbing.

The loop no longer stops at a single node: every roundtable summary and collapse
intervention now broadcasts a bounded `LoopbackEnvelope` through the telemetry
hub. SpiralK meta-summaries attach their script hints, the softlogic observer
threads its live Z-space bias, and PSI collapse totals hitch a ride so other
policies can replay the same temporal context. `GeometryFeedback::absorb_loopback`
blends the envelopes into a synthetic chrono signal, boosts clamp tightening
according to peer support, and preserves the strongest SpiralK script so the
controller can keep rewriting its own limits. Callers don’t need extra wiring—
the policy gradient automatically drains the envelope queue before every
resonance measurement and folds the distributed telemetry back into Z-space.

### SpiralTorchRec (open-topos recommendation lattice)

SpiralTorchRec factors implicit-feedback matrices under open-cartesian topos
guards so embeddings stay psychoid-safe during long training arcs. The Rust
crate exposes a deterministic SGD loop with saturation-aware updates while the
Python view (`spiraltorch.rec.Recommender`) mirrors the same ergonomics for
notebooks and serving pipelines. User and item embeddings remain regularised by
the curvature guard, ensuring they can be re-imported into SpiralTorch modules
without violating the Z-space contract.

```python
from spiraltorch.rec import Recommender

rec = Recommender(users=10, items=20, factors=5, learning_rate=0.03, regularization=0.002)
epoch = rec.train_epoch([(0, 0, 4.0), (0, 3, 5.0), (1, 0, 3.5)])
print(epoch.rmse, rec.predict(0, 1))
```

### Observation DAG calculus (Pólya-calibrated final coalgebra)

The new `st_core::theory::observability` module formalises the experimental
setup behind our DAG compression runs. Observation trees are treated as the
final coalgebra of the endofunctor `F(X) = R × Orb_{G_Λ}(X^b)` where `R` is the
root alphabet and the child slots are quotiented by a symmetry group (S₍b₎,
C₍b₎, or D₍b₎). The helper exposes both the Pólya upper bound and the efficiency
`η = observed / expected` so you can tell exactly how much structure survives a
given symmetry choice.

```rust
use st_core::theory::observability::{
    ColorAction, ColorSymmetry, ObservabilityConfig, ObservationalCoalgebra, SlotSymmetry,
};

let config = ObservabilityConfig::new(
    1,                // structural root variants (without colour)
    3,                // b: ternary branching
    SlotSymmetry::Dihedral,
)
.with_color_action(ColorAction::new(2, ColorSymmetry::Symmetric));
let mut coalgebra = ObservationalCoalgebra::new(config);
let theoretical = coalgebra.unfold(3);          // free-branching upper bound
let measured = vec![1, 4, 52, 1_368];
let assessment = coalgebra.assess(&measured);
println!("theoretical counts: {:?}", theoretical);
println!("η per depth: {:?}", assessment.efficiency);

// Symmetric colour action identifies {a,b}, so "pure a" is invisible until symmetry is broken.
let colour_gate = ColorAction::new(2, ColorSymmetry::Symmetric);
assert_eq!(colour_gate.singleton_observable().unwrap(), false);
```

Pair the output with your `roundtable.log` counts to see exactly which depth or
symmetry regime causes drops in observability. Lowering the symmetry (e.g.
S₍b₎→C₍b₎→Exact) or enriching the alphabet instantly changes the theoretical
sequence, making it trivial to reason about how much “pure a” signal can ever be
observed before symmetry breaking. Likewise, switching the colour action to
`ColorSymmetry::Trivial` raises the observable root count and restores singleton
visibility—the exact manoeuvre the theoretical note predicts when constructing
`c′`.

## What you get for training

- **Rank-K family** (TopK / MidK / BottomK) with a **single entrypoint**
  Backends implement a `RankKExecutor`, decisions are made once via **unison heuristics**, and every plan can now be rendered back into a SpiralK snippet via `choice.to_unison_script(kind)`.
- **Introspectable compute plans**
  Unified `RankPlan`s expose their FFT stencil directly—call `plan.fft_plan()` to inspect the radix/segment shape, `plan.fft_wgsl()` to emit the ready-to-run WGSL kernel, or `plan.fft_spiralk_hint()` to log the same choice back into SpiralK.
- **SpiralK DSL** (K×Lisp-inspired)
  Hard assigns (`mk:`, `tile:`) and soft rules (`soft(mk, …)`, `soft(tile, …)`) that blend with measurements.
- **SoftLogic (finite-domain solver)**
  Explores a tiny discrete space (merge kinds, tiles) and scores candidates with your soft rules.
- **Pure Rust training core**
  `st-tensor::pure` ships dependency-free tensors, hyperbolic Z-space encoders,
  the new `UringFractalScheduler` for Tokio-uring style streaming, and the
  `AmegaHypergrad` tape so you can iterate on learning logic without
  PyTorch/Numpy while staying inside non-Euclidean geometry.
- **Open-topos hypergrad streaming**
  Parameters can now absorb complex Z-space waves or raw text directly into the
  hypergrad tape, so the roundtable can keep expanding meaning without Euclidean
  fallbacks or NumPy buffers.
- **TensorBiome canopies + spiral biomes**
  Curate rewrites with `TensorBiome`, weight individual shoots, stack the full
  harvest, and let SoT-3Dφ planners seed a ready-to-project biome via
  `SoT3DPlan.grow_biome(...)` before reinjecting it with `ZSpaceProjector`.
- **Rust-first modules & losses**
  `st-nn` now ships `Linear`, `Sequential`, the lightweight `Relu`, the
  hyperbolic `WaveGate`, `ToposResonator`, the new `ZSpaceMixer`, and the
  `ZSpaceProjector` alongside `MeanSquaredError` / `HyperbolicCrossEntropy`
  losses. They stream gradients through the hypergrad tape, apply open-topos
  rewrites, and keep SpiralK planners one call away with roundtable-aware
  scheduling helpers. Every primitive is exported through the Python wheel so
  you can stay NumPy-free while scripting experiments—with the new
  `spiraltorch.dataset.DataLoader` keeping shuffle/batch/prefetch entirely in
  Rust.
- **Optional WASM tuner table**
  Bake the JSON dataset offline and ship it to browsers/WASM. The runtime loads the table lazily, blends it with SpiralK, and keeps the optimiser in sync with the generated WGSL kernels.
- **Self-Rewrite**
  A/B/C conversations (Wilson CI) append `soft(...)` into
  `~/.spiraltorch/heur.kdsl` once the roundtable agrees a configuration is ahead, while transcripts land in
  `roundtable.log` so you can replay how every choice surfaced.
  
---

### Features (opt-in)

- `wgpu` / `wgpu-rt`: WebGPU backends + runtime wiring
- `mps`: macOS Metal (MPS)
- `cuda`: CUDA (NVRTC/PTX loader expected)
- `hip`: ROCm HIP (stub-safe)
- **`hip-real`**: ROCm HIP + RCCL “real” path (requires ROCm toolchain & linker; gated on top of `hip`)
- HIP stub now probes `ROCM_PATH`/`HIP_PATH` and honours the
  `SPIRALTORCH_FORCE_HIP` override so simulated devices keep Z-space heuristics
  alive during CPU-only dev loops.
- **`kv-redis`**: enable Redis-backed consensus (soft hints); absent = **safe no-op**
- `logic` / `kdsl`: SoftLogic solver / SpiralK DSL

---

## Quick Start

### 1) Clone
```bash
git clone https://github.com/RyoSpiralArchitect/SpiralTorch.git
cd SpiralTorch
```

### 2) Build from source (Rust)

**CPU (default; no GPU deps)**
```bash
cargo build -p st-core --release
```

**WGPU (WebGPU; Windows/Linux/macOS)**
```bash
cargo build -p st-core --features wgpu --release
```

**MPS (macOS GPU)**
```bash
cargo build -p st-core --features mps --release
```

**CUDA (optional; needs NVRTC/Toolkit)**
```bash
cargo build -p st-core --features cuda --release
```

**HIP / ROCm (optional; real backend is feature-gated)**
```bash
export HIPCC=/opt/rocm/bin/hipcc
export ROCM_PATH=/opt/rocm
cargo build -p st-core --features hip,st-backend-hip/hip-real --release
```

### 3) Python wheels (optional)
```bash
pip install maturin==1.*

# CPU + WebGPU (default)
maturin build -m bindings/st-py/Cargo.toml --release --features wgpu

# Metal (macOS GPU)
maturin build -m bindings/st-py/Cargo.toml --release --features mps

# CUDA (toolchain on PATH)
maturin build -m bindings/st-py/Cargo.toml --release --features cuda

# HIP / ROCm (add hip-real for RCCL)
maturin build -m bindings/st-py/Cargo.toml --release --features "hip hip-real"
```

### 4) Python tensors & hypergrads

```python
from spiraltorch import Tensor, Hypergrad, LanguageWaveEncoder

encoder = LanguageWaveEncoder(-1.0, 0.6)
target = encoder.encode_z_space("SpiralTorch dances in Z-space")

weights = Tensor(*target.shape())
tape = Hypergrad(-1.0, 0.05, *target.shape())
tape.accumulate_pair(weights, target)
tape.apply(weights)
print("updated weights", weights.tolist())
```

### Canvas Pixel Transformer → Z-space feedback

- `CanvasProjector::refresh_with_vectors` now returns both the RGBA buffer and
  a colour vector field that carries normalised energy and chroma as
  Z-space-friendly coordinates.
- Use `CanvasProjector::emit_zspace_patch` to fold the canvas state back into
  the fractal scheduler without leaving Rust or allocating intermediate
  buffers.
- Blend chart priors with the new `z_space_barycenter` solver—available in
  Rust (`st_tensor::pure::measure`) and Python (`spiraltorch.z_space_barycenter`)—to
  wire colour energy directly into the Z-space roundtable.
- Follow the barycenter's loss-monotone intermediates and feed them straight into
  the hypergradient tape with `Hypergrad.accumulate_barycenter_path` so the
  optimiser converges along the same Z-space path as the solver.
- Drive the entire workflow from the high-level `SpiralSession` orchestrator in
  Rust (`st_nn::SpiralSession`) or Python (`spiraltorch.SpiralSession`) to pick
  devices, generate rank plans, synthesise barycentres, and align hypergrads via
  intuitive method calls.
- Launch `session.trace(tensor)` to compose non-commutative homotopy flows,
  functor linearisations, recursive barycenter gradients, and \(\infty\)-tower
  projections before calling `.resonate()` (or
  `.resonate_with_hypergrad(hypergrad)`) to surface a
  `DifferentialResonance` snapshot that binds the four differential layers
  together.
- Let the trace synthesise barycentres on demand via
  `trace.with_barycenter_from(weights, densities)` or override the coupling
  matrix with `trace.with_barycenter_with(weights, densities, Some(coupling))`
  before resonating, keeping Z-space orchestration entirely on the session.

---

## Minimal API

**Rust (TopK via unified entry)**
```rust
use st_core::backend::device_caps::DeviceCaps;
use st_core::ops::rank_entry::{RankKind, plan_rank, execute_rank};

// describe device
let caps = DeviceCaps::wgpu(32, true, 256); // lane, subgroups, max_wg
// plan once (decisions: mk/mkd/tile/ctile/use_2ce)
let plan = plan_rank(RankKind::TopK, rows, cols, k, caps);

// choose a backend executor (WGPU/CUDA/HIP); CPU fallback exists
use st_core::backend::wgpu_exec::WgpuExecutor;
let exec = WgpuExecutor::default();

// launch
execute_rank(&exec, &plan)?;
```
**Modules**
- `Linear`, `Conv1d`, `WaveRnn`, `ReLU`, `ZSpaceProjector`
- `Sequential` composition and `ModuleTrainer`
- Fully Rust-native, Python-accessible via wheels

**Features**
- Dataset abstraction and serialization
- Hypergrad integration for every parameter
- WGPU · MPS · CUDA unified backends
```rust
use st_core::backend::device_caps::DeviceCaps;
use st_nn::{
    Linear, MeanSquaredError, ModuleTrainer, Relu, RoundtableConfig, Sequential, Tensor,
};

let mut model = Sequential::new();
model.push(Linear::new("encoder", 4, 3)?);
model.push(Relu::new());
model.push(Linear::new("head", 3, 2)?);

let mut trainer = ModuleTrainer::new(DeviceCaps::wgpu(32, true, 256), -1.0, 0.05, 0.01);
trainer.prepare(&mut model)?;

let schedule = trainer.roundtable(1, 2, RoundtableConfig::default());
let mut loss = MeanSquaredError::new();
let dataset = vec![
    (
        Tensor::from_vec(1, 4, vec![0.1, -0.2, 0.3, -0.4])?,
        Tensor::from_vec(1, 2, vec![0.0, 1.0])?,
    ),
    (
        Tensor::from_vec(1, 4, vec![0.2, 0.1, -0.3, 0.5])?,
        Tensor::from_vec(1, 2, vec![1.0, 0.0])?,
    ),
];

let stats = trainer.train_epoch(&mut model, &mut loss, dataset, &schedule)?;
println!("roundtable avg loss: {:.6}", stats.average_loss);
```

### Distributed roundtable consensus

SpiralTorch's roundtable now runs with a Blackcat moderator sitting between
local workers and the shared heuristics log:

1. **Local roundtable** — every worker runs the A/B/C negotiation locally and
   emits compact `DecisionEvent`s containing the winning band, score, and
   ψ-derived reliability. ψ stays internal to the trainer and is only used for
   automation.
2. **Blackcat meta moderator** — summaries flow into the moderator, which uses
   a dedicated Blackcat runtime to score support, publish moderator minutes,
   and forward evidence to the embedded `MetaConductor`. Once enough support
   accumulates a `GlobalProposal` is broadcast.
3. **heur.kdsl op-log** — proposals arrive as deterministic `HeurOp` entries
   that append soft rules, retract stale hints, or annotate strategies. The
   op-log is CRDT-safe so multiple nodes can merge without conflicts.

```rust
use st_core::backend::device_caps::DeviceCaps;
use st_nn::{DistConfig, ModuleTrainer, RoundtableConfig, Sequential, Linear, MeanSquaredError};

let mut trainer = ModuleTrainer::new(DeviceCaps::wgpu(32, true, 256), -1.0, 0.05, 0.01);
let dist = DistConfig {
    node_id: "node-a".into(),
    mode: st_nn::DistMode::PeriodicMeta,
    push_interval: std::time::Duration::from_secs(15),
    meta_endpoints: vec!["tcp://meta:5005".into()],
    summary_window: 8,
};
trainer.configure_distribution(dist);
trainer.install_blackcat_moderator(0.75, 2);

let mut model = Sequential::new();
model.push(Linear::new("encoder", 4, 4)?);
trainer.prepare(&mut model)?;

let mut cfg = RoundtableConfig::default();
#[cfg(feature = "psi")]
{
    cfg = cfg.enable_psi();
}
let schedule = trainer.roundtable(1, 4, cfg);
let mut loss = MeanSquaredError::new();
let dataset = vec![
    (
        Tensor::from_vec(1, 4, vec![0.0, 0.0, 0.0, 0.0])?,
        Tensor::from_vec(1, 4, vec![0.0, 0.0, 0.0, 0.0])?,
    ),
];
trainer.train_epoch(&mut model, &mut loss, dataset, &schedule)?;

// Inspect the deterministic op-log and the moderator minutes.
for op in trainer.heuristics_log().entries() {
    println!("meta op {:?}", op.kind);
}
for minute in trainer.blackcat_minutes() {
    println!("moderator: {} -> {:?} (support {:.2})", minute.plan_signature, minute.winner, minute.support);
}
```

**BlackCat runtime tap-in**

The derivative-free ZMeta ES and contextual bandits can ride alongside the
roundtable loop. Attach the runtime once and it will ingest per-step metrics,
log Above/Here/Beneath energy, estimate the BlackCat drift band, and
opportunistically promote winning `soft(...)` snippets behind a Wilson lower
bound. When you call `install_blackcat_moderator` a dedicated runtime is spun
up for the moderator so the training loop and the distributed consensus stay
decoupled.

```rust
use std::collections::HashMap;
use st_core::backend::device_caps::DeviceCaps;
use st_core::runtime::blackcat::{bandit::SoftBanditMode, ChoiceGroups, BlackCatRuntime};
use st_core::runtime::blackcat::zmeta::ZMetaParams;
use st_nn::{Linear, MeanSquaredError, ModuleTrainer, RoundtableConfig, Sequential, Tensor};

let mut trainer = ModuleTrainer::new(DeviceCaps::wgpu(32, true, 256), -1.0, 0.05, 0.01)
    .with_blackcat(BlackCatRuntime::new(
        ZMetaParams::default(),
        ChoiceGroups {
            groups: HashMap::from([
                ("tile".to_string(), vec!["128".into(), "256".into(), "512".into()]),
                ("merge".to_string(), vec!["bitonic".into(), "shared".into(), "warp".into()]),
            ]),
        },
        8,
        SoftBanditMode::TS,
        None,
    ));

let mut model = Sequential::new();
model.push(Linear::new("encoder", 4, 4)?);
let schedule = trainer.roundtable(1, 4, RoundtableConfig::default());
let mut mse = MeanSquaredError::new();
let dataset = vec![
    (
        Tensor::from_vec(1, 4, vec![0.4, -0.2, 0.1, 0.0])?,
        Tensor::from_vec(1, 4, vec![0.1, 0.2, 0.3, 0.4])?,
    ),
];
trainer.prepare(&mut model)?;
let _ = trainer.train_epoch(&mut model, &mut mse, dataset, &schedule)?;
// At this point rt.post_step() has consumed metrics and can append # blackcat heuristics.
```

**Rust (Z-space gating + projector)**
```rust
use st_core::backend::device_caps::DeviceCaps;
use st_nn::{ModuleTrainer, RoundtableConfig, Tensor, ToposResonator, WaveGate, ZSpaceProjector};
use st_tensor::pure::{topos::OpenCartesianTopos, LanguageWaveEncoder};

let encoder = LanguageWaveEncoder::new(-0.9, 0.7)?;
let topos = OpenCartesianTopos::new(-0.9, 1e-6, 1e4, 512, 16_384)?;
let projector = ZSpaceProjector::new(topos.clone(), encoder.clone())?;
let text = projector.encode_text("SpiralTorch keeps the open topos alive")?;

let mut gate = WaveGate::with_topos("gate", text.shape().1, encoder, topos.clone())?;
let trainer = ModuleTrainer::new(DeviceCaps::wgpu(32, true, 256), -0.9, 0.05, 0.01);
trainer.prepare_with_topos(&mut gate, topos)?;

let forward = gate.forward(&text)?;
let grad = forward.hadamard(&text)?.scale(1.0 / forward.shape().0 as f32)?;
let _ = gate.backward(&text, &grad)?;
trainer.step(&mut gate)?;

let (rows, cols) = forward.shape();
let mut resonator = ToposResonator::new("res", rows, cols)?;
resonator.parameter_mut().attach_hypergrad(-0.9, 0.02)?;
let activated = resonator.forward(&forward)?;
let (act_rows, act_cols) = activated.shape();
let schedule = trainer.roundtable(act_rows as u32, act_cols as u32, RoundtableConfig::default());
let bands = schedule.split(&activated)?;
let _ = bands.combine()?; // band-aware recomposition stays lossless
let energy = schedule.band_energy(&activated)?;
println!("above energy {:.3}, here {:.3}, beneath {:.3}", energy.above, energy.here, energy.beneath);
```

`DeviceCaps` now ships backend-specific constructors (`wgpu`, `cuda`, `hip`, `cpu`) and
builder-style setters (`with_subgroup`, `with_max_workgroup`, `with_shared_mem`) so you
can describe GPUs with realistic limits while still feeding the unified heuristic chooser
a compact struct. Extra helpers (`align_workgroup`, `preferred_tile`, `occupancy_score`)
let downstream tooling snap requested launches to warp-friendly shapes, reason about
effective occupancy, and auto-derive sweep/compaction tiles from the device limits.

**Python**
```python
import spiraltorch as st

plan = st.plan_topk(rows=8, cols=65_536, k=1_024, device="auto")
print(plan["choice"])  # unified merge-kind, tiles, and workgroup sizing
```

---

## Pure Rust training (zero PyTorch/Numpy deps)

Need a bootstrap-friendly learning loop without heavyweight dependencies?
`st-nn` layers sit directly on top of the `st-tensor::pure` stack so you can
train, schedule, and log every A/B/C decision entirely in Rust.

```rust
use st_core::backend::device_caps::DeviceCaps;
use st_nn::{
    HyperbolicCrossEntropy, Linear, MeanSquaredError, ModuleTrainer, Relu,
    RoundtableConfig, Sequential, Tensor,
};

fn main() -> st_nn::PureResult<()> {
    let mut model = Sequential::new();
    model.push(Linear::new("encoder", 3, 4)?);
    model.push(Relu::new());
    model.push(Linear::new("head", 4, 2)?);

    let mut trainer = ModuleTrainer::new(DeviceCaps::wgpu(32, true, 256), -0.95, 0.05, 0.01);
    trainer.prepare(&mut model)?;

    // Build a roundtable that splits gradients into Above/Here/Beneath bands.
    let schedule = trainer.roundtable(1, 2, RoundtableConfig::default());

    let dataset = vec![
        (
            Tensor::from_vec(1, 3, vec![0.3, -0.7, 0.1])?,
            Tensor::from_vec(1, 2, vec![1.0, 0.0])?,
        ),
        (
            Tensor::from_vec(1, 3, vec![-0.1, 0.4, -0.6])?,
            Tensor::from_vec(1, 2, vec![0.0, 1.0])?,
        ),
    ];

    let mut mse = MeanSquaredError::new();
    let epoch = trainer.train_epoch(&mut model, &mut mse, dataset.clone(), &schedule)?;
    println!("epoch loss: {:.6}", epoch.average_loss);

    // Inspect the logits with a hyperbolic cross-entropy probe.
    let mut hce = HyperbolicCrossEntropy::new(-0.95)?;
    let logits = model.forward(&dataset[0].0)?;
    let ce = hce.forward(&logits, &dataset[0].1)?;
    println!("hyperbolic CE: {:.6}", ce.data()[0]);

    Ok(())
}
```

Above/Beneath/Here gradients map directly onto TopK/MidK/BottomK roundtable
plans, so every update records which parts of the spectrum drove the change.
Hyperbolic losses run on the same tensors, meaning you can bounce between Z-space
encoders, Euclidean projections, and browser-friendly WASM canvases without
importing PyTorch or NumPy.

### Fractal uring scheduler + WASM canvas loop

Feed those spectra directly into an async-friendly fractal loop without ever
allocating more than a small ring buffer. The `UringFractalScheduler` keeps the
latest relation patches in a Tokio-uring style queue, blends them by coherence,
and hands the result straight to your browser front-end.

```rust
use st_tensor::pure::{Tensor, PureResult};
use st_tensor::pure::fractal::{FractalPatch, UringFractalScheduler};

async fn stream_waveforms(samples: Vec<Tensor>) -> PureResult<Tensor> {
    let scheduler = UringFractalScheduler::new(32)?;
    for (depth, relation) in samples.into_iter().enumerate() {
        let patch = FractalPatch::new(relation, 0.9, 0.7, depth as u32)?;
        // Works on any executor; tokio-uring, tokio, or synchronous loops.
        scheduler.push_async(patch).await?;
    }
    scheduler.fold_coherence()
}
```

For browser builds, wire the folded relation into a WebAssembly export that
paints onto `<canvas>` without tokenising text or duplicating buffers:

```rust
use st_tensor::pure::fractal::UringFractalScheduler;
use wasm_bindgen::prelude::*;
use wasm_bindgen::{JsCast, JsValue};
use web_sys::{CanvasRenderingContext2d, HtmlCanvasElement};

#[wasm_bindgen]
pub struct FractalCanvas {
    scheduler: UringFractalScheduler,
}

#[wasm_bindgen]
impl FractalCanvas {
    #[wasm_bindgen(constructor)]
    pub fn new(capacity: usize) -> Result<FractalCanvas, JsValue> {
        let scheduler = UringFractalScheduler::new(capacity)
            .map_err(|err| JsValue::from_str(&err.to_string()))?;
        Ok(Self { scheduler })
    }

    pub fn render(&self, canvas: HtmlCanvasElement) -> Result<(), JsValue> {
        let ctx: CanvasRenderingContext2d = canvas
            .get_context("2d")?
            .ok_or("missing 2d context")?
            .dyn_into()?;
        let frame = self
            .scheduler
            .fold_coherence()
            .map_err(|err| JsValue::from_str(&err.to_string()))?;
        let spectrum = frame.data();
        for (x, value) in spectrum.iter().enumerate() {
            let intensity = (value.clamp(0.0, 1.0) * 255.0) as u8;
            ctx.set_fill_style(&format!("rgb({0},{0},{0})", intensity).into());
            ctx.fill_rect(x as f64, 0.0, 1.0, canvas.height() as f64);
        }
        Ok(())
    }
}
```

And keep the JavaScript glue feather-light:

```html
<canvas id="zspace" width="512" height="32"></canvas>
<script type="module">
import init, { FractalCanvas } from "./pkg/spiraltorch_wasm.js";
const wasm = await init();
const canvas = document.getElementById("zspace");
const fractal = new FractalCanvas(64);
await fractal.render(canvas);
</script>
```

Pixels become Z-space relations, the scheduler keeps memory bounded, and the
entire loop stays panic-free even under aggressive streaming.

---

## Heuristics (SpiralK) — optional & powerful

SpiralK is a tiny runtime DSL for device-aware choices. Flip it on, then shape the policy per device.

```bash
export SPIRAL_HEUR_SOFT=1
export SPIRAL_HEUR_K='
  # mk: 0=bitonic, 1=shared, 2=warp (subgroup path on WGPU)
  mk:   sel(sg && (k<=128), 2, sel(k<=2048, 1, 0));
  # mkd: sub-strategy (auto/heap/kway/bitonic/warp_heap/warp_bitonic)
  mkd:  sel(mk==2,4, sel(mk==1,1,3));
  # TopK sweeping tile
  tile: sel(log2(c)>15.0, 2048,
        sel(log2(c)>13.0, 1024,
        sel(log2(c)>12.0,  512, 256)));
  # Mid/Bottom compaction tile
  ctile: sel(tile>=1024, tile/2, tile);

  # Soft hints (gently bias the solver)
  soft(mk,   2, 0.25, sg && (k<=128));
  soft(mk,   1, 0.20, (k>128)&&(k<=2048));
  soft(tile, 2048, 0.20, log2(c)>15.0);
  soft(tile, 1024, 0.15, (log2(c)>13.0)&&(log2(c)<=15.0));
'
```

**How the final choice is made (three-way roundtable)**

- **A** = SoftLogic best (your DSL soft + optional Redis soft)
- **B** = DSL **hard** assignment (if you set `mk:`/`tile:` explicitly, B wins)
- **C** = **Generated table** (tuner output)

Default policy: if **B** exists use it; otherwise the runtime invites **A** and **C** into a quick conversation. It scores both with backend-aware occupancy/tile metrics derived from `DeviceCaps`, then adds a gentle prior to **C** (`SPIRAL_HEUR_GEN_WEIGHT`, default `0.10`). When the discussion reaches a Wilson-backed agreement, **Self-Rewrite** appends the matching `soft(...)` into `~/.spiraltorch/heur.kdsl` so the next run starts from the shared insight.

Want to materialise the FFT path straight from the chosen plan? Call the new helpers and feed the result to your browser/WASM runtime:

```rust
use st_core::backend::wgpu_heuristics::{auto_fft_spiralk, auto_fft_wgsl};

let wgsl = auto_fft_wgsl(rows, cols, k, subgroup).expect("heuristics available");
let spiralk = auto_fft_spiralk(rows, cols, k, subgroup).unwrap();
// ship `wgsl` to your WebGPU runtime and persist `spiralk` if you want the DSL to learn it.
```

---

## Regenerating the WASM table (optional)

Run the offline baker to convert your latest measurements into a `WasmTunerTable`
that both native and browser builds can consume:
```bash
python3 tools/tuner/gen_generated_rs.py tools/tuner/tuner_results.json \
  > crates/st-core/src/backend/wgpu_heuristics_generated.rs
```

The generated module keeps the JSON embedded verbatim, parses it via
`st-core::backend::wasm_tuner`, and exposes a `choose(...)` helper that the
runtime queries after SpiralK/SoftLogic have spoken. Because the JSON format is
portable, you can ship the same file to a WebWorker, bake a table offline, and
let the browser pick overrides without re-running the tuner in production.

### Fractional FFT / SpiralK roadmap

- **Radix-2 → Radix-4 pipeline**: `st-frac::fft` still mirrors the GPU
  butterfly structure, and the new `SpiralKFftPlan` bridge turns the resulting
  `Choice` into auto-generated WGSL kernels for WebGPU.
- **Wilson-aware automation**: `st-kdsl::auto` turns latency deltas into
  high-confidence `soft(...)` rewrites, wiring tuned `radix`, `tile_cols`, and
  `segments` into `heur.kdsl` without manual editing.
- **ND GPU indexer**: A dedicated WGSL kernel materialises strided indices and
  per-segment IDs, unlocking fast fractional/FFT dispatches from WASM → Canvas.
- **WASM tuner baking**: `tools/tuner/tuner_results.json` keeps the measured
  overrides (`tile_cols`, `radix`, `segments`, `mode_*`) in one place so the
  generator can bake them into Rust **and** expose them to the Web via JSON.

**Example JSON**
```json
[
  {"rows": 256,  "cols_min": 0,     "cols_max": 4095,   "k_max": 128,  "sg": true,
   "wg": 128,    "tile": 512,  "tile_cols": 512,  "radix": 2, "segments": 1},
  {"rows": 512,  "cols_min": 4096,  "cols_max": 16383,  "k_max": 256,  "sg": true,
   "wg": 256,    "tile": 1024, "tile_cols": 1024, "radix": 4, "segments": 2},
  {"rows": 512,  "cols_min": 16384, "cols_max": 65535,  "k_max": 2048, "sg": false,
   "wg": 128,    "tile": 2048, "tile_cols": 2048, "radix": 4, "segments": 4, "use_2ce": true},
  {"rows": 1024, "cols_min": 65536, "cols_max": 262143, "k_max": 4096, "sg": false,
   "wg": 128,    "tile": 4096, "tile_cols": 4096, "radix": 4, "segments": 4, "use_2ce": true,
   "mode_bottomk": 2}
]
```

The generator bakes FFT-oriented hints (`tile_cols`, `radix`, `segments`) and
the ND compaction settings into the Rust table, while the same JSON remains
available for WASM workers that want to replay the optimisation flow offline.

---

## Amega Hypergrad (unrolled / implicit)

Rust utilities for hyper-parameter gradients (continuous relaxation):
- **Unrolled**: expand T updates and backprop
- **Implicit**: Neumann or **CG** to solve `(I − J) v ≈ g` efficiently

> See `crates/st-core/src/autograd/hypergrad*.rs`.
> Python glue is kept minimal; wheels can expose helpers.

The pure `st-tensor::pure::AmegaHypergrad` tape mirrors the same mindset in a
dependency-free package, letting you stage language diffusion experiments in
Rust and then feed the resulting curvature-aligned hints back into SpiralK.

---

## Safety & fallbacks

- Builds **CPU-only** by default (no GPU toolchains required).
- WGPU / CUDA / HIP are **feature-gated** and degrade safely.
- Heuristic chooser always returns a **safe** `Choice` (fills mk/tile from table or conservative defaults).

---

## Contributing

Issues & PRs welcome—especially:
- Backend kernels (WGPU subgroup variants, HIP/CUDA heap/k-way merges)
- Tuner recipes & generated tables
- New SpiralK sugar (e.g., `penalty_if(...)`, device-aware bands)

Run tests/benches on your device and share logs (latency / shapes / adapter caps).  
**AGPL-3.0-or-later** keeps it open and remix-able.

---

## Social preview

Upload a social preview PNG via **Repo → Settings → Social preview** (1200×630).  
Suggested caption: **“SpiralTorch — WGPU-first, Self-Tuning GPU Top-K (Rank-K)”**.

---

### Troubleshooting

- **No Redis?**  
  Build without `kv-redis` or leave `REDIS_URL` unset. The consensus chooser
  skips network calls and falls back to SpiralK / Generated-table safely.

- **ROCm not installed but `hip` enabled?**  
  Use `--features hip` only (stub path). The **real** path needs `hip-real`
  and a working ROCm + RCCL toolchain.

- **Wheels red?**  
  First build CPU+WGPU only: `maturin build -m bindings/st-py/Cargo.toml --release --features wgpu`
  to decouple GPU toolchain issues.

---

## License

**AGPL-3.0-or-later** for every crate and Python wheel. See `LICENSE`.
Unauthorized derivations will be treated as non-compliant with AGPL §13<|MERGE_RESOLUTION|>--- conflicted
+++ resolved
@@ -501,7 +501,6 @@
 
 ```python
 summary = session.atlas_route_summary(limit=12)
-<<<<<<< HEAD
 print(
     summary.frames,
     summary.mean_loop_support,
@@ -511,25 +510,18 @@
 )
 for district in summary.districts():
     print(district.name, district.coverage, district.delta, district.std_dev)
-=======
 print(summary.frames, summary.mean_loop_support)
 for district in summary.districts():
     print(district.name, district.coverage, district.delta)
->>>>>>> 83f91ab3
 if summary.maintainer_status:
     print("Maintainer", summary.maintainer_status, summary.maintainer_diagnostic)
 ```
 
 The summary keeps track of recent clamp/pressure recommendations, script hints,
-<<<<<<< HEAD
 and now reports **loop volatility** (`loop_std`) alongside collapse/Z drift so
 dashboards can surface the “city heartbeat” without iterating over each frame.
 District summaries additionally carry a standard deviation so you can flag
 which neighbourhoods are swinging the hardest even when their means stay flat.
-=======
-and average loop support so dashboards can surface the “city heartbeat” without
-iterating over each frame.
->>>>>>> 83f91ab3
 
 ### Self-maintaining feedback loops
 
