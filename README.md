--- conflicted
+++ resolved
@@ -236,7 +236,6 @@
 }
 ```
 
-<<<<<<< HEAD
 Once the raw telemetry exists, braid it directly into automation, logging, and
 rewrite hooks with the `DesirePipeline`. The pipeline fans each automated step
 out to any number of sinks—logbooks, trigger buffers, SpiralK bridges—so graph
@@ -267,8 +266,6 @@
 let drained = trigger_buffer.drain()?; // forward to analytics or trainers
 ```
 
-=======
->>>>>>> 47bfcf19
 The result is a single Rust-native control surface that marries KL control,
 Schrödinger bridges, and entropic GW into SpiralTorch’s Z-space, ready to steer
 language modules, rewrite monads, or SpiralK trainers without bespoke Python
