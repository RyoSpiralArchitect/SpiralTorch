--- conflicted
+++ resolved
@@ -296,7 +296,6 @@
 }
 ```
 
-<<<<<<< HEAD
 Training loops can now subscribe directly. Clone a `DesireTrainerBridge`, attach
 it with `with_trainer_bridge`, and hand the same bridge to `ModuleTrainer` via
 `enable_desire_pipeline`. Each step drains into a shared summary so the trainer
@@ -322,8 +321,6 @@
 }
 ```
 
-=======
->>>>>>> 10056cca
 The result is a single Rust-native control surface that marries KL control,
 Schrödinger bridges, and entropic GW into SpiralTorch’s Z-space, ready to steer
 language modules, rewrite monads, or SpiralK trainers without bespoke Python
