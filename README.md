--- conflicted
+++ resolved
@@ -260,100 +260,6 @@
 The loader runs entirely in Rust—mini-batches stream straight into
 `train_epoch` and propagate errors as native `TensorError`s when shapes drift.
 
-<<<<<<< HEAD
-=======
-### Temporal resonance timelines
-
-Sessions now keep a rolling **chrono timeline** that measures how each
-`DifferentialResonance` evolves across calls. Record a frame by piping a fresh
-snapshot through `resonate_over_time(dt)` and inspect the history via
-`session.timeline()` or the underlying `ChronoFrame` handles:
-
-```python
-resonance = trace.resonate()
-frame = session.resonate_over_time(resonance, dt=0.1)
-print(frame.timestamp, frame.total_energy)
-
-# Sample the most recent frames for plotting.
-frames = session.timeline(timesteps=128)
-summary = session.timeline_summary(timesteps=128)
-harmonics = session.timeline_harmonics(timesteps=256, bins=24)
-loop_signal = session.loop_signal(timesteps=256)
-times, energy, drift = session.animate_resonance(timesteps=128)
-wave = session.speak(timesteps=128, temperature=0.7)
-story, highlights = session.timeline_story(timesteps=256, temperature=0.65)
-
-if loop_signal and loop_signal.spiralk_script:
-    print("SpiralK hint:")
-    print(loop_signal.spiralk_script)
-```
-
-`ChronoFrame` surfaces per-band energy, curvature drift, and decay estimates so
-you can chart living topology directly in notebooks. Reach for
-`session.timeline_summary()` when you want windowed drift/energy statistics or
-`session.timeline_harmonics()` to expose dominant oscillations inside the
-timeline. `session.loop_signal(...)` folds both into a reusable bundle that
-includes a SpiralK script (when the `kdsl` feature is enabled) so heuristics can
-be replayed across devices. `session.speak(...)` still generates a playback-ready
-amplitude trace, while `session.timeline_story(...)` and `session.describe()`
-synthesise natural language narratives about the latest state (or pass an
-explicit `resonance` snapshot to ground the narration in a fresh observation):
-
-```python
-print(session.describe())
-print(session.describe(resonance, temperature=0.8))
-print(st.describe_timeline(frames))
-print(harmonics.dominant_energy.frequency if harmonics else None)
-```
-
-### Self-maintaining feedback loops
-
-Temporal telemetry now feeds a lightweight **maintainer** that keeps the
-geometry controller within the recommended 2–3× max-scale band and gently bumps
-Leech density pressure when energy starts to race. Both Rust and Python callers
-can inspect the maintainer report and override thresholds when experimenting:
-
-```python
-# Tune thresholds before building a session.
-session_builder.maintainer(jitter_threshold=0.25, growth_threshold=0.03)
-session = session_builder.build()
-
-# Review the live configuration and trigger an assessment.
-print(session.maintainer_config())
-report = session.self_maintain()
-print(report.status, report.suggested_max_scale)
-
-if report.should_rewrite():
-    print("Maintainer recommends a self-rewrite cycle:", report.diagnostic)
-```
-
-The maintainer computes curvature jitter, mean energy, and decay across the most
-recent frames, returning actionable clamp and pressure suggestions. Spectral
-peaks are now included in every report so you can see whether high-frequency
-jitter or runaway energy oscillations triggered an intervention. Override the
-defaults on-the-fly with `session.configure_maintainer(...)` to experiment with
-more aggressive rewrite policies or relaxed dormancy thresholds.
-
-Maintainer reports now ship with the same SpiralK snippet the session pushes into
-the chrono loop, and `session.collapse_pulse()` returns the latest CollapseDrive
-command (including any associated loop signal) so distributed nodes can stay in
-lockstep without bespoke plumbing.
-
-On the audio front, `LanguageWaveEncoder.speak(frames)` maps chrono timelines to
-wave amplitudes, and the higher-level `TextResonator` class lets Rust or Python
-callers drive the same pipeline with custom curvature/temperature settings:
-
-```python
-encoder = st.LanguageWaveEncoder(session.curvature(), 0.55)
-amplitude = encoder.speak(frames)
-
-narrator = st.TextResonator(session.curvature(), 0.55)
-print(narrator.describe_resonance(resonance))
-print(narrator.describe_timeline(frames))
-wave = narrator.speak(frames)
-```
-
->>>>>>> 3f0ecc9a
 Prefer a notebook-friendly wrapper? Instantiate `SpiralLightning` from Python
 to bundle the session, trainer, and schedule into a single object that
 auto-prepares modules and returns per-epoch reports with `lightning.fit(...)`.
@@ -363,7 +269,6 @@
 construction. Once created, call `set_auto_prepare(false)` to opt back into
 manual tape management without rebuilding the harness.
 
-<<<<<<< HEAD
 Need curriculum-style hand-offs? Compose `LightningStage` entries and feed them
 into `SpiralLightning::fit_plan(...)`. Each stage can tweak the output shape,
 roundtable, or auto-prepare flag before running one or more epochs. The helper
@@ -371,8 +276,6 @@
 query the best epoch, or plot aggregate loss curves without stitching vectors
 manually.
 
-=======
->>>>>>> 3f0ecc9a
 ### GoldenRetriever Training (distributed, data-race free)
 
 Need to fan training across multiple local workers without sprinkling raw
