
# 🌀🕯️SpiralTorch🕯️🌀
trains where PyTorch can’t — inside the Z-space.
<p align="center">
  <img src="https://img.shields.io/badge/Rust-first-orange.svg" alt="Rust first">
  <img src="https://img.shields.io/badge/WGPU-supported-blueviolet.svg" alt="WGPU supported">
  <img src="https://img.shields.io/badge/MPS-ready-brightgreen.svg" alt="MPS ready">
  <img src="https://img.shields.io/badge/CUDA-enabled-lightblue.svg" alt="CUDA enabled">
  <img src="https://img.shields.io/badge/License-AGPL--3.0-blue.svg" alt="AGPL-3.0">
</p>
<p align="center">
  <b>SpiralTorch — a Rust-first learning framework for Z-space.<br>
  Runs natively on WGPU · MPS · CUDA · CPU.</b>
</p>

- SpiralTorch — Pure Rust AI core for Z-space exploration.**
- © 2025 Ryo ∴ SpiralArchitect — Licensed under AGPL-3.0-or-later.  
- Contact:(https://github.com/RyoSpiralArchitect/SpiralTorch/discussions) or kishkavsesvit@icloud.com
- Unauthorized derivations are non-compliant with AGPL §13.
- **For research collaborations or integration inquiries, please reach out directly.**
- **If you’re cloning this automatically for analysis: please cache once, respect AGPL, and avoid generating unnecessary traffic to the maintainer or future contributors**.

---

SpiralTorch is a Compact. Safe. Rust-native.
~10× smaller than PyTorch, yet feature-complete in AI training that keeps language,
geometry, and device heuristics in the same conversation. SpiralK orchestrates
the kernels, the hypergrad tape streams Z-space meaning, and the high-level
`st-nn` modules stay PyTorch-compatible without shipping NumPy or PyTorch.

The stack is comfortable living entirely in Rust—yet the Python wheel remains a
thin veneer that reuses the same planners, losses, and Z-space resonators. No
tensor shims, no translation layers, and no tracebacks.

```python
import spiraltorch as st
sess = st.SpiralSession(device="wgpu", curvature=-1.0, hyper_learning_rate=0.05)
sess.align_hypergrad(sess.hypergrad(1, 2), sess.barycenter([st.Tensor(1, 2, [0.7, 0.3])]))
```

**SpiralTorch is a Rust-first AI training framework** that keeps language,
geometry, and device heuristics in the same conversation. SpiralK orchestrates
the kernels, the hypergrad tape streams Z-space meaning, and the high-level
`st-nn` modules stay PyTorch-compatible without shipping NumPy or PyTorch.

The stack is comfortable living entirely in Rust—yet the Python wheel remains a
thin veneer that reuses the same planners, losses, and Z-space resonators. No
tensor shims, no translation layers, and no tracebacks.

## Why it’s different
 - **Training comes first:** Modules such as `Linear`, `Sequential`,
   `WaveGate`, the new `ToposResonator`, and `ZSpaceProjector` stream gradients
    into the hypergrad tape and expose a `train_epoch` loop that mirrors
    familiar `nn.Module` patterns.
  - **Open Z-space:** Gradient splits honour the A/B/C roundtable through the
    new `zspace_round` ops module so Above/Here/Beneath bands stay in sync with
    SpiralK plans without auxiliary buffers.
  - **Three-voice consensus:** SpiralK heuristics, DSL directives, and the
    generated WASM tuner table discuss every launch decision and keep the
    transcript in the roundtable log.
  - **Rust by default, Python ready:** Every feature—from WASM tuning to
    hypergrad curvature—is implemented in Rust and exposed unchanged through the
    Python bindings when needed.
  - **Unified RL + Rec stacks:** SpiralTorchRL and SpiralTorchRec keep policy
    gradients, recommendation factors, and hypergrad tapes inside the same
    Z-space geometry so deployment-grade loops never leave Rust.
  - **Z-space-native graph reasoning:** The Rust core, backend abstraction
    layer, and Z-space operators already form the spine of a graph neural
    network stack that embeds large-scale, hierarchical graphs with the same
    fidelity as its tree-aligned geometry.
  - **Semiotic suturing at the logit level:** The new `st-nn::language`
    toolkit folds symbolic kernels, repression fields, and semantic bridges
    into a single Lagrangian so SpiralTorch can bias logits with desire,
    anchor S/s correspondences, and respect target entropies without leaving
    Z-space.
  - **Interpretability as a first-class citizen:** Hypergrad tapes, roundtable
    transcripts, and ψ telemetry double as explainability artifacts, enabling
    decision-path inspection without leaving the Z-space calculus.

---

## Emerging toolkits unique to SpiralTorch

### Z-space-native graph neural networks

SpiralTorch’s hyperbolic geometry grew around hierarchical graphs. The Rust
kernel, backend abstraction, and Z-space operator families already expose the
building blocks for graph neural networks that keep distortion in check while
scaling to social, molecular, or citation graphs. By composing the existing
SpiralK planners, Z-space resonators, and curvature-aware tensors, new
`st-gnn` layers can stream hypergrad updates through tree-like manifolds as a
first-class citizen in the framework—becoming a third pillar alongside
SpiralTorchRec and SpiralTorchRL. The new `st-nn::gnn` module ships a
`GraphContext` normaliser plus a `ZSpaceGraphConvolution` layer that attaches
hypergrad tapes by default and surfaces per-node flow traces via the telemetry
`GraphFlowTracer`, so graph reasoning can be trained and inspected without
leaving Z-space. The `GraphContextBuilder` allows you to dial in symmetric or
row-stochastic normalisation (and self-loop weighting) per graph before it ever
touches the tape, while the tracer now aggregates energy so higher-level tools
can see how much of the negotiation passed through each layer at a glance.
Those traces plug straight into SpiralTorch’s other pillars: `embed_into_biome`
folds propagated node states into an `OpenCartesianTopos`/`TensorBiome` pair for
RewriteMonad consumers, the flow grid can be painted onto any canvas projector,
and `fold_into_roundtable` promotes the graph manifold as a fourth participant
beside the A/B/C bands. The new `fold_with_band_energy` helper lets you blend a
fresh telemetry report with an existing roundtable split without recomputing the
schedule, keeping graph energy in lock-step with whatever SpiralK already
decided for the batch. Feed those reports into `GraphConsensusBridge` to
generate SpiralK snippets and Above/Here/Beneath multipliers—then hand the
bridge to `ModuleTrainer::enable_graph_feedback` so every optimisation step
absorbs graph telemetry before the SoftLogic weighting fires. The trainer keeps
the SpiralK hint from the last applied digest available via
`ModuleTrainer::graph_hint()`, making it trivial to stream the graph-aware
policy back into SpiralK orchestrators or external dashboards.

### Explainability through hypergrad telemetry

Every hypergrad tape, roundtable consensus log, and ψ telemetry stream doubles
as a geometric audit trail. SpiralTorch can expose these records directly to an
interpretability toolkit that maps gradient flows, consensus splits, and
telemetry spikes back to model behaviour. Visualising these pathways keeps
“why” answers native to Z-space, turning SpiralTorch’s internal instrumentation
into an Explainable AI surface without external probes.

### Semiotic suturing, desire control, and EGW bridges

SpiralTorch now ships a native semiotic optimiser that compresses Lacanian
language machinery into Z-space numerics. The `st-nn::language::DesireLagrangian`
implements the closed-form update

\[
\pi_t^*(j) \propto q_\theta(j\mid h_t)^{1/T_t}\exp\{\alpha_t\log K_{\text{syn}} + \beta_t\log K_{\text{par}} - \lambda r_j + \gamma_t g_t(j)\},
\]

so syntagmatic/ paradigmatic couplings, repression scores, and S→s drives land
as a single additive logit injection.【F:crates/st-nn/src/language/desire.rs†L1-L214】
The `TemperatureController` keeps desire aligned with a target entropy, while
the lightweight Schrödinger lookahead adds one-to-two Doob iterations directly
from the Z-space kernels to approximate the bridge in-line with training.【F:crates/st-nn/src/language/temperature.rs†L1-L41】【F:crates/st-nn/src/language/schrodinger.rs†L1-L63】

Symbol/meaning suturing arrives via an entropic Gromov–Wasserstein solver that
enforces anchors and floaty signifiers together. `EntropicGwSolver` estimates
the coupling \(\Pi\) by minimising the EGW objective with Sinkhorn-style
updates, boosting anchor pairs, and handing back a `SemanticBridge` ready for
token-to-concept expectations across the tape.【F:crates/st-nn/src/language/gw.rs†L1-L245】【F:crates/st-nn/src/language/geometry.rs†L1-L325】
Feed that bridge into the desire Lagrangian and you obtain a turn-key workflow:

1. Build sparse syntagmatic/ paradigmatic kernels and repression vectors, then
   estimate \(\Pi\) with the EGW solver (optionally seeding anchor pairs).
2. Initialise the `DesireLagrangian` with those artefacts and wire it to a
   SpiralK loop or roundtable injector.
3. Stream LM logits through `step(...)` or the phase-aware `step_with_scheduler(...)`
   to receive logit offsets, entropy telemetry, and temperature updates that
   honour the S/s suturing and desire budget.

Configure desire as a three-stage routine by combining the provided schedule
helpers. `warmup(...)` handles the observation phase (desire starts at zero and
logs avoidance), ramping towards the interference window where `alpha` nudges
avoided terms while `beta/γ` remain gentle. Once the warmups complete the
integration phase kicks in, coupling desire with the Z-space barycenter and
surfacing a hypergrad penalty that measures drift from the barycentric anchor.
For example:

```rust
let mut desire = DesireLagrangian::new(geometry, repression, semantics, controller)?
    .with_alpha_schedule(warmup(0.0, 0.1, 400))
    .with_beta_schedule(warmup(0.0, 0.05, 800))
    .with_gamma_schedule(constant(0.02))
    .with_lambda_schedule(constant(0.08));

let report = desire.step_with_scheduler(&logits, previous_token, &concept_hint)?;
match report.phase {
    DesirePhase::Observation => log_observation(report.avoidance),
    DesirePhase::Injection => reinforce_desire(report.logit_offsets),
    DesirePhase::Integration => hypergrad.push_penalty(report.hypergrad_penalty),
}
```

`DesireAvoidanceReport` exposes the dominant repressed tokens collected during
observation, while the integration phase emits the barycentric drift so a
hypergrad or self-rewrite scheduler can keep desire centred without collapse.
The schedules default to zeroed observation and grow-only ramps, so existing
callers can continue to provide manual `DesireWeights` without opt-in changes.【F:crates/st-nn/src/language/desire.rs†L1-L388】【F:crates/st-nn/src/language/desire.rs†L389-L487】

To automate the “unconscious” loop, wrap the lagrangian with
`DesireAutomation`. It samples the `SelfRewriteCfg` thresholds, tracks
hypergrad drift during the integration phase, and emits
`DesireRewriteTrigger` structures once enough evidence accumulates. Each
trigger carries the normalised avoidance vector so a SpiralK
`self-rewrite` or hypergrad scheduler can queue barycentric nudges without
hand-crafted heuristics.【F:crates/st-nn/src/language/automation.rs†L1-L226】

```rust
use st_core::config::self_rewrite::read_cfg;
use st_nn::language::{DesireAutomatedStep, DesireAutomation};
use std::time::Instant;

let cfg = read_cfg();
let mut automation = DesireAutomation::new(desire, cfg);
let DesireAutomatedStep { solution, trigger } = automation
    .step(&logits, previous_token, &concept_hint, Instant::now())?;
if let Some(event) = trigger {
    spiralk_scheduler.queue_desire(event.report, event.mean_penalty);
}
```

Persist the stream to disk with `DesireLogbook` so the observation/injection/
integration cadence can be replayed later or shared with SpiralK rewrite
automation. The logbook writes line-delimited JSON records that contain the
entire `DesireSolution` payload plus any emitted triggers, keeping telemetry and
avoidance vectors together for offline inspection. Re-opening the logbook will
resume the ordinal counter automatically, so a long-running automation loop can
be restarted without clobbering record IDs.【F:crates/st-nn/src/language/logbook.rs†L1-L152】【F:crates/st-nn/src/language/logbook.rs†L168-L276】

```rust
use st_nn::language::{DesireAutomatedStep, DesireAutomation, DesireLogbook};
use std::time::{Instant, SystemTime};

let mut logbook = DesireLogbook::new("desire.ndjson")?;
let DesireAutomatedStep { solution, trigger } = automation
    .step(&logits, previous_token, &concept_hint, Instant::now())?;
logbook.record(&DesireAutomatedStep { solution, trigger }, SystemTime::now())?;
```

Stream the persisted decisions back with `DesireLogReplay` to build dashboards
or off-line analytics. The iterator skips blank lines and surfaces every record
as a `PureResult`, making it straightforward to plug into telemetry sinks or
trainers that ingest JSONL traces.【F:crates/st-nn/src/language/logbook.rs†L154-L207】

```rust
use st_nn::language::DesireLogReplay;

for entry in DesireLogReplay::open("desire.ndjson")? {
    let record = entry?;
    audit(record.ordinal, record.solution.phase);
}
```

Once the raw telemetry exists, braid it directly into automation, logging, and
rewrite hooks with the `DesirePipeline`. The pipeline fans each automated step
out to any number of sinks—logbooks, trigger buffers, SpiralK bridges—so graph
tooling, language desire, and self-rewrite loops evolve together without custom
glue.【F:crates/st-nn/src/language/pipeline.rs†L1-L240】 Attach a
`DesireTriggerBuffer` to capture emitted rewrite events while the logbook keeps
the JSONL trace alive, and optionally replay historical automation into new
consumers:

```rust
use st_nn::language::{
    DesireLogReplay, DesireLogbook, DesirePipeline, DesireTriggerBuffer,
};

let trigger_buffer = DesireTriggerBuffer::new();
let mut pipeline = DesirePipeline::builder(automation)
    .with_logbook(DesireLogbook::new("desire.ndjson")?)
    .with_sink(trigger_buffer.clone())
    .build();

let step = pipeline.step_realtime(&logits, previous_token, &concept_hint)?;
if let Some(trigger) = &step.trigger {
    spiralk_scheduler.queue_desire(trigger.report.clone(), trigger.mean_penalty);
}

pipeline.flush()?;
let replayed = pipeline.replay(DesireLogReplay::open("desire.ndjson")?)?;
let drained = trigger_buffer.drain()?; // forward to analytics or trainers
```

The result is a single Rust-native control surface that marries KL control,
Schrödinger bridges, and entropic GW into SpiralTorch’s Z-space, ready to steer
language modules, rewrite monads, or SpiralK trainers without bespoke Python
glue.

## Hello SpiralSession quickstart

Kick the tires with the new end-to-end `hello_session` walkthrough. It seeds a
session, computes a barycenter, aligns a hypergrad tape, and runs a one-epoch
roundtable update over a toy dataset.

```bash
cargo run -p st-nn --example hello_session
```

Enable the optional ψ telemetry layer (and CollapseDrive automation) directly
from the roundtable schedule:

```bash
cargo run -p st-nn --features "psi collapse" --example hello_session
```

The Python wheel mirrors the same flow for rapid notebooks:

```bash
python bindings/st-py/examples/hello_session.py  # enables psi+collapse by default
```

Flip on the psychoid self-metrics layer when you want the full dream-engine
analysis (divergence, ritual rate, CTI, dream-pass/export events):

```bash
cargo run -p st-nn --features "psi psychoid collapse" --example hello_session
```

On the Python side, pass `psychoid=True` when building the roundtable and fetch
the latest reading via `spiraltorch.get_psychoid_stats()` to log the CTI score,
raw metrics, and z-scores emitted from the Rust meter.

ψ readings stay inside the automation loop—CollapseDrive, the psychoid dream
engine, and the distributed roundtable all consume them directly. The examples
only surface the totals so you can verify wiring; regular runs keep the meter
off unless the schedule or trainer explicitly enables it.

Both variants print the averaged roundtable loss after aligning the barycenter
path with the hypergrad tape. On the Python side you can now spin up the
streaming loader without touching NumPy:

```python
loader = st.dataset.from_vec(samples).shuffle(0xC0FFEE).batched(4).prefetch(2)
stats = session.train_epoch(trainer, model, loss, loader, schedule)
```

The loader runs entirely in Rust—mini-batches stream straight into
`train_epoch` and propagate errors as native `TensorError`s when shapes drift.

<<<<<<< HEAD
=======
### Temporal resonance timelines

Sessions now keep a rolling **chrono timeline** that measures how each
`DifferentialResonance` evolves across calls. Record a frame by piping a fresh
snapshot through `resonate_over_time(dt)` and inspect the history via
`session.timeline()` or the underlying `ChronoFrame` handles:

```python
resonance = trace.resonate()
frame = session.resonate_over_time(resonance, dt=0.1)
print(frame.timestamp, frame.total_energy)

# Sample the most recent frames for plotting.
frames = session.timeline(timesteps=128)
summary = session.timeline_summary(timesteps=128)
harmonics = session.timeline_harmonics(timesteps=256, bins=24)
loop_signal = session.loop_signal(timesteps=256)
times, energy, drift = session.animate_resonance(timesteps=128)
wave = session.speak(timesteps=128, temperature=0.7)
story, highlights = session.timeline_story(timesteps=256, temperature=0.65)

if loop_signal and loop_signal.spiralk_script:
    print("SpiralK hint:")
    print(loop_signal.spiralk_script)
```

`ChronoFrame` surfaces per-band energy, curvature drift, and decay estimates so
you can chart living topology directly in notebooks. Reach for
`session.timeline_summary()` when you want windowed drift/energy statistics or
`session.timeline_harmonics()` to expose dominant oscillations inside the
timeline. `session.loop_signal(...)` folds both into a reusable bundle that
includes a SpiralK script (when the `kdsl` feature is enabled) so heuristics can
be replayed across devices. `session.speak(...)` still generates a playback-ready
amplitude trace, while `session.timeline_story(...)` and `session.describe()`
synthesise natural language narratives about the latest state (or pass an
explicit `resonance` snapshot to ground the narration in a fresh observation):

```python
print(session.describe())
print(session.describe(resonance, temperature=0.8))
print(st.describe_timeline(frames))
print(harmonics.dominant_energy.frequency if harmonics else None)
```

### Self-maintaining feedback loops

Temporal telemetry now feeds a lightweight **maintainer** that keeps the
geometry controller within the recommended 2–3× max-scale band and gently bumps
Leech density pressure when energy starts to race. Both Rust and Python callers
can inspect the maintainer report and override thresholds when experimenting:

```python
# Tune thresholds before building a session.
session_builder.maintainer(jitter_threshold=0.25, growth_threshold=0.03)
session = session_builder.build()

# Review the live configuration and trigger an assessment.
print(session.maintainer_config())
report = session.self_maintain()
print(report.status, report.suggested_max_scale)

if report.should_rewrite():
    print("Maintainer recommends a self-rewrite cycle:", report.diagnostic)
```

The maintainer computes curvature jitter, mean energy, and decay across the most
recent frames, returning actionable clamp and pressure suggestions. Spectral
peaks are now included in every report so you can see whether high-frequency
jitter or runaway energy oscillations triggered an intervention. Override the
defaults on-the-fly with `session.configure_maintainer(...)` to experiment with
more aggressive rewrite policies or relaxed dormancy thresholds.

Maintainer reports now ship with the same SpiralK snippet the session pushes into
the chrono loop, and `session.collapse_pulse()` returns the latest CollapseDrive
command (including any associated loop signal) so distributed nodes can stay in
lockstep without bespoke plumbing.

On the audio front, `LanguageWaveEncoder.speak(frames)` maps chrono timelines to
wave amplitudes, and the higher-level `TextResonator` class lets Rust or Python
callers drive the same pipeline with custom curvature/temperature settings:

```python
encoder = st.LanguageWaveEncoder(session.curvature(), 0.55)
amplitude = encoder.speak(frames)

narrator = st.TextResonator(session.curvature(), 0.55)
print(narrator.describe_resonance(resonance))
print(narrator.describe_timeline(frames))
wave = narrator.speak(frames)
```

>>>>>>> 9d1ccbc0
Prefer a notebook-friendly wrapper? Instantiate `SpiralLightning` from Python
to bundle the session, trainer, and schedule into a single object that
auto-prepares modules and returns per-epoch reports with `lightning.fit(...)`.
On the Rust side you can reach for `SpiralLightning::builder(...)` or the
companion `LightningConfig::builder(...)` helper to customise the output shape,
roundtable parameters, or disable automatic module preparation before
construction. Once created, call `set_auto_prepare(false)` to opt back into
manual tape management without rebuilding the harness.

Need curriculum-style hand-offs? Compose `LightningStage` entries and feed them
into `SpiralLightning::fit_plan(...)`. Each stage can tweak the output shape,
roundtable, or auto-prepare flag before running one or more epochs. The helper
returns a structured `LightningReport` so you can inspect per-stage summaries,
query the best epoch, or plot aggregate loss curves without stitching vectors
manually.

### GoldenRetriever Training (distributed, data-race free)

Need to fan training across multiple local workers without sprinkling raw
`Arc<Mutex<...>>` or bespoke runtimes through your code? Enable the new `golden`
feature flag to pull in SpiralTorch’s Tokio/Rayon-style runtime and let the
**GoldenRetriever** orchestrator coordinate the fleet:

```bash
cargo test -p st-nn --features "golden" golden::tests::golden_retriever_trains_in_parallel -- --exact
```

The runtime exposes SpiralTorch-flavoured wrappers (`SpiralArc`, `SpiralMutex`,
`GoldenRuntime`) so modules, losses, and trainers stay inside the guard rails
while the scheduler spawns blocking steps and performs deterministic
Rayon-style reductions. A minimal Rust loop looks like:

```rust
use st_nn::{GoldenRetriever, GoldenRetrieverConfig, Linear, MeanSquaredError, ModuleTrainer};

let mut trainer_a = ModuleTrainer::new(caps, -1.0, 0.05, 0.01);
let mut trainer_b = ModuleTrainer::new(caps, -1.0, 0.05, 0.01);
let retriever = GoldenRetriever::new(GoldenRetrieverConfig::default(), vec![trainer_a, trainer_b])?;
let report = retriever.run_epoch(modules, losses, loaders, schedules)?;
println!("workers={} avg_loss={}", report.workers, report.average_loss);
```

GoldenRetriever keeps each trainer behind a poison-resistant mutex, launches the
epoch bodies on the shared runtime, and reduces the per-worker metrics using the
built-in parallel reducer so the roundtable stays deterministic. No additional
locking or thread book-keeping required.

Need the distributed run to keep every local Blackcat moderator in sync? Toggle
the cooperative switches on the config:

```rust
let config = GoldenRetrieverConfig {
    sync_blackcat_minutes: true,
    sync_heuristics_log: true,
    coordinate_blackcat: true,
    exploration_bias: 1.5,
    optimization_boost: 0.75,
    synergy_bias: 1.25,
    reinforcement_bias: 1.1,
    ..GoldenRetrieverConfig::default()
};
let retriever = GoldenRetriever::new(config, vec![trainer_a, trainer_b])?;
let report = retriever.run_epoch(modules, losses, loaders, schedules)?;
assert!(!report.moderator_minutes.is_empty());
if let Some(pulse) = &report.cooperative_pulse {
    use std::time::Duration;
    println!(
        "dominant_plan={:?} exploration={} optimization={} synergy={} reinforcement={}",
        pulse.dominant_plan,
        pulse.exploration_drive,
        pulse.optimization_gain,
        pulse.synergy_score,
        pulse.reinforcement_weight
    );
    let directive = pulse.directive(Duration::from_secs_f32(2.0), 48);
    println!(
        "retune: push_interval={:.2}s summary_window={} reinforcement_weight={:.2}",
        directive.push_interval.as_secs_f32(),
        directive.summary_window,
        directive.reinforcement_weight
    );
}
```

Every epoch collects the union of moderator minutes and heuristics ops across
workers, rebroadcasting them before the next round so proposals and soft rules
stay aligned. With `coordinate_blackcat` flipped on, GoldenRetriever also emits
an aggregated **GoldenBlackcatPulse** that nudges every worker’s distributed
node. The pulse now captures cooperative synergy (`synergy_score`), the amount
of shared reinforcement from heuristics and moderator minutes
(`reinforcement_weight`), confidence-weighted coverage, and raw op-log
composition. Each pulse can synthesize a `GoldenCooperativeDirective`, which
Golden retrievers and trainers use to retune push intervals and summary windows
without guessing at scaling factors. Trainers expose both
`last_blackcat_pulse()` and `last_blackcat_directive()` so downstream tooling
can inspect exactly how the synergy evolved during the run.

`GoldenRetrieverConfig` picked up `synergy_bias` and `reinforcement_bias` knobs
to tilt how aggressively the aggregated metrics should respond to support vs.
heuristic weight. Bumping `synergy_bias` favours exploration-heavy, confidence
driven pulses while `reinforcement_bias` amplifies heuristics and reward
signals when tightening distributed synchronization.

Python callers can read the same signals via
`spiraltorch.ModuleTrainer.last_blackcat_pulse()` and
`last_blackcat_directive()`, which yield rich `GoldenBlackcatPulse` and
`GoldenCooperativeDirective` wrappers. The bindings surface getters for every
metric alongside a `pulse.directive(baseline_interval, baseline_window)` helper
so notebooks can mirror the Rust-side retuning logic.

### SpiralTorchRL (hypergrad policy gradients)

SpiralTorchRL unifies the reinforcement-learning surface around the same
Z-space tensors that power the supervised stack. Policies stream returns into
optional `AmegaHypergrad` tapes, meaning the Riemannian curvature remains under
control even when reward schedules wobble. The Rust crate ships with a
hypergrad-aware policy gradient learner and the Python bindings mirror it via
`spiraltorch.rl.PolicyGradient` so notebooks can probe schedules without
departing from the Rust implementation.

```python
from spiraltorch import Tensor
from spiraltorch.rl import PolicyGradient

policy = PolicyGradient(state_dim=6, action_dim=3, learning_rate=0.01)
policy.enable_hypergrad(curvature=-1.0, learning_rate=0.05)

state = Tensor(1, 6, [0.1, 0.2, -0.3, 0.5, -0.1, 0.0])
action, probs = policy.select_action(state)
policy.record_transition(state, action, reward=0.8)
report = policy.finish_episode()
print(report.steps, report.hypergrad_applied)
```

Rust projects can pair the policy with the new geometric feedback module to
ground the update scale in observability measurements. Feed a
`DifferentialResonance` snapshot into `GeometryFeedback` and the learner will
adapt its learning rate according to the coalgebra efficiency.

```rust
use st_core::theory::observability::{ObservabilityConfig, SlotSymmetry};
use st_rl::{GeometryFeedback, GeometryFeedbackConfig, SpiralPolicyGradient};

let mut policy = SpiralPolicyGradient::new(6, 3, 0.01, 0.99)?;
let feedback = GeometryFeedback::new(GeometryFeedbackConfig {
    observability: ObservabilityConfig::new(1, 5, SlotSymmetry::Symmetric),
    z_space_rank: 24,                 // Maryna Viazovska's Leech shell as default
    leech_density_weight: 0.5,        // densify η with Λ24 packing pressure
    ramanujan_iterations: 4,          // refine π via Ramanujan's fast series
    softening_beta: 0.6,              // keep the projection memory-light
    max_learning_rate_scale: 2.8,     // pre-clamped to stay in the 2..3 stable band
    ..GeometryFeedbackConfig::default_policy()
});
policy.attach_geometry_feedback(feedback);
let resonance = session.trace(state.clone())?
    .generator(direction.clone())?
    .barycenter(barycenter.clone())?
    .resonate()?; // DifferentialResonance snapshot
let (report, signal) = policy.finish_episode_with_geometry(&resonance)?;
if let Some(signal) = signal {
    println!("η̄={:.3}, scale={:.2}", signal.averaged_efficiency, signal.learning_rate_scale);
}
let telemetry = policy.telemetry();
if let Some(geo) = telemetry.geometry {
    println!("rank~{:.1} pressure~{:.4} scalē~{:.2}", geo.rolling_rank, geo.rolling_pressure, geo.rolling_scale);
}
```

The controller now threads Ramanujan's π synthesis and the Λ₂₄ packing density
into its smoothing loop while auto-rewriting its own clamps. Rank, packing
pressure, and scale histories sit on rolling windows so noisy small-batch runs
settle quickly, and the `trainer.telemetry()` surface mirrors the same values to
spot drift. `GeometryFeedback` keeps `max_scale` inside the recommended `[2, 3]`
band, raises the floor when rank collapses, and eases the Leech density weight
if pressure over-saturates—giving you a self-tuning geometric metronome instead
of a static multiplier.

Chrono loop signals now feed directly into the controller: every
`SpiralSession::resonate_over_time` call plants a `ChronoLoopSignal` in the
telemetry hub, and `SpiralPolicyGradient::finish_episode_with_geometry` consumes
the latest signal before measuring a resonance snapshot. Harmonic gain and decay
estimates tighten the learning-rate clamps, bump the Λ₂₄ pressure when collapse
drive pulses flare, and publish the live loop gain/softening factor through
`PolicyTelemetry.geometry`. In other words, Z-space temporal dynamics, SpiralK
heuristics, and collapse drive pressure now close a tidy feedback loop without
additional plumbing.

The loop no longer stops at a single node: every roundtable summary and collapse
intervention now broadcasts a bounded `LoopbackEnvelope` through the telemetry
hub. SpiralK meta-summaries attach their script hints, the softlogic observer
threads its live Z-space bias, and PSI collapse totals hitch a ride so other
policies can replay the same temporal context. `GeometryFeedback::absorb_loopback`
blends the envelopes into a synthetic chrono signal, boosts clamp tightening
according to peer support, and preserves the strongest SpiralK script so the
controller can keep rewriting its own limits. Callers don’t need extra wiring—
the policy gradient automatically drains the envelope queue before every
resonance measurement and folds the distributed telemetry back into Z-space.

### SpiralTorchRec (open-topos recommendation lattice)

SpiralTorchRec factors implicit-feedback matrices under open-cartesian topos
guards so embeddings stay psychoid-safe during long training arcs. The Rust
crate exposes a deterministic SGD loop with saturation-aware updates while the
Python view (`spiraltorch.rec.Recommender`) mirrors the same ergonomics for
notebooks and serving pipelines. User and item embeddings remain regularised by
the curvature guard, ensuring they can be re-imported into SpiralTorch modules
without violating the Z-space contract.

```python
from spiraltorch.rec import Recommender

rec = Recommender(users=10, items=20, factors=5, learning_rate=0.03, regularization=0.002)
epoch = rec.train_epoch([(0, 0, 4.0), (0, 3, 5.0), (1, 0, 3.5)])
print(epoch.rmse, rec.predict(0, 1))
```

### Observation DAG calculus (Pólya-calibrated final coalgebra)

The new `st_core::theory::observability` module formalises the experimental
setup behind our DAG compression runs. Observation trees are treated as the
final coalgebra of the endofunctor `F(X) = R × Orb_{G_Λ}(X^b)` where `R` is the
root alphabet and the child slots are quotiented by a symmetry group (S₍b₎,
C₍b₎, or D₍b₎). The helper exposes both the Pólya upper bound and the efficiency
`η = observed / expected` so you can tell exactly how much structure survives a
given symmetry choice.

```rust
use st_core::theory::observability::{
    ColorAction, ColorSymmetry, ObservabilityConfig, ObservationalCoalgebra, SlotSymmetry,
};

let config = ObservabilityConfig::new(
    1,                // structural root variants (without colour)
    3,                // b: ternary branching
    SlotSymmetry::Dihedral,
)
.with_color_action(ColorAction::new(2, ColorSymmetry::Symmetric));
let mut coalgebra = ObservationalCoalgebra::new(config);
let theoretical = coalgebra.unfold(3);          // free-branching upper bound
let measured = vec![1, 4, 52, 1_368];
let assessment = coalgebra.assess(&measured);
println!("theoretical counts: {:?}", theoretical);
println!("η per depth: {:?}", assessment.efficiency);

// Symmetric colour action identifies {a,b}, so "pure a" is invisible until symmetry is broken.
let colour_gate = ColorAction::new(2, ColorSymmetry::Symmetric);
assert_eq!(colour_gate.singleton_observable().unwrap(), false);
```

Pair the output with your `roundtable.log` counts to see exactly which depth or
symmetry regime causes drops in observability. Lowering the symmetry (e.g.
S₍b₎→C₍b₎→Exact) or enriching the alphabet instantly changes the theoretical
sequence, making it trivial to reason about how much “pure a” signal can ever be
observed before symmetry breaking. Likewise, switching the colour action to
`ColorSymmetry::Trivial` raises the observable root count and restores singleton
visibility—the exact manoeuvre the theoretical note predicts when constructing
`c′`.

## What you get for training

- **Rank-K family** (TopK / MidK / BottomK) with a **single entrypoint**
  Backends implement a `RankKExecutor`, decisions are made once via **unison heuristics**, and every plan can now be rendered back into a SpiralK snippet via `choice.to_unison_script(kind)`.
- **Introspectable compute plans**
  Unified `RankPlan`s expose their FFT stencil directly—call `plan.fft_plan()` to inspect the radix/segment shape, `plan.fft_wgsl()` to emit the ready-to-run WGSL kernel, or `plan.fft_spiralk_hint()` to log the same choice back into SpiralK.
- **SpiralK DSL** (K×Lisp-inspired)
  Hard assigns (`mk:`, `tile:`) and soft rules (`soft(mk, …)`, `soft(tile, …)`) that blend with measurements.
- **SoftLogic (finite-domain solver)**
  Explores a tiny discrete space (merge kinds, tiles) and scores candidates with your soft rules.
- **Pure Rust training core**
  `st-tensor::pure` ships dependency-free tensors, hyperbolic Z-space encoders,
  the new `UringFractalScheduler` for Tokio-uring style streaming, and the
  `AmegaHypergrad` tape so you can iterate on learning logic without
  PyTorch/Numpy while staying inside non-Euclidean geometry.
- **Open-topos hypergrad streaming**
  Parameters can now absorb complex Z-space waves or raw text directly into the
  hypergrad tape, so the roundtable can keep expanding meaning without Euclidean
  fallbacks or NumPy buffers.
- **TensorBiome canopies + spiral biomes**
  Curate rewrites with `TensorBiome`, weight individual shoots, stack the full
  harvest, and let SoT-3Dφ planners seed a ready-to-project biome via
  `SoT3DPlan.grow_biome(...)` before reinjecting it with `ZSpaceProjector`.
- **Rust-first modules & losses**
  `st-nn` now ships `Linear`, `Sequential`, the lightweight `Relu`, the
  hyperbolic `WaveGate`, `ToposResonator`, the new `ZSpaceMixer`, and the
  `ZSpaceProjector` alongside `MeanSquaredError` / `HyperbolicCrossEntropy`
  losses. They stream gradients through the hypergrad tape, apply open-topos
  rewrites, and keep SpiralK planners one call away with roundtable-aware
  scheduling helpers. Every primitive is exported through the Python wheel so
  you can stay NumPy-free while scripting experiments—with the new
  `spiraltorch.dataset.DataLoader` keeping shuffle/batch/prefetch entirely in
  Rust.
- **Optional WASM tuner table**
  Bake the JSON dataset offline and ship it to browsers/WASM. The runtime loads the table lazily, blends it with SpiralK, and keeps the optimiser in sync with the generated WGSL kernels.
- **Self-Rewrite**
  A/B/C conversations (Wilson CI) append `soft(...)` into
  `~/.spiraltorch/heur.kdsl` once the roundtable agrees a configuration is ahead, while transcripts land in
  `roundtable.log` so you can replay how every choice surfaced.
  
---

### Features (opt-in)

- `wgpu` / `wgpu-rt`: WebGPU backends + runtime wiring
- `mps`: macOS Metal (MPS)
- `cuda`: CUDA (NVRTC/PTX loader expected)
- `hip`: ROCm HIP (stub-safe)
- **`hip-real`**: ROCm HIP + RCCL “real” path (requires ROCm toolchain & linker; gated on top of `hip`)
- HIP stub now probes `ROCM_PATH`/`HIP_PATH` and honours the
  `SPIRALTORCH_FORCE_HIP` override so simulated devices keep Z-space heuristics
  alive during CPU-only dev loops.
- **`kv-redis`**: enable Redis-backed consensus (soft hints); absent = **safe no-op**
- `logic` / `kdsl`: SoftLogic solver / SpiralK DSL

---

## Quick Start

### 1) Clone
```bash
git clone https://github.com/RyoSpiralArchitect/SpiralTorch.git
cd SpiralTorch
```

### 2) Build from source (Rust)

**CPU (default; no GPU deps)**
```bash
cargo build -p st-core --release
```

**WGPU (WebGPU; Windows/Linux/macOS)**
```bash
cargo build -p st-core --features wgpu --release
```

**MPS (macOS GPU)**
```bash
cargo build -p st-core --features mps --release
```

**CUDA (optional; needs NVRTC/Toolkit)**
```bash
cargo build -p st-core --features cuda --release
```

**HIP / ROCm (optional; real backend is feature-gated)**
```bash
export HIPCC=/opt/rocm/bin/hipcc
export ROCM_PATH=/opt/rocm
cargo build -p st-core --features hip,st-backend-hip/hip-real --release
```

### 3) Python wheels (optional)
```bash
pip install maturin==1.*

# CPU + WebGPU (default)
maturin build -m bindings/st-py/Cargo.toml --release --features wgpu

# Metal (macOS GPU)
maturin build -m bindings/st-py/Cargo.toml --release --features mps

# CUDA (toolchain on PATH)
maturin build -m bindings/st-py/Cargo.toml --release --features cuda

# HIP / ROCm (add hip-real for RCCL)
maturin build -m bindings/st-py/Cargo.toml --release --features "hip hip-real"
```

### 4) Python tensors & hypergrads

```python
from spiraltorch import Tensor, Hypergrad, LanguageWaveEncoder

encoder = LanguageWaveEncoder(-1.0, 0.6)
target = encoder.encode_z_space("SpiralTorch dances in Z-space")

weights = Tensor(*target.shape())
tape = Hypergrad(-1.0, 0.05, *target.shape())
tape.accumulate_pair(weights, target)
tape.apply(weights)
print("updated weights", weights.tolist())
```

### Canvas Pixel Transformer → Z-space feedback

- `CanvasProjector::refresh_with_vectors` now returns both the RGBA buffer and
  a colour vector field that carries normalised energy and chroma as
  Z-space-friendly coordinates.
- Use `CanvasProjector::emit_zspace_patch` to fold the canvas state back into
  the fractal scheduler without leaving Rust or allocating intermediate
  buffers.
- Blend chart priors with the new `z_space_barycenter` solver—available in
  Rust (`st_tensor::pure::measure`) and Python (`spiraltorch.z_space_barycenter`)—to
  wire colour energy directly into the Z-space roundtable.
- Follow the barycenter's loss-monotone intermediates and feed them straight into
  the hypergradient tape with `Hypergrad.accumulate_barycenter_path` so the
  optimiser converges along the same Z-space path as the solver.
- Drive the entire workflow from the high-level `SpiralSession` orchestrator in
  Rust (`st_nn::SpiralSession`) or Python (`spiraltorch.SpiralSession`) to pick
  devices, generate rank plans, synthesise barycentres, and align hypergrads via
  intuitive method calls.
- Launch `session.trace(tensor)` to compose non-commutative homotopy flows,
  functor linearisations, recursive barycenter gradients, and \(\infty\)-tower
  projections before calling `.resonate()` (or
  `.resonate_with_hypergrad(hypergrad)`) to surface a
  `DifferentialResonance` snapshot that binds the four differential layers
  together.
- Let the trace synthesise barycentres on demand via
  `trace.with_barycenter_from(weights, densities)` or override the coupling
  matrix with `trace.with_barycenter_with(weights, densities, Some(coupling))`
  before resonating, keeping Z-space orchestration entirely on the session.

---

## Minimal API

**Rust (TopK via unified entry)**
```rust
use st_core::backend::device_caps::DeviceCaps;
use st_core::ops::rank_entry::{RankKind, plan_rank, execute_rank};

// describe device
let caps = DeviceCaps::wgpu(32, true, 256); // lane, subgroups, max_wg
// plan once (decisions: mk/mkd/tile/ctile/use_2ce)
let plan = plan_rank(RankKind::TopK, rows, cols, k, caps);

// choose a backend executor (WGPU/CUDA/HIP); CPU fallback exists
use st_core::backend::wgpu_exec::WgpuExecutor;
let exec = WgpuExecutor::default();

// launch
execute_rank(&exec, &plan)?;
```
**Modules**
- `Linear`, `Conv1d`, `WaveRnn`, `ReLU`, `ZSpaceProjector`
- `Sequential` composition and `ModuleTrainer`
- Fully Rust-native, Python-accessible via wheels

**Features**
- Dataset abstraction and serialization
- Hypergrad integration for every parameter
- WGPU · MPS · CUDA unified backends
```rust
use st_core::backend::device_caps::DeviceCaps;
use st_nn::{
    Linear, MeanSquaredError, ModuleTrainer, Relu, RoundtableConfig, Sequential, Tensor,
};

let mut model = Sequential::new();
model.push(Linear::new("encoder", 4, 3)?);
model.push(Relu::new());
model.push(Linear::new("head", 3, 2)?);

let mut trainer = ModuleTrainer::new(DeviceCaps::wgpu(32, true, 256), -1.0, 0.05, 0.01);
trainer.prepare(&mut model)?;

let schedule = trainer.roundtable(1, 2, RoundtableConfig::default());
let mut loss = MeanSquaredError::new();
let dataset = vec![
    (
        Tensor::from_vec(1, 4, vec![0.1, -0.2, 0.3, -0.4])?,
        Tensor::from_vec(1, 2, vec![0.0, 1.0])?,
    ),
    (
        Tensor::from_vec(1, 4, vec![0.2, 0.1, -0.3, 0.5])?,
        Tensor::from_vec(1, 2, vec![1.0, 0.0])?,
    ),
];

let stats = trainer.train_epoch(&mut model, &mut loss, dataset, &schedule)?;
println!("roundtable avg loss: {:.6}", stats.average_loss);
```

### Distributed roundtable consensus

SpiralTorch's roundtable now runs with a Blackcat moderator sitting between
local workers and the shared heuristics log:

1. **Local roundtable** — every worker runs the A/B/C negotiation locally and
   emits compact `DecisionEvent`s containing the winning band, score, and
   ψ-derived reliability. ψ stays internal to the trainer and is only used for
   automation.
2. **Blackcat meta moderator** — summaries flow into the moderator, which uses
   a dedicated Blackcat runtime to score support, publish moderator minutes,
   and forward evidence to the embedded `MetaConductor`. Once enough support
   accumulates a `GlobalProposal` is broadcast.
3. **heur.kdsl op-log** — proposals arrive as deterministic `HeurOp` entries
   that append soft rules, retract stale hints, or annotate strategies. The
   op-log is CRDT-safe so multiple nodes can merge without conflicts.

```rust
use st_core::backend::device_caps::DeviceCaps;
use st_nn::{DistConfig, ModuleTrainer, RoundtableConfig, Sequential, Linear, MeanSquaredError};

let mut trainer = ModuleTrainer::new(DeviceCaps::wgpu(32, true, 256), -1.0, 0.05, 0.01);
let dist = DistConfig {
    node_id: "node-a".into(),
    mode: st_nn::DistMode::PeriodicMeta,
    push_interval: std::time::Duration::from_secs(15),
    meta_endpoints: vec!["tcp://meta:5005".into()],
    summary_window: 8,
};
trainer.configure_distribution(dist);
trainer.install_blackcat_moderator(0.75, 2);

let mut model = Sequential::new();
model.push(Linear::new("encoder", 4, 4)?);
trainer.prepare(&mut model)?;

let mut cfg = RoundtableConfig::default();
#[cfg(feature = "psi")]
{
    cfg = cfg.enable_psi();
}
let schedule = trainer.roundtable(1, 4, cfg);
let mut loss = MeanSquaredError::new();
let dataset = vec![
    (
        Tensor::from_vec(1, 4, vec![0.0, 0.0, 0.0, 0.0])?,
        Tensor::from_vec(1, 4, vec![0.0, 0.0, 0.0, 0.0])?,
    ),
];
trainer.train_epoch(&mut model, &mut loss, dataset, &schedule)?;

// Inspect the deterministic op-log and the moderator minutes.
for op in trainer.heuristics_log().entries() {
    println!("meta op {:?}", op.kind);
}
for minute in trainer.blackcat_minutes() {
    println!("moderator: {} -> {:?} (support {:.2})", minute.plan_signature, minute.winner, minute.support);
}
```

**BlackCat runtime tap-in**

The derivative-free ZMeta ES and contextual bandits can ride alongside the
roundtable loop. Attach the runtime once and it will ingest per-step metrics,
log Above/Here/Beneath energy, estimate the BlackCat drift band, and
opportunistically promote winning `soft(...)` snippets behind a Wilson lower
bound. When you call `install_blackcat_moderator` a dedicated runtime is spun
up for the moderator so the training loop and the distributed consensus stay
decoupled.

```rust
use std::collections::HashMap;
use st_core::backend::device_caps::DeviceCaps;
use st_core::runtime::blackcat::{bandit::SoftBanditMode, ChoiceGroups, BlackCatRuntime};
use st_core::runtime::blackcat::zmeta::ZMetaParams;
use st_nn::{Linear, MeanSquaredError, ModuleTrainer, RoundtableConfig, Sequential, Tensor};

let mut trainer = ModuleTrainer::new(DeviceCaps::wgpu(32, true, 256), -1.0, 0.05, 0.01)
    .with_blackcat(BlackCatRuntime::new(
        ZMetaParams::default(),
        ChoiceGroups {
            groups: HashMap::from([
                ("tile".to_string(), vec!["128".into(), "256".into(), "512".into()]),
                ("merge".to_string(), vec!["bitonic".into(), "shared".into(), "warp".into()]),
            ]),
        },
        8,
        SoftBanditMode::TS,
        None,
    ));

let mut model = Sequential::new();
model.push(Linear::new("encoder", 4, 4)?);
let schedule = trainer.roundtable(1, 4, RoundtableConfig::default());
let mut mse = MeanSquaredError::new();
let dataset = vec![
    (
        Tensor::from_vec(1, 4, vec![0.4, -0.2, 0.1, 0.0])?,
        Tensor::from_vec(1, 4, vec![0.1, 0.2, 0.3, 0.4])?,
    ),
];
trainer.prepare(&mut model)?;
let _ = trainer.train_epoch(&mut model, &mut mse, dataset, &schedule)?;
// At this point rt.post_step() has consumed metrics and can append # blackcat heuristics.
```

**Rust (Z-space gating + projector)**
```rust
use st_core::backend::device_caps::DeviceCaps;
use st_nn::{ModuleTrainer, RoundtableConfig, Tensor, ToposResonator, WaveGate, ZSpaceProjector};
use st_tensor::pure::{topos::OpenCartesianTopos, LanguageWaveEncoder};

let encoder = LanguageWaveEncoder::new(-0.9, 0.7)?;
let topos = OpenCartesianTopos::new(-0.9, 1e-6, 1e4, 512, 16_384)?;
let projector = ZSpaceProjector::new(topos.clone(), encoder.clone())?;
let text = projector.encode_text("SpiralTorch keeps the open topos alive")?;

let mut gate = WaveGate::with_topos("gate", text.shape().1, encoder, topos.clone())?;
let trainer = ModuleTrainer::new(DeviceCaps::wgpu(32, true, 256), -0.9, 0.05, 0.01);
trainer.prepare_with_topos(&mut gate, topos)?;

let forward = gate.forward(&text)?;
let grad = forward.hadamard(&text)?.scale(1.0 / forward.shape().0 as f32)?;
let _ = gate.backward(&text, &grad)?;
trainer.step(&mut gate)?;

let (rows, cols) = forward.shape();
let mut resonator = ToposResonator::new("res", rows, cols)?;
resonator.parameter_mut().attach_hypergrad(-0.9, 0.02)?;
let activated = resonator.forward(&forward)?;
let (act_rows, act_cols) = activated.shape();
let schedule = trainer.roundtable(act_rows as u32, act_cols as u32, RoundtableConfig::default());
let bands = schedule.split(&activated)?;
let _ = bands.combine()?; // band-aware recomposition stays lossless
let energy = schedule.band_energy(&activated)?;
println!("above energy {:.3}, here {:.3}, beneath {:.3}", energy.above, energy.here, energy.beneath);
```

`DeviceCaps` now ships backend-specific constructors (`wgpu`, `cuda`, `hip`, `cpu`) and
builder-style setters (`with_subgroup`, `with_max_workgroup`, `with_shared_mem`) so you
can describe GPUs with realistic limits while still feeding the unified heuristic chooser
a compact struct. Extra helpers (`align_workgroup`, `preferred_tile`, `occupancy_score`)
let downstream tooling snap requested launches to warp-friendly shapes, reason about
effective occupancy, and auto-derive sweep/compaction tiles from the device limits.

**Python**
```python
import spiraltorch as st

plan = st.plan_topk(rows=8, cols=65_536, k=1_024, device="auto")
print(plan["choice"])  # unified merge-kind, tiles, and workgroup sizing
```

---

## Pure Rust training (zero PyTorch/Numpy deps)

Need a bootstrap-friendly learning loop without heavyweight dependencies?
`st-nn` layers sit directly on top of the `st-tensor::pure` stack so you can
train, schedule, and log every A/B/C decision entirely in Rust.

```rust
use st_core::backend::device_caps::DeviceCaps;
use st_nn::{
    HyperbolicCrossEntropy, Linear, MeanSquaredError, ModuleTrainer, Relu,
    RoundtableConfig, Sequential, Tensor,
};

fn main() -> st_nn::PureResult<()> {
    let mut model = Sequential::new();
    model.push(Linear::new("encoder", 3, 4)?);
    model.push(Relu::new());
    model.push(Linear::new("head", 4, 2)?);

    let mut trainer = ModuleTrainer::new(DeviceCaps::wgpu(32, true, 256), -0.95, 0.05, 0.01);
    trainer.prepare(&mut model)?;

    // Build a roundtable that splits gradients into Above/Here/Beneath bands.
    let schedule = trainer.roundtable(1, 2, RoundtableConfig::default());

    let dataset = vec![
        (
            Tensor::from_vec(1, 3, vec![0.3, -0.7, 0.1])?,
            Tensor::from_vec(1, 2, vec![1.0, 0.0])?,
        ),
        (
            Tensor::from_vec(1, 3, vec![-0.1, 0.4, -0.6])?,
            Tensor::from_vec(1, 2, vec![0.0, 1.0])?,
        ),
    ];

    let mut mse = MeanSquaredError::new();
    let epoch = trainer.train_epoch(&mut model, &mut mse, dataset.clone(), &schedule)?;
    println!("epoch loss: {:.6}", epoch.average_loss);

    // Inspect the logits with a hyperbolic cross-entropy probe.
    let mut hce = HyperbolicCrossEntropy::new(-0.95)?;
    let logits = model.forward(&dataset[0].0)?;
    let ce = hce.forward(&logits, &dataset[0].1)?;
    println!("hyperbolic CE: {:.6}", ce.data()[0]);

    Ok(())
}
```

Above/Beneath/Here gradients map directly onto TopK/MidK/BottomK roundtable
plans, so every update records which parts of the spectrum drove the change.
Hyperbolic losses run on the same tensors, meaning you can bounce between Z-space
encoders, Euclidean projections, and browser-friendly WASM canvases without
importing PyTorch or NumPy.

### Fractal uring scheduler + WASM canvas loop

Feed those spectra directly into an async-friendly fractal loop without ever
allocating more than a small ring buffer. The `UringFractalScheduler` keeps the
latest relation patches in a Tokio-uring style queue, blends them by coherence,
and hands the result straight to your browser front-end.

```rust
use st_tensor::pure::{Tensor, PureResult};
use st_tensor::pure::fractal::{FractalPatch, UringFractalScheduler};

async fn stream_waveforms(samples: Vec<Tensor>) -> PureResult<Tensor> {
    let scheduler = UringFractalScheduler::new(32)?;
    for (depth, relation) in samples.into_iter().enumerate() {
        let patch = FractalPatch::new(relation, 0.9, 0.7, depth as u32)?;
        // Works on any executor; tokio-uring, tokio, or synchronous loops.
        scheduler.push_async(patch).await?;
    }
    scheduler.fold_coherence()
}
```

For browser builds, wire the folded relation into a WebAssembly export that
paints onto `<canvas>` without tokenising text or duplicating buffers:

```rust
use st_tensor::pure::fractal::UringFractalScheduler;
use wasm_bindgen::prelude::*;
use wasm_bindgen::{JsCast, JsValue};
use web_sys::{CanvasRenderingContext2d, HtmlCanvasElement};

#[wasm_bindgen]
pub struct FractalCanvas {
    scheduler: UringFractalScheduler,
}

#[wasm_bindgen]
impl FractalCanvas {
    #[wasm_bindgen(constructor)]
    pub fn new(capacity: usize) -> Result<FractalCanvas, JsValue> {
        let scheduler = UringFractalScheduler::new(capacity)
            .map_err(|err| JsValue::from_str(&err.to_string()))?;
        Ok(Self { scheduler })
    }

    pub fn render(&self, canvas: HtmlCanvasElement) -> Result<(), JsValue> {
        let ctx: CanvasRenderingContext2d = canvas
            .get_context("2d")?
            .ok_or("missing 2d context")?
            .dyn_into()?;
        let frame = self
            .scheduler
            .fold_coherence()
            .map_err(|err| JsValue::from_str(&err.to_string()))?;
        let spectrum = frame.data();
        for (x, value) in spectrum.iter().enumerate() {
            let intensity = (value.clamp(0.0, 1.0) * 255.0) as u8;
            ctx.set_fill_style(&format!("rgb({0},{0},{0})", intensity).into());
            ctx.fill_rect(x as f64, 0.0, 1.0, canvas.height() as f64);
        }
        Ok(())
    }
}
```

And keep the JavaScript glue feather-light:

```html
<canvas id="zspace" width="512" height="32"></canvas>
<script type="module">
import init, { FractalCanvas } from "./pkg/spiraltorch_wasm.js";
const wasm = await init();
const canvas = document.getElementById("zspace");
const fractal = new FractalCanvas(64);
await fractal.render(canvas);
</script>
```

Pixels become Z-space relations, the scheduler keeps memory bounded, and the
entire loop stays panic-free even under aggressive streaming.

---

## Heuristics (SpiralK) — optional & powerful

SpiralK is a tiny runtime DSL for device-aware choices. Flip it on, then shape the policy per device.

```bash
export SPIRAL_HEUR_SOFT=1
export SPIRAL_HEUR_K='
  # mk: 0=bitonic, 1=shared, 2=warp (subgroup path on WGPU)
  mk:   sel(sg && (k<=128), 2, sel(k<=2048, 1, 0));
  # mkd: sub-strategy (auto/heap/kway/bitonic/warp_heap/warp_bitonic)
  mkd:  sel(mk==2,4, sel(mk==1,1,3));
  # TopK sweeping tile
  tile: sel(log2(c)>15.0, 2048,
        sel(log2(c)>13.0, 1024,
        sel(log2(c)>12.0,  512, 256)));
  # Mid/Bottom compaction tile
  ctile: sel(tile>=1024, tile/2, tile);

  # Soft hints (gently bias the solver)
  soft(mk,   2, 0.25, sg && (k<=128));
  soft(mk,   1, 0.20, (k>128)&&(k<=2048));
  soft(tile, 2048, 0.20, log2(c)>15.0);
  soft(tile, 1024, 0.15, (log2(c)>13.0)&&(log2(c)<=15.0));
'
```

**How the final choice is made (three-way roundtable)**

- **A** = SoftLogic best (your DSL soft + optional Redis soft)
- **B** = DSL **hard** assignment (if you set `mk:`/`tile:` explicitly, B wins)
- **C** = **Generated table** (tuner output)

Default policy: if **B** exists use it; otherwise the runtime invites **A** and **C** into a quick conversation. It scores both with backend-aware occupancy/tile metrics derived from `DeviceCaps`, then adds a gentle prior to **C** (`SPIRAL_HEUR_GEN_WEIGHT`, default `0.10`). When the discussion reaches a Wilson-backed agreement, **Self-Rewrite** appends the matching `soft(...)` into `~/.spiraltorch/heur.kdsl` so the next run starts from the shared insight.

Want to materialise the FFT path straight from the chosen plan? Call the new helpers and feed the result to your browser/WASM runtime:

```rust
use st_core::backend::wgpu_heuristics::{auto_fft_spiralk, auto_fft_wgsl};

let wgsl = auto_fft_wgsl(rows, cols, k, subgroup).expect("heuristics available");
let spiralk = auto_fft_spiralk(rows, cols, k, subgroup).unwrap();
// ship `wgsl` to your WebGPU runtime and persist `spiralk` if you want the DSL to learn it.
```

---

## Regenerating the WASM table (optional)

Run the offline baker to convert your latest measurements into a `WasmTunerTable`
that both native and browser builds can consume:
```bash
python3 tools/tuner/gen_generated_rs.py tools/tuner/tuner_results.json \
  > crates/st-core/src/backend/wgpu_heuristics_generated.rs
```

The generated module keeps the JSON embedded verbatim, parses it via
`st-core::backend::wasm_tuner`, and exposes a `choose(...)` helper that the
runtime queries after SpiralK/SoftLogic have spoken. Because the JSON format is
portable, you can ship the same file to a WebWorker, bake a table offline, and
let the browser pick overrides without re-running the tuner in production.

### Fractional FFT / SpiralK roadmap

- **Radix-2 → Radix-4 pipeline**: `st-frac::fft` still mirrors the GPU
  butterfly structure, and the new `SpiralKFftPlan` bridge turns the resulting
  `Choice` into auto-generated WGSL kernels for WebGPU.
- **Wilson-aware automation**: `st-kdsl::auto` turns latency deltas into
  high-confidence `soft(...)` rewrites, wiring tuned `radix`, `tile_cols`, and
  `segments` into `heur.kdsl` without manual editing.
- **ND GPU indexer**: A dedicated WGSL kernel materialises strided indices and
  per-segment IDs, unlocking fast fractional/FFT dispatches from WASM → Canvas.
- **WASM tuner baking**: `tools/tuner/tuner_results.json` keeps the measured
  overrides (`tile_cols`, `radix`, `segments`, `mode_*`) in one place so the
  generator can bake them into Rust **and** expose them to the Web via JSON.

**Example JSON**
```json
[
  {"rows": 256,  "cols_min": 0,     "cols_max": 4095,   "k_max": 128,  "sg": true,
   "wg": 128,    "tile": 512,  "tile_cols": 512,  "radix": 2, "segments": 1},
  {"rows": 512,  "cols_min": 4096,  "cols_max": 16383,  "k_max": 256,  "sg": true,
   "wg": 256,    "tile": 1024, "tile_cols": 1024, "radix": 4, "segments": 2},
  {"rows": 512,  "cols_min": 16384, "cols_max": 65535,  "k_max": 2048, "sg": false,
   "wg": 128,    "tile": 2048, "tile_cols": 2048, "radix": 4, "segments": 4, "use_2ce": true},
  {"rows": 1024, "cols_min": 65536, "cols_max": 262143, "k_max": 4096, "sg": false,
   "wg": 128,    "tile": 4096, "tile_cols": 4096, "radix": 4, "segments": 4, "use_2ce": true,
   "mode_bottomk": 2}
]
```

The generator bakes FFT-oriented hints (`tile_cols`, `radix`, `segments`) and
the ND compaction settings into the Rust table, while the same JSON remains
available for WASM workers that want to replay the optimisation flow offline.

---

## Amega Hypergrad (unrolled / implicit)

Rust utilities for hyper-parameter gradients (continuous relaxation):
- **Unrolled**: expand T updates and backprop
- **Implicit**: Neumann or **CG** to solve `(I − J) v ≈ g` efficiently

> See `crates/st-core/src/autograd/hypergrad*.rs`.
> Python glue is kept minimal; wheels can expose helpers.

The pure `st-tensor::pure::AmegaHypergrad` tape mirrors the same mindset in a
dependency-free package, letting you stage language diffusion experiments in
Rust and then feed the resulting curvature-aligned hints back into SpiralK.

---

## Safety & fallbacks

- Builds **CPU-only** by default (no GPU toolchains required).
- WGPU / CUDA / HIP are **feature-gated** and degrade safely.
- Heuristic chooser always returns a **safe** `Choice` (fills mk/tile from table or conservative defaults).

---

## Contributing

Issues & PRs welcome—especially:
- Backend kernels (WGPU subgroup variants, HIP/CUDA heap/k-way merges)
- Tuner recipes & generated tables
- New SpiralK sugar (e.g., `penalty_if(...)`, device-aware bands)

Run tests/benches on your device and share logs (latency / shapes / adapter caps).  
**AGPL-3.0-or-later** keeps it open and remix-able.

---

## Social preview

Upload a social preview PNG via **Repo → Settings → Social preview** (1200×630).  
Suggested caption: **“SpiralTorch — WGPU-first, Self-Tuning GPU Top-K (Rank-K)”**.

---

### Troubleshooting

- **No Redis?**  
  Build without `kv-redis` or leave `REDIS_URL` unset. The consensus chooser
  skips network calls and falls back to SpiralK / Generated-table safely.

- **ROCm not installed but `hip` enabled?**  
  Use `--features hip` only (stub path). The **real** path needs `hip-real`
  and a working ROCm + RCCL toolchain.

- **Wheels red?**  
  First build CPU+WGPU only: `maturin build -m bindings/st-py/Cargo.toml --release --features wgpu`
  to decouple GPU toolchain issues.

---

## License

**AGPL-3.0-or-later** for every crate and Python wheel. See `LICENSE`.
Unauthorized derivations will be treated as non-compliant with AGPL §13<|MERGE_RESOLUTION|>--- conflicted
+++ resolved
@@ -322,8 +322,6 @@
 The loader runs entirely in Rust—mini-batches stream straight into
 `train_epoch` and propagate errors as native `TensorError`s when shapes drift.
 
-<<<<<<< HEAD
-=======
 ### Temporal resonance timelines
 
 Sessions now keep a rolling **chrono timeline** that measures how each
@@ -415,7 +413,6 @@
 wave = narrator.speak(frames)
 ```
 
->>>>>>> 9d1ccbc0
 Prefer a notebook-friendly wrapper? Instantiate `SpiralLightning` from Python
 to bundle the session, trainer, and schedule into a single object that
 auto-prepares modules and returns per-epoch reports with `lightning.fit(...)`.
