--- conflicted
+++ resolved
@@ -357,7 +357,6 @@
 }
 ```
 
-<<<<<<< HEAD
 Roundtable consensus can now absorb desire impulses directly. Attach a
 `DesireRoundtableBridge` and the pipeline will export Above/Here/Beneath
 multipliers plus drift adjustments every step. Drain the summary or let
@@ -406,8 +405,6 @@
     print(f"roundtable drift {summary['mean_drift']:.4f}")
 ```
 
-=======
->>>>>>> 241e6470
 ψ telemetry can ride the same braid. Attach a `DesirePsiBridge` to fold the
 latest `PsiMeter` readings, SoftLogic Z feedback, and threshold crossings into
 the automation stream. The bridge can be drained directly or wired into
