--- conflicted
+++ resolved
@@ -570,7 +570,6 @@
 heuristics, and collapse drive pressure now close a tidy feedback loop without
 additional plumbing.
 
-<<<<<<< HEAD
 The loop no longer stops at a single node: every roundtable summary and collapse
 intervention now broadcasts a bounded `LoopbackEnvelope` through the telemetry
 hub. SpiralK meta-summaries attach their script hints, the softlogic observer
@@ -582,8 +581,6 @@
 the policy gradient automatically drains the envelope queue before every
 resonance measurement and folds the distributed telemetry back into Z-space.
 
-=======
->>>>>>> e427b297
 ### SpiralTorchRec (open-topos recommendation lattice)
 
 SpiralTorchRec factors implicit-feedback matrices under open-cartesian topos
