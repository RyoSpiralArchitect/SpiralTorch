
# 🌀🕯️SpiralTorch🕯️🌀

**SpiralK + SoftLogic + (optional) WASM tuner** collaborate to pick the fastest **merge kind** and **tile width** for your hardware—then **Self-Rewrite** locks the win back into your heuristics.  
**WGPU** is the default path; **HIP/CUDA** absorb the **same unified choices**. Python wheels target **3.11–3.14**.

> **Why it’s different**
> - **Two-layer consensus:** SpiralK (runtime rules) + WASM table (offline measurements)  
> - **Unified heuristics:** One `Choice { mk, mkd, tile, ctile, … }` across WGPU / HIP / CUDA  
> - **1-CE Subgroup Top-K (WGPU):** candidates → final in a single compute pass  
> - **MidK/BottomK compaction:** 1-CE / 2-CE, tile-aware, same API  
> - **Ameba Hypergrad:** unrolled / implicit (Neumann / CG) hyper-gradients

---

## What you get

- **Rank-K family** (TopK / MidK / BottomK) with a **single entrypoint**  
  Backends implement a `RankKExecutor`, decisions are made once via **unison heuristics**, everyone uses the same plan.
- **SpiralK DSL** (K×Lisp-inspired)  
  Hard assigns (`mk:`, `tile:`) and soft rules (`soft(mk, …)`, `soft(tile, …)`) that blend with measurements.
- **SoftLogic (finite-domain solver)**  
  Explores a tiny discrete space (merge kinds, tiles) and scores candidates with your soft rules.
- **Optional WASM tuner table**  
  Autogenerates a simple piecewise `choose(rows, cols, k, sg)` for your device; the runtime gently prefers measured defaults.
- **Self-Rewrite**  
  A/B outcomes (Wilson CI) append `soft(...)` into `~/.spiraltorch/heur.kdsl` when the advantage is statistically significant.
  
---

### Features (opt-in)

- `wgpu` / `wgpu-rt`: WebGPU backends + runtime wiring
- `mps`: macOS Metal (MPS)
- `cuda`: CUDA (NVRTC/PTX loader expected)
- `hip`: ROCm HIP (stub-safe)
- **`hip-real`**: ROCm HIP + RCCL “real” path (requires ROCm toolchain & linker; gated on top of `hip`)
- **`kv-redis`**: enable Redis-backed consensus (soft hints); absent = **safe no-op**
- `logic` / `kdsl`: SoftLogic solver / SpiralK DSL

---

## Quick Start

### 1) Clone
```bash
git clone https://github.com/RyoSpiralArchitect/SpiralTorch.git
cd SpiralTorch
```

### 2) Build from source (Rust)

**CPU (default; no GPU deps)**
```bash
cargo build -p st-core --release
```

**WGPU (WebGPU; Windows/Linux/macOS)**
```bash
cargo build -p st-core --features wgpu --release
```

**MPS (macOS GPU)**
```bash
cargo build -p st-core --features mps --release
```

**CUDA (optional; needs NVRTC/Toolkit)**
```bash
cargo build -p st-core --features cuda --release
```

**HIP / ROCm (optional; real backend is feature-gated)**
```bash
export HIPCC=/opt/rocm/bin/hipcc
export ROCM_PATH=/opt/rocm
cargo build -p st-core --features hip,st-backend-hip/hip-real --release
```

### 3) Python wheels (optional)
```bash
pip install maturin==1.*
# CPU + WGPU wheel
maturin build -m bindings/st-py/Cargo.toml --release --features wgpu
# Add other backends via features (mps / cuda / hip)
```

---

## Minimal API

**Rust (TopK via unified entry)**
```rust
use st_core::backend::device_caps::DeviceCaps;
use st_core::ops::rank_entry::{RankKind, plan_rank, execute_rank};

// describe device
let caps = DeviceCaps::wgpu(32, true, 256); // lane, subgroups, max_wg
// plan once (decisions: mk/mkd/tile/ctile/use_2ce)
let plan = plan_rank(RankKind::TopK, rows, cols, k, caps);

// choose a backend executor (WGPU/CUDA/HIP); CPU fallback exists
use st_core::backend::wgpu_exec::WgpuExecutor;
let exec = WgpuExecutor::default();

// launch
execute_rank(&exec, &plan)?;
```

`DeviceCaps` now ships backend-specific constructors (`wgpu`, `cuda`, `hip`, `cpu`) and
builder-style setters (`with_subgroup`, `with_max_workgroup`, `with_shared_mem`) so you
can describe GPUs with realistic limits while still feeding the unified heuristic
<<<<<<< HEAD
chooser a compact struct.  The helpers also expose higher level tuning hints such as
`recommended_workgroup`, `recommended_tiles`, and `preferred_k_loop` so backends can
query consistent defaults without duplicating the heuristic math.  Pair them with the
extended `prefers_two_stage(rows, cols, k)` signature when you want to peek at whether
the planner will promote the 2-pass compaction path for huge matrices.
=======
chooser a compact struct.  It also exposes derived helpers such as
`recommended_workgroup`, `recommended_sweep_tile`, and `recommended_compaction_tile`
so you can introspect the policy or plug device-aware hints into custom tooling.
chooser a compact struct. The chooser normalizes the plans produced by the DSL, the
generated tables, and the fallback rules, aligning workgroup sizes to hardware warp
widths, honouring shared-memory budgets, and scoring each candidate before execution.
When the reported shared memory is too small for the shared-heap paths or two-stage
compaction, the planner now automatically falls back to bitonic variants so that the
plan always honours device limits.
>>>>>>> 5eebeb9d

**Python**
```python
import numpy as np, spiraltorch as st

x = np.random.randn(8, 65536).astype(np.float32)
vals, idx = st.topk2d(x, k=1024, device="auto")   # "wgpu > cuda > mps > cpu"
```

---

## Heuristics (SpiralK) — optional & powerful

SpiralK is a tiny runtime DSL for device-aware choices. Flip it on, then shape the policy per device.

```bash
export SPIRAL_HEUR_SOFT=1
export SPIRAL_HEUR_K='
  # mk: 0=bitonic, 1=shared, 2=warp (subgroup path on WGPU)
  mk:   sel(sg && (k<=128), 2, sel(k<=2048, 1, 0));
  # mkd: sub-strategy (auto/heap/kway/bitonic/warp_heap/warp_bitonic)
  mkd:  sel(mk==2,4, sel(mk==1,1,3));
  # TopK sweeping tile
  tile: sel(log2(c)>15.0, 2048,
        sel(log2(c)>13.0, 1024,
        sel(log2(c)>12.0,  512, 256)));
  # Mid/Bottom compaction tile
  ctile: sel(tile>=1024, tile/2, tile);

  # Soft hints (gently bias the solver)
  soft(mk,   2, 0.25, sg && (k<=128));
  soft(mk,   1, 0.20, (k>128)&&(k<=2048));
  soft(tile, 2048, 0.20, log2(c)>15.0);
  soft(tile, 1024, 0.15, (log2(c)>13.0)&&(log2(c)<=15.0));
'
```

**How the final choice is made (two-layer consensus)**

- **A** = SoftLogic best (your DSL soft + optional Redis soft)
- **B** = DSL **hard** assignment (if you set `mk:`/`tile:` explicitly, B wins)
- **C** = **Generated table** (tuner output)

Default policy: if **B** exists use it; else score **A** and **C** with backend-aware
occupancy/tile metrics derived from `DeviceCaps`, then add a small prior to **C**
(`SPIRAL_HEUR_GEN_WEIGHT`, default `0.10`).
If the adopted choice wins locally (Wilson CI lower bound > 0.5 with min trials), **Self-Rewrite** appends matching `soft(...)` to `~/.spiraltorch/heur.kdsl`.

---

## Regenerating the WASM table (optional)

The repo includes a tiny generator that converts tuner JSON to a Rust table:
```bash
python3 tools/tuner/gen_generated_rs.py tools/tuner/tuner_results.json \
  > crates/st-core/src/backend/wgpu_heuristics_generated.rs
```

**Example JSON**
```json
[
  {"rows": 1024, "cols_min": 4096,  "cols_max": 8191,   "k_max": 128,  "sg": true,  "mk": 2, "tile": 512},
  {"rows": 1024, "cols_min": 8192,  "cols_max": 65535,  "k_max": 2048, "sg": true,  "mk": 1, "tile": 1024},
  {"rows": 1024, "cols_min": 65536, "cols_max": 262143, "k_max": 4096, "sg": true,  "mk": 1, "tile": 2048},
  {"rows": 1024, "cols_min": 4096,  "cols_max": 65535,  "k_max": 2048, "sg": false, "mk": 1, "tile": 1024},
  {"rows": 1024, "cols_min": 65536, "cols_max": 262143, "k_max": 4096, "sg": false, "mk": 0, "tile": 2048}
]
```

---

## Ameba Hypergrad (unrolled / implicit)

Rust utilities for hyper-parameter gradients (continuous relaxation):
- **Unrolled**: expand T updates and backprop
- **Implicit**: Neumann or **CG** to solve `(I − J) v ≈ g` efficiently

> See `crates/st-core/src/autograd/hypergrad*.rs`.  
> Python glue is kept minimal; wheels can expose helpers.

---

## Safety & fallbacks

- Builds **CPU-only** by default (no GPU toolchains required).
- WGPU / CUDA / HIP are **feature-gated** and degrade safely.
- Heuristic chooser always returns a **safe** `Choice` (fills mk/tile from table or conservative defaults).

---

## Contributing

Issues & PRs welcome—especially:
- Backend kernels (WGPU subgroup variants, HIP/CUDA heap/k-way merges)
- Tuner recipes & generated tables
- New SpiralK sugar (e.g., `penalty_if(...)`, device-aware bands)

Run tests/benches on your device and share logs (latency / shapes / adapter caps).  
**AGPL-3.0-or-later** keeps it open and remix-able.

---

## Social preview

Upload a social preview PNG via **Repo → Settings → Social preview** (1200×630).  
Suggested caption: **“SpiralTorch — WGPU-first, Self-Tuning GPU Top-K (Rank-K)”**.

---

### Troubleshooting

- **No Redis?**  
  Build without `kv-redis` or leave `REDIS_URL` unset. The consensus chooser
  skips network calls and falls back to SpiralK / Generated-table safely.

- **ROCm not installed but `hip` enabled?**  
  Use `--features hip` only (stub path). The **real** path needs `hip-real`
  and a working ROCm + RCCL toolchain.

- **Wheels red?**  
  First build CPU+WGPU only: `maturin build -m bindings/st-py/Cargo.toml --release --features wgpu`
  to decouple GPU toolchain issues.

---

## License

**AGPL-3.0-or-later**. See `LICENSE`.<|MERGE_RESOLUTION|>--- conflicted
+++ resolved
@@ -110,13 +110,11 @@
 `DeviceCaps` now ships backend-specific constructors (`wgpu`, `cuda`, `hip`, `cpu`) and
 builder-style setters (`with_subgroup`, `with_max_workgroup`, `with_shared_mem`) so you
 can describe GPUs with realistic limits while still feeding the unified heuristic
-<<<<<<< HEAD
 chooser a compact struct.  The helpers also expose higher level tuning hints such as
 `recommended_workgroup`, `recommended_tiles`, and `preferred_k_loop` so backends can
 query consistent defaults without duplicating the heuristic math.  Pair them with the
 extended `prefers_two_stage(rows, cols, k)` signature when you want to peek at whether
 the planner will promote the 2-pass compaction path for huge matrices.
-=======
 chooser a compact struct.  It also exposes derived helpers such as
 `recommended_workgroup`, `recommended_sweep_tile`, and `recommended_compaction_tile`
 so you can introspect the policy or plug device-aware hints into custom tooling.
@@ -126,7 +124,6 @@
 When the reported shared memory is too small for the shared-heap paths or two-stage
 compaction, the planner now automatically falls back to bitonic variants so that the
 plan always honours device limits.
->>>>>>> 5eebeb9d
 
 **Python**
 ```python
