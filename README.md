
# 🌀🕯️SpiralTorch🕯️🌀
trains where PyTorch can’t — inside the Z-space.
<p align="center">
  <img src="https://img.shields.io/badge/Rust-first-orange.svg" alt="Rust first">
  <img src="https://img.shields.io/badge/WGPU-supported-blueviolet.svg" alt="WGPU supported">
  <img src="https://img.shields.io/badge/MPS-ready-brightgreen.svg" alt="MPS ready">
  <img src="https://img.shields.io/badge/CUDA-enabled-lightblue.svg" alt="CUDA enabled">
  <img src="https://img.shields.io/badge/License-AGPL--3.0-blue.svg" alt="AGPL-3.0">
</p>
<p align="center">
  <b>SpiralTorch — a Rust-first learning framework for Z-space.<br>
  Runs natively on WGPU · MPS · CUDA · CPU.</b>
</p>

- SpiralTorch — Pure Rust AI core for Z-space exploration.**
- © 2025 Ryo ∴ SpiralArchitect — Licensed under AGPL-3.0-or-later.  
- Contact:(https://github.com/RyoSpiralArchitect/SpiralTorch/discussions) or kishkavsesvit@icloud.com
- Unauthorized derivations = non-compliant with AGPL §13.
- **For research collaborations or integration inquiries, please reach out directly.**
  
SpiralTorch is a Compact. Safe. Rust-native.
~10× smaller than PyTorch, yet feature-complete in AI training that keeps language,
geometry, and device heuristics in the same conversation. SpiralK orchestrates
the kernels, the hypergrad tape streams Z-space meaning, and the high-level
`st-nn` modules stay PyTorch-compatible without shipping NumPy or PyTorch.

The stack is comfortable living entirely in Rust—yet the Python wheel remains a
thin veneer that reuses the same planners, losses, and Z-space resonators. No
tensor shims, no translation layers, and no tracebacks.

```python
import spiraltorch as st
sess = st.SpiralSession(device="wgpu", curvature=-1.0, hyper_learning_rate=0.05)
sess.align_hypergrad(sess.hypergrad(1, 2), sess.barycenter([st.Tensor(1, 2, [0.7, 0.3])]))
```

**SpiralTorch is a Rust-first AI training framework** that keeps language,
geometry, and device heuristics in the same conversation. SpiralK orchestrates
the kernels, the hypergrad tape streams Z-space meaning, and the high-level
`st-nn` modules stay PyTorch-compatible without shipping NumPy or PyTorch.

The stack is comfortable living entirely in Rust—yet the Python wheel remains a
thin veneer that reuses the same planners, losses, and Z-space resonators. No
tensor shims, no translation layers, and no tracebacks.

## Why it’s different
 - **Training comes first:** Modules such as `Linear`, `Sequential`,
   `WaveGate`, the new `ToposResonator`, and `ZSpaceProjector` stream gradients
    into the hypergrad tape and expose a `train_epoch` loop that mirrors
    familiar `nn.Module` patterns.
  - **Open Z-space:** Gradient splits honour the A/B/C roundtable through the
    new `zspace_round` ops module so Above/Here/Beneath bands stay in sync with
    SpiralK plans without auxiliary buffers.
  - **Three-voice consensus:** SpiralK heuristics, DSL directives, and the
    generated WASM tuner table discuss every launch decision and keep the
    transcript in the roundtable log.
  - **Rust by default, Python ready:** Every feature—from WASM tuning to
    hypergrad curvature—is implemented in Rust and exposed unchanged through the
    Python bindings when needed.
  - **Unified RL + Rec stacks:** SpiralTorchRL and SpiralTorchRec keep policy
    gradients, recommendation factors, and hypergrad tapes inside the same
    Z-space geometry so deployment-grade loops never leave Rust.
  - **Z-space-native graph reasoning:** The Rust core, backend abstraction
    layer, and Z-space operators already form the spine of a graph neural
    network stack that embeds large-scale, hierarchical graphs with the same
    fidelity as its tree-aligned geometry.
  - **Interpretability as a first-class citizen:** Hypergrad tapes, roundtable
    transcripts, and ψ telemetry double as explainability artifacts, enabling
    decision-path inspection without leaving the Z-space calculus.

---

## Emerging toolkits unique to SpiralTorch

### Z-space-native graph neural networks

SpiralTorch’s hyperbolic geometry grew around hierarchical graphs. The Rust
kernel, backend abstraction, and Z-space operator families already expose the
building blocks for graph neural networks that keep distortion in check while
scaling to social, molecular, or citation graphs. By composing the existing
SpiralK planners, Z-space resonators, and curvature-aware tensors, new
`st-gnn` layers can stream hypergrad updates through tree-like manifolds as a
first-class citizen in the framework—becoming a third pillar alongside
SpiralTorchRec and SpiralTorchRL. The new `st-nn::gnn` module ships a
`GraphContext` normaliser plus a `ZSpaceGraphConvolution` layer that attaches
hypergrad tapes by default and surfaces per-node flow traces via the telemetry
`GraphFlowTracer`, so graph reasoning can be trained and inspected without
leaving Z-space. Those traces now plug straight into SpiralTorch’s other
pillars: `embed_into_biome` folds propagated node states into an
`OpenCartesianTopos`/`TensorBiome` pair for RewriteMonad consumers, the flow
grid can be painted onto any canvas projector, and `fold_into_roundtable`
promotes the graph manifold as a fourth participant beside the A/B/C bands.

### Explainability through hypergrad telemetry

Every hypergrad tape, roundtable consensus log, and ψ telemetry stream doubles
as a geometric audit trail. SpiralTorch can expose these records directly to an
interpretability toolkit that maps gradient flows, consensus splits, and
telemetry spikes back to model behaviour. Visualising these pathways keeps
“why” answers native to Z-space, turning SpiralTorch’s internal instrumentation
into an Explainable AI surface without external probes.

## Hello SpiralSession quickstart

Kick the tires with the new end-to-end `hello_session` walkthrough. It seeds a
session, computes a barycenter, aligns a hypergrad tape, and runs a one-epoch
roundtable update over a toy dataset.

```bash
cargo run -p st-nn --example hello_session
```

Enable the optional ψ telemetry layer (and CollapseDrive automation) directly
from the roundtable schedule:

```bash
cargo run -p st-nn --features "psi collapse" --example hello_session
```

The Python wheel mirrors the same flow for rapid notebooks:

```bash
python bindings/st-py/examples/hello_session.py  # enables psi+collapse by default
```

Flip on the psychoid self-metrics layer when you want the full dream-engine
analysis (divergence, ritual rate, CTI, dream-pass/export events):

```bash
cargo run -p st-nn --features "psi psychoid collapse" --example hello_session
```

On the Python side, pass `psychoid=True` when building the roundtable and fetch
the latest reading via `spiraltorch.get_psychoid_stats()` to log the CTI score,
raw metrics, and z-scores emitted from the Rust meter.

ψ readings stay inside the automation loop—CollapseDrive, the psychoid dream
engine, and the distributed roundtable all consume them directly. The examples
only surface the totals so you can verify wiring; regular runs keep the meter
off unless the schedule or trainer explicitly enables it.

Both variants print the averaged roundtable loss after aligning the barycenter
path with the hypergrad tape. On the Python side you can now spin up the
streaming loader without touching NumPy:

```python
loader = st.dataset.from_vec(samples).shuffle(0xC0FFEE).batched(4).prefetch(2)
stats = session.train_epoch(trainer, model, loss, loader, schedule)
```

The loader runs entirely in Rust—mini-batches stream straight into
`train_epoch` and propagate errors as native `TensorError`s when shapes drift.

Prefer a notebook-friendly wrapper? Instantiate `SpiralLightning` from Python
to bundle the session, trainer, and schedule into a single object that
auto-prepares modules and returns per-epoch reports with `lightning.fit(...)`.
On the Rust side you can reach for `SpiralLightning::builder(...)` or the
companion `LightningConfig::builder(...)` helper to customise the output shape,
roundtable parameters, or disable automatic module preparation before
construction. Once created, call `set_auto_prepare(false)` to opt back into
manual tape management without rebuilding the harness.

### GoldenRetriever Training (distributed, data-race free)

Need to fan training across multiple local workers without sprinkling raw
`Arc<Mutex<...>>` or bespoke runtimes through your code? Enable the new `golden`
feature flag to pull in SpiralTorch’s Tokio/Rayon-style runtime and let the
**GoldenRetriever** orchestrator coordinate the fleet:

```bash
cargo test -p st-nn --features "golden" golden::tests::golden_retriever_trains_in_parallel -- --exact
```

The runtime exposes SpiralTorch-flavoured wrappers (`SpiralArc`, `SpiralMutex`,
`GoldenRuntime`) so modules, losses, and trainers stay inside the guard rails
while the scheduler spawns blocking steps and performs deterministic
Rayon-style reductions. A minimal Rust loop looks like:

```rust
use st_nn::{GoldenRetriever, GoldenRetrieverConfig, Linear, MeanSquaredError, ModuleTrainer};

let mut trainer_a = ModuleTrainer::new(caps, -1.0, 0.05, 0.01);
let mut trainer_b = ModuleTrainer::new(caps, -1.0, 0.05, 0.01);
let retriever = GoldenRetriever::new(GoldenRetrieverConfig::default(), vec![trainer_a, trainer_b])?;
let report = retriever.run_epoch(modules, losses, loaders, schedules)?;
println!("workers={} avg_loss={}", report.workers, report.average_loss);
```

GoldenRetriever keeps each trainer behind a poison-resistant mutex, launches the
epoch bodies on the shared runtime, and reduces the per-worker metrics using the
built-in parallel reducer so the roundtable stays deterministic. No additional
locking or thread book-keeping required.

### SpiralTorchRL (hypergrad policy gradients)

SpiralTorchRL unifies the reinforcement-learning surface around the same
Z-space tensors that power the supervised stack. Policies stream returns into
optional `AmegaHypergrad` tapes, meaning the Riemannian curvature remains under
control even when reward schedules wobble. The Rust crate ships with a
hypergrad-aware policy gradient learner and the Python bindings mirror it via
`spiraltorch.rl.PolicyGradient` so notebooks can probe schedules without
departing from the Rust implementation.

```python
from spiraltorch import Tensor
from spiraltorch.rl import PolicyGradient

policy = PolicyGradient(state_dim=6, action_dim=3, learning_rate=0.01)
policy.enable_hypergrad(curvature=-1.0, learning_rate=0.05)

state = Tensor(1, 6, [0.1, 0.2, -0.3, 0.5, -0.1, 0.0])
action, probs = policy.select_action(state)
policy.record_transition(state, action, reward=0.8)
report = policy.finish_episode()
print(report.steps, report.hypergrad_applied)
```

Rust projects can pair the policy with the new geometric feedback module to
ground the update scale in observability measurements. Feed a
`DifferentialResonance` snapshot into `GeometryFeedback` and the learner will
adapt its learning rate according to the coalgebra efficiency.

```rust
use st_core::theory::observability::{ObservabilityConfig, SlotSymmetry};
use st_rl::{GeometryFeedback, GeometryFeedbackConfig, SpiralPolicyGradient};

let mut policy = SpiralPolicyGradient::new(6, 3, 0.01, 0.99)?;
let feedback = GeometryFeedback::new(GeometryFeedbackConfig {
    observability: ObservabilityConfig::new(1, 5, SlotSymmetry::Symmetric),
<<<<<<< HEAD
    z_space_rank: 24,                 // Maryna Viazovska's Leech shell as default
    leech_density_weight: 0.5,        // densify η with Λ24 packing pressure
    ramanujan_iterations: 4,          // refine π via Ramanujan's fast series
    softening_beta: 0.6,              // keep the projection memory-light
=======
>>>>>>> a8ed1834
    ..GeometryFeedbackConfig::default_policy()
});
policy.attach_geometry_feedback(feedback);
let resonance = session.trace(state.clone())?
    .generator(direction.clone())?
    .barycenter(barycenter.clone())?
    .resonate()?; // DifferentialResonance snapshot
let (report, signal) = policy.finish_episode_with_geometry(&resonance)?;
if let Some(signal) = signal {
    println!("η̄={:.3}, scale={:.2}", signal.averaged_efficiency, signal.learning_rate_scale);
}
```

<<<<<<< HEAD
The controller now threads Ramanujan's π synthesis and the Λ₂₄ packing density
into its smoothing loop. This keeps the Z-space slice expansive without bloating
memory: `z_space_rank` picks the dimensional stratum, the Leech density weight
injects Viazovska's optimal sphere packing pressure, and the softening beta
maintains latency by compressing the soft power projection back into `[0, 1]`.

=======
>>>>>>> a8ed1834
### SpiralTorchRec (open-topos recommendation lattice)

SpiralTorchRec factors implicit-feedback matrices under open-cartesian topos
guards so embeddings stay psychoid-safe during long training arcs. The Rust
crate exposes a deterministic SGD loop with saturation-aware updates while the
Python view (`spiraltorch.rec.Recommender`) mirrors the same ergonomics for
notebooks and serving pipelines. User and item embeddings remain regularised by
the curvature guard, ensuring they can be re-imported into SpiralTorch modules
without violating the Z-space contract.

```python
from spiraltorch.rec import Recommender

rec = Recommender(users=10, items=20, factors=5, learning_rate=0.03, regularization=0.002)
epoch = rec.train_epoch([(0, 0, 4.0), (0, 3, 5.0), (1, 0, 3.5)])
print(epoch.rmse, rec.predict(0, 1))
```

### Observation DAG calculus (Pólya-calibrated final coalgebra)

The new `st_core::theory::observability` module formalises the experimental
setup behind our DAG compression runs. Observation trees are treated as the
final coalgebra of the endofunctor `F(X) = R × Orb_{G_Λ}(X^b)` where `R` is the
root alphabet and the child slots are quotiented by a symmetry group (S₍b₎,
C₍b₎, or D₍b₎). The helper exposes both the Pólya upper bound and the efficiency
`η = observed / expected` so you can tell exactly how much structure survives a
given symmetry choice.

```rust
use st_core::theory::observability::{
    ColorAction, ColorSymmetry, ObservabilityConfig, ObservationalCoalgebra, SlotSymmetry,
};

let config = ObservabilityConfig::new(
    1,                // structural root variants (without colour)
    3,                // b: ternary branching
    SlotSymmetry::Dihedral,
)
.with_color_action(ColorAction::new(2, ColorSymmetry::Symmetric));
let mut coalgebra = ObservationalCoalgebra::new(config);
let theoretical = coalgebra.unfold(3);          // free-branching upper bound
let measured = vec![1, 4, 52, 1_368];
let assessment = coalgebra.assess(&measured);
println!("theoretical counts: {:?}", theoretical);
println!("η per depth: {:?}", assessment.efficiency);

// Symmetric colour action identifies {a,b}, so "pure a" is invisible until symmetry is broken.
let colour_gate = ColorAction::new(2, ColorSymmetry::Symmetric);
assert_eq!(colour_gate.singleton_observable().unwrap(), false);
```

Pair the output with your `roundtable.log` counts to see exactly which depth or
symmetry regime causes drops in observability. Lowering the symmetry (e.g.
S₍b₎→C₍b₎→Exact) or enriching the alphabet instantly changes the theoretical
sequence, making it trivial to reason about how much “pure a” signal can ever be
observed before symmetry breaking. Likewise, switching the colour action to
`ColorSymmetry::Trivial` raises the observable root count and restores singleton
visibility—the exact manoeuvre the theoretical note predicts when constructing
`c′`.

## What you get for training

- **Rank-K family** (TopK / MidK / BottomK) with a **single entrypoint**
  Backends implement a `RankKExecutor`, decisions are made once via **unison heuristics**, and every plan can now be rendered back into a SpiralK snippet via `choice.to_unison_script(kind)`.
- **Introspectable compute plans**
  Unified `RankPlan`s expose their FFT stencil directly—call `plan.fft_plan()` to inspect the radix/segment shape, `plan.fft_wgsl()` to emit the ready-to-run WGSL kernel, or `plan.fft_spiralk_hint()` to log the same choice back into SpiralK.
- **SpiralK DSL** (K×Lisp-inspired)
  Hard assigns (`mk:`, `tile:`) and soft rules (`soft(mk, …)`, `soft(tile, …)`) that blend with measurements.
- **SoftLogic (finite-domain solver)**
  Explores a tiny discrete space (merge kinds, tiles) and scores candidates with your soft rules.
- **Pure Rust training core**
  `st-tensor::pure` ships dependency-free tensors, hyperbolic Z-space encoders,
  the new `UringFractalScheduler` for Tokio-uring style streaming, and the
  `AmegaHypergrad` tape so you can iterate on learning logic without
  PyTorch/Numpy while staying inside non-Euclidean geometry.
- **Open-topos hypergrad streaming**
  Parameters can now absorb complex Z-space waves or raw text directly into the
  hypergrad tape, so the roundtable can keep expanding meaning without Euclidean
  fallbacks or NumPy buffers.
- **TensorBiome canopies + spiral biomes**
  Curate rewrites with `TensorBiome`, weight individual shoots, stack the full
  harvest, and let SoT-3Dφ planners seed a ready-to-project biome via
  `SoT3DPlan.grow_biome(...)` before reinjecting it with `ZSpaceProjector`.
- **Rust-first modules & losses**
  `st-nn` now ships `Linear`, `Sequential`, the lightweight `Relu`, the
  hyperbolic `WaveGate`, `ToposResonator`, the new `ZSpaceMixer`, and the
  `ZSpaceProjector` alongside `MeanSquaredError` / `HyperbolicCrossEntropy`
  losses. They stream gradients through the hypergrad tape, apply open-topos
  rewrites, and keep SpiralK planners one call away with roundtable-aware
  scheduling helpers. Every primitive is exported through the Python wheel so
  you can stay NumPy-free while scripting experiments—with the new
  `spiraltorch.dataset.DataLoader` keeping shuffle/batch/prefetch entirely in
  Rust.
- **Optional WASM tuner table**
  Bake the JSON dataset offline and ship it to browsers/WASM. The runtime loads the table lazily, blends it with SpiralK, and keeps the optimiser in sync with the generated WGSL kernels.
- **Self-Rewrite**
  A/B/C conversations (Wilson CI) append `soft(...)` into
  `~/.spiraltorch/heur.kdsl` once the roundtable agrees a configuration is ahead, while transcripts land in
  `roundtable.log` so you can replay how every choice surfaced.
  
---

### Features (opt-in)

- `wgpu` / `wgpu-rt`: WebGPU backends + runtime wiring
- `mps`: macOS Metal (MPS)
- `cuda`: CUDA (NVRTC/PTX loader expected)
- `hip`: ROCm HIP (stub-safe)
- **`hip-real`**: ROCm HIP + RCCL “real” path (requires ROCm toolchain & linker; gated on top of `hip`)
- HIP stub now probes `ROCM_PATH`/`HIP_PATH` and honours the
  `SPIRALTORCH_FORCE_HIP` override so simulated devices keep Z-space heuristics
  alive during CPU-only dev loops.
- **`kv-redis`**: enable Redis-backed consensus (soft hints); absent = **safe no-op**
- `logic` / `kdsl`: SoftLogic solver / SpiralK DSL

---

## Quick Start

### 1) Clone
```bash
git clone https://github.com/RyoSpiralArchitect/SpiralTorch.git
cd SpiralTorch
```

### 2) Build from source (Rust)

**CPU (default; no GPU deps)**
```bash
cargo build -p st-core --release
```

**WGPU (WebGPU; Windows/Linux/macOS)**
```bash
cargo build -p st-core --features wgpu --release
```

**MPS (macOS GPU)**
```bash
cargo build -p st-core --features mps --release
```

**CUDA (optional; needs NVRTC/Toolkit)**
```bash
cargo build -p st-core --features cuda --release
```

**HIP / ROCm (optional; real backend is feature-gated)**
```bash
export HIPCC=/opt/rocm/bin/hipcc
export ROCM_PATH=/opt/rocm
cargo build -p st-core --features hip,st-backend-hip/hip-real --release
```

### 3) Python wheels (optional)
```bash
pip install maturin==1.*

# CPU + WebGPU (default)
maturin build -m bindings/st-py/Cargo.toml --release --features wgpu

# Metal (macOS GPU)
maturin build -m bindings/st-py/Cargo.toml --release --features mps

# CUDA (toolchain on PATH)
maturin build -m bindings/st-py/Cargo.toml --release --features cuda

# HIP / ROCm (add hip-real for RCCL)
maturin build -m bindings/st-py/Cargo.toml --release --features "hip hip-real"
```

### 4) Python tensors & hypergrads

```python
from spiraltorch import Tensor, Hypergrad, LanguageWaveEncoder

encoder = LanguageWaveEncoder(-1.0, 0.6)
target = encoder.encode_z_space("SpiralTorch dances in Z-space")

weights = Tensor(*target.shape())
tape = Hypergrad(-1.0, 0.05, *target.shape())
tape.accumulate_pair(weights, target)
tape.apply(weights)
print("updated weights", weights.tolist())
```

### Canvas Pixel Transformer → Z-space feedback

- `CanvasProjector::refresh_with_vectors` now returns both the RGBA buffer and
  a colour vector field that carries normalised energy and chroma as
  Z-space-friendly coordinates.
- Use `CanvasProjector::emit_zspace_patch` to fold the canvas state back into
  the fractal scheduler without leaving Rust or allocating intermediate
  buffers.
- Blend chart priors with the new `z_space_barycenter` solver—available in
  Rust (`st_tensor::pure::measure`) and Python (`spiraltorch.z_space_barycenter`)—to
  wire colour energy directly into the Z-space roundtable.
- Follow the barycenter's loss-monotone intermediates and feed them straight into
  the hypergradient tape with `Hypergrad.accumulate_barycenter_path` so the
  optimiser converges along the same Z-space path as the solver.
- Drive the entire workflow from the high-level `SpiralSession` orchestrator in
  Rust (`st_nn::SpiralSession`) or Python (`spiraltorch.SpiralSession`) to pick
  devices, generate rank plans, synthesise barycentres, and align hypergrads via
  intuitive method calls.
- Launch `session.trace(tensor)` to compose non-commutative homotopy flows,
  functor linearisations, recursive barycenter gradients, and \(\infty\)-tower
  projections before calling `.resonate()` (or
  `.resonate_with_hypergrad(hypergrad)`) to surface a
  `DifferentialResonance` snapshot that binds the four differential layers
  together.
- Let the trace synthesise barycentres on demand via
  `trace.with_barycenter_from(weights, densities)` or override the coupling
  matrix with `trace.with_barycenter_with(weights, densities, Some(coupling))`
  before resonating, keeping Z-space orchestration entirely on the session.

---

## Minimal API

**Rust (TopK via unified entry)**
```rust
use st_core::backend::device_caps::DeviceCaps;
use st_core::ops::rank_entry::{RankKind, plan_rank, execute_rank};

// describe device
let caps = DeviceCaps::wgpu(32, true, 256); // lane, subgroups, max_wg
// plan once (decisions: mk/mkd/tile/ctile/use_2ce)
let plan = plan_rank(RankKind::TopK, rows, cols, k, caps);

// choose a backend executor (WGPU/CUDA/HIP); CPU fallback exists
use st_core::backend::wgpu_exec::WgpuExecutor;
let exec = WgpuExecutor::default();

// launch
execute_rank(&exec, &plan)?;
```
**Modules**
- `Linear`, `Conv1d`, `WaveRnn`, `ReLU`, `ZSpaceProjector`
- `Sequential` composition and `ModuleTrainer`
- Fully Rust-native, Python-accessible via wheels

**Features**
- Dataset abstraction and serialization
- Hypergrad integration for every parameter
- WGPU · MPS · CUDA unified backends
```rust
use st_core::backend::device_caps::DeviceCaps;
use st_nn::{
    Linear, MeanSquaredError, ModuleTrainer, Relu, RoundtableConfig, Sequential, Tensor,
};

let mut model = Sequential::new();
model.push(Linear::new("encoder", 4, 3)?);
model.push(Relu::new());
model.push(Linear::new("head", 3, 2)?);

let mut trainer = ModuleTrainer::new(DeviceCaps::wgpu(32, true, 256), -1.0, 0.05, 0.01);
trainer.prepare(&mut model)?;

let schedule = trainer.roundtable(1, 2, RoundtableConfig::default());
let mut loss = MeanSquaredError::new();
let dataset = vec![
    (
        Tensor::from_vec(1, 4, vec![0.1, -0.2, 0.3, -0.4])?,
        Tensor::from_vec(1, 2, vec![0.0, 1.0])?,
    ),
    (
        Tensor::from_vec(1, 4, vec![0.2, 0.1, -0.3, 0.5])?,
        Tensor::from_vec(1, 2, vec![1.0, 0.0])?,
    ),
];

let stats = trainer.train_epoch(&mut model, &mut loss, dataset, &schedule)?;
println!("roundtable avg loss: {:.6}", stats.average_loss);
```

### Distributed roundtable consensus

SpiralTorch's roundtable now runs with a Blackcat moderator sitting between
local workers and the shared heuristics log:

1. **Local roundtable** — every worker runs the A/B/C negotiation locally and
   emits compact `DecisionEvent`s containing the winning band, score, and
   ψ-derived reliability. ψ stays internal to the trainer and is only used for
   automation.
2. **Blackcat meta moderator** — summaries flow into the moderator, which uses
   a dedicated Blackcat runtime to score support, publish moderator minutes,
   and forward evidence to the embedded `MetaConductor`. Once enough support
   accumulates a `GlobalProposal` is broadcast.
3. **heur.kdsl op-log** — proposals arrive as deterministic `HeurOp` entries
   that append soft rules, retract stale hints, or annotate strategies. The
   op-log is CRDT-safe so multiple nodes can merge without conflicts.

```rust
use st_core::backend::device_caps::DeviceCaps;
use st_nn::{DistConfig, ModuleTrainer, RoundtableConfig, Sequential, Linear, MeanSquaredError};

let mut trainer = ModuleTrainer::new(DeviceCaps::wgpu(32, true, 256), -1.0, 0.05, 0.01);
let dist = DistConfig {
    node_id: "node-a".into(),
    mode: st_nn::DistMode::PeriodicMeta,
    push_interval: std::time::Duration::from_secs(15),
    meta_endpoints: vec!["tcp://meta:5005".into()],
    summary_window: 8,
};
trainer.configure_distribution(dist);
trainer.install_blackcat_moderator(0.75, 2);

let mut model = Sequential::new();
model.push(Linear::new("encoder", 4, 4)?);
trainer.prepare(&mut model)?;

let mut cfg = RoundtableConfig::default();
#[cfg(feature = "psi")]
{
    cfg = cfg.enable_psi();
}
let schedule = trainer.roundtable(1, 4, cfg);
let mut loss = MeanSquaredError::new();
let dataset = vec![
    (
        Tensor::from_vec(1, 4, vec![0.0, 0.0, 0.0, 0.0])?,
        Tensor::from_vec(1, 4, vec![0.0, 0.0, 0.0, 0.0])?,
    ),
];
trainer.train_epoch(&mut model, &mut loss, dataset, &schedule)?;

// Inspect the deterministic op-log and the moderator minutes.
for op in trainer.heuristics_log().entries() {
    println!("meta op {:?}", op.kind);
}
for minute in trainer.blackcat_minutes() {
    println!("moderator: {} -> {:?} (support {:.2})", minute.plan_signature, minute.winner, minute.support);
}
```

**BlackCat runtime tap-in**

The derivative-free ZMeta ES and contextual bandits can ride alongside the
roundtable loop. Attach the runtime once and it will ingest per-step metrics,
log Above/Here/Beneath energy, estimate the BlackCat drift band, and
opportunistically promote winning `soft(...)` snippets behind a Wilson lower
bound. When you call `install_blackcat_moderator` a dedicated runtime is spun
up for the moderator so the training loop and the distributed consensus stay
decoupled.

```rust
use std::collections::HashMap;
use st_core::backend::device_caps::DeviceCaps;
use st_core::runtime::blackcat::{bandit::SoftBanditMode, ChoiceGroups, BlackCatRuntime};
use st_core::runtime::blackcat::zmeta::ZMetaParams;
use st_nn::{Linear, MeanSquaredError, ModuleTrainer, RoundtableConfig, Sequential, Tensor};

let mut trainer = ModuleTrainer::new(DeviceCaps::wgpu(32, true, 256), -1.0, 0.05, 0.01)
    .with_blackcat(BlackCatRuntime::new(
        ZMetaParams::default(),
        ChoiceGroups {
            groups: HashMap::from([
                ("tile".to_string(), vec!["128".into(), "256".into(), "512".into()]),
                ("merge".to_string(), vec!["bitonic".into(), "shared".into(), "warp".into()]),
            ]),
        },
        8,
        SoftBanditMode::TS,
        None,
    ));

let mut model = Sequential::new();
model.push(Linear::new("encoder", 4, 4)?);
let schedule = trainer.roundtable(1, 4, RoundtableConfig::default());
let mut mse = MeanSquaredError::new();
let dataset = vec![
    (
        Tensor::from_vec(1, 4, vec![0.4, -0.2, 0.1, 0.0])?,
        Tensor::from_vec(1, 4, vec![0.1, 0.2, 0.3, 0.4])?,
    ),
];
trainer.prepare(&mut model)?;
let _ = trainer.train_epoch(&mut model, &mut mse, dataset, &schedule)?;
// At this point rt.post_step() has consumed metrics and can append # blackcat heuristics.
```

**Rust (Z-space gating + projector)**
```rust
use st_core::backend::device_caps::DeviceCaps;
use st_nn::{ModuleTrainer, RoundtableConfig, Tensor, ToposResonator, WaveGate, ZSpaceProjector};
use st_tensor::pure::{topos::OpenCartesianTopos, LanguageWaveEncoder};

let encoder = LanguageWaveEncoder::new(-0.9, 0.7)?;
let topos = OpenCartesianTopos::new(-0.9, 1e-6, 1e4, 512, 16_384)?;
let projector = ZSpaceProjector::new(topos.clone(), encoder.clone())?;
let text = projector.encode_text("SpiralTorch keeps the open topos alive")?;

let mut gate = WaveGate::with_topos("gate", text.shape().1, encoder, topos.clone())?;
let trainer = ModuleTrainer::new(DeviceCaps::wgpu(32, true, 256), -0.9, 0.05, 0.01);
trainer.prepare_with_topos(&mut gate, topos)?;

let forward = gate.forward(&text)?;
let grad = forward.hadamard(&text)?.scale(1.0 / forward.shape().0 as f32)?;
let _ = gate.backward(&text, &grad)?;
trainer.step(&mut gate)?;

let (rows, cols) = forward.shape();
let mut resonator = ToposResonator::new("res", rows, cols)?;
resonator.parameter_mut().attach_hypergrad(-0.9, 0.02)?;
let activated = resonator.forward(&forward)?;
let (act_rows, act_cols) = activated.shape();
let schedule = trainer.roundtable(act_rows as u32, act_cols as u32, RoundtableConfig::default());
let bands = schedule.split(&activated)?;
let _ = bands.combine()?; // band-aware recomposition stays lossless
let energy = schedule.band_energy(&activated)?;
println!("above energy {:.3}, here {:.3}, beneath {:.3}", energy.above, energy.here, energy.beneath);
```

`DeviceCaps` now ships backend-specific constructors (`wgpu`, `cuda`, `hip`, `cpu`) and
builder-style setters (`with_subgroup`, `with_max_workgroup`, `with_shared_mem`) so you
can describe GPUs with realistic limits while still feeding the unified heuristic chooser
a compact struct. Extra helpers (`align_workgroup`, `preferred_tile`, `occupancy_score`)
let downstream tooling snap requested launches to warp-friendly shapes, reason about
effective occupancy, and auto-derive sweep/compaction tiles from the device limits.

**Python**
```python
import spiraltorch as st

plan = st.plan_topk(rows=8, cols=65_536, k=1_024, device="auto")
print(plan["choice"])  # unified merge-kind, tiles, and workgroup sizing
```

---

## Pure Rust training (zero PyTorch/Numpy deps)

Need a bootstrap-friendly learning loop without heavyweight dependencies?
`st-nn` layers sit directly on top of the `st-tensor::pure` stack so you can
train, schedule, and log every A/B/C decision entirely in Rust.

```rust
use st_core::backend::device_caps::DeviceCaps;
use st_nn::{
    HyperbolicCrossEntropy, Linear, MeanSquaredError, ModuleTrainer, Relu,
    RoundtableConfig, Sequential, Tensor,
};

fn main() -> st_nn::PureResult<()> {
    let mut model = Sequential::new();
    model.push(Linear::new("encoder", 3, 4)?);
    model.push(Relu::new());
    model.push(Linear::new("head", 4, 2)?);

    let mut trainer = ModuleTrainer::new(DeviceCaps::wgpu(32, true, 256), -0.95, 0.05, 0.01);
    trainer.prepare(&mut model)?;

    // Build a roundtable that splits gradients into Above/Here/Beneath bands.
    let schedule = trainer.roundtable(1, 2, RoundtableConfig::default());

    let dataset = vec![
        (
            Tensor::from_vec(1, 3, vec![0.3, -0.7, 0.1])?,
            Tensor::from_vec(1, 2, vec![1.0, 0.0])?,
        ),
        (
            Tensor::from_vec(1, 3, vec![-0.1, 0.4, -0.6])?,
            Tensor::from_vec(1, 2, vec![0.0, 1.0])?,
        ),
    ];

    let mut mse = MeanSquaredError::new();
    let epoch = trainer.train_epoch(&mut model, &mut mse, dataset.clone(), &schedule)?;
    println!("epoch loss: {:.6}", epoch.average_loss);

    // Inspect the logits with a hyperbolic cross-entropy probe.
    let mut hce = HyperbolicCrossEntropy::new(-0.95)?;
    let logits = model.forward(&dataset[0].0)?;
    let ce = hce.forward(&logits, &dataset[0].1)?;
    println!("hyperbolic CE: {:.6}", ce.data()[0]);

    Ok(())
}
```

Above/Beneath/Here gradients map directly onto TopK/MidK/BottomK roundtable
plans, so every update records which parts of the spectrum drove the change.
Hyperbolic losses run on the same tensors, meaning you can bounce between Z-space
encoders, Euclidean projections, and browser-friendly WASM canvases without
importing PyTorch or NumPy.

### Fractal uring scheduler + WASM canvas loop

Feed those spectra directly into an async-friendly fractal loop without ever
allocating more than a small ring buffer. The `UringFractalScheduler` keeps the
latest relation patches in a Tokio-uring style queue, blends them by coherence,
and hands the result straight to your browser front-end.

```rust
use st_tensor::pure::{Tensor, PureResult};
use st_tensor::pure::fractal::{FractalPatch, UringFractalScheduler};

async fn stream_waveforms(samples: Vec<Tensor>) -> PureResult<Tensor> {
    let scheduler = UringFractalScheduler::new(32)?;
    for (depth, relation) in samples.into_iter().enumerate() {
        let patch = FractalPatch::new(relation, 0.9, 0.7, depth as u32)?;
        // Works on any executor; tokio-uring, tokio, or synchronous loops.
        scheduler.push_async(patch).await?;
    }
    scheduler.fold_coherence()
}
```

For browser builds, wire the folded relation into a WebAssembly export that
paints onto `<canvas>` without tokenising text or duplicating buffers:

```rust
use st_tensor::pure::fractal::UringFractalScheduler;
use wasm_bindgen::prelude::*;
use wasm_bindgen::{JsCast, JsValue};
use web_sys::{CanvasRenderingContext2d, HtmlCanvasElement};

#[wasm_bindgen]
pub struct FractalCanvas {
    scheduler: UringFractalScheduler,
}

#[wasm_bindgen]
impl FractalCanvas {
    #[wasm_bindgen(constructor)]
    pub fn new(capacity: usize) -> Result<FractalCanvas, JsValue> {
        let scheduler = UringFractalScheduler::new(capacity)
            .map_err(|err| JsValue::from_str(&err.to_string()))?;
        Ok(Self { scheduler })
    }

    pub fn render(&self, canvas: HtmlCanvasElement) -> Result<(), JsValue> {
        let ctx: CanvasRenderingContext2d = canvas
            .get_context("2d")?
            .ok_or("missing 2d context")?
            .dyn_into()?;
        let frame = self
            .scheduler
            .fold_coherence()
            .map_err(|err| JsValue::from_str(&err.to_string()))?;
        let spectrum = frame.data();
        for (x, value) in spectrum.iter().enumerate() {
            let intensity = (value.clamp(0.0, 1.0) * 255.0) as u8;
            ctx.set_fill_style(&format!("rgb({0},{0},{0})", intensity).into());
            ctx.fill_rect(x as f64, 0.0, 1.0, canvas.height() as f64);
        }
        Ok(())
    }
}
```

And keep the JavaScript glue feather-light:

```html
<canvas id="zspace" width="512" height="32"></canvas>
<script type="module">
import init, { FractalCanvas } from "./pkg/spiraltorch_wasm.js";
const wasm = await init();
const canvas = document.getElementById("zspace");
const fractal = new FractalCanvas(64);
await fractal.render(canvas);
</script>
```

Pixels become Z-space relations, the scheduler keeps memory bounded, and the
entire loop stays panic-free even under aggressive streaming.

---

## Heuristics (SpiralK) — optional & powerful

SpiralK is a tiny runtime DSL for device-aware choices. Flip it on, then shape the policy per device.

```bash
export SPIRAL_HEUR_SOFT=1
export SPIRAL_HEUR_K='
  # mk: 0=bitonic, 1=shared, 2=warp (subgroup path on WGPU)
  mk:   sel(sg && (k<=128), 2, sel(k<=2048, 1, 0));
  # mkd: sub-strategy (auto/heap/kway/bitonic/warp_heap/warp_bitonic)
  mkd:  sel(mk==2,4, sel(mk==1,1,3));
  # TopK sweeping tile
  tile: sel(log2(c)>15.0, 2048,
        sel(log2(c)>13.0, 1024,
        sel(log2(c)>12.0,  512, 256)));
  # Mid/Bottom compaction tile
  ctile: sel(tile>=1024, tile/2, tile);

  # Soft hints (gently bias the solver)
  soft(mk,   2, 0.25, sg && (k<=128));
  soft(mk,   1, 0.20, (k>128)&&(k<=2048));
  soft(tile, 2048, 0.20, log2(c)>15.0);
  soft(tile, 1024, 0.15, (log2(c)>13.0)&&(log2(c)<=15.0));
'
```

**How the final choice is made (three-way roundtable)**

- **A** = SoftLogic best (your DSL soft + optional Redis soft)
- **B** = DSL **hard** assignment (if you set `mk:`/`tile:` explicitly, B wins)
- **C** = **Generated table** (tuner output)

Default policy: if **B** exists use it; otherwise the runtime invites **A** and **C** into a quick conversation. It scores both with backend-aware occupancy/tile metrics derived from `DeviceCaps`, then adds a gentle prior to **C** (`SPIRAL_HEUR_GEN_WEIGHT`, default `0.10`). When the discussion reaches a Wilson-backed agreement, **Self-Rewrite** appends the matching `soft(...)` into `~/.spiraltorch/heur.kdsl` so the next run starts from the shared insight.

Want to materialise the FFT path straight from the chosen plan? Call the new helpers and feed the result to your browser/WASM runtime:

```rust
use st_core::backend::wgpu_heuristics::{auto_fft_spiralk, auto_fft_wgsl};

let wgsl = auto_fft_wgsl(rows, cols, k, subgroup).expect("heuristics available");
let spiralk = auto_fft_spiralk(rows, cols, k, subgroup).unwrap();
// ship `wgsl` to your WebGPU runtime and persist `spiralk` if you want the DSL to learn it.
```

---

## Regenerating the WASM table (optional)

Run the offline baker to convert your latest measurements into a `WasmTunerTable`
that both native and browser builds can consume:
```bash
python3 tools/tuner/gen_generated_rs.py tools/tuner/tuner_results.json \
  > crates/st-core/src/backend/wgpu_heuristics_generated.rs
```

The generated module keeps the JSON embedded verbatim, parses it via
`st-core::backend::wasm_tuner`, and exposes a `choose(...)` helper that the
runtime queries after SpiralK/SoftLogic have spoken. Because the JSON format is
portable, you can ship the same file to a WebWorker, bake a table offline, and
let the browser pick overrides without re-running the tuner in production.

### Fractional FFT / SpiralK roadmap

- **Radix-2 → Radix-4 pipeline**: `st-frac::fft` still mirrors the GPU
  butterfly structure, and the new `SpiralKFftPlan` bridge turns the resulting
  `Choice` into auto-generated WGSL kernels for WebGPU.
- **Wilson-aware automation**: `st-kdsl::auto` turns latency deltas into
  high-confidence `soft(...)` rewrites, wiring tuned `radix`, `tile_cols`, and
  `segments` into `heur.kdsl` without manual editing.
- **ND GPU indexer**: A dedicated WGSL kernel materialises strided indices and
  per-segment IDs, unlocking fast fractional/FFT dispatches from WASM → Canvas.
- **WASM tuner baking**: `tools/tuner/tuner_results.json` keeps the measured
  overrides (`tile_cols`, `radix`, `segments`, `mode_*`) in one place so the
  generator can bake them into Rust **and** expose them to the Web via JSON.

**Example JSON**
```json
[
  {"rows": 256,  "cols_min": 0,     "cols_max": 4095,   "k_max": 128,  "sg": true,
   "wg": 128,    "tile": 512,  "tile_cols": 512,  "radix": 2, "segments": 1},
  {"rows": 512,  "cols_min": 4096,  "cols_max": 16383,  "k_max": 256,  "sg": true,
   "wg": 256,    "tile": 1024, "tile_cols": 1024, "radix": 4, "segments": 2},
  {"rows": 512,  "cols_min": 16384, "cols_max": 65535,  "k_max": 2048, "sg": false,
   "wg": 128,    "tile": 2048, "tile_cols": 2048, "radix": 4, "segments": 4, "use_2ce": true},
  {"rows": 1024, "cols_min": 65536, "cols_max": 262143, "k_max": 4096, "sg": false,
   "wg": 128,    "tile": 4096, "tile_cols": 4096, "radix": 4, "segments": 4, "use_2ce": true,
   "mode_bottomk": 2}
]
```

The generator bakes FFT-oriented hints (`tile_cols`, `radix`, `segments`) and
the ND compaction settings into the Rust table, while the same JSON remains
available for WASM workers that want to replay the optimisation flow offline.

---

## Amega Hypergrad (unrolled / implicit)

Rust utilities for hyper-parameter gradients (continuous relaxation):
- **Unrolled**: expand T updates and backprop
- **Implicit**: Neumann or **CG** to solve `(I − J) v ≈ g` efficiently

> See `crates/st-core/src/autograd/hypergrad*.rs`.
> Python glue is kept minimal; wheels can expose helpers.

The pure `st-tensor::pure::AmegaHypergrad` tape mirrors the same mindset in a
dependency-free package, letting you stage language diffusion experiments in
Rust and then feed the resulting curvature-aligned hints back into SpiralK.

---

## Safety & fallbacks

- Builds **CPU-only** by default (no GPU toolchains required).
- WGPU / CUDA / HIP are **feature-gated** and degrade safely.
- Heuristic chooser always returns a **safe** `Choice` (fills mk/tile from table or conservative defaults).

---

## Contributing

Issues & PRs welcome—especially:
- Backend kernels (WGPU subgroup variants, HIP/CUDA heap/k-way merges)
- Tuner recipes & generated tables
- New SpiralK sugar (e.g., `penalty_if(...)`, device-aware bands)

Run tests/benches on your device and share logs (latency / shapes / adapter caps).  
**AGPL-3.0-or-later** keeps it open and remix-able.

---

## Social preview

Upload a social preview PNG via **Repo → Settings → Social preview** (1200×630).  
Suggested caption: **“SpiralTorch — WGPU-first, Self-Tuning GPU Top-K (Rank-K)”**.

---

### Troubleshooting

- **No Redis?**  
  Build without `kv-redis` or leave `REDIS_URL` unset. The consensus chooser
  skips network calls and falls back to SpiralK / Generated-table safely.

- **ROCm not installed but `hip` enabled?**  
  Use `--features hip` only (stub path). The **real** path needs `hip-real`
  and a working ROCm + RCCL toolchain.

- **Wheels red?**  
  First build CPU+WGPU only: `maturin build -m bindings/st-py/Cargo.toml --release --features wgpu`
  to decouple GPU toolchain issues.

---

## License

**AGPL-3.0-or-later** for every crate and Python wheel. See `LICENSE`.
Unauthorized derivations will be treated as non-compliant with AGPL §13<|MERGE_RESOLUTION|>--- conflicted
+++ resolved
@@ -228,13 +228,10 @@
 let mut policy = SpiralPolicyGradient::new(6, 3, 0.01, 0.99)?;
 let feedback = GeometryFeedback::new(GeometryFeedbackConfig {
     observability: ObservabilityConfig::new(1, 5, SlotSymmetry::Symmetric),
-<<<<<<< HEAD
     z_space_rank: 24,                 // Maryna Viazovska's Leech shell as default
     leech_density_weight: 0.5,        // densify η with Λ24 packing pressure
     ramanujan_iterations: 4,          // refine π via Ramanujan's fast series
     softening_beta: 0.6,              // keep the projection memory-light
-=======
->>>>>>> a8ed1834
     ..GeometryFeedbackConfig::default_policy()
 });
 policy.attach_geometry_feedback(feedback);
@@ -248,15 +245,12 @@
 }
 ```
 
-<<<<<<< HEAD
 The controller now threads Ramanujan's π synthesis and the Λ₂₄ packing density
 into its smoothing loop. This keeps the Z-space slice expansive without bloating
 memory: `z_space_rank` picks the dimensional stratum, the Leech density weight
 injects Viazovska's optimal sphere packing pressure, and the softening beta
 maintains latency by compressing the soft power projection back into `[0, 1]`.
 
-=======
->>>>>>> a8ed1834
 ### SpiralTorchRec (open-topos recommendation lattice)
 
 SpiralTorchRec factors implicit-feedback matrices under open-cartesian topos
