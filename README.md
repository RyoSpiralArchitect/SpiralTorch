--- conflicted
+++ resolved
@@ -398,40 +398,30 @@
 let config = GoldenRetrieverConfig {
     sync_blackcat_minutes: true,
     sync_heuristics_log: true,
-<<<<<<< HEAD
     coordinate_blackcat: true,
     exploration_bias: 1.5,
     optimization_boost: 0.75,
-=======
->>>>>>> f9f5bb87
     ..GoldenRetrieverConfig::default()
 };
 let retriever = GoldenRetriever::new(config, vec![trainer_a, trainer_b])?;
 let report = retriever.run_epoch(modules, losses, loaders, schedules)?;
 assert!(!report.moderator_minutes.is_empty());
-<<<<<<< HEAD
 if let Some(pulse) = &report.cooperative_pulse {
     println!(
         "dominant_plan={:?} exploration_drive={} optimization_gain={}",
         pulse.dominant_plan, pulse.exploration_drive, pulse.optimization_gain
     );
 }
-=======
->>>>>>> f9f5bb87
 ```
 
 Every epoch collects the union of moderator minutes and heuristics ops across
 workers, rebroadcasting them before the next round so proposals and soft rules
-<<<<<<< HEAD
 stay aligned. With `coordinate_blackcat` flipped on, GoldenRetriever also emits
 an aggregated **GoldenBlackcatPulse** that nudges every worker’s distributed
 node: summary windows widen in proportion to the shared support (fueling
 exploration) while Blackcat’s reward-weighted gain shortens push intervals to
 accelerate consensus. Trainers expose `last_blackcat_pulse()` so downstream
 tooling can inspect exactly how the synergy evolved during the run.
-=======
-stay aligned.
->>>>>>> f9f5bb87
 
 ### SpiralTorchRL (hypergrad policy gradients)
 
