--- conflicted
+++ resolved
@@ -157,10 +157,7 @@
 ## Planning the Ecosystem
 
 - Explore the [Ecosystem Roadmap](docs/ecosystem_roadmap.md) for high-level priorities around documentation, samples, and community building.
-<<<<<<< HEAD
 - Study the [Compatibility Strategy](docs/compatibility_strategy.md) to plan incremental migrations from PyTorch/TensorFlow stacks.
-=======
->>>>>>> b52803ff
 - Review the [Backend Feature Matrix](docs/backend_matrix.md) when validating device support or filing bugs that touch accelerators.
 
 
