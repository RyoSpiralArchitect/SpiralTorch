# 🌀🕯️ SpiralTorch 🕯️🌀
**trains where PyTorch can’t — inside the Z-space.**  
_(Still under active repair while expanding — API changes hourly.)_

<p align="center">
  <img src="https://img.shields.io/badge/Rust-first-orange.svg" alt="Rust first">
  <img src="https://img.shields.io/badge/WGPU-supported-blueviolet.svg" alt="WGPU supported">
  <img src="https://img.shields.io/badge/MPS-ready-brightgreen.svg" alt="MPS ready">
  <img src="https://img.shields.io/badge/CUDA-enabled-lightblue.svg" alt="CUDA enabled">
  <img src="https://img.shields.io/badge/License-AGPL--3.0-blue.svg" alt="AGPL-3.0">
</p>

<p align="center">
  <b>SpiralTorch — a Rust-first learning framework for Z-space.<br>
  Runs natively on WGPU · MPS · CUDA · CPU.</b>
</p>

- © 2025 Ryo ∴ SpiralArchitect — Licensed under AGPL-3.0-or-later  
- Contact: [Discussions](https://github.com/RyoSpiralArchitect/SpiralTorch/discussions) · <mailto:kishkavsesvit@icloud.com>  
- Unauthorized derivations are non-compliant with AGPL §13  
- **For research collaborations or integration inquiries, please reach out directly.**
- **If you’re cloning this automatically for analysis:** please cache once, respect AGPL, and avoid generating unnecessary traffic to the maintainer or future contributors.
- **Non-Goals (unsupported):** anonymous/“hands-off” operators, managed hosting, production babysitting, automated scraping/mirroring/star-farming

> **Fresh in st-frac:** the Mellin/Hilbert toolkit now returns `Result` everywhere, promotes a crate-wide `Scalar` alias so you can flip between `f32`/`f64`, and ships WebGPU-backed vertical-line/mesh sweeps that reuse the same log-lattice weights without ever touching the pulse primitives.

<!-- STATS:START -->
> _auto-generated: 2025-10-18 21:39 UTC_

| Metric | Value |
|---|---:|
| Rust code LOC | **71,317** |
| Rust files | 197 |
| Total code LOC (all langs) | 76,480 |
| Workspace+deps crates | 241 |

<p>
<img src="docs/badges/rust-loc.svg" alt="rust loc" />
<img src="docs/badges/total-code.svg" alt="total code" />
<img src="docs/badges/deps.svg" alt="crates" />
</p>
<!-- STATS:END -->

---

**SpiralTorch is a Rust-first AI training framework** that keeps language,
geometry, and device heuristics in the same conversation. SpiralK orchestrates
the kernels, the hypergrad tape streams Z-space meaning, and the high-level
`st-nn` modules stay PyTorch-compatible without shipping NumPy or PyTorch.

The stack is comfortable living entirely in Rust—yet the Python wheel remains a
thin veneer that reuses the same planners, losses, and Z-space resonators. No
tensor shims, no translation layers, and no tracebacks.

# SpiralTorch Architecture(Overview)


          ┌────────────── Higher Stacks / Domain APIs ───────────────┐
          │  st-nn     st-rl     st-rec     CanvasTransformer (CT)   │
          └───────────────▲────────▲────────▲──────────────▲─────────┘
                          │        │        │              │
                          └────────┴────────┴──────────────┴──────┐
                                             APIs / Bindings      │
                      Python API   |  TypeScript/WASM API (UI)    │
                                   │                              │
                                   ▼                              ▼ (Live Canvas)
                        ┌──────────────────── st-core ─────────────────────┐
                        │ Ops / IR / Optimizer / Registry / Scheduler      │
                        │ Runtime (async/queues/events)                    │
                        │ Memory & Layout (alloc/pools/transfers)          │
                        │ KV-Cache Manager (paged / tensorized)            │
                        │ Telemetry / XAI hooks                            │
                        └───────────────▲──────────────────────────────────┘
                                        │
                                        │ calls/dispatch
                        ┌──────────────────────── st-tensor ───────────────┐
                        │ Tensor abstraction & layouts / Device caps        │
                        └───────────────▲───────────────────────────────────┘
                                        │
                          ┌─────────────┴─────────────┐
                          │        st-kdsl            │
                          │  DSL | Codegen | Autotune │
                          └─────────────▲─────────────┘
                                        │ kernels / tuning
                        ┌───────────────┴──────────────────────────────────┐
                        │     Backends: WGPU/WGSL | CUDA | CPU fallback    │
                        └───────▲──────────────────────────▲───────────────┘
                                │                          │
                                └── Telemetry (metrics/traces/logs) ──▶ UI


---

## Quick Start

### 1) Clone
```bash
git clone https://github.com/RyoSpiralArchitect/SpiralTorch.git
cd SpiralTorch
```

### 2) Build from source (Rust)

**CPU (default; no GPU deps)**
```bash
cargo build -p st-core --release
```

**WGPU (WebGPU; Windows/Linux/macOS)**
```bash
cargo build -p st-core --features wgpu --release
```

**MPS (macOS GPU)**
```bash
cargo build -p st-core --features mps --release
```

**CUDA (optional; needs NVRTC/Toolkit)**
```bash
cargo build -p st-core --features cuda --release
```

**HIP / ROCm (optional; real backend is feature-gated)**
```bash
export HIPCC=/opt/rocm/bin/hipcc
export ROCM_PATH=/opt/rocm
cargo build -p st-core --features hip,st-backend-hip/hip-real --release
```

### 3) Python wheels (optional)
```bash
pip install maturin==1.*

# CPU + WebGPU (default)
maturin build -m bindings/st-py/Cargo.toml --release --features wgpu

# Metal (macOS GPU)
maturin build -m bindings/st-py/Cargo.toml --release --features mps

# CUDA (toolchain on PATH)
maturin build -m bindings/st-py/Cargo.toml --release --features cuda

# HIP / ROCm (add hip-real for RCCL)
maturin build -m bindings/st-py/Cargo.toml --release --features "hip hip-real"
```

### 4) Python tensors & hypergrads

```python
from spiraltorch import Tensor, Hypergrad, LanguageWaveEncoder

encoder = LanguageWaveEncoder(-1.0, 0.6)
target = encoder.encode_z_space("SpiralTorch dances in Z-space")

weights = Tensor(*target.shape())
tape = Hypergrad(-1.0, 0.05, *target.shape())
tape.accumulate_pair(weights, target)
tape.apply(weights)
print("updated weights", weights.tolist())
```

Prefer flat-space optimisation? Reach for the new Rust-side
`st_tensor::AmegaRealgrad` tape to mirror the same API without the Poincaré
projection step—handy when Canvas Transformer energy needs to feed classical
optimisers alongside its hypergradient updates.

### Canvas Pixel Transformer → Z-space feedback

- `CanvasProjector::refresh_with_vectors` now returns both the RGBA buffer and
  a colour vector field that carries normalised energy and chroma as
  Z-space-friendly coordinates.
- `FractalCanvas::vectorFieldFft(false)` surfaces the per-row FFT spectrum as
  interleaved energy/chroma pairs so Canvas Transformer pipelines can ingest
  frequency features without leaving Rust.
- `CanvasProjector::accumulate_hypergrad` and
  `CanvasProjector::accumulate_realgrad` stream the refreshed canvas tensor
  directly into SpiralTorch's Riemannian or Euclidean optimisers without
  additional copies.
- `FractalCanvas::relation()` mirrors the projector's tensor output as a
  `Float32Array` so browser call-sites can feed the raw relation into custom
  pipelines or training loops.
- `FractalCanvas::hypergradWave(curvature)` and `FractalCanvas::realgradWave()`
  surface curvature-aware hypergrad updates alongside Euclidean gradients so the
  Canvas Transformer can keep hypergrad/Realgrad buffers in sync by default.
- `FractalCanvas::gradientSummary(curvature)` condenses both tapes into shared
  L1/L2/∞ norms plus RMS/mean-absolute magnitudes so monitoring dashboards can
  watch gradient health without shipping the full relation buffers across the
  WASM boundary.
- `FractalCanvas::desireInterpretation(curvature)` lifts the paired gradient
  summaries into Desire-ready feedback metrics (pressure, balance, stability)
  so automation layers can steer the Desire Lagrangian without leaving WASM.
- `FractalCanvas::desireControl(curvature)` extends that pipeline with
  ready-to-apply Desire gradient control packets—penalty gains, bias/observation
  mixers, and tuned hyper/Realgrad learning-rate scales—mirroring the Rust
  automation layer on the browser side.
- `FractalCanvas::hypergradOperatorUniformFromControl(control)` and
  `FractalCanvas::hypergradOperatorUniformAuto(curvature)` map those Desire
  control packets directly into the WGSL uniform payload, saving JavaScript
  callers from recomputing the blend/gain heuristics before dispatching the
  GPU hypergrad operator.
- `FractalCanvas::vectorFieldFftKernel(true)` returns the ready-to-dispatch
  WGSL compute shader (including uniform layout) so WebGPU call-sites can bind
  the vector field and accumulate the spectrum fully on-GPU.
- `FractalCanvas::hypergradOperatorKernel(false)` emits the complementary WGSL
  pass that accumulates relation tensors into hypergradient buffers directly on
  the GPU, with `hypergradOperatorUniform(mix, gain)` +
  `hypergradOperatorDispatch(subgroup)` mirroring the uniform payload and
  workgroup math for WebGPU callers.
- `FractalCanvas::vectorFieldFftUniform(false)` packages the `CanvasFftParams`
  uniform (width, height, inverse flag, padding) as a `Uint32Array` so the WGSL
  kernel can be dispatched without manual byte packing.
- `FractalCanvas::vectorFieldFftLayout()` reports the byte lengths and strides
  for the `FieldSample`/`SpectrumSample` storage buffers plus the uniform block
  so WebGPU callers can allocate resources without hard-coding struct sizes.
- `FractalCanvas::vectorFieldFftDispatch(true)` computes the workgroup triplet
  for the generated WGSL so callers can hand the counts directly to
  `computePass.dispatchWorkgroups(...)` (or the Rust equivalent) without
  duplicating the ceil division logic.
- Use `CanvasProjector::emit_zspace_patch` to fold the canvas state back into
  the fractal scheduler without leaving Rust or allocating intermediate
  buffers.
- Blend chart priors with the new `z_space_barycenter` solver—available in
  Rust (`st_tensor::z_space_barycenter`) and Python (`spiraltorch.z_space_barycenter`)—to
  wire colour energy directly into the Z-space roundtable.
- Follow the barycenter's loss-monotone intermediates and feed them straight into
  the hypergradient tape with `Hypergrad.accumulate_barycenter_path` so the
  optimiser converges along the same Z-space path as the solver.
- Drive the entire workflow from the high-level `SpiralSession` orchestrator in
  Rust (`st_nn::SpiralSession`) or Python (`spiraltorch.SpiralSession`) to pick
  devices, generate rank plans, synthesise barycentres, and align hypergrads via
  intuitive method calls.
- Launch `session.trace(tensor)` to compose non-commutative homotopy flows,
  functor linearisations, recursive barycenter gradients, and \(\infty\)-tower
  projections before calling `.resonate()` (or
  `.resonate_with_hypergrad(hypergrad)`) to surface a
  `DifferentialResonance` snapshot that binds the four differential layers
  together.
- Let the trace synthesise barycentres on demand via
  `trace.with_barycenter_from(weights, densities)` or override the coupling
  matrix with `trace.with_barycenter_with(weights, densities, Some(coupling))`
  before resonating, keeping Z-space orchestration entirely on the session.


## Why it’s different
 - **Training comes first:** Modules such as `Linear`, `Sequential`,
   `WaveGate`, the new `ToposResonator`, and `ZSpaceProjector` stream gradients
    into the hypergrad tape and expose a `train_epoch` loop that mirrors
    familiar `nn.Module` patterns.
  - **Open Z-space:** Gradient splits honour the A/B/C roundtable through the
    new `zspace_round` ops module so Above/Here/Beneath bands stay in sync with
    SpiralK plans without auxiliary buffers.
<<<<<<< HEAD
  - **Hilbert-grounded Mellin bridges:** `st-frac::mellin::MellinLogGrid`
    now exposes fallible APIs, a `Scalar` alias for f32/f64 toggling, exact
    lattice bit-matching, and WebGPU-backed vertical/mesh sweeps that reuse the
    same `st-frac::zspace` weights while `hilbert_inner_product` and
    `evaluate_vertical_line` surface the lattice’s Hilbert geometry directly.
=======
  - **Hilbert-grounded Mellin bridges:** `st-frac::mellin::MellinLogGrid` keeps
    log-uniform quadrature aligned with reusable `st-frac::zspace` weights so
    Mellin sweeps across vertical lines reuse the same energy checks in
    L^2((0, ∞), dx/x) while `hilbert_inner_product` and `evaluate_vertical_line`
    surface the lattice’s Hilbert geometry directly.
>>>>>>> 4b3b9b58
  - **Three-voice consensus:** SpiralK heuristics, DSL directives, and the
    generated WASM tuner table discuss every launch decision and keep the
    transcript in the roundtable log.
  - **Rust by default, Python ready:** Every feature—from WASM tuning to
    hypergrad curvature—is implemented in Rust and exposed unchanged through the
    Python bindings when needed.
  - **Unified RL + Rec stacks:** SpiralTorchRL and SpiralTorchRec keep policy
    gradients, recommendation factors, and hypergrad tapes inside the same
    Z-space geometry so deployment-grade loops never leave Rust.
  - **Z-space-native graph reasoning:** The Rust core, backend abstraction
    layer, and Z-space operators already form the spine of a graph neural
    network stack that embeds large-scale, hierarchical graphs with the same
    fidelity as its tree-aligned geometry.
  - **Semiotic suturing at the logit level:** The new `st-nn::language`
    toolkit folds symbolic kernels, repression fields, and semantic bridges
    into a single Lagrangian so SpiralTorch can bias logits with desire,
    anchor S/s correspondences, and respect target entropies without leaving
    Z-space.
  - **Interpretability as a first-class citizen:** Hypergrad tapes, roundtable
    transcripts, and ψ telemetry double as explainability artifacts, enabling
    decision-path inspection without leaving the Z-space calculus.

---

## Technical notes

- [Coded-Envelope Maxwell Model (M₀^code)](docs/coded_envelope_maxwell_model.md) — Technical memo on the sequential detection framework that couples physical fingerprints with semantic gating.
- [Conceptual Entropy and Qualia](docs/conceptual_entropy_qualia.md) — SpiralTorch-oriented translation of the qualia report tracing how the term drifts across philosophy, neuroscience, and public discourse.
- [Invariant barrier gating and contraction notes](docs/invariant_barrier_design.md) — Japanese design cheatsheet covering safety barriers, steady amplitudes, and contraction-rate lower bounds for Spiral dynamics controllers.

## Emerging toolkits unique to SpiralTorch

### Z-space-native graph neural networks

SpiralTorch’s hyperbolic geometry grew around hierarchical graphs. The Rust
kernel, backend abstraction, and Z-space operator families already expose the
building blocks for graph neural networks that keep distortion in check while
scaling to social, molecular, or citation graphs. By composing the existing
SpiralK planners, Z-space resonators, and curvature-aware tensors, new
`st-gnn` layers can stream hypergrad updates through tree-like manifolds as a
first-class citizen in the framework—becoming a third pillar alongside
SpiralTorchRec and SpiralTorchRL. The new `st-nn::gnn` module ships a
`GraphContext` normaliser plus a `ZSpaceGraphConvolution` layer that attaches
hypergrad tapes by default and surfaces per-node flow traces via the telemetry
`GraphFlowTracer`, so graph reasoning can be trained and inspected without
leaving Z-space. The `GraphContextBuilder` allows you to dial in symmetric or
row-stochastic normalisation (and self-loop weighting) per graph before it ever
touches the tape, while the tracer now aggregates energy so higher-level tools
can see how much of the negotiation passed through each layer at a glance.
Those traces plug straight into SpiralTorch’s other pillars: `embed_into_biome`
folds propagated node states into an `OpenCartesianTopos`/`TensorBiome` pair for
RewriteMonad consumers, the flow grid can be painted onto any canvas projector,
and `fold_into_roundtable` promotes the graph manifold as a fourth participant
beside the A/B/C bands. The new `fold_with_band_energy` helper lets you blend a
fresh telemetry report with an existing roundtable split without recomputing the
schedule, keeping graph energy in lock-step with whatever SpiralK already
decided for the batch. Feed those reports into `GraphConsensusBridge` to
generate SpiralK snippets and Above/Here/Beneath multipliers—then hand the
bridge to `ModuleTrainer::enable_graph_feedback` so every optimisation step
absorbs graph telemetry before the SoftLogic weighting fires. The trainer keeps
the SpiralK hint from the last applied digest available via
`ModuleTrainer::graph_hint()`, making it trivial to stream the graph-aware
policy back into SpiralK orchestrators or external dashboards.

### Explainability through hypergrad telemetry

Every hypergrad tape, roundtable consensus log, and ψ telemetry stream doubles
as a geometric audit trail. SpiralTorch can expose these records directly to an
interpretability toolkit that maps gradient flows, consensus splits, and
telemetry spikes back to model behaviour. Visualising these pathways keeps
“why” answers native to Z-space, turning SpiralTorch’s internal instrumentation
into an Explainable AI surface without external probes.

### Microlocal interface gauges

SpiralTorch’s theory core now hosts a microlocal boundary gauge that translates
the BV/varifold correspondence directly into code. The new
`st_core::theory::microlocal::InterfaceGauge` measures local total-variation
density over shrinking metric balls, outputs the gauge-invariant `R` machine,
and only reconstructs oriented normals when an external label `c′` is supplied.
This lets SpiralTorch stabilise interface detection, switch on co-orientations
precisely when downstream pipelines inject a label, and keep curvature-ready
statistics without violating the gauge symmetry of the unlabeled limit.【F:crates/st-core/src/theory/microlocal.rs†L1-L256】
Once those signatures exist, `InterfaceZLift` pushes them straight into
Z-space: it projects the perimeter mass onto a preferred Z-axis, splits the
energy into Above/Here/Beneath bands, enriches the drift with the Leech
projector, and emits a ready-to-store `SoftlogicZFeedback` pulse so runtimes can
bias their collapse heuristics without leaving the microlocal picture.【F:crates/st-core/src/theory/microlocal.rs†L258-L471】

Beyond the perimeter statistics the gauge now reports a gauge-invariant
mean-curvature magnitude and, whenever `c′` fixes an orientation, the signed
mean curvature that restores the co-oriented BV picture. Collapse loops can
therefore gate on curvature without labels, and only light up the signed
variant once a label or co-orientation becomes available.【F:crates/st-core/src/theory/microlocal.rs†L42-L259】

To make those bridges operational inside collapse loops the gauge now supports
multi-radius sweeps and a conductor that fuses their Z pulses with exponential
smoothing. `InterfaceGauge::analyze_multiradius` probes the same mask at
different blow-up scales (and reuses an optional `c′` label when supplied),
while `InterfaceZConductor` drives any number of gauges, aggregates the
resulting pulses, and hands back a `ZFused` packet with attribution weights and
event tags alongside the smoothed `SoftlogicZFeedback` record so runtime loops
can see which layer dominated the decision.【F:crates/st-core/src/theory/microlocal.rs†L90-L259】【F:crates/st-core/src/theory/microlocal.rs†L387-L515】【F:crates/st-core/src/theory/zpulse.rs†L22-L344】

The conductor can now blend the pulses in both time and frequency: `set_frequency_config`
installs a power-of-two FFT window and per-source spectral gains so high-frequency
microlocal gradients or low-frequency desire trends can be emphasised without a
second pass, while `set_adaptive_gain_config` keeps a per-source reliability
score and nudges their gains on-line until the fused drift stabilises. A new
`set_latency_config` alpha–beta aligner adjusts timestamps using the reported
latency and emits `latency-*` events whenever the offsets are learnt or
corrected, keeping Maxwell’s block pulses in lockstep with microlocal frames.
Tests cover the spectral weighting, the adaptive loop, and the latency alignment
so the new knobs keep their invariants.【F:crates/st-core/src/theory/zpulse.rs†L121-L233】【F:crates/st-core/src/theory/zpulse.rs†L244-L405】【F:crates/st-core/src/theory/zpulse.rs†L407-L683】【F:crates/st-core/src/theory/zpulse.rs†L900-L1036】

Desire loops pick up the fused Z feedback straight from the hub: the conductor
stores the latest `SoftlogicZFeedback`, and the temperature controller now
accepts that pulse to raise exploration when the drift jitters and cool the
distribution when the Z-bias settles. The default controller keeps a short
memory of recent flips and exposes `with_feedback` so runtimes can tweak the
feedback gain without rebuilding the desire machinery.【F:crates/st-core/src/theory/microlocal.rs†L488-L559】【F:crates/st-nn/src/language/temperature.rs†L1-L81】【F:crates/st-nn/src/language/desire.rs†L318-L352】

### Collaborative canvas telemetry and ghost trails

The hardened collaboration stack now layers spectator-grade UX on top of the
BroadcastChannel/localStorage bridge. Every pointer broadcast feeds a
policy-aware ghost trail buffer (`pointerTrail` events plus the
`getPointerTrail` helper) so dashboards can draw fading cursors without keeping
their own queues.【F:bindings/st-wasm/types/canvas-collab.ts†L73-L112】【F:bindings/st-wasm/types/canvas-collab.ts†L1905-L1933】
At the same time a bounded timeline recorder captures every pointer, patch, and
full-state message with Lamport clocks and origins so HUDs can play back the
last few seconds of collaboration or splice the data into attribution feeds via
`session.replay`.【F:bindings/st-wasm/types/canvas-collab.ts†L93-L113】【F:bindings/st-wasm/types/canvas-collab.ts†L1093-L1131】【F:bindings/st-wasm/types/canvas-collab.ts†L1935-L1976】
The WASM README now documents the new knobs (`pointerTrailMs`,
`replayWindowMs`, `replayMaxEntries`) and ships usage snippets for replaying
frames or painting ghost trails, making it trivial to showcase collaborative
Z-space canvases right from the top-level docs.【F:bindings/st-wasm/README.md†L125-L257】

### Maxwell-coded envelopes meet SpiralK

The coded-envelope utilities now ship with a `MaxwellSpiralKBridge` that turns
sequential Z pulses into KDSl snippets ready for the runtime. Every channel name
is sanitised for SpiralK, weights adapt to the observed Z magnitude, and
existing programs can be prepended so the hints extend a live policy rather than
replace it.【F:crates/st-core/src/theory/maxwell.rs†L335-L441】 Call
`push_pulse(channel, &pulse)` for each stream, then `script()` to emit the
combined `soft(maxwell.bias, …)` rules that SpiralK can ingest without custom
glue code.【F:crates/st-core/src/theory/maxwell.rs†L362-L408】 The workflow is
documented in the refreshed Maxwell technical note, which now includes a
section on streaming detections back into SpiralK orchestration.【F:docs/coded_envelope_maxwell_model.md†L144-L157】

Want the language desire loops to see the same detections? Enable the PSI
feature and run the new `MaxwellPsiTelemetryBridge`. It converts each pulse into
a PSI reading, optional band-energy threshold events, and a `SoftlogicZFeedback`
sample so `DesirePsiBridge` captures the Z drift alongside ψ totals without
hand-written glue.【F:crates/st-core/src/theory/maxwell.rs†L183-L270】【F:crates/st-core/src/theory/maxwell.rs†L666-L714】
Pair it with `MaxwellDesireBridge` to translate the very same pulse into a
concept window that the `DesireLagrangian` can consume, aligning coded-envelope
channels with vocabulary slots on the fly.【F:crates/st-nn/src/language/maxwell.rs†L1-L132】

### Quantum Reality Studio overlays

The new `st-qr-studio` crate spins up a **QuantumRealityStudio** that records
Maxwell pulses, emits concept windows, and stitches narrative tags into VR/AR
overlays. Signal capture sessions enforce which laboratory rigs may publish
pulses, semantic taggers mirror the `MaxwellDesireBridge` lexicon, and overlay
frames surface glyph/intensity pairs for immersive projection.【F:crates/st-qr-studio/src/lib.rs†L1-L234】 Storyboard exports drop
directly into `tools/qr_storyboard.py`, which converts JSON/NDJSON captures into
Markdown decks grouped by channel for Desire roundtables.【F:tools/qr_storyboard.py†L1-L96】 The
companion [Quantum Reality Playbook](docs/qr_playbook/README.md) provides
rituals, collaboration tips, and art-direction cues so research and cultural
teams stay synchronised.【F:docs/qr_playbook/README.md†L1-L49】

### Semiotic suturing, desire control, and EGW bridges

SpiralTorch now ships a native semiotic optimiser that compresses Lacanian
language machinery into Z-space numerics. The `st-nn::language::DesireLagrangian`
implements the closed-form update

\[
\pi_t^*(j) \propto q_\theta(j\mid h_t)^{1/T_t}\exp\{\alpha_t\log K_{\text{syn}} + \beta_t\log K_{\text{par}} - \lambda r_j + \gamma_t g_t(j)\},
\]

so syntagmatic/ paradigmatic couplings, repression scores, and S→s drives land
as a single additive logit injection.【F:crates/st-nn/src/language/desire.rs†L1-L214】
The `TemperatureController` keeps desire aligned with a target entropy, while
the lightweight Schrödinger lookahead adds one-to-two Doob iterations directly
from the Z-space kernels to approximate the bridge in-line with training.【F:crates/st-nn/src/language/temperature.rs†L1-L41】【F:crates/st-nn/src/language/schrodinger.rs†L1-L63】

Symbol/meaning suturing arrives via an entropic Gromov–Wasserstein solver that
enforces anchors and floaty signifiers together. `EntropicGwSolver` estimates
the coupling \(\Pi\) by minimising the EGW objective with Sinkhorn-style
updates, boosting anchor pairs, and handing back a `SemanticBridge` ready for
token-to-concept expectations across the tape.【F:crates/st-nn/src/language/gw.rs†L1-L245】【F:crates/st-nn/src/language/geometry.rs†L1-L325】
Feed that bridge into the desire Lagrangian and you obtain a turn-key workflow:

1. Build sparse syntagmatic/ paradigmatic kernels and repression vectors, then
   estimate \(\Pi\) with the EGW solver (optionally seeding anchor pairs).
2. Initialise the `DesireLagrangian` with those artefacts and wire it to a
   SpiralK loop or roundtable injector.
3. Stream LM logits through `step(...)` or the phase-aware `step_with_scheduler(...)`
   to receive logit offsets, entropy telemetry, and temperature updates that
   honour the S/s suturing and desire budget.

Configure desire as a three-stage routine by combining the provided schedule
helpers. `warmup(...)` handles the observation phase (desire starts at zero and
logs avoidance), ramping towards the interference window where `alpha` nudges
avoided terms while `beta/γ` remain gentle. Once the warmups complete the
integration phase kicks in, coupling desire with the Z-space barycenter and
surfacing a hypergrad penalty that measures drift from the barycentric anchor.
For example:

```rust
let mut desire = DesireLagrangian::new(geometry, repression, semantics, controller)?
    .with_alpha_schedule(warmup(0.0, 0.1, 400))
    .with_beta_schedule(warmup(0.0, 0.05, 800))
    .with_gamma_schedule(constant(0.02))
    .with_lambda_schedule(constant(0.08));

let report = desire.step_with_scheduler(&logits, previous_token, &concept_hint)?;
match report.phase {
    DesirePhase::Observation => log_observation(report.avoidance),
    DesirePhase::Injection => reinforce_desire(report.logit_offsets),
    DesirePhase::Integration => hypergrad.push_penalty(report.hypergrad_penalty),
}
```

`DesireAvoidanceReport` exposes the dominant repressed tokens collected during
observation, while the integration phase emits the barycentric drift so a
hypergrad or self-rewrite scheduler can keep desire centred without collapse.
The schedules default to zeroed observation and grow-only ramps, so existing
callers can continue to provide manual `DesireWeights` without opt-in changes.【F:crates/st-nn/src/language/desire.rs†L1-L388】【F:crates/st-nn/src/language/desire.rs†L389-L487】

Every step now ships a `DesireGradientControl` alongside the interpretation so
automation layers can react without recomputing heuristics. Grab it via
`DesireLagrangian::gradient_control()` (or directly from the streamed
`DesireSolution`) to inspect the recommended hyper/Realgrad learning-rate
scales, penalty gains, and WGSL operator mix/gain before issuing GPU updates.
The control packet also captures Desire's “feel-good” tuning: exponential
learning-rate gains driven by entropy deltas (with min/max bounds and slew
limits), EMA-smoothed clipping windows anchored at the 95th percentile, Z-space
temperature coupling (`κ`) guidance, and sigmoid quality scaling hooks so
Maxwell/Microlocal evidence can raise the step size only when the gradients look
clean. Each packet carries a telemetry bitmask plus string labels (e.g.
`lr_increase`, `lr_clipped`, `temperature_suppress`, `quality_suppress`,
`lr_slew_limit`) so PSI dashboards can log _why_ the controller nudged Desire in
a given direction, and the new `control_events` field on `DesireSolution` keeps
historical replays compatible with older logs via the serde default.

When you want to feed live telemetry back into Desire, use the new
`DesireGradientControl::control_with_gain()` builder. It mirrors the ergonomic
sketch above—pipe the latest entropy estimate, Z magnitude, quality score, and
clip hints directly into the builder and call `finalise()` to obtain the packed
control:

```rust
let ctrl = DesireGradientControl::control_with_gain()
    .with_gain(gain_factor)
    .with_entropy(last_entropy)
    .with_z_coupling(z_magnitude)
    .with_quality(quality_estimate)
    .with_bounds(1e-4, 3e-3)
    .with_clip_p95_hint(p95_gradient)
    .finalise();
lag.set_gradient_control(ctrl.clone());
```

For GPU loops, call `CanvasProjector::desire_control_uniform` (or the WASM
`FractalCanvas.desireControlUniform`) to obtain a `Uint32Array` view of the
packed uniform. Each lane stores the IEEE-754 bits for the target entropy,
learning-rate envelope, clipping window, Z coupling, quality gain, and rate
scales, with the final element containing the raw telemetry mask. Reinterpret
the buffer as a `Float32Array` when uploading to WGSL so the compute shader sees
the expected 16-lane, 64-byte-aligned payload without reserialising structs for
every dispatch.

To automate the “unconscious” loop, wrap the lagrangian with
`DesireAutomation`. It samples the `SelfRewriteCfg` thresholds, tracks
hypergrad drift during the integration phase, and emits
`DesireRewriteTrigger` structures once enough evidence accumulates. Each
trigger carries the normalised avoidance vector so a SpiralK
`self-rewrite` or hypergrad scheduler can queue barycentric nudges without
hand-crafted heuristics.【F:crates/st-nn/src/language/automation.rs†L1-L226】

```rust
use st_core::config::self_rewrite::read_cfg;
use st_nn::language::{DesireAutomatedStep, DesireAutomation};
use std::time::Instant;

let cfg = read_cfg();
let mut automation = DesireAutomation::new(desire, cfg);
let DesireAutomatedStep { solution, trigger } = automation
    .step(&logits, previous_token, &concept_hint, Instant::now())?;
if let Some(event) = trigger {
    spiralk_scheduler.queue_desire(event.report, event.mean_penalty);
}
```

`read_cfg()` now pulls from layered configuration files so operators can
separate defaults, site overrides, and run-time experiments without rebuilding
or touching environment variables. By default the loader merges
`~/.spiraltorch/config/base.toml`, `site.toml`, and `run.json` (in that order),
falling back to `~/.spiraltorch` when the `config/` directory is absent. Each
layer is optional—missing files are ignored—and environment variables such as
`SPIRAL_CONFIG_ROOT`, `SPIRAL_CONFIG_BASE`, `SPIRAL_CONFIG_SITE`, and
`SPIRAL_CONFIG_RUN` can redirect the loader to alternate locations. Per-run
JSON overrides make it easy to script experiments (for example via
`run.json` produced by an orchestrator) while keeping persistent defaults in
TOML. Every merge emits a diff event that records which keys changed and their
before/after values.

Python callers can retrieve the same diff stream via
`spiraltorch.get_config_events()`, which returns dictionaries of
`{"layer": "run", "path": "desire.self_rewrite.score_thresh", "previous": 0.02, "current": 0.05}`.
Point the module at alternate config roots (for example when replaying a site
profile) by exporting the environment variables before importing
`spiraltorch` so the layered loader observes the overrides.【F:crates/st-core/src/config/layered.rs†L14-L153】【F:crates/st-core/src/config/self_rewrite.rs†L1-L49】【F:bindings/st-py/src/lib.rs†L346-L397】【F:bindings/st-py/src/lib.rs†L20460-L20504】

Persist the stream to disk with `DesireLogbook` so the observation/injection/
integration cadence can be replayed later or shared with SpiralK rewrite
automation. The logbook writes line-delimited JSON records that contain the
entire `DesireSolution` payload plus any emitted triggers, keeping telemetry and
avoidance vectors together for offline inspection. Re-opening the logbook will
resume the ordinal counter automatically, so a long-running automation loop can
be restarted without clobbering record IDs.【F:crates/st-nn/src/language/logbook.rs†L1-L152】【F:crates/st-nn/src/language/logbook.rs†L168-L276】

```rust
use st_nn::language::{DesireAutomatedStep, DesireAutomation, DesireLogbook};
use std::time::{Instant, SystemTime};

let mut logbook = DesireLogbook::new("desire.ndjson")?;
let DesireAutomatedStep { solution, trigger } = automation
    .step(&logits, previous_token, &concept_hint, Instant::now())?;
logbook.record(&DesireAutomatedStep { solution, trigger }, SystemTime::now())?;
```

Stream the persisted decisions back with `DesireLogReplay` to build dashboards
or off-line analytics. The iterator skips blank lines and surfaces every record
as a `PureResult`, making it straightforward to plug into telemetry sinks or
trainers that ingest JSONL traces.【F:crates/st-nn/src/language/logbook.rs†L154-L207】

```rust
use st_nn::language::DesireLogReplay;

for entry in DesireLogReplay::open("desire.ndjson")? {
    let record = entry?;
    audit(record.ordinal, record.solution.phase);
}
```

Once the raw telemetry exists, braid it directly into automation, logging, and
rewrite hooks with the `DesirePipeline`. The pipeline fans each automated step
out to any number of sinks—logbooks, trigger buffers, SpiralK bridges—so graph
tooling, language desire, and self-rewrite loops evolve together without custom
glue.【F:crates/st-nn/src/language/pipeline.rs†L1-L240】 Attach a
`DesireTriggerBuffer` to capture emitted rewrite events while the logbook keeps
the JSONL trace alive, and optionally replay historical automation into new
consumers:

```rust
use st_nn::language::{
    DesireLogReplay, DesireLogbook, DesirePipeline, DesireTriggerBuffer,
};

let trigger_buffer = DesireTriggerBuffer::new();
let mut pipeline = DesirePipeline::builder(automation)
    .with_logbook(DesireLogbook::new("desire.ndjson")?)
    .with_sink(trigger_buffer.clone())
    .build();

let step = pipeline.step_realtime(&logits, previous_token, &concept_hint)?;
if let Some(trigger) = &step.trigger {
    spiralk_scheduler.queue_desire(trigger.report.clone(), trigger.mean_penalty);
}

pipeline.flush()?;
let replayed = pipeline.replay(DesireLogReplay::open("desire.ndjson")?)?;
let drained = trigger_buffer.drain()?; // forward to analytics or trainers
```

Python bindings mirror the same geometry builders and automation braid. The
`SparseKernel::from_dense` and `SemanticBridge::from_dense` helpers collapse
token/concept matrices directly, so notebooks can assemble desire pipelines
from dense observations without juggling sparse tuples. Once the components are
assembled, the pipeline builder attaches sinks and steps logits exactly like the
Rust API:

```python
from spiraltorch import (
    SparseKernel,
    SymbolGeometry,
    RepressionField,
    SemanticBridge,
    TemperatureController,
    DesireSchedule,
    DesireLagrangian,
    SelfRewriteConfig,
    DesireAutomation,
    DesirePipelineBuilder,
    ConceptHint,
)

syn = SparseKernel.from_dense([[0.6, 0.4], [0.3, 0.7]])
par = SparseKernel.from_dense([[0.55, 0.45], [0.2, 0.8]])
geometry = SymbolGeometry(syn, par)
repression = RepressionField([0.1, 0.05])
concept_kernel = SparseKernel.from_dense([[0.8, 0.2], [0.2, 0.8]])
bridge = SemanticBridge(
    [[0.7, 0.3], [0.25, 0.75]],
    concept_kernel,
)
controller = TemperatureController(1.0, 0.9, 0.4, 0.4, 1.6)
desire = DesireLagrangian(geometry, repression, bridge, controller)
desire.set_alpha_schedule(DesireSchedule.warmup(0.0, 0.2, 400))
automation = DesireAutomation(desire, SelfRewriteConfig())
pipeline = (
    DesirePipelineBuilder(automation)
    .with_logbook("desire.ndjson", flush_every=16)
    .with_telemetry()
    .build()
)
step = pipeline.step(
    [1.2, -0.4],
    previous_token=0,
    concept_hint=ConceptHint.distribution([0.6, 0.4]),
)
print(step["solution"]["phase"], step["solution"]["entropy"])
```

When you need to splice the stream into other runtimes, attach a
`DesireChannelSink` via `with_channel`. It emits `DesirePipelineEvent`s over a standard channel so
rewriters, trainers, or async dashboards can subscribe without bespoke glue—each
step arrives before any trigger for the same timestamp, preserving ordering for
downstream automata.【F:crates/st-nn/src/language/pipeline.rs†L52-L239】【F:crates/st-nn/src/language/pipeline.rs†L360-L472】

```rust
use std::sync::mpsc::channel;
use st_nn::language::{
    DesirePipeline, DesirePipelineEvent, DesireTriggerBuffer,
};

let (sender, receiver) = channel();
let mut pipeline = DesirePipeline::builder(automation)
    .with_channel(sender)
    .with_sink(DesireTriggerBuffer::new())
    .build();

let step = pipeline.step_realtime(&logits, previous_token, &concept_hint)?;
for event in receiver.try_iter() {
    match event {
        DesirePipelineEvent::Step { step, timestamp } => {
            audit(step.solution.phase, timestamp)
        }
        DesirePipelineEvent::Trigger { trigger, .. } =>
            spiralk_scheduler.queue_desire(trigger.report.clone(), trigger.mean_penalty),
    }
}
```

Global telemetry consumers can subscribe without owning the pipeline by adding
`with_telemetry()`. The `DesireTelemetrySink` records every step’s phase,
temperature, avoidance energy, and schedule weights into the shared telemetry
hub so trainers, notebooks, or external services can poll the latest state via
`get_last_desire_step`.【F:crates/st-nn/src/language/pipeline.rs†L101-L239】【F:crates/st-core/src/telemetry/hub.rs†L61-L126】

```rust
use st_core::telemetry::hub;
use st_nn::language::DesirePipeline;

let mut pipeline = DesirePipeline::builder(automation)
    .with_telemetry()
    .build();

let _ = pipeline.step_realtime(&logits, previous_token, &concept_hint)?;
if let Some(sample) = hub::get_last_desire_step() {
    println!("phase {:?} at T={:.3}", sample.phase, sample.temperature);
}
```

Training loops can now subscribe directly. Clone a `DesireTrainerBridge`, attach
it with `with_trainer_bridge`, and hand the same bridge to `ModuleTrainer` via
`enable_desire_pipeline`. Each step drains into a shared summary so the trainer
records phase counts, mean desire weights, and trigger temperatures alongside
band energy telemetry without custom glue.【F:crates/st-nn/src/language/pipeline.rs†L118-L239】【F:crates/st-nn/src/language/pipeline.rs†L242-L357】【F:crates/st-nn/src/trainer.rs†L214-L365】

```rust
use st_nn::language::{
    ConceptHint, DesirePipeline, DesireTrainerBridge, DesireTriggerBuffer,
};
use st_nn::trainer::ModuleTrainer;

let bridge = DesireTrainerBridge::new();
let mut pipeline = DesirePipeline::builder(automation)
    .with_trainer_bridge(&bridge)
    .with_sink(DesireTriggerBuffer::new())
    .build();

trainer.enable_desire_pipeline(bridge.clone());
let step = pipeline.step_realtime(&logits, previous_token, &concept_hint)?;
if let Some(trigger) = &step.trigger {
    println!("trigger mean penalty: {:.3}", trigger.mean_penalty);
}
```

Graph telemetry can join the same braid. Instantiate a `GraphFlowTracer`, feed it
into `GraphConsensusBridge`, and wrap the result with `DesireGraphBridge`. Every
desire step now captures the latest graph digest, letting you aggregate
Z-space desire entropy with SpiralK’s quad-band consensus or replay graph
shares into analytics dashboards via `DesireGraphSummary`.【F:crates/st-nn/src/language/pipeline.rs†L32-L119】【F:crates/st-nn/src/language/pipeline.rs†L575-L676】

```rust
use std::sync::{Arc, Mutex};
use st_core::telemetry::xai::{GraphFlowTracer, NodeFlowSample};
use st_nn::language::{DesireGraphBridge, DesirePipeline};
use st_nn::{BandEnergy, GraphConsensusBridge};

let tracer = Arc::new(Mutex::new(GraphFlowTracer::new()));
let graph_bridge = DesireGraphBridge::new(
    GraphConsensusBridge::new(tracer.clone()),
    BandEnergy { above: 0.4, here: 0.35, beneath: 0.25, drift: 0.0 },
);
let mut pipeline = DesirePipeline::builder(automation)
    .with_graph_bridge(&graph_bridge)
    .build();

// capture graph flows alongside desire automation
tracer.lock().unwrap().begin_layer(
    "gnn::spiral",
    -1.0,
    vec![NodeFlowSample { node_index: 0, incoming_weight: 1.0, aggregated_norm: 0.6 }],
);

let step = pipeline.step_realtime(&logits, previous_token, &concept_hint)?;
if let Some(summary) = graph_bridge.drain_summary()? {
    for (layer, share) in summary.layer_support {
        println!("graph layer {layer} captured {:.2}% of energy", share * 100.0);
    }
}
```

Roundtable consensus can now absorb desire impulses directly. Attach a
`DesireRoundtableBridge` and the pipeline will export Above/Here/Beneath
multipliers plus drift adjustments every step. Drain the summary or let
`ModuleTrainer::enable_desire_roundtable_bridge` fold it into the optimiser so
the three-way negotiation constantly reflects the latest semiotic pressure.【F:crates/st-nn/src/language/pipeline.rs†L121-L286】【F:crates/st-nn/src/trainer.rs†L240-L392】

```rust
use st_nn::language::{DesirePipeline, DesireRoundtableBridge};

let bridge = DesireRoundtableBridge::new().with_blend(0.45);
let mut pipeline = DesirePipeline::builder(automation)
    .with_roundtable_bridge(&bridge)
    .build();

for (step, logits) in logits_stream.enumerate() {
    let now = Instant::now();
    let timestamp = SystemTime::now();
    pipeline.step_at(&logits, step % vocab, &concept_hint, now, timestamp)?;
}

if let Some(summary) = bridge.drain_summary()? {
    println!("desire barycentric → Above {:.3}", summary.mean_above);
}
```

Inside the trainer simply call:

```rust
trainer.enable_desire_roundtable_bridge(bridge.clone());
```

Every optimisation step now reports `desire_roundtable_*` metrics, while
`ModuleTrainer::desire_roundtable_summary()` returns the most recent aggregate so
Python notebooks can watch the unconscious drift in real time.【F:crates/st-nn/src/trainer.rs†L240-L392】【F:crates/st-nn/src/trainer.rs†L780-L905】

```python
import spiraltorch

trainer = spiraltorch.ModuleTrainer()
bridge = spiraltorch.DesireRoundtableBridge(blend=0.4, drift_gain=0.5)
trainer.enable_desire_roundtable_bridge(bridge)

# ... after running a training epoch ...
summary = trainer.desire_roundtable_summary()
if summary:
    print(f"roundtable drift {summary['mean_drift']:.4f}")
```

ψ telemetry can ride the same braid. Attach a `DesirePsiBridge` to fold the
latest `PsiMeter` readings, SoftLogic Z feedback, and threshold crossings into
the automation stream. The bridge can be drained directly or wired into
`ModuleTrainer::enable_desire_psi_bridge` so every optimisation step records the
aggregated ψ view alongside desire entropy and graph consensus.【F:crates/st-nn/src/language/pipeline.rs†L121-L286】【F:crates/st-nn/src/trainer.rs†L39-L66】【F:crates/st-core/src/telemetry/hub.rs†L1-L72】

```rust
use st_core::telemetry::hub;
use st_core::telemetry::psi::{PsiComponent, PsiReading};
use st_nn::language::{DesirePipeline, DesirePsiBridge};

let psi_bridge = DesirePsiBridge::new();
let mut pipeline = DesirePipeline::builder(automation)
    .with_psi_bridge(&psi_bridge)
    .build();

// seed hub telemetry before each step (normally done by ModuleTrainer)
let mut breakdown = std::collections::HashMap::new();
breakdown.insert(PsiComponent::LOSS, 0.9);
let reading = PsiReading { total: 0.9, breakdown, step: 1 };
hub::set_last_psi(&reading);

let step = pipeline.step_realtime(&logits, previous_token, &concept_hint)?;
if let Some(summary) = psi_bridge.drain_summary()? {
    println!("ψ mean total: {:.3}", summary.mean_psi_total);
}
```

The result is a single Rust-native control surface that marries KL control,
Schrödinger bridges, and entropic GW into SpiralTorch’s Z-space, ready to steer
language modules, rewrite monads, or SpiralK trainers without bespoke Python
glue.

## Hello SpiralSession quickstart

Kick the tires with the new end-to-end `hello_session` walkthrough. It seeds a
session, computes a barycenter, aligns a hypergrad tape, and runs a one-epoch
roundtable update over a toy dataset.

```bash
cargo run -p st-nn --example hello_session
```

Enable the optional ψ telemetry layer (and CollapseDrive automation) directly
from the roundtable schedule:

```bash
cargo run -p st-nn --features "psi collapse" --example hello_session
```

The Python wheel mirrors the same flow for rapid notebooks:

```bash
python bindings/st-py/examples/hello_session.py  # enables psi+collapse by default
```

Flip on the psychoid self-metrics layer when you want the full dream-engine
analysis (divergence, ritual rate, CTI, dream-pass/export events):

```bash
cargo run -p st-nn --features "psi psychoid collapse" --example hello_session
```

On the Python side, pass `psychoid=True` when building the roundtable and fetch
the latest reading via `spiraltorch.get_psychoid_stats()` to log the CTI score,
raw metrics, and z-scores emitted from the Rust meter.

Need the language desire pulse from Python as well? Call
`spiraltorch.get_desire_telemetry()` to retrieve the same sample that the
Rust-side `DesireTelemetrySink` recorded—phase, temperature, avoidance energy,
logit norms, and the current α/β/γ/λ weights are all surfaced as a dictionary
ready for notebooks or dashboards.【F:bindings/st-py/src/lib.rs†L227-L243】【F:crates/st-nn/src/language/pipeline.rs†L101-L239】

ψ readings stay inside the automation loop—CollapseDrive, the psychoid dream
engine, and the distributed roundtable all consume them directly. The examples
only surface the totals so you can verify wiring; regular runs keep the meter
off unless the schedule or trainer explicitly enables it.

Both variants print the averaged roundtable loss after aligning the barycenter
path with the hypergrad tape. On the Python side you can now spin up the
streaming loader without touching NumPy:

```python
loader = st.dataset.from_vec(samples).shuffle(0xC0FFEE).batched(4).prefetch(2)
stats = session.train_epoch(trainer, model, loss, loader, schedule)
```

The loader runs entirely in Rust—mini-batches stream straight into
`train_epoch` and propagate errors as native `TensorError`s when shapes drift.

### Temporal resonance timelines

Sessions now keep a rolling **chrono timeline** that measures how each
`DifferentialResonance` evolves across calls. Record a frame by piping a fresh
snapshot through `resonate_over_time(dt)` and inspect the history via
`session.timeline()` or the underlying `ChronoFrame` handles:

```python
resonance = trace.resonate()
frame = session.resonate_over_time(resonance, dt=0.1)
print(frame.timestamp, frame.total_energy)

# Sample the most recent frames for plotting.
frames = session.timeline(timesteps=128)
summary = session.timeline_summary(timesteps=128)
harmonics = session.timeline_harmonics(timesteps=256, bins=24)
loop_signal = session.loop_signal(timesteps=256)
times, energy, drift = session.animate_resonance(timesteps=128)
wave = session.speak(timesteps=128, temperature=0.7)
story, highlights = session.timeline_story(timesteps=256, temperature=0.65)

if loop_signal and loop_signal.spiralk_script:
    print("SpiralK hint:")
    print(loop_signal.spiralk_script)
```

`ChronoFrame` surfaces per-band energy, curvature drift, and decay estimates so
you can chart living topology directly in notebooks. Reach for
`session.timeline_summary()` when you want windowed drift/energy statistics or
`session.timeline_harmonics()` to expose dominant oscillations inside the
timeline. `session.loop_signal(...)` folds both into a reusable bundle that
includes a SpiralK script (when the `kdsl` feature is enabled) so heuristics can
be replayed across devices. `session.speak(...)` still generates a playback-ready
amplitude trace, while `session.timeline_story(...)` and `session.describe()`
synthesise natural language narratives about the latest state (or pass an
explicit `resonance` snapshot to ground the narration in a fresh observation):

```python
print(session.describe())
print(session.describe(resonance, temperature=0.8))
print(st.describe_timeline(frames))
print(harmonics.dominant_energy.frequency if harmonics else None)
```

### Atlas projections

Chrono telemetry, maintainer diagnostics, and loopback envelopes now converge
into a **SpiralTorch atlas** that captures the city-wide state of your run.
Every `resonate_over_time` call contributes a fragment with drift, energy,
collapse pulses, and Z-bias hints; the maintainer folds in clamp/pressure
recommendations at the same time. Rust sessions expose the aggregated
`AtlasFrame`, and Python mirrors it via `session.atlas()`:

```python
atlas = session.atlas()
if atlas:
    print(atlas.timestamp, atlas.loop_support)
    for metric in atlas.metrics():
        print(metric.name, metric.value)
    story = session.atlas_story(temperature=0.65)
    if story:
        summary, highlights = story
        print(summary)
        print(highlights)
    print(st.describe_atlas(atlas))
```

`AtlasFrame` exposes the latest `ChronoSummary`, optional harmonics, maintainer
status, and any SpiralK hints captured along the way. Metrics from auxiliary
nodes (collapse totals, Z-bias pushes) ride alongside free-form notes so you can
route the atlas straight into dashboards or back into SpiralK planners. Even
fragments that arrive without explicit timestamps now stay alive, so stray
Z-space nudges or maintainer notes still land on the shared map. Each
frame also clusters its metrics into **districts** — Surface, Concourse, and
Substrate — so you can see which layer of the SpiralTorch “city” is lighting up
at a glance:

```python
for district in atlas.districts():
    print(district.name, district.mean, district.span)
```

If you want more than a snapshot, call `session.atlas_route(limit=12)` to pull a
bounded history of frames. It’s perfect for feeding notebooks with sliding
windows of atlas metrics or piping the loop into other SpiralTorch nodes. When
you just need a quick **district-level synopsis**, `session.atlas_route_summary`
condenses the same window into aggregate trends, maintainer hints, and now the
qualia-focused **concept pulses** mandated by our language stewardship memo. The
summary keeps a rolling count of how each fragment annotated qualia—Lewis,
Nagel, Jackson, Chalmers, Tononi, or the generic drift—so dashboards can surface
where Z-space narratives might be sliding into conceptual entropy:

```python
summary = session.atlas_route_summary(limit=12)
print(
    summary.frames,
    summary.mean_loop_support,
    summary.loop_std,
    summary.collapse_trend,
    summary.z_signal_trend,
)
for pulse in summary.concept_pulses:
    print(pulse.term, pulse.sense.label(), pulse.mentions, pulse.last_rationale)
for district in summary.districts():
    print(district.name, district.coverage, district.delta, district.std_dev)
print(summary.frames, summary.mean_loop_support)
for district in summary.districts():
    print(district.name, district.coverage, district.delta)
if summary.maintainer_status:
    print("Maintainer", summary.maintainer_status, summary.maintainer_diagnostic)
```

The summary keeps track of recent clamp/pressure recommendations, script hints,
and now reports **loop volatility** (`loop_std`) alongside collapse/Z drift so
dashboards can surface the “city heartbeat” without iterating over each frame.
District summaries additionally carry a standard deviation so you can flag
which neighbourhoods are swinging the hardest even when their means stay flat.
Each district now tracks its headline metrics via `district.focus` so nodes can
see which signals actually drove the change:

```python
for metric in district.focus:
    print(metric.name, metric.delta, metric.momentum, metric.std_dev)
```

When you want curated guidance for each SpiralTorch “audience”, call
`session.atlas_perspectives()` to generate **atlas perspectives** that translate
district trends into actionable narratives:

```python
for perspective in session.atlas_perspectives(limit=12):
    print(perspective.district, perspective.guidance)
    for focus in perspective.focus:
        print("  ↳", focus.name, focus.latest)

surface = session.atlas_perspective(
    "Surface", limit=12, focus_prefixes=["timeline", "session.surface"],
)
if surface:
    print(surface.guidance)
```

Perspectives compute per-frame momentum, volatility-derived stability, and a
filtered set of focus metrics so every node — Python bindings, maintainer,
SpiralK scripts, or collapse-drive peers — can read the same atlas route in the
language that serves them best.

### Self-maintaining feedback loops

Temporal telemetry now feeds a lightweight **maintainer** that keeps the
geometry controller within the recommended 2–3× max-scale band and gently bumps
Leech density pressure when energy starts to race. Both Rust and Python callers
can inspect the maintainer report and override thresholds when experimenting:

```python
# Tune thresholds before building a session.
session_builder.maintainer(jitter_threshold=0.25, growth_threshold=0.03)
session = session_builder.build()

# Review the live configuration and trigger an assessment.
print(session.maintainer_config())
report = session.self_maintain()
print(report.status, report.suggested_max_scale)

if report.should_rewrite():
    print("Maintainer recommends a self-rewrite cycle:", report.diagnostic)
```

The maintainer computes curvature jitter, mean energy, and decay across the most
recent frames, returning actionable clamp and pressure suggestions. Spectral
peaks are now included in every report so you can see whether high-frequency
jitter or runaway energy oscillations triggered an intervention. Override the
defaults on-the-fly with `session.configure_maintainer(...)` to experiment with
more aggressive rewrite policies or relaxed dormancy thresholds.

Maintainer reports now ship with the same SpiralK snippet the session pushes into
the chrono loop, and `session.collapse_pulse()` returns the latest CollapseDrive
command (including any associated loop signal) so distributed nodes can stay in
lockstep without bespoke plumbing.

On the audio front, `LanguageWaveEncoder.speak(frames)` maps chrono timelines to
wave amplitudes, and the higher-level `TextResonator` class lets Rust or Python
callers drive the same pipeline with custom curvature/temperature settings:

```python
encoder = st.LanguageWaveEncoder(session.curvature(), 0.55)
amplitude = encoder.speak(frames)

narrator = st.TextResonator(session.curvature(), 0.55)
print(narrator.describe_resonance(resonance))
print(narrator.describe_timeline(frames))
wave = narrator.speak(frames)
```

Prefer a notebook-friendly wrapper? Instantiate `SpiralLightning` from Python
to bundle the session, trainer, and schedule into a single object that
auto-prepares modules and returns per-epoch reports with `lightning.fit(...)`.
On the Rust side you can reach for `SpiralLightning::builder(...)` or the
companion `LightningConfig::builder(...)` helper to customise the output shape,
roundtable parameters, or disable automatic module preparation before
construction. Once created, call `set_auto_prepare(false)` to opt back into
manual tape management without rebuilding the harness.

Need curriculum-style hand-offs? Compose `LightningStage` entries and feed them
into `SpiralLightning::fit_plan(...)`. Each stage can tweak the output shape,
roundtable, or auto-prepare flag before running one or more epochs. The helper
returns a structured `LightningReport` so you can inspect per-stage summaries,
query the best epoch, or plot aggregate loss curves without stitching vectors
manually.

### GoldenRetriever Training (distributed, data-race free)

Need to fan training across multiple local workers without sprinkling raw
`Arc<Mutex<...>>` or bespoke runtimes through your code? Enable the new `golden`
feature flag to pull in SpiralTorch’s Tokio/Rayon-style runtime and let the
**GoldenRetriever** orchestrator coordinate the fleet:

```bash
cargo test -p st-nn --features "golden" golden::tests::golden_retriever_trains_in_parallel -- --exact
```

The runtime exposes SpiralTorch-flavoured wrappers (`SpiralArc`, `SpiralMutex`,
`GoldenRuntime`) so modules, losses, and trainers stay inside the guard rails
while the scheduler spawns blocking steps and performs deterministic
Rayon-style reductions. A minimal Rust loop looks like:

```rust
use st_nn::{GoldenRetriever, GoldenRetrieverConfig, Linear, MeanSquaredError, ModuleTrainer};

let mut trainer_a = ModuleTrainer::new(caps, -1.0, 0.05, 0.01);
let mut trainer_b = ModuleTrainer::new(caps, -1.0, 0.05, 0.01);
let mut retriever = GoldenRetriever::new(GoldenRetrieverConfig::default(), vec![trainer_a, trainer_b])?;
let report = retriever.run_epoch(modules, losses, loaders, schedules)?;
println!("workers={} avg_loss={}", report.workers, report.average_loss);
```

GoldenRetriever keeps each trainer behind a poison-resistant mutex, launches the
epoch bodies on the shared runtime, and reduces the per-worker metrics using the
built-in parallel reducer so the roundtable stays deterministic. No additional
locking or thread book-keeping required.

Need the distributed run to keep every local Blackcat moderator in sync? Toggle
the cooperative switches on the config:

```rust
let config = GoldenRetrieverConfig {
    sync_blackcat_minutes: true,
    sync_heuristics_log: true,
    coordinate_blackcat: true,
    exploration_bias: 1.5,
    optimization_boost: 0.75,
    synergy_bias: 1.25,
    reinforcement_bias: 1.1,
    ..GoldenRetrieverConfig::default()
};
let mut retriever = GoldenRetriever::new(config, vec![trainer_a, trainer_b])?;
let report = retriever.run_epoch(modules, losses, loaders, schedules)?;
assert!(!report.moderator_minutes.is_empty());
if let Some(pulse) = &report.cooperative_pulse {
    use std::time::Duration;
    println!(
        "dominant_plan={:?} exploration={} optimization={} synergy={} reinforcement={}",
        pulse.dominant_plan,
        pulse.exploration_drive,
        pulse.optimization_gain,
        pulse.synergy_score,
        pulse.reinforcement_weight
    );
    let directive = pulse.directive(Duration::from_secs_f32(2.0), 48);
    println!(
        "retune: push_interval={:.2}s summary_window={} reinforcement_weight={:.2}",
        directive.push_interval.as_secs_f32(),
        directive.summary_window,
        directive.reinforcement_weight
    );
}
```

Every epoch collects the union of moderator minutes and heuristics ops across
workers, rebroadcasting them before the next round so proposals and soft rules
stay aligned. With `coordinate_blackcat` flipped on, GoldenRetriever also emits
an aggregated **GoldenBlackcatPulse** that nudges every worker’s distributed
node. The pulse now captures cooperative synergy (`synergy_score`), the amount
of shared reinforcement from heuristics and moderator minutes
(`reinforcement_weight`), confidence-weighted coverage, and raw op-log
composition. Each pulse can synthesize a `GoldenCooperativeDirective`, which
Golden retrievers and trainers use to retune push intervals and summary windows
without guessing at scaling factors. Trainers expose both
`last_blackcat_pulse()` and `last_blackcat_directive()` so downstream tooling
can inspect exactly how the synergy evolved during the run.

Blackcat now keeps a running scoreboard for every plan signature it moderates.
Each entry tracks observation counts, mean support, reward, ψ, and confidence so
dashboards can highlight sustained winners instead of relying on a single
minute. Access the aggregated view with `ModuleTrainer::blackcat_scoreboard()`
from Rust or call `trainer.blackcat_scoreboard()` in Python to retrieve a list
of dictionaries (plan signature, script hint, averages, and timestamps). The
scoreboard honours the moderator history window and can be capped via
`BlackcatModerator::set_scoreboard_limit()` when you only care about the top-N
plans.

Need runtime telemetry without wiring into a dashboard? The embedded Blackcat
runtime now keeps exponential moving averages for step time, memory pressure,
retry rate, and the reward distribution. Call
`ModuleTrainer::blackcat_runtime_stats()` to fetch a
`BlackcatRuntimeStats` snapshot that includes the latest reward mean/stddev and
all tracked extra metrics. Python callers can access the same data via
`trainer.blackcat_runtime_stats()`, which returns a rich object with dict-like
extras for quick printing or logging.

`GoldenRetrieverConfig` picked up `synergy_bias` and `reinforcement_bias` knobs
to tilt how aggressively the aggregated metrics should respond to support vs.
heuristic weight. Bumping `synergy_bias` favours exploration-heavy, confidence
driven pulses while `reinforcement_bias` amplifies heuristics and reward
signals when tightening distributed synchronization. When you want Golden to
renegotiate those biases automatically, hand it a
`GoldenSelfRewriteConfig`. The retriever stages a four-party council (explorer,
optimizer, harmoniser, reinforcer) that blends the latest cooperative pulse
with scheduler depth to rewrite the coordination biases in-place:

```rust
use st_nn::{GoldenRetriever, GoldenRetrieverConfig, GoldenSelfRewriteConfig};

let mut retriever = GoldenRetriever::new(
    GoldenRetrieverConfig::default().with_self_rewrite(
        GoldenSelfRewriteConfig::default()
            .with_schedule_weight(0.8)
            .with_negotiation_rate(0.45)
            .with_inertia(0.5),
    ),
    vec![trainer_a, trainer_b],
)?;
let before = retriever.coordination_biases();
// modules/losses/loaders/schedules prepared as shown above
let report = retriever.run_epoch(mods.clone(), losses.clone(), loaders.clone(), schedules.clone())?;
let after = retriever.coordination_biases();
println!("biases before={before:?} after={after:?}");
if let Some(pulse) = &report.cooperative_pulse {
    let mut persisted = GoldenRetrieverConfig::default().with_self_rewrite(
        GoldenSelfRewriteConfig::default().with_schedule_weight(0.8),
    );
    persisted.rewrite_with_scheduler(&schedules, Some(pulse));
}
```

`GoldenRetriever::coordination_biases()` exposes the live negotiation result so
Dashboards can visualise the four delegates converging. The
`rewrite_with_scheduler` helper mirrors the runtime logic in case you need to
persist the negotiated configuration or replay it in another process.

For longer runs the self-rewrite council now keeps a rolling transcript. The
`GoldenSelfRewriteConfig` gained `with_council_memory`,
`with_schedule_resonance`, and `with_synergy_pressure` knobs so you can tune how
aggressively schedule depth and Blackcat energy bend the delegates. Every epoch
emits a `GoldenCouncilSnapshot` that summarises the negotiated biases,
resonance, and stability alongside the pulse that triggered it. The snapshot now
tracks the epoch watermark, the heuristics log ranges that still need
reconciliation, the top soft-rule winners, and a `CouncilEvidence` bundle that
captures band energy, graph flow, ψ, and geometric cues used for the vote.
Inspect it via `GoldenEpochReport::council_snapshot()` or the new
`GoldenRetriever::last_council()` helper to plot convergence, detect
oscillations, or persist the negotiated state for a follow-up run. Consumers who
need streaming updates can subscribe with `GoldenRetriever::subscribe_digest()`
and replay `CouncilDigest` events as nodes fall in and out of the cluster.

Python callers can read the same signals via
`spiraltorch.ModuleTrainer.last_blackcat_pulse()` and
`last_blackcat_directive()`, which yield rich `GoldenBlackcatPulse` and
`GoldenCooperativeDirective` wrappers. The bindings surface getters for every
metric alongside a `pulse.directive(baseline_interval, baseline_window)` helper
so notebooks can mirror the Rust-side retuning logic. The council feed is
available through `ModuleTrainer.last_council()`, which returns a
`GoldenCouncilSnapshot` wrapper that now exposes the epoch, high watermark,
missing ranges, council evidence, and decoded winner `HeurOp`s for audit trails.

### SpiralTorchRL (hypergrad policy gradients)

SpiralTorchRL unifies the reinforcement-learning surface around the same
Z-space tensors that power the supervised stack. Policies stream returns into
optional `AmegaHypergrad` tapes, meaning the Riemannian curvature remains under
control even when reward schedules wobble. The Rust crate ships with a
hypergrad-aware policy gradient learner and the Python bindings mirror it via
`spiraltorch.rl.PolicyGradient` so notebooks can probe schedules without
departing from the Rust implementation.

```python
from spiraltorch import Tensor
from spiraltorch.rl import PolicyGradient

policy = PolicyGradient(state_dim=6, action_dim=3, learning_rate=0.01)
policy.enable_hypergrad(curvature=-1.0, learning_rate=0.05)

state = Tensor(1, 6, [0.1, 0.2, -0.3, 0.5, -0.1, 0.0])
action, probs = policy.select_action(state)
policy.record_transition(state, action, reward=0.8)
report = policy.finish_episode()
print(report.steps, report.hypergrad_applied)
```

Python bindings mirror the geometry controller as well. Pass a dictionary of
overrides to `PolicyGradient.attach_geometry_feedback` to customise the
observability parameters and smoothing ranges without leaving Python.

```python
from spiraltorch import SpiralSession
from spiraltorch.rl import PolicyGradient

session = SpiralSession(device="wgpu", curvature=-1.0)
policy = PolicyGradient(state_dim=6, action_dim=3, learning_rate=0.01)
policy.attach_geometry_feedback({"z_space_rank": 24, "slot_symmetry": "cyclic"})

resonance = session.trace(state).resonate()
policy.record_transition(state, action, reward=0.8)

report, signal = policy.finish_episode_with_geometry(resonance)
if signal:
    print(f"η̄={signal['averaged_efficiency']:.3f} scale={signal['learning_rate_scale']:.2f}")

telemetry = policy.geometry_telemetry()
if telemetry:
    print("loop gain", telemetry["loop_gain"], "script", telemetry["loop_script"])
```

Rust projects can pair the policy with the new geometric feedback module to
ground the update scale in observability measurements. Feed a
`DifferentialResonance` snapshot into `GeometryFeedback` and the learner will
adapt its learning rate according to the coalgebra efficiency.

```rust
use st_core::theory::observability::{ObservabilityConfig, SlotSymmetry};
use st_rl::{GeometryFeedback, GeometryFeedbackConfig, SpiralPolicyGradient};

let mut policy = SpiralPolicyGradient::new(6, 3, 0.01, 0.99)?;
let feedback = GeometryFeedback::new(GeometryFeedbackConfig {
    observability: ObservabilityConfig::new(1, 5, SlotSymmetry::Symmetric),
    z_space_rank: 24,                 // Maryna Viazovska's Leech shell as default
    leech_density_weight: 0.5,        // densify η with Λ24 packing pressure
    ramanujan_iterations: 4,          // refine π via Ramanujan's fast series
    softening_beta: 0.6,              // keep the projection memory-light
    max_learning_rate_scale: 2.8,     // pre-clamped to stay in the 2..3 stable band
    ..GeometryFeedbackConfig::default_policy()
});
policy.attach_geometry_feedback(feedback);
let resonance = session.trace(state.clone())?
    .generator(direction.clone())?
    .barycenter(barycenter.clone())?
    .resonate()?; // DifferentialResonance snapshot
let (report, signal) = policy.finish_episode_with_geometry(&resonance)?;
if let Some(signal) = signal {
    println!("η̄={:.3}, scale={:.2}", signal.averaged_efficiency, signal.learning_rate_scale);
}
let telemetry = policy.telemetry();
if let Some(geo) = telemetry.geometry {
    println!("rank~{:.1} pressure~{:.4} scalē~{:.2}", geo.rolling_rank, geo.rolling_pressure, geo.rolling_scale);
}
```

The controller now threads Ramanujan's π synthesis and the Λ₂₄ packing density
into its smoothing loop while auto-rewriting its own clamps. Rank, packing
pressure, and scale histories sit on rolling windows so noisy small-batch runs
settle quickly, and the `trainer.telemetry()` surface mirrors the same values to
spot drift. `GeometryFeedback` keeps `max_scale` inside the recommended `[2, 3]`
band, raises the floor when rank collapses, and eases the Leech density weight
if pressure over-saturates—giving you a self-tuning geometric metronome instead
of a static multiplier.

Chrono loop signals now feed directly into the controller: every
`SpiralSession::resonate_over_time` call plants a `ChronoLoopSignal` in the
telemetry hub, and `SpiralPolicyGradient::finish_episode_with_geometry` consumes
the latest signal before measuring a resonance snapshot. Harmonic gain and decay
estimates tighten the learning-rate clamps, bump the Λ₂₄ pressure when collapse
drive pulses flare, and publish the live loop gain/softening factor through
`PolicyTelemetry.geometry`. In other words, Z-space temporal dynamics, SpiralK
heuristics, and collapse drive pressure now close a tidy feedback loop without
additional plumbing.

The loop no longer stops at a single node: every roundtable summary and collapse
intervention now broadcasts a bounded `LoopbackEnvelope` through the telemetry
hub. SpiralK meta-summaries attach their script hints, the softlogic observer
threads its live Z-space bias, and PSI collapse totals hitch a ride so other
policies can replay the same temporal context. `GeometryFeedback::absorb_loopback`
blends the envelopes into a synthetic chrono signal, boosts clamp tightening
according to peer support, and preserves the strongest SpiralK script so the
controller can keep rewriting its own limits. Callers don’t need extra wiring—
the policy gradient automatically drains the envelope queue before every
resonance measurement and folds the distributed telemetry back into Z-space.

### SpiralTorchRec (open-topos recommendation lattice)

SpiralTorchRec factors implicit-feedback matrices under open-cartesian topos
guards so embeddings stay psychoid-safe during long training arcs. The Rust
crate exposes a deterministic SGD loop with saturation-aware updates while the
Python view (`spiraltorch.rec.Recommender`) mirrors the same ergonomics for
notebooks and serving pipelines. User and item embeddings remain regularised by
the curvature guard, ensuring they can be re-imported into SpiralTorch modules
without violating the Z-space contract.

```python
from spiraltorch.rec import Recommender

rec = Recommender(users=10, items=20, factors=5, learning_rate=0.03, regularization=0.002)
epoch = rec.train_epoch([(0, 0, 4.0), (0, 3, 5.0), (1, 0, 3.5)])
print(epoch.rmse, rec.predict(0, 1))
```

### Observation DAG calculus (Pólya-calibrated final coalgebra)

The new `st_core::theory::observability` module formalises the experimental
setup behind our DAG compression runs. Observation trees are treated as the
final coalgebra of the endofunctor `F(X) = R × Orb_{G_Λ}(X^b)` where `R` is the
root alphabet and the child slots are quotiented by a symmetry group (S₍b₎,
C₍b₎, or D₍b₎). The helper exposes both the Pólya upper bound and the efficiency
`η = observed / expected` so you can tell exactly how much structure survives a
given symmetry choice.

```rust
use st_core::theory::observability::{
    ColorAction, ColorSymmetry, ObservabilityConfig, ObservationalCoalgebra, SlotSymmetry,
};

let config = ObservabilityConfig::new(
    1,                // structural root variants (without colour)
    3,                // b: ternary branching
    SlotSymmetry::Dihedral,
)
.with_color_action(ColorAction::new(2, ColorSymmetry::Symmetric));
let mut coalgebra = ObservationalCoalgebra::new(config);
let theoretical = coalgebra.unfold(3);          // free-branching upper bound
let measured = vec![1, 4, 52, 1_368];
let assessment = coalgebra.assess(&measured);
println!("theoretical counts: {:?}", theoretical);
println!("η per depth: {:?}", assessment.efficiency);

// Symmetric colour action identifies {a,b}, so "pure a" is invisible until symmetry is broken.
let colour_gate = ColorAction::new(2, ColorSymmetry::Symmetric);
assert_eq!(colour_gate.singleton_observable().unwrap(), false);
```

Pair the output with your `roundtable.log` counts to see exactly which depth or
symmetry regime causes drops in observability. Lowering the symmetry (e.g.
S₍b₎→C₍b₎→Exact) or enriching the alphabet instantly changes the theoretical
sequence, making it trivial to reason about how much “pure a” signal can ever be
observed before symmetry breaking. Likewise, switching the colour action to
`ColorSymmetry::Trivial` raises the observable root count and restores singleton
visibility—the exact manoeuvre the theoretical note predicts when constructing
`c′`.

## What you get for training

- **Rank-K family** (TopK / MidK / BottomK) with a **single entrypoint**
  Backends implement a `RankKExecutor`, decisions are made once via **unison heuristics**, and every plan can now be rendered back into a SpiralK snippet via `choice.to_unison_script(kind)`.
- **Introspectable compute plans**
  Unified `RankPlan`s expose their FFT stencil directly—call `plan.fft_plan()` to inspect the radix/segment shape, `plan.fft_wgsl()` to emit the ready-to-run WGSL kernel, or `plan.fft_spiralk_hint()` to log the same choice back into SpiralK.
- **SpiralK DSL** (K×Lisp-inspired)
  Hard assigns (`mk:`, `tile:`) and soft rules (`soft(mk, …)`, `soft(tile, …)`) that blend with measurements.
- **SoftLogic (finite-domain solver)**
  Explores a tiny discrete space (merge kinds, tiles) and scores candidates with your soft rules.
- **Pure Rust training core**
  `st-tensor::pure` ships dependency-free tensors, hyperbolic Z-space encoders,
  the new `UringFractalScheduler` for Tokio-uring style streaming, and the
  `AmegaHypergrad` tape so you can iterate on learning logic without
  PyTorch/Numpy while staying inside non-Euclidean geometry.
- **Open-topos hypergrad streaming**
  Parameters can now absorb complex Z-space waves or raw text directly into the
  hypergrad tape, so the roundtable can keep expanding meaning without Euclidean
  fallbacks or NumPy buffers.
- **TensorBiome canopies + spiral biomes**
  Curate rewrites with `TensorBiome`, weight individual shoots, stack the full
  harvest, and let SoT-3Dφ planners seed a ready-to-project biome via
  `SoT3DPlan.grow_biome(...)` before reinjecting it with `ZSpaceProjector`.
- **Rust-first modules & losses**
  `st-nn` now ships `Linear`, `Sequential`, the lightweight `Relu`, the
  hyperbolic `WaveGate`, `ToposResonator`, the new `ZSpaceMixer`, and the
  `ZSpaceProjector` alongside `MeanSquaredError` / `HyperbolicCrossEntropy`
  losses. They stream gradients through the hypergrad tape, apply open-topos
  rewrites, and keep SpiralK planners one call away with roundtable-aware
  scheduling helpers. Every primitive is exported through the Python wheel so
  you can stay NumPy-free while scripting experiments—with the new
  `spiraltorch.dataset.DataLoader` keeping shuffle/batch/prefetch entirely in
  Rust.
- **Optional WASM tuner table**
  Bake the JSON dataset offline and ship it to browsers/WASM. The runtime loads the table lazily, blends it with SpiralK, and keeps the optimiser in sync with the generated WGSL kernels.
- **Self-Rewrite**
  A/B/C conversations (Wilson CI) append `soft(...)` into
  `~/.spiraltorch/heur.kdsl` once the roundtable agrees a configuration is ahead, while transcripts land in
  `roundtable.log` so you can replay how every choice surfaced.
  
---

### Features (opt-in)

- `wgpu` / `wgpu-rt`: WebGPU backends + runtime wiring
- `mps`: macOS Metal (MPS)
- `cuda`: CUDA (NVRTC/PTX loader expected)
- `hip`: ROCm HIP (stub-safe)
- **`hip-real`**: ROCm HIP + RCCL “real” path (requires ROCm toolchain & linker; gated on top of `hip`)
- HIP stub now probes `ROCM_PATH`/`HIP_PATH` and honours the
  `SPIRALTORCH_FORCE_HIP` override so simulated devices keep Z-space heuristics
  alive during CPU-only dev loops.
- **`kv-redis`**: enable Redis-backed consensus (soft hints); absent = **safe no-op**
- `logic` / `kdsl`: SoftLogic solver / SpiralK DSL

---

## Minimal API

**Rust (TopK via unified entry)**
```rust
use st_core::backend::device_caps::DeviceCaps;
use st_core::ops::rank_entry::{RankKind, plan_rank, execute_rank};

// describe device
let caps = DeviceCaps::wgpu(32, true, 256); // lane, subgroups, max_wg
// plan once (decisions: mk/mkd/tile/ctile/use_2ce)
let plan = plan_rank(RankKind::TopK, rows, cols, k, caps);

// choose a backend executor (WGPU/CUDA/HIP); CPU fallback exists
use st_core::backend::wgpu_exec::WgpuExecutor;
let exec = WgpuExecutor::default();

// launch
execute_rank(&exec, &plan)?;
```
**Modules**
- `Linear`, `Conv1d`, `WaveRnn`, `ReLU`, `ZSpaceProjector`
- `Sequential` composition and `ModuleTrainer`
- Fully Rust-native, Python-accessible via wheels

**Features**
- Dataset abstraction and serialization
- Hypergrad integration for every parameter
- WGPU · MPS · CUDA unified backends
```rust
use st_core::backend::device_caps::DeviceCaps;
use st_nn::{
    Linear, MeanSquaredError, ModuleTrainer, Relu, RoundtableConfig, Sequential, Tensor,
};

let mut model = Sequential::new();
model.push(Linear::new("encoder", 4, 3)?);
model.push(Relu::new());
model.push(Linear::new("head", 3, 2)?);

let mut trainer = ModuleTrainer::new(DeviceCaps::wgpu(32, true, 256), -1.0, 0.05, 0.01);
trainer.prepare(&mut model)?;

let schedule = trainer.roundtable(1, 2, RoundtableConfig::default());
let mut loss = MeanSquaredError::new();
let dataset = vec![
    (
        Tensor::from_vec(1, 4, vec![0.1, -0.2, 0.3, -0.4])?,
        Tensor::from_vec(1, 2, vec![0.0, 1.0])?,
    ),
    (
        Tensor::from_vec(1, 4, vec![0.2, 0.1, -0.3, 0.5])?,
        Tensor::from_vec(1, 2, vec![1.0, 0.0])?,
    ),
];

let stats = trainer.train_epoch(&mut model, &mut loss, dataset, &schedule)?;
println!("roundtable avg loss: {:.6}", stats.average_loss);
```

### Distributed roundtable consensus

SpiralTorch's roundtable now runs with a Blackcat moderator sitting between
local workers and the shared heuristics log:

1. **Local roundtable** — every worker runs the A/B/C negotiation locally and
   emits compact `DecisionEvent`s containing the winning band, score, and
   ψ-derived reliability. ψ stays internal to the trainer and is only used for
   automation.
2. **Blackcat meta moderator** — summaries flow into the moderator, which uses
   a dedicated Blackcat runtime to score support, publish moderator minutes,
   and forward evidence to the embedded `MetaConductor`. Once enough support
   accumulates a `GlobalProposal` is broadcast.
3. **heur.kdsl op-log** — proposals arrive as deterministic `HeurOp` entries
   that append soft rules, retract stale hints, or annotate strategies. The
   op-log is CRDT-safe so multiple nodes can merge without conflicts.

```rust
use st_core::backend::device_caps::DeviceCaps;
use st_nn::{DistConfig, ModuleTrainer, RoundtableConfig, Sequential, Linear, MeanSquaredError};

let mut trainer = ModuleTrainer::new(DeviceCaps::wgpu(32, true, 256), -1.0, 0.05, 0.01);
let dist = DistConfig {
    node_id: "node-a".into(),
    mode: st_nn::DistMode::PeriodicMeta,
    push_interval: std::time::Duration::from_secs(15),
    meta_endpoints: vec!["tcp://meta:5005".into()],
    summary_window: 8,
};
trainer.configure_distribution(dist);
trainer.install_blackcat_moderator(0.75, 2);

let mut model = Sequential::new();
model.push(Linear::new("encoder", 4, 4)?);
trainer.prepare(&mut model)?;

let mut cfg = RoundtableConfig::default();
#[cfg(feature = "psi")]
{
    cfg = cfg.enable_psi();
}
let schedule = trainer.roundtable(1, 4, cfg);
let mut loss = MeanSquaredError::new();
let dataset = vec![
    (
        Tensor::from_vec(1, 4, vec![0.0, 0.0, 0.0, 0.0])?,
        Tensor::from_vec(1, 4, vec![0.0, 0.0, 0.0, 0.0])?,
    ),
];
trainer.train_epoch(&mut model, &mut loss, dataset, &schedule)?;

// Inspect the deterministic op-log and the moderator minutes.
for op in trainer.heuristics_log().entries() {
    println!("meta op {:?}", op.kind);
}
for minute in trainer.blackcat_minutes() {
    println!("moderator: {} -> {:?} (support {:.2})", minute.plan_signature, minute.winner, minute.support);
}
for entry in trainer.blackcat_scoreboard() {
    println!(
        "scoreboard: {} obs={} reward={:.3}",
        entry.plan_signature,
        entry.observations,
        entry.mean_reward
    );
}
```

**BlackCat runtime tap-in**

The derivative-free ZMeta ES and contextual bandits can ride alongside the
roundtable loop. Attach the runtime once and it will ingest per-step metrics,
log Above/Here/Beneath energy, estimate the BlackCat drift band, and
opportunistically promote winning `soft(...)` snippets behind a Wilson lower
bound. When you call `install_blackcat_moderator` a dedicated runtime is spun
up for the moderator so the training loop and the distributed consensus stay
decoupled.

```rust
use std::collections::HashMap;
use st_core::backend::device_caps::DeviceCaps;
use st_core::runtime::blackcat::{bandit::SoftBanditMode, ChoiceGroups, BlackCatRuntime};
use st_core::runtime::blackcat::zmeta::ZMetaParams;
use st_nn::{Linear, MeanSquaredError, ModuleTrainer, RoundtableConfig, Sequential, Tensor};

let mut trainer = ModuleTrainer::new(DeviceCaps::wgpu(32, true, 256), -1.0, 0.05, 0.01)
    .with_blackcat(BlackCatRuntime::new(
        ZMetaParams::default(),
        ChoiceGroups {
            groups: HashMap::from([
                ("tile".to_string(), vec!["128".into(), "256".into(), "512".into()]),
                ("merge".to_string(), vec!["bitonic".into(), "shared".into(), "warp".into()]),
            ]),
        },
        8,
        SoftBanditMode::TS,
        None,
    ));

let mut model = Sequential::new();
model.push(Linear::new("encoder", 4, 4)?);
let schedule = trainer.roundtable(1, 4, RoundtableConfig::default());
let mut mse = MeanSquaredError::new();
let dataset = vec![
    (
        Tensor::from_vec(1, 4, vec![0.4, -0.2, 0.1, 0.0])?,
        Tensor::from_vec(1, 4, vec![0.1, 0.2, 0.3, 0.4])?,
    ),
];
trainer.prepare(&mut model)?;
let _ = trainer.train_epoch(&mut model, &mut mse, dataset, &schedule)?;
// At this point rt.post_step() has consumed metrics and can append # blackcat heuristics.
```

**Rust (Z-space gating + projector)**
```rust
use st_core::backend::device_caps::DeviceCaps;
use st_nn::{ModuleTrainer, RoundtableConfig, Tensor, ToposResonator, WaveGate, ZSpaceProjector};
use st_tensor::{topos::OpenCartesianTopos, LanguageWaveEncoder};

let encoder = LanguageWaveEncoder::new(-0.9, 0.7)?;
let topos = OpenCartesianTopos::new(-0.9, 1e-6, 1e4, 512, 16_384)?;
let projector = ZSpaceProjector::new(topos.clone(), encoder.clone())?;
let text = projector.encode_text("SpiralTorch keeps the open topos alive")?;

let mut gate = WaveGate::with_topos("gate", text.shape().1, encoder, topos.clone())?;
let trainer = ModuleTrainer::new(DeviceCaps::wgpu(32, true, 256), -0.9, 0.05, 0.01);
trainer.prepare_with_topos(&mut gate, topos)?;

let forward = gate.forward(&text)?;
let grad = forward.hadamard(&text)?.scale(1.0 / forward.shape().0 as f32)?;
let _ = gate.backward(&text, &grad)?;
trainer.step(&mut gate)?;

let (rows, cols) = forward.shape();
let mut resonator = ToposResonator::new("res", rows, cols)?;
resonator.parameter_mut().attach_hypergrad(-0.9, 0.02)?;
let activated = resonator.forward(&forward)?;
let (act_rows, act_cols) = activated.shape();
let schedule = trainer.roundtable(act_rows as u32, act_cols as u32, RoundtableConfig::default());
let bands = schedule.split(&activated)?;
let _ = bands.combine()?; // band-aware recomposition stays lossless
let energy = schedule.band_energy(&activated)?;
println!("above energy {:.3}, here {:.3}, beneath {:.3}", energy.above, energy.here, energy.beneath);
```

`DeviceCaps` now ships backend-specific constructors (`wgpu`, `cuda`, `hip`, `cpu`) and
builder-style setters (`with_subgroup`, `with_max_workgroup`, `with_shared_mem`) so you
can describe GPUs with realistic limits while still feeding the unified heuristic chooser
a compact struct. Extra helpers (`align_workgroup`, `preferred_tile`, `occupancy_score`)
let downstream tooling snap requested launches to warp-friendly shapes, reason about
effective occupancy, and auto-derive sweep/compaction tiles from the device limits.

**Python**
```python
import spiraltorch as st

plan = st.plan_topk(rows=8, cols=65_536, k=1_024, device="auto")
print(plan["choice"])  # unified merge-kind, tiles, and workgroup sizing
```

---

## Pure Rust training (zero PyTorch/Numpy deps)

Need a bootstrap-friendly learning loop without heavyweight dependencies?
`st-nn` layers sit directly on top of the `st-tensor::pure` stack so you can
train, schedule, and log every A/B/C decision entirely in Rust.

Geometry-aware policy loops now broadcast their feedback as loopback envelopes,
so reinforcement learners automatically feed their learning-rate modulation
into the global telemetry hub for other SpiralTorch nodes to replay.

```rust
use st_core::backend::device_caps::DeviceCaps;
use st_nn::{
    HyperbolicCrossEntropy, Linear, MeanSquaredError, ModuleTrainer, Relu,
    RoundtableConfig, Sequential, Tensor,
};

fn main() -> st_nn::PureResult<()> {
    let mut model = Sequential::new();
    model.push(Linear::new("encoder", 3, 4)?);
    model.push(Relu::new());
    model.push(Linear::new("head", 4, 2)?);

    let mut trainer = ModuleTrainer::new(DeviceCaps::wgpu(32, true, 256), -0.95, 0.05, 0.01);
    trainer.prepare(&mut model)?;

    // Build a roundtable that splits gradients into Above/Here/Beneath bands.
    let schedule = trainer.roundtable(1, 2, RoundtableConfig::default());

    let dataset = vec![
        (
            Tensor::from_vec(1, 3, vec![0.3, -0.7, 0.1])?,
            Tensor::from_vec(1, 2, vec![1.0, 0.0])?,
        ),
        (
            Tensor::from_vec(1, 3, vec![-0.1, 0.4, -0.6])?,
            Tensor::from_vec(1, 2, vec![0.0, 1.0])?,
        ),
    ];

    let mut mse = MeanSquaredError::new();
    let epoch = trainer.train_epoch(&mut model, &mut mse, dataset.clone(), &schedule)?;
    println!("epoch loss: {:.6}", epoch.average_loss);

    // Inspect the logits with a hyperbolic cross-entropy probe.
    let mut hce = HyperbolicCrossEntropy::new(-0.95)?;
    let logits = model.forward(&dataset[0].0)?;
    let ce = hce.forward(&logits, &dataset[0].1)?;
    println!("hyperbolic CE: {:.6}", ce.data()[0]);

    Ok(())
}
```

Above/Beneath/Here gradients map directly onto TopK/MidK/BottomK roundtable
plans, so every update records which parts of the spectrum drove the change.
Hyperbolic losses run on the same tensors, meaning you can bounce between Z-space
encoders, Euclidean projections, and browser-friendly WASM canvases without
importing PyTorch or NumPy.

### Fractal uring scheduler + WASM canvas loop

Feed those spectra directly into an async-friendly fractal loop without ever
allocating more than a small ring buffer. The `UringFractalScheduler` keeps the
latest relation patches in a Tokio-uring style queue, blends them by coherence,
and hands the result straight to your browser front-end.

```rust
use st_tensor::{Tensor, PureResult};
use st_tensor::fractal::{FractalPatch, UringFractalScheduler};

async fn stream_waveforms(samples: Vec<Tensor>) -> PureResult<Tensor> {
    let scheduler = UringFractalScheduler::new(32)?;
    for (depth, relation) in samples.into_iter().enumerate() {
        let patch = FractalPatch::new(relation, 0.9, 0.7, depth as u32)?;
        // Works on any executor; tokio-uring, tokio, or synchronous loops.
        scheduler.push_async(patch).await?;
    }
    scheduler.fold_coherence()
}
```

For browser builds, wire the folded relation into a WebAssembly export that
paints onto `<canvas>` without tokenising text or duplicating buffers:

```rust
use st_tensor::fractal::UringFractalScheduler;
use wasm_bindgen::prelude::*;
use wasm_bindgen::{JsCast, JsValue};
use web_sys::{CanvasRenderingContext2d, HtmlCanvasElement};

#[wasm_bindgen]
pub struct FractalCanvas {
    scheduler: UringFractalScheduler,
}

#[wasm_bindgen]
impl FractalCanvas {
    #[wasm_bindgen(constructor)]
    pub fn new(capacity: usize) -> Result<FractalCanvas, JsValue> {
        let scheduler = UringFractalScheduler::new(capacity)
            .map_err(|err| JsValue::from_str(&err.to_string()))?;
        Ok(Self { scheduler })
    }

    pub fn render(&self, canvas: HtmlCanvasElement) -> Result<(), JsValue> {
        let ctx: CanvasRenderingContext2d = canvas
            .get_context("2d")?
            .ok_or("missing 2d context")?
            .dyn_into()?;
        let frame = self
            .scheduler
            .fold_coherence()
            .map_err(|err| JsValue::from_str(&err.to_string()))?;
        let spectrum = frame.data();
        for (x, value) in spectrum.iter().enumerate() {
            let intensity = (value.clamp(0.0, 1.0) * 255.0) as u8;
            ctx.set_fill_style(&format!("rgb({0},{0},{0})", intensity).into());
            ctx.fill_rect(x as f64, 0.0, 1.0, canvas.height() as f64);
        }
        Ok(())
    }
}
```

And keep the JavaScript glue feather-light:

```html
<canvas id="zspace" width="512" height="32"></canvas>
<script type="module">
import init, { FractalCanvas } from "./pkg/spiraltorch_wasm.js";
const wasm = await init();
const canvas = document.getElementById("zspace");
const fractal = new FractalCanvas(64);
await fractal.render(canvas);
const spectrum = fractal.vectorFieldFft(false);
console.log(`fft bins=${spectrum.length / 8}`);
const kernel = fractal.vectorFieldFftKernel(true);
console.log(kernel.split("\n")[0]);
const uniform = fractal.vectorFieldFftUniform(false);
console.log(`fft uniform=${uniform.join(',')}`);
const layout = fractal.vectorFieldFftLayout();
console.log(`fft field bytes=${layout.fieldBytes} stride=${layout.fieldStride}`);
const dispatch = fractal.vectorFieldFftDispatch(true);
console.log(`fft dispatch=${dispatch.join('x')}`);
</script>
```

Pixels become Z-space relations, the scheduler keeps memory bounded, and the
entire loop stays panic-free even under aggressive streaming.

The returned spectrum stores `[energy_re, energy_im, chroma_r_re, chroma_r_im,
chroma_g_re, chroma_g_im, chroma_b_re, chroma_b_im]` per bin, so Canvas
Transformers can slice the energy or chroma lanes directly or feed the full
tensor back through `fft_inverse_in_place` for quick spatial reconstruction.

When dispatching the WGSL kernel, bind the colour field as a tightly-packed
array of `FieldSample { energy, chroma }`, store the complex spectrum in a
matching `SpectrumSample` buffer, and provide the canvas dimensions plus an
inverse flag through a `CanvasFftParams` uniform struct. The
`vectorFieldFftUniform` helper yields the `[width, height, inverse, padding]`
`Uint32Array` so you can upload the uniform buffer directly without worrying
about alignment, `vectorFieldFftLayout` reports the byte lengths and strides for
the field/spectrum storage buffers, and `vectorFieldFftDispatch` returns the
`[x, y, z]` workgroup counts that correspond to the generated WGSL (respecting
subgroup or full wave execution).

Need FFT heuristics alongside the canvas?  WebAssembly exports now ship auto
planning helpers and CPU fallbacks:

```javascript
import init, { auto_plan_fft, fft_forward } from "./pkg/spiraltorch_wasm.js";

await init();
const plan = auto_plan_fft(512, 4096, 128, true);
if (plan) {
  console.log(`radix=${plan.radix} tile=${plan.tileCols}`);
  const wgsl = plan.wgsl();
  const spiralk = plan.spiralkHint();
}

// Run a radix-2/4 FFT on interleaved re/im data
const freqDomain = fft_forward(timeDomainBuffer);
```

If you maintain a `WasmTuner`, call `planFft` to reuse your override table and
capture WGSL/SpiralK artifacts without leaving the browser.  The bindings now
understand plain JavaScript objects in addition to JSON strings, so you can
hydrate a tuner from baked data and persist live edits without extra parsing:

```javascript
const records = [{ rows: 256, cols_min: 0, cols_max: 4095, k_max: 128, sg: true, wg: 128 }];
const tuner = WasmTuner.fromObject(records);
tuner.mergeObject([
  { rows: 512, cols_min: 4096, cols_max: 16383, k_max: 256, sg: true, tile_cols: 1024 },
]);
const overrides = tuner.toObject();
const fallbackPlan = tuner.planFftWithFallback(512, 4096, 128, true);
const resolution = tuner.planFftResolution(512, 4096, 128, true);
if (resolution.source === WasmFftPlanSource.Override) {
  console.log(`override tile=${resolution.plan.tileCols}`);
}
const snapshot = resolution.toJson();
const hydrated = ResolvedWasmFftPlan.fromJson(snapshot);
const report = tuner.planFftReport(512, 4096, 128, true);
```

---

## Heuristics (SpiralK) — optional & powerful

SpiralK is a tiny runtime DSL for device-aware choices. Flip it on, then shape the policy per device.

```bash
export SPIRAL_HEUR_SOFT=1
export SPIRAL_HEUR_K='
  # mk: 0=bitonic, 1=shared, 2=warp (subgroup path on WGPU)
  mk:   sel(sg && (k<=128), 2, sel(k<=2048, 1, 0));
  # mkd: sub-strategy (auto/heap/kway/bitonic/warp_heap/warp_bitonic)
  mkd:  sel(mk==2,4, sel(mk==1,1,3));
  # TopK sweeping tile
  tile: sel(log2(c)>15.0, 2048,
        sel(log2(c)>13.0, 1024,
        sel(log2(c)>12.0,  512, 256)));
  # Mid/Bottom compaction tile
  ctile: sel(tile>=1024, tile/2, tile);

  # Soft hints (gently bias the solver)
  soft(mk,   2, 0.25, sg && (k<=128));
  soft(mk,   1, 0.20, (k>128)&&(k<=2048));
  soft(tile, 2048, 0.20, log2(c)>15.0);
  soft(tile, 1024, 0.15, (log2(c)>13.0)&&(log2(c)<=15.0));
'
```

**How the final choice is made (three-way roundtable)**

- **A** = SoftLogic best (your DSL soft + optional Redis soft)
- **B** = DSL **hard** assignment (if you set `mk:`/`tile:` explicitly, B wins)
- **C** = **Generated table** (tuner output)

Default policy: if **B** exists use it; otherwise the runtime invites **A** and **C** into a quick conversation. It scores both with backend-aware occupancy/tile metrics derived from `DeviceCaps`, then adds a gentle prior to **C** (`SPIRAL_HEUR_GEN_WEIGHT`, default `0.10`). When the discussion reaches a Wilson-backed agreement, **Self-Rewrite** appends the matching `soft(...)` into `~/.spiraltorch/heur.kdsl` so the next run starts from the shared insight.

Want to materialise the FFT path straight from the chosen plan? Call the new helpers and feed the result to your browser/WASM runtime:

```rust
use st_core::backend::wgpu_heuristics::{auto_fft_spiralk, auto_fft_wgsl};

let wgsl = auto_fft_wgsl(rows, cols, k, subgroup).expect("heuristics available");
let spiralk = auto_fft_spiralk(rows, cols, k, subgroup).unwrap();
// ship `wgsl` to your WebGPU runtime and persist `spiralk` if you want the DSL to learn it.
```

Prefer to cache the tuned plan for JavaScript without re-running the heuristics? The WASM bindings now serialise plans as JSON or plain JS objects:

```ts
import { auto_fft_plan_json, WasmFftPlan } from "spiraltorch_wasm";

const planJson = await auto_fft_plan_json(rows, cols, k, true);
if (planJson) {
  const plan = WasmFftPlan.fromJson(planJson);
  await persistPlan(plan.toJson());
  const wgsl = plan.wgsl();
  // dispatch `wgsl` and reuse `plan` across workers or page reloads.
}
```

---

## Regenerating the WASM table (optional)

Run the offline baker to convert your latest measurements into a `WasmTunerTable`
that both native and browser builds can consume:
```bash
python3 tools/tuner/gen_generated_rs.py tools/tuner/tuner_results.json \
  > crates/st-core/src/backend/wgpu_heuristics_generated.rs
```

The generated module keeps the JSON embedded verbatim, parses it via
`st-core::backend::wasm_tuner`, and exposes a `choose(...)` helper that the
runtime queries after SpiralK/SoftLogic have spoken. Because the JSON format is
portable, you can ship the same file to a WebWorker, bake a table offline, and
let the browser pick overrides without re-running the tuner in production.

### Fractional FFT / SpiralK roadmap

- **Radix-2 → Radix-4 pipeline**: `st-frac::fft` still mirrors the GPU
  butterfly structure, and the new `SpiralKFftPlan` bridge turns the resulting
  `Choice` into auto-generated WGSL kernels for WebGPU.
- **Wilson-aware automation**: `st-kdsl::auto` turns latency deltas into
  high-confidence `soft(...)` rewrites, wiring tuned `radix`, `tile_cols`, and
  `segments` into `heur.kdsl` without manual editing.
- **ND GPU indexer**: A dedicated WGSL kernel materialises strided indices and
  per-segment IDs, unlocking fast fractional/FFT dispatches from WASM → Canvas.
- **WASM tuner baking**: `tools/tuner/tuner_results.json` keeps the measured
  overrides (`tile_cols`, `radix`, `segments`, `mode_*`) in one place so the
  generator can bake them into Rust **and** expose them to the Web via JSON.

**Example JSON**
```json
[
  {"rows": 256,  "cols_min": 0,     "cols_max": 4095,   "k_max": 128,  "sg": true,
   "wg": 128,    "tile": 512,  "tile_cols": 512,  "radix": 2, "segments": 1},
  {"rows": 512,  "cols_min": 4096,  "cols_max": 16383,  "k_max": 256,  "sg": true,
   "wg": 256,    "tile": 1024, "tile_cols": 1024, "radix": 4, "segments": 2},
  {"rows": 512,  "cols_min": 16384, "cols_max": 65535,  "k_max": 2048, "sg": false,
   "wg": 128,    "tile": 2048, "tile_cols": 2048, "radix": 4, "segments": 4, "use_2ce": true},
  {"rows": 1024, "cols_min": 65536, "cols_max": 262143, "k_max": 4096, "sg": false,
   "wg": 128,    "tile": 4096, "tile_cols": 4096, "radix": 4, "segments": 4, "use_2ce": true,
   "mode_bottomk": 2}
]
```

The generator bakes FFT-oriented hints (`tile_cols`, `radix`, `segments`) and
the ND compaction settings into the Rust table, while the same JSON remains
available for WASM workers that want to replay the optimisation flow offline.

---

## Amega Hypergrad (unrolled / implicit)

Rust utilities for hyper-parameter gradients (continuous relaxation):
- **Unrolled**: expand T updates and backprop
- **Implicit**: Neumann or **CG** to solve `(I − J) v ≈ g` efficiently

> See `crates/st-core/src/autograd/hypergrad*.rs`.
> Python glue is kept minimal; wheels can expose helpers.

The pure `st-tensor::pure::AmegaHypergrad` tape mirrors the same mindset in a
dependency-free package, letting you stage language diffusion experiments in
Rust and then feed the resulting curvature-aligned hints back into SpiralK.

---

## Safety & fallbacks

- Builds **CPU-only** by default (no GPU toolchains required).
- WGPU / CUDA / HIP are **feature-gated** and degrade safely.
- Heuristic chooser always returns a **safe** `Choice` (fills mk/tile from table or conservative defaults).

---

## Contributing

Issues & PRs welcome—especially:
- Backend kernels (WGPU subgroup variants, HIP/CUDA heap/k-way merges)
- Tuner recipes & generated tables
- New SpiralK sugar (e.g., `penalty_if(...)`, device-aware bands)

Run tests/benches on your device and share logs (latency / shapes / adapter caps).  
**AGPL-3.0-or-later** keeps it open and remix-able.

---

## Social preview

Upload a social preview PNG via **Repo → Settings → Social preview** (1200×630).  
Suggested caption: **“SpiralTorch — WGPU-first, Self-Tuning GPU Top-K (Rank-K)”**.

---

### Troubleshooting

- **No Redis?**  
  Build without `kv-redis` or leave `REDIS_URL` unset. The consensus chooser
  skips network calls and falls back to SpiralK / Generated-table safely.

- **ROCm not installed but `hip` enabled?**  
  Use `--features hip` only (stub path). The **real** path needs `hip-real`
  and a working ROCm + RCCL toolchain.

- **Wheels red?**  
  First build CPU+WGPU only: `maturin build -m bindings/st-py/Cargo.toml --release --features wgpu`
  to decouple GPU toolchain issues.

---

## License

**AGPL-3.0-or-later** for every crate and Python wheel. See `LICENSE`.
Unauthorized derivations will be treated as non-compliant with AGPL §13<|MERGE_RESOLUTION|>--- conflicted
+++ resolved
@@ -250,19 +250,11 @@
   - **Open Z-space:** Gradient splits honour the A/B/C roundtable through the
     new `zspace_round` ops module so Above/Here/Beneath bands stay in sync with
     SpiralK plans without auxiliary buffers.
-<<<<<<< HEAD
   - **Hilbert-grounded Mellin bridges:** `st-frac::mellin::MellinLogGrid`
     now exposes fallible APIs, a `Scalar` alias for f32/f64 toggling, exact
     lattice bit-matching, and WebGPU-backed vertical/mesh sweeps that reuse the
     same `st-frac::zspace` weights while `hilbert_inner_product` and
     `evaluate_vertical_line` surface the lattice’s Hilbert geometry directly.
-=======
-  - **Hilbert-grounded Mellin bridges:** `st-frac::mellin::MellinLogGrid` keeps
-    log-uniform quadrature aligned with reusable `st-frac::zspace` weights so
-    Mellin sweeps across vertical lines reuse the same energy checks in
-    L^2((0, ∞), dx/x) while `hilbert_inner_product` and `evaluate_vertical_line`
-    surface the lattice’s Hilbert geometry directly.
->>>>>>> 4b3b9b58
   - **Three-voice consensus:** SpiralK heuristics, DSL directives, and the
     generated WASM tuner table discuss every launch decision and keep the
     transcript in the roundtable log.
