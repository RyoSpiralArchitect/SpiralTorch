--- conflicted
+++ resolved
@@ -17,7 +17,6 @@
 import json
 import os
 import sys
-<<<<<<< HEAD
 from ctypes.util import find_library
 from pathlib import Path
 from typing import Iterable, List, Optional, Sequence, Tuple
@@ -97,68 +96,14 @@
         "Build the library via 'cargo build -p st-tensor --release' or set\n"
         "SPIRALTORCH_PURE_LIB to the compiled artifact."
     )
-=======
-from contextlib import nullcontext
-from pathlib import Path
-from typing import Iterable, Iterator, List, Optional, Sequence, Tuple
->>>>>>> b6cd8a2b
 
 
 class _Lib:
     def __init__(self, path: Optional[os.PathLike[str]] = None) -> None:
-<<<<<<< HEAD
         resolved = resolve_library_path(path)
         self._cdll = ctypes.CDLL(str(resolved))
         self._configure()
 
-=======
-        resolved = self._resolve_path(path)
-        self._path = resolved
-        self._cdll = ctypes.CDLL(str(resolved))
-        self._configure()
-
-    @staticmethod
-    def _resolve_path(path: Optional[os.PathLike[str]]) -> Path:
-        if path is not None:
-            candidate = Path(path).expanduser().resolve()
-            if candidate.exists():
-                return candidate
-            raise FileNotFoundError(f"Explicit library path does not exist: {candidate}")
-
-        env_candidate = os.getenv("SPIRALTORCH_PURE_LIB") or os.getenv("ST_TENSOR_LIB")
-        if env_candidate:
-            candidate = Path(env_candidate).expanduser().resolve()
-            if candidate.exists():
-                return candidate
-            raise FileNotFoundError(
-                f"Environment variable pointed to missing library: {candidate}"
-            )
-
-        root = Path(__file__).resolve().parents[2]
-        targets = [root / "target" / profile for profile in ("release", "debug")]
-        if sys.platform.startswith("linux"):
-            name = "libst_tensor.so"
-        elif sys.platform == "darwin":
-            name = "libst_tensor.dylib"
-        elif sys.platform in ("win32", "cygwin"):
-            name = "st_tensor.dll"
-        else:
-            raise RuntimeError(f"Unsupported platform: {sys.platform}")
-        for target in targets:
-            candidate = target / name
-            if candidate.exists():
-                return candidate
-        raise FileNotFoundError(
-            "Could not locate the SpiralTorch cdylib."
-            " Build the cdylib with 'cargo build --release -p st-tensor'"
-            " or set SPIRALTORCH_PURE_LIB to the compiled artifact."
-        )
-
-    @property
-    def path(self) -> Path:
-        return self._path
-
->>>>>>> b6cd8a2b
     def _configure(self) -> None:
         lib = self._cdll
         c_float = ctypes.c_float
@@ -428,13 +373,6 @@
         """Release any outstanding resources."""
         self._lib.clear()
 
-<<<<<<< HEAD
-=======
-    @property
-    def library_path(self) -> Path:
-        return self._lib.path
-
->>>>>>> b6cd8a2b
     def encoder(self, curvature: float, temperature: float) -> LanguageWaveEncoder:
         return LanguageWaveEncoder(self._lib, curvature, temperature)
 
@@ -723,14 +661,10 @@
     "LanguageWaveEncoder",
     "OpenCartesianTopos",
     "PurePythonBridge",
-<<<<<<< HEAD
     "LibraryLoadError",
     "resolve_library_path",
 ]
-=======
-]
 
 
 if __name__ == "__main__":  # pragma: no cover - CLI entry point
-    _cli()
->>>>>>> b6cd8a2b
+    _cli()