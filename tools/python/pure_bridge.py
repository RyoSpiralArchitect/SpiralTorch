# SPDX-License-Identifier: AGPL-3.0-or-later
# © 2025 Ryo ∴ SpiralArchitect (kishkavsesvit@icloud.com)
# Part of SpiralTorch — Licensed under AGPL-3.0-or-later.
# Unauthorized derivative works or closed redistribution prohibited under AGPL §13.

"""Minimal ctypes helpers for driving the pure SpiralTorch stack from Python.

The previous revision of this module bundled a quick CLI entry point alongside
the bridge primitives. To keep the bridge importable without argparse baggage
we now focus the module purely on resource wrappers while exposing helpers that
other tools (notably :mod:`tools.python.pure_bridge_cli`) can reuse.
"""
from __future__ import annotations

import argparse
import ctypes
import json
import os
import sys
from ctypes.util import find_library
from pathlib import Path
from typing import Iterable, List, Optional, Sequence, Tuple


class LibraryLoadError(RuntimeError):
    """Raised when the SpiralTorch cdylib cannot be located."""


def _default_library_name() -> str:
    if sys.platform.startswith("linux"):
        return "libst_tensor.so"
    if sys.platform == "darwin":
        return "libst_tensor.dylib"
    if sys.platform in ("win32", "cygwin"):
        return "st_tensor.dll"
    raise RuntimeError(f"Unsupported platform: {sys.platform}")


def _candidate_directories() -> Iterable[Path]:
    """Yield directories that may contain the compiled pure bridge library."""

    root = Path(__file__).resolve().parents[2]
    target = root / "target"

    # Common cargo build output locations.
    yield target / "release"
    yield target / "debug"
    yield target / "release" / "deps"
    yield target / "debug" / "deps"

    # Maturin/maturin develop builds when working on the Python bindings.
    python_bindings = root / "bindings" / "python"
    yield python_bindings / "target" / "release"
    yield python_bindings / "target" / "debug"

    # `just build-python` targets emit wheels into maturin/targets.
    maturin_dir = root / "maturin"
    for profile in ("release", "debug"):
        yield maturin_dir / "target" / profile


def resolve_library_path(explicit: Optional[os.PathLike[str]] = None) -> Path:
    """Resolve the path to the pure bridge shared library.

    The resolution order favours caller intent and then falls back to common
    build directories.  Users may also provide ``SPIRALTORCH_PURE_LIB`` to
    override the discovery logic when embedding the module in standalone tools.
    """

    candidates: List[Path] = []
    if explicit is not None:
        candidates.append(Path(explicit).expanduser().resolve())

    env_override = os.environ.get("SPIRALTORCH_PURE_LIB")
    if env_override:
        candidates.append(Path(env_override).expanduser().resolve())

    name = _default_library_name()

    for directory in _candidate_directories():
        candidates.append((directory / name).resolve())

    located = find_library("st_tensor")
    if located:
        candidates.append(Path(located).resolve())

    for candidate in candidates:
        if candidate.is_file():
            return candidate

    searched = "\n".join(str(path) for path in candidates)
    raise LibraryLoadError(
        "Unable to locate the SpiralTorch pure bridge cdylib.\n"
        "Searched:\n"
        f"{searched}\n"
        "Build the library via 'cargo build -p st-tensor --release' or set\n"
        "SPIRALTORCH_PURE_LIB to the compiled artifact."
    )


class _Lib:
    def __init__(self, path: Optional[os.PathLike[str]] = None) -> None:
        resolved = resolve_library_path(path)
        self._cdll = ctypes.CDLL(str(resolved))
        self._configure()

    def _configure(self) -> None:
        lib = self._cdll
        c_float = ctypes.c_float
        c_size = ctypes.c_size_t
        c_char_p = ctypes.c_char_p
        c_void_p = ctypes.c_void_p
        c_int = ctypes.c_int

        lib.st_pure_last_error.restype = c_char_p
        lib.st_pure_clear_last_error.argtypes = []
        lib.st_pure_clear_last_error.restype = None

        lib.st_pure_topos_new.argtypes = [c_float, c_float, c_float, c_size, c_size]
        lib.st_pure_topos_new.restype = c_void_p
        lib.st_pure_topos_free.argtypes = [c_void_p]
        lib.st_pure_topos_free.restype = None

        lib.st_pure_hypergrad_new.argtypes = [c_float, c_float, c_size, c_size]
        lib.st_pure_hypergrad_new.restype = c_void_p
        lib.st_pure_hypergrad_with_topos.argtypes = [c_float, c_float, c_size, c_size, c_void_p]
        lib.st_pure_hypergrad_with_topos.restype = c_void_p
        lib.st_pure_hypergrad_free.argtypes = [c_void_p]
        lib.st_pure_hypergrad_free.restype = None
        lib.st_pure_hypergrad_shape.argtypes = [c_void_p, ctypes.POINTER(c_size), ctypes.POINTER(c_size)]
        lib.st_pure_hypergrad_shape.restype = c_int
        lib.st_pure_hypergrad_accumulate_pair.argtypes = [
            c_void_p,
            ctypes.POINTER(c_float),
            c_size,
            ctypes.POINTER(c_float),
            c_size,
        ]
        lib.st_pure_hypergrad_accumulate_pair.restype = c_int
        lib.st_pure_hypergrad_apply.argtypes = [c_void_p, ctypes.POINTER(c_float), c_size]
        lib.st_pure_hypergrad_apply.restype = c_int
        lib.st_pure_hypergrad_gradient.argtypes = [c_void_p, ctypes.POINTER(c_float), c_size]
        lib.st_pure_hypergrad_gradient.restype = c_size
        lib.st_pure_hypergrad_absorb_text.argtypes = [c_void_p, c_void_p, c_char_p]
        lib.st_pure_hypergrad_absorb_text.restype = c_int

        lib.st_pure_encoder_new.argtypes = [c_float, c_float]
        lib.st_pure_encoder_new.restype = c_void_p
        lib.st_pure_encoder_free.argtypes = [c_void_p]
        lib.st_pure_encoder_free.restype = None
        lib.st_pure_encoder_encode_z_space.argtypes = [
            c_void_p,
            c_char_p,
            ctypes.POINTER(c_float),
            c_size,
        ]
        lib.st_pure_encoder_encode_z_space.restype = c_size

        self.lib = lib

    def last_error(self) -> Optional[str]:
        raw = self.lib.st_pure_last_error()
        if raw:
            return raw.decode("utf-8")
        return None

    def clear(self) -> None:
        self.lib.st_pure_clear_last_error()

    def check(self, status: int) -> None:
        if status != 0:
            message = self.last_error() or "unknown error"
            raise RuntimeError(message)


class OpenCartesianTopos:
    def __init__(
        self,
        bridge: _Lib,
        curvature: float,
        tolerance: float,
        saturation: float,
        max_depth: int,
        max_volume: int,
    ) -> None:
        self._bridge = bridge
        ptr = bridge.lib.st_pure_topos_new(
            curvature, tolerance, saturation, max_depth, max_volume
        )
        if not ptr:
            raise RuntimeError(bridge.last_error() or "failed to create OpenCartesianTopos")
        self._ptr = ptr

    @property
    def ptr(self) -> ctypes.c_void_p:
        return ctypes.c_void_p(self._ptr)

    def __enter__(self) -> "OpenCartesianTopos":
        return self

    def __exit__(self, exc_type, exc, tb) -> None:
        self.close()

    def close(self) -> None:
        if self._ptr:
            self._bridge.lib.st_pure_topos_free(self._ptr)
            self._ptr = None

    def __del__(self) -> None:  # pragma: no cover - destructor safety
        try:
            self.close()
        except Exception:
            pass


class LanguageWaveEncoder:
    def __init__(self, bridge: _Lib, curvature: float, temperature: float) -> None:
        self._bridge = bridge
        ptr = bridge.lib.st_pure_encoder_new(curvature, temperature)
        if not ptr:
            raise RuntimeError(bridge.last_error() or "failed to create LanguageWaveEncoder")
        self._ptr = ptr

    @property
    def ptr(self) -> ctypes.c_void_p:
        return ctypes.c_void_p(self._ptr)

    def encode_z_space(self, text: str) -> List[float]:
        message = text.encode("utf-8")
        required = self._bridge.lib.st_pure_encoder_encode_z_space(self._ptr, message, None, 0)
        if required == 0:
            self._bridge.check(-1)
        buffer = (ctypes.c_float * required)()
        copied = self._bridge.lib.st_pure_encoder_encode_z_space(
            self._ptr, message, buffer, required
        )
        if copied != required:
            self._bridge.check(-1)
        return list(buffer)

    def __enter__(self) -> "LanguageWaveEncoder":
        return self

    def __exit__(self, exc_type, exc, tb) -> None:
        self.close()

    def close(self) -> None:
        if self._ptr:
            self._bridge.lib.st_pure_encoder_free(self._ptr)
            self._ptr = None

    def __del__(self) -> None:  # pragma: no cover - destructor safety
        try:
            self.close()
        except Exception:
            pass


class AmegaHypergrad:
    def __init__(
        self,
        bridge: _Lib,
        curvature: float,
        learning_rate: float,
        rows: int,
        cols: int,
        topos: Optional[OpenCartesianTopos] = None,
    ) -> None:
        self._bridge = bridge
        if topos is None:
            ptr = bridge.lib.st_pure_hypergrad_new(curvature, learning_rate, rows, cols)
        else:
            ptr = bridge.lib.st_pure_hypergrad_with_topos(
                curvature, learning_rate, rows, cols, topos._ptr
            )
        if not ptr:
            raise RuntimeError(bridge.last_error() or "failed to create AmegaHypergrad")
        self._ptr = ptr

    @property
    def ptr(self) -> ctypes.c_void_p:
        return ctypes.c_void_p(self._ptr)

    def shape(self) -> Tuple[int, int]:
        rows = ctypes.c_size_t()
        cols = ctypes.c_size_t()
        status = self._bridge.lib.st_pure_hypergrad_shape(self._ptr, ctypes.byref(rows), ctypes.byref(cols))
        self._bridge.check(status)
        return int(rows.value), int(cols.value)

    def accumulate_pair(self, prediction: Sequence[float], target: Sequence[float]) -> None:
        pred_buf = _as_float_buffer(prediction)
        tgt_buf = _as_float_buffer(target)
        status = self._bridge.lib.st_pure_hypergrad_accumulate_pair(
            self._ptr,
            pred_buf,
            len(prediction),
            tgt_buf,
            len(target),
        )
        self._bridge.check(status)

    def absorb_text(self, encoder: LanguageWaveEncoder, text: str) -> None:
        message = text.encode("utf-8")
        status = self._bridge.lib.st_pure_hypergrad_absorb_text(self._ptr, encoder._ptr, message)
        self._bridge.check(status)

    def apply(self, weights: Sequence[float]) -> List[float]:
        buffer = _as_float_buffer(weights)
        status = self._bridge.lib.st_pure_hypergrad_apply(self._ptr, buffer, len(weights))
        self._bridge.check(status)
        return list(buffer)

    def gradient(self) -> List[float]:
        required = self._bridge.lib.st_pure_hypergrad_gradient(self._ptr, None, 0)
        if required == 0:
            self._bridge.check(-1)
        buffer = (ctypes.c_float * required)()
        copied = self._bridge.lib.st_pure_hypergrad_gradient(self._ptr, buffer, required)
        if copied != required:
            self._bridge.check(-1)
        return list(buffer)

    def __enter__(self) -> "AmegaHypergrad":
        return self

    def __exit__(self, exc_type, exc, tb) -> None:
        self.close()

    def close(self) -> None:
        if self._ptr:
            self._bridge.lib.st_pure_hypergrad_free(self._ptr)
            self._ptr = None

    def __del__(self) -> None:  # pragma: no cover - destructor safety
        try:
            self.close()
        except Exception:
            pass


def _as_float_buffer(values: Sequence[float]) -> ctypes.Array[ctypes.c_float]:
    if isinstance(values, ctypes.Array):
        return values  # type: ignore[return-value]
    buf = (ctypes.c_float * len(values))()
    for idx, value in enumerate(values):
        buf[idx] = float(value)
    return buf


class PurePythonBridge:
    """High-level convenience wrapper.

    Example usage::

        bridge = PurePythonBridge()
        encoder = bridge.encoder(curvature=-1.0, temperature=0.5)
        hypergrad = bridge.hypergrad(curvature=-1.0, learning_rate=0.05, rows=1, cols=8)
        hypergrad.absorb_text(encoder, "hello spiral torch")
        weights = hypergrad.apply([0.0] * 8)
    """

    def __init__(self, library_path: Optional[os.PathLike[str]] = None) -> None:
        self._lib = _Lib(library_path)

    def __enter__(self) -> "PurePythonBridge":
        return self

    def __exit__(self, exc_type, exc, tb) -> None:
        self.close()

    def close(self) -> None:
        """Release any outstanding resources."""
        self._lib.clear()

    def encoder(self, curvature: float, temperature: float) -> LanguageWaveEncoder:
        return LanguageWaveEncoder(self._lib, curvature, temperature)

    def hypergrad(
        self,
        curvature: float,
        learning_rate: float,
        rows: int,
        cols: int,
        topos: Optional[OpenCartesianTopos] = None,
    ) -> AmegaHypergrad:
        return AmegaHypergrad(self._lib, curvature, learning_rate, rows, cols, topos)

    def topos(
        self,
        curvature: float,
        tolerance: float,
        saturation: float,
        max_depth: int,
        max_volume: int,
    ) -> OpenCartesianTopos:
        return OpenCartesianTopos(self._lib, curvature, tolerance, saturation, max_depth, max_volume)

    def last_error(self) -> Optional[str]:
        return self._lib.last_error()

    def clear_error(self) -> None:
        self._lib.clear()


def _parse_float_sequence(raw: str) -> List[float]:
    """Parse a string containing a sequence of floats.

    The parser first attempts to treat the input as JSON. If parsing fails it
    falls back to comma-separated values so the CLI remains ergonomic.
    """

    text = raw.strip()
    if not text:
        return []
    try:
        data = json.loads(text)
    except json.JSONDecodeError:
        items: Iterable[str] = text.split(",")
    else:
        if isinstance(data, (list, tuple)):
            items = data  # type: ignore[assignment]
        else:
            raise ValueError("Expected a list of numbers")

    floats: List[float] = []
    for item in items:
        floats.append(float(item))
    return floats


def _parse_weight_source(value: Optional[str], value_file: Optional[Path]) -> Optional[List[float]]:
    if value is None and value_file is None:
        return None

    if value is not None and value_file is not None:
        raise ValueError("Specify either --weights or --weights-file, not both.")

    if value_file is not None:
        try:
            text = value_file.read_text(encoding="utf-8")
        except OSError as exc:  # pragma: no cover - filesystem failure
            raise SystemExit(f"Failed to read weights file '{value_file}': {exc}") from exc
        value = text.strip()

    if value is None:
        return None

    return _parse_float_sequence(value)


def _parse_pairs_sources(values: Iterable[str], files: Iterable[Path]) -> List[Tuple[List[float], List[float]]]:
    pairs: List[Tuple[List[float], List[float]]] = []
    for entry in values:
        prediction, target = _split_pair(entry)
        pairs.append((prediction, target))

    for file in files:
        try:
            lines = file.read_text(encoding="utf-8").splitlines()
        except OSError as exc:  # pragma: no cover - filesystem failure
            raise SystemExit(f"Failed to read pairs file '{file}': {exc}") from exc
        for line in lines:
            stripped = line.strip()
            if not stripped or stripped.startswith("#"):
                continue
            prediction_raw, target_raw = _ensure_pair_format(stripped)
            prediction = _parse_float_sequence(prediction_raw)
            target = _parse_float_sequence(target_raw)
            pairs.append((prediction, target))

    return pairs


def _split_pair(entry: str) -> Tuple[List[float], List[float]]:
    prediction_raw, target_raw = _ensure_pair_format(entry)
    prediction = _parse_float_sequence(prediction_raw)
    target = _parse_float_sequence(target_raw)
    return prediction, target


def _ensure_pair_format(entry: str) -> Tuple[str, str]:
    parts = entry.split("|", 1)
    if len(parts) != 2:
        raise SystemExit(f"Invalid pair '{entry}': expected 'prediction|target'")
    return parts[0], parts[1]


def _iter_text_inputs(texts: Iterable[str], files: Iterable[Path]) -> Iterator[str]:
    for text in texts:
        stripped = text.strip()
        if stripped:
            yield stripped
    for file in files:
        try:
            content = file.read_text(encoding="utf-8").strip()
        except OSError as exc:  # pragma: no cover - filesystem failure
            raise SystemExit(f"Failed to read text file '{file}': {exc}") from exc
        if content:
            yield content


def _emit(data: object, pretty: bool) -> None:
    if pretty:
        print(json.dumps(data, ensure_ascii=False, indent=2))
    else:
        print(json.dumps(data, ensure_ascii=False))


def _cli() -> None:
    parser = argparse.ArgumentParser(description="Interact with the pure SpiralTorch bridge")
    parser.add_argument(
        "--library",
        type=Path,
        default=None,
        help="Path to the compiled SpiralTorch cdylib (defaults to release build).",
    )
    parser.add_argument("--pretty", action="store_true", help="Pretty-print JSON output.")

    subparsers = parser.add_subparsers(dest="command", required=True)

    encode = subparsers.add_parser("encode", help="Encode text into z-space coordinates")
    encode.add_argument("text", help="UTF-8 text to encode")
    encode.add_argument("--curvature", type=float, default=-1.0)
    encode.add_argument("--temperature", type=float, default=0.5)

    gradient = subparsers.add_parser(
        "hypergrad", help="Accumulate pairs and inspect gradients for a hypergrad"
    )
    gradient.add_argument("--curvature", type=float, default=-1.0)
    gradient.add_argument("--learning-rate", type=float, default=0.05)
    gradient.add_argument("--rows", type=int, required=True)
    gradient.add_argument("--cols", type=int, required=True)
    gradient.add_argument(
        "--pairs",
        action="append",
        default=[],
        metavar="PRED|TARGET",
        help=(
            "Prediction and target sequences separated by '|' (each list can be JSON or comma separated)."
        ),
    )
    gradient.add_argument(
        "--pairs-file",
        action="append",
        type=Path,
        default=[],
        metavar="FILE",
        help="File containing prediction|target pairs (one per line, supports comments).",
    )
    gradient.add_argument(
        "--weights",
        default=None,
        help="Optional initial weights sequence to apply before reading the gradient.",
    )
    gradient.add_argument(
        "--weights-file",
        type=Path,
        default=None,
        help="Load initial weights from a text file (JSON or comma separated).",
    )
    gradient.add_argument(
        "--topos",
        action="store_true",
        help="Construct a reusable OpenCartesianTopos for the hypergrad context.",
    )
    gradient.add_argument("--topos-curvature", type=float, default=-1.0)
    gradient.add_argument("--topos-tolerance", type=float, default=0.05)
    gradient.add_argument("--topos-saturation", type=float, default=1.0)
    gradient.add_argument("--topos-max-depth", type=int, default=8)
    gradient.add_argument("--topos-max-volume", type=int, default=4096)
    gradient.add_argument(
        "--text",
        action="append",
        default=[],
        metavar="TEXT",
        help="Direct text inputs to absorb via the encoder before gradient inspection.",
    )
    gradient.add_argument(
        "--text-file",
        action="append",
        type=Path,
        default=[],
        metavar="FILE",
        help="File containing UTF-8 text to absorb (can be provided multiple times).",
    )
    gradient.add_argument("--encoder-curvature", type=float, default=-1.0)
    gradient.add_argument("--encoder-temperature", type=float, default=0.5)

    info = subparsers.add_parser("info", help="Inspect the resolved library path and last error")
    info.add_argument(
        "--clear",
        action="store_true",
        help="Clear the last error after printing the diagnostics.",
    )

    args = parser.parse_args()

    with PurePythonBridge(args.library) as bridge:
        if args.command == "encode":
            with bridge.encoder(args.curvature, args.temperature) as encoder:
                encoded = encoder.encode_z_space(args.text)
            _emit(encoded, args.pretty)
            return

        if args.command == "hypergrad":
            pairs = _parse_pairs_sources(args.pairs, args.pairs_file)
            try:
                weights = _parse_weight_source(args.weights, args.weights_file)
            except ValueError as exc:  # pragma: no cover - CLI validation
                raise SystemExit(str(exc)) from exc

            topos_context = nullcontext(None)
            if args.topos:
                topos_context = bridge.topos(
                    args.topos_curvature,
                    args.topos_tolerance,
                    args.topos_saturation,
                    args.topos_max_depth,
                    args.topos_max_volume,
                )

            with topos_context as topos:
                with bridge.hypergrad(
                    args.curvature, args.learning_rate, args.rows, args.cols, topos
                ) as hypergrad:
                    for prediction, target in pairs:
                        hypergrad.accumulate_pair(prediction, target)

                    if args.text or args.text_file:
                        with bridge.encoder(
                            args.encoder_curvature, args.encoder_temperature
                        ) as encoder:
                            for text_input in _iter_text_inputs(args.text, args.text_file):
                                hypergrad.absorb_text(encoder, text_input)

                    if weights is not None:
                        hypergrad.apply(weights)

                    gradient_values = hypergrad.gradient()

            _emit(gradient_values, args.pretty)
            return

        if args.command == "info":
            diagnostics = {
                "library": str(bridge.library_path),
                "last_error": bridge.last_error(),
            }
            if args.clear:
                bridge.clear_error()
                diagnostics["cleared"] = True
            _emit(diagnostics, args.pretty)
            return

    raise SystemExit(f"Unknown command: {args.command}")


__all__ = [
    "AmegaHypergrad",
    "LanguageWaveEncoder",
    "OpenCartesianTopos",
    "PurePythonBridge",
    "LibraryLoadError",
    "resolve_library_path",
<<<<<<< HEAD
]
=======
]


if __name__ == "__main__":  # pragma: no cover - CLI entry point
    _cli()
>>>>>>> 961bf866
<|MERGE_RESOLUTION|>--- conflicted
+++ resolved
@@ -663,12 +663,8 @@
     "PurePythonBridge",
     "LibraryLoadError",
     "resolve_library_path",
-<<<<<<< HEAD
 ]
-=======
-]
 
 
 if __name__ == "__main__":  # pragma: no cover - CLI entry point
-    _cli()
->>>>>>> 961bf866
+    _cli()