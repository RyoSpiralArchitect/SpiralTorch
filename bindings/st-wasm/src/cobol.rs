--- conflicted
+++ resolved
@@ -630,11 +630,7 @@
                 .metadata
                 .annotations
                 .iter()
-<<<<<<< HEAD
                 .filter(|value| value.as_str() == "planner_initialized")
-=======
-                .filter(|value| value.as_str() == PLANNER_INITIALIZED_ANNOTATION)
->>>>>>> fb22f765
                 .count(),
             1
         );
