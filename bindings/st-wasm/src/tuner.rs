use serde::{Deserialize, Serialize};
use st_core::backend::device_caps::DeviceCaps;
use st_core::backend::wasm_tuner::{WasmTunerRecord, WasmTunerTable};
use st_core::backend::wgpu_heuristics::{self, Choice};
use wasm_bindgen::prelude::*;

use crate::fft::{WasmFftPlan, WasmFftPlanSerde};
use crate::utils::js_error;

#[wasm_bindgen]
pub struct WasmTuner {
    table: WasmTunerTable,
}

#[wasm_bindgen]
impl WasmTuner {
    /// Construct a tuner table. Pass `None` to start from an empty dataset or a JSON string to seed it.
    #[wasm_bindgen(constructor)]
    pub fn new(json: Option<String>) -> Result<WasmTuner, JsValue> {
        let table = match json {
            Some(json) => WasmTunerTable::from_json_str(&json).map_err(js_error)?,
            None => WasmTunerTable::new(),
        };
        Ok(Self { table })
    }

    /// Construct a tuner from a JavaScript array of records.
    #[wasm_bindgen(js_name = fromObject)]
    pub fn from_object(value: &JsValue) -> Result<WasmTuner, JsValue> {
        let records = parse_records(value)?;
        Ok(Self {
            table: WasmTunerTable::from_records(records),
        })
    }

    /// Replace the table contents with the provided JSON blob.
    #[wasm_bindgen(js_name = loadJson)]
    pub fn load_json(&mut self, json: &str) -> Result<(), JsValue> {
        self.table = WasmTunerTable::from_json_str(json).map_err(js_error)?;
        Ok(())
    }

    /// Replace the table contents with the provided array of records.
    #[wasm_bindgen(js_name = loadObject)]
    pub fn load_object(&mut self, value: &JsValue) -> Result<(), JsValue> {
        let records = parse_records(value)?;
        self.table = WasmTunerTable::from_records(records);
        Ok(())
    }

    /// Merge additional overrides from a JSON blob, keeping the ordering stable.
    #[wasm_bindgen(js_name = mergeJson)]
    pub fn merge_json(&mut self, json: &str) -> Result<(), JsValue> {
        let parsed = WasmTunerTable::from_json_str(json).map_err(js_error)?;
        let records = parsed.iter().cloned().collect::<Vec<_>>();
        self.table.extend_sorted(records);
        Ok(())
    }

    /// Merge additional overrides from a JavaScript array of records.
    #[wasm_bindgen(js_name = mergeObject)]
    pub fn merge_object(&mut self, value: &JsValue) -> Result<(), JsValue> {
        let records = parse_records(value)?;
        self.table.extend_sorted(records);
        Ok(())
    }

    /// Number of records available in the table.
    pub fn len(&self) -> usize {
        self.table.len()
    }

    /// Retrieve a record by index. Returns `undefined` when the index is out of bounds.
    #[wasm_bindgen(js_name = recordAt)]
    pub fn record_at(&self, index: u32) -> Result<JsValue, JsValue> {
        match self.table.get(index as usize) {
            Some(record) => record_to_js(record),
            None => Ok(JsValue::UNDEFINED),
        }
    }

    /// Locate the first record matching the provided workload. Returns `undefined` when nothing matches.
    #[wasm_bindgen(js_name = findRecord)]
    pub fn find_record(
        &self,
        rows: u32,
        cols: u32,
        k: u32,
        subgroup: bool,
    ) -> Result<JsValue, JsValue> {
        match self
            .table
            .find_record(rows as usize, cols as usize, k as usize, subgroup)
        {
            Some(record) => record_to_js(record),
            None => Ok(JsValue::UNDEFINED),
        }
    }

    /// Returns `true` when no overrides are stored.
    #[wasm_bindgen(js_name = isEmpty)]
    pub fn is_empty(&self) -> bool {
        self.table.is_empty()
    }

    /// Clear every record from the table.
    pub fn clear(&mut self) {
        self.table.clear();
    }

    /// Append a new record represented as a JavaScript object.
    pub fn push(&mut self, record: JsValue) -> Result<(), JsValue> {
        let record = parse_record(record)?;
        self.table.push_sorted(record);
        Ok(())
    }

    /// Replace the record at the provided index. Returns `true` when the index existed.
    #[wasm_bindgen(js_name = replaceIndex)]
    pub fn replace_index(&mut self, index: u32, record: JsValue) -> Result<bool, JsValue> {
        let record = parse_record(record)?;
        Ok(self.table.replace(index as usize, record))
    }

    /// Remove the record at the provided index and return it. Returns `undefined` when the index was invalid.
    #[wasm_bindgen(js_name = removeIndex)]
    pub fn remove_index(&mut self, index: u32) -> Result<JsValue, JsValue> {
        match self.table.remove(index as usize) {
            Some(record) => {
                let js = record_to_js(&record)?;
                Ok(js)
            }
            None => Ok(JsValue::UNDEFINED),
        }
    }

    /// Remove the first record matching the workload. Returns `undefined` when nothing matched.
    #[wasm_bindgen(js_name = removeRecord)]
    pub fn remove_record(
        &mut self,
        rows: u32,
        cols: u32,
        k: u32,
        subgroup: bool,
    ) -> Result<JsValue, JsValue> {
        match self
            .table
            .remove_matching(rows as usize, cols as usize, k as usize, subgroup)
        {
            Some(record) => {
                let js = record_to_js(&record)?;
                Ok(js)
            }
            None => Ok(JsValue::UNDEFINED),
        }
    }

    /// Return the internal dataset as a JSON string.
    pub fn to_json(&self) -> Result<String, JsValue> {
        self.table.to_json().map_err(js_error)
    }

    /// Return the dataset as an array of JavaScript objects.
    pub fn records(&self) -> Result<JsValue, JsValue> {
        self.to_object()
    }

    /// Export the dataset into a JavaScript array of records.
    #[wasm_bindgen(js_name = toObject)]
    pub fn to_object(&self) -> Result<JsValue, JsValue> {
        let records: Vec<WasmTunerRecord> = self.table.iter().cloned().collect();
        records_to_js(&records)
    }

    /// Query the tuner for a given workload. Returns `undefined` when no override matches.
    pub fn choose(&self, rows: u32, cols: u32, k: u32, subgroup: bool) -> Result<JsValue, JsValue> {
        let base = base_choice(rows as usize, cols as usize, k as usize, subgroup);
        let chosen = self
            .table
            .choose(base, rows as usize, cols as usize, k as usize, subgroup);
        match chosen {
            Some(choice) => choice_to_js(choice),
            None => Ok(JsValue::UNDEFINED),
        }
    }

    /// Produce a tuned FFT plan for the provided workload if an override exists.
    #[wasm_bindgen(js_name = planFft)]
    pub fn plan_fft(&self, rows: u32, cols: u32, k: u32, subgroup: bool) -> Option<WasmFftPlan> {
        let base = base_choice(rows as usize, cols as usize, k as usize, subgroup);
        let choice = self
            .table
            .choose(base, rows as usize, cols as usize, k as usize, subgroup)?;
        Some(WasmFftPlan::from_choice(choice, subgroup))
    }

    /// Resolve a tuned FFT plan. Falls back to heuristics (or base device caps)
    /// when no explicit override matches.
    #[wasm_bindgen(js_name = planFftWithFallback)]
    pub fn plan_fft_with_fallback(
        &self,
        rows: u32,
        cols: u32,
        k: u32,
        subgroup: bool,
    ) -> WasmFftPlan {
        let (choice, _, _) = self.resolve_fft_choice(rows, cols, k, subgroup);
        WasmFftPlan::from_choice(choice, subgroup)
    }

    /// Resolve a tuned FFT plan and return metadata describing how the plan was
    /// assembled (override vs. heuristic vs. fallback).
    #[wasm_bindgen(js_name = planFftResolution)]
    pub fn plan_fft_resolution(
        &self,
        rows: u32,
        cols: u32,
        k: u32,
        subgroup: bool,
    ) -> ResolvedWasmFftPlan {
        let (choice, source, heuristic_used) = self.resolve_fft_choice(rows, cols, k, subgroup);
        let plan = WasmFftPlan::from_choice(choice, subgroup);
        ResolvedWasmFftPlan::new(plan, source, heuristic_used)
    }

    /// Resolve a tuned FFT plan and return a JSON-ready report describing how the plan was
    /// assembled (override vs. heuristic vs. fallback).
    #[wasm_bindgen(js_name = planFftReport)]
    pub fn plan_fft_report(
        &self,
        rows: u32,
        cols: u32,
        k: u32,
        subgroup: bool,
    ) -> Result<JsValue, JsValue> {
        let resolved = self.plan_fft_resolution(rows, cols, k, subgroup);
        resolved.to_object()
    }
}

/// Compute the baseline WGPU choice without consulting an override table.
#[wasm_bindgen(js_name = baseChoice)]
pub fn base_choice_js(rows: u32, cols: u32, k: u32, subgroup: bool) -> Result<JsValue, JsValue> {
    choice_to_js(base_choice(
        rows as usize,
        cols as usize,
        k as usize,
        subgroup,
    ))
}

/// Emit the auto-generated WGSL kernel using the native heuristics pipeline.
#[wasm_bindgen]
pub fn auto_fft_wgsl(rows: u32, cols: u32, k: u32, subgroup: bool) -> Option<String> {
    wgpu_heuristics::auto_fft_wgsl(rows, cols, k, subgroup)
}

/// Emit the SpiralK hint associated with the generated WGSL kernel.
#[wasm_bindgen]
pub fn auto_fft_spiralk(rows: u32, cols: u32, k: u32, subgroup: bool) -> Option<String> {
    wgpu_heuristics::auto_fft_spiralk(rows, cols, k, subgroup)
}

fn base_choice(rows: usize, cols: usize, k: usize, subgroup: bool) -> Choice {
    let max_wg = if subgroup { 256 } else { 128 };
    let caps = DeviceCaps::wgpu(32, subgroup, max_wg);
    let rows = rows as u32;
    let cols = cols as u32;
    let k = k as u32;
    let use_2ce = caps.prefers_two_stage_with_rows(rows, cols, k);
    let wg = caps.recommended_workgroup(rows);
    let kl = caps.recommended_kl(k);
    let ch = caps.recommended_channel_stride(cols);
    let ctile = caps.recommended_compaction_tile_default(cols);
    Choice {
        use_2ce,
        wg,
        kl,
        ch,
        algo_topk: 0,
        ctile,
        mode_midk: 0,
        mode_bottomk: 0,
        tile_cols: ((cols.max(1) + 1023) / 1024) * 1024,
        radix: if k.is_power_of_two() { 4 } else { 2 },
        segments: if cols > 131_072 {
            4
        } else if cols > 32_768 {
            2
        } else {
            1
        },
    }
}

fn choice_to_js(choice: Choice) -> Result<JsValue, JsValue> {
    JsValue::from_serde(&ChoiceSerde::from(choice)).map_err(js_error)
}

#[derive(Serialize)]
struct ChoiceSerde {
    use_2ce: bool,
    wg: u32,
    kl: u32,
    ch: u32,
    algo_topk: u8,
    ctile: u32,
    mode_midk: u8,
    mode_bottomk: u8,
    tile_cols: u32,
    radix: u32,
    segments: u32,
}

fn parse_record(value: JsValue) -> Result<WasmTunerRecord, JsValue> {
    value.into_serde::<WasmTunerRecord>().map_err(js_error)
}

fn record_to_js(record: &WasmTunerRecord) -> Result<JsValue, JsValue> {
    JsValue::from_serde(record).map_err(|err| js_error(err))
}

fn records_to_js(records: &[WasmTunerRecord]) -> Result<JsValue, JsValue> {
    JsValue::from_serde(records).map_err(js_error)
}

fn parse_records(value: &JsValue) -> Result<Vec<WasmTunerRecord>, JsValue> {
    value.into_serde::<Vec<WasmTunerRecord>>().map_err(js_error)
}

impl From<Choice> for ChoiceSerde {
    fn from(choice: Choice) -> Self {
        Self {
            use_2ce: choice.use_2ce,
            wg: choice.wg,
            kl: choice.kl,
            ch: choice.ch,
            algo_topk: choice.algo_topk,
            ctile: choice.ctile,
            mode_midk: choice.mode_midk,
            mode_bottomk: choice.mode_bottomk,
            tile_cols: choice.tile_cols,
            radix: choice.radix,
            segments: choice.segments,
        }
    }
}

#[derive(Debug, Clone, Copy, PartialEq, Eq)]
enum PlanSource {
    Override,
    Heuristic,
    Fallback,
}

#[derive(Debug, Clone, Copy, Serialize, Deserialize, PartialEq, Eq)]
#[serde(rename_all = "lowercase")]
enum PlanSourceSerde {
    Override,
    Heuristic,
    Fallback,
}

impl From<PlanSource> for PlanSourceSerde {
    fn from(source: PlanSource) -> Self {
        match source {
            PlanSource::Override => PlanSourceSerde::Override,
            PlanSource::Heuristic => PlanSourceSerde::Heuristic,
            PlanSource::Fallback => PlanSourceSerde::Fallback,
        }
    }
}

impl From<PlanSourceSerde> for PlanSource {
    fn from(source: PlanSourceSerde) -> Self {
        match source {
            PlanSourceSerde::Override => PlanSource::Override,
            PlanSourceSerde::Heuristic => PlanSource::Heuristic,
            PlanSourceSerde::Fallback => PlanSource::Fallback,
        }
    }
}

#[wasm_bindgen]
#[derive(Clone, Copy, Debug, PartialEq, Eq)]
pub enum WasmFftPlanSource {
    Override,
    Heuristic,
    Fallback,
}

impl From<PlanSource> for WasmFftPlanSource {
    fn from(source: PlanSource) -> Self {
        match source {
            PlanSource::Override => WasmFftPlanSource::Override,
            PlanSource::Heuristic => WasmFftPlanSource::Heuristic,
            PlanSource::Fallback => WasmFftPlanSource::Fallback,
        }
    }
}

impl From<WasmFftPlanSource> for PlanSource {
    fn from(source: WasmFftPlanSource) -> Self {
        match source {
            WasmFftPlanSource::Override => PlanSource::Override,
            WasmFftPlanSource::Heuristic => PlanSource::Heuristic,
            WasmFftPlanSource::Fallback => PlanSource::Fallback,
        }
    }
}

impl From<WasmFftPlanSource> for PlanSourceSerde {
    fn from(source: WasmFftPlanSource) -> Self {
        PlanSourceSerde::from(PlanSource::from(source))
    }
}

impl From<PlanSourceSerde> for WasmFftPlanSource {
    fn from(source: PlanSourceSerde) -> Self {
        WasmFftPlanSource::from(PlanSource::from(source))
    }
}

#[wasm_bindgen]
pub struct ResolvedWasmFftPlan {
    plan: WasmFftPlanSerde,
    override_applied: bool,
    heuristic_used: bool,
    source: PlanSource,
}

impl ResolvedWasmFftPlan {
    fn new(plan: WasmFftPlan, source: PlanSource, heuristic_used: bool) -> Self {
        Self {
            plan: plan.to_serde(),
            override_applied: matches!(source, PlanSource::Override),
            heuristic_used,
            source,
        }
    }

    fn from_serde(serde: ResolvedPlanSerde) -> Self {
        Self {
            plan: serde.plan,
            override_applied: serde.override_applied,
            heuristic_used: serde.heuristic_used,
            source: PlanSource::from(serde.source),
        }
    }

    fn to_serde(&self) -> ResolvedPlanSerde {
        ResolvedPlanSerde {
            plan: self.plan.clone(),
            override_applied: self.override_applied,
            heuristic_used: self.heuristic_used,
            source: PlanSourceSerde::from(self.source),
        }
    }
}

#[wasm_bindgen]
impl ResolvedWasmFftPlan {
    #[wasm_bindgen(getter)]
    pub fn plan(&self) -> WasmFftPlan {
        WasmFftPlan::from(self.plan.clone())
    }

    #[wasm_bindgen(getter, js_name = overrideApplied)]
    pub fn override_applied(&self) -> bool {
        self.override_applied
    }

    #[wasm_bindgen(getter, js_name = heuristicUsed)]
    pub fn heuristic_used(&self) -> bool {
        self.heuristic_used
    }

    #[wasm_bindgen(getter)]
    pub fn source(&self) -> WasmFftPlanSource {
        WasmFftPlanSource::from(self.source)
    }

    #[wasm_bindgen(js_name = toJson)]
    pub fn to_json(&self) -> Result<String, JsValue> {
        serde_json::to_string(&self.to_serde()).map_err(js_error)
    }

    #[wasm_bindgen(js_name = toObject)]
    pub fn to_object(&self) -> Result<JsValue, JsValue> {
<<<<<<< HEAD
        JsValue::from_serde(&self.to_serde()).map_err(js_error)
=======
        JsValue::from_serde(&self.to_serde()).map_err(|err| js_error(err))
>>>>>>> 2695a351
    }

    #[wasm_bindgen(js_name = fromJson)]
    pub fn from_json(json: &str) -> Result<ResolvedWasmFftPlan, JsValue> {
        let parsed = serde_json::from_str::<ResolvedPlanSerde>(json).map_err(js_error)?;
        Ok(Self::from_serde(parsed))
    }

    #[wasm_bindgen(js_name = fromObject)]
    pub fn from_object(value: &JsValue) -> Result<ResolvedWasmFftPlan, JsValue> {
<<<<<<< HEAD
        let parsed = value.into_serde::<ResolvedPlanSerde>().map_err(js_error)?;
=======
        let parsed = value
            .into_serde::<ResolvedPlanSerde>()
            .map_err(|err| js_error(err))?;
>>>>>>> 2695a351
        Ok(Self::from_serde(parsed))
    }
}

#[derive(Debug, Serialize, Deserialize)]
struct ResolvedPlanSerde {
    plan: WasmFftPlanSerde,
    #[serde(rename = "overrideApplied")]
    override_applied: bool,
    #[serde(rename = "heuristicUsed")]
    heuristic_used: bool,
    source: PlanSourceSerde,
}

impl WasmTuner {
    fn resolve_fft_choice(
        &self,
        rows: u32,
        cols: u32,
        k: u32,
        subgroup: bool,
    ) -> (Choice, PlanSource, bool) {
        let fallback = base_choice(rows as usize, cols as usize, k as usize, subgroup);
        let (candidate, heuristic_used) =
            match wgpu_heuristics::choose_topk(rows, cols, k, subgroup) {
                Some(choice) => (choice, true),
                None => (fallback, false),
            };
        let mut source = if heuristic_used {
            PlanSource::Heuristic
        } else {
            PlanSource::Fallback
        };
        let resolved = match self.table.choose(
            candidate,
            rows as usize,
            cols as usize,
            k as usize,
            subgroup,
        ) {
            Some(choice) => {
                source = PlanSource::Override;
                choice
            }
            None => candidate,
        };
        (resolved, source, heuristic_used)
    }
}

#[cfg(test)]
mod tests {
    use super::*;

    fn empty_tuner() -> WasmTuner {
        WasmTuner {
            table: WasmTunerTable::new(),
        }
    }

    fn override_record() -> WasmTunerRecord {
        WasmTunerRecord {
            rows_min: Some(256),
            rows_max: Some(1024),
            cols_min: 0,
            cols_max: 16_384,
            k_min: 0,
            k_max: 512,
            subgroup: Some(true),
            algo_topk: None,
            ctile: None,
            wg: Some(128),
            kl: None,
            ch: None,
            mode_midk: None,
            mode_bottomk: None,
            tile_cols: Some(2048),
            radix: Some(4),
            segments: Some(2),
            use_2ce: None,
        }
    }

    #[test]
    fn fallback_plan_prefers_override() {
        let mut tuner = empty_tuner();
        tuner.table.push_sorted(override_record());
        let plan = tuner.plan_fft_with_fallback(512, 4096, 128, true);
        assert_eq!(plan.tile_cols(), 2048);
        assert_eq!(plan.radix(), 4);
        let resolved = tuner.plan_fft_resolution(512, 4096, 128, true);
        assert!(resolved.override_applied());
        assert_eq!(resolved.plan().tile_cols(), 2048);
        assert_eq!(resolved.plan().radix(), 4);
        assert!(matches!(resolved.source(), WasmFftPlanSource::Override));
        let json = resolved.to_json().expect("json");
        let roundtrip = ResolvedWasmFftPlan::from_json(&json).expect("from json");
        assert!(roundtrip.override_applied());
    }

    #[test]
    fn fallback_plan_handles_missing_override() {
        let tuner = empty_tuner();
        let resolved = tuner.plan_fft_resolution(512, 4096, 128, true);
        assert!(!resolved.override_applied());
        assert!(matches!(
            resolved.source(),
            WasmFftPlanSource::Heuristic | WasmFftPlanSource::Fallback
        ));
        assert!(resolved.plan().tile_cols() >= 1);
        let object = resolved.to_object().expect("object");
        let roundtrip = ResolvedWasmFftPlan::from_object(&object).expect("from object");
        assert_eq!(roundtrip.override_applied(), resolved.override_applied());
    }
}<|MERGE_RESOLUTION|>--- conflicted
+++ resolved
@@ -487,11 +487,7 @@
 
     #[wasm_bindgen(js_name = toObject)]
     pub fn to_object(&self) -> Result<JsValue, JsValue> {
-<<<<<<< HEAD
         JsValue::from_serde(&self.to_serde()).map_err(js_error)
-=======
-        JsValue::from_serde(&self.to_serde()).map_err(|err| js_error(err))
->>>>>>> 2695a351
     }
 
     #[wasm_bindgen(js_name = fromJson)]
@@ -502,13 +498,7 @@
 
     #[wasm_bindgen(js_name = fromObject)]
     pub fn from_object(value: &JsValue) -> Result<ResolvedWasmFftPlan, JsValue> {
-<<<<<<< HEAD
         let parsed = value.into_serde::<ResolvedPlanSerde>().map_err(js_error)?;
-=======
-        let parsed = value
-            .into_serde::<ResolvedPlanSerde>()
-            .map_err(|err| js_error(err))?;
->>>>>>> 2695a351
         Ok(Self::from_serde(parsed))
     }
 }
