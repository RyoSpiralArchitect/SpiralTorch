--- conflicted
+++ resolved
@@ -210,7 +210,6 @@
 
     /// Resolve a tuned FFT plan and return metadata describing how the plan was
     /// assembled (override vs. heuristic vs. fallback).
-<<<<<<< HEAD
     #[wasm_bindgen(js_name = planFftResolution)]
     pub fn plan_fft_resolution(
         &self,
@@ -226,8 +225,6 @@
 
     /// Resolve a tuned FFT plan and return a JSON-ready report describing how the plan was
     /// assembled (override vs. heuristic vs. fallback).
-=======
->>>>>>> 73d48d5a
     #[wasm_bindgen(js_name = planFftReport)]
     pub fn plan_fft_report(
         &self,
@@ -236,20 +233,8 @@
         k: u32,
         subgroup: bool,
     ) -> Result<JsValue, JsValue> {
-<<<<<<< HEAD
         let resolved = self.plan_fft_resolution(rows, cols, k, subgroup);
         resolved.to_object()
-=======
-        let (choice, source, heuristic_used) = self.resolve_fft_choice(rows, cols, k, subgroup);
-        let plan = WasmFftPlan::from_choice(choice, subgroup);
-        let report = ResolvedPlanSerde {
-            plan: WasmFftPlanSerde::from(&plan),
-            override_applied: matches!(source, PlanSource::Override),
-            heuristic_used,
-            source: PlanSourceSerde::from(source),
-        };
-        JsValue::from_serde(&report).map_err(|err| js_error(err))
->>>>>>> 73d48d5a
     }
 }
 
@@ -372,11 +357,7 @@
     Fallback,
 }
 
-<<<<<<< HEAD
 #[derive(Debug, Clone, Copy, Serialize, Deserialize, PartialEq, Eq)]
-=======
-#[derive(Debug, Serialize, Deserialize, PartialEq, Eq)]
->>>>>>> 73d48d5a
 #[serde(rename_all = "lowercase")]
 enum PlanSourceSerde {
     Override,
@@ -394,7 +375,6 @@
     }
 }
 
-<<<<<<< HEAD
 impl From<PlanSourceSerde> for PlanSource {
     fn from(source: PlanSourceSerde) -> Self {
         match source {
@@ -529,8 +509,6 @@
     }
 }
 
-=======
->>>>>>> 73d48d5a
 #[derive(Debug, Serialize, Deserialize)]
 struct ResolvedPlanSerde {
     plan: WasmFftPlanSerde,
@@ -617,7 +595,6 @@
         let plan = tuner.plan_fft_with_fallback(512, 4096, 128, true);
         assert_eq!(plan.tile_cols(), 2048);
         assert_eq!(plan.radix(), 4);
-<<<<<<< HEAD
         let resolved = tuner.plan_fft_resolution(512, 4096, 128, true);
         assert!(resolved.override_applied());
         assert_eq!(resolved.plan().tile_cols(), 2048);
@@ -626,20 +603,11 @@
         let json = resolved.to_json().expect("json");
         let roundtrip = ResolvedWasmFftPlan::from_json(&json).expect("from json");
         assert!(roundtrip.override_applied());
-=======
-        let report = tuner.plan_fft_report(512, 4096, 128, true).expect("report");
-        let parsed: ResolvedPlanSerde = report.into_serde().expect("serde");
-        assert!(parsed.override_applied);
-        assert_eq!(parsed.plan.tile_cols, 2048);
-        assert_eq!(parsed.plan.radix, 4);
-        assert_eq!(parsed.source, PlanSourceSerde::Override);
->>>>>>> 73d48d5a
     }
 
     #[test]
     fn fallback_plan_handles_missing_override() {
         let tuner = empty_tuner();
-<<<<<<< HEAD
         let resolved = tuner.plan_fft_resolution(512, 4096, 128, true);
         assert!(!resolved.override_applied());
         assert!(matches!(
@@ -650,15 +618,5 @@
         let object = resolved.to_object().expect("object");
         let roundtrip = ResolvedWasmFftPlan::from_object(&object).expect("from object");
         assert_eq!(roundtrip.override_applied(), resolved.override_applied());
-=======
-        let report = tuner.plan_fft_report(512, 4096, 128, true).expect("report");
-        let parsed: ResolvedPlanSerde = report.into_serde().expect("serde");
-        assert!(!parsed.override_applied);
-        assert!(matches!(
-            parsed.source,
-            PlanSourceSerde::Heuristic | PlanSourceSerde::Fallback
-        ));
-        assert!(parsed.plan.tile_cols >= 1);
->>>>>>> 73d48d5a
     }
 }