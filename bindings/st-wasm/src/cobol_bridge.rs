--- conflicted
+++ resolved
@@ -357,15 +357,12 @@
                     member: dataset.member.as_deref(),
                     disposition: dataset.disposition.as_deref(),
                     volume: dataset.volume.as_deref(),
-<<<<<<< HEAD
                     record_format: dataset.record_format.as_deref(),
                     record_length: dataset.record_length,
                     block_size: dataset.block_size,
                     data_class: dataset.data_class.as_deref(),
                     management_class: dataset.management_class.as_deref(),
                     storage_class: dataset.storage_class.as_deref(),
-=======
->>>>>>> 34ebd97c
                 }),
             release_channel: &envelope.release_channel,
         };
@@ -394,7 +391,6 @@
     disposition: Option<&'a str>,
     #[serde(skip_serializing_if = "Option::is_none")]
     volume: Option<&'a str>,
-<<<<<<< HEAD
     #[serde(skip_serializing_if = "Option::is_none")]
     record_format: Option<&'a str>,
     #[serde(skip_serializing_if = "Option::is_none")]
@@ -407,6 +403,4 @@
     management_class: Option<&'a str>,
     #[serde(skip_serializing_if = "Option::is_none")]
     storage_class: Option<&'a str>,
-=======
->>>>>>> 34ebd97c
 }