--- conflicted
+++ resolved
@@ -12,7 +12,6 @@
 const COLLAB_DEFAULT_PRESENCE_INTERVAL_MS = 1_000;
 const COLLAB_MAX_MESSAGE_BYTES_DEFAULT = 256 * 1024;
 const COLLAB_STORAGE_POLL_INTERVAL_MS = 750;
-<<<<<<< HEAD
 const COLLAB_CAPABILITY_KEY_MAX_LENGTH = 64;
 const COLLAB_CAPABILITY_MAX_ENTRIES_DEFAULT = 16;
 const COLLAB_CAPABILITY_MAX_ENTRIES_HARD_LIMIT = 64;
@@ -22,8 +21,6 @@
 
 const TEXT_ENCODER =
     typeof TextEncoder !== "undefined" ? new TextEncoder() : null;
-=======
->>>>>>> a6db1572
 
 export type CanvasCollabRole = "trainer" | "model" | "human" | (string & {});
 
@@ -113,13 +110,10 @@
     canState?: boolean;
     rateLimitHz?: number | null;
     gain?: number | null;
-<<<<<<< HEAD
     allowedCapabilities?: ReadonlyArray<string> | null;
     blockedCapabilities?: ReadonlyArray<string> | null;
     maxCapabilityEntries?: number;
     maxCapabilityValueBytes?: number;
-=======
->>>>>>> a6db1572
 }
 
 type CollabTransportKind = "broadcast" | "storage";
@@ -179,16 +173,12 @@
 
 interface CollabPresenceMessage extends CollabMessageBase {
     type: "presence";
-<<<<<<< HEAD
     roster: Array<{
         id: string;
         role: CanvasCollabRole;
         lastSeen: number;
         capabilities?: CollabCapabilities | null;
     }>;
-=======
-    roster: Array<{ id: string; role: CanvasCollabRole; lastSeen: number }>;
->>>>>>> a6db1572
 }
 
 type CollabMessage =
@@ -210,7 +200,6 @@
     canState: boolean;
     rateLimitHz: number | null;
     gain: number | null;
-<<<<<<< HEAD
     allowedCapabilities: Set<string> | null;
     blockedCapabilities: Set<string>;
     maxCapabilityEntries: number;
@@ -247,26 +236,11 @@
     const resolved = createDefaultResolvedRolePolicy();
     if (!policy) {
         return resolved;
-=======
-}
-
-const DEFAULT_ROLE_POLICY: ResolvedRolePolicy = {
-    canPatch: true,
-    canState: true,
-    rateLimitHz: null,
-    gain: null,
-};
-
-function normalizeRolePolicy(policy?: CollabRolePolicy | null): ResolvedRolePolicy {
-    if (!policy) {
-        return { ...DEFAULT_ROLE_POLICY };
->>>>>>> a6db1572
     }
     const rate =
         typeof policy.rateLimitHz === "number" && Number.isFinite(policy.rateLimitHz) && policy.rateLimitHz > 0
             ? policy.rateLimitHz
             : null;
-<<<<<<< HEAD
     resolved.canPatch = policy.canPatch ?? true;
     resolved.canState = policy.canState ?? true;
     resolved.rateLimitHz = rate;
@@ -328,14 +302,6 @@
         return Math.min(clamped, hardLimit);
     }
     return clamped;
-=======
-    return {
-        canPatch: policy.canPatch ?? true,
-        canState: policy.canState ?? true,
-        rateLimitHz: rate,
-        gain: typeof policy.gain === "number" && Number.isFinite(policy.gain) ? policy.gain : null,
-    };
->>>>>>> a6db1572
 }
 
 class EventDispatcher<Events extends Record<string, unknown>> {
@@ -422,7 +388,6 @@
     return merged;
 }
 
-<<<<<<< HEAD
 function cloneCapabilities(capabilities?: CollabCapabilities | null): CollabCapabilities | undefined {
     if (!capabilities) {
         return undefined;
@@ -457,8 +422,6 @@
     return true;
 }
 
-=======
->>>>>>> a6db1572
 function mergePatches(
     target: Partial<CanvasCollabState> | null,
     patch: Partial<CanvasCollabState>,
@@ -874,11 +837,7 @@
     #telemetry?: CollabTelemetrySink;
     #attributionSink?: (event: CollabPatchAttributionEvent) => void;
     #rolePolicyByRole = new Map<string, ResolvedRolePolicy>();
-<<<<<<< HEAD
     #defaultRolePolicy: ResolvedRolePolicy = createDefaultResolvedRolePolicy();
-=======
-    #defaultRolePolicy: ResolvedRolePolicy = { ...DEFAULT_ROLE_POLICY };
->>>>>>> a6db1572
 
     constructor(view: SpiralCanvasView, options: SpiralCanvasCollabOptions) {
         this.#view = view;
@@ -921,7 +880,6 @@
         };
         const localPolicy = this.#resolvePolicyForRole(participantState.role);
         participantState.gain = localPolicy.gain;
-<<<<<<< HEAD
         const participantRecord: ParticipantRecord = {
             info: participantState,
             clock: 0,
@@ -929,9 +887,6 @@
         };
         this.#participants.set(participantId, participantRecord);
         this.#applyCapabilities(participantRecord, options.participant.capabilities, "local-init");
-=======
-        this.#participants.set(participantId, { info: participantState, clock: 0, policy: localPolicy });
->>>>>>> a6db1572
         this.#applyLocalPolicy(localPolicy);
         this.#emitTelemetry({ type: "join", participant: this.#cloneParticipant(participantState) });
 
@@ -1022,7 +977,6 @@
     /** Broadcasts an updated view state to collaborators. */
     sync(): void {
         this.#enqueueFullSync();
-<<<<<<< HEAD
     }
 
     /**
@@ -1043,8 +997,6 @@
             this.#emitParticipants();
         }
         this.#sendPresence();
-=======
->>>>>>> a6db1572
     }
 
     /** Tears down the collaboration session and restores patched methods. */
@@ -1116,21 +1068,14 @@
             state: cloneState(participant.state),
             lastSeen: participant.lastSeen,
             gain: participant.gain ?? null,
-<<<<<<< HEAD
             capabilities: cloneCapabilities(participant.capabilities) ?? undefined,
-=======
->>>>>>> a6db1572
             lastPointer: participant.lastPointer ? { ...participant.lastPointer, offset: { ...participant.lastPointer.offset } } : undefined,
         };
     }
 
     #resolvePolicyForRole(role: CanvasCollabRole): ResolvedRolePolicy {
         const template = this.#rolePolicyByRole.get(role) ?? this.#defaultRolePolicy;
-<<<<<<< HEAD
         return cloneResolvedRolePolicy(template);
-=======
-        return { ...template };
->>>>>>> a6db1572
     }
 
     #refreshRecordPolicy(record: ParticipantRecord, role: CanvasCollabRole): void {
@@ -1138,15 +1083,12 @@
         record.info.gain = record.policy.gain;
         if (record.info.id === this.#participantId) {
             this.#applyLocalPolicy(record.policy);
-<<<<<<< HEAD
         } else {
             const currentCaps = cloneCapabilities(record.info.capabilities) ?? {};
             const capsChanged = this.#applyCapabilities(record, currentCaps, "policy-update");
             if (capsChanged) {
                 this.#emitParticipants();
             }
-=======
->>>>>>> a6db1572
         }
     }
 
@@ -1166,7 +1108,6 @@
         if (!policy.canState) {
             this.#pendingFullSync = false;
         }
-<<<<<<< HEAD
         const localRecord = this.#participants.get(this.#participantId);
         if (localRecord) {
             const currentCaps = cloneCapabilities(localRecord.info.capabilities) ?? {};
@@ -1198,8 +1139,6 @@
             }
         }
         return changed;
-=======
->>>>>>> a6db1572
     }
 
     #channelName(): string {
@@ -1644,44 +1583,6 @@
                 this.#applyPresence(message);
                 break;
             }
-<<<<<<< HEAD
-=======
-        }
-    }
-
-    #applyPresence(message: CollabPresenceMessage): void {
-        const now = Date.now();
-        message.roster.forEach((entry) => {
-            if (entry.id === this.#participantId) {
-                return;
-            }
-            const existing = this.#participants.get(entry.id);
-            if (existing) {
-                existing.info.role = entry.role;
-                existing.info.lastSeen = entry.lastSeen ?? now;
-                this.#refreshRecordPolicy(existing, entry.role);
-            } else {
-                const placeholderState = this.#lastState ? cloneState(this.#lastState) : this.#snapshotState();
-                const info: CanvasCollabParticipantState = {
-                    id: entry.id,
-                    role: entry.role,
-                    state: placeholderState,
-                    lastSeen: entry.lastSeen ?? now,
-                };
-                const policy = this.#resolvePolicyForRole(entry.role);
-                info.gain = policy.gain;
-                this.#participants.set(entry.id, { info, clock: 0, policy });
-                this.#emitTelemetry({ type: "join", participant: this.#cloneParticipant(info) });
-            }
-        });
-        this.#emitTelemetry({ type: "presence", participants: this.#participants.size });
-        this.#emitParticipants();
-    }
-
-    #sendPresence(): void {
-        if (!this.#transport || this.#destroyed) {
-            return;
->>>>>>> a6db1572
         }
         const selfRecord = this.#participants.get(this.#participantId);
         if (selfRecord) {
@@ -1703,7 +1604,6 @@
         this.#emitTelemetry({ type: "presence", participants: roster.length });
     }
 
-<<<<<<< HEAD
     #applyPresence(message: CollabPresenceMessage): void {
         const now = Date.now();
         message.roster.forEach((entry) => {
@@ -1761,8 +1661,6 @@
         this.#emitTelemetry({ type: "presence", participants: roster.length });
     }
 
-=======
->>>>>>> a6db1572
     #upsertParticipant(message: CollabMessage): { record: ParticipantRecord; created: boolean } | null {
         const existing = this.#participants.get(message.id);
         const now = Date.now();
@@ -1773,10 +1671,7 @@
             existing.info.lastSeen = now;
             this.#refreshRecordPolicy(existing, message.participant.role);
             existing.info.gain = existing.policy.gain;
-<<<<<<< HEAD
             this.#applyCapabilities(existing, message.participant.capabilities, "message");
-=======
->>>>>>> a6db1572
             return { record: existing, created: false };
         }
         const placeholderState = this.#lastState ? cloneState(this.#lastState) : this.#snapshotState();
@@ -1792,10 +1687,7 @@
         info.gain = policy.gain;
         const record: ParticipantRecord = { info, clock: message.clock, policy };
         this.#participants.set(message.id, record);
-<<<<<<< HEAD
         this.#applyCapabilities(record, message.participant.capabilities, "message");
-=======
->>>>>>> a6db1572
         this.#emitTelemetry({ type: "join", participant: this.#cloneParticipant(info) });
         return { record, created: true };
     }
