// SPDX-License-Identifier: AGPL-3.0-or-later
// © 2025 SpiralTorch Contributors
// Part of SpiralTorch — Licensed under AGPL-3.0-or-later.
// Unauthorized derivative works or closed redistribution prohibited under AGPL §13.

//! Minimal C-ABI shims that surface a stable subset of SpiralTorch tensor
//! primitives. These functions are consumed by the Julia and Go bindings and
//! can be used by other foreign-language integrations that require a stable
//! binary interface.

<<<<<<< HEAD
use st_core::runtime::golden::{GoldenRuntime, GoldenRuntimeConfig, GoldenTensorError};
=======
use st_core::runtime::golden::{
    GoldenRuntime, GoldenRuntimeConfig, GoldenTaskError, GoldenTensorError,
};
>>>>>>> 3d58d5e2
use st_tensor::{
    dlpack::{self, DLManagedTensor},
    MatmulBackend, PureResult, SoftmaxBackend, Tensor,
};
use std::cell::RefCell;
use std::ffi::{c_char, CStr, CString};
use std::ptr;
use std::slice;

type FfiResult<T> = Result<T, ()>;

thread_local! {
    static LAST_ERROR: RefCell<Option<CString>> = const { RefCell::new(None) };
}

fn set_last_error(message: impl Into<String>) {
    let owned = message.into();
    LAST_ERROR.with(|slot| {
        *slot.borrow_mut() = Some(
            CString::new(owned.clone())
                .unwrap_or_else(|_| CString::new("<error message contained null byte>").unwrap()),
        );
    });
}

fn clear_last_error() {
    LAST_ERROR.with(|slot| {
        *slot.borrow_mut() = None;
    });
}

fn ok<T>(value: T) -> FfiResult<T> {
    clear_last_error();
    Ok(value)
}

fn err<T>(message: impl Into<String>) -> FfiResult<T> {
    set_last_error(message);
    Err(())
}

fn tensor_from_result(result: PureResult<Tensor>) -> *mut Tensor {
    match result {
        Ok(tensor) => {
            clear_last_error();
            Box::into_raw(Box::new(tensor))
        }
        Err(err) => {
            set_last_error(err.to_string());
            ptr::null_mut()
        }
    }
}

fn tensor_from_result_with_message(result: PureResult<Tensor>, context: &str) -> *mut Tensor {
    match result {
        Ok(tensor) => {
            clear_last_error();
            Box::into_raw(Box::new(tensor))
        }
        Err(err) => {
            set_last_error(format!("{context}: {err}"));
            ptr::null_mut()
        }
    }
}

#[repr(C)]
pub struct RuntimeHandle(GoldenRuntime);

fn runtime_from_ptr<'a>(handle: *const RuntimeHandle, label: &str) -> Option<&'a GoldenRuntime> {
    let handle = match require_non_null(handle, label) {
        Ok(handle) => handle,
        Err(_) => return None,
    };
    // SAFETY: pointer validated above.
    Some(unsafe { &(*handle).0 })
}

#[repr(C)]
pub struct RoundtableSummary {
    pub above: usize,
    pub here: usize,
    pub beneath: usize,
    pub energy_above: f32,
    pub energy_here: f32,
    pub energy_beneath: f32,
}

fn tensor_from_data(rows: usize, cols: usize, data: &[f32]) -> PureResult<Tensor> {
    Tensor::from_vec(rows, cols, data.to_vec())
}

fn require_non_null<T>(ptr: *const T, label: &str) -> FfiResult<*const T> {
    if ptr.is_null() {
        return err(format!("{label} pointer was null"));
    }
    ok(ptr)
}

fn require_non_null_mut<T>(ptr: *mut T, label: &str) -> FfiResult<*mut T> {
    if ptr.is_null() {
        return err(format!("{label} pointer was null"));
    }
    clear_last_error();
    Ok(ptr)
}

/// Write the SpiralTorch semantic version into the provided buffer.
///
/// The function returns the number of bytes required to represent the string
/// (not counting the trailing null terminator). If the provided buffer has
/// enough capacity (`capacity >= len + 1`), the string is copied and a null
/// terminator is appended.
#[no_mangle]
pub extern "C" fn spiraltorch_version(buffer: *mut c_char, capacity: usize) -> usize {
    let version = env!("CARGO_PKG_VERSION");
    let bytes = version.as_bytes();
    if capacity > 0 && !buffer.is_null() {
        // Reserve space for the trailing null terminator.
        let max_copy = capacity.saturating_sub(1);
        let to_copy = bytes.len().min(max_copy);
        unsafe {
            ptr::copy_nonoverlapping(bytes.as_ptr() as *const c_char, buffer, to_copy);
            // Null terminate the buffer even if truncation occurred.
            *buffer.add(to_copy) = 0;
        }
    }
    bytes.len()
}

/// Returns the length of the last error message (in bytes, excluding the
/// trailing null terminator).
#[no_mangle]
pub extern "C" fn spiraltorch_last_error_length() -> usize {
    LAST_ERROR.with(|slot| {
        slot.borrow()
            .as_ref()
            .map(|msg| msg.as_bytes().len())
            .unwrap_or(0)
    })
}

/// Copies the last error message into the provided buffer and returns the
/// number of bytes copied (excluding the null terminator). If no error is
/// present the function returns `0` and the buffer is left untouched.
#[no_mangle]
pub extern "C" fn spiraltorch_last_error_message(buffer: *mut c_char, capacity: usize) -> usize {
    if buffer.is_null() || capacity == 0 {
        return 0;
    }
    LAST_ERROR.with(|slot| {
        if let Some(message) = slot.borrow().as_ref() {
            let bytes = message.as_bytes();
            let max_copy = capacity.saturating_sub(1);
            let to_copy = bytes.len().min(max_copy);
            unsafe {
                ptr::copy_nonoverlapping(bytes.as_ptr() as *const c_char, buffer, to_copy);
                *buffer.add(to_copy) = 0;
            }
            to_copy
        } else {
            0
        }
    })
}

/// Clears the last error so subsequent calls observe an empty state.
#[no_mangle]
pub extern "C" fn spiraltorch_clear_last_error() {
    clear_last_error();
}

/// Constructs a tensor filled with zeros. Returns `NULL` on failure.
#[no_mangle]
pub extern "C" fn spiraltorch_tensor_zeros(rows: usize, cols: usize) -> *mut Tensor {
    tensor_from_result(Tensor::zeros(rows, cols))
}

/// Constructs a tensor from a dense row-major buffer. Returns `NULL` on failure.
#[no_mangle]
pub unsafe extern "C" fn spiraltorch_tensor_from_dense(
    rows: usize,
    cols: usize,
    data: *const f32,
    len: usize,
) -> *mut Tensor {
    if data.is_null() {
        set_last_error("tensor_from_dense received null data pointer");
        return ptr::null_mut();
    }
    let required = rows.saturating_mul(cols);
    if required != len {
        set_last_error(format!(
            "tensor_from_dense expected {required} elements but received {len}"
        ));
        return ptr::null_mut();
    }
    let slice = slice::from_raw_parts(data, len);
    tensor_from_result_with_message(tensor_from_data(rows, cols, slice), "tensor_from_dense")
}

/// Releases a tensor previously allocated by this library.
#[no_mangle]
pub extern "C" fn spiraltorch_tensor_free(handle: *mut Tensor) {
    if handle.is_null() {
        return;
    }
    unsafe {
        drop(Box::from_raw(handle));
    }
}

fn with_tensor<'a, T>(
    handle: *const Tensor,
    f: impl FnOnce(&'a Tensor) -> FfiResult<T>,
) -> FfiResult<T> {
    let handle = require_non_null(handle, "tensor handle")?;
    // SAFETY: we validated that the pointer is not null above.
    let tensor = unsafe { &*handle };
    f(tensor)
}

/// Retrieves the tensor shape and writes it into the provided output pointers.
#[no_mangle]
pub extern "C" fn spiraltorch_tensor_shape(
    handle: *const Tensor,
    rows_out: *mut usize,
    cols_out: *mut usize,
) -> bool {
    let result = with_tensor(handle, |tensor| {
        let rows_ptr = require_non_null_mut(rows_out, "rows_out")?;
        let cols_ptr = require_non_null_mut(cols_out, "cols_out")?;
        let (rows, cols) = tensor.shape();
        unsafe {
            *rows_ptr = rows;
            *cols_ptr = cols;
        }
        ok(())
    });
    result.is_ok()
}

/// Returns the number of elements stored in the tensor. On failure the
/// function returns `0` and records an error.
#[no_mangle]
pub extern "C" fn spiraltorch_tensor_elements(handle: *const Tensor) -> usize {
    match with_tensor(handle, |tensor| ok(tensor.data().len())) {
        Ok(len) => len,
        Err(_) => 0,
    }
}

/// Copies the tensor data into the provided buffer. Returns `true` on success.
#[no_mangle]
pub unsafe extern "C" fn spiraltorch_tensor_copy_data(
    handle: *const Tensor,
    out: *mut f32,
    len: usize,
) -> bool {
    let result = with_tensor(handle, |tensor| {
        let data = tensor.data();
        if data.len() != len {
            return err(format!(
                "tensor_copy_data expected {len} elements but tensor stores {}",
                data.len()
            ));
        }
        let out_ptr = require_non_null_mut(out, "out")?;
        unsafe {
            ptr::copy_nonoverlapping(data.as_ptr(), out_ptr, len);
        }
        ok(())
    });
    result.is_ok()
}

/// Exports the tensor as a managed DLPack tensor. Returns `NULL` on failure.
#[no_mangle]
pub extern "C" fn spiraltorch_tensor_to_dlpack(handle: *const Tensor) -> *mut DLManagedTensor {
    let tensor = match as_tensor(handle, "tensor handle") {
        Some(tensor) => tensor,
        None => return ptr::null_mut(),
    };

    match tensor.to_dlpack() {
        Ok(ptr) => {
            clear_last_error();
            ptr
        }
        Err(err) => {
            set_last_error(format!("tensor_to_dlpack: {err}"));
            ptr::null_mut()
        }
    }
}

/// Constructs a tensor from a managed DLPack tensor. Returns `NULL` on failure.
///
/// # Safety
/// The caller must ensure `managed` points to a valid `DLManagedTensor`.
#[no_mangle]
pub unsafe extern "C" fn spiraltorch_tensor_from_dlpack(
    managed: *mut DLManagedTensor,
) -> *mut Tensor {
    if managed.is_null() {
        set_last_error("tensor_from_dlpack received null managed tensor pointer");
        return ptr::null_mut();
    }

    match Tensor::from_dlpack(managed) {
        Ok(tensor) => {
            clear_last_error();
            Box::into_raw(Box::new(tensor))
        }
        Err(err) => {
            set_last_error(format!("tensor_from_dlpack: {err}"));
            ptr::null_mut()
        }
    }
}

/// Drops the exported state allocated when creating a DLPack tensor.
///
/// # Safety
/// The caller must ensure `managed` either originates from
/// `spiraltorch_tensor_to_dlpack` or has been obtained from another SpiralTorch
/// API that documents compatibility with this function.
#[no_mangle]
pub unsafe extern "C" fn spiraltorch_dlpack_drop_exported_state(managed: *mut DLManagedTensor) {
    if managed.is_null() {
        return;
    }
    // SAFETY: Caller guarantees pointer validity per the function contract.
    unsafe {
        dlpack::drop_exported_state(managed);
    }
}

fn as_tensor<'a>(handle: *const Tensor, label: &str) -> Option<&'a Tensor> {
    let handle = match require_non_null(handle, label) {
        Ok(handle) => handle,
        Err(_) => return None,
    };
    // SAFETY: we validated the pointer is not null above.
    Some(unsafe { &*handle })
}

fn tensor_binary_op(
    lhs: *const Tensor,
    rhs: *const Tensor,
    context: &str,
    op: impl FnOnce(&Tensor, &Tensor) -> PureResult<Tensor>,
) -> *mut Tensor {
    let left = match as_tensor(lhs, "lhs tensor") {
        Some(tensor) => tensor,
        None => return ptr::null_mut(),
    };
    let right = match as_tensor(rhs, "rhs tensor") {
        Some(tensor) => tensor,
        None => return ptr::null_mut(),
    };
    tensor_from_result_with_message(op(left, right), context)
}

#[repr(C)]
#[derive(Clone, Copy, Debug, PartialEq, Eq)]
pub enum SpiraltorchMatmulBackend {
    Auto = 0,
    CpuFaer = 1,
    CpuSimd = 2,
    CpuNaive = 3,
    GpuWgpu = 4,
    GpuHip = 5,
}

fn map_matmul_backend(backend: SpiraltorchMatmulBackend) -> Result<MatmulBackend, &'static str> {
    match backend {
        SpiraltorchMatmulBackend::Auto => Ok(MatmulBackend::Auto),
        SpiraltorchMatmulBackend::CpuFaer => Ok(MatmulBackend::CpuFaer),
        SpiraltorchMatmulBackend::CpuSimd => Ok(MatmulBackend::CpuSimd),
        SpiraltorchMatmulBackend::CpuNaive => Ok(MatmulBackend::CpuNaive),
        SpiraltorchMatmulBackend::GpuWgpu => {
            #[cfg(feature = "wgpu")]
            {
                Ok(MatmulBackend::GpuWgpu)
            }
            #[cfg(not(feature = "wgpu"))]
            {
                Err("wgpu backend support is not compiled in")
            }
        }
        SpiraltorchMatmulBackend::GpuHip => {
            #[cfg(feature = "hip")]
            {
                Ok(MatmulBackend::GpuHip)
            }
            #[cfg(not(feature = "hip"))]
            {
                Err("hip backend support is not compiled in")
            }
        }
    }
}

#[repr(C)]
#[derive(Clone, Copy, Debug, PartialEq, Eq)]
pub enum SpiraltorchSoftmaxBackend {
    Auto = 0,
    Cpu = 1,
    GpuWgpu = 2,
}

fn map_softmax_backend(backend: SpiraltorchSoftmaxBackend) -> Result<SoftmaxBackend, &'static str> {
    match backend {
        SpiraltorchSoftmaxBackend::Auto => Ok(SoftmaxBackend::Auto),
        SpiraltorchSoftmaxBackend::Cpu => Ok(SoftmaxBackend::Cpu),
        SpiraltorchSoftmaxBackend::GpuWgpu => {
            #[cfg(feature = "wgpu")]
            {
                Ok(SoftmaxBackend::GpuWgpu)
            }
            #[cfg(not(feature = "wgpu"))]
            {
                Err("wgpu backend support is not compiled in")
            }
        }
    }
}

fn tensor_unary_op(
    handle: *const Tensor,
    context: &str,
    op: impl FnOnce(&Tensor) -> PureResult<Tensor>,
) -> *mut Tensor {
    let tensor = match as_tensor(handle, "tensor handle") {
        Some(tensor) => tensor,
        None => return ptr::null_mut(),
    };
    tensor_from_result_with_message(op(tensor), context)
}

unsafe fn copy_bias_buffer(
    bias: *const f32,
    len: usize,
    expected: usize,
    context: &str,
) -> FfiResult<Vec<f32>> {
    if bias.is_null() {
        return err(format!("{context} received null bias pointer"));
    }
    if len != expected {
        return err(format!(
            "{context} expected bias with {expected} elements but received {len}"
        ));
    }
    let slice = slice::from_raw_parts(bias, len);
    ok(slice.to_vec())
}

fn runtime_spawn(
    runtime: &GoldenRuntime,
    context: &str,
    task: impl FnOnce() -> PureResult<Tensor> + Send + 'static,
) -> *mut Tensor {
    match runtime.spawn_blocking(task) {
        Ok(handle) => match handle.join() {
            Ok(tensor) => tensor_from_result_with_message(Ok(tensor), context),
            Err(GoldenTaskError::Task(err)) => tensor_from_result_with_message(Err(err), context),
            Err(GoldenTaskError::Runtime(err)) => {
                set_last_error(format!("{context}: {err}"));
                ptr::null_mut()
            }
            Err(GoldenTaskError::Panic) => {
                set_last_error(format!("{context} task panicked"));
                ptr::null_mut()
            }
        },
        Err(err) => {
            set_last_error(format!("{context}: {err}"));
            ptr::null_mut()
        }
    }
}

fn runtime_tensor_generate(
    runtime: *const RuntimeHandle,
    context: &str,
    task: impl FnOnce(&GoldenRuntime) -> Result<Tensor, GoldenTensorError>,
) -> *mut Tensor {
    let runtime = match runtime_from_ptr(runtime, "runtime handle") {
        Some(runtime) => runtime,
        None => return ptr::null_mut(),
    };

    match task(runtime) {
        Ok(tensor) => {
            clear_last_error();
            Box::into_raw(Box::new(tensor))
        }
        Err(GoldenTensorError::Runtime(err)) => {
            set_last_error(format!("{context}: {err}"));
            ptr::null_mut()
        }
        Err(GoldenTensorError::Tensor(err)) => {
            set_last_error(format!("{context}: {err}"));
            ptr::null_mut()
        }
    }
}

fn runtime_tensor_binary_op<F>(
    runtime: *const RuntimeHandle,
    lhs: *const Tensor,
    rhs: *const Tensor,
    context: &str,
    op: F,
) -> *mut Tensor
where
    F: FnOnce(&Tensor, &Tensor) -> PureResult<Tensor> + Send + 'static,
{
    let runtime = match runtime_from_ptr(runtime, "runtime handle") {
        Some(runtime) => runtime,
        None => return ptr::null_mut(),
    };
    let left = match as_tensor(lhs, "lhs tensor") {
        Some(tensor) => tensor.clone(),
        None => return ptr::null_mut(),
    };
    let right = match as_tensor(rhs, "rhs tensor") {
        Some(tensor) => tensor.clone(),
        None => return ptr::null_mut(),
    };
    runtime_spawn(runtime, context, move || op(&left, &right))
}

fn runtime_tensor_unary_op<F>(
    runtime: *const RuntimeHandle,
    handle: *const Tensor,
    context: &str,
    op: F,
) -> *mut Tensor
where
    F: FnOnce(&Tensor) -> PureResult<Tensor> + Send + 'static,
{
    let runtime = match runtime_from_ptr(runtime, "runtime handle") {
        Some(runtime) => runtime,
        None => return ptr::null_mut(),
    };
    let tensor = match as_tensor(handle, "tensor handle") {
        Some(tensor) => tensor.clone(),
        None => return ptr::null_mut(),
    };
    runtime_spawn(runtime, context, move || op(&tensor))
}

/// Element-wise tensor addition. Returns `NULL` on failure.
#[no_mangle]
pub extern "C" fn spiraltorch_tensor_add(lhs: *const Tensor, rhs: *const Tensor) -> *mut Tensor {
    tensor_binary_op(lhs, rhs, "tensor_add", Tensor::add)
}

/// Element-wise tensor subtraction. Returns `NULL` on failure.
#[no_mangle]
pub extern "C" fn spiraltorch_tensor_sub(lhs: *const Tensor, rhs: *const Tensor) -> *mut Tensor {
    tensor_binary_op(lhs, rhs, "tensor_sub", Tensor::sub)
}

/// Returns a new tensor with every element scaled by `value`.
#[no_mangle]
pub extern "C" fn spiraltorch_tensor_scale(handle: *const Tensor, value: f32) -> *mut Tensor {
    tensor_unary_op(handle, "tensor_scale", |tensor| tensor.scale(value))
}

fn optional_seed(seed: u64, has_seed: bool) -> Option<u64> {
    if has_seed {
        Some(seed)
    } else {
        None
    }
}

/// Samples tensor elements from a uniform distribution in `[min, max)`.
#[no_mangle]
pub extern "C" fn spiraltorch_tensor_random_uniform(
    rows: usize,
    cols: usize,
    min: f32,
    max: f32,
    seed: u64,
    has_seed: bool,
) -> *mut Tensor {
    tensor_from_result_with_message(
        Tensor::random_uniform(rows, cols, min, max, optional_seed(seed, has_seed)),
        "tensor_random_uniform",
    )
}

/// Samples tensor elements from a normal distribution with the provided mean and standard deviation.
#[no_mangle]
pub extern "C" fn spiraltorch_tensor_random_normal(
    rows: usize,
    cols: usize,
    mean: f32,
    std: f32,
    seed: u64,
    has_seed: bool,
) -> *mut Tensor {
    tensor_from_result_with_message(
        Tensor::random_normal(rows, cols, mean, std, optional_seed(seed, has_seed)),
        "tensor_random_normal",
    )
}

/// Returns a new tensor that is the transpose of the provided tensor.
#[no_mangle]
pub extern "C" fn spiraltorch_tensor_transpose(handle: *const Tensor) -> *mut Tensor {
    tensor_unary_op(handle, "tensor_transpose", |tensor| Ok(tensor.transpose()))
}

/// Returns a reshaped view of the tensor with the requested dimensions.
#[no_mangle]
pub extern "C" fn spiraltorch_tensor_reshape(
    handle: *const Tensor,
    rows: usize,
    cols: usize,
) -> *mut Tensor {
    let tensor = match as_tensor(handle, "tensor handle") {
        Some(tensor) => tensor,
        None => return ptr::null_mut(),
    };
    tensor_from_result_with_message(tensor.reshape(rows, cols), "tensor_reshape")
}

/// Matrix multiplication (`lhs @ rhs`). Returns `NULL` on failure.
#[no_mangle]
pub extern "C" fn spiraltorch_tensor_matmul(lhs: *const Tensor, rhs: *const Tensor) -> *mut Tensor {
    tensor_binary_op(lhs, rhs, "tensor_matmul", Tensor::matmul)
}

/// Matrix multiplication with an explicit backend override. Returns `NULL` on failure.
#[no_mangle]
pub extern "C" fn spiraltorch_tensor_matmul_with_backend(
    lhs: *const Tensor,
    rhs: *const Tensor,
    backend: SpiraltorchMatmulBackend,
) -> *mut Tensor {
    let backend = match map_matmul_backend(backend) {
        Ok(backend) => backend,
        Err(message) => {
            set_last_error(message);
            return ptr::null_mut();
        }
    };
    tensor_binary_op(lhs, rhs, "tensor_matmul_with_backend", move |lhs, rhs| {
        lhs.matmul_with_backend(rhs, backend)
    })
}

unsafe fn tensor_matmul_bias_relu_core(
    lhs: *const Tensor,
    rhs: *const Tensor,
    bias: *const f32,
    bias_len: usize,
    backend: MatmulBackend,
    context: &str,
) -> *mut Tensor {
    let left = match as_tensor(lhs, "lhs tensor") {
        Some(tensor) => tensor,
        None => return ptr::null_mut(),
    };
    let right = match as_tensor(rhs, "rhs tensor") {
        Some(tensor) => tensor,
        None => return ptr::null_mut(),
    };
    let (_, cols) = right.shape();
    let bias = match copy_bias_buffer(bias, bias_len, cols, context) {
        Ok(bias) => bias,
        Err(_) => return ptr::null_mut(),
    };
    tensor_from_result_with_message(
        left.matmul_bias_relu_with_backend(right, &bias, backend),
        context,
    )
}

unsafe fn tensor_matmul_bias_add_relu_core(
    lhs: *const Tensor,
    rhs: *const Tensor,
    bias: *const f32,
    bias_len: usize,
    residual: *const Tensor,
    backend: MatmulBackend,
    context: &str,
) -> *mut Tensor {
    let left = match as_tensor(lhs, "lhs tensor") {
        Some(tensor) => tensor,
        None => return ptr::null_mut(),
    };
    let right = match as_tensor(rhs, "rhs tensor") {
        Some(tensor) => tensor,
        None => return ptr::null_mut(),
    };
    let residual = match as_tensor(residual, "residual tensor") {
        Some(tensor) => tensor,
        None => return ptr::null_mut(),
    };
    let (_, cols) = right.shape();
    let bias = match copy_bias_buffer(bias, bias_len, cols, context) {
        Ok(bias) => bias,
        Err(_) => return ptr::null_mut(),
    };
    tensor_from_result_with_message(
        left.matmul_bias_add_relu_with_backend(right, &bias, residual, backend),
        context,
    )
}

<<<<<<< HEAD
unsafe fn tensor_matmul_bias_gelu_core(
    lhs: *const Tensor,
    rhs: *const Tensor,
    bias: *const f32,
    bias_len: usize,
    backend: MatmulBackend,
    context: &str,
) -> *mut Tensor {
    let left = match as_tensor(lhs, "lhs tensor") {
        Some(tensor) => tensor,
        None => return ptr::null_mut(),
    };
    let right = match as_tensor(rhs, "rhs tensor") {
        Some(tensor) => tensor,
        None => return ptr::null_mut(),
    };
    let (_, cols) = right.shape();
    let bias = match copy_bias_buffer(bias, bias_len, cols, context) {
        Ok(bias) => bias,
        Err(_) => return ptr::null_mut(),
    };
    tensor_from_result_with_message(
        left.matmul_bias_gelu_with_backend(right, &bias, backend),
        context,
    )
}

=======
>>>>>>> 3d58d5e2
#[no_mangle]
pub unsafe extern "C" fn spiraltorch_tensor_matmul_bias_relu(
    lhs: *const Tensor,
    rhs: *const Tensor,
    bias: *const f32,
    bias_len: usize,
) -> *mut Tensor {
    tensor_matmul_bias_relu_core(
        lhs,
        rhs,
        bias,
        bias_len,
        MatmulBackend::Auto,
        "tensor_matmul_bias_relu",
    )
}

#[no_mangle]
pub unsafe extern "C" fn spiraltorch_tensor_matmul_bias_relu_with_backend(
    lhs: *const Tensor,
    rhs: *const Tensor,
    bias: *const f32,
    bias_len: usize,
    backend: SpiraltorchMatmulBackend,
) -> *mut Tensor {
    let backend = match map_matmul_backend(backend) {
        Ok(backend) => backend,
        Err(message) => {
            set_last_error(message);
            return ptr::null_mut();
        }
    };
    tensor_matmul_bias_relu_core(
        lhs,
        rhs,
        bias,
        bias_len,
        backend,
        "tensor_matmul_bias_relu_with_backend",
    )
}

#[no_mangle]
pub unsafe extern "C" fn spiraltorch_tensor_matmul_bias_add_relu(
    lhs: *const Tensor,
    rhs: *const Tensor,
    bias: *const f32,
    bias_len: usize,
    residual: *const Tensor,
) -> *mut Tensor {
    tensor_matmul_bias_add_relu_core(
        lhs,
        rhs,
        bias,
        bias_len,
        residual,
        MatmulBackend::Auto,
        "tensor_matmul_bias_add_relu",
    )
}

#[no_mangle]
pub unsafe extern "C" fn spiraltorch_tensor_matmul_bias_add_relu_with_backend(
    lhs: *const Tensor,
    rhs: *const Tensor,
    bias: *const f32,
    bias_len: usize,
    residual: *const Tensor,
    backend: SpiraltorchMatmulBackend,
) -> *mut Tensor {
    let backend = match map_matmul_backend(backend) {
        Ok(backend) => backend,
        Err(message) => {
            set_last_error(message);
            return ptr::null_mut();
        }
    };
    tensor_matmul_bias_add_relu_core(
        lhs,
        rhs,
        bias,
        bias_len,
        residual,
        backend,
        "tensor_matmul_bias_add_relu_with_backend",
    )
}

<<<<<<< HEAD
#[no_mangle]
pub unsafe extern "C" fn spiraltorch_tensor_matmul_bias_gelu(
    lhs: *const Tensor,
    rhs: *const Tensor,
    bias: *const f32,
    bias_len: usize,
) -> *mut Tensor {
    tensor_matmul_bias_gelu_core(
        lhs,
        rhs,
        bias,
        bias_len,
        MatmulBackend::Auto,
        "tensor_matmul_bias_gelu",
    )
}

#[no_mangle]
pub unsafe extern "C" fn spiraltorch_tensor_matmul_bias_gelu_with_backend(
    lhs: *const Tensor,
    rhs: *const Tensor,
    bias: *const f32,
    bias_len: usize,
    backend: SpiraltorchMatmulBackend,
) -> *mut Tensor {
    let backend = match map_matmul_backend(backend) {
        Ok(backend) => backend,
        Err(message) => {
            set_last_error(message);
            return ptr::null_mut();
        }
    };
    tensor_matmul_bias_gelu_core(
        lhs,
        rhs,
        bias,
        bias_len,
        backend,
        "tensor_matmul_bias_gelu_with_backend",
    )
}

=======
>>>>>>> 3d58d5e2
/// Element-wise tensor multiplication. Returns `NULL` on failure.
#[no_mangle]
pub extern "C" fn spiraltorch_tensor_hadamard(
    lhs: *const Tensor,
    rhs: *const Tensor,
) -> *mut Tensor {
    tensor_binary_op(lhs, rhs, "tensor_hadamard", Tensor::hadamard)
}

/// Row-wise softmax with an optional backend override. Returns `NULL` on failure.
#[no_mangle]
pub extern "C" fn spiraltorch_tensor_row_softmax(
    handle: *const Tensor,
    backend: SpiraltorchSoftmaxBackend,
) -> *mut Tensor {
    let backend = match map_softmax_backend(backend) {
        Ok(backend) => backend,
        Err(message) => {
            set_last_error(message);
            return ptr::null_mut();
        }
    };
    tensor_unary_op(handle, "tensor_row_softmax", move |tensor| {
        tensor.row_softmax_with_backend(backend)
    })
}

#[no_mangle]
pub unsafe extern "C" fn spiraltorch_runtime_new(
    worker_threads: usize,
    thread_name: *const c_char,
) -> *mut RuntimeHandle {
    let mut config = GoldenRuntimeConfig::default();
    if worker_threads > 0 {
        config.worker_threads = worker_threads;
    }
    if !thread_name.is_null() {
        match CStr::from_ptr(thread_name).to_str() {
            Ok(name) if name.is_empty() => {
                config.thread_name = None;
            }
            Ok(name) => {
                config.thread_name = Some(name.to_string());
            }
            Err(err) => {
                set_last_error(format!(
                    "runtime_new received invalid thread name utf-8: {err}"
                ));
                return ptr::null_mut();
            }
        }
    }
    match GoldenRuntime::new(config) {
        Ok(runtime) => {
            clear_last_error();
            Box::into_raw(Box::new(RuntimeHandle(runtime)))
        }
        Err(err) => {
            set_last_error(err.to_string());
            ptr::null_mut()
        }
    }
}

#[no_mangle]
pub extern "C" fn spiraltorch_runtime_free(handle: *mut RuntimeHandle) {
    if handle.is_null() {
        return;
    }
    unsafe {
        drop(Box::from_raw(handle));
    }
    clear_last_error();
}

#[no_mangle]
pub extern "C" fn spiraltorch_runtime_worker_count(handle: *const RuntimeHandle) -> usize {
    let runtime = match runtime_from_ptr(handle, "runtime handle") {
        Some(runtime) => runtime,
        None => return 0,
    };
    clear_last_error();
    runtime.worker_count()
}

#[no_mangle]
pub extern "C" fn spiraltorch_runtime_tensor_add(
    runtime: *const RuntimeHandle,
    lhs: *const Tensor,
    rhs: *const Tensor,
) -> *mut Tensor {
    runtime_tensor_binary_op(runtime, lhs, rhs, "runtime_tensor_add", Tensor::add)
}

#[no_mangle]
pub extern "C" fn spiraltorch_runtime_tensor_sub(
    runtime: *const RuntimeHandle,
    lhs: *const Tensor,
    rhs: *const Tensor,
) -> *mut Tensor {
    runtime_tensor_binary_op(runtime, lhs, rhs, "runtime_tensor_sub", Tensor::sub)
}

#[no_mangle]
pub extern "C" fn spiraltorch_runtime_tensor_scale(
    runtime: *const RuntimeHandle,
    handle: *const Tensor,
    value: f32,
) -> *mut Tensor {
    runtime_tensor_unary_op(runtime, handle, "runtime_tensor_scale", move |tensor| {
        tensor.scale(value)
    })
}

#[no_mangle]
pub extern "C" fn spiraltorch_runtime_tensor_transpose(
    runtime: *const RuntimeHandle,
    handle: *const Tensor,
) -> *mut Tensor {
    runtime_tensor_unary_op(runtime, handle, "runtime_tensor_transpose", |tensor| {
        Ok(tensor.transpose())
    })
}

#[no_mangle]
pub extern "C" fn spiraltorch_runtime_tensor_reshape(
    runtime: *const RuntimeHandle,
    handle: *const Tensor,
    rows: usize,
    cols: usize,
) -> *mut Tensor {
    runtime_tensor_unary_op(runtime, handle, "runtime_tensor_reshape", move |tensor| {
        tensor.reshape(rows, cols)
    })
}

#[no_mangle]
pub extern "C" fn spiraltorch_runtime_tensor_matmul(
    runtime: *const RuntimeHandle,
    lhs: *const Tensor,
    rhs: *const Tensor,
) -> *mut Tensor {
    runtime_tensor_binary_op(runtime, lhs, rhs, "runtime_tensor_matmul", Tensor::matmul)
}

unsafe fn runtime_tensor_matmul_bias_relu_core(
    runtime: *const RuntimeHandle,
    lhs: *const Tensor,
    rhs: *const Tensor,
    bias: *const f32,
    bias_len: usize,
    backend: MatmulBackend,
    context: &str,
) -> *mut Tensor {
    let runtime = match runtime_from_ptr(runtime, "runtime handle") {
        Some(runtime) => runtime,
        None => return ptr::null_mut(),
    };
    let left = match as_tensor(lhs, "lhs tensor") {
        Some(tensor) => tensor.clone(),
        None => return ptr::null_mut(),
    };
    let right = match as_tensor(rhs, "rhs tensor") {
        Some(tensor) => tensor.clone(),
        None => return ptr::null_mut(),
    };
    let (_, cols) = right.shape();
    let bias = match copy_bias_buffer(bias, bias_len, cols, context) {
        Ok(bias) => bias,
        Err(_) => return ptr::null_mut(),
    };
    runtime_spawn(runtime, context, move || {
        left.matmul_bias_relu_with_backend(&right, &bias, backend)
    })
}

unsafe fn runtime_tensor_matmul_bias_add_relu_core(
    runtime: *const RuntimeHandle,
    lhs: *const Tensor,
    rhs: *const Tensor,
    bias: *const f32,
    bias_len: usize,
    residual: *const Tensor,
    backend: MatmulBackend,
    context: &str,
) -> *mut Tensor {
    let runtime = match runtime_from_ptr(runtime, "runtime handle") {
        Some(runtime) => runtime,
        None => return ptr::null_mut(),
    };
    let left = match as_tensor(lhs, "lhs tensor") {
        Some(tensor) => tensor.clone(),
        None => return ptr::null_mut(),
    };
    let right = match as_tensor(rhs, "rhs tensor") {
        Some(tensor) => tensor.clone(),
        None => return ptr::null_mut(),
    };
    let residual_tensor = match as_tensor(residual, "residual tensor") {
        Some(tensor) => tensor.clone(),
        None => return ptr::null_mut(),
    };
    let (_, cols) = right.shape();
    let bias = match copy_bias_buffer(bias, bias_len, cols, context) {
        Ok(bias) => bias,
        Err(_) => return ptr::null_mut(),
    };
    runtime_spawn(runtime, context, move || {
        left.matmul_bias_add_relu_with_backend(&right, &bias, &residual_tensor, backend)
    })
}

unsafe fn runtime_tensor_matmul_bias_gelu_core(
    runtime: *const RuntimeHandle,
    lhs: *const Tensor,
    rhs: *const Tensor,
    bias: *const f32,
    bias_len: usize,
    backend: MatmulBackend,
    context: &str,
) -> *mut Tensor {
    let runtime = match runtime_from_ptr(runtime, "runtime handle") {
        Some(runtime) => runtime,
        None => return ptr::null_mut(),
    };
    let left = match as_tensor(lhs, "lhs tensor") {
        Some(tensor) => tensor.clone(),
        None => return ptr::null_mut(),
    };
    let right = match as_tensor(rhs, "rhs tensor") {
        Some(tensor) => tensor.clone(),
        None => return ptr::null_mut(),
    };
    let (_, cols) = right.shape();
    let bias = match copy_bias_buffer(bias, bias_len, cols, context) {
        Ok(bias) => bias,
        Err(_) => return ptr::null_mut(),
    };
    runtime_spawn(runtime, context, move || {
        left.matmul_bias_gelu_with_backend(&right, &bias, backend)
    })
}

#[no_mangle]
pub extern "C" fn spiraltorch_runtime_tensor_matmul_with_backend(
    runtime: *const RuntimeHandle,
    lhs: *const Tensor,
    rhs: *const Tensor,
    backend: SpiraltorchMatmulBackend,
) -> *mut Tensor {
    let backend = match map_matmul_backend(backend) {
        Ok(backend) => backend,
        Err(message) => {
            set_last_error(message);
            return ptr::null_mut();
        }
    };
    runtime_tensor_binary_op(
        runtime,
        lhs,
        rhs,
        "runtime_tensor_matmul_with_backend",
        move |lhs, rhs| lhs.matmul_with_backend(rhs, backend),
    )
}

#[no_mangle]
pub unsafe extern "C" fn spiraltorch_runtime_tensor_matmul_bias_relu(
    runtime: *const RuntimeHandle,
    lhs: *const Tensor,
    rhs: *const Tensor,
    bias: *const f32,
    bias_len: usize,
) -> *mut Tensor {
    runtime_tensor_matmul_bias_relu_core(
        runtime,
        lhs,
        rhs,
        bias,
        bias_len,
        MatmulBackend::Auto,
        "runtime_tensor_matmul_bias_relu",
    )
}

#[no_mangle]
pub unsafe extern "C" fn spiraltorch_runtime_tensor_matmul_bias_relu_with_backend(
    runtime: *const RuntimeHandle,
    lhs: *const Tensor,
    rhs: *const Tensor,
    bias: *const f32,
    bias_len: usize,
    backend: SpiraltorchMatmulBackend,
) -> *mut Tensor {
    let backend = match map_matmul_backend(backend) {
        Ok(backend) => backend,
        Err(message) => {
            set_last_error(message);
            return ptr::null_mut();
        }
    };
    runtime_tensor_matmul_bias_relu_core(
        runtime,
        lhs,
        rhs,
        bias,
        bias_len,
        backend,
        "runtime_tensor_matmul_bias_relu_with_backend",
    )
}

#[no_mangle]
pub unsafe extern "C" fn spiraltorch_runtime_tensor_matmul_bias_add_relu(
    runtime: *const RuntimeHandle,
    lhs: *const Tensor,
    rhs: *const Tensor,
    bias: *const f32,
    bias_len: usize,
    residual: *const Tensor,
) -> *mut Tensor {
    runtime_tensor_matmul_bias_add_relu_core(
        runtime,
        lhs,
        rhs,
        bias,
        bias_len,
        residual,
        MatmulBackend::Auto,
        "runtime_tensor_matmul_bias_add_relu",
    )
}

#[no_mangle]
pub unsafe extern "C" fn spiraltorch_runtime_tensor_matmul_bias_add_relu_with_backend(
    runtime: *const RuntimeHandle,
    lhs: *const Tensor,
    rhs: *const Tensor,
    bias: *const f32,
    bias_len: usize,
    residual: *const Tensor,
    backend: SpiraltorchMatmulBackend,
) -> *mut Tensor {
    let backend = match map_matmul_backend(backend) {
        Ok(backend) => backend,
        Err(message) => {
            set_last_error(message);
            return ptr::null_mut();
        }
    };
    runtime_tensor_matmul_bias_add_relu_core(
        runtime,
        lhs,
        rhs,
        bias,
        bias_len,
        residual,
        backend,
        "runtime_tensor_matmul_bias_add_relu_with_backend",
    )
}

#[no_mangle]
pub unsafe extern "C" fn spiraltorch_runtime_tensor_matmul_bias_gelu(
    runtime: *const RuntimeHandle,
    lhs: *const Tensor,
    rhs: *const Tensor,
    bias: *const f32,
    bias_len: usize,
) -> *mut Tensor {
    runtime_tensor_matmul_bias_gelu_core(
        runtime,
        lhs,
        rhs,
        bias,
        bias_len,
        MatmulBackend::Auto,
        "runtime_tensor_matmul_bias_gelu",
    )
}

#[no_mangle]
pub unsafe extern "C" fn spiraltorch_runtime_tensor_matmul_bias_gelu_with_backend(
    runtime: *const RuntimeHandle,
    lhs: *const Tensor,
    rhs: *const Tensor,
    bias: *const f32,
    bias_len: usize,
    backend: SpiraltorchMatmulBackend,
) -> *mut Tensor {
    let backend = match map_matmul_backend(backend) {
        Ok(backend) => backend,
        Err(message) => {
            set_last_error(message);
            return ptr::null_mut();
        }
    };
    runtime_tensor_matmul_bias_gelu_core(
        runtime,
        lhs,
        rhs,
        bias,
        bias_len,
        backend,
        "runtime_tensor_matmul_bias_gelu_with_backend",
    )
}

unsafe fn runtime_tensor_matmul_bias_relu_core(
    runtime: *const RuntimeHandle,
    lhs: *const Tensor,
    rhs: *const Tensor,
    bias: *const f32,
    bias_len: usize,
    backend: MatmulBackend,
    context: &str,
) -> *mut Tensor {
    let runtime = match runtime_from_ptr(runtime, "runtime handle") {
        Some(runtime) => runtime,
        None => return ptr::null_mut(),
    };
    let left = match as_tensor(lhs, "lhs tensor") {
        Some(tensor) => tensor.clone(),
        None => return ptr::null_mut(),
    };
    let right = match as_tensor(rhs, "rhs tensor") {
        Some(tensor) => tensor.clone(),
        None => return ptr::null_mut(),
    };
    let (_, cols) = right.shape();
    let bias = match copy_bias_buffer(bias, bias_len, cols, context) {
        Ok(bias) => bias,
        Err(_) => return ptr::null_mut(),
    };
    runtime_spawn(runtime, context, move || {
        left.matmul_bias_relu_with_backend(&right, &bias, backend)
    })
}

unsafe fn runtime_tensor_matmul_bias_add_relu_core(
    runtime: *const RuntimeHandle,
    lhs: *const Tensor,
    rhs: *const Tensor,
    bias: *const f32,
    bias_len: usize,
    residual: *const Tensor,
    backend: MatmulBackend,
    context: &str,
) -> *mut Tensor {
    let runtime = match runtime_from_ptr(runtime, "runtime handle") {
        Some(runtime) => runtime,
        None => return ptr::null_mut(),
    };
    let left = match as_tensor(lhs, "lhs tensor") {
        Some(tensor) => tensor.clone(),
        None => return ptr::null_mut(),
    };
    let right = match as_tensor(rhs, "rhs tensor") {
        Some(tensor) => tensor.clone(),
        None => return ptr::null_mut(),
    };
    let residual_tensor = match as_tensor(residual, "residual tensor") {
        Some(tensor) => tensor.clone(),
        None => return ptr::null_mut(),
    };
    let (_, cols) = right.shape();
    let bias = match copy_bias_buffer(bias, bias_len, cols, context) {
        Ok(bias) => bias,
        Err(_) => return ptr::null_mut(),
    };
    runtime_spawn(runtime, context, move || {
        left.matmul_bias_add_relu_with_backend(&right, &bias, &residual_tensor, backend)
    })
}

#[no_mangle]
pub extern "C" fn spiraltorch_runtime_tensor_matmul_with_backend(
    runtime: *const RuntimeHandle,
    lhs: *const Tensor,
    rhs: *const Tensor,
    backend: SpiraltorchMatmulBackend,
) -> *mut Tensor {
    let backend = match map_matmul_backend(backend) {
        Ok(backend) => backend,
        Err(message) => {
            set_last_error(message);
            return ptr::null_mut();
        }
    };
    runtime_tensor_binary_op(
        runtime,
        lhs,
        rhs,
        "runtime_tensor_matmul_with_backend",
        move |lhs, rhs| lhs.matmul_with_backend(rhs, backend),
    )
}

#[no_mangle]
pub unsafe extern "C" fn spiraltorch_runtime_tensor_matmul_bias_relu(
    runtime: *const RuntimeHandle,
    lhs: *const Tensor,
    rhs: *const Tensor,
    bias: *const f32,
    bias_len: usize,
) -> *mut Tensor {
    runtime_tensor_matmul_bias_relu_core(
        runtime,
        lhs,
        rhs,
        bias,
        bias_len,
        MatmulBackend::Auto,
        "runtime_tensor_matmul_bias_relu",
    )
}

#[no_mangle]
pub unsafe extern "C" fn spiraltorch_runtime_tensor_matmul_bias_relu_with_backend(
    runtime: *const RuntimeHandle,
    lhs: *const Tensor,
    rhs: *const Tensor,
    bias: *const f32,
    bias_len: usize,
    backend: SpiraltorchMatmulBackend,
) -> *mut Tensor {
    let backend = match map_matmul_backend(backend) {
        Ok(backend) => backend,
        Err(message) => {
            set_last_error(message);
            return ptr::null_mut();
        }
    };
    runtime_tensor_matmul_bias_relu_core(
        runtime,
        lhs,
        rhs,
        bias,
        bias_len,
        backend,
        "runtime_tensor_matmul_bias_relu_with_backend",
    )
}

#[no_mangle]
pub unsafe extern "C" fn spiraltorch_runtime_tensor_matmul_bias_add_relu(
    runtime: *const RuntimeHandle,
    lhs: *const Tensor,
    rhs: *const Tensor,
    bias: *const f32,
    bias_len: usize,
    residual: *const Tensor,
) -> *mut Tensor {
    runtime_tensor_matmul_bias_add_relu_core(
        runtime,
        lhs,
        rhs,
        bias,
        bias_len,
        residual,
        MatmulBackend::Auto,
        "runtime_tensor_matmul_bias_add_relu",
    )
}

#[no_mangle]
pub unsafe extern "C" fn spiraltorch_runtime_tensor_matmul_bias_add_relu_with_backend(
    runtime: *const RuntimeHandle,
    lhs: *const Tensor,
    rhs: *const Tensor,
    bias: *const f32,
    bias_len: usize,
    residual: *const Tensor,
    backend: SpiraltorchMatmulBackend,
) -> *mut Tensor {
    let backend = match map_matmul_backend(backend) {
        Ok(backend) => backend,
        Err(message) => {
            set_last_error(message);
            return ptr::null_mut();
        }
    };
    runtime_tensor_matmul_bias_add_relu_core(
        runtime,
        lhs,
        rhs,
        bias,
        bias_len,
        residual,
        backend,
        "runtime_tensor_matmul_bias_add_relu_with_backend",
    )
}

#[no_mangle]
pub extern "C" fn spiraltorch_runtime_tensor_matmul_with_backend(
    runtime: *const RuntimeHandle,
    lhs: *const Tensor,
    rhs: *const Tensor,
    backend: SpiraltorchMatmulBackend,
) -> *mut Tensor {
    let backend = match map_matmul_backend(backend) {
        Ok(backend) => backend,
        Err(message) => {
            set_last_error(message);
            return ptr::null_mut();
        }
    };
    runtime_tensor_binary_op(
        runtime,
        lhs,
        rhs,
        "runtime_tensor_matmul_with_backend",
        move |lhs, rhs| lhs.matmul_with_backend(rhs, backend),
    )
}

#[no_mangle]
pub extern "C" fn spiraltorch_runtime_tensor_hadamard(
    runtime: *const RuntimeHandle,
    lhs: *const Tensor,
    rhs: *const Tensor,
) -> *mut Tensor {
    runtime_tensor_binary_op(
        runtime,
        lhs,
        rhs,
        "runtime_tensor_hadamard",
        Tensor::hadamard,
    )
}

#[no_mangle]
pub extern "C" fn spiraltorch_runtime_tensor_random_uniform(
    runtime: *const RuntimeHandle,
    rows: usize,
    cols: usize,
    min: f32,
    max: f32,
    seed: u64,
    has_seed: bool,
) -> *mut Tensor {
    runtime_tensor_generate(runtime, "runtime_tensor_random_uniform", move |runtime| {
        runtime.tensor_random_uniform(rows, cols, min, max, optional_seed(seed, has_seed))
    })
}

#[no_mangle]
pub extern "C" fn spiraltorch_runtime_tensor_random_normal(
    runtime: *const RuntimeHandle,
    rows: usize,
    cols: usize,
    mean: f32,
    std: f32,
    seed: u64,
    has_seed: bool,
) -> *mut Tensor {
    runtime_tensor_generate(runtime, "runtime_tensor_random_normal", move |runtime| {
        runtime.tensor_random_normal(rows, cols, mean, std, optional_seed(seed, has_seed))
    })
}

#[no_mangle]
<<<<<<< HEAD
=======
pub unsafe extern "C" fn spiraltorch_roundtable_classify(
    gradient: *const f32,
    len: usize,
    above_k: usize,
    here_k: usize,
    beneath_k: usize,
    tolerance: f32,
    assignments: *mut u8,
    summary: *mut RoundtableSummary,
) -> bool {
    if gradient.is_null() {
        set_last_error("roundtable_classify received null gradient pointer");
        return false;
    }
    if len == 0 {
        set_last_error("roundtable_classify requires a non-empty gradient");
        return false;
    }

    let gradient = slice::from_raw_parts(gradient, len);
    let assignments_ptr = match require_non_null_mut(assignments, "roundtable_classify assignments")
    {
        Ok(ptr) => ptr,
        Err(_) => return false,
    };
    let summary_ptr = match require_non_null_mut(summary, "roundtable_classify summary") {
        Ok(ptr) => ptr,
        Err(_) => return false,
    };

    let mut indexed: Vec<(usize, f32)> = gradient
        .iter()
        .enumerate()
        .map(|(idx, value)| (idx, value.abs()))
        .collect();
    indexed.sort_by(|a, b| b.1.partial_cmp(&a.1).unwrap_or(std::cmp::Ordering::Equal));

    let mut bands = vec![1u8; len];

    let top = usize::min(above_k, len);
    for &(idx, _) in indexed.iter().take(top) {
        bands[idx] = 0;
    }

    let bottom = usize::min(beneath_k, len.saturating_sub(top));
    for &(idx, _) in indexed.iter().rev().take(bottom) {
        bands[idx] = 2;
    }

    if here_k > 0 {
        let leftover = len.saturating_sub(top + bottom);
        let here_target = usize::min(here_k, leftover);
        if here_target > 0 {
            let mid_end = len.saturating_sub(bottom);
            let mut assigned = 0usize;
            for &(idx, _) in indexed.iter().skip(top).take(mid_end.saturating_sub(top)) {
                if bands[idx] == 1 {
                    assigned += 1;
                    if assigned >= here_target {
                        break;
                    }
                }
            }
        }
    }

    let tolerance = tolerance.max(0.0);
    for &(idx, magnitude) in &indexed {
        if magnitude <= tolerance {
            bands[idx] = 1;
        }
    }

    unsafe {
        ptr::copy_nonoverlapping(bands.as_ptr(), assignments_ptr, len);
    }

    let mut counts = [0usize; 3];
    let mut energy = [0f32; 3];
    for (idx, value) in gradient.iter().enumerate() {
        let band = bands[idx] as usize;
        if band >= counts.len() {
            continue;
        }
        counts[band] += 1;
        let mag = value.abs();
        let contribution = if mag.is_finite() { mag } else { 0.0 };
        energy[band] += contribution;
    }

    unsafe {
        *summary_ptr = RoundtableSummary {
            above: counts[0],
            here: counts[1],
            beneath: counts[2],
            energy_above: energy[0],
            energy_here: energy[1],
            energy_beneath: energy[2],
        };
    }

    clear_last_error();
    true
}

#[no_mangle]
>>>>>>> 3d58d5e2
pub extern "C" fn spiraltorch_runtime_tensor_row_softmax(
    runtime: *const RuntimeHandle,
    handle: *const Tensor,
    backend: SpiraltorchSoftmaxBackend,
) -> *mut Tensor {
    let backend = match map_softmax_backend(backend) {
        Ok(backend) => backend,
        Err(message) => {
            set_last_error(message);
            return ptr::null_mut();
        }
    };
    runtime_tensor_unary_op(
        runtime,
        handle,
        "runtime_tensor_row_softmax",
        move |tensor| tensor.row_softmax_with_backend(backend),
    )
}

#[cfg(test)]
mod tests {
    use super::*;
    use libc::c_char;
    use std::ffi::{CStr, CString};

    #[test]
    fn version_roundtrip() {
        let len = spiraltorch_version(ptr::null_mut(), 0);
        assert!(len > 0);
        let mut buffer = vec![0 as c_char; len + 1];
        let written = spiraltorch_version(buffer.as_mut_ptr(), buffer.len());
        assert_eq!(written, len);
        let as_str = unsafe { CStr::from_ptr(buffer.as_ptr()) }.to_str().unwrap();
        assert_eq!(as_str, env!("CARGO_PKG_VERSION"));
    }

    #[test]
    fn tensor_lifecycle() {
        let rows = 2;
        let cols = 2;
        let data = vec![1.0_f32, 2.0, 3.0, 4.0];
        let handle =
            unsafe { spiraltorch_tensor_from_dense(rows, cols, data.as_ptr(), data.len()) };
        assert!(!handle.is_null(), "tensor handle should be valid");

        let mut rows_out = 0usize;
        let mut cols_out = 0usize;
        let ok = spiraltorch_tensor_shape(handle, &mut rows_out, &mut cols_out);
        assert!(ok);
        assert_eq!(rows_out, rows);
        assert_eq!(cols_out, cols);

        let elements = spiraltorch_tensor_elements(handle);
        assert_eq!(elements, data.len());

        let mut copy = vec![0.0_f32; elements];
        let copied = unsafe { spiraltorch_tensor_copy_data(handle, copy.as_mut_ptr(), copy.len()) };
        assert!(copied);
        assert_eq!(copy, data);

        spiraltorch_tensor_free(handle);
    }

    #[test]
    fn reports_errors() {
        unsafe {
            let handle = spiraltorch_tensor_from_dense(2, 3, ptr::null(), 0);
            assert!(handle.is_null());
        }
        let len = spiraltorch_last_error_length();
        assert!(len > 0);
        let mut buffer = vec![0i8; len + 1];
        let written = spiraltorch_last_error_message(buffer.as_mut_ptr(), buffer.len());
        assert_eq!(written, len.min(buffer.len() - 1));
        let message = unsafe { CStr::from_ptr(buffer.as_ptr()) };
        assert!(message.to_string_lossy().contains("null"));
    }

    #[test]
    fn tensor_add_and_sub() {
        let a_data = vec![1.0_f32, 2.0, 3.0, 4.0];
        let b_data = vec![5.0_f32, 6.0, 7.0, 8.0];
        let a = unsafe { spiraltorch_tensor_from_dense(2, 2, a_data.as_ptr(), a_data.len()) };
        let b = unsafe { spiraltorch_tensor_from_dense(2, 2, b_data.as_ptr(), b_data.len()) };
        assert!(!a.is_null());
        assert!(!b.is_null());

        let sum = spiraltorch_tensor_add(a, b);
        assert!(!sum.is_null());
        let mut buffer = vec![0.0_f32; 4];
        let ok = unsafe { spiraltorch_tensor_copy_data(sum, buffer.as_mut_ptr(), buffer.len()) };
        assert!(ok);
        assert_eq!(buffer, vec![6.0, 8.0, 10.0, 12.0]);

        let diff = spiraltorch_tensor_sub(sum, a);
        assert!(!diff.is_null());
        let mut diff_buffer = vec![0.0_f32; 4];
        let ok = unsafe {
            spiraltorch_tensor_copy_data(diff, diff_buffer.as_mut_ptr(), diff_buffer.len())
        };
        assert!(ok);
        assert_eq!(diff_buffer, b_data);

        spiraltorch_tensor_free(diff);
        spiraltorch_tensor_free(sum);
        spiraltorch_tensor_free(b);
        spiraltorch_tensor_free(a);
    }

    #[test]
    fn tensor_scale_and_matmul() {
        let left_data = vec![1.0_f32, 2.0, 3.0, 4.0, 5.0, 6.0];
        let right_data = vec![7.0_f32, 8.0, 9.0, 10.0, 11.0, 12.0];
        let left =
            unsafe { spiraltorch_tensor_from_dense(2, 3, left_data.as_ptr(), left_data.len()) };
        let right =
            unsafe { spiraltorch_tensor_from_dense(3, 2, right_data.as_ptr(), right_data.len()) };
        assert!(!left.is_null());
        assert!(!right.is_null());

        let scaled = spiraltorch_tensor_scale(left, 0.5);
        assert!(!scaled.is_null());
        let mut buffer = vec![0.0_f32; 6];
        let ok = unsafe { spiraltorch_tensor_copy_data(scaled, buffer.as_mut_ptr(), buffer.len()) };
        assert!(ok);
        assert_eq!(buffer, vec![0.5, 1.0, 1.5, 2.0, 2.5, 3.0]);

        let product = spiraltorch_tensor_matmul(left, right);
        assert!(!product.is_null());
        let mut product_buffer = vec![0.0_f32; 4];
        let ok = unsafe {
            spiraltorch_tensor_copy_data(product, product_buffer.as_mut_ptr(), product_buffer.len())
        };
        assert!(ok);
        assert_eq!(product_buffer, vec![58.0, 64.0, 139.0, 154.0]);

        spiraltorch_tensor_free(product);
        spiraltorch_tensor_free(scaled);
        spiraltorch_tensor_free(right);
        spiraltorch_tensor_free(left);
    }

    #[test]
    fn tensor_random_uniform_respects_bounds_and_seed() {
        let first = spiraltorch_tensor_random_uniform(4, 3, -0.5, 0.75, 7, true);
        let second = spiraltorch_tensor_random_uniform(4, 3, -0.5, 0.75, 7, true);
        assert!(!first.is_null());
        assert!(!second.is_null());

        let mut first_buffer = vec![0.0_f32; 12];
        let mut second_buffer = vec![0.0_f32; 12];
        let first_ok = unsafe {
            spiraltorch_tensor_copy_data(first, first_buffer.as_mut_ptr(), first_buffer.len())
        };
        let second_ok = unsafe {
            spiraltorch_tensor_copy_data(second, second_buffer.as_mut_ptr(), second_buffer.len())
        };
        assert!(first_ok);
        assert!(second_ok);
        assert_eq!(first_buffer, second_buffer);
        assert!(first_buffer
            .iter()
            .all(|value| (-0.5..0.75).contains(value)));

        spiraltorch_tensor_free(second);
        spiraltorch_tensor_free(first);
    }

    #[test]
    fn tensor_random_normal_respects_seed() {
        let first = spiraltorch_tensor_random_normal(2, 5, 0.0, 1.5, 99, true);
        let second = spiraltorch_tensor_random_normal(2, 5, 0.0, 1.5, 99, true);
        assert!(!first.is_null());
        assert!(!second.is_null());

        let mut first_buffer = vec![0.0_f32; 10];
        let mut second_buffer = vec![0.0_f32; 10];
        let first_ok = unsafe {
            spiraltorch_tensor_copy_data(first, first_buffer.as_mut_ptr(), first_buffer.len())
        };
        let second_ok = unsafe {
            spiraltorch_tensor_copy_data(second, second_buffer.as_mut_ptr(), second_buffer.len())
        };
        assert!(first_ok);
        assert!(second_ok);
        assert_eq!(first_buffer, second_buffer);

        spiraltorch_tensor_free(second);
        spiraltorch_tensor_free(first);
    }

    #[test]
    fn tensor_transpose_reshape_and_hadamard() {
        let data = vec![1.0_f32, 2.0, 3.0, 4.0, 5.0, 6.0];
        let handle = unsafe { spiraltorch_tensor_from_dense(2, 3, data.as_ptr(), data.len()) };
        assert!(!handle.is_null());

        let transposed = spiraltorch_tensor_transpose(handle);
        assert!(!transposed.is_null());
        let mut transposed_shape = (0usize, 0usize);
        let ok =
            spiraltorch_tensor_shape(transposed, &mut transposed_shape.0, &mut transposed_shape.1);
        assert!(ok);
        assert_eq!(transposed_shape, (3, 2));
        let mut buffer = vec![0.0_f32; 6];
        let copied =
            unsafe { spiraltorch_tensor_copy_data(transposed, buffer.as_mut_ptr(), buffer.len()) };
        assert!(copied);
        assert_eq!(buffer, vec![1.0, 4.0, 2.0, 5.0, 3.0, 6.0]);

        let reshaped = spiraltorch_tensor_reshape(handle, 3, 2);
        assert!(!reshaped.is_null());
        let mut reshaped_buffer = vec![0.0_f32; 6];
        let reshaped_ok = unsafe {
            spiraltorch_tensor_copy_data(
                reshaped,
                reshaped_buffer.as_mut_ptr(),
                reshaped_buffer.len(),
            )
        };
        assert!(reshaped_ok);
        assert_eq!(reshaped_buffer, data);

        let other_data = vec![1.0_f32, 0.5, 1.5, 2.0, 2.5, 3.0];
        let other =
            unsafe { spiraltorch_tensor_from_dense(2, 3, other_data.as_ptr(), other_data.len()) };
        assert!(!other.is_null());
        let hadamard = spiraltorch_tensor_hadamard(handle, other);
        assert!(!hadamard.is_null());
        let mut hadamard_buffer = vec![0.0_f32; 6];
        let hadamard_ok = unsafe {
            spiraltorch_tensor_copy_data(
                hadamard,
                hadamard_buffer.as_mut_ptr(),
                hadamard_buffer.len(),
            )
        };
        assert!(hadamard_ok);
        assert_eq!(hadamard_buffer, vec![1.0, 1.0, 4.5, 8.0, 12.5, 18.0]);

        spiraltorch_tensor_free(hadamard);
        spiraltorch_tensor_free(other);
        spiraltorch_tensor_free(reshaped);
        spiraltorch_tensor_free(transposed);
        spiraltorch_tensor_free(handle);
    }

    #[test]
    fn runtime_accelerates_matmul() {
        let thread_name = CString::new("ffi-golden").expect("thread name");
        let runtime = unsafe { spiraltorch_runtime_new(2, thread_name.as_ptr()) };
        assert!(!runtime.is_null());

        let workers = spiraltorch_runtime_worker_count(runtime);
        assert!(workers >= 1);

        let left_data = vec![1.0_f32, 2.0, 3.0, 4.0];
        let right_data = vec![5.0_f32, 6.0, 7.0, 8.0];
        let left =
            unsafe { spiraltorch_tensor_from_dense(2, 2, left_data.as_ptr(), left_data.len()) };
        let right =
            unsafe { spiraltorch_tensor_from_dense(2, 2, right_data.as_ptr(), right_data.len()) };
        assert!(!left.is_null());
        assert!(!right.is_null());

        let product = spiraltorch_runtime_tensor_matmul(runtime, left, right);
        assert!(!product.is_null());

        let mut buffer = vec![0.0_f32; 4];
        let copied =
            unsafe { spiraltorch_tensor_copy_data(product, buffer.as_mut_ptr(), buffer.len()) };
        assert!(copied);
        assert_eq!(buffer, vec![19.0, 22.0, 43.0, 50.0]);

        spiraltorch_tensor_free(product);
        spiraltorch_tensor_free(right);
        spiraltorch_tensor_free(left);
        spiraltorch_runtime_free(runtime);
    }

    #[test]
    fn runtime_random_uniform_matches_direct_seeded_output() {
        let runtime = unsafe { spiraltorch_runtime_new(0, ptr::null()) };
        assert!(!runtime.is_null());

        let direct = spiraltorch_tensor_random_uniform(3, 4, -1.0, 1.0, 17, true);
        let spawned = spiraltorch_runtime_tensor_random_uniform(runtime, 3, 4, -1.0, 1.0, 17, true);

        assert!(!direct.is_null());
        assert!(!spawned.is_null());

        let mut direct_buf = vec![0.0_f32; 12];
        let mut spawned_buf = vec![0.0_f32; 12];
        let direct_ok = unsafe {
            spiraltorch_tensor_copy_data(direct, direct_buf.as_mut_ptr(), direct_buf.len())
        };
        let spawned_ok = unsafe {
            spiraltorch_tensor_copy_data(spawned, spawned_buf.as_mut_ptr(), spawned_buf.len())
        };
        assert!(direct_ok);
        assert!(spawned_ok);
        assert_eq!(direct_buf, spawned_buf);

        spiraltorch_tensor_free(spawned);
        spiraltorch_tensor_free(direct);
        spiraltorch_runtime_free(runtime);
    }

    #[test]
    fn runtime_random_normal_matches_direct_seeded_output() {
        let runtime = unsafe { spiraltorch_runtime_new(1, ptr::null()) };
        assert!(!runtime.is_null());

        let direct = spiraltorch_tensor_random_normal(2, 5, 0.0, 0.5, 99, true);
        let spawned = spiraltorch_runtime_tensor_random_normal(runtime, 2, 5, 0.0, 0.5, 99, true);

        assert!(!direct.is_null());
        assert!(!spawned.is_null());

        let mut direct_buf = vec![0.0_f32; 10];
        let mut spawned_buf = vec![0.0_f32; 10];
        let direct_ok = unsafe {
            spiraltorch_tensor_copy_data(direct, direct_buf.as_mut_ptr(), direct_buf.len())
        };
        let spawned_ok = unsafe {
            spiraltorch_tensor_copy_data(spawned, spawned_buf.as_mut_ptr(), spawned_buf.len())
        };
        assert!(direct_ok);
        assert!(spawned_ok);
        assert_eq!(direct_buf, spawned_buf);

        spiraltorch_tensor_free(spawned);
        spiraltorch_tensor_free(direct);
        spiraltorch_runtime_free(runtime);
    }

    #[test]
    fn tensor_matmul_with_backend_matches_auto() {
        let lhs_data = vec![1.0_f32, 2.0, 3.0, 4.0];
        let rhs_data = vec![5.0_f32, 6.0, 7.0, 8.0];
        let lhs = unsafe { spiraltorch_tensor_from_dense(2, 2, lhs_data.as_ptr(), lhs_data.len()) };
        let rhs = unsafe { spiraltorch_tensor_from_dense(2, 2, rhs_data.as_ptr(), rhs_data.len()) };
        assert!(!lhs.is_null());
        assert!(!rhs.is_null());

        let auto = spiraltorch_tensor_matmul(lhs, rhs);
        assert!(!auto.is_null());
        let explicit =
            spiraltorch_tensor_matmul_with_backend(lhs, rhs, SpiraltorchMatmulBackend::CpuNaive);
        assert!(!explicit.is_null());

        let mut auto_buffer = vec![0.0_f32; 4];
        let mut explicit_buffer = vec![0.0_f32; 4];
        let auto_ok = unsafe {
            spiraltorch_tensor_copy_data(auto, auto_buffer.as_mut_ptr(), auto_buffer.len())
        };
        let explicit_ok = unsafe {
            spiraltorch_tensor_copy_data(
                explicit,
                explicit_buffer.as_mut_ptr(),
                explicit_buffer.len(),
            )
        };
        assert!(auto_ok);
        assert!(explicit_ok);
        assert_eq!(auto_buffer, explicit_buffer);

        spiraltorch_tensor_free(explicit);
        spiraltorch_tensor_free(auto);
        spiraltorch_tensor_free(rhs);
        spiraltorch_tensor_free(lhs);
    }

    #[test]
    fn tensor_matmul_bias_relu_matches_reference() {
        let lhs_data = vec![1.0_f32, 2.0, -1.0, 0.5, 3.0, -2.0];
        let rhs_data = vec![2.0_f32, -1.0, 0.0, 4.0, -3.0, 1.0, 1.5, 0.5, -2.5];
        let bias = vec![0.25_f32, -0.5, 1.0];

        let lhs_handle =
            unsafe { spiraltorch_tensor_from_dense(2, 3, lhs_data.as_ptr(), lhs_data.len()) };
        let rhs_handle =
            unsafe { spiraltorch_tensor_from_dense(3, 3, rhs_data.as_ptr(), rhs_data.len()) };
        assert!(!lhs_handle.is_null());
        assert!(!rhs_handle.is_null());

        let lhs_tensor = Tensor::from_vec(2, 3, lhs_data.clone()).unwrap();
        let rhs_tensor = Tensor::from_vec(3, 3, rhs_data.clone()).unwrap();
        let expected = lhs_tensor.matmul_bias_relu(&rhs_tensor, &bias).unwrap();

        let fused = unsafe {
            spiraltorch_tensor_matmul_bias_relu(lhs_handle, rhs_handle, bias.as_ptr(), bias.len())
        };
        assert!(!fused.is_null());

        let mut buffer = vec![0.0_f32; expected.data().len()];
        let copied =
            unsafe { spiraltorch_tensor_copy_data(fused, buffer.as_mut_ptr(), buffer.len()) };
        assert!(copied);
        assert_eq!(buffer, expected.data());

        spiraltorch_tensor_free(fused);
        spiraltorch_tensor_free(rhs_handle);
        spiraltorch_tensor_free(lhs_handle);
    }

    #[test]
    fn tensor_matmul_bias_relu_with_backend_matches_auto() {
        let lhs_data = vec![0.5_f32, -1.0, 2.0, 3.0];
        let rhs_data = vec![1.0_f32, 0.0, -2.0, 4.0];
        let bias = vec![0.1_f32, -0.2];

        let lhs = unsafe { spiraltorch_tensor_from_dense(2, 2, lhs_data.as_ptr(), lhs_data.len()) };
        let rhs = unsafe { spiraltorch_tensor_from_dense(2, 2, rhs_data.as_ptr(), rhs_data.len()) };
        assert!(!lhs.is_null());
        assert!(!rhs.is_null());

        let auto =
            unsafe { spiraltorch_tensor_matmul_bias_relu(lhs, rhs, bias.as_ptr(), bias.len()) };
        let explicit = unsafe {
            spiraltorch_tensor_matmul_bias_relu_with_backend(
                lhs,
                rhs,
                bias.as_ptr(),
                bias.len(),
                SpiraltorchMatmulBackend::CpuNaive,
            )
        };
        assert!(!auto.is_null());
        assert!(!explicit.is_null());

        let mut auto_buffer = vec![0.0_f32; 4];
        let mut explicit_buffer = vec![0.0_f32; 4];
        let auto_ok = unsafe {
            spiraltorch_tensor_copy_data(auto, auto_buffer.as_mut_ptr(), auto_buffer.len())
        };
        let explicit_ok = unsafe {
            spiraltorch_tensor_copy_data(
                explicit,
                explicit_buffer.as_mut_ptr(),
                explicit_buffer.len(),
            )
        };
        assert!(auto_ok);
        assert!(explicit_ok);
        assert_eq!(auto_buffer, explicit_buffer);

        spiraltorch_tensor_free(explicit);
        spiraltorch_tensor_free(auto);
        spiraltorch_tensor_free(rhs);
        spiraltorch_tensor_free(lhs);
    }

    #[test]
    fn tensor_matmul_bias_add_relu_matches_reference() {
        let lhs_data = vec![1.0_f32, 2.0, 3.0, 4.0];
        let rhs_data = vec![0.5_f32, -1.0, 1.5, 2.0];
        let bias = vec![0.5_f32, -0.25];
        let residual_data = vec![0.2_f32, -0.1, 0.4, 0.3];

        let lhs_handle =
            unsafe { spiraltorch_tensor_from_dense(2, 2, lhs_data.as_ptr(), lhs_data.len()) };
        let rhs_handle =
            unsafe { spiraltorch_tensor_from_dense(2, 2, rhs_data.as_ptr(), rhs_data.len()) };
        let residual_handle = unsafe {
            spiraltorch_tensor_from_dense(2, 2, residual_data.as_ptr(), residual_data.len())
        };
        assert!(!lhs_handle.is_null());
        assert!(!rhs_handle.is_null());
        assert!(!residual_handle.is_null());

        let lhs_tensor = Tensor::from_vec(2, 2, lhs_data.clone()).unwrap();
        let rhs_tensor = Tensor::from_vec(2, 2, rhs_data.clone()).unwrap();
        let residual_tensor = Tensor::from_vec(2, 2, residual_data.clone()).unwrap();
        let expected = lhs_tensor
            .matmul_bias_add_relu(&rhs_tensor, &bias, &residual_tensor)
            .unwrap();

        let fused = unsafe {
            spiraltorch_tensor_matmul_bias_add_relu(
                lhs_handle,
                rhs_handle,
                bias.as_ptr(),
                bias.len(),
                residual_handle,
            )
        };
        assert!(!fused.is_null());

        let mut buffer = vec![0.0_f32; expected.data().len()];
        let copied =
            unsafe { spiraltorch_tensor_copy_data(fused, buffer.as_mut_ptr(), buffer.len()) };
        assert!(copied);
        assert_eq!(buffer, expected.data());

        spiraltorch_tensor_free(fused);
        spiraltorch_tensor_free(residual_handle);
        spiraltorch_tensor_free(rhs_handle);
        spiraltorch_tensor_free(lhs_handle);
    }

    #[test]
    fn tensor_matmul_bias_add_relu_with_backend_matches_auto() {
        let lhs_data = vec![2.0_f32, -1.0, 0.0, 1.5];
        let rhs_data = vec![1.0_f32, 3.0, -0.5, 2.0];
        let bias = vec![0.3_f32, 0.7];
        let residual_data = vec![0.1_f32, 0.2, 0.3, 0.4];

        let lhs = unsafe { spiraltorch_tensor_from_dense(2, 2, lhs_data.as_ptr(), lhs_data.len()) };
        let rhs = unsafe { spiraltorch_tensor_from_dense(2, 2, rhs_data.as_ptr(), rhs_data.len()) };
        let residual = unsafe {
            spiraltorch_tensor_from_dense(2, 2, residual_data.as_ptr(), residual_data.len())
        };
        assert!(!lhs.is_null());
        assert!(!rhs.is_null());
        assert!(!residual.is_null());

        let auto = unsafe {
            spiraltorch_tensor_matmul_bias_add_relu(lhs, rhs, bias.as_ptr(), bias.len(), residual)
        };
        let explicit = unsafe {
            spiraltorch_tensor_matmul_bias_add_relu_with_backend(
                lhs,
                rhs,
                bias.as_ptr(),
                bias.len(),
                residual,
                SpiraltorchMatmulBackend::CpuNaive,
            )
        };
        assert!(!auto.is_null());
        assert!(!explicit.is_null());

        let mut auto_buffer = vec![0.0_f32; 4];
        let mut explicit_buffer = vec![0.0_f32; 4];
        let auto_ok = unsafe {
            spiraltorch_tensor_copy_data(auto, auto_buffer.as_mut_ptr(), auto_buffer.len())
        };
        let explicit_ok = unsafe {
            spiraltorch_tensor_copy_data(
                explicit,
                explicit_buffer.as_mut_ptr(),
                explicit_buffer.len(),
            )
        };
        assert!(auto_ok);
        assert!(explicit_ok);
        assert_eq!(auto_buffer, explicit_buffer);

        spiraltorch_tensor_free(explicit);
        spiraltorch_tensor_free(auto);
        spiraltorch_tensor_free(residual);
        spiraltorch_tensor_free(rhs);
        spiraltorch_tensor_free(lhs);
    }

    #[test]
<<<<<<< HEAD
    fn tensor_matmul_bias_gelu_matches_reference() {
        let lhs_data = vec![1.0_f32, -0.5, 2.0, 0.25, -1.5, 3.0];
        let rhs_data = vec![0.75_f32, -1.25, 1.5, 0.5, -0.75, 2.25, 1.0, -0.5, 0.25];
        let bias = vec![0.1_f32, -0.2, 0.3];

        let lhs_handle =
            unsafe { spiraltorch_tensor_from_dense(2, 3, lhs_data.as_ptr(), lhs_data.len()) };
        let rhs_handle =
            unsafe { spiraltorch_tensor_from_dense(3, 3, rhs_data.as_ptr(), rhs_data.len()) };
        assert!(!lhs_handle.is_null());
        assert!(!rhs_handle.is_null());

        let lhs_tensor = Tensor::from_vec(2, 3, lhs_data.clone()).unwrap();
        let rhs_tensor = Tensor::from_vec(3, 3, rhs_data.clone()).unwrap();
        let expected = lhs_tensor.matmul_bias_gelu(&rhs_tensor, &bias).unwrap();

        let fused = unsafe {
            spiraltorch_tensor_matmul_bias_gelu(lhs_handle, rhs_handle, bias.as_ptr(), bias.len())
        };
        assert!(!fused.is_null());

        let mut buffer = vec![0.0_f32; expected.data().len()];
        let copied =
            unsafe { spiraltorch_tensor_copy_data(fused, buffer.as_mut_ptr(), buffer.len()) };
        assert!(copied);
        assert_eq!(buffer, expected.data());

        spiraltorch_tensor_free(fused);
        spiraltorch_tensor_free(rhs_handle);
        spiraltorch_tensor_free(lhs_handle);
    }

    #[test]
    fn tensor_matmul_bias_gelu_with_backend_matches_auto() {
        let lhs_data = vec![0.25_f32, -1.0, 1.5, 2.0];
        let rhs_data = vec![1.0_f32, 0.75, -2.0, 0.5];
        let bias = vec![0.05_f32, -0.15];

        let lhs = unsafe { spiraltorch_tensor_from_dense(2, 2, lhs_data.as_ptr(), lhs_data.len()) };
        let rhs = unsafe { spiraltorch_tensor_from_dense(2, 2, rhs_data.as_ptr(), rhs_data.len()) };
        assert!(!lhs.is_null());
        assert!(!rhs.is_null());

        let auto =
            unsafe { spiraltorch_tensor_matmul_bias_gelu(lhs, rhs, bias.as_ptr(), bias.len()) };
        let explicit = unsafe {
            spiraltorch_tensor_matmul_bias_gelu_with_backend(
                lhs,
                rhs,
                bias.as_ptr(),
                bias.len(),
                SpiraltorchMatmulBackend::CpuNaive,
            )
        };
        assert!(!auto.is_null());
        assert!(!explicit.is_null());

        let mut auto_buffer = vec![0.0_f32; 4];
        let mut explicit_buffer = vec![0.0_f32; 4];
        let auto_ok = unsafe {
            spiraltorch_tensor_copy_data(auto, auto_buffer.as_mut_ptr(), auto_buffer.len())
        };
        let explicit_ok = unsafe {
            spiraltorch_tensor_copy_data(
                explicit,
                explicit_buffer.as_mut_ptr(),
                explicit_buffer.len(),
            )
        };
        assert!(auto_ok);
        assert!(explicit_ok);
        assert_eq!(auto_buffer, explicit_buffer);

        spiraltorch_tensor_free(explicit);
        spiraltorch_tensor_free(auto);
        spiraltorch_tensor_free(rhs);
        spiraltorch_tensor_free(lhs);
    }

    #[test]
=======
>>>>>>> 3d58d5e2
    fn tensor_matmul_bias_relu_validates_bias_length() {
        let lhs_data = vec![1.0_f32, 0.0, 0.0, 1.0];
        let rhs_data = vec![1.0_f32, 2.0, 3.0, 4.0];
        let bias = vec![0.5_f32];

        let lhs = unsafe { spiraltorch_tensor_from_dense(2, 2, lhs_data.as_ptr(), lhs_data.len()) };
        let rhs = unsafe { spiraltorch_tensor_from_dense(2, 2, rhs_data.as_ptr(), rhs_data.len()) };
        assert!(!lhs.is_null());
        assert!(!rhs.is_null());

        let fused =
            unsafe { spiraltorch_tensor_matmul_bias_relu(lhs, rhs, bias.as_ptr(), bias.len()) };
        assert!(fused.is_null());

        let len = spiraltorch_last_error_length();
        assert!(len > 0);
        let mut buffer = vec![0i8; len + 1];
        let written = spiraltorch_last_error_message(buffer.as_mut_ptr(), buffer.len());
        assert!(written > 0);
        let message = unsafe { CStr::from_ptr(buffer.as_ptr()) }.to_string_lossy();
        assert!(message.contains("expected bias"));

        spiraltorch_tensor_free(rhs);
        spiraltorch_tensor_free(lhs);
    }

    #[test]
<<<<<<< HEAD
    fn tensor_matmul_bias_gelu_validates_bias_length() {
        let lhs_data = vec![1.0_f32, 2.0, 3.0, 4.0];
        let rhs_data = vec![0.5_f32, -1.5, 2.0, 1.0];
        let bias = vec![0.1_f32];

        let lhs = unsafe { spiraltorch_tensor_from_dense(2, 2, lhs_data.as_ptr(), lhs_data.len()) };
        let rhs = unsafe { spiraltorch_tensor_from_dense(2, 2, rhs_data.as_ptr(), rhs_data.len()) };
        assert!(!lhs.is_null());
        assert!(!rhs.is_null());

        let fused =
            unsafe { spiraltorch_tensor_matmul_bias_gelu(lhs, rhs, bias.as_ptr(), bias.len()) };
        assert!(fused.is_null());

        let len = spiraltorch_last_error_length();
        assert!(len > 0);
        let mut buffer = vec![0i8; len + 1];
        let written = spiraltorch_last_error_message(buffer.as_mut_ptr(), buffer.len());
        assert!(written > 0);
        let message = unsafe { CStr::from_ptr(buffer.as_ptr()) }.to_string_lossy();
        assert!(message.contains("expected bias"));

        spiraltorch_tensor_free(rhs);
        spiraltorch_tensor_free(lhs);
    }

    #[test]
=======
>>>>>>> 3d58d5e2
    fn tensor_row_softmax_matches_manual_computation() {
        let data = vec![0.0_f32, 1.0, 2.0, 3.0];
        let tensor = unsafe { spiraltorch_tensor_from_dense(2, 2, data.as_ptr(), data.len()) };
        assert!(!tensor.is_null());

        let softmax = spiraltorch_tensor_row_softmax(tensor, SpiraltorchSoftmaxBackend::Cpu);
        assert!(!softmax.is_null());

        let mut buffer = vec![0.0_f32; 4];
        let copied =
            unsafe { spiraltorch_tensor_copy_data(softmax, buffer.as_mut_ptr(), buffer.len()) };
        assert!(copied);

        let mut expected = Vec::with_capacity(4);
        for row in 0..2 {
            let start = row * 2;
            let slice = &data[start..start + 2];
            let exps: Vec<f32> = slice.iter().map(|v| v.exp()).collect();
            let sum: f32 = exps.iter().sum();
            expected.extend(exps.iter().map(|value| value / sum));
        }

        for (observed, expected) in buffer.iter().zip(expected.iter()) {
            assert!((observed - expected).abs() < 1e-5);
        }

        spiraltorch_tensor_free(softmax);
        spiraltorch_tensor_free(tensor);
    }

    #[test]
    fn tensor_dlpack_roundtrip_preserves_data() {
        let data = vec![1.5_f32, -2.25, 3.75, 4.5];
        let tensor = unsafe { spiraltorch_tensor_from_dense(2, 2, data.as_ptr(), data.len()) };
        assert!(!tensor.is_null());

        let dlpack = spiraltorch_tensor_to_dlpack(tensor);
        assert!(!dlpack.is_null());

        spiraltorch_tensor_free(tensor);

        let roundtrip = unsafe { spiraltorch_tensor_from_dlpack(dlpack) };
        assert!(!roundtrip.is_null());

        let mut buffer = vec![0.0_f32; data.len()];
        let copied =
            unsafe { spiraltorch_tensor_copy_data(roundtrip, buffer.as_mut_ptr(), buffer.len()) };
        assert!(copied);
        assert_eq!(buffer, data);

        spiraltorch_tensor_free(roundtrip);
    }

    #[test]
    fn runtime_matmul_with_backend_matches_auto() {
        let runtime = unsafe { spiraltorch_runtime_new(0, ptr::null()) };
        assert!(!runtime.is_null());

        let lhs_data = vec![1.0_f32, 0.0, 0.0, 1.0];
        let rhs_data = vec![2.0_f32, 3.0, 4.0, 5.0];
        let lhs = unsafe { spiraltorch_tensor_from_dense(2, 2, lhs_data.as_ptr(), lhs_data.len()) };
        let rhs = unsafe { spiraltorch_tensor_from_dense(2, 2, rhs_data.as_ptr(), rhs_data.len()) };
        assert!(!lhs.is_null());
        assert!(!rhs.is_null());

        let auto = spiraltorch_runtime_tensor_matmul(runtime, lhs, rhs);
        let explicit = spiraltorch_runtime_tensor_matmul_with_backend(
            runtime,
            lhs,
            rhs,
            SpiraltorchMatmulBackend::CpuNaive,
        );
        assert!(!auto.is_null());
        assert!(!explicit.is_null());

        let mut auto_buffer = vec![0.0_f32; 4];
        let mut explicit_buffer = vec![0.0_f32; 4];
        let auto_ok = unsafe {
            spiraltorch_tensor_copy_data(auto, auto_buffer.as_mut_ptr(), auto_buffer.len())
        };
        let explicit_ok = unsafe {
            spiraltorch_tensor_copy_data(
                explicit,
                explicit_buffer.as_mut_ptr(),
                explicit_buffer.len(),
            )
        };
        assert!(auto_ok);
        assert!(explicit_ok);
        assert_eq!(auto_buffer, explicit_buffer);

        spiraltorch_tensor_free(explicit);
        spiraltorch_tensor_free(auto);
        spiraltorch_tensor_free(rhs);
        spiraltorch_tensor_free(lhs);
        spiraltorch_runtime_free(runtime);
    }

    #[test]
    fn runtime_matmul_bias_relu_matches_direct() {
        let runtime = unsafe { spiraltorch_runtime_new(0, ptr::null()) };
        assert!(!runtime.is_null());

        let lhs_data = vec![1.0_f32, -2.0, 0.5, 3.0, -1.0, 4.0];
        let rhs_data = vec![0.5_f32, 1.0, -1.5, 2.0];
        let bias = vec![0.25_f32, -0.75];

        let lhs = unsafe { spiraltorch_tensor_from_dense(3, 2, lhs_data.as_ptr(), lhs_data.len()) };
        let rhs = unsafe { spiraltorch_tensor_from_dense(2, 2, rhs_data.as_ptr(), rhs_data.len()) };
        assert!(!lhs.is_null());
        assert!(!rhs.is_null());

        let direct =
            unsafe { spiraltorch_tensor_matmul_bias_relu(lhs, rhs, bias.as_ptr(), bias.len()) };
        let spawned = unsafe {
            spiraltorch_runtime_tensor_matmul_bias_relu(
                runtime,
                lhs,
                rhs,
                bias.as_ptr(),
                bias.len(),
            )
        };
        assert!(!direct.is_null());
        assert!(!spawned.is_null());

        let mut direct_buffer = vec![0.0_f32; 6];
        let mut spawned_buffer = vec![0.0_f32; 6];
        let direct_ok = unsafe {
            spiraltorch_tensor_copy_data(direct, direct_buffer.as_mut_ptr(), direct_buffer.len())
        };
        let spawned_ok = unsafe {
            spiraltorch_tensor_copy_data(spawned, spawned_buffer.as_mut_ptr(), spawned_buffer.len())
        };
        assert!(direct_ok);
        assert!(spawned_ok);
        assert_eq!(direct_buffer, spawned_buffer);

        spiraltorch_tensor_free(spawned);
        spiraltorch_tensor_free(direct);
        spiraltorch_tensor_free(rhs);
        spiraltorch_tensor_free(lhs);
        spiraltorch_runtime_free(runtime);
    }

    #[test]
    fn runtime_matmul_bias_add_relu_matches_direct() {
        let runtime = unsafe { spiraltorch_runtime_new(0, ptr::null()) };
        assert!(!runtime.is_null());

        let lhs_data = vec![1.0_f32, 2.0, -1.0, 0.5];
        let rhs_data = vec![0.5_f32, -0.5, 1.5, 2.5];
        let bias = vec![0.2_f32, -0.3];
        let residual_data = vec![0.1_f32, 0.2, 0.3, 0.4];

        let lhs = unsafe { spiraltorch_tensor_from_dense(2, 2, lhs_data.as_ptr(), lhs_data.len()) };
        let rhs = unsafe { spiraltorch_tensor_from_dense(2, 2, rhs_data.as_ptr(), rhs_data.len()) };
        let residual = unsafe {
            spiraltorch_tensor_from_dense(2, 2, residual_data.as_ptr(), residual_data.len())
        };
        assert!(!lhs.is_null());
        assert!(!rhs.is_null());
        assert!(!residual.is_null());

        let direct = unsafe {
            spiraltorch_tensor_matmul_bias_add_relu(lhs, rhs, bias.as_ptr(), bias.len(), residual)
        };
        let spawned = unsafe {
            spiraltorch_runtime_tensor_matmul_bias_add_relu(
                runtime,
                lhs,
                rhs,
                bias.as_ptr(),
                bias.len(),
                residual,
            )
        };
        assert!(!direct.is_null());
        assert!(!spawned.is_null());

        let mut direct_buffer = vec![0.0_f32; 4];
        let mut spawned_buffer = vec![0.0_f32; 4];
        let direct_ok = unsafe {
            spiraltorch_tensor_copy_data(direct, direct_buffer.as_mut_ptr(), direct_buffer.len())
        };
        let spawned_ok = unsafe {
            spiraltorch_tensor_copy_data(spawned, spawned_buffer.as_mut_ptr(), spawned_buffer.len())
        };
        assert!(direct_ok);
        assert!(spawned_ok);
        assert_eq!(direct_buffer, spawned_buffer);

        spiraltorch_tensor_free(spawned);
        spiraltorch_tensor_free(direct);
        spiraltorch_tensor_free(residual);
        spiraltorch_tensor_free(rhs);
        spiraltorch_tensor_free(lhs);
        spiraltorch_runtime_free(runtime);
    }

    #[test]
<<<<<<< HEAD
    fn runtime_matmul_bias_gelu_matches_direct() {
        let runtime = unsafe { spiraltorch_runtime_new(0, ptr::null()) };
        assert!(!runtime.is_null());

        let lhs_data = vec![1.0_f32, -0.5, 0.75, 2.0];
        let rhs_data = vec![0.5_f32, 1.25, -1.5, 0.25];
        let bias = vec![0.05_f32, -0.1];

        let lhs = unsafe { spiraltorch_tensor_from_dense(2, 2, lhs_data.as_ptr(), lhs_data.len()) };
        let rhs = unsafe { spiraltorch_tensor_from_dense(2, 2, rhs_data.as_ptr(), rhs_data.len()) };
        assert!(!lhs.is_null());
        assert!(!rhs.is_null());

        let direct =
            unsafe { spiraltorch_tensor_matmul_bias_gelu(lhs, rhs, bias.as_ptr(), bias.len()) };
        let spawned = unsafe {
            spiraltorch_runtime_tensor_matmul_bias_gelu(
                runtime,
                lhs,
                rhs,
                bias.as_ptr(),
                bias.len(),
            )
        };
        assert!(!direct.is_null());
        assert!(!spawned.is_null());

        let mut direct_buffer = vec![0.0_f32; 4];
        let mut spawned_buffer = vec![0.0_f32; 4];
        let direct_ok = unsafe {
            spiraltorch_tensor_copy_data(direct, direct_buffer.as_mut_ptr(), direct_buffer.len())
        };
        let spawned_ok = unsafe {
            spiraltorch_tensor_copy_data(spawned, spawned_buffer.as_mut_ptr(), spawned_buffer.len())
        };
        assert!(direct_ok);
        assert!(spawned_ok);
        assert_eq!(direct_buffer, spawned_buffer);

        spiraltorch_tensor_free(spawned);
        spiraltorch_tensor_free(direct);
        spiraltorch_tensor_free(rhs);
        spiraltorch_tensor_free(lhs);
        spiraltorch_runtime_free(runtime);
    }

    #[test]
=======
>>>>>>> 3d58d5e2
    fn runtime_row_softmax_matches_direct_cpu() {
        let runtime = unsafe { spiraltorch_runtime_new(0, ptr::null()) };
        assert!(!runtime.is_null());

        let data = vec![1.0_f32, 2.0, -1.0, -2.0, 0.5, -0.25];
        let tensor = unsafe { spiraltorch_tensor_from_dense(3, 2, data.as_ptr(), data.len()) };
        assert!(!tensor.is_null());

        let direct = spiraltorch_tensor_row_softmax(tensor, SpiraltorchSoftmaxBackend::Cpu);
        let runtime_softmax =
            spiraltorch_runtime_tensor_row_softmax(runtime, tensor, SpiraltorchSoftmaxBackend::Cpu);
        assert!(!direct.is_null());
        assert!(!runtime_softmax.is_null());

        let mut direct_buffer = vec![0.0_f32; data.len()];
        let mut runtime_buffer = vec![0.0_f32; data.len()];
        let direct_ok = unsafe {
            spiraltorch_tensor_copy_data(direct, direct_buffer.as_mut_ptr(), direct_buffer.len())
        };
        let runtime_ok = unsafe {
            spiraltorch_tensor_copy_data(
                runtime_softmax,
                runtime_buffer.as_mut_ptr(),
                runtime_buffer.len(),
            )
        };
        assert!(direct_ok);
        assert!(runtime_ok);
        for (lhs, rhs) in direct_buffer.iter().zip(runtime_buffer.iter()) {
            assert!((lhs - rhs).abs() < 1e-6);
        }

        spiraltorch_tensor_free(runtime_softmax);
        spiraltorch_tensor_free(direct);
        spiraltorch_tensor_free(tensor);
        spiraltorch_runtime_free(runtime);
    }

    #[test]
    fn dlpack_drop_exported_state_is_safe_on_null() {
        unsafe {
            spiraltorch_dlpack_drop_exported_state(ptr::null_mut());
        }
        let data = vec![1.0_f32, 2.0, 3.0, 4.0];
        let tensor = unsafe { spiraltorch_tensor_from_dense(2, 2, data.as_ptr(), data.len()) };
        assert!(!tensor.is_null());
        let dlpack = spiraltorch_tensor_to_dlpack(tensor);
        assert!(!dlpack.is_null());
        unsafe {
            spiraltorch_dlpack_drop_exported_state(dlpack);
        }
        spiraltorch_tensor_free(tensor);
    }
}<|MERGE_RESOLUTION|>--- conflicted
+++ resolved
@@ -8,13 +8,7 @@
 //! can be used by other foreign-language integrations that require a stable
 //! binary interface.
 
-<<<<<<< HEAD
 use st_core::runtime::golden::{GoldenRuntime, GoldenRuntimeConfig, GoldenTensorError};
-=======
-use st_core::runtime::golden::{
-    GoldenRuntime, GoldenRuntimeConfig, GoldenTaskError, GoldenTensorError,
-};
->>>>>>> 3d58d5e2
 use st_tensor::{
     dlpack::{self, DLManagedTensor},
     MatmulBackend, PureResult, SoftmaxBackend, Tensor,
@@ -733,7 +727,6 @@
     )
 }
 
-<<<<<<< HEAD
 unsafe fn tensor_matmul_bias_gelu_core(
     lhs: *const Tensor,
     rhs: *const Tensor,
@@ -761,8 +754,6 @@
     )
 }
 
-=======
->>>>>>> 3d58d5e2
 #[no_mangle]
 pub unsafe extern "C" fn spiraltorch_tensor_matmul_bias_relu(
     lhs: *const Tensor,
@@ -851,7 +842,6 @@
     )
 }
 
-<<<<<<< HEAD
 #[no_mangle]
 pub unsafe extern "C" fn spiraltorch_tensor_matmul_bias_gelu(
     lhs: *const Tensor,
@@ -894,8 +884,6 @@
     )
 }
 
-=======
->>>>>>> 3d58d5e2
 /// Element-wise tensor multiplication. Returns `NULL` on failure.
 #[no_mangle]
 pub extern "C" fn spiraltorch_tensor_hadamard(
@@ -1559,8 +1547,6 @@
 }
 
 #[no_mangle]
-<<<<<<< HEAD
-=======
 pub unsafe extern "C" fn spiraltorch_roundtable_classify(
     gradient: *const f32,
     len: usize,
@@ -1667,7 +1653,6 @@
 }
 
 #[no_mangle]
->>>>>>> 3d58d5e2
 pub extern "C" fn spiraltorch_runtime_tensor_row_softmax(
     runtime: *const RuntimeHandle,
     handle: *const Tensor,
@@ -2226,7 +2211,6 @@
     }
 
     #[test]
-<<<<<<< HEAD
     fn tensor_matmul_bias_gelu_matches_reference() {
         let lhs_data = vec![1.0_f32, -0.5, 2.0, 0.25, -1.5, 3.0];
         let rhs_data = vec![0.75_f32, -1.25, 1.5, 0.5, -0.75, 2.25, 1.0, -0.5, 0.25];
@@ -2307,8 +2291,6 @@
     }
 
     #[test]
-=======
->>>>>>> 3d58d5e2
     fn tensor_matmul_bias_relu_validates_bias_length() {
         let lhs_data = vec![1.0_f32, 0.0, 0.0, 1.0];
         let rhs_data = vec![1.0_f32, 2.0, 3.0, 4.0];
@@ -2336,7 +2318,6 @@
     }
 
     #[test]
-<<<<<<< HEAD
     fn tensor_matmul_bias_gelu_validates_bias_length() {
         let lhs_data = vec![1.0_f32, 2.0, 3.0, 4.0];
         let rhs_data = vec![0.5_f32, -1.5, 2.0, 1.0];
@@ -2364,8 +2345,6 @@
     }
 
     #[test]
-=======
->>>>>>> 3d58d5e2
     fn tensor_row_softmax_matches_manual_computation() {
         let data = vec![0.0_f32, 1.0, 2.0, 3.0];
         let tensor = unsafe { spiraltorch_tensor_from_dense(2, 2, data.as_ptr(), data.len()) };
@@ -2567,7 +2546,6 @@
     }
 
     #[test]
-<<<<<<< HEAD
     fn runtime_matmul_bias_gelu_matches_direct() {
         let runtime = unsafe { spiraltorch_runtime_new(0, ptr::null()) };
         assert!(!runtime.is_null());
@@ -2615,8 +2593,6 @@
     }
 
     #[test]
-=======
->>>>>>> 3d58d5e2
     fn runtime_row_softmax_matches_direct_cpu() {
         let runtime = unsafe { spiraltorch_runtime_new(0, ptr::null()) };
         assert!(!runtime.is_null());
