from __future__ import annotations

from typing import Dict, Iterable, List, Optional, Sequence, Tuple
from types import ModuleType

class Tensor:
    def __init__(self, rows: int, cols: int, data: Optional[Sequence[float]] = ...) -> None: ...
    @staticmethod
    def zeros(rows: int, cols: int) -> Tensor: ...
    @staticmethod
    def from_dlpack(capsule: object) -> Tensor: ...
    def to_dlpack(self) -> object: ...
    def __dlpack__(self, *, stream: object | None = ...) -> object: ...
    def __dlpack_device__(self) -> tuple[int, int]: ...
    @property
    def rows(self) -> int: ...
    @property
    def cols(self) -> int: ...
    def shape(self) -> tuple[int, int]: ...
    def tolist(self) -> List[List[float]]: ...

class ComplexTensor:
    def __init__(self, rows: int, cols: int, data: Optional[Sequence[complex]] = ...) -> None: ...
    @staticmethod
    def zeros(rows: int, cols: int) -> ComplexTensor: ...
    def shape(self) -> tuple[int, int]: ...
    def to_tensor(self) -> Tensor: ...
    def data(self) -> List[complex]: ...
    def matmul(self, other: ComplexTensor) -> ComplexTensor: ...

class OpenCartesianTopos:
    def __init__(
        self,
        curvature: float,
        tolerance: float,
        saturation: float,
        max_depth: int,
        max_volume: int,
    ) -> None: ...
    def curvature(self) -> float: ...
    def tolerance(self) -> float: ...
    def saturation(self) -> float: ...
    def max_depth(self) -> int: ...
    def max_volume(self) -> int: ...
    def ensure_loop_free(self, depth: int) -> None: ...
    def saturate(self, value: float) -> float: ...

class LanguageWaveEncoder:
    def __init__(self, curvature: float, temperature: float) -> None: ...
    def curvature(self) -> float: ...
    def temperature(self) -> float: ...
    def encode_wave(self, text: str) -> ComplexTensor: ...
    def encode_z_space(self, text: str) -> Tensor: ...

class GradientSummary:
    def l1(self) -> float: ...
    def l2(self) -> float: ...
    def linf(self) -> float: ...
    def count(self) -> int: ...
    def mean_abs(self) -> float: ...
    def rms(self) -> float: ...
    def sum_squares(self) -> float: ...

class Hypergrad:
    def __init__(self, curvature: float, learning_rate: float, rows: int, cols: int) -> None: ...
    def curvature(self) -> float: ...
    def learning_rate(self) -> float: ...
    def shape(self) -> tuple[int, int]: ...
    def gradient(self) -> List[float]: ...
    def summary(self) -> GradientSummary: ...
    def scale_learning_rate(self, factor: float) -> None: ...
    def reset(self) -> None: ...
    def retune(self, curvature: float, learning_rate: float) -> None: ...
    def accumulate_wave(self, tensor: Tensor) -> None: ...
    def accumulate_complex_wave(self, wave: ComplexTensor) -> None: ...
    def absorb_text(self, encoder: LanguageWaveEncoder, text: str) -> None: ...
    def accumulate_pair(self, prediction: Tensor, target: Tensor) -> None: ...
    def apply(self, weights: Tensor) -> None: ...
    def topos(self) -> OpenCartesianTopos: ...

class TensorBiome:
    def __init__(self, topos: OpenCartesianTopos) -> None: ...
    def topos(self) -> OpenCartesianTopos: ...
    def len(self) -> int: ...
    def __len__(self) -> int: ...
    def is_empty(self) -> bool: ...
    def total_weight(self) -> float: ...
    def weights(self) -> List[float]: ...
    def absorb(self, tensor: Tensor) -> None: ...
    def absorb_weighted(self, tensor: Tensor, weight: float) -> None: ...
    def clear(self) -> None: ...
    def canopy(self) -> Tensor: ...

class RankPlan:
    def kind(self) -> str: ...
    def rows(self) -> int: ...
    def cols(self) -> int: ...
    def k(self) -> int: ...
    def workgroup(self) -> int: ...
    def lanes(self) -> int: ...
    def channel_stride(self) -> int: ...
    def merge_strategy(self) -> str: ...
    def merge_detail(self) -> str: ...
    def use_two_stage(self) -> bool: ...
    def subgroup(self) -> bool: ...
    def tile(self) -> int: ...
    def compaction_tile(self) -> int: ...
    def fft_tile(self) -> int: ...
    def fft_radix(self) -> int: ...
    def fft_segments(self) -> int: ...
    def latency_window(self) -> Optional[Tuple[int, int, int, int, int, int, int]]: ...
    def to_unison_script(self) -> str: ...
    def fft_wgsl(self) -> str: ...
    def fft_spiralk_hint(self) -> str: ...

def from_dlpack(capsule: object) -> Tensor: ...

def to_dlpack(tensor: Tensor) -> object: ...

def plan(
    kind: str,
    rows: int,
    cols: int,
    k: int,
    *,
    backend: Optional[str] = ...,
    lane_width: Optional[int] = ...,
    subgroup: Optional[bool] = ...,
    max_workgroup: Optional[int] = ...,
    shared_mem_per_workgroup: Optional[int] = ...,
) -> RankPlan: ...

def plan_topk(
    rows: int,
    cols: int,
    k: int,
    *,
    backend: Optional[str] = ...,
    lane_width: Optional[int] = ...,
    subgroup: Optional[bool] = ...,
    max_workgroup: Optional[int] = ...,
    shared_mem_per_workgroup: Optional[int] = ...,
) -> RankPlan: ...

def describe_device(
    backend: str = ...,
    *,
    lane_width: Optional[int] = ...,
    subgroup: Optional[bool] = ...,
    max_workgroup: Optional[int] = ...,
    shared_mem_per_workgroup: Optional[int] = ...,
    workgroup: Optional[int] = ...,
    cols: Optional[int] = ...,
    tile_hint: Optional[int] = ...,
    compaction_hint: Optional[int] = ...,
) -> Dict[str, object]: ...

def hip_probe() -> Dict[str, object]: ...

class _CompatTorch(ModuleType):
    def to_torch(
        tensor: Tensor,
        *,
        dtype: object | None = ...,
        device: object | None = ...,
        requires_grad: bool | None = ...,
        copy: bool | None = ...,
        memory_format: object | None = ...,
    ) -> object: ...

    def from_torch(
        tensor: object,
        *,
        dtype: object | None = ...,
        device: object | None = ...,
        ensure_cpu: bool | None = ...,
        copy: bool | None = ...,
        require_contiguous: bool | None = ...,
    ) -> Tensor: ...
    def to_torch(tensor: Tensor) -> object: ...
    def from_torch(tensor: object) -> Tensor: ...

class _CompatJax(ModuleType):
    def to_jax(tensor: Tensor) -> object: ...
    def from_jax(array: object) -> Tensor: ...

class _CompatTensorFlow(ModuleType):
    def to_tensorflow(tensor: Tensor) -> object: ...
    def from_tensorflow(value: object) -> Tensor: ...

class _CompatNamespace(ModuleType):
    torch: _CompatTorch
    jax: _CompatJax
    tensorflow: _CompatTensorFlow

compat: _CompatNamespace

def set_global_seed(seed: int) -> None: ...

def golden_ratio() -> float: ...

def golden_angle() -> float: ...

def fibonacci_pacing(total_steps: int) -> List[int]: ...

def pack_nacci_chunks(order: int, total_steps: int) -> List[int]: ...

def pack_tribonacci_chunks(total_steps: int) -> List[int]: ...

def pack_tetranacci_chunks(total_steps: int) -> List[int]: ...

def generate_plan_batch_ex(
    n: int,
    total_steps: int,
    base_radius: float,
    radial_growth: float,
    base_height: float,
    meso_gain: float,
    micro_gain: float,
    seed: Optional[int] = ...,
) -> List[object]: ...


class _NnDataset:
    def __init__(self) -> None: ...

    @staticmethod
    def from_pairs(samples: Sequence[Tuple[Tensor, Tensor]]) -> _NnDataset: ...

    def push(self, input: Tensor, target: Tensor) -> None: ...

    def len(self) -> int: ...

    def is_empty(self) -> bool: ...

    def loader(self) -> _NnDataLoader: ...

    def __len__(self) -> int: ...


class _NnDataLoader:
    def len(self) -> int: ...

    def __len__(self) -> int: ...

    def is_empty(self) -> bool: ...

    def batch_size(self) -> int: ...

    def prefetch_depth(self) -> int: ...

    def shuffle(self, seed: int) -> _NnDataLoader: ...

    def batched(self, batch_size: int) -> _NnDataLoader: ...

    def dynamic_batch_by_rows(self, max_rows: int) -> _NnDataLoader: ...

    def prefetch(self, depth: int) -> _NnDataLoader: ...

    def iter(self) -> _NnDataLoaderIter: ...

    def __iter__(self) -> _NnDataLoaderIter: ...


class _NnDataLoaderIter(Iterable[Tuple[Tensor, Tensor]]):
    def __iter__(self) -> _NnDataLoaderIter: ...

    def __next__(self) -> Tuple[Tensor, Tensor]: ...


class _NnModule(ModuleType):
    Dataset: type[_NnDataset]
    DataLoader: type[_NnDataLoader]
    DataLoaderIter: type[_NnDataLoaderIter]

    def from_samples(samples: Sequence[Tuple[Tensor, Tensor]]) -> _NnDataLoader: ...


nn: _NnModule


class _FracModule(ModuleType):
    def gl_coeffs_adaptive(alpha: float, tol: float = ..., max_len: int = ...) -> List[float]: ...

    def fracdiff_gl_1d(
        x: Sequence[float],
        alpha: float,
        kernel_len: int,
        pad: str = ...,
        pad_constant: Optional[float] = ...,
        scale: Optional[float] = ...,
    ) -> List[float]: ...


frac: _FracModule

dataset: ModuleType

linalg: ModuleType

rl: ModuleType

rec: ModuleType

telemetry: ModuleType

ecosystem: ModuleType

class QueryPlan:
    def __init__(self, query: str) -> None: ...
    @property
    def query(self) -> str: ...
    def selects(self) -> List[str]: ...
    def limit(self) -> Optional[int]: ...
    def order(self) -> Optional[Tuple[str, str]]: ...
    def filters(self) -> List[Tuple[str, str, float]]: ...

class RecEpochReport:
    rmse: float
    samples: int
    regularization_penalty: float

class Recommender:
    def __init__(self, users: int, items: int, factors: int, learning_rate: float = ..., regularization: float = ..., curvature: float = ...) -> None: ...
    def predict(self, user: int, item: int) -> float: ...
    def train_epoch(self, ratings: Sequence[Tuple[int, int, float]]) -> RecEpochReport: ...
    def recommend_top_k(self, user: int, k: int, exclude: Optional[Sequence[int]] = ...) -> List[Tuple[int, float]]: ...
    def recommend_query(
        self, user: int, query: QueryPlan, exclude: Optional[Sequence[int]] = ...
    ) -> List[Dict[str, float]]: ...
    def user_embedding(self, user: int) -> Tensor: ...
    def item_embedding(self, item: int) -> Tensor: ...
    @property
    def users(self) -> int: ...
    @property
    def items(self) -> int: ...
    @property
    def factors(self) -> int: ...

class DqnAgent:
    def __init__(self, state_dim: int, action_dim: int, discount: float, learning_rate: float) -> None: ...
    def select_action(self, state: int) -> int: ...
    def update(self, state: int, action: int, reward: float, next_state: int) -> None: ...

class PpoAgent:
    def __init__(self, state_dim: int, action_dim: int, learning_rate: float, clip_range: float) -> None: ...
    def score_actions(self, state: Sequence[float]) -> List[float]: ...
    def value(self, state: Sequence[float]) -> float: ...
    def update(self, state: Sequence[float], action: int, advantage: float, old_log_prob: float) -> None: ...

class SacAgent:
    def __init__(self, state_dim: int, action_dim: int, temperature: float) -> None: ...
    def sample_action(self, state: Sequence[float]) -> int: ...
    def jitter(self, entropy_target: float) -> None: ...

class DashboardMetric:
    name: str
    value: float
    unit: Optional[str]
    trend: Optional[float]

class DashboardEvent:
    message: str
    severity: str

class DashboardFrame:
    timestamp: float
    metrics: List[DashboardMetric]
    events: List[DashboardEvent]

class DashboardRing:
    def __init__(self, capacity: int) -> None: ...
    def push(self, frame: DashboardFrame) -> None: ...
    def latest(self) -> Optional[DashboardFrame]: ...
    def __iter__(self) -> Iterable[DashboardFrame]: ...

__all__ = [
    "Tensor",
<<<<<<< HEAD
=======
    "compat",
    "capture",
    "share",
>>>>>>> bf95aee6
    "from_dlpack",
    "to_dlpack",
    "nn",
    "frac",
    "dataset",
    "linalg",
    "rl",
    "rec",
    "telemetry",
    "ecosystem",
    "compat",
    "set_global_seed",
    "golden_ratio",
    "golden_angle",
    "fibonacci_pacing",
    "pack_nacci_chunks",
    "pack_tribonacci_chunks",
    "pack_tetranacci_chunks",
    "generate_plan_batch_ex",
    "gl_coeffs_adaptive",
    "fracdiff_gl_1d",
    "QueryPlan",
    "RecEpochReport",
    "Recommender",
    "DqnAgent",
    "PpoAgent",
    "SacAgent",
    "DashboardMetric",
    "DashboardEvent",
    "DashboardFrame",
    "DashboardRing",
]<|MERGE_RESOLUTION|>--- conflicted
+++ resolved
@@ -376,12 +376,9 @@
 
 __all__ = [
     "Tensor",
-<<<<<<< HEAD
-=======
     "compat",
     "capture",
     "share",
->>>>>>> bf95aee6
     "from_dlpack",
     "to_dlpack",
     "nn",
