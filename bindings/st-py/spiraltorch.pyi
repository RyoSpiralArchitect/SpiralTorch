from __future__ import annotations

from typing import Callable, Dict, Iterable, List, Mapping, Optional, Sequence, Tuple
from types import ModuleType

class Tensor:
    def __init__(self, rows: int, cols: int, data: Optional[Sequence[float]] = ...) -> None: ...
    @staticmethod
    def zeros(rows: int, cols: int) -> Tensor: ...
    @staticmethod
    def randn(
        rows: int,
        cols: int,
        mean: float = ...,
        std: float = ...,
        seed: int | None = ...,
    ) -> Tensor: ...
    @staticmethod
    def rand(
        rows: int,
        cols: int,
        min: float = ...,
        max: float = ...,
        seed: int | None = ...,
    ) -> Tensor: ...
    @staticmethod
    def from_dlpack(capsule: object) -> Tensor: ...
    def to_dlpack(self) -> object: ...
    def __dlpack__(self, *, stream: object | None = ...) -> object: ...
    def __dlpack_device__(self) -> tuple[int, int]: ...
    @property
    def rows(self) -> int: ...
    @property
    def cols(self) -> int: ...
    def shape(self) -> tuple[int, int]: ...
    def tolist(self) -> List[List[float]]: ...
    def matmul(self, other: Tensor, *, backend: str | None = ...) -> Tensor: ...
    def add(self, other: Tensor) -> Tensor: ...
    def sub(self, other: Tensor) -> Tensor: ...
    def scale(self, value: float) -> Tensor: ...
    def hadamard(self, other: Tensor) -> Tensor: ...
    def add_scaled_(self, other: Tensor, scale: float) -> None: ...
    def add_row_inplace(self, bias: Sequence[float]) -> None: ...
    def transpose(self) -> Tensor: ...
    def reshape(self, rows: int, cols: int) -> Tensor: ...
    def sum_axis0(self) -> List[float]: ...
    def squared_l2_norm(self) -> float: ...
    def project_to_poincare(self, curvature: float) -> Tensor: ...
    def hyperbolic_distance(self, other: Tensor, curvature: float) -> float: ...
    @staticmethod
    def cat_rows(tensors: Sequence[Tensor]) -> Tensor: ...

class ComplexTensor:
    def __init__(self, rows: int, cols: int, data: Optional[Sequence[complex]] = ...) -> None: ...
    @staticmethod
    def zeros(rows: int, cols: int) -> ComplexTensor: ...
    def shape(self) -> tuple[int, int]: ...
    def to_tensor(self) -> Tensor: ...
    def data(self) -> List[complex]: ...
    def matmul(self, other: ComplexTensor) -> ComplexTensor: ...

class OpenCartesianTopos:
    def __init__(
        self,
        curvature: float,
        tolerance: float,
        saturation: float,
        max_depth: int,
        max_volume: int,
    ) -> None: ...
    def curvature(self) -> float: ...
    def tolerance(self) -> float: ...
    def saturation(self) -> float: ...
    def max_depth(self) -> int: ...
    def max_volume(self) -> int: ...
    def ensure_loop_free(self, depth: int) -> None: ...
    def saturate(self, value: float) -> float: ...

class LanguageWaveEncoder:
    def __init__(self, curvature: float, temperature: float) -> None: ...
    def curvature(self) -> float: ...
    def temperature(self) -> float: ...
    def encode_wave(self, text: str) -> ComplexTensor: ...
    def encode_z_space(self, text: str) -> Tensor: ...

class GradientSummary:
    def l1(self) -> float: ...
    def l2(self) -> float: ...
    def linf(self) -> float: ...
    def count(self) -> int: ...
    def mean_abs(self) -> float: ...
    def rms(self) -> float: ...
    def sum_squares(self) -> float: ...

class Hypergrad:
    def __init__(
        self,
        curvature: float,
        learning_rate: float,
        rows: int,
        cols: int,
        topos: OpenCartesianTopos | None = None,
    ) -> None: ...
    def curvature(self) -> float: ...
    def learning_rate(self) -> float: ...
    def shape(self) -> tuple[int, int]: ...
    def gradient(self) -> List[float]: ...
    def summary(self) -> GradientSummary: ...
    def scale_learning_rate(self, factor: float) -> None: ...
    def reset(self) -> None: ...
    def retune(self, curvature: float, learning_rate: float) -> None: ...
    def accumulate_wave(self, tensor: Tensor) -> None: ...
    def accumulate_complex_wave(self, wave: ComplexTensor) -> None: ...
    def absorb_text(self, encoder: LanguageWaveEncoder, text: str) -> None: ...
    def accumulate_pair(self, prediction: Tensor, target: Tensor) -> None: ...
    def apply(self, weights: Tensor) -> None: ...
    def accumulate_barycenter_path(self, intermediates: Sequence[BarycenterIntermediate]) -> None: ...
    def topos(self) -> OpenCartesianTopos: ...
    def accumulate_barycenter_path(
        self, intermediates: Sequence[BarycenterIntermediate]
    ) -> None: ...

class LinearModel:
    def __init__(self, input_dim: int, output_dim: int) -> None: ...

    def forward(
        self,
        inputs: Tensor | Sequence[Sequence[float]],
    ) -> Tensor: ...

    def train_batch(
        self,
        inputs: Sequence[Sequence[float]],
        targets: Sequence[Sequence[float]],
        learning_rate: float = ...,
    ) -> float: ...

    def train_batch_tensor(
        self,
        inputs: Tensor,
        targets: Tensor,
        learning_rate: float = ...,
    ) -> float: ...

    def weights(self) -> Tensor: ...

    def bias(self) -> List[float]: ...

    def input_dim(self) -> int: ...

    def output_dim(self) -> int: ...

    def state_dict(self) -> Dict[str, object]: ...

class ModuleTrainer:
    def __init__(self, input_dim: int, output_dim: int) -> None: ...

    def train_epoch(
        self,
        inputs: Sequence[Sequence[float]],
        targets: Sequence[Sequence[float]],
        learning_rate: float = ...,
        batch_size: int = ...,
    ) -> float: ...

    def evaluate(
        self,
        inputs: Sequence[Sequence[float]],
        targets: Sequence[Sequence[float]],
    ) -> float: ...

class SpiralKFftPlan:
    def __init__(self, radix: int, tile_cols: int, segments: int, subgroup: bool) -> None: ...
    @classmethod
    def from_rank_plan(cls, plan: RankPlan) -> SpiralKFftPlan: ...
    @property
    def radix(self) -> int: ...
    @property
    def tile_cols(self) -> int: ...
    @property
    def segments(self) -> int: ...
    @property
    def subgroup(self) -> bool: ...
    def workgroup_size(self) -> int: ...
    def wgsl(self) -> str: ...
    def spiralk_hint(self) -> str: ...

class MaxwellSpiralKHint:
    @property
    def channel(self) -> str: ...
    @property
    def blocks(self) -> int: ...
    @property
    def z_score(self) -> float: ...
    @property
    def z_bias(self) -> float: ...
    @property
    def weight(self) -> float: ...
    def script_line(self) -> str: ...

class MaxwellSpiralKBridge:
    def __init__(self) -> None: ...
    def set_base_program(self, program: str | None) -> None: ...
    def set_weight_bounds(self, min_weight: float, max_weight: float) -> None: ...
    def is_empty(self) -> bool: ...
    def len(self) -> int: ...
    def push_pulse(
        self,
        channel: str,
        blocks: int,
        mean: float,
        standard_error: float,
        z_score: float,
        band_energy: tuple[float, float, float],
        z_bias: float,
    ) -> MaxwellSpiralKHint: ...
    def hints(self) -> List[MaxwellSpiralKHint]: ...
    def script(self) -> str | None: ...
    def reset(self) -> None: ...

class SpiralKContext:
    def __init__(
        self,
        rows: int,
        cols: int,
        k: int,
        subgroup: bool,
        subgroup_capacity: int,
        kernel_capacity: int,
        tile_cols: int,
        radix: int,
        segments: int,
    ) -> None: ...
    @property
    def rows(self) -> int: ...
    @property
    def cols(self) -> int: ...
    @property
    def k(self) -> int: ...
    @property
    def subgroup(self) -> bool: ...
    @property
    def subgroup_capacity(self) -> int: ...
    @property
    def kernel_capacity(self) -> int: ...
    @property
    def tile_cols(self) -> int: ...
    @property
    def radix(self) -> int: ...
    @property
    def segments(self) -> int: ...

class SpiralKWilsonMetrics:
    def __init__(
        self,
        baseline_latency: float,
        candidate_latency: float,
        wins: int,
        trials: int,
    ) -> None: ...
    @property
    def baseline_latency(self) -> float: ...
    @property
    def candidate_latency(self) -> float: ...
    @property
    def wins(self) -> int: ...
    @property
    def trials(self) -> int: ...
    def gain(self) -> float: ...

class SpiralKHeuristicHint:
    def __init__(self, field: str, value_expr: str, weight: float, condition_expr: str) -> None: ...
    @property
    def field(self) -> str: ...
    @property
    def value_expr(self) -> str: ...
    @property
    def weight_expr(self) -> str: ...
    @property
    def condition_expr(self) -> str: ...

def wilson_lower_bound(wins: int, trials: int, z: float) -> float: ...

def should_rewrite(
    metrics: SpiralKWilsonMetrics,
    min_gain: float = ...,
    min_confidence: float = ...,
) -> bool: ...

def synthesize_program(
    base_src: str,
    hints: Sequence[SpiralKHeuristicHint],
) -> str: ...

def rewrite_with_wilson(
    base_src: str,
    ctx: SpiralKContext,
    metrics: SpiralKWilsonMetrics,
    hints: Sequence[SpiralKHeuristicHint],
    min_gain: float = ...,
    min_confidence: float = ...,
) -> tuple[Dict[str, object], str]: ...

    def predict(self, inputs: Sequence[Sequence[float]]) -> Tensor: ...

    def predict_tensor(self, inputs: Tensor) -> Tensor: ...

    def weights(self) -> Tensor: ...

    def bias(self) -> List[float]: ...

    def input_dim(self) -> int: ...

    def output_dim(self) -> int: ...

class LinearModel:
    def __init__(self, input_dim: int, output_dim: int) -> None: ...

    def forward(
        self,
        inputs: Tensor | Sequence[Sequence[float]],
    ) -> Tensor: ...

    def train_batch(
        self,
        inputs: Sequence[Sequence[float]],
        targets: Sequence[Sequence[float]],
        learning_rate: float = ...,
    ) -> float: ...

    def train_batch_tensor(
        self,
        inputs: Tensor,
        targets: Tensor,
        learning_rate: float = ...,
    ) -> float: ...

    def weights(self) -> Tensor: ...

    def bias(self) -> List[float]: ...

    def input_dim(self) -> int: ...

    def output_dim(self) -> int: ...

    def state_dict(self) -> Dict[str, object]: ...

class ModuleTrainer:
    def __init__(self, input_dim: int, output_dim: int) -> None: ...

    def train_epoch(
        self,
        inputs: Sequence[Sequence[float]],
        targets: Sequence[Sequence[float]],
        learning_rate: float = ...,
        batch_size: int = ...,
    ) -> float: ...

    def evaluate(
        self,
        inputs: Sequence[Sequence[float]],
        targets: Sequence[Sequence[float]],
    ) -> float: ...

    def predict(self, inputs: Sequence[Sequence[float]]) -> Tensor: ...

    def predict_tensor(self, inputs: Tensor) -> Tensor: ...

    def weights(self) -> Tensor: ...

    def bias(self) -> List[float]: ...

    def input_dim(self) -> int: ...

    def output_dim(self) -> int: ...

class LinearModel:
    def __init__(self, input_dim: int, output_dim: int) -> None: ...

    def forward(
        self,
        inputs: Tensor | Sequence[Sequence[float]],
    ) -> Tensor: ...

    def train_batch(
        self,
        inputs: Sequence[Sequence[float]],
        targets: Sequence[Sequence[float]],
        learning_rate: float = ...,
    ) -> float: ...

    def train_batch_tensor(
        self,
        inputs: Tensor,
        targets: Tensor,
        learning_rate: float = ...,
    ) -> float: ...

    def weights(self) -> Tensor: ...

    def bias(self) -> List[float]: ...

    def input_dim(self) -> int: ...

    def output_dim(self) -> int: ...

    def state_dict(self) -> Dict[str, object]: ...

class ModuleTrainer:
    def __init__(self, input_dim: int, output_dim: int) -> None: ...

    def train_epoch(
        self,
        inputs: Sequence[Sequence[float]],
        targets: Sequence[Sequence[float]],
        learning_rate: float = ...,
        batch_size: int = ...,
    ) -> float: ...

    def evaluate(
        self,
        inputs: Sequence[Sequence[float]],
        targets: Sequence[Sequence[float]],
    ) -> float: ...

    def predict(self, inputs: Sequence[Sequence[float]]) -> Tensor: ...

    def predict_tensor(self, inputs: Tensor) -> Tensor: ...

    def weights(self) -> Tensor: ...

    def bias(self) -> List[float]: ...

    def input_dim(self) -> int: ...

    def output_dim(self) -> int: ...

class LinearModel:
    def __init__(self, input_dim: int, output_dim: int) -> None: ...

    def forward(
        self,
        inputs: Tensor | Sequence[Sequence[float]],
    ) -> Tensor: ...

    def train_batch(
        self,
        inputs: Sequence[Sequence[float]],
        targets: Sequence[Sequence[float]],
        learning_rate: float = ...,
    ) -> float: ...

    def train_batch_tensor(
        self,
        inputs: Tensor,
        targets: Tensor,
        learning_rate: float = ...,
    ) -> float: ...

    def weights(self) -> Tensor: ...

    def bias(self) -> List[float]: ...

    def input_dim(self) -> int: ...

    def output_dim(self) -> int: ...

    def state_dict(self) -> Dict[str, object]: ...

class ModuleTrainer:
    def __init__(self, input_dim: int, output_dim: int) -> None: ...

    def train_epoch(
        self,
        inputs: Sequence[Sequence[float]],
        targets: Sequence[Sequence[float]],
        learning_rate: float = ...,
        batch_size: int = ...,
    ) -> float: ...

    def evaluate(
        self,
        inputs: Sequence[Sequence[float]],
        targets: Sequence[Sequence[float]],
    ) -> float: ...

    def predict(self, inputs: Sequence[Sequence[float]]) -> Tensor: ...

    def predict_tensor(self, inputs: Tensor) -> Tensor: ...

    def weights(self) -> Tensor: ...

    def bias(self) -> List[float]: ...

    def input_dim(self) -> int: ...

    def output_dim(self) -> int: ...

class TensorBiome:
    def __init__(self, topos: OpenCartesianTopos) -> None: ...
    def topos(self) -> OpenCartesianTopos: ...
    def len(self) -> int: ...
    def __len__(self) -> int: ...
    def is_empty(self) -> bool: ...
    def total_weight(self) -> float: ...
    def weights(self) -> List[float]: ...
    def absorb(self, tensor: Tensor) -> None: ...
    def absorb_weighted(self, tensor: Tensor, weight: float) -> None: ...
    def clear(self) -> None: ...
    def canopy(self) -> Tensor: ...

class BarycenterIntermediate:
    @property
    def interpolation(self) -> float: ...
    @property
    def density(self) -> Tensor: ...
    @property
    def kl_energy(self) -> float: ...
    @property
    def entropy(self) -> float: ...
    @property
    def objective(self) -> float: ...

class ZSpaceBarycenter:
    @property
    def density(self) -> Tensor: ...
    @property
    def kl_energy(self) -> float: ...
    @property
    def entropy(self) -> float: ...
    @property
    def coupling_energy(self) -> float: ...
    @property
    def objective(self) -> float: ...
    @property
    def effective_weight(self) -> float: ...
    def intermediates(self) -> List[BarycenterIntermediate]: ...

class ZMetrics:
    speed: float
    memory: float
    stability: float
    gradient: Optional[Sequence[float]]
    drs: float

class ZSpaceTrainer:
    def __init__(
        self,
        z_dim: int = ...,
        *,
        alpha: float = ...,
        lam_speed: float = ...,
        lam_mem: float = ...,
        lam_stab: float = ...,
        lam_frac: float = ...,
        lam_drs: float = ...,
        lr: float = ...,
        beta1: float = ...,
        beta2: float = ...,
        eps: float = ...,
    ) -> None: ...
    @property
    def state(self) -> List[float]: ...
    def step(self, metrics: Mapping[str, float] | ZMetrics) -> float: ...
    def reset(self) -> None: ...
    def state_dict(self) -> Dict[str, object]: ...
    def load_state_dict(self, state: Dict[str, object], *, strict: bool = ...) -> None: ...
    def step_batch(self, metrics: Iterable[Mapping[str, float] | ZMetrics]) -> List[float]: ...

def step_many(trainer: ZSpaceTrainer, samples: Iterable[Mapping[str, float] | ZMetrics]) -> List[float]: ...

def stream_zspace_training(
    trainer: ZSpaceTrainer,
    samples: Iterable[Mapping[str, float] | ZMetrics],
    *,
    on_step: Optional[Callable[[int, List[float], float], None]] = ...,
) -> List[float]: ...

class RankPlan:
    kind: str
    rows: int
    cols: int
    k: int
    workgroup: int
    lanes: int
    channel_stride: int
    merge_strategy: str
    merge_detail: str
    use_two_stage: bool
    subgroup: bool
    tile: int
    compaction_tile: int
    fft_tile: int
    fft_radix: int
    fft_segments: int

    def latency_window(self) -> Optional[Tuple[int, int, int, int, int, int, int]]: ...
    def to_unison_script(self) -> str: ...
    def fft_wgsl(self) -> str: ...
    def fft_spiralk_hint(self) -> str: ...

def from_dlpack(capsule: object) -> Tensor: ...

def to_dlpack(tensor: Tensor) -> object: ...

def z_space_barycenter(
    weights: Sequence[float],
    densities: Sequence[Tensor],
    entropy_weight: float,
    beta_j: float,
    coupling: Tensor | None = ...,
) -> ZSpaceBarycenter: ...

def plan(
    kind: str,
    rows: int,
    cols: int,
    k: int,
    *,
    backend: Optional[str] = ...,
    lane_width: Optional[int] = ...,
    subgroup: Optional[bool] = ...,
    max_workgroup: Optional[int] = ...,
    shared_mem_per_workgroup: Optional[int] = ...,
) -> RankPlan: ...

def plan_topk(
    rows: int,
    cols: int,
    k: int,
    *,
    backend: Optional[str] = ...,
    lane_width: Optional[int] = ...,
    subgroup: Optional[bool] = ...,
    max_workgroup: Optional[int] = ...,
    shared_mem_per_workgroup: Optional[int] = ...,
) -> RankPlan: ...

class SpiralSession:
    backend: str
    seed: int | None
    device: str

    def __init__(self, backend: str = ..., seed: int | None = ...) -> None: ...

    def plan_topk(self, rows: int, cols: int, k: int) -> RankPlan: ...

    def close(self) -> None: ...

def describe_device(
    backend: str = ...,
    *,
    lane_width: Optional[int] = ...,
    subgroup: Optional[bool] = ...,
    max_workgroup: Optional[int] = ...,
    shared_mem_per_workgroup: Optional[int] = ...,
    workgroup: Optional[int] = ...,
    cols: Optional[int] = ...,
    tile_hint: Optional[int] = ...,
    compaction_hint: Optional[int] = ...,
) -> Dict[str, object]: ...

def hip_probe() -> Dict[str, object]: ...

def gl_coeffs_adaptive(alpha: float, tol: float = ..., max_len: int = ...) -> List[float]: ...

def fracdiff_gl_1d(
    xs: Sequence[float],
    alpha: float,
    kernel_len: int,
    pad: str = ...,
    pad_constant: Optional[float] = ...,
) -> List[float]: ...

def mean_squared_error(predictions: Tensor, targets: Tensor) -> float: ...

def info_nce(
    anchors: Sequence[Sequence[float]],
    positives: Sequence[Sequence[float]],
    temperature: float = ...,
    normalize: bool = ...,
) -> Dict[str, object]: ...

def masked_mse(
    predictions: Sequence[Sequence[float]],
    targets: Sequence[Sequence[float]],
    mask_indices: Sequence[Sequence[int]],
) -> Dict[str, object]: ...

class _CompatTorch(ModuleType):
    def to_torch(
        tensor: Tensor,
        *,
        dtype: object | None = ...,
        device: object | None = ...,
        requires_grad: bool | None = ...,
        copy: bool | None = ...,
        memory_format: object | None = ...,
    ) -> object: ...

    def from_torch(
        tensor: object,
        *,
        dtype: object | None = ...,
        device: object | None = ...,
        ensure_cpu: bool | None = ...,
        copy: bool | None = ...,
        require_contiguous: bool | None = ...,
    ) -> Tensor: ...

class _CompatJax(ModuleType):
    def to_jax(tensor: Tensor) -> object: ...
    def from_jax(array: object) -> Tensor: ...

class _CompatTensorFlow(ModuleType):
    def to_tensorflow(tensor: Tensor) -> object: ...
    def from_tensorflow(value: object) -> Tensor: ...

class _CompatNamespace(ModuleType):
    torch: _CompatTorch
    jax: _CompatJax
    tensorflow: _CompatTensorFlow

compat: _CompatNamespace

class TemporalResonanceBuffer:
    def __init__(self, capacity: int = ..., alpha: float = ...) -> None: ...
    @property
    def alpha(self) -> float: ...
    @property
    def capacity(self) -> int: ...
    def update(self, volume: Sequence[Sequence[Sequence[float]]]) -> List[List[List[float]]]: ...
    def state(self) -> Optional[List[List[List[float]]]]: ...
    def history(self) -> List[List[List[List[float]]]]: ...
    def state_dict(self) -> Dict[str, object]: ...
    def load_state_dict(self, state: Mapping[str, object]) -> None: ...

class SliceProfile:
    mean: float
    std: float
    energy: float

class SpiralTorchVision:
    def __init__(
        self,
        depth: int,
        height: int,
        width: int,
        *,
        alpha: float = ...,
        window: Optional[str] = ...,
        temporal: int = ...,
    ) -> None: ...
    @property
    def volume(self) -> List[List[List[float]]]: ...
    @property
    def alpha(self) -> float: ...
    @property
    def temporal_capacity(self) -> int: ...
    @property
    def temporal_state(self) -> Optional[List[List[List[float]]]]: ...
    @property
    def window(self) -> List[float]: ...
    def reset(self) -> None: ...
    def update_window(self, window: Optional[str] | Sequence[float]) -> None: ...
    def accumulate(self, volume: Sequence[Sequence[Sequence[float]]], weight: float = ...) -> None: ...
    def accumulate_slices(self, slices: Sequence[Sequence[Sequence[float]]]) -> None: ...
    def accumulate_sequence(
        self,
        frames: Iterable[Sequence[Sequence[Sequence[float]]]],
        weights: Optional[Sequence[float]] = ...,
    ) -> None: ...
    def project(self, *, normalise: bool = ...) -> List[List[float]]: ...
    def volume_energy(self) -> float: ...
    def slice_profile(self) -> List[SliceProfile]: ...
    def snapshot(self) -> Dict[str, object]: ...
    def state_dict(self) -> Dict[str, object]: ...
    def load_state_dict(self, state: Mapping[str, object], *, strict: bool = ...) -> None: ...

class CanvasTransformer:
    def __init__(self, width: int, height: int, *, smoothing: float = ...) -> None: ...
    @property
    def smoothing(self) -> float: ...
    def refresh(self, projection: Sequence[Sequence[float]]) -> List[List[float]]: ...
    def accumulate_hypergrad(self, gradient: Sequence[Sequence[float]]) -> None: ...
    def accumulate_realgrad(self, gradient: Sequence[Sequence[float]]) -> None: ...
    def reset(self) -> None: ...
    def gradient_summary(self) -> Dict[str, Dict[str, float]]: ...
    def emit_zspace_patch(self, vision: SpiralTorchVision, weight: float = ...) -> List[List[float]]: ...
    def canvas(self) -> List[List[float]]: ...
    def hypergrad(self) -> List[List[float]]: ...
    def realgrad(self) -> List[List[float]]: ...
    def state_dict(self) -> Dict[str, object]: ...
    def load_state_dict(self, state: Mapping[str, object], *, strict: bool = ...) -> None: ...
    def snapshot(self) -> CanvasSnapshot: ...

class CanvasSnapshot:
    canvas: List[List[float]]
    hypergrad: List[List[float]]
    realgrad: List[List[float]]
    summary: Dict[str, Dict[str, float]]
    patch: Optional[List[List[float]]]

def apply_vision_update(
    vision: SpiralTorchVision,
    canvas: CanvasTransformer,
    *,
    hypergrad: Optional[Sequence[Sequence[float]]] = ...,
    realgrad: Optional[Sequence[Sequence[float]]] = ...,
    weight: float = ...,
    include_patch: bool = ...,
) -> CanvasSnapshot: ...

def set_global_seed(seed: int) -> None: ...

def golden_ratio() -> float: ...

def golden_angle() -> float: ...

def fibonacci_pacing(total_steps: int) -> List[int]: ...

def pack_nacci_chunks(order: int, total_steps: int) -> List[int]: ...

def pack_tribonacci_chunks(total_steps: int) -> List[int]: ...

def pack_tetranacci_chunks(total_steps: int) -> List[int]: ...

def generate_plan_batch_ex(
    n: int,
    total_steps: int,
    base_radius: float,
    radial_growth: float,
    base_height: float,
    meso_gain: float,
    micro_gain: float,
    seed: Optional[int] = ...,
) -> List[object]: ...


class _NnDataset:
    def __init__(self) -> None: ...

    @staticmethod
    def from_pairs(samples: Sequence[Tuple[Tensor, Tensor]]) -> _NnDataset: ...

    def push(self, input: Tensor, target: Tensor) -> None: ...

    def len(self) -> int: ...

    def is_empty(self) -> bool: ...

    def loader(self) -> _NnDataLoader: ...

    def __len__(self) -> int: ...


class _NnDataLoader:
    def len(self) -> int: ...

    def __len__(self) -> int: ...

    def is_empty(self) -> bool: ...

    def batch_size(self) -> int: ...

    def prefetch_depth(self) -> int: ...

    def shuffle(self, seed: int) -> _NnDataLoader: ...

    def batched(self, batch_size: int) -> _NnDataLoader: ...

    def dynamic_batch_by_rows(self, max_rows: int) -> _NnDataLoader: ...

    def prefetch(self, depth: int) -> _NnDataLoader: ...

    def iter(self) -> _NnDataLoaderIter: ...

    def __iter__(self) -> _NnDataLoaderIter: ...


class _NnDataLoaderIter(Iterable[Tuple[Tensor, Tensor]]):
    def __iter__(self) -> _NnDataLoaderIter: ...

    def __next__(self) -> Tuple[Tensor, Tensor]: ...

class CoherenceChannelReport:
    channel: int
    weight: float
    backend: str
    dominant_concept: str | None
    emphasis: float
    descriptor: str | None


class CoherenceDiagnostics:
    channel_weights: List[float]
    normalized_weights: List[float]
    normalization: float
    fractional_order: float
    dominant_channel: int | None
    mean_coherence: float
    z_bias: float
    energy_ratio: float
    coherence_entropy: float
    aggregated: Tensor
    coherence: List[float]
    channel_reports: List[CoherenceChannelReport]
    preserved_channels: int
    discarded_channels: int
    pre_discard: PreDiscardTelemetry | None


class PreDiscardTelemetry:
    dominance_ratio: float
    energy_floor: float
    discarded: int
    preserved: int
    used_fallback: bool
    total: int
    preserved_ratio: float
    discarded_ratio: float
<<<<<<< HEAD
    survivor_energy: float
    discarded_energy: float
    total_energy: float
    survivor_energy_ratio: float
    discarded_energy_ratio: float
    dominant_weight: float
=======
>>>>>>> 92c02704


class PreDiscardSnapshot:
    step: int
    telemetry: PreDiscardTelemetry
    survivors: List[int]
    discarded: List[int]
    filtered: List[float]


class PreDiscardPolicy:
    def __init__(
        self,
        dominance_ratio: float,
        *,
        energy_floor: float | None = ...,
        min_channels: int | None = ...,
    ) -> None: ...

    dominance_ratio: float
    energy_floor: float
    min_channels: int


class _ZSpaceCoherenceSequencer:
    def __init__(
        self,
        dim: int,
        num_heads: int,
        curvature: float,
        *,
        topos: OpenCartesianTopos | None = ...,
    ) -> None: ...

    def forward(self, x: Tensor) -> Tensor: ...

    def forward_with_coherence(self, x: Tensor) -> Tuple[Tensor, List[float]]: ...

    def forward_with_diagnostics(
        self, x: Tensor
    ) -> Tuple[Tensor, List[float], CoherenceDiagnostics]: ...

    def project_to_zspace(self, x: Tensor) -> Tensor: ...

    def configure_pre_discard(
        self,
        dominance_ratio: float,
        *,
        energy_floor: float | None = ..., 
        min_channels: int | None = ...,
    ) -> None: ...

    def disable_pre_discard(self) -> None: ...

    def configure_pre_discard_memory(self, limit: int) -> None: ...

    def clear_pre_discard_snapshots(self) -> None: ...

    def __call__(self, x: Tensor) -> Tensor: ...

    def dim(self) -> int: ...

    def num_heads(self) -> int: ...

    def pre_discard_policy(self) -> PreDiscardPolicy | None: ...

    def pre_discard_snapshots(self) -> List[PreDiscardSnapshot]: ...

    def curvature(self) -> float: ...

    def maxwell_channels(self) -> int: ...

    def topos(self) -> OpenCartesianTopos: ...


class _NnModule(ModuleType):
    Dataset: type[_NnDataset]
    DataLoader: type[_NnDataLoader]
    DataLoaderIter: type[_NnDataLoaderIter]
    CoherenceDiagnostics: type[CoherenceDiagnostics]
    ZSpaceCoherenceSequencer: type[_ZSpaceCoherenceSequencer]
    PreDiscardTelemetry: type[PreDiscardTelemetry]
    PreDiscardPolicy: type[PreDiscardPolicy]
    PreDiscardSnapshot: type[PreDiscardSnapshot]

    def from_samples(samples: Sequence[Tuple[Tensor, Tensor]]) -> _NnDataLoader: ...


nn: _NnModule


class ZSpaceCoherenceSequencer(_ZSpaceCoherenceSequencer):
    ...


class _FracModule(ModuleType):
    def gl_coeffs_adaptive(alpha: float, tol: float = ..., max_len: int = ...) -> List[float]: ...

    def fracdiff_gl_1d(
        xs: Sequence[float],
        alpha: float,
        kernel_len: int,
        pad: str = ...,
        pad_constant: Optional[float] = ...,
    ) -> List[float]: ...


frac: _FracModule

dataset: ModuleType

linalg: ModuleType

spiral_rl: ModuleType

rec: ModuleType

telemetry: ModuleType

ecosystem: ModuleType

class _ZSpaceModule(ModuleType):
    ZMetrics: type[ZMetrics]
    ZSpaceTrainer: type[ZSpaceTrainer]
    step_many: staticmethod
    stream_zspace_training: staticmethod

zspace: _ZSpaceModule

class _VisionModule(ModuleType):
    SpiralTorchVision: type[SpiralTorchVision]
    TemporalResonanceBuffer: type[TemporalResonanceBuffer]
    SliceProfile: type[SliceProfile]

vision: _VisionModule

class _CanvasModule(ModuleType):
    CanvasTransformer: type[CanvasTransformer]
    CanvasSnapshot: type[CanvasSnapshot]

    def apply_vision_update(
        vision: SpiralTorchVision,
        canvas: CanvasTransformer,
        *,
        hypergrad: Sequence[Sequence[float]] | None = ...,
        realgrad: Sequence[Sequence[float]] | None = ...,
        weight: float = ...,
        include_patch: bool = ...,
    ) -> CanvasSnapshot: ...

canvas: _CanvasModule

class _SelfSupModule(ModuleType):
    def info_nce(
        anchors: Sequence[Sequence[float]],
        positives: Sequence[Sequence[float]],
        temperature: float = ...,
        normalize: bool = ...,
    ) -> Dict[str, object]: ...

    def masked_mse(
        predictions: Sequence[Sequence[float]],
        targets: Sequence[Sequence[float]],
        mask_indices: Sequence[Sequence[int]],
    ) -> Dict[str, object]: ...

selfsup: _SelfSupModule

class _PlannerModule(ModuleType):
    RankPlan: type[RankPlan]

    def plan(
        kind: str,
        rows: int,
        cols: int,
        k: int,
        *,
        backend: Optional[str] = ...,
        lane_width: Optional[int] = ...,
        subgroup: Optional[bool] = ...,
        max_workgroup: Optional[int] = ...,
        shared_mem_per_workgroup: Optional[int] = ...,
    ) -> RankPlan: ...

    def plan_topk(
        rows: int,
        cols: int,
        k: int,
        *,
        backend: Optional[str] = ...,
        lane_width: Optional[int] = ...,
        subgroup: Optional[bool] = ...,
        max_workgroup: Optional[int] = ...,
        shared_mem_per_workgroup: Optional[int] = ...,
    ) -> RankPlan: ...

    def describe_device(
        backend: str = ...,
        *,
        lane_width: Optional[int] = ...,
        subgroup: Optional[bool] = ...,
        max_workgroup: Optional[int] = ...,
        shared_mem_per_workgroup: Optional[int] = ...,
        workgroup: Optional[int] = ...,
        cols: Optional[int] = ...,
        tile_hint: Optional[int] = ...,
        compaction_hint: Optional[int] = ...,
    ) -> Dict[str, object]: ...

    def hip_probe() -> Dict[str, object]: ...
    def generate_plan_batch_ex(
        n: int,
        total_steps: int,
        base_radius: float,
        radial_growth: float,
        base_height: float,
        meso_gain: float,
        micro_gain: float,
        seed: Optional[int] = ...,
    ) -> List[object]: ...

planner: _PlannerModule

class QueryPlan:
    def __init__(self, query: str) -> None: ...
    @property
    def query(self) -> str: ...
    def selects(self) -> List[str]: ...
    def limit(self) -> Optional[int]: ...
    def order(self) -> Optional[Tuple[str, str]]: ...
    def filters(self) -> List[Tuple[str, str, float]]: ...

class RecEpochReport:
    rmse: float
    samples: int
    regularization_penalty: float

class Recommender:
    def __init__(
        self,
        users: int,
        items: int,
        factors: int,
        learning_rate: float = ...,
        regularization: float = ...,
        curvature: float | None = ...,
    ) -> None: ...
    def predict(self, user: int, item: int) -> float: ...
    def train_epoch(self, ratings: Sequence[Tuple[int, int, float]]) -> RecEpochReport: ...
    def recommend_top_k(self, user: int, k: int, exclude: Optional[Sequence[int]] = ...) -> List[Tuple[int, float]]: ...
    def recommend_query(
        self, user: int, query: QueryPlan, exclude: Optional[Sequence[int]] = ...
    ) -> List[Dict[str, float]]: ...
    def user_embedding(self, user: int) -> Tensor: ...
    def item_embedding(self, item: int) -> Tensor: ...
    @property
    def users(self) -> int: ...
    @property
    def items(self) -> int: ...
    @property
    def factors(self) -> int: ...

class EpsilonGreedy:
    def __init__(self, start: float, end: float, decay_steps: int) -> None: ...
    @property
    def start(self) -> float: ...
    @property
    def end(self) -> float: ...
    @property
    def decay_steps(self) -> int: ...
    @property
    def step(self) -> int: ...
    def value(self) -> float: ...
    def advance(self) -> float: ...

class Replay:
    def __init__(
        self,
        capacity: int,
        batch_size: int,
        prioritized: bool = ...,
        alpha: float = ...,
        beta0: float = ...,
    ) -> None: ...
    @property
    def capacity(self) -> int: ...
    @property
    def batch_size(self) -> int: ...
    @property
    def prioritized(self) -> bool: ...
    @property
    def alpha(self) -> float: ...
    @property
    def beta0(self) -> float: ...

class AgentConfig:
    def __init__(
        self,
        algo: str,
        state_dim: int,
        action_dim: int,
        gamma: float,
        lr: float,
        exploration: EpsilonGreedy | None = ...,
        optimizer: str = ...,
        clip_grad: float | None = ...,
        replay: Replay | None = ...,
        target_sync: int | None = ...,
        n_step: int | None = ...,
        seed: int | None = ...,
    ) -> None: ...
    @property
    def algo(self) -> str: ...
    @property
    def state_dim(self) -> int: ...
    @property
    def action_dim(self) -> int: ...
    @property
    def gamma(self) -> float: ...
    @property
    def lr(self) -> float: ...
    @property
    def optimizer(self) -> str: ...
    @property
    def clip_grad(self) -> float | None: ...
    @property
    def replay(self) -> Replay | None: ...
    @property
    def target_sync(self) -> int | None: ...
    @property
    def n_step(self) -> int | None: ...
    @property
    def seed(self) -> int | None: ...
    @property
    def exploration(self) -> EpsilonGreedy | None: ...

class Agent:
    def __init__(self, config: AgentConfig) -> None: ...
    @property
    def config(self) -> AgentConfig: ...
    @property
    def algo(self) -> str: ...
    def select_action(self, state: int) -> int: ...
    def select_actions(self, states: Sequence[int]) -> List[int]: ...
    def update(self, state: int, action: int, reward: float, next_state: int) -> None: ...
    def update_batch(
        self,
        states: Sequence[int],
        actions: Sequence[int],
        rewards: Sequence[float],
        next_states: Sequence[int],
        dones: Optional[Sequence[bool]] = ...,
    ) -> None: ...
    @property
    def epsilon(self) -> float: ...
    def epsilon(self) -> float: ...
    def set_epsilon(self, epsilon: float) -> None: ...
    def set_exploration(self, schedule: EpsilonGreedy) -> None: ...
    def state_dict(self) -> Dict[str, object]: ...
    def load_state_dict(self, state: Mapping[str, object]) -> None: ...

class stAgent:
    def __init__(self, state_dim: int, action_dim: int, discount: float, learning_rate: float) -> None: ...
    def select_action(self, state: int) -> int: ...
    def select_actions(self, states: Sequence[int]) -> List[int]: ...
    def update(self, state: int, action: int, reward: float, next_state: int) -> None: ...
    def update_batch(
        self,
        states: Sequence[int],
        actions: Sequence[int],
        rewards: Sequence[float],
        next_states: Sequence[int],
        dones: Optional[Sequence[bool]] = ...,
    ) -> None: ...
    @property
    def epsilon(self) -> float: ...
    def epsilon(self) -> float: ...
    def set_epsilon(self, epsilon: float) -> None: ...
    def set_exploration(self, schedule: EpsilonGreedy) -> None: ...
    def state_dict(self) -> Dict[str, object]: ...
    def load_state_dict(self, state: Mapping[str, object]) -> None: ...

DqnAgent = stAgent

class PpoAgent:
    def __init__(self, state_dim: int, action_dim: int, learning_rate: float, clip_range: float) -> None: ...
    def score_actions(self, state: Sequence[float]) -> List[float]: ...
    def value(self, state: Sequence[float]) -> float: ...
    def update(self, state: Sequence[float], action: int, advantage: float, old_log_prob: float) -> None: ...

class SacAgent:
    def __init__(self, state_dim: int, action_dim: int, temperature: float) -> None: ...
    def sample_action(self, state: Sequence[float]) -> int: ...
    def jitter(self, entropy_target: float) -> None: ...

class DashboardMetric:
    name: str
    value: float
    unit: Optional[str]
    trend: Optional[float]

class DashboardEvent:
    message: str
    severity: str

class DashboardFrame:
    timestamp: float
    metrics: List[DashboardMetric]
    events: List[DashboardEvent]

class DashboardRing:
    def __init__(self, capacity: int) -> None: ...
    def push(self, frame: DashboardFrame) -> None: ...
    def latest(self) -> Optional[DashboardFrame]: ...
    def __iter__(self) -> Iterable[DashboardFrame]: ...

__all__ = [
    "Tensor",
    "ModuleTrainer",
    "SpiralSession",
    "from_dlpack",
    "to_dlpack",
    "ZSpaceBarycenter",
    "BarycenterIntermediate",
    "z_space_barycenter",
    "ZMetrics",
    "ZSpaceTrainer",
    "ZSpaceCoherenceSequencer",
    "step_many",
    "stream_zspace_training",
    "compat",
    "capture",
    "share",
    "from_dlpack",
    "to_dlpack",
    "nn",
    "frac",
    "dataset",
    "linalg",
    "spiral_rl",
    "rec",
    "telemetry",
    "ecosystem",
    "selfsup",
    "planner",
    "zspace",
    "vision",
    "canvas",
    "compat",
    "set_global_seed",
    "golden_ratio",
    "golden_angle",
    "fibonacci_pacing",
    "pack_nacci_chunks",
    "pack_tribonacci_chunks",
    "pack_tetranacci_chunks",
    "generate_plan_batch_ex",
    "info_nce",
    "masked_mse",
    "gl_coeffs_adaptive",
    "fracdiff_gl_1d",
    "QueryPlan",
    "RecEpochReport",
    "Recommender",
    "Agent",
    "AgentConfig",
    "EpsilonGreedy",
    "Replay",
    "stAgent",
    "DqnAgent",
    "PpoAgent",
    "SacAgent",
    "TemporalResonanceBuffer",
    "SpiralTorchVision",
    "SliceProfile",
    "CanvasTransformer",
    "CanvasSnapshot",
    "apply_vision_update",
    "DashboardMetric",
    "DashboardEvent",
    "DashboardFrame",
    "DashboardRing",
]<|MERGE_RESOLUTION|>--- conflicted
+++ resolved
@@ -919,15 +919,12 @@
     total: int
     preserved_ratio: float
     discarded_ratio: float
-<<<<<<< HEAD
     survivor_energy: float
     discarded_energy: float
     total_energy: float
     survivor_energy_ratio: float
     discarded_energy_ratio: float
     dominant_weight: float
-=======
->>>>>>> 92c02704
 
 
 class PreDiscardSnapshot:
