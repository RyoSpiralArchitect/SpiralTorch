--- conflicted
+++ resolved
@@ -165,14 +165,10 @@
     def tensor_bundle(self) -> Dict[str, object]: ...
     def torch_bundle(self) -> Dict[str, object]: ...
     def reduction_summary(self) -> Dict[str, object]: ...
-<<<<<<< HEAD
     def curvature_diagnostics(self) -> Dict[
         str,
         float | complex | List[List[complex]] | List[complex],
     ]: ...
-=======
-    def curvature_diagnostics(self) -> Dict[str, float]: ...
->>>>>>> ab09090f
     def learnable_flags(self) -> Tuple[bool, bool, bool]: ...
     def warp_scale(self) -> float | None: ...
     def internal_volume_density(self) -> float: ...
