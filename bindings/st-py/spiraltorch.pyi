--- conflicted
+++ resolved
@@ -1469,12 +1469,9 @@
     PreDiscardTelemetry: type[PreDiscardTelemetry]
     PreDiscardPolicy: type[PreDiscardPolicy]
     PreDiscardSnapshot: type[PreDiscardSnapshot]
-<<<<<<< HEAD
     ZRelativityModule: type[ZRelativityModule]
-=======
     ZConv: type[ZConv]
     ZPooling: type[ZPooling]
->>>>>>> 62d1ff97
 
     def from_samples(samples: Sequence[Tuple[Tensor, Tensor]]) -> _NnDataLoader: ...
 
