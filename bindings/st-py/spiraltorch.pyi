--- conflicted
+++ resolved
@@ -1361,7 +1361,6 @@
     def psi_drift(self) -> float | None: ...
 
 
-<<<<<<< HEAD
 class ZConv6DA:
     def __init__(
         self,
@@ -1430,8 +1429,6 @@
     def ramanujan_pi_delta(self) -> float: ...
 
 
-=======
->>>>>>> 71f87409
 class ZPooling:
     def __init__(
         self,
@@ -1539,10 +1536,7 @@
     PreDiscardTelemetry: type[PreDiscardTelemetry]
     PreDiscardPolicy: type[PreDiscardPolicy]
     PreDiscardSnapshot: type[PreDiscardSnapshot]
-<<<<<<< HEAD
-=======
     ZRelativityModule: type[ZRelativityModule]
->>>>>>> 71f87409
     ZConv: type[ZConv]
     ZPooling: type[ZPooling]
 
@@ -2547,10 +2541,7 @@
     "step_many",
     "stream_zspace_training",
     "ZConv",
-<<<<<<< HEAD
     "ZConv6DA",
-=======
->>>>>>> 71f87409
     "ZPooling",
     "compat",
     "capture",
