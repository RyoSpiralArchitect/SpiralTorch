"""Inference helpers that reconstruct Z-space metrics from partial observations."""

from __future__ import annotations

import inspect
import math
import sys
from dataclasses import dataclass
<<<<<<< HEAD
from collections.abc import Iterable
from typing import Any, Callable, Dict, Mapping, Sequence
=======
from collections.abc import Iterable, Mapping as MappingABC
import inspect
from typing import (
    Any,
    Callable,
    Dict,
    Mapping,
    MutableMapping,
    Sequence,
    get_origin,
    Union,
)
>>>>>>> 19ec9a34
from types import MappingProxyType

from ._zspace_aliases import (
    ZSPACE_METRIC_ALIASES,
    PRIMARY_ZSPACE_METRIC_ALIASES,
)

__all__ = [
    "ZMetrics",
    "ZSpaceDecoded",
    "ZSpaceInference",
    "ZSpacePosterior",
    "ZSpacePartialBundle",
    "ZSpaceTelemetryFrame",
    "ZSpaceInferenceRuntime",
    "ZSpaceInferencePipeline",
    "inference_to_mapping",
    "inference_to_zmetrics",
    "prepare_trainer_step_payload",
    "decode_zspace_embedding",
    "infer_from_partial",
    "infer_with_partials",
    "compile_inference",
    "blend_zspace_partials",
    "canvas_partial_from_snapshot",
    "canvas_coherence_partial",
    "elliptic_partial_from_telemetry",
    "infer_canvas_snapshot",
    "infer_canvas_transformer",
    "coherence_partial_from_diagnostics",
    "infer_coherence_diagnostics",
    "infer_coherence_from_sequencer",
    "infer_canvas_with_coherence",
    "weights_partial_from_dlpack",
    "weights_partial_from_compat",
    "infer_weights_from_dlpack",
    "infer_weights_from_compat",
]


@dataclass(slots=True)
class ZMetrics:
    """Typed metrics container fed into :class:`ZSpaceTrainer`."""

    speed: float
    memory: float
    stability: float
    gradient: Sequence[float] | None = None
    drs: float = 0.0
    telemetry: Mapping[str, float] | None = None


_PRIMARY_ALIAS_GROUPS: Mapping[str, tuple[str, ...]] = MappingProxyType(
    {
        canonical: tuple(
            alias for alias, target in PRIMARY_ZSPACE_METRIC_ALIASES.items() if target == canonical
        )
        for canonical in {"speed", "memory", "stability", "drs", "gradient"}
    }
)


_METRIC_ALIASES: Mapping[str, str] = MappingProxyType(
    {
        "speed": "speed",
        "velocity": "speed",
        "mem": "memory",
        "memory": "memory",
        "stab": "stability",
        "stability": "stability",
        "frac": "frac",
        "frac_reg": "frac",
        "fractality": "frac",
        "drs": "drs",
        "drift": "drs",
        "gradient": "gradient",
        "canvas_energy": "canvas_energy",
        "canvas_mean": "canvas_mean",
        "canvas_peak": "canvas_peak",
        "canvas_balance": "canvas_balance",
        "canvas_l1": "canvas_l1",
        "canvas_l2": "canvas_l2",
        "canvas_linf": "canvas_linf",
        "canvas_pixels": "canvas_pixels",
        "canvas_patch_energy": "canvas_patch_energy",
        "canvas_patch_mean": "canvas_patch_mean",
        "canvas_patch_peak": "canvas_patch_peak",
        "canvas_patch_pixels": "canvas_patch_pixels",
        "canvas_patch_balance": "canvas_patch_balance",
        "hypergrad_norm": "hypergrad_norm",
        "hypergrad_balance": "hypergrad_balance",
        "hypergrad_mean": "hypergrad_mean",
        "hypergrad_l1": "hypergrad_l1",
        "hypergrad_l2": "hypergrad_l2",
        "hypergrad_linf": "hypergrad_linf",
        "realgrad_norm": "realgrad_norm",
        "realgrad_balance": "realgrad_balance",
        "realgrad_mean": "realgrad_mean",
        "realgrad_l1": "realgrad_l1",
        "realgrad_l2": "realgrad_l2",
        "realgrad_linf": "realgrad_linf",
        "coherence_mean": "coherence_mean",
        "coherence_entropy": "coherence_entropy",
        "coherence_energy_ratio": "coherence_energy_ratio",
        "coherence_z_bias": "coherence_z_bias",
        "coherence_fractional_order": "coherence_fractional_order",
        "coherence_channels": "coherence_channels",
        "coherence_preserved": "coherence_preserved",
        "coherence_discarded": "coherence_discarded",
        "coherence_dominant": "coherence_dominant",
        "coherence_peak": "coherence_peak",
        "coherence_weight_entropy": "coherence_weight_entropy",
        "coherence_response_peak": "coherence_response_peak",
        "coherence_response_mean": "coherence_response_mean",
        "coherence_strength": "coherence_strength",
        "coherence_prosody": "coherence_prosody",
        "coherence_articulation": "coherence_articulation",
        "import_l1": "import_l1",
        "import_l2": "import_l2",
        "import_linf": "import_linf",
        "import_mean": "import_mean",
        "import_variance": "import_variance",
        "import_energy": "import_energy",
        "import_count": "import_count",
        "import_amplitude": "import_amplitude",
        "import_balance": "import_balance",
        "import_focus": "import_focus",
        "elliptic_curvature": "elliptic_curvature",
        "curvature_radius": "elliptic_curvature",
        "elliptic_curvature_radius": "elliptic_curvature",
        "elliptic_geodesic": "elliptic_geodesic",
        "geodesic_radius": "elliptic_geodesic",
        "elliptic_normalized": "elliptic_normalized",
        "normalized_radius": "elliptic_normalized",
        "elliptic_alignment": "elliptic_alignment",
        "spin_alignment": "elliptic_alignment",
        "elliptic_bias": "elliptic_bias",
        "normal_bias": "elliptic_bias",
        "elliptic_sheet_position": "elliptic_sheet_position",
        "sheet_position": "elliptic_sheet_position",
        "elliptic_sheet_index": "elliptic_sheet_index",
        "sheet_index": "elliptic_sheet_index",
        "elliptic_sheet_count": "elliptic_sheet_count",
        "sheet_count": "elliptic_sheet_count",
        "elliptic_sector": "elliptic_sector",
        "topological_sector": "elliptic_sector",
        "elliptic_homology": "elliptic_homology",
        "homology_index": "elliptic_homology",
        "elliptic_resonance": "elliptic_resonance",
        "resonance_heat": "elliptic_resonance",
        "elliptic_noise": "elliptic_noise",
        "noise_density": "elliptic_noise",
    }
)
_METRIC_ALIASES: Mapping[str, str] = ZSPACE_METRIC_ALIASES


def _normalise_metric_name(name: str) -> str:
    alias = _METRIC_ALIASES.get(name.lower())
    return alias if alias is not None else name.lower()


def _coerce_float(value: Any) -> float | None:
    try:
        return float(value)
    except (TypeError, ValueError):
        return None


def _coerce_gradient(value: Any) -> list[float] | None:
    if value is None:
        return None
    if isinstance(value, ZMetrics):
        return _coerce_gradient(value.gradient)
    if isinstance(value, MappingABC):
        value = value.values()
    if isinstance(value, (str, bytes, bytearray, memoryview)):
        return None
    try:
        gradient = [float(entry) for entry in value]  # type: ignore[arg-type]
    except (TypeError, ValueError):
        return None
    return gradient


def _flatten_telemetry_payload(payload: Any) -> dict[str, float]:
    if payload is None:
        return {}
    if isinstance(payload, ZSpaceTelemetryFrame):
        return dict(payload.payload)
    if isinstance(payload, MappingABC):
        return _flatten_telemetry(payload)
    if hasattr(payload, "payload"):
        inner = getattr(payload, "payload")
        if isinstance(inner, MappingABC):
            return dict(inner)
    if hasattr(payload, "as_dict") and callable(payload.as_dict):
        try:
            mapping = payload.as_dict()
        except Exception:  # pragma: no cover - defensive fallback
            return {}
        inner = mapping.get("payload") if isinstance(mapping, MappingABC) else None
        if isinstance(inner, MappingABC):
            return _flatten_telemetry(inner)
    return {}


def _normalise_metrics_mapping(
    source: Mapping[str, Any] | None,
) -> tuple[dict[str, float], list[float] | None]:
    if source is None:
        return {}, None
    metrics: dict[str, float] = {}
    gradient: list[float] | None = None
    for key, raw_value in source.items():
        canonical = _normalise_metric_name(str(key))
        if canonical == "gradient":
            candidate = _coerce_gradient(raw_value)
            if candidate is not None:
                gradient = candidate
            continue
        converted = _coerce_float(raw_value)
        if converted is not None:
            metrics[canonical] = converted
    return metrics, gradient


def _collect_inference_payload(
    inference: Any,
    *,
    prefer_applied: bool,
) -> tuple[dict[str, float], list[float] | None, dict[str, float] | None]:
    if isinstance(inference, ZMetrics):
        metrics = {
            "speed": float(inference.speed),
            "memory": float(inference.memory),
            "stability": float(inference.stability),
            "drs": float(inference.drs),
        }
        gradient = _coerce_gradient(inference.gradient)
        telemetry = dict(inference.telemetry) if inference.telemetry else None
        return metrics, gradient, telemetry

    if isinstance(inference, MappingABC):
        metrics, gradient = _normalise_metrics_mapping(inference)
        if gradient is not None:
            metrics.pop("gradient", None)
        return metrics, gradient, None

    base_metrics, gradient = _normalise_metrics_mapping(getattr(inference, "metrics", None))
    telemetry = None

    if prefer_applied:
        applied_metrics, applied_gradient = _normalise_metrics_mapping(
            getattr(inference, "applied", None)
        )
        if applied_metrics:
            base_metrics.update(applied_metrics)
        if applied_gradient is not None:
            gradient = applied_gradient

    attr_gradient = _coerce_gradient(getattr(inference, "gradient", None))
    if attr_gradient is not None:
        gradient = attr_gradient

    telemetry = _flatten_telemetry_payload(getattr(inference, "telemetry", None)) or None

    if gradient is not None and "gradient" in base_metrics:
        base_metrics.pop("gradient", None)

    return base_metrics, gradient, telemetry


def _resolve_primary(metrics: Mapping[str, float], canonical: str) -> float:
    value = metrics.get(canonical)
    if value is not None:
        return float(value)
    for alias in _PRIMARY_ALIAS_GROUPS.get(canonical, ()):  # type: ignore[arg-type]
        alias_value = metrics.get(_normalise_metric_name(alias))
        if alias_value is not None:
            return float(alias_value)
    return 0.0


def inference_to_mapping(
    inference: Any,
    *,
    prefer_applied: bool = True,
    canonical: bool = True,
    include_gradient: bool = True,
) -> dict[str, Any]:
    """Convert inference-like payloads into canonical metric dictionaries."""

    metrics, gradient, _ = _collect_inference_payload(
        inference, prefer_applied=prefer_applied
    )

    if canonical:
        resolved: dict[str, Any] = {
            _normalise_metric_name(key): float(value) for key, value in metrics.items()
        }
    else:
        resolved = dict(metrics)

    if include_gradient and gradient is not None:
        resolved["gradient"] = list(gradient)

    return resolved


def inference_to_zmetrics(
    inference: Any,
    *,
    prefer_applied: bool = True,
    include_telemetry: bool = False,
) -> ZMetrics:
    """Convert inference-like payloads into :class:`ZMetrics`."""

    metrics, gradient, telemetry = _collect_inference_payload(
        inference, prefer_applied=prefer_applied
    )

    telemetry_payload = telemetry if include_telemetry else None

    gradient_seq = gradient if gradient else None

    return ZMetrics(
        speed=_resolve_primary(metrics, "speed"),
        memory=_resolve_primary(metrics, "memory"),
        stability=_resolve_primary(metrics, "stability"),
        gradient=gradient_seq,
        drs=_resolve_primary(metrics, "drs"),
        telemetry=telemetry_payload,
    )


_PayloadMode = Union[
    None,
    str,
    Callable[["ZSpaceInference"], Any],
]


def _annotation_mode(annotation: Any) -> str | None:
    if annotation is inspect._empty:
        return None
    if isinstance(annotation, str):
        lower = annotation.lower()
        if "zmetrics" in lower:
            return "zmetrics"
        if "mapping" in lower or "dict" in lower:
            return "mapping"
        if "inference" in lower:
            return "inference"
        return None

    origin = get_origin(annotation)
    if origin is not None:
        if origin in {dict, Dict, MutableMapping, MappingABC, Mapping}:
            return "mapping"
    if annotation in {Mapping, MutableMapping, dict}:
        return "mapping"
    if getattr(annotation, "__name__", "") == "ZMetrics":
        return "zmetrics"
    if getattr(annotation, "__qualname__", "") == "ZSpaceInference":
        return "inference"
    return None


def _detect_payload_mode(step: Callable[..., Any]) -> str | None:
    try:
        signature = inspect.signature(step)
    except (TypeError, ValueError):
        return None

    parameters = list(signature.parameters.values())
    if not parameters:
        return None

    parameter = parameters[0]
    annotation = parameter.annotation
    mode = _annotation_mode(annotation)
    if mode is not None:
        return mode

    annotations = getattr(step, "__annotations__", {})
    if annotations:
        alt = annotations.get(parameter.name)
        if alt is not None:
            mode = _annotation_mode(alt)
            if mode is not None:
                return mode
    return None


def prepare_trainer_step_payload(
    trainer: Any,
    inference: "ZSpaceInference",
    *,
    payload: _PayloadMode = None,
    prefer_applied: bool = True,
    canonical_mapping: bool = True,
) -> Any:
    """Prepare the payload passed to a trainer's ``step`` method."""

    step = getattr(trainer, "step", None)
    if not callable(step):
        raise TypeError("trainer must provide a callable 'step' method")

    if callable(payload):
        return payload(inference)

    mode: str | None
    if payload is None:
        mode = None
    else:
        mode = str(payload).lower()

    if mode in {None, "inference"}:
        chosen = "inference"
    elif mode in {"zmetrics", "metrics"}:
        chosen = "zmetrics"
    elif mode in {"mapping", "dict"}:
        chosen = "mapping"
    elif mode == "auto":
        detected = None
        for hint in (
            getattr(trainer, "__zspace_step_mode__", None),
            getattr(trainer, "zspace_step_mode", None),
        ):
            if hint is not None:
                detected = str(hint).lower()
                break
        if detected is None:
            detected = _detect_payload_mode(step)
        chosen = detected or "inference"
    else:
        raise ValueError(
            "payload must be one of None, 'inference', 'zmetrics', 'mapping', 'auto', or a callable"
        )

    if chosen == "zmetrics":
        return inference_to_zmetrics(inference, prefer_applied=prefer_applied, include_telemetry=True)
    if chosen == "mapping":
        return inference_to_mapping(
            inference,
            prefer_applied=prefer_applied,
            canonical=canonical_mapping,
            include_gradient=True,
        )
    return inference


def _softplus(value: float) -> float:
    if value > 20.0:
        return value
    if value < -20.0:
        return math.exp(value)
    return math.log1p(math.exp(value))


def _ensure_vector(z_state: Sequence[float]) -> list[float]:
    vector = [float(v) for v in z_state]
    if not vector:
        raise ValueError("z_state must contain at least one value")
    return vector


def _rfft(values: Sequence[float]) -> list[complex]:
    n = len(values)
    if n == 0:
        return []
    freq: list[complex] = []
    for k in range(n // 2 + 1):
        real = 0.0
        imag = 0.0
        for t, val in enumerate(values):
            angle = -2.0 * math.pi * k * t / max(1, n)
            real += val * math.cos(angle)
            imag += val * math.sin(angle)
        freq.append(complex(real, imag))
    return freq


def _fractional_energy(values: Sequence[float], alpha: float) -> float:
    spectrum = _rfft(values)
    n = len(spectrum)
    if n <= 1:
        return 0.0
    acc = 0.0
    for idx, coeff in enumerate(spectrum):
        omega = idx / max(1, n - 1)
        weight = omega ** (2.0 * alpha)
        acc += weight * abs(coeff) ** 2
    return acc / n


def _normalise_gradient(values: Sequence[float], length: int) -> list[float]:
    grad = [float(v) for v in values]
    if len(grad) < length:
        grad.extend(0.0 for _ in range(length - len(grad)))
    elif len(grad) > length:
        grad = grad[:length]
    scale = max(1.0, max(abs(v) for v in grad) if grad else 1.0)
    return [math.tanh(v / scale) for v in grad]


def _flatten_telemetry(payload: Mapping[str, Any], prefix: str = "") -> dict[str, float]:
    flattened: dict[str, float] = {}
    for key, value in payload.items():
        label = f"{prefix}{key}" if prefix else str(key)
        if isinstance(value, Mapping):
            flattened.update(_flatten_telemetry(value, prefix=f"{label}."))
            continue
        try:
            flattened[label] = float(value)
        except (TypeError, ValueError):
            continue
    return flattened


def _normalise_telemetry_payload(
    payload: Mapping[str, Any] | "ZSpaceTelemetryFrame" | None,
) -> dict[str, float]:
    if payload is None:
        return {}
    if isinstance(payload, ZSpaceTelemetryFrame):
        return dict(payload.payload)
    if isinstance(payload, Mapping):
        return _flatten_telemetry(payload)
    raise TypeError("telemetry payloads must be provided as mappings")


def _merge_telemetry_payloads(
    *payloads: Mapping[str, Any] | "ZSpaceTelemetryFrame" | None,
) -> dict[str, float]:
    merged: dict[str, float] = {}
    for payload in payloads:
        if payload is None:
            continue
        mapping = _normalise_telemetry_payload(payload)
        if mapping:
            merged.update(mapping)
    return merged


_ELLIPTIC_SAMPLE_KEYS = {
    "curvature_radius",
    "geodesic_radius",
    "normalized_radius",
    "spin_alignment",
    "sheet_index",
    "sheet_position",
    "normal_bias",
    "rotor_transport",
}

_ELLIPTIC_ATTRIBUTE_NAMES = (
    "curvature_radius",
    "geodesic_radius",
    "normalized_radius",
    "spin_alignment",
    "sheet_index",
    "sheet_position",
    "normal_bias",
    "sheet_count",
    "topological_sector",
    "homology_index",
    "resonance_heat",
    "noise_density",
    "rotor_transport",
    "flow_vector",
    "lie_log",
)

_ELLIPTIC_METRIC_SOURCES = {
    "elliptic_curvature": "curvature_radius",
    "elliptic_geodesic": "geodesic_radius",
    "elliptic_normalized": "normalized_radius",
    "elliptic_alignment": "spin_alignment",
    "elliptic_bias": "normal_bias",
    "elliptic_sheet_position": "sheet_position",
    "elliptic_sheet_index": "sheet_index",
    "elliptic_sheet_count": "sheet_count",
    "elliptic_sector": "topological_sector",
    "elliptic_homology": "homology_index",
    "elliptic_resonance": "resonance_heat",
    "elliptic_noise": "noise_density",
}

_ELLIPTIC_VECTOR_CANDIDATES = (
    "rotor_transport",
    "flow_vector",
    "lie_log",
)


def _iter_elliptic_samples(candidate: Any) -> Iterable[Any]:
    stack = [candidate]
    while stack:
        current = stack.pop()
        if current is None:
            continue
        if isinstance(current, (str, bytes, bytearray)):
            continue
        if isinstance(current, Mapping):
            if any(key in current for key in _ELLIPTIC_SAMPLE_KEYS):
                yield current
            else:
                stack.extend(current.values())
            continue
        if hasattr(current, "curvature_radius") or hasattr(current, "as_dict"):
            yield current
            continue
        if isinstance(current, Iterable):
            stack.extend(current)


def _elliptic_payload_mapping(sample: Any) -> dict[str, Any]:
    if isinstance(sample, Mapping):
        return dict(sample)
    as_dict = getattr(sample, "as_dict", None)
    if callable(as_dict):
        try:
            payload = as_dict()
            if isinstance(payload, Mapping):
                return dict(payload)
        except Exception:
            pass
    payload: dict[str, Any] = {}
    for name in _ELLIPTIC_ATTRIBUTE_NAMES:
        if hasattr(sample, name):
            try:
                value = getattr(sample, name)
            except Exception:
                continue
            payload[name] = value
    return payload


def _coerce_float_list(candidate: Any) -> list[float]:
    if candidate is None:
        return []
    if hasattr(candidate, "tolist"):
        try:
            return _coerce_float_list(candidate.tolist())
        except Exception:
            pass
    if hasattr(candidate, "numpy"):
        try:
            return _coerce_float_list(candidate.numpy())
        except Exception:
            pass
    if isinstance(candidate, (bytes, bytearray, str)):
        return []
    if isinstance(candidate, Mapping):
        iterable = candidate.values()
    else:
        try:
            iterable = iter(candidate)
        except TypeError:
            return []
    result: list[float] = []
    for value in iterable:
        try:
            result.append(float(value))
        except (TypeError, ValueError):
            return []
    return result


def _collect_bundle_telemetry(
    partials: Sequence[Mapping[str, Any] | ZSpacePartialBundle | None]
) -> dict[str, float]:
    payloads: list[Mapping[str, Any]] = []
    for partial in partials:
        if isinstance(partial, ZSpacePartialBundle):
            payload = partial.telemetry_payload()
            if payload:
                payloads.append(dict(payload))
    if not payloads:
        return {}
    return _merge_telemetry_payloads(*payloads)


def _flatten_values(candidate: Any) -> list[float]:
    if candidate is None:
        return []
    if hasattr(candidate, "tolist"):
        try:
            return _flatten_values(candidate.tolist())
        except Exception:
            pass
    if hasattr(candidate, "numpy"):
        try:
            return _flatten_values(candidate.numpy())
        except Exception:
            pass
    if isinstance(candidate, (bytes, bytearray, str)):
        return []
    if isinstance(candidate, Mapping):
        flattened: list[float] = []
        for value in candidate.values():
            flattened.extend(_flatten_values(value))
        return flattened
    if isinstance(candidate, Iterable):
        flattened: list[float] = []
        for value in candidate:
            flattened.extend(_flatten_values(value))
        return flattened
    try:
        return [float(candidate)]
    except (TypeError, ValueError):
        return []


def _vector_stats(values: Sequence[float]) -> dict[str, float]:
    data = [float(v) for v in values if not math.isnan(float(v))]
    if not data:
        return {
            "l1": 0.0,
            "l2": 0.0,
            "linf": 0.0,
            "mean": 0.0,
            "variance": 0.0,
            "energy": 0.0,
            "count": 0.0,
            "amplitude": 0.0,
            "positive": 0.0,
            "negative": 0.0,
            "balance": 0.0,
            "focus": 0.0,
        }
    n = len(data)
    l1 = sum(abs(value) for value in data)
    energy = sum(value * value for value in data)
    l2 = math.sqrt(energy)
    linf = max(abs(value) for value in data)
    mean = sum(data) / n
    variance = sum((value - mean) ** 2 for value in data) / n
    amplitude = max(data) - min(data)
    positive = sum(value for value in data if value > 0.0)
    negative = -sum(value for value in data if value < 0.0)
    balance = (positive - negative) / (positive + negative + 1e-9)
    focus = math.tanh(balance * 1.5)
    return {
        "l1": l1,
        "l2": l2,
        "linf": linf,
        "mean": mean,
        "variance": variance,
        "energy": energy,
        "count": float(n),
        "amplitude": amplitude,
        "positive": positive,
        "negative": negative,
        "balance": balance,
        "focus": focus,
    }


def _materialise_imported_weights(candidate: Any) -> list[float]:
    values = _flatten_values(candidate)
    if values:
        return values
    dlpack_capsule = None
    if hasattr(candidate, "__dlpack__"):
        try:
            dlpack_capsule = candidate.__dlpack__()
        except Exception:
            dlpack_capsule = None
    elif hasattr(candidate, "to_dlpack"):
        try:
            dlpack_capsule = candidate.to_dlpack()
        except Exception:
            dlpack_capsule = None
    if dlpack_capsule is not None:
        tensor = None
        module = sys.modules.get("spiraltorch")
        from_dlpack = getattr(module, "from_dlpack", None) if module else None
        if callable(from_dlpack):
            try:
                tensor = from_dlpack(dlpack_capsule)
            except Exception:
                tensor = None
        if tensor is None:
            try:
                import torch.utils.dlpack as torch_dlpack  # type: ignore

                tensor = torch_dlpack.from_dlpack(dlpack_capsule)
            except Exception:
                tensor = None
        if tensor is not None:
            values = _flatten_values(tensor)
            if values:
                return values
        fallback = _flatten_values(dlpack_capsule)
        if fallback:
            return fallback
    compat_module = sys.modules.get("spiraltorch.compat")
    if compat_module is not None:
        adaptors: list[Any] = []
        tensor_from = getattr(compat_module, "tensor_from", None)
        if callable(tensor_from):
            adaptors.append(tensor_from)
        for name in ("torch", "tensorflow", "jax", "numpy"):
            adapter = getattr(compat_module, name, None)
            for attr in ("to_tensor", "to_spiraltorch", "as_tensor", "tensor_from"):
                fn = getattr(adapter, attr, None)
                if callable(fn):
                    adaptors.append(fn)
        for adaptor in adaptors:
            try:
                tensor = adaptor(candidate)
            except Exception:
                continue
            values = _flatten_values(tensor)
            if values:
                return values
    return []


@dataclass(frozen=True)
class ZSpaceTelemetryFrame:
    """Structured PSI telemetry summary available during inference."""

    payload: Mapping[str, float]
    mean: float
    variance: float
    amplitude: float
    energy: float
    balance: float
    focus: float

    def as_dict(self) -> dict[str, Any]:
        return {
            "payload": dict(self.payload),
            "mean": self.mean,
            "variance": self.variance,
            "amplitude": self.amplitude,
            "energy": self.energy,
            "balance": self.balance,
            "focus": self.focus,
        }


def _summarise_telemetry(
    telemetry: Mapping[str, Any] | ZSpaceTelemetryFrame | None,
) -> ZSpaceTelemetryFrame | None:
    if telemetry is None:
        return None
    if isinstance(telemetry, ZSpaceTelemetryFrame):
        return telemetry
    if not isinstance(telemetry, Mapping):
        raise TypeError("telemetry payloads must be provided as mappings")
    flattened = _flatten_telemetry(telemetry)
    if not flattened:
        return ZSpaceTelemetryFrame(
            MappingProxyType({}), 0.0, 0.0, 0.0, 0.0, 0.0, 0.0
        )
    values = list(flattened.values())
    stats = _vector_stats(values)
    return ZSpaceTelemetryFrame(
        MappingProxyType(dict(flattened)),
        mean=stats["mean"],
        variance=stats["variance"],
        amplitude=stats["amplitude"],
        energy=stats["energy"],
        balance=stats["balance"],
        focus=stats["focus"],
    )


def _weights_partial_from_values(
    values: Sequence[float],
    *,
    bundle_weight: float,
    origin: str,
    weight_gain: float,
    stability_gain: float,
    focus_gain: float,
    telemetry_prefix: str,
    extra_telemetry: Mapping[str, Any] | None = None,
) -> ZSpacePartialBundle:
    stats = _vector_stats(values)
    count = max(1.0, stats["count"] or 1.0)
    amplitude = max(1e-9, stats["amplitude"] + stats["energy"] / count)
    weight_gain = max(0.0, float(weight_gain))
    stability_gain = max(0.0, float(stability_gain))
    focus_gain = max(0.0, float(focus_gain))
    memory = math.tanh(weight_gain * (stats["l2"] / count))
    speed = math.tanh(stats["mean"] + focus_gain * stats["balance"])
    stability = math.tanh(stability_gain * (1.0 - stats["variance"] / amplitude))
    frac = math.tanh(stats["linf"] / (stats["l2"] + 1e-9))
    drs = math.tanh(stats["balance"])
    partial: dict[str, float] = {
        "speed": speed,
        "memory": memory,
        "stability": stability,
        "frac": frac,
        "drs": drs,
        "import_l1": stats["l1"],
        "import_l2": stats["l2"],
        "import_linf": stats["linf"],
        "import_mean": stats["mean"],
        "import_variance": stats["variance"],
        "import_energy": stats["energy"],
        "import_count": stats["count"],
        "import_amplitude": stats["amplitude"],
        "import_balance": stats["balance"],
        "import_focus": stats["focus"],
    }
    prefix = telemetry_prefix or "psi"
    telemetry_map: dict[str, float] = {
        f"{prefix}.mean": stats["mean"],
        f"{prefix}.variance": stats["variance"],
        f"{prefix}.energy": stats["energy"],
        f"{prefix}.amplitude": stats["amplitude"],
        f"{prefix}.balance": stats["balance"],
        f"{prefix}.focus": stats["focus"],
        f"{prefix}.count": stats["count"],
    }
    if extra_telemetry:
        telemetry_map.update(_flatten_telemetry(extra_telemetry))
    return ZSpacePartialBundle(
        partial,
        weight=max(0.0, float(bundle_weight)),
        origin=origin,
        telemetry=telemetry_map,
    )


@dataclass(frozen=True)
class ZSpacePartialBundle:
    """Container describing a partial observation and its relative weight."""

    metrics: Mapping[str, Any]
    weight: float = 1.0
    origin: str | None = None
    telemetry: Mapping[str, Any] | None = None

    def resolved(self) -> dict[str, Any]:
        """Return the canonicalised metric mapping."""

        return _canonicalise_inputs(self.metrics)

    def telemetry_payload(self) -> Mapping[str, Any] | None:
        """Return a copy of any telemetry payload attached to the bundle."""

        if self.telemetry is None:
            return None
        if not isinstance(self.telemetry, Mapping):
            raise TypeError("telemetry payloads must be mappings")
        return MappingProxyType(dict(self.telemetry))


def _canonicalise_inputs(partial: Mapping[str, Any] | None) -> dict[str, Any]:
    if partial is None:
        return {}
    if not isinstance(partial, Mapping):
        raise TypeError("partial observations must be provided as a mapping")
    resolved: dict[str, Any] = {}
    for key, value in partial.items():
        canonical = _METRIC_ALIASES.get(key.lower())
        if canonical is None:
            raise KeyError(f"unknown metric '{key}'")
        resolved[canonical] = value
    return resolved


def _ensure_iterable(values: Any) -> list[float]:
    if isinstance(values, Mapping):
        values = values.values()
    if not isinstance(values, Iterable):
        return []
    result: list[float] = []
    for value in values:
        try:
            result.append(float(value))
        except (TypeError, ValueError):
            continue
    return result


def _resolve_partial(
    partial: Mapping[str, Any] | ZSpacePartialBundle | None,
    *,
    fallback_weight: float = 1.0,
) -> tuple[dict[str, Any], float] | None:
    if partial is None:
        return None
    weight = fallback_weight
    if isinstance(partial, ZSpacePartialBundle):
        weight = float(partial.weight)
        mapping = partial.resolved()
    else:
        mapping = _canonicalise_inputs(partial)
    if weight <= 0.0:
        return None
    return mapping, weight


def blend_zspace_partials(
    partials: Sequence[Mapping[str, Any] | ZSpacePartialBundle | None],
    *,
    weights: Sequence[float] | None = None,
    strategy: str = "mean",
) -> dict[str, Any]:
    """Fuse several partial observations into a single mapping.

    Parameters
    ----------
    partials:
        Sequence of mappings or :class:`ZSpacePartialBundle` instances. ``None``
        entries are ignored.
    weights:
        Optional per-partial weighting that overrides the bundle's intrinsic
        weight. Negative or zero weights suppress that partial.
    strategy:
        Reduction strategy used when multiple partials define the same metric.
        Supported values are ``"mean"`` (default), ``"last"``, ``"max"`` and
        ``"min"``.
    """

    if not isinstance(partials, Sequence):
        raise TypeError("partials must be provided as a sequence")

    def _reduce(values: list[tuple[float, float]]) -> float:
        if not values:
            return 0.0
        if strategy == "last":
            return values[-1][0]
        if strategy == "max":
            return max(value for value, _ in values)
        if strategy == "min":
            return min(value for value, _ in values)
        # default: weighted mean
        total_weight = sum(weight for _, weight in values)
        if total_weight <= 0.0:
            return values[-1][0]
        return sum(value * weight for value, weight in values) / total_weight

    aggregated: dict[str, list[tuple[float, float]]] = {}
    gradients: list[tuple[list[float], float]] = []
    default_weight = 1.0
    for index, partial in enumerate(partials):
        weight_override = None
        if weights is not None:
            try:
                weight_override = float(weights[index])
            except (IndexError, TypeError, ValueError):
                weight_override = None
        resolved = _resolve_partial(
            partial, fallback_weight=weight_override if weight_override is not None else default_weight
        )
        if resolved is None:
            continue
        mapping, weight = resolved
        gradient = mapping.pop("gradient", None)
        for key, value in mapping.items():
            try:
                numeric = float(value)
            except (TypeError, ValueError):
                continue
            aggregated.setdefault(key, []).append((numeric, weight))
        if gradient is not None:
            gradients.append((_ensure_iterable(gradient), weight))

    merged = {key: _reduce(values) for key, values in aggregated.items()}

    if gradients:
        length = max((len(values) for values, _ in gradients), default=0)
        if length:
            total_weight = 0.0
            accumulator = [0.0] * length
            for values, weight in gradients:
                padded = list(values) + [0.0] * (length - len(values))
                for idx in range(length):
                    accumulator[idx] += padded[idx] * weight
                total_weight += weight
            if total_weight > 0.0:
                merged["gradient"] = [value / total_weight for value in accumulator]
            else:
                merged["gradient"] = gradients[-1][0]
    return merged


def _aggregate_values(values: Sequence[float], mode: str) -> float:
    if not values:
        return 0.0
    if mode == "max":
        return max(values)
    if mode == "min":
        return min(values)
    if mode == "last":
        return values[-1]
    if mode == "median":
        ordered = sorted(values)
        mid = len(ordered) // 2
        if len(ordered) % 2:
            return ordered[mid]
        return 0.5 * (ordered[mid - 1] + ordered[mid])
    if mode == "sum":
        return sum(values)
    return sum(values) / len(values)


def elliptic_partial_from_telemetry(
    telemetry: Any,
    *,
    bundle_weight: float = 1.0,
    origin: str | None = "elliptic",
    telemetry_prefix: str = "elliptic",
    aggregate: str = "mean",
    gradient_source: str = "rotor_transport",
    extra_telemetry: Mapping[str, Any] | None = None,
) -> ZSpacePartialBundle:
    """Convert elliptic telemetry samples into a :class:`ZSpacePartialBundle`."""

    samples = [
        mapping
        for sample in _iter_elliptic_samples(telemetry)
        for mapping in [_elliptic_payload_mapping(sample)]
        if mapping
    ]
    if not samples:
        raise ValueError("elliptic telemetry payload is empty")

    mode = aggregate.lower()
    if mode not in {"mean", "max", "min", "last", "median", "sum"}:
        raise ValueError(f"unsupported aggregate mode '{aggregate}' for elliptic telemetry")

    metric_values: dict[str, list[float]] = {key: [] for key in _ELLIPTIC_METRIC_SOURCES}
    gradient_vectors: list[list[float]] = []

    for payload in samples:
        for canonical, source in _ELLIPTIC_METRIC_SOURCES.items():
            value = payload.get(source)
            if value is None:
                continue
            try:
                numeric = float(value)
            except (TypeError, ValueError):
                continue
            metric_values[canonical].append(numeric)

        vector_candidate: Any | None = payload.get(gradient_source) if gradient_source else None
        if vector_candidate is None:
            for candidate in _ELLIPTIC_VECTOR_CANDIDATES:
                vector_candidate = payload.get(candidate)
                if vector_candidate is not None:
                    break
        gradient = _coerce_float_list(vector_candidate)
        if gradient:
            gradient_vectors.append(gradient)

    partial: dict[str, Any] = {}
    summary_values: list[float] = []
    for key, values in metric_values.items():
        if not values:
            continue
        summary_values.extend(values)
        partial[key] = _aggregate_values(values, mode)

    if not partial:
        raise ValueError("no elliptic metrics could be derived from telemetry")

    if gradient_vectors:
        length = max(len(vector) for vector in gradient_vectors)
        if length > 0:
            accumulator = [0.0] * length
            for vector in gradient_vectors:
                for idx in range(length):
                    value = vector[idx] if idx < len(vector) else 0.0
                    accumulator[idx] += value
            count = len(gradient_vectors)
            partial["gradient"] = [accumulator[idx] / count for idx in range(length)]

    telemetry_sources: list[Mapping[str, Any]] = list(samples)
    if extra_telemetry is not None:
        telemetry_sources.append(extra_telemetry)

    telemetry_map: dict[str, float] = {}
    if telemetry_sources:
        merged = _merge_telemetry_payloads(*telemetry_sources)
        if telemetry_prefix:
            telemetry_map = {f"{telemetry_prefix}.{key}": value for key, value in merged.items()}
        else:
            telemetry_map = dict(merged)

    if summary_values:
        stats = _vector_stats(summary_values)
        prefix = telemetry_prefix or "elliptic"
        telemetry_map.setdefault(f"{prefix}.mean", stats["mean"])
        telemetry_map.setdefault(f"{prefix}.variance", stats["variance"])
        telemetry_map.setdefault(f"{prefix}.energy", stats["energy"])
        telemetry_map.setdefault(f"{prefix}.amplitude", stats["amplitude"])
        telemetry_map.setdefault(f"{prefix}.balance", stats["balance"])
        telemetry_map.setdefault(f"{prefix}.focus", stats["focus"])
        telemetry_map.setdefault(f"{prefix}.count", stats["count"])

    weight = max(0.0, float(bundle_weight))
    return ZSpacePartialBundle(
        partial,
        weight=weight,
        origin=origin,
        telemetry=telemetry_map or None,
    )


def _barycentric_from_metrics(metrics: Mapping[str, float]) -> tuple[float, float, float]:
    speed = float(metrics.get("speed", 0.0))
    memory = float(metrics.get("memory", 0.0))
    stability = float(metrics.get("stability", 0.0))
    weights = [_softplus(speed), _softplus(memory), _softplus(stability)]
    total = sum(weights)
    if total <= 0.0:
        return (1.0 / 3.0, 1.0 / 3.0, 1.0 / 3.0)
    return tuple(weight / total for weight in weights)


def _compute_gradient(values: Sequence[float]) -> list[float]:
    n = len(values)
    if n == 0:
        return []
    grad: list[float] = []
    for idx in range(n):
        left = values[idx] - values[idx - 1] if idx > 0 else values[idx]
        right = values[idx + 1] - values[idx] if idx + 1 < n else -values[idx]
        grad.append(0.5 * (left + right))
    return grad


def _decode_metrics(z_state: Sequence[float], alpha: float) -> tuple[dict[str, float], list[float], tuple[float, float, float], float, float]:
    vector = _ensure_vector(z_state)
    n = len(vector)
    diffs = [vector[i + 1] - vector[i] for i in range(n - 1)]
    curvature = [vector[i + 1] - 2.0 * vector[i] + vector[i - 1] for i in range(1, n - 1)]
    mean_velocity = sum(abs(v) for v in diffs) / max(1, len(diffs))
    curvature_energy = sum(abs(v) for v in curvature) / max(1, len(curvature))
    l2 = math.sqrt(sum(value * value for value in vector))
    centre = sum(vector) / n
    frac_energy = _fractional_energy(vector, alpha)
    total_energy = sum(value * value for value in vector)
    gradient = _normalise_gradient(_compute_gradient(vector), n)
    speed = math.tanh(mean_velocity + 0.25 * l2 / max(1, n))
    memory = math.tanh(centre + 0.25 * total_energy / max(1, n))
    smoothness = 1.0 / (1.0 + curvature_energy)
    drift = 1.0 / (1.0 + mean_velocity)
    stability = math.tanh((smoothness + drift) * 1.5 - 1.0)
    spectrum = _rfft(vector)
    if len(spectrum) > 1:
        half = max(1, len(spectrum) // 2)
        high = sum(abs(coeff) ** 2 for coeff in spectrum[half:])
        low = sum(abs(coeff) ** 2 for coeff in spectrum[:half])
        drs = math.tanh((high - low) / (high + low + 1e-9))
    else:
        drs = 0.0
    frac = math.tanh(frac_energy / (total_energy + 1e-9))
    metrics = {
        "speed": speed,
        "memory": memory,
        "stability": stability,
        "frac": frac,
        "drs": drs,
    }
    barycentric = _barycentric_from_metrics(metrics)
    return metrics, gradient, barycentric, total_energy, frac_energy


@dataclass(frozen=True)
class ZSpaceDecoded:
    """Full set of metrics reconstructed from a latent Z vector."""

    z_state: tuple[float, ...]
    metrics: Mapping[str, float]
    gradient: tuple[float, ...]
    barycentric: tuple[float, float, float]
    energy: float
    frac_energy: float

    def as_dict(self) -> dict[str, Any]:
        data = {
            "z_state": list(self.z_state),
            "metrics": dict(self.metrics),
            "gradient": list(self.gradient),
            "barycentric": self.barycentric,
            "energy": self.energy,
            "frac_energy": self.frac_energy,
        }
        return data


@dataclass(frozen=True)
class ZSpaceInference:
    """Inference result after fusing partial observations with the decoded state."""

    metrics: Mapping[str, float]
    gradient: tuple[float, ...]
    barycentric: tuple[float, float, float]
    residual: float
    confidence: float
    prior: ZSpaceDecoded
    applied: Mapping[str, Any]
    telemetry: ZSpaceTelemetryFrame | None = None

    def as_dict(self) -> dict[str, Any]:
        return {
            "metrics": dict(self.metrics),
            "gradient": list(self.gradient),
            "barycentric": self.barycentric,
            "residual": self.residual,
            "confidence": self.confidence,
            "applied": dict(self.applied),
            "prior": self.prior.as_dict(),
            "telemetry": None if self.telemetry is None else self.telemetry.as_dict(),
        }


class ZSpacePosterior:
    """Posterior over Z-space metrics conditioned on a latent state."""

    def __init__(self, z_state: Sequence[float], *, alpha: float = 0.35) -> None:
        self._z_state = tuple(_ensure_vector(z_state))
        self._alpha = max(1e-6, float(alpha))
        self._decoded: ZSpaceDecoded | None = None

    @property
    def z_state(self) -> list[float]:
        return list(self._z_state)

    @property
    def alpha(self) -> float:
        return self._alpha

    def decode(self) -> ZSpaceDecoded:
        if self._decoded is None:
            metrics, gradient, barycentric, energy, frac_energy = _decode_metrics(
                self._z_state, self._alpha
            )
            self._decoded = ZSpaceDecoded(
                z_state=self._z_state,
                metrics=MappingProxyType(dict(metrics)),
                gradient=tuple(gradient),
                barycentric=barycentric,
                energy=energy,
                frac_energy=frac_energy,
            )
        return self._decoded

    def project(
        self,
        partial: Mapping[str, Any] | None,
        *,
        smoothing: float = 0.35,
        telemetry: Mapping[str, Any] | ZSpaceTelemetryFrame | None = None,
    ) -> ZSpaceInference:
        decoded = self.decode()
        metrics = dict(decoded.metrics)
        gradient = list(decoded.gradient)
        applied: Dict[str, Any] = {}
        updates = _canonicalise_inputs(partial)
        if "gradient" in updates:
            gradient = _normalise_gradient(updates["gradient"], len(self._z_state))
            applied["gradient"] = list(gradient)
        for key, value in updates.items():
            if key == "gradient":
                continue
            metrics[key] = float(value)
            applied[key] = metrics[key]
        override_bary = _barycentric_from_metrics(metrics)
        base_bary = decoded.barycentric
        blend = max(0.0, min(1.0, float(smoothing)))
        barycentric = tuple(
            blend * base + (1.0 - blend) * override
            for base, override in zip(base_bary, override_bary)
        )
        norm = sum(barycentric)
        if norm <= 0.0:
            barycentric = (1.0 / 3.0, 1.0 / 3.0, 1.0 / 3.0)
        else:
            barycentric = tuple(value / norm for value in barycentric)
        diff = 0.0
        for name, base_value in decoded.metrics.items():
            diff += (metrics[name] - base_value) ** 2
        residual = math.sqrt(diff / len(decoded.metrics)) if decoded.metrics else 0.0
        confidence = math.exp(-residual)
        telemetry_frame = _summarise_telemetry(telemetry)
        if telemetry_frame is not None:
            variance_damp = max(1.0, 1.0 + telemetry_frame.variance)
            residual = residual / variance_damp
            focus_gain = max(0.25, 1.0 + 0.25 * telemetry_frame.focus)
            energy_gain = min(1.5, 1.0 + 0.05 * telemetry_frame.energy)
            confidence = max(0.0, min(1.0, confidence * focus_gain * energy_gain))
        else:
            telemetry_frame = None
        return ZSpaceInference(
            metrics=MappingProxyType(dict(metrics)),
            gradient=tuple(gradient),
            barycentric=barycentric,
            residual=residual,
            confidence=confidence,
            prior=decoded,
            applied=MappingProxyType(dict(applied)),
            telemetry=telemetry_frame,
        )


class ZSpaceInferenceRuntime:
    """Stateful helper that incrementally fuses observations into a latent posterior."""

    def __init__(
        self,
        z_state: Sequence[float],
        *,
        alpha: float = 0.35,
        smoothing: float = 0.35,
        accumulate: bool = True,
        telemetry: Mapping[str, Any] | None = None,
    ) -> None:
        self._posterior = ZSpacePosterior(z_state, alpha=alpha)
        self._smoothing = float(smoothing)
        self._accumulate = bool(accumulate)
        self._cached: dict[str, Any] = {}
        self._telemetry: dict[str, float] = _merge_telemetry_payloads(telemetry)

    @property
    def posterior(self) -> ZSpacePosterior:
        """Return the underlying posterior instance."""

        return self._posterior

    @property
    def smoothing(self) -> float:
        """Smoothing factor used when mixing barycentric coordinates."""

        return self._smoothing

    @property
    def accumulate(self) -> bool:
        """Whether successive updates reuse previously supplied observations."""

        return self._accumulate

    @property
    def telemetry(self) -> Mapping[str, float]:
        """Return the currently cached telemetry payload."""

        return MappingProxyType(dict(self._telemetry))

    @property
    def cached_observations(self) -> Mapping[str, Any]:
        """Return the currently cached observation map."""

        return MappingProxyType(dict(self._cached))

    def clear(self) -> None:
        """Forget any cached observations."""

        self._cached.clear()

    def set_telemetry(
        self, telemetry: Mapping[str, Any] | ZSpaceTelemetryFrame | None
    ) -> None:
        """Replace the cached telemetry payload used during inference."""

        self._telemetry = _merge_telemetry_payloads(telemetry)

    def _merge(self, partial: Mapping[str, Any] | None) -> Mapping[str, Any] | None:
        if partial is None:
            if not self._cached:
                return None
            return self._cached
        updates = _canonicalise_inputs(partial)
        if not self._accumulate:
            self._cached = {}
        if "gradient" in updates:
            gradient = updates.pop("gradient")
            if gradient is not None:
                self._cached["gradient"] = gradient
            else:
                self._cached.pop("gradient", None)
        for key, value in updates.items():
            self._cached[key] = value
        return self._cached

    def update(
        self,
        partial: Mapping[str, Any] | None = None,
        *,
        telemetry: Mapping[str, Any] | ZSpaceTelemetryFrame | None = None,
    ) -> ZSpaceInference:
        """Fuse *partial* with any cached observations and produce an inference."""

        if telemetry is not None:
            self._telemetry = _merge_telemetry_payloads(self._telemetry, telemetry)
        merged = self._merge(partial)
        payload = self._telemetry if self._telemetry else None
        return self._posterior.project(
            merged, smoothing=self._smoothing, telemetry=payload
        )

    def infer(
        self,
        partial: Mapping[str, Any] | None = None,
        *,
        telemetry: Mapping[str, Any] | ZSpaceTelemetryFrame | None = None,
    ) -> ZSpaceInference:
        """Alias for :meth:`update` to mirror the functional helpers."""

        return self.update(partial, telemetry=telemetry)


class ZSpaceInferencePipeline:
    """Composable pipeline that blends heterogeneous partials before inference."""

    def __init__(
        self,
        z_state: Sequence[float],
        *,
        alpha: float = 0.35,
        smoothing: float = 0.35,
        strategy: str = "mean",
        telemetry: Mapping[str, Any] | None = None,
    ) -> None:
        self._runtime = ZSpaceInferenceRuntime(
            z_state,
            alpha=alpha,
            smoothing=smoothing,
            accumulate=False,
            telemetry=telemetry,
        )
        self._strategy = strategy
        self._partials: list[ZSpacePartialBundle] = []

    @property
    def strategy(self) -> str:
        """Return the blending strategy used for partial fusion."""

        return self._strategy

    @property
    def posterior(self) -> ZSpacePosterior:
        """Expose the underlying :class:`ZSpacePosterior`."""

        return self._runtime.posterior

    @property
    def smoothing(self) -> float:
        """Smoothing factor applied during barycentric blending."""

        return self._runtime.smoothing

    def add_partial(
        self,
        partial: Mapping[str, Any] | ZSpacePartialBundle,
        *,
        weight: float | None = None,
        origin: str | None = None,
        telemetry: Mapping[str, Any] | None = None,
    ) -> ZSpacePartialBundle:
        """Register a new partial observation to be included in the next inference."""

        if isinstance(partial, ZSpacePartialBundle):
            bundle = partial
        else:
            bundle = ZSpacePartialBundle(
                partial,
                weight=1.0 if weight is None else weight,
                origin=origin,
                telemetry=telemetry,
            )
        self._partials.append(bundle)
        return bundle

    def add_elliptic_telemetry(
        self,
        telemetry: Any,
        *,
        bundle_weight: float = 1.0,
        origin: str | None = "elliptic",
        telemetry_prefix: str = "elliptic",
        aggregate: str = "mean",
        gradient_source: str = "rotor_transport",
        extra_telemetry: Mapping[str, Any] | None = None,
    ) -> ZSpacePartialBundle:
        """Register elliptic telemetry samples as a partial observation."""

        bundle = elliptic_partial_from_telemetry(
            telemetry,
            bundle_weight=bundle_weight,
            origin=origin,
            telemetry_prefix=telemetry_prefix,
            aggregate=aggregate,
            gradient_source=gradient_source,
            extra_telemetry=extra_telemetry,
        )
        return self.add_partial(bundle)

    def add_elliptic_autograd(
        self,
        warp: Any,
        orientation: Any,
        *,
        bundle_weight: float = 1.0,
        origin: str | None = "elliptic",
        telemetry_prefix: str = "elliptic",
        aggregate: str = "mean",
        gradient_source: str = "rotor_transport",
        extra_telemetry: Mapping[str, Any] | None = None,
        return_features: bool = False,
    ) -> ZSpacePartialBundle | tuple[Any, ZSpacePartialBundle]:
        """Run the elliptic warp and queue its bundle for inference."""

        from .elliptic import elliptic_warp_partial

        result = elliptic_warp_partial(
            warp,
            orientation,
            bundle_weight=bundle_weight,
            origin=origin,
            telemetry_prefix=telemetry_prefix,
            aggregate=aggregate,
            gradient_source=gradient_source,
            extra_telemetry=extra_telemetry,
            return_features=return_features,
        )
        if return_features:
            features, bundle = result
            self.add_partial(bundle)
            return features, bundle
        return self.add_partial(result)

    def add_canvas_snapshot(self, snapshot: Any, **kwargs: Any) -> ZSpacePartialBundle:
        """Derive and register metrics from a Canvas snapshot."""

        partial = canvas_partial_from_snapshot(snapshot, **kwargs)
        return self.add_partial(partial, origin="canvas")

    def add_coherence_diagnostics(
        self, diagnostics: Any, **kwargs: Any
    ) -> ZSpacePartialBundle:
        """Derive and register metrics from coherence diagnostics."""

        partial = coherence_partial_from_diagnostics(diagnostics, **kwargs)
        return self.add_partial(partial, origin="coherence")

    def add_dlpack_weights(self, weights: Any, **kwargs: Any) -> ZSpacePartialBundle:
        """Register DLPack-imported weights as a partial observation."""

        bundle = weights_partial_from_dlpack(weights, **kwargs)
        return self.add_partial(bundle)

    def add_compat_weights(
        self, weights: Any, *, adapter: str | None = None, **kwargs: Any
    ) -> ZSpacePartialBundle:
        """Register compat-imported weights as a partial observation."""

        bundle = weights_partial_from_compat(weights, adapter=adapter, **kwargs)
        return self.add_partial(bundle)

    def clear(self) -> None:
        """Discard any buffered partial observations."""

        self._partials.clear()

    def set_telemetry(
        self, telemetry: Mapping[str, Any] | ZSpaceTelemetryFrame | None
    ) -> None:
        """Forward telemetry to the underlying runtime."""

        self._runtime.set_telemetry(telemetry)

    def infer(
        self,
        *,
        strategy: str | None = None,
        weights: Sequence[float] | None = None,
        clear: bool = True,
        telemetry: Mapping[str, Any] | ZSpaceTelemetryFrame | None = None,
    ) -> ZSpaceInference:
        """Blend registered partials and compute the Z-space inference."""

        chosen_strategy = strategy or self._strategy
        blended = blend_zspace_partials(
            self._partials, strategy=chosen_strategy, weights=weights
        )
        bundle_telemetry = _collect_bundle_telemetry(self._partials)
        merged_telemetry = _merge_telemetry_payloads(bundle_telemetry, telemetry)
        inference = self._runtime.update(
            blended,
            telemetry=merged_telemetry if merged_telemetry else None,
        )
        if clear:
            self.clear()
        return inference

    def infer_and_step(
        self,
        trainer: Any,
        *,
        strategy: str | None = None,
        weights: Sequence[float] | None = None,
        clear: bool = True,
        telemetry: Mapping[str, Any] | ZSpaceTelemetryFrame | None = None,
<<<<<<< HEAD
        prefer_applied: bool = True,
        adapter: Callable[[ZSpaceInference], Any] | None = None,
    ) -> tuple[ZSpaceInference, float]:
        """Run :meth:`infer` and immediately feed the result into a trainer.

        Args:
            trainer: Object exposing a ``step`` method.
            strategy: Optional blend strategy override.
            weights: Optional blend weights.
            clear: Whether to clear buffered partials after inference.
            telemetry: Additional telemetry forwarded to the runtime.
            prefer_applied: Forward preference for applied overrides when the
                trainer supports the ``prefer_applied`` keyword (e.g. the
                Python :class:`~spiraltorch.ZSpaceTrainer`).
            adapter: Optional callable that receives the inference result and
                returns the payload passed into ``trainer.step``.
        """
=======
        payload: _PayloadMode = None,
        prefer_applied: bool = True,
        canonical_mapping: bool = True,
    ) -> tuple[ZSpaceInference, float]:
        """Run :meth:`infer` and immediately feed the result into a trainer."""
>>>>>>> 19ec9a34

        step = getattr(trainer, "step", None)
        if not callable(step):
            raise TypeError("trainer must provide a callable 'step' method")

        inference = self.infer(
            strategy=strategy,
            weights=weights,
            clear=clear,
            telemetry=telemetry,
        )
<<<<<<< HEAD
        payload = adapter(inference) if adapter is not None else inference

        call_kwargs: Dict[str, Any] = {}
        if adapter is None:
            try:
                signature = inspect.signature(step)
            except (TypeError, ValueError):
                signature = None
            if signature is not None and "prefer_applied" in signature.parameters:
                call_kwargs["prefer_applied"] = prefer_applied

        try:
            loss = step(payload, **call_kwargs)
        except TypeError as exc:
            if call_kwargs and "unexpected keyword" in str(exc).lower():
                loss = step(payload)
            else:
                raise exc
=======
        argument = prepare_trainer_step_payload(
            trainer,
            inference,
            payload=payload,
            prefer_applied=prefer_applied,
            canonical_mapping=canonical_mapping,
        )
        loss = step(argument)
>>>>>>> 19ec9a34
        return inference, float(loss)


def decode_zspace_embedding(z_state: Sequence[float], *, alpha: float = 0.35) -> ZSpaceDecoded:
    """Decode latent coordinates into a structured metric bundle."""

    return ZSpacePosterior(z_state, alpha=alpha).decode()


def infer_from_partial(
    z_state: Sequence[float],
    partial: Mapping[str, Any] | None,
    *,
    alpha: float = 0.35,
    smoothing: float = 0.35,
    telemetry: Mapping[str, Any] | ZSpaceTelemetryFrame | None = None,
) -> ZSpaceInference:
    """Fuse partial metric observations with a latent state to complete Z-space inference."""

    posterior = ZSpacePosterior(z_state, alpha=alpha)
    return posterior.project(partial, smoothing=smoothing, telemetry=telemetry)


def infer_with_partials(
    z_state: Sequence[float],
    *partials: Mapping[str, Any] | ZSpacePartialBundle | None,
    alpha: float = 0.35,
    smoothing: float = 0.35,
    strategy: str = "mean",
    weights: Sequence[float] | None = None,
    telemetry: Mapping[str, Any] | ZSpaceTelemetryFrame | None = None,
) -> ZSpaceInference:
    """Infer Z-space metrics from multiple partial observations."""

    blended = blend_zspace_partials(partials, weights=weights, strategy=strategy)
    bundle_telemetry = _collect_bundle_telemetry(partials)
    merged_telemetry = _merge_telemetry_payloads(bundle_telemetry, telemetry)
    return infer_from_partial(
        z_state,
        blended,
        alpha=alpha,
        smoothing=smoothing,
        telemetry=merged_telemetry if merged_telemetry else None,
    )


def weights_partial_from_dlpack(
    weights: Any,
    *,
    bundle_weight: float = 1.0,
    label: str | None = None,
    weight_gain: float = 1.25,
    stability_gain: float = 1.5,
    focus_gain: float = 1.0,
    telemetry_prefix: str = "psi",
    telemetry: Mapping[str, Any] | None = None,
) -> ZSpacePartialBundle:
    """Derive a partial bundle from weights imported via DLPack-compatible objects."""

    values = _materialise_imported_weights(weights)
    origin = label or "dlpack"
    return _weights_partial_from_values(
        values,
        bundle_weight=bundle_weight,
        origin=origin,
        weight_gain=weight_gain,
        stability_gain=stability_gain,
        focus_gain=focus_gain,
        telemetry_prefix=telemetry_prefix,
        extra_telemetry=telemetry,
    )


def weights_partial_from_compat(
    weights: Any,
    *,
    adapter: str | None = None,
    bundle_weight: float = 1.0,
    label: str | None = None,
    weight_gain: float = 1.25,
    stability_gain: float = 1.5,
    focus_gain: float = 1.0,
    telemetry_prefix: str = "psi",
    telemetry: Mapping[str, Any] | None = None,
) -> ZSpacePartialBundle:
    """Derive a partial bundle from compat-imported weights."""

    values = _materialise_imported_weights(weights)
    origin = label or (f"compat:{adapter}" if adapter else "compat")
    prefix = telemetry_prefix
    if adapter:
        prefix = f"{telemetry_prefix}.{adapter}" if telemetry_prefix else adapter
    return _weights_partial_from_values(
        values,
        bundle_weight=bundle_weight,
        origin=origin,
        weight_gain=weight_gain,
        stability_gain=stability_gain,
        focus_gain=focus_gain,
        telemetry_prefix=prefix,
        extra_telemetry=telemetry,
    )


def infer_weights_from_dlpack(
    z_state: Sequence[float],
    weights: Any,
    *,
    alpha: float = 0.35,
    smoothing: float = 0.35,
    weight_gain: float = 1.25,
    stability_gain: float = 1.5,
    focus_gain: float = 1.0,
    telemetry_prefix: str = "psi",
    telemetry: Mapping[str, Any] | ZSpaceTelemetryFrame | None = None,
    label: str | None = None,
    bundle_weight: float = 1.0,
) -> ZSpaceInference:
    """Run inference directly from DLPack-imported weights."""

    extra = None
    if isinstance(telemetry, ZSpaceTelemetryFrame):
        extra = telemetry.payload
    elif isinstance(telemetry, Mapping):
        extra = telemetry
    bundle = weights_partial_from_dlpack(
        weights,
        bundle_weight=bundle_weight,
        label=label,
        weight_gain=weight_gain,
        stability_gain=stability_gain,
        focus_gain=focus_gain,
        telemetry_prefix=telemetry_prefix,
        telemetry=extra,
    )
    payload = bundle.telemetry_payload()
    merged = _merge_telemetry_payloads(payload, telemetry)
    return infer_from_partial(
        z_state,
        bundle.resolved(),
        alpha=alpha,
        smoothing=smoothing,
        telemetry=merged if merged else None,
    )


def infer_weights_from_compat(
    z_state: Sequence[float],
    weights: Any,
    *,
    adapter: str | None = None,
    alpha: float = 0.35,
    smoothing: float = 0.35,
    weight_gain: float = 1.25,
    stability_gain: float = 1.5,
    focus_gain: float = 1.0,
    telemetry_prefix: str = "psi",
    telemetry: Mapping[str, Any] | ZSpaceTelemetryFrame | None = None,
    label: str | None = None,
    bundle_weight: float = 1.0,
) -> ZSpaceInference:
    """Run inference from weights sourced via the compat bridges."""

    extra = None
    if isinstance(telemetry, ZSpaceTelemetryFrame):
        extra = telemetry.payload
    elif isinstance(telemetry, Mapping):
        extra = telemetry
    bundle = weights_partial_from_compat(
        weights,
        adapter=adapter,
        bundle_weight=bundle_weight,
        label=label,
        weight_gain=weight_gain,
        stability_gain=stability_gain,
        focus_gain=focus_gain,
        telemetry_prefix=telemetry_prefix,
        telemetry=extra,
    )
    payload = bundle.telemetry_payload()
    merged = _merge_telemetry_payloads(payload, telemetry)
    return infer_from_partial(
        z_state,
        bundle.resolved(),
        alpha=alpha,
        smoothing=smoothing,
        telemetry=merged if merged else None,
    )


def compile_inference(
    fn=None,
    *,
    alpha: float = 0.35,
    smoothing: float = 0.35,
):
    """Wrap a callable so it automatically feeds its output into Z-space inference.

    The returned callable expects a latent ``z_state`` as its first argument and
    delegates any additional positional and keyword arguments to *fn*.  The
    original callable must return either ``None`` (indicating no new
    observations) or a mapping of partial observations compatible with
    :func:`infer_from_partial`.

    The helper can be used directly::

        def collect_metrics(data):
            return {"speed": data["speed"]}

        infer_speed = compile_inference(collect_metrics)
        result = infer_speed(z_state, sample)

    or as a decorator::

        @compile_inference(alpha=0.5)
        def analyze(sample):
            return {"memory": sample.mean()}

    """

    if fn is None:
        return lambda actual: compile_inference(
            actual, alpha=alpha, smoothing=smoothing
        )

    if not callable(fn):
        raise TypeError("compile_inference expects a callable or to be used as a decorator")

    def _compiled(
        z_state: Sequence[float],
        *args,
        telemetry: Mapping[str, Any] | ZSpaceTelemetryFrame | None = None,
        **kwargs,
    ) -> ZSpaceInference:
        partial = fn(*args, **kwargs)
        if partial is not None and not isinstance(partial, Mapping):
            raise TypeError("compiled inference callable must return a mapping or None")
        return infer_from_partial(
            z_state,
            partial,
            alpha=alpha,
            smoothing=smoothing,
            telemetry=telemetry,
        )

    _compiled.__name__ = getattr(fn, "__name__", "compiled_inference")
    _compiled.__doc__ = fn.__doc__
    return _compiled


def _maybe_call(value: Any) -> Any:
    if callable(value):
        try:
            return value()
        except TypeError:
            return value
    return value


def _matrix_stats(matrix: Any) -> dict[str, float]:
    matrix = _maybe_call(matrix)
    if matrix is None or not isinstance(matrix, Iterable):
        return {"l1": 0.0, "l2": 0.0, "linf": 0.0, "mean": 0.0, "count": 0.0}
    flat: list[float] = []
    for row in matrix:
        row = _maybe_call(row)
        if row is None or not isinstance(row, Iterable):
            continue
        for value in row:
            try:
                flat.append(float(value))
            except (TypeError, ValueError):
                continue
    if not flat:
        return {"l1": 0.0, "l2": 0.0, "linf": 0.0, "mean": 0.0, "count": 0.0}
    l1 = sum(abs(value) for value in flat)
    l2 = math.sqrt(sum(value * value for value in flat))
    linf = max(abs(value) for value in flat)
    mean = sum(flat) / len(flat)
    return {"l1": l1, "l2": l2, "linf": linf, "mean": mean, "count": float(len(flat))}


def _merge_summary(stats: dict[str, float], summary: Mapping[str, Any] | None) -> dict[str, float]:
    if not isinstance(summary, Mapping):
        return stats
    merged = dict(stats)
    for key, value in summary.items():
        try:
            merged[key] = float(value)
        except (TypeError, ValueError):
            continue
    return merged


def _canvas_snapshot_stats(snapshot: Any) -> dict[str, dict[str, float]]:
    canvas = _maybe_call(getattr(snapshot, "canvas", None))
    hypergrad = _maybe_call(getattr(snapshot, "hypergrad", None))
    realgrad = _maybe_call(getattr(snapshot, "realgrad", None))
    summary = _maybe_call(getattr(snapshot, "summary", None))
    patch = _maybe_call(getattr(snapshot, "patch", None))
    canvas_stats = _matrix_stats(canvas)
    hyper_stats = _matrix_stats(hypergrad)
    real_stats = _matrix_stats(realgrad)
    if isinstance(summary, Mapping):
        hyper_stats = _merge_summary(hyper_stats, summary.get("hypergrad"))
        real_stats = _merge_summary(real_stats, summary.get("realgrad"))
    patch_stats = _matrix_stats(patch) if patch is not None else None
    stats: dict[str, dict[str, float]] = {
        "canvas": canvas_stats,
        "hypergrad": hyper_stats,
        "realgrad": real_stats,
    }
    if patch_stats is not None:
        stats["patch"] = patch_stats
    return stats


def canvas_partial_from_snapshot(
    snapshot: Any,
    *,
    hyper_gain: float = 2.5,
    memory_gain: float = 2.0,
    stability_gain: float = 2.5,
    patch_gain: float = 1.5,
) -> dict[str, float]:
    """Derive Z-space friendly metrics from a Canvas snapshot."""

    stats = _canvas_snapshot_stats(snapshot)
    canvas = stats.get("canvas", {})
    hyper = stats.get("hypergrad", {})
    real = stats.get("realgrad", {})
    patch = stats.get("patch")

    canvas_norm = float(canvas.get("l2", 0.0))
    hyper_norm = float(hyper.get("l2", 0.0))
    real_norm = float(real.get("l2", 0.0))
    patch_norm = float(patch.get("l2", 0.0)) if patch else 0.0
    total = canvas_norm + hyper_norm + real_norm + 1e-9
    canvas_ratio = canvas_norm / total
    hyper_ratio = hyper_norm / total
    real_ratio = real_norm / total
    patch_ratio = patch_norm / (patch_norm + canvas_norm + 1e-9)

    hyper_gain = max(0.0, float(hyper_gain))
    memory_gain = max(0.0, float(memory_gain))
    stability_gain = max(0.0, float(stability_gain))
    patch_gain = max(0.0, float(patch_gain))

    speed = math.tanh(hyper_gain * hyper_ratio + 0.5 * float(hyper.get("mean", 0.0)))
    memory = math.tanh(memory_gain * canvas_ratio + float(canvas.get("mean", 0.0)))
    stability = math.tanh(
        stability_gain * (1.0 - abs(hyper_ratio - real_ratio)) - 0.5 * stability_gain
    )
    frac_source = float(patch.get("linf", canvas.get("linf", 0.0))) if patch else float(
        canvas.get("linf", 0.0)
    )
    frac = math.tanh(patch_gain * frac_source)
    drs = math.tanh((hyper_ratio - real_ratio) * 2.5)

    partial: dict[str, float] = {
        "speed": speed,
        "memory": memory,
        "stability": stability,
        "frac": frac,
        "drs": drs,
        "canvas_energy": canvas_norm,
        "canvas_mean": float(canvas.get("mean", 0.0)),
        "canvas_peak": float(canvas.get("linf", 0.0)),
        "canvas_l1": float(canvas.get("l1", 0.0)),
        "canvas_l2": canvas_norm,
        "canvas_linf": float(canvas.get("linf", 0.0)),
        "canvas_balance": canvas_ratio,
        "canvas_pixels": float(canvas.get("count", 0.0)),
        "hypergrad_norm": hyper_norm,
        "hypergrad_mean": float(hyper.get("mean", 0.0)),
        "hypergrad_l1": float(hyper.get("l1", 0.0)),
        "hypergrad_l2": hyper_norm,
        "hypergrad_linf": float(hyper.get("linf", 0.0)),
        "hypergrad_balance": hyper_ratio,
        "realgrad_norm": real_norm,
        "realgrad_mean": float(real.get("mean", 0.0)),
        "realgrad_l1": float(real.get("l1", 0.0)),
        "realgrad_l2": real_norm,
        "realgrad_linf": float(real.get("linf", 0.0)),
        "realgrad_balance": real_ratio,
    }
    if patch is not None:
        partial.update(
            {
                "canvas_patch_energy": patch_norm,
                "canvas_patch_mean": float(patch.get("mean", 0.0)),
                "canvas_patch_peak": float(patch.get("linf", 0.0)),
                "canvas_patch_balance": patch_ratio,
                "canvas_patch_pixels": float(patch.get("count", 0.0)),
            }
        )
    return partial


def canvas_coherence_partial(
    snapshot: Any,
    diagnostics: Any,
    *,
    coherence: Any = None,
    contour: Any = None,
    strategy: str = "mean",
    weights: Sequence[float] | None = None,
    canvas_kwargs: Mapping[str, Any] | None = None,
    coherence_kwargs: Mapping[str, Any] | None = None,
) -> dict[str, Any]:
    """Blend Canvas and coherence-derived partials into a single mapping."""

    canvas_kwargs = dict(canvas_kwargs or {})
    coherence_kwargs = dict(coherence_kwargs or {})
    if coherence is not None:
        coherence_kwargs.setdefault("coherence", coherence)
    if contour is not None:
        coherence_kwargs.setdefault("contour", contour)
    canvas_partial = canvas_partial_from_snapshot(snapshot, **canvas_kwargs)
    coherence_partial = coherence_partial_from_diagnostics(
        diagnostics, **coherence_kwargs
    )
    bundles = [
        ZSpacePartialBundle(canvas_partial, origin="canvas"),
        ZSpacePartialBundle(coherence_partial, origin="coherence"),
    ]
    return blend_zspace_partials(bundles, strategy=strategy, weights=weights)


def infer_canvas_snapshot(
    z_state: Sequence[float],
    snapshot: Any,
    *,
    alpha: float = 0.35,
    smoothing: float = 0.35,
    hyper_gain: float = 2.5,
    memory_gain: float = 2.0,
    stability_gain: float = 2.5,
    patch_gain: float = 1.5,
) -> ZSpaceInference:
    """Project a Canvas snapshot into Z-space inference."""

    partial = canvas_partial_from_snapshot(
        snapshot,
        hyper_gain=hyper_gain,
        memory_gain=memory_gain,
        stability_gain=stability_gain,
        patch_gain=patch_gain,
    )
    return infer_from_partial(z_state, partial, alpha=alpha, smoothing=smoothing)


def infer_canvas_transformer(
    z_state: Sequence[float],
    canvas: Any,
    *,
    alpha: float = 0.35,
    smoothing: float = 0.35,
    hyper_gain: float = 2.5,
    memory_gain: float = 2.0,
    stability_gain: float = 2.5,
    patch_gain: float = 1.5,
) -> ZSpaceInference:
    """Capture a CanvasTransformer snapshot and feed it into inference."""

    snapshot = _maybe_call(getattr(canvas, "snapshot", None))
    if snapshot is None:
        raise AttributeError("canvas object must expose a snapshot() method or property")
    return infer_canvas_snapshot(
        z_state,
        snapshot,
        alpha=alpha,
        smoothing=smoothing,
        hyper_gain=hyper_gain,
        memory_gain=memory_gain,
        stability_gain=stability_gain,
        patch_gain=patch_gain,
    )


def _sequence_floats(values: Any) -> list[float]:
    values = _maybe_call(values)
    if values is None:
        return []
    if isinstance(values, Mapping):
        values = values.values()
    if not isinstance(values, Iterable):
        return []
    out: list[float] = []
    for value in values:
        try:
            out.append(float(value))
        except (TypeError, ValueError):
            continue
    return out


def coherence_partial_from_diagnostics(
    diagnostics: Any,
    *,
    coherence: Any = None,
    contour: Any = None,
    speed_gain: float = 1.0,
    stability_gain: float = 1.0,
    frac_gain: float = 1.0,
    drs_gain: float = 1.0,
) -> dict[str, float]:
    """Convert coherence diagnostics into Z-space partial observations."""

    speed_gain = max(0.0, float(speed_gain))
    stability_gain = max(0.0, float(stability_gain))
    frac_gain = max(0.0, float(frac_gain))
    drs_gain = max(0.0, float(drs_gain))

    mean_coherence = float(_maybe_call(getattr(diagnostics, "mean_coherence", 0.0)) or 0.0)
    entropy = float(_maybe_call(getattr(diagnostics, "coherence_entropy", 0.0)) or 0.0)
    energy_ratio = float(_maybe_call(getattr(diagnostics, "energy_ratio", 0.0)) or 0.0)
    z_bias = float(_maybe_call(getattr(diagnostics, "z_bias", 0.0)) or 0.0)
    fractional_raw = _maybe_call(getattr(diagnostics, "fractional_order", 0.0))
    fractional_order = float(fractional_raw) if fractional_raw is not None else 0.0
    weights = _sequence_floats(getattr(diagnostics, "normalized_weights", []))
    preserved_raw = _maybe_call(getattr(diagnostics, "preserved_channels", None))
    preserved = float(preserved_raw) if preserved_raw is not None else float(len(weights))
    discarded_raw = _maybe_call(getattr(diagnostics, "discarded_channels", None))
    discarded = float(discarded_raw) if discarded_raw is not None else 0.0
    dominant = _maybe_call(getattr(diagnostics, "dominant_channel", None))

    response = _sequence_floats(coherence)

    partial: dict[str, float] = {
        "speed": math.tanh(speed_gain * mean_coherence),
        "memory": math.tanh(z_bias),
        "stability": math.tanh(stability_gain * (1.0 - entropy)),
        "frac": math.tanh(frac_gain * fractional_order),
        "drs": math.tanh(drs_gain * (energy_ratio - 0.5)),
        "coherence_mean": mean_coherence,
        "coherence_entropy": entropy,
        "coherence_energy_ratio": energy_ratio,
        "coherence_z_bias": z_bias,
        "coherence_fractional_order": fractional_order,
        "coherence_channels": float(len(weights)),
        "coherence_preserved": preserved,
        "coherence_discarded": discarded,
    }
    if dominant is not None:
        try:
            partial["coherence_dominant"] = float(dominant)
        except (TypeError, ValueError):
            partial["coherence_dominant"] = -1.0

    if weights:
        partial["coherence_peak"] = max(weights)
        weight_entropy = -sum(
            weight * math.log(max(weight, 1e-9)) for weight in weights if weight > 0.0
        )
        partial["coherence_weight_entropy"] = weight_entropy
    else:
        partial["coherence_peak"] = 0.0
        partial["coherence_weight_entropy"] = 0.0

    if response:
        partial["coherence_response_peak"] = max(response)
        partial["coherence_response_mean"] = sum(response) / len(response)
    else:
        partial["coherence_response_peak"] = 0.0
        partial["coherence_response_mean"] = 0.0

    if contour is not None:
        for key, attr in (
            ("coherence_strength", "coherence_strength"),
            ("coherence_prosody", "prosody_index"),
            ("coherence_articulation", "articulation_bias"),
        ):
            value = _maybe_call(getattr(contour, attr, None))
            if value is None:
                continue
            try:
                partial[key] = float(value)
            except (TypeError, ValueError):
                partial[key] = 0.0

    return partial


def infer_coherence_diagnostics(
    z_state: Sequence[float],
    diagnostics: Any,
    *,
    coherence: Any = None,
    contour: Any = None,
    alpha: float = 0.35,
    smoothing: float = 0.35,
    speed_gain: float = 1.0,
    stability_gain: float = 1.0,
    frac_gain: float = 1.0,
    drs_gain: float = 1.0,
) -> ZSpaceInference:
    """Fuse coherence diagnostics with a latent state."""

    partial = coherence_partial_from_diagnostics(
        diagnostics,
        coherence=coherence,
        contour=contour,
        speed_gain=speed_gain,
        stability_gain=stability_gain,
        frac_gain=frac_gain,
        drs_gain=drs_gain,
    )
    return infer_from_partial(z_state, partial, alpha=alpha, smoothing=smoothing)


def infer_coherence_from_sequencer(
    z_state: Sequence[float],
    sequencer: Any,
    tensor: Any,
    *,
    alpha: float = 0.35,
    smoothing: float = 0.35,
    method: str = "forward_with_diagnostics",
    include_contour: bool = False,
    return_outputs: bool = False,
    speed_gain: float = 1.0,
    stability_gain: float = 1.0,
    frac_gain: float = 1.0,
    drs_gain: float = 1.0,
):
    """Run a sequencer forward pass and project its diagnostics into Z-space."""

    forward = getattr(sequencer, method, None)
    if forward is None:
        raise AttributeError(f"sequencer has no method '{method}'")
    outputs = forward(tensor)
    if not isinstance(outputs, tuple) or len(outputs) < 3:
        raise ValueError(
            "sequencer forward method must return (tensor, coherence, diagnostics)"
        )
    _, coherence, diagnostics = outputs[:3]
    contour = None
    if include_contour:
        contour_getter = getattr(sequencer, "emit_linguistic_contour", None)
        if callable(contour_getter):
            contour = contour_getter(tensor)
    inference = infer_coherence_diagnostics(
        z_state,
        diagnostics,
        coherence=coherence,
        contour=contour,
        alpha=alpha,
        smoothing=smoothing,
        speed_gain=speed_gain,
        stability_gain=stability_gain,
        frac_gain=frac_gain,
        drs_gain=drs_gain,
    )
    if return_outputs:
        return inference, outputs
    return inference


def infer_canvas_with_coherence(
    z_state: Sequence[float],
    snapshot: Any,
    diagnostics: Any,
    *,
    coherence: Any = None,
    contour: Any = None,
    alpha: float = 0.35,
    smoothing: float = 0.35,
    strategy: str = "mean",
    weights: Sequence[float] | None = None,
    canvas_kwargs: Mapping[str, Any] | None = None,
    coherence_kwargs: Mapping[str, Any] | None = None,
) -> ZSpaceInference:
    """Fuse Canvas and coherence diagnostics before projecting into Z-space."""

    partial = canvas_coherence_partial(
        snapshot,
        diagnostics,
        coherence=coherence,
        contour=contour,
        strategy=strategy,
        weights=weights,
        canvas_kwargs=canvas_kwargs,
        coherence_kwargs=coherence_kwargs,
    )
    return infer_from_partial(z_state, partial, alpha=alpha, smoothing=smoothing)

<|MERGE_RESOLUTION|>--- conflicted
+++ resolved
@@ -6,23 +6,8 @@
 import math
 import sys
 from dataclasses import dataclass
-<<<<<<< HEAD
 from collections.abc import Iterable
 from typing import Any, Callable, Dict, Mapping, Sequence
-=======
-from collections.abc import Iterable, Mapping as MappingABC
-import inspect
-from typing import (
-    Any,
-    Callable,
-    Dict,
-    Mapping,
-    MutableMapping,
-    Sequence,
-    get_origin,
-    Union,
-)
->>>>>>> 19ec9a34
 from types import MappingProxyType
 
 from ._zspace_aliases import (
@@ -1728,7 +1713,6 @@
         weights: Sequence[float] | None = None,
         clear: bool = True,
         telemetry: Mapping[str, Any] | ZSpaceTelemetryFrame | None = None,
-<<<<<<< HEAD
         prefer_applied: bool = True,
         adapter: Callable[[ZSpaceInference], Any] | None = None,
     ) -> tuple[ZSpaceInference, float]:
@@ -1746,13 +1730,6 @@
             adapter: Optional callable that receives the inference result and
                 returns the payload passed into ``trainer.step``.
         """
-=======
-        payload: _PayloadMode = None,
-        prefer_applied: bool = True,
-        canonical_mapping: bool = True,
-    ) -> tuple[ZSpaceInference, float]:
-        """Run :meth:`infer` and immediately feed the result into a trainer."""
->>>>>>> 19ec9a34
 
         step = getattr(trainer, "step", None)
         if not callable(step):
@@ -1764,7 +1741,6 @@
             clear=clear,
             telemetry=telemetry,
         )
-<<<<<<< HEAD
         payload = adapter(inference) if adapter is not None else inference
 
         call_kwargs: Dict[str, Any] = {}
@@ -1783,16 +1759,6 @@
                 loss = step(payload)
             else:
                 raise exc
-=======
-        argument = prepare_trainer_step_payload(
-            trainer,
-            inference,
-            payload=payload,
-            prefer_applied=prefer_applied,
-            canonical_mapping=canonical_mapping,
-        )
-        loss = step(argument)
->>>>>>> 19ec9a34
         return inference, float(loss)
 
 
