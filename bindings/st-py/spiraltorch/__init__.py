from __future__ import annotations

import cmath as _cmath
import math as _math
import types as _types
import sys
from collections import deque as _deque
from collections.abc import Iterable as _IterableABC, Sequence as _SequenceABC
from dataclasses import dataclass as _dataclass
from importlib import import_module
from typing import (
    Any as _Any,
    Callable as _Callable,
    Dict as _Dict,
    Iterable as _Iterable,
    List as _List,
    Mapping as _Mapping,
    MutableSequence as _MutableSequence,
    Optional as _Optional,
    Sequence as _Sequence,
    Tuple as _Tuple,
)
from importlib.metadata import version as _pkg_version, PackageNotFoundError

from ._meta import (
    BUILD_FINGERPRINT,
    BUILD_ID,
    BUILD_MANIFEST,
    BUILD_MANIFEST_JSON,
)

_rs: _types.ModuleType | None = None

_PREDECLARED_SUBMODULES: list[tuple[str, str]] = [
    ("nn", "SpiralTorch neural network primitives"),
    ("frac", "Fractal & fractional tools"),
    ("dataset", "Datasets & loaders"),
    ("linalg", "Linear algebra utilities"),
    ("planner", "Planning & device heuristics"),
    ("spiralk", "SpiralK DSL & hint bridges"),
    ("spiral_rl", "Reinforcement learning components"),
    ("rec", "Reconstruction / signal processing"),
    ("telemetry", "Telemetry / dashboards / metrics"),
    ("ecosystem", "Integrations & ecosystem glue"),
    ("selfsup", "Self-supervised objectives"),
    ("export", "Model export & compression"),
    ("compat", "Interoperability bridges"),
    ("hpo", "Hyper-parameter optimization tools"),
    ("inference", "Safety inference runtime & auditing"),
    ("zspace", "Z-space training helpers"),
    ("vision", "SpiralTorchVision orchestration"),
    ("canvas", "Canvas transformer utilities"),
]

_RENAMED_EXPORTS: dict[str, str] = {
    "DqnAgent": "stAgent",
}


def _safe_getattr(obj: _Any, name: str, default: _Any = None) -> _Any:
    if obj is None or not name:
        return default
    try:
        return getattr(obj, name)
    except AttributeError:
        return default


def _resolve_rs_attr(candidate: str) -> _Any | None:
    if not candidate:
        return None
    target: _Any = _rs
    for part in candidate.split("."):
        target = _safe_getattr(target, part, None)
        if target is None:
            return None
    return target


_parent_module = sys.modules[__name__]
for _name, _doc in _PREDECLARED_SUBMODULES:
    _fq = f"{__name__}.{_name}"
    _module = sys.modules.get(_fq)
    if _module is None:
        _module = _types.ModuleType(_fq, _doc)
        sys.modules[_fq] = _module
    elif _doc and not getattr(_module, "__doc__", None):
        _module.__doc__ = _doc
    setattr(_parent_module, _name, _module)
    globals()[_name] = _module

if "spiral_rl" not in sys.modules:
    _shim = _types.ModuleType("spiral_rl")
    # 参照される両方の候補名を用意しておく（実体は後で本物に差し替え）
    _shim.DqnAgent = type("DqnAgent", (), {})  # placeholder
    _shim.PyDqnAgent = type("PyDqnAgent", (), {})  # placeholder
    sys.modules["spiral_rl"] = _shim
# ついでに第三者パッケージの `rl` が入り込む事故を防止
if "rl" not in sys.modules:
    sys.modules["rl"] = _types.ModuleType("rl")

try:
    _rs = import_module("spiraltorch.spiraltorch")
except ModuleNotFoundError as exc:
    if exc.name not in {"spiraltorch.spiraltorch", "spiraltorch"}:
        raise
    try:
        _rs = import_module("spiraltorch.spiraltorch_native")
    except ModuleNotFoundError:
        _rs = import_module("spiraltorch_native")

# --- begin: promote real rl submodule & alias DqnAgent->stAgent ---
try:
    _spiral_rl = globals().get("spiral_rl")
    if isinstance(_spiral_rl, _types.ModuleType):
        sys.modules["spiral_rl"] = _spiral_rl
        if hasattr(_spiral_rl, "stAgent") and not hasattr(_spiral_rl, "DqnAgent"):
            setattr(_spiral_rl, "DqnAgent", getattr(_spiral_rl, "stAgent"))
except Exception:
    pass
try:
    __version__ = _pkg_version("spiraltorch")
except PackageNotFoundError:
    __version__ = "0.0.0+local"


def print_build_id(*, verbose: bool = False) -> None:
    """Display the build identifier embedded in the wheel."""

    if verbose:
        print(f"[SpiralTorch] Build manifest: {BUILD_MANIFEST_JSON}")
    else:
        print(f"[SpiralTorch] Build ID: {BUILD_ID} ({BUILD_FINGERPRINT})")


def build_manifest() -> dict[str, _Any]:
    """Return a copy of the structured build metadata."""

    return dict(BUILD_MANIFEST)

from .zspace_inference import (
    ZSpaceDecoded,
    ZSpaceInference,
    ZSpacePosterior,
    ZSpacePartialBundle,
    ZSpaceTelemetryFrame,
    ZSpaceInferencePipeline,
    canvas_partial_from_snapshot,
    canvas_coherence_partial,
    coherence_partial_from_diagnostics,
    decode_zspace_embedding,
    blend_zspace_partials,
    infer_canvas_snapshot,
    infer_canvas_transformer,
    infer_coherence_diagnostics,
    infer_coherence_from_sequencer,
    infer_canvas_with_coherence,
    infer_with_partials,
    infer_from_partial,
    weights_partial_from_dlpack,
    weights_partial_from_compat,
    infer_weights_from_dlpack,
    infer_weights_from_compat,
)

from .elliptic import (
    EllipticWarpFunction,
    elliptic_warp_autograd,
    elliptic_warp_features,
)

# 追加API（Rust側でエクスポート済みのやつだけ拾う）
_EXTRAS = [
    "golden_ratio","golden_angle","set_global_seed",
    "capture","share","compat",
    "fibonacci_pacing","pack_nacci_chunks",
    "pack_tribonacci_chunks","pack_tetranacci_chunks",
    "generate_plan_batch_ex","plan","plan_topk",
    "describe_device","hip_probe","z_space_barycenter",
    "hypergrad","hypergrad_topos","encode_zspace","z_metrics",
]
for _n in _EXTRAS:
    _value = _safe_getattr(_rs, _n, None)
    if _value is not None:
        globals()[_n] = _value

_COMPAT_ALIAS = {
    "Tensor":   ("Tensor", "PyTensor"),
    "Device":   ("Device", "PyDevice"),
    "Dataset":  ("Dataset", "PyDataset"),
    "Plan":     ("Plan", "PyPlan"),
}
for _pub, _cands in _COMPAT_ALIAS.items():
    for _c in _cands:
        _value = _safe_getattr(_rs, _c, None)
        if _value is not None:
            globals()[_pub] = _value
            if _pub == "Tensor":
                globals()["PyTensor"] = _value
            break

_TENSOR_BASE = globals().get("Tensor")

if _TENSOR_BASE is not None:
    globals()["TensorBase"] = _TENSOR_BASE

    _TENSOR_NO_DATA = object()

    def _tensor_is_sequence(obj: _Any) -> bool:
        return isinstance(obj, _SequenceABC) and not isinstance(
            obj, (str, bytes, bytearray, memoryview)
        )


    def _tensor_is_iterable(obj: _Any) -> bool:
        return isinstance(obj, _IterableABC) and not isinstance(
            obj, (str, bytes, bytearray, memoryview)
        )


    def _tensor_coerce_index(value: _Any, label: str) -> int:
        try:
            index = int(value)
        except Exception as exc:  # noqa: BLE001 - surface Pythonic error message
            raise TypeError(f"Tensor {label} must be an integer, got {value!r}") from exc
        if index < 0:
            raise ValueError(f"Tensor {label} must be non-negative, got {index}")
        return index


    def _tensor_coerce_shape(value: _Any, label: str) -> tuple[int, int]:
        if not _tensor_is_sequence(value):
            raise TypeError(f"Tensor {label} must be a sequence of two integers")
        dims = list(value)
        if len(dims) != 2:
            raise ValueError(
                f"Tensor {label} must contain exactly two dimensions, got {len(dims)}"
            )
        rows = _tensor_coerce_index(dims[0], f"{label}[0]")
        cols = _tensor_coerce_index(dims[1], f"{label}[1]")
        return rows, cols


    def _tensor_maybe_shape(value: _Any) -> tuple[int, int] | None:
        if not _tensor_is_sequence(value):
            return None
        dims = list(value)
        if len(dims) != 2:
            return None
        try:
            return _tensor_coerce_shape(dims, "shape")
        except (TypeError, ValueError):
            return None


    def _tensor_normalize_row(row: _Any, *, allow_empty: bool) -> list[float]:
        if isinstance(row, _TENSOR_BASE):
            row = row.tolist()
        elif hasattr(row, "tolist") and not _tensor_is_sequence(row):
            row = row.tolist()
        if _tensor_is_sequence(row):
            seq = list(row)
        elif _tensor_is_iterable(row):
            seq = list(row)
        else:
            raise TypeError("Tensor rows must be sequences of numbers")
        if not allow_empty and not seq:
            raise ValueError("Tensor rows must not be empty")
        return [float(value) for value in seq]


    def _tensor_flatten_data(data: _Any) -> tuple[int, int, list[float]]:
        if isinstance(data, _TENSOR_BASE):
            rows, cols = (int(dim) for dim in data.shape())
            nested = data.tolist()
            flat: list[float] = [float(value) for row in nested for value in row]
            return rows, cols, flat

        if hasattr(data, "tolist") and not _tensor_is_sequence(data):
            return _tensor_flatten_data(data.tolist())

        if _tensor_is_sequence(data):
            items = list(data)
        elif _tensor_is_iterable(data):
            items = list(data)
        else:
            raise TypeError(
                "Tensor data must be an iterable of floats or nested iterables"
            )

        if not items:
            raise ValueError("Tensor data cannot be empty")

        head = items[0]
        if isinstance(head, _TENSOR_BASE):
            head = head.tolist()
        elif hasattr(head, "tolist") and not _tensor_is_sequence(head):
            head = head.tolist()

        if _tensor_is_sequence(head) or _tensor_is_iterable(head):
            rows = len(items)
            cols: int | None = None
            flat: list[float] = []
            for row in items:
                normalized = _tensor_normalize_row(row, allow_empty=rows == 0)
                if cols is None:
                    cols = len(normalized)
                    if cols == 0 and rows != 0:
                        raise ValueError("Tensor rows must not be empty")
                elif len(normalized) != cols:
                    raise ValueError("Tensor rows must all share the same length")
                flat.extend(normalized)
            return rows, (0 if cols is None else cols), flat

        flat = [float(value) for value in items]
        return 1, len(flat), flat


    def _normalize_tensor_ctor_args(
        *args: _Any, **kwargs: _Any
    ) -> tuple[int, int, list[float] | object]:
        data_value = kwargs.pop("data", _TENSOR_NO_DATA)
        shape_value = kwargs.pop("shape", None)
        rows_value = kwargs.pop("rows", None)
        cols_value = kwargs.pop("cols", None)

        if kwargs:
            unexpected = ", ".join(sorted(kwargs))
            raise TypeError(f"Tensor() got unexpected keyword arguments: {unexpected}")

        if data_value is None:
            data_value = _TENSOR_NO_DATA

        rows: int | None = None
        cols: int | None = None

        if shape_value is not None:
            rows, cols = _tensor_coerce_shape(shape_value, "shape")

        if rows_value is not None:
            rows = _tensor_coerce_index(rows_value, "rows")
        if cols_value is not None:
            cols = _tensor_coerce_index(cols_value, "cols")

        positional = list(args)
        if len(positional) == 1:
            candidate = positional[0]
            maybe_shape = None if rows is not None or cols is not None else _tensor_maybe_shape(candidate)
            if maybe_shape is not None:
                rows, cols = maybe_shape
            else:
                if data_value is not _TENSOR_NO_DATA:
                    raise TypeError("Tensor() got multiple values for data")
                data_value = _TENSOR_NO_DATA if candidate is None else candidate
        elif len(positional) == 2:
            first, second = positional
            maybe_shape = None if rows is not None or cols is not None else _tensor_maybe_shape(first)
            if maybe_shape is not None:
                rows, cols = maybe_shape
                if data_value is not _TENSOR_NO_DATA:
                    raise TypeError("Tensor() got multiple values for data")
                data_value = _TENSOR_NO_DATA if second is None else second
            else:
                inferred_rows = _tensor_coerce_index(first, "rows")
                inferred_cols = _tensor_coerce_index(second, "cols")
                if rows is not None and rows != inferred_rows:
                    raise ValueError(
                        f"Tensor rows argument conflicts with shape: {rows} != {inferred_rows}"
                    )
                if cols is not None and cols != inferred_cols:
                    raise ValueError(
                        f"Tensor cols argument conflicts with shape: {cols} != {inferred_cols}"
                    )
                rows = inferred_rows
                cols = inferred_cols
        elif len(positional) == 3:
            first, second, third = positional
            inferred_rows = _tensor_coerce_index(first, "rows")
            inferred_cols = _tensor_coerce_index(second, "cols")
            if rows is not None and rows != inferred_rows:
                raise ValueError(
                    f"Tensor rows argument conflicts with shape: {rows} != {inferred_rows}"
                )
            if cols is not None and cols != inferred_cols:
                raise ValueError(
                    f"Tensor cols argument conflicts with shape: {cols} != {inferred_cols}"
                )
            rows = inferred_rows
            cols = inferred_cols
            if data_value is not _TENSOR_NO_DATA:
                raise TypeError("Tensor() got multiple values for data")
            data_value = _TENSOR_NO_DATA if third is None else third
        elif len(positional) > 3:
            raise TypeError(
                "Tensor() takes at most 3 positional arguments"
                f" but {len(positional)} were given"
            )

        if data_value is _TENSOR_NO_DATA:
            if rows is None or cols is None:
                raise TypeError("Tensor() requires a shape when data is omitted")
            return rows, cols, _TENSOR_NO_DATA

        inferred_rows, inferred_cols, flat = _tensor_flatten_data(data_value)
        total = len(flat)

        if rows is None and cols is None:
            rows, cols = inferred_rows, inferred_cols
        elif rows is None:
            if cols is None:
                raise TypeError("Tensor() could not determine rows from provided inputs")
            if cols == 0:
                if total != 0:
                    raise ValueError(
                        f"Tensor data of length {total} cannot fill ({cols}) columns"
                    )
                rows = 0
            else:
                if total % cols != 0:
                    raise ValueError(
                        f"Tensor data of length {total} cannot fill ({cols}) columns"
                    )
                rows = total // cols
        elif cols is None:
            if rows == 0:
                if total != 0:
                    raise ValueError(
                        f"Tensor data of length {total} cannot fill ({rows}) rows"
                    )
                cols = 0
            else:
                if total % rows != 0:
                    raise ValueError(
                        f"Tensor data of length {total} cannot fill ({rows}) rows"
                    )
                cols = total // rows
        else:
            if rows * cols != total:
                raise ValueError(
                    f"Tensor data of length {total} cannot be reshaped to ({rows}, {cols})"
                )

        if rows is None or cols is None:
            raise TypeError("Tensor() could not determine both rows and cols from the provided data")

        if (rows == 0 or cols == 0) and total != 0:
            raise ValueError(
                f"Tensor shape ({rows}, {cols}) is incompatible with {total} data elements"
            )

        return rows, cols, flat


    class TensorMeta(type(_TENSOR_BASE)):
        def __instancecheck__(cls, instance: _Any) -> bool:  # noqa: D401 - delegated check
            return isinstance(instance, _TENSOR_BASE)

        def __subclasscheck__(cls, subclass: _Any) -> bool:  # noqa: D401 - delegated check
            try:
                return issubclass(subclass, _TENSOR_BASE)
            except TypeError:
                return False


    class Tensor(_TENSOR_BASE, metaclass=TensorMeta):
        """Flexible front-end wrapper around the native SpiralTorch tensor."""

        __doc__ = getattr(_TENSOR_BASE, "__doc__", None)

        def __new__(cls, *args: _Any, **kwargs: _Any):
            rows, cols, payload = _normalize_tensor_ctor_args(*args, **kwargs)
            if payload is _TENSOR_NO_DATA:
                return super().__new__(cls, rows, cols)
            return super().__new__(cls, rows, cols, payload)


    Tensor.__module__ = __name__
    globals()["Tensor"] = Tensor


def _extract_shape_like(candidate: _Any, label: str) -> tuple[int, int] | None:
    if isinstance(candidate, globals().get("Tensor", ())):
        rows, cols = candidate.shape()
        return int(rows), int(cols)
    if hasattr(candidate, "shape"):
        shape_attr = candidate.shape
        if callable(shape_attr):
            dims = shape_attr()
        else:
            dims = shape_attr
        if _tensor_is_sequence(dims):
            try:
                return _tensor_coerce_shape(dims, label)
            except (TypeError, ValueError):
                return None
    maybe_shape = _tensor_maybe_shape(candidate)
    if maybe_shape is not None:
        return maybe_shape
    return None


def _normalize_hypergrad_shape(
    *args: _Any,
    shape: _Any | None = None,
    rows: _Any | None = None,
    cols: _Any | None = None,
) -> tuple[int, int]:
    resolved_rows = _tensor_coerce_index(rows, "rows") if rows is not None else None
    resolved_cols = _tensor_coerce_index(cols, "cols") if cols is not None else None

    inferred_shape = None
    if shape is not None:
        inferred_shape = _extract_shape_like(shape, "shape")
        if inferred_shape is None:
            inferred_shape = _tensor_coerce_shape(shape, "shape")

    positional = list(args)
    if len(positional) == 1:
        candidate = positional[0]
        maybe_shape = _extract_shape_like(candidate, "shape")
        if maybe_shape is not None:
            inferred_shape = maybe_shape if inferred_shape is None else inferred_shape
            if inferred_shape != maybe_shape:
                raise ValueError(
                    f"hypergrad shape {maybe_shape} conflicts with declared shape {inferred_shape}"
                )
        else:
            value = _tensor_coerce_index(candidate, "rows")
            if resolved_rows is not None and resolved_rows != value:
                raise ValueError(
                    f"hypergrad rows {value} conflicts with declared rows {resolved_rows}"
                )
            resolved_rows = value
    elif len(positional) == 2:
        if inferred_shape is not None:
            raise TypeError("hypergrad() received multiple shape specifications")
        first, second = positional
        inferred_rows = _tensor_coerce_index(first, "rows")
        inferred_cols = _tensor_coerce_index(second, "cols")
        if resolved_rows is not None and resolved_rows != inferred_rows:
            raise ValueError(
                f"hypergrad rows {inferred_rows} conflicts with declared rows {resolved_rows}"
            )
        if resolved_cols is not None and resolved_cols != inferred_cols:
            raise ValueError(
                f"hypergrad cols {inferred_cols} conflicts with declared cols {resolved_cols}"
            )
        resolved_rows = inferred_rows
        resolved_cols = inferred_cols
    elif len(positional) > 2:
        raise TypeError(
            "hypergrad() takes at most 2 positional arguments"
            f" but {len(positional)} were given"
        )

    if inferred_shape is not None:
        rows_candidate, cols_candidate = inferred_shape
        if resolved_rows is not None and resolved_rows != rows_candidate:
            raise ValueError(
                f"hypergrad rows {rows_candidate} conflicts with declared rows {resolved_rows}"
            )
        if resolved_cols is not None and resolved_cols != cols_candidate:
            raise ValueError(
                f"hypergrad cols {cols_candidate} conflicts with declared cols {resolved_cols}"
            )
        resolved_rows, resolved_cols = rows_candidate, cols_candidate

    if resolved_rows is None or resolved_cols is None:
        raise TypeError("hypergrad() requires a shape or explicit rows/cols")

    return resolved_rows, resolved_cols


def _require_rs_class(name: str) -> _Any:
    existing = globals().get(name)
    if existing is not None:
        return existing
    resolved = _resolve_rs_attr(name)
    if resolved is None:
        raise AttributeError(f"SpiralTorch native attribute '{name}' is unavailable")
    globals()[name] = resolved
    return resolved


def _coerce_topos(topos: _Any | None) -> _Any | None:
    if topos is None:
        return None
    topos_cls = _require_rs_class("OpenCartesianTopos")
    if isinstance(topos, topos_cls):
        return topos
    if isinstance(topos, _Mapping):
        curvature = float(topos.get("curvature", -1.0))
        tolerance = float(topos.get("tolerance", 1e-3))
        saturation = float(topos.get("saturation", 1.0))
        depth = int(topos.get("max_depth", topos.get("depth", 64)))
        volume = int(topos.get("max_volume", topos.get("volume", 512)))
        return topos_cls(curvature, tolerance, saturation, depth, volume)
    if _tensor_is_sequence(topos):
        items = list(topos)
        if len(items) != 5:
            raise ValueError(
                "topos sequences must provide (curvature, tolerance, saturation, depth, volume)"
            )
        curvature, tolerance, saturation, depth, volume = items
        return topos_cls(
            float(curvature),
            float(tolerance),
            float(saturation),
            int(depth),
            int(volume),
        )
    raise TypeError(
        "topos must be an OpenCartesianTopos, mapping, or sequence"
    )


def hypergrad(
    *shape_args: _Any,
    curvature: float = -1.0,
    learning_rate: float = 0.05,
    shape: _Any | None = None,
    rows: _Any | None = None,
    cols: _Any | None = None,
    topos: _Any | None = None,
) -> _Any:
    rows_value, cols_value = _normalize_hypergrad_shape(
        *shape_args, shape=shape, rows=rows, cols=cols
    )
    tape_cls = _require_rs_class("Hypergrad")
    guard = _coerce_topos(topos)
    if guard is not None:
        return tape_cls(curvature, learning_rate, rows_value, cols_value, guard)
    return tape_cls(curvature, learning_rate, rows_value, cols_value)


def hypergrad_topos(
    *,
    curvature: float = -1.0,
    tolerance: float = 1e-3,
    saturation: float = 1.0,
    max_depth: int = 64,
    max_volume: int = 512,
) -> _Any:
    topos_cls = _require_rs_class("OpenCartesianTopos")
    return topos_cls(curvature, tolerance, saturation, int(max_depth), int(max_volume))


def encode_zspace(
    text: str,
    *,
    curvature: float = -1.0,
    temperature: float = 0.5,
    encoder: _Any | None = None,
) -> _Any:
    encoder_cls = _require_rs_class("LanguageWaveEncoder")
    tensor_cls = _require_rs_class("Tensor")
    created = False
    if encoder is None:
        encoder = encoder_cls(curvature, temperature)
        created = True
    elif not isinstance(encoder, encoder_cls):
        raise TypeError("encoder must be a LanguageWaveEncoder instance")
    try:
        tensor = encoder.encode_z_space(text)
    finally:
        if created:
            try:
                encoder.close()
            except AttributeError:
                pass
    if not isinstance(tensor, tensor_cls):
        tensor = tensor_cls(tensor)
    return tensor


_Z_METRIC_ALIAS = {
    "speed": "speed",
    "velocity": "speed",
    "mem": "memory",
    "memory": "memory",
    "stab": "stability",
    "stability": "stability",
    "drs": "drs",
    "drift": "drs",
    "gradient": "gradient",
    "grad": "gradient",
}


def z_metrics(
    *,
    speed: float | None = None,
    memory: float | None = None,
    stability: float | None = None,
    drs: float | None = None,
    gradient: _Any | None = None,
    **aliases: _Any,
) -> ZMetrics:
    values: dict[str, _Any] = {
        "speed": speed,
        "memory": memory,
        "stability": stability,
        "drs": drs,
        "gradient": gradient,
    }
    for key, value in aliases.items():
        alias = _Z_METRIC_ALIAS.get(key.lower())
        if alias is None:
            raise KeyError(f"unknown Z-space metric alias '{key}'")
        values[alias] = value

    grad_value = values.get("gradient")
    grad_list = None
    if grad_value is not None:
        if isinstance(grad_value, ZMetrics):
            base_grad = grad_value.gradient
            if base_grad is not None:
                grad_list = [float(v) for v in base_grad]
        else:
            grad_list = [float(v) for v in grad_value]

    return ZMetrics(
        speed=float(values.get("speed", 0.0) or 0.0),
        memory=float(values.get("memory", 0.0) or 0.0),
        stability=float(values.get("stability", 0.0) or 0.0),
        gradient=grad_list,
        drs=float(values.get("drs", 0.0) or 0.0),
    )

<<<<<<< HEAD

class _HypergradPartial:
    """Callable proxy that bakes a shape into :func:`hypergrad`."""

    __slots__ = ("_args", "_kwargs")

    def __init__(self, args: _Tuple[_Any, ...], kwargs: _Dict[str, _Any]) -> None:
        self._args = args
        self._kwargs = kwargs

    def __call__(self, *args: _Any, **kwargs: _Any) -> _Any:
        if args:
            raise TypeError(
                "hypergrad notation binds the shape already; pass configuration as keyword arguments"
            )
        merged: _Dict[str, _Any] = dict(self._kwargs)
        for key in ("shape", "rows", "cols"):
            if key in merged and key in kwargs:
                raise TypeError(
                    f"hypergrad() shape component '{key}' was provided by the notation and cannot be overridden"
                )
        merged.update(kwargs)
        return hypergrad(*self._args, **merged)

    def with_topos(self, *, topos: _Any | None = None, **kwargs: _Any) -> _Any:
        """Return a tape while constructing (or reusing) a guard inline."""

        if topos is not None:
            if kwargs:
                raise TypeError("with_topos() cannot mix 'topos=' with additional guard kwargs")
            return self(topos=topos)
        if not kwargs:
            raise TypeError("with_topos() requires either 'topos=' or guard keyword arguments")
        return self(topos=hypergrad_topos(**kwargs))


class _HypergradNotation:
    """Lightweight DSL that shortens hypergrad tape construction."""

    __slots__ = ()

    def __call__(self, *shape_args: _Any, **kwargs: _Any) -> _Any:
        return hypergrad(*shape_args, **kwargs)

    def __getitem__(self, selector: _Any) -> _HypergradPartial:
        if isinstance(selector, slice):
            if selector.step is not None:
                raise TypeError("hypergrad slice notation does not support step")
            base_kwargs: _Dict[str, _Any] = {}
            if selector.start is not None:
                base_kwargs["rows"] = _tensor_coerce_index(selector.start, "rows")
            if selector.stop is not None:
                base_kwargs["cols"] = _tensor_coerce_index(selector.stop, "cols")
            if not base_kwargs:
                raise TypeError("hypergrad[:] requires at least rows or cols")
            return _HypergradPartial((), base_kwargs)
        if isinstance(selector, tuple):
            if not selector:
                raise TypeError("hypergrad[] requires a shape or tensor")
            if len(selector) == 1:
                return _HypergradPartial((selector[0],), {})
            if len(selector) == 2:
                return _HypergradPartial((), {"shape": tuple(selector)})
            raise TypeError("hypergrad[...] accepts at most two entries")
        return _HypergradPartial((selector,), {})

    def topos(self, **kwargs: _Any) -> _Any:
        return hypergrad_topos(**kwargs)

    guard = topos

class _ZSpaceNotation:
    """Syntactic sugar for encoding text and metrics into Z-space."""

    __slots__ = ()

    def __call__(self, text: str, **kwargs: _Any) -> _Any:
        return encode_zspace(text, **kwargs)

    def __getitem__(self, selector: _Any) -> _Any:
        if isinstance(selector, str):
            return encode_zspace(selector)
        if isinstance(selector, tuple):
            if not selector:
                raise TypeError("z[] requires a text payload")
            text = selector[0]
            if not isinstance(text, str):
                raise TypeError("z[...] expects the first element to be text")
            options: _Dict[str, _Any] = {}
            for extra in selector[1:]:
                if isinstance(extra, _Mapping):
                    options.update(extra)
                elif isinstance(extra, (int, float)):
                    if "temperature" in options:
                        raise TypeError("temperature supplied multiple times in z[...] notation")
                    options["temperature"] = float(extra)
                elif isinstance(extra, tuple) and len(extra) == 2 and isinstance(extra[0], str):
                    key, value = extra
                    if key in options:
                        raise TypeError(f"argument '{key}' supplied multiple times in z[...] notation")
                    options[key] = value
                else:
                    raise TypeError("unsupported z[...] argument; use mappings, scalars, or (key, value) pairs")
            return encode_zspace(text, **options)
        raise TypeError("z[...] expects text or (text, …) tuples")

    def metrics(self, **kwargs: _Any) -> ZMetrics:
        return z_metrics(**kwargs)


hg = _HypergradNotation()
z = _ZSpaceNotation()

=======
>>>>>>> 414b0e85
_FORWARDING_HINTS: dict[str, dict[str, tuple[str, ...]]] = {
    "nn": {
        "Dataset": ("_NnDataset",),
        "DataLoader": ("_NnDataLoader",),
        "DataLoaderIter": ("_NnDataLoaderIter",),
        "ZConv": ("PyZConv",),
        "ZPooling": ("PyZPooling",),
        "from_samples": ("nn_from_samples", "dataset_from_samples"),
    },
    "compat": {
        "capture": ("capture",),
        "share": ("share",),
    },
    "planner": {
        "RankPlan": ("PyRankPlan",),
        "plan": (),
        "plan_topk": (),
        "describe_device": (),
        "hip_probe": (),
        "generate_plan_batch_ex": (),
    },
    "spiralk": {
        "FftPlan": (),
        "MaxwellBridge": (),
        "MaxwellHint": (),
        "MaxwellFingerprint": (),
        "MeaningGate": (),
        "SequentialZ": (),
        "MaxwellPulse": (),
        "MaxwellProjector": (),
        "required_blocks": (),
    },
    "compat.torch": {
        "to_torch": ("compat_to_torch", "to_torch"),
        "from_torch": ("compat_from_torch", "from_torch"),
    },
    "compat.jax": {
        "to_jax": ("compat_to_jax", "to_jax"),
        "from_jax": ("compat_from_jax", "from_jax"),
    },
    "compat.tensorflow": {
        "to_tensorflow": ("compat_to_tensorflow", "to_tensorflow"),
        "from_tensorflow": ("compat_from_tensorflow", "from_tensorflow"),
    },
    "spiral_rl": {
        "stAgent": ("PyDqnAgent", "DqnAgent", "StAgent"),
        "PpoAgent": ("PyPpoAgent",),
        "SacAgent": ("PySacAgent",),
    },
    "rec": {
        "QueryPlan": ("PyQueryPlan",),
        "RecEpochReport": ("PyRecEpochReport",),
        "Recommender": ("PyRecommender",),
    },
    "telemetry": {
        "DashboardMetric": ("PyDashboardMetric",),
        "DashboardEvent": ("PyDashboardEvent",),
        "DashboardFrame": ("PyDashboardFrame",),
        "DashboardRing": ("PyDashboardRing",),
        "DashboardRingIter": ("PyDashboardRingIter",),
    },
    "export": {
        "QatObserver": ("PyQatObserver",),
        "QuantizationReport": ("PyQuantizationReport",),
        "StructuredPruningReport": ("PyStructuredPruningReport",),
        "CompressionReport": ("PyCompressionReport",),
        "structured_prune": (),
        "compress_weights": (),
    },
    "hpo": {
        "SearchLoop": ("PySearchLoop",),
    },
    "selfsup": {
        "info_nce": ("selfsup.info_nce",),
        "masked_mse": ("selfsup.masked_mse",),
    },
}


@_dataclass(frozen=True)
class Axis:
    """Named axis descriptor used by :class:`LabeledTensor`."""

    name: str
    size: int | None = None

    def __post_init__(self) -> None:  # pragma: no cover - sanity guard
        label = str(self.name).strip()
        if not label:
            raise ValueError("axis name must be a non-empty string")
        object.__setattr__(self, "name", label)
        if self.size is not None:
            value = int(self.size)
            if value <= 0:
                raise ValueError("axis size must be positive")
            object.__setattr__(self, "size", value)

    def with_size(self, size: int) -> "Axis":
        """Return a copy with the provided concrete size."""

        if size <= 0:
            raise ValueError("size must be positive")
        return Axis(self.name, size)

    def __str__(self) -> str:  # pragma: no cover - representation helper
        suffix = self.size if self.size is not None else "?"
        return f"{self.name}[{suffix}]"


def _ensure_tensor_type() -> type:
    tensor_type = globals().get("Tensor")
    if tensor_type is None:
        raise RuntimeError("Tensor export is unavailable in this build")
    return tensor_type


def _prepare_rows(data: _Any) -> _List[_List[float]]:
    if hasattr(data, "tolist"):
        data = data.tolist()
    if not isinstance(data, _Sequence):
        raise TypeError("tensor data must be a sequence")
    if not data:
        raise ValueError("tensor data must contain at least one row")
    rows: _List[_List[float]] = []
    if isinstance(data[0], _Sequence):  # type: ignore[index]
        width: int | None = None
        for row in data:  # type: ignore[assignment]
            if hasattr(row, "tolist"):
                row = row.tolist()
            if not isinstance(row, _Sequence):
                raise TypeError("tensor rows must be sequences of numbers")
            values = [float(value) for value in row]
            if not values:
                raise ValueError("tensor rows cannot be empty")
            if width is None:
                width = len(values)
            elif len(values) != width:
                raise ValueError("all rows must share the same length")
            rows.append(values)
    else:
        values = [float(value) for value in data]  # type: ignore[assignment]
        if not values:
            raise ValueError("tensor data must contain at least one element")
        rows.append(values)
    return rows


def _tensor_from_data(data: _Any):
    tensor_type = _ensure_tensor_type()
    if isinstance(data, tensor_type):
        return data
    rows = _prepare_rows(data)
    height = len(rows)
    width = len(rows[0])
    flat: _List[float] = [value for row in rows for value in row]
    return tensor_type(height, width, flat)


def _coerce_axis(axis: "Axis | str") -> Axis:
    if isinstance(axis, Axis):
        return axis
    if isinstance(axis, str):
        return Axis(axis)
    raise TypeError("axes must be Axis instances or strings")


def _resolve_axis_size(axis: Axis, size: int) -> Axis:
    if size <= 0:
        raise ValueError("tensor dimensions must be positive")
    if axis.size is None:
        return axis.with_size(size)
    if axis.size != size:
        raise ValueError(
            f"axis '{axis.name}' expects size {axis.size}, received {size}"
        )
    return axis


def _normalise_axes(axes: _Sequence["Axis | str"]) -> tuple[Axis, Axis]:
    seq = list(axes)
    if len(seq) != 2:
        raise ValueError("exactly two axes are required for a 2D tensor")
    first = _coerce_axis(seq[0])
    second = _coerce_axis(seq[1])
    return (first, second)


class LabeledTensor:
    """Tensor wrapper that carries human-readable axis annotations."""

    def __init__(self, data: _Any, axes: _Sequence["Axis | str"]) -> None:
        base = _tensor_from_data(data)
        resolved = _normalise_axes(axes)
        self._tensor = base
        self._axes = (
            _resolve_axis_size(resolved[0], base.rows),
            _resolve_axis_size(resolved[1], base.cols),
        )

    @property
    def tensor(self):
        return self._tensor

    @property
    def axes(self) -> tuple[Axis, Axis]:
        return self._axes

    @property
    def shape(self) -> tuple[int, int]:
        return (self.rows, self.cols)

    @property
    def rows(self) -> int:
        return self._tensor.rows

    @property
    def cols(self) -> int:
        return self._tensor.cols

    def to_tensor(self):
        return self._tensor

    def tolist(self) -> _List[_List[float]]:
        return self._tensor.tolist()

    def rename(self, axes: _Sequence["Axis | str"]) -> "LabeledTensor":
        return LabeledTensor(self._tensor, axes)

    def with_axes(self, axes: _Sequence["Axis | str"]) -> "LabeledTensor":
        return self.rename(axes)

    def transpose(self) -> "LabeledTensor":
        return LabeledTensor(self._tensor.transpose(), (self._axes[1], self._axes[0]))

    def row_softmax(self, *, backend: str | None = None) -> "LabeledTensor":
        return LabeledTensor(
            self._tensor.row_softmax(backend=backend),
            self._axes,
        )

    def __matmul__(self, other: "LabeledTensor") -> "LabeledTensor":
        if not isinstance(other, LabeledTensor):
            return NotImplemented
        left_axis = self._axes[1]
        right_axis = other._axes[0]
        if left_axis.name != right_axis.name:
            raise ValueError(
                f"axis mismatch: cannot contract '{left_axis.name}' with '{right_axis.name}'"
            )
        if (
            left_axis.size is not None
            and right_axis.size is not None
            and left_axis.size != right_axis.size
        ):
            raise ValueError(
                f"axis '{left_axis.name}' expects size {left_axis.size}, received {right_axis.size}"
            )
        return LabeledTensor(
            self._tensor.matmul(other._tensor),
            (self._axes[0], other._axes[1]),
        )

    def describe(self) -> dict[str, _Any]:
        return {
            "axes": [axis.name for axis in self._axes],
            "axis_sizes": [axis.size for axis in self._axes],
            "shape": self.shape,
        }

    def axis_names(self) -> tuple[str, str]:
        return (self._axes[0].name, self._axes[1].name)

    def __iter__(self):  # pragma: no cover - simple iterator proxy
        return iter(self.tolist())

    def __repr__(self) -> str:  # pragma: no cover - debugging helper
        axis_repr = ", ".join(str(axis) for axis in self._axes)
        return f"LabeledTensor(shape={self.shape}, axes=({axis_repr}))"

def tensor(
    data: _Any,
    *,
    axes: _Optional[_Sequence["Axis | str"]] = None,
):
    """Construct a :class:`Tensor` (optionally annotated with axes)."""

    base = _tensor_from_data(data)
    if axes is None:
        return base
    return LabeledTensor(base, axes)


def label_tensor(tensor_obj: _Any, axes: _Sequence["Axis | str"]) -> LabeledTensor:
    """Attach axis annotations to an existing tensor-like object."""

    return LabeledTensor(tensor_obj, axes)

@_dataclass
class ZMetrics:
    """Typed metrics container fed into :class:`ZSpaceTrainer`."""

    speed: float
    memory: float
    stability: float
    gradient: _Optional[_Sequence[float]] = None
    drs: float = 0.0


def _clone_volume(volume: _Sequence[_Sequence[_Sequence[float]]]) -> _List[_List[_List[float]]]:
    return [[list(row) for row in slice_] for slice_ in volume]


def _coerce_slice(
    data: _Sequence[_Sequence[float]] | _Any,
    height: _Optional[int] = None,
    width: _Optional[int] = None,
) -> _List[_List[float]]:
    if hasattr(data, "tolist"):
        data = data.tolist()
    if not isinstance(data, _Sequence):
        raise TypeError("slice must be a sequence of rows")
    rows_seq = list(data)
    rows: _List[_List[float]] = []
    if height is None:
        height = len(rows_seq)
    if len(rows_seq) != height:
        raise ValueError(f"expected {height} rows, received {len(rows_seq)}")
    for row in rows_seq:
        if hasattr(row, "tolist"):
            row = row.tolist()
        if not isinstance(row, _Sequence):
            raise TypeError("slice rows must be sequences")
        values = [float(v) for v in row]
        if width is None:
            width = len(values)
        if len(values) != width:
            raise ValueError(f"expected row width {width}, received {len(values)}")
        rows.append(values)
    return rows


def _coerce_volume(
    volume: _Sequence[_Sequence[_Sequence[float]]],
    depth: int,
    height: int,
    width: int,
) -> _List[_List[_List[float]]]:
    if hasattr(volume, "tolist"):
        volume = volume.tolist()  # type: ignore[assignment]
    if len(volume) != depth:
        raise ValueError(f"expected {depth} slices, received {len(volume)}")
    slices: _List[_List[_List[float]]] = []
    for slice_data in volume:
        slices.append(_coerce_slice(slice_data, height, width))
    return slices


def _spectral_window(name: str | None, depth: int) -> _List[float]:
    if depth <= 0:
        return []
    if name is None:
        return [1.0] * depth
    key = name.lower()
    if key == "hann":
        return [0.5 - 0.5 * _math.cos(2.0 * _math.pi * n / max(1, depth - 1)) for n in range(depth)]
    if key == "hamming":
        return [0.54 - 0.46 * _math.cos(2.0 * _math.pi * n / max(1, depth - 1)) for n in range(depth)]
    if key == "blackman":
        return [
            0.42
            - 0.5 * _math.cos(2.0 * _math.pi * n / max(1, depth - 1))
            + 0.08 * _math.cos(4.0 * _math.pi * n / max(1, depth - 1))
            for n in range(depth)
        ]
    if key == "gaussian":
        centre = 0.5 * (depth - 1)
        sigma = max(depth * 0.17, 1.0)
        return [
            _math.exp(-0.5 * ((n - centre) / sigma) ** 2)
            for n in range(depth)
        ]
    raise ValueError(f"unknown spectral window '{name}'")


def _blend_volumes(
    current: _Sequence[_Sequence[_Sequence[float]]],
    update: _Sequence[_Sequence[_Sequence[float]]],
    alpha: float,
) -> _List[_List[_List[float]]]:
    blended: _List[_List[_List[float]]] = []
    for cur_slice, upd_slice in zip(current, update):
        upd_rows = _coerce_slice(upd_slice)
        width = len(upd_rows[0]) if upd_rows else None
        cur_rows = _coerce_slice(cur_slice, len(upd_rows), width)
        rows: _List[_List[float]] = []
        for cur_row, upd_row in zip(cur_rows, upd_rows):
            rows.append([
                (1.0 - alpha) * cur_val + alpha * upd_val
                for cur_val, upd_val in zip(cur_row, upd_row)
            ])
        blended.append(rows)
    return blended


class TemporalResonanceBuffer:
    """Maintains an exponential moving average over recent Z-space volumes."""

    def __init__(self, capacity: int = 4, alpha: float = 0.2) -> None:
        if capacity <= 0:
            raise ValueError("capacity must be positive")
        self._history: _deque[_List[_List[_List[float]]]] = _deque(maxlen=capacity)
        self._alpha = max(1e-6, min(1.0, float(alpha)))
        self._ema: _Optional[_List[_List[_List[float]]]] = None

    @property
    def alpha(self) -> float:
        return self._alpha

    @property
    def capacity(self) -> int:
        maxlen = self._history.maxlen
        return maxlen if maxlen is not None else len(self._history)

    def update(self, volume: _Sequence[_Sequence[_Sequence[float]]]) -> _List[_List[_List[float]]]:
        snapshot = _clone_volume(volume)
        self._history.append(snapshot)
        if self._ema is None:
            self._ema = snapshot
        else:
            self._ema = _blend_volumes(self._ema, snapshot, self._alpha)
        return _clone_volume(self._ema)

    def state(self) -> _Optional[_List[_List[_List[float]]]]:
        if self._ema is not None:
            return _clone_volume(self._ema)
        if self._history:
            return _clone_volume(self._history[-1])
        return None

    def history(self) -> _List[_List[_List[_List[float]]]]:
        return [_clone_volume(volume) for volume in self._history]

    def state_dict(self) -> _Dict[str, _Any]:
        return {
            "capacity": self.capacity,
            "alpha": self._alpha,
            "history": self.history(),
            "ema": _clone_volume(self._ema) if self._ema is not None else None,
        }

    def load_state_dict(self, state: _Mapping[str, _Any]) -> None:
        if not isinstance(state, _Mapping):
            raise TypeError("state must be a mapping")
        capacity = int(state.get("capacity", self.capacity) or self.capacity)
        if capacity <= 0:
            raise ValueError("state capacity must be positive")
        self._alpha = max(1e-6, min(1.0, float(state.get("alpha", self._alpha))))
        self._history = _deque(maxlen=capacity)
        history = state.get("history", [])
        if history:
            if not isinstance(history, _Sequence):
                raise TypeError("history must be a sequence of volumes")
            for volume in history:
                self._history.append(_clone_volume(volume))
        ema = state.get("ema")
        self._ema = _clone_volume(ema) if ema is not None else None


@_dataclass
class SliceProfile:
    mean: float
    std: float
    energy: float


class SpiralTorchVision:
    """Minimal Python orchestrator for SpiralTorchVision pipelines."""

    def __init__(
        self,
        depth: int,
        height: int,
        width: int,
        *,
        alpha: float = 0.2,
        window: str | None = "hann",
        temporal: int = 4,
    ) -> None:
        if depth <= 0 or height <= 0 or width <= 0:
            raise ValueError("depth, height, and width must be positive")
        self.depth = depth
        self.height = height
        self.width = width
        self._alpha = max(1e-6, min(1.0, float(alpha)))
        self._window_name = window
        self._window = _spectral_window(window, depth)
        self._buffer_capacity = max(1, int(temporal))
        self._volume: _List[_List[_List[float]]] = [
            [[0.0 for _ in range(width)] for _ in range(height)]
            for _ in range(depth)
        ]
        self._buffer = TemporalResonanceBuffer(capacity=self._buffer_capacity, alpha=self._alpha)

    @property
    def volume(self) -> _List[_List[_List[float]]]:
        return _clone_volume(self._volume)

    @property
    def alpha(self) -> float:
        return self._alpha

    @property
    def temporal_capacity(self) -> int:
        return self._buffer_capacity

    @property
    def temporal_state(self) -> _Optional[_List[_List[_List[float]]]]:
        return self._buffer.state()

    @property
    def window(self) -> _List[float]:
        return list(self._window)

    def reset(self) -> None:
        for slice_ in self._volume:
            for row in slice_:
                for idx in range(len(row)):
                    row[idx] = 0.0
        self._buffer = TemporalResonanceBuffer(capacity=self._buffer_capacity, alpha=self._alpha)

    def update_window(self, window: str | _Sequence[float] | None) -> None:
        if window is None or isinstance(window, str):
            self._window_name = window
            self._window = _spectral_window(window, self.depth)
            if not self._window:
                self._window = [1.0] * self.depth
            return
        values = [float(v) for v in window]
        if values and len(values) != self.depth:
            raise ValueError(
                f"expected window with {self.depth} coefficients, received {len(values)}"
            )
        if not values:
            values = [1.0] * self.depth
        self._window_name = None
        self._window = values

    def accumulate(self, volume: _Sequence[_Sequence[_Sequence[float]]], weight: float = 1.0) -> None:
        if hasattr(volume, "tolist"):
            volume = volume.tolist()
        if len(volume) != self.depth:
            raise ValueError(f"expected {self.depth} slices, received {len(volume)}")
        w = max(0.0, float(weight))
        alpha = self._alpha * (w if w else 1.0)
        for idx, slice_data in enumerate(volume):
            rows = _coerce_slice(slice_data, self.height, self.width)
            for r_idx, row in enumerate(rows):
                target_row = self._volume[idx][r_idx]
                for c_idx, value in enumerate(row):
                    target_row[c_idx] = (1.0 - alpha) * target_row[c_idx] + alpha * value
        self._buffer.update(self._volume)

    def accumulate_slices(self, slices: _Sequence[_Sequence[_Sequence[float]]]) -> None:
        self.accumulate(slices)

    def accumulate_sequence(
        self,
        frames: _Iterable[_Sequence[_Sequence[_Sequence[float]]]],
        weights: _Optional[_Sequence[float]] = None,
    ) -> None:
        if weights is None:
            for frame in frames:
                self.accumulate(frame)
            return
        for frame, weight in zip(frames, weights):
            self.accumulate(frame, weight)

    def project(self, *, normalise: bool = True) -> _List[_List[float]]:
        window = self._window or [1.0] * self.depth
        if not window:
            window = [1.0] * self.depth
        total: _List[_List[float]] = [[0.0 for _ in range(self.width)] for _ in range(self.height)]
        weight_sum = 0.0
        for coeff, slice_ in zip(window, self._volume):
            if coeff == 0.0:
                continue
            weight_sum += coeff
            for r_idx, row in enumerate(slice_):
                target = total[r_idx]
                for c_idx, value in enumerate(row):
                    target[c_idx] += coeff * value
        if normalise and weight_sum:
            inv = 1.0 / weight_sum
            for row in total:
                for idx in range(len(row)):
                    row[idx] *= inv
        return total

    def volume_energy(self) -> float:
        acc = 0.0
        for slice_ in self._volume:
            for row in slice_:
                for value in row:
                    acc += value * value
        return acc

    def slice_profile(self) -> _List[SliceProfile]:
        profiles: _List[SliceProfile] = []
        for slice_ in self._volume:
            flat = [value for row in slice_ for value in row]
            if not flat:
                profiles.append(SliceProfile(0.0, 0.0, 0.0))
                continue
            mean = sum(flat) / len(flat)
            var = sum((value - mean) ** 2 for value in flat) / len(flat)
            energy = sum(value * value for value in flat) / len(flat)
            profiles.append(SliceProfile(mean, _math.sqrt(var), energy))
        return profiles

    def snapshot(self) -> _Dict[str, _Any]:
        return {
            "volume": self.volume,
            "profiles": self.slice_profile(),
            "energy": self.volume_energy(),
            "temporal": self._buffer.state(),
        }

    def state_dict(self) -> _Dict[str, _Any]:
        return {
            "depth": self.depth,
            "height": self.height,
            "width": self.width,
            "alpha": self._alpha,
            "window": list(self._window),
            "window_name": self._window_name,
            "buffer": self._buffer.state_dict(),
            "volume": self.volume,
        }

    def load_state_dict(self, state: _Mapping[str, _Any], *, strict: bool = True) -> None:
        if not isinstance(state, _Mapping):
            raise TypeError("state must be a mapping")
        depth = int(state.get("depth", self.depth))
        height = int(state.get("height", self.height))
        width = int(state.get("width", self.width))
        if strict and (depth != self.depth or height != self.height or width != self.width):
            raise ValueError("state dimensions do not match the vision volume")
        alpha = float(state.get("alpha", self._alpha))
        self.depth = depth
        self.height = height
        self.width = width
        self._alpha = max(1e-6, min(1.0, alpha))
        buffer_state = state.get("buffer")
        capacity = self._buffer_capacity
        if isinstance(buffer_state, _Mapping):
            capacity = int(buffer_state.get("capacity", capacity) or capacity)
        if capacity <= 0:
            capacity = self._buffer_capacity
        if capacity != self._buffer_capacity:
            self._buffer_capacity = capacity
            self._buffer = TemporalResonanceBuffer(capacity=capacity, alpha=self._alpha)
        if isinstance(buffer_state, _Mapping):
            self._buffer.load_state_dict(buffer_state)
        else:
            self._buffer._alpha = self._alpha  # keep alpha in sync when no buffer state is supplied
        window_name = state.get("window_name")
        window_values = state.get("window")
        if window_name is not None:
            self.update_window(window_name)
        elif isinstance(window_values, _Sequence):
            self.update_window(list(window_values))
        volume_data = state.get("volume")
        if volume_data is not None:
            coerced = _coerce_volume(volume_data, self.depth, self.height, self.width)
            self._volume = coerced
        temporal_state = state.get("temporal")
        if temporal_state is not None:
            current = self._buffer.state_dict()
            current["ema"] = temporal_state
            self._buffer.load_state_dict(current)


class ZSpaceTrainer:
    """Lightweight Adam optimiser operating on a Z vector."""

    def __init__(
        self,
        z_dim: int = 4,
        *,
        alpha: float = 0.35,
        lam_speed: float = 0.5,
        lam_mem: float = 0.3,
        lam_stab: float = 0.2,
        lam_frac: float = 0.1,
        lam_drs: float = 0.0,
        lr: float = 1e-2,
        beta1: float = 0.9,
        beta2: float = 0.999,
        eps: float = 1e-8,
    ) -> None:
        if z_dim <= 0:
            raise ValueError("z_dim must be positive")
        self._z: _List[float] = [0.0] * z_dim
        self._alpha = max(1e-6, float(alpha))
        self._lam = (float(lam_speed), float(lam_mem), float(lam_stab), float(lam_frac), float(lam_drs))
        self._lr = float(lr)
        self._beta1 = float(beta1)
        self._beta2 = float(beta2)
        self._eps = float(eps)
        self._m: _List[float] = [0.0] * z_dim
        self._v: _List[float] = [0.0] * z_dim
        self._t = 0

    @property
    def state(self) -> _List[float]:
        return list(self._z)

    def reset(self) -> None:
        for arr in (self._z, self._m, self._v):
            for idx in range(len(arr)):
                arr[idx] = 0.0
        self._t = 0

    def state_dict(self) -> _Dict[str, _Any]:
        return {
            "z": list(self._z),
            "moment": list(self._m),
            "velocity": list(self._v),
            "step": self._t,
            "hyperparams": {
                "alpha": self._alpha,
                "lambda": self._lam,
                "lr": self._lr,
                "beta1": self._beta1,
                "beta2": self._beta2,
                "eps": self._eps,
            },
        }

    def load_state_dict(self, state: _Mapping[str, _Any], *, strict: bool = True) -> None:
        if not isinstance(state, _Mapping):
            raise TypeError("state must be a mapping")
        z = state.get("z")
        moment = state.get("moment")
        velocity = state.get("velocity")
        if z is None or moment is None or velocity is None:
            if strict:
                missing = [
                    key
                    for key, value in (("z", z), ("moment", moment), ("velocity", velocity))
                    if value is None
                ]
                raise KeyError(f"missing keys in state: {missing}")
            z = z or self._z
            moment = moment or self._m
            velocity = velocity or self._v
        self._assign_vector(self._z, z, strict)
        self._assign_vector(self._m, moment, strict)
        self._assign_vector(self._v, velocity, strict)
        self._t = int(state.get("step", self._t))
        hyper = state.get("hyperparams")
        if isinstance(hyper, _Mapping):
            alpha = float(hyper.get("alpha", self._alpha))
            self._alpha = max(1e-6, alpha)
            lam = hyper.get("lambda")
            if isinstance(lam, _Sequence) and len(lam) == 5:
                self._lam = tuple(float(value) for value in lam)
            self._lr = float(hyper.get("lr", self._lr))
            self._beta1 = float(hyper.get("beta1", self._beta1))
            self._beta2 = float(hyper.get("beta2", self._beta2))
            self._eps = float(hyper.get("eps", self._eps))

    def _assign_vector(self, target: _MutableSequence[float], values: _Any, strict: bool) -> None:
        data = [float(v) for v in values]
        if len(data) != len(target):
            if strict:
                raise ValueError(
                    f"expected vector of length {len(target)}, received {len(data)}"
                )
            if len(data) < len(target):
                data.extend(0.0 for _ in range(len(target) - len(data)))
            else:
                data = data[: len(target)]
        for idx, value in enumerate(data):
            target[idx] = value

    def step_batch(
        self,
        metrics: _Iterable[_Mapping[str, float] | ZMetrics],
    ) -> _List[float]:
        losses: _List[float] = []
        for sample in metrics:
            losses.append(self.step(sample))
        return losses

    def _rfft(self, values: _Sequence[float]) -> _List[complex]:
        n = len(values)
        if n == 0:
            return []
        freq: _List[complex] = []
        for k in range(n // 2 + 1):
            total = 0.0j
            for t, val in enumerate(values):
                angle = -2.0 * _math.pi * k * t / max(1, n)
                total += complex(val, 0.0) * _cmath.exp(1j * angle)
            freq.append(total)
        return freq

    def _frac_reg(self, values: _Sequence[float]) -> float:
        spectrum = self._rfft(values)
        n = len(spectrum)
        if n <= 1:
            return 0.0
        acc = 0.0
        for idx, coeff in enumerate(spectrum):
            omega = idx / max(1, n - 1)
            weight = omega ** (2.0 * self._alpha)
            acc += weight * abs(coeff) ** 2
        return acc / n

    def _frac_grad(self) -> _List[float]:
        grad: _List[float] = []
        base = self._frac_reg(self._z)
        step = 1e-4
        for i in range(len(self._z)):
            original = self._z[i]
            self._z[i] = original + step
            plus = self._frac_reg(self._z)
            self._z[i] = original - step
            minus = self._frac_reg(self._z)
            self._z[i] = original
            grad.append((plus - minus) / (2.0 * step))
        scale = max(1.0, max(abs(g) for g in grad) if grad else 1.0)
        return [g / scale for g in grad]

    def _normalise(self, value: float) -> float:
        return _math.tanh(value)

    def _normalise_gradient(self, grad: _Sequence[float] | None) -> _List[float]:
        if not grad:
            return [0.0] * len(self._z)
        grad_list = list(grad)
        if len(grad_list) == len(self._z):
            return [self._normalise(g) for g in grad_list]
        out: _List[float] = []
        for idx in range(len(self._z)):
            out.append(self._normalise(grad_list[idx % len(grad_list)]))
        return out

    def _adam_update(self, grad: _Sequence[float]) -> None:
        self._t += 1
        for i, g in enumerate(grad):
            self._m[i] = self._beta1 * self._m[i] + (1.0 - self._beta1) * g
            self._v[i] = self._beta2 * self._v[i] + (1.0 - self._beta2) * (g * g)
            m_hat = self._m[i] / (1.0 - self._beta1 ** self._t)
            v_hat = self._v[i] / (1.0 - self._beta2 ** self._t)
            self._z[i] -= self._lr * m_hat / (_math.sqrt(v_hat) + self._eps)

    def step(self, metrics: _Mapping[str, float] | ZMetrics) -> float:
        if isinstance(metrics, ZMetrics):
            speed = float(metrics.speed)
            memory = float(metrics.memory)
            stability = float(metrics.stability)
            gradient = metrics.gradient
            drs_signal = float(metrics.drs)
        else:
            speed = float(metrics.get("speed", 0.0))
            memory = float(metrics.get("mem", metrics.get("memory", 0.0)))
            stability = float(metrics.get("stab", metrics.get("stability", 0.0)))
            grad = metrics.get("gradient")
            gradient = grad if isinstance(grad, _Sequence) else None
            drs_signal = float(metrics.get("drs", 0.0))
        lam_speed, lam_mem, lam_stab, lam_frac, lam_drs = self._lam
        penalty = (
            lam_speed * self._normalise(speed)
            + lam_mem * self._normalise(memory)
            + lam_stab * self._normalise(stability)
        )
        if lam_drs:
            penalty += lam_drs * self._normalise(drs_signal)
        frac_reg = self._frac_reg(self._z)
        loss = penalty + lam_frac * frac_reg
        grad_metric = self._normalise_gradient(gradient)
        frac_grad = self._frac_grad()
        total_grad = [grad_metric[idx] + lam_frac * frac_grad[idx] for idx in range(len(self._z))]
        self._adam_update(total_grad)
        return loss


def step_many(trainer: ZSpaceTrainer, samples: _Iterable[_Mapping[str, float] | ZMetrics]) -> _List[float]:
    for metrics in samples:
        trainer.step(metrics)
    return trainer.state


def stream_zspace_training(
    trainer: ZSpaceTrainer,
    samples: _Iterable[_Mapping[str, float] | ZMetrics],
    *,
    on_step: _Optional[_Callable[[int, _List[float], float], None]] = None,
) -> _List[float]:
    losses: _List[float] = []
    for index, metrics in enumerate(samples):
        loss = trainer.step(metrics)
        losses.append(loss)
        if on_step is not None:
            on_step(index, trainer.state, loss)
    return losses


def _matrix_summary(matrix: _Sequence[_Sequence[float]]) -> _Dict[str, float]:
    flat = [float(value) for row in matrix for value in row]
    if not flat:
        return {"l1": 0.0, "l2": 0.0, "linf": 0.0, "mean": 0.0}
    l1 = sum(abs(value) for value in flat)
    l2 = _math.sqrt(sum(value * value for value in flat))
    linf = max(abs(value) for value in flat)
    mean = sum(flat) / len(flat)
    return {"l1": l1, "l2": l2, "linf": linf, "mean": mean}


def _coerce_matrix(matrix: _Any, height: int, width: int) -> _List[_List[float]]:
    rows = _coerce_slice(matrix, height, width)
    return rows


class _ForwardingModule(_types.ModuleType):
    """Module stub that forwards attribute lookups to the Rust backend."""

    def __init__(self, name: str, doc: str, key: str) -> None:
        super().__init__(name, doc)
        self.__dict__["_forward_key"] = key

    @property
    def _forward_key(self) -> str:
        return self.__dict__["_forward_key"]

    def __getattr__(self, attr: str) -> _Any:
        if attr.startswith("_"):
            raise AttributeError(f"module '{self.__name__}' has no attribute '{attr}'")

        # Prefer already-exposed globals so top-level mirrors stay consistent.
        if attr in globals():
            value = globals()[attr]
            setattr(self, attr, value)
            _register_module_export(self, attr)
            return value

        hints = _FORWARDING_HINTS.get(self._forward_key, {})
        candidates: list[str] = []
        aliases = hints.get(attr)
        if aliases:
            candidates.extend(aliases)

        namespace_parts = self._forward_key.split(".")
        suffix = namespace_parts[-1]
        flat_suffix = "_".join(namespace_parts)
        candidates.extend(
            [
                attr,
                f"{suffix}_{attr}",
                f"{suffix}_{attr.lower()}",
                f"{flat_suffix}_{attr}",
                f"{flat_suffix}_{attr.lower()}",
            ]
        )

        for candidate in dict.fromkeys(candidates):
            value = _resolve_rs_attr(candidate)
            if value is not None:
                setattr(self, attr, value)
                _register_module_export(self, attr)
                return value

        raise AttributeError(f"module '{self.__name__}' has no attribute '{attr}'")

    def __dir__(self) -> list[str]:
        exported = set(getattr(self, "__all__", ()))
        exported.update(super().__dir__())
        hints = _FORWARDING_HINTS.get(self._forward_key, {})
        exported.update(hints.keys())
        suffix = self._forward_key.split(".")[-1] + "_"
        flat_suffix = "_".join(self._forward_key.split(".")) + "_"
        if _rs is not None:
            for name in dir(_rs):
                trimmed = None
                if name.startswith(suffix):
                    trimmed = name[len(suffix):]
                elif name.startswith(flat_suffix):
                    trimmed = name[len(flat_suffix):]
                if not trimmed:
                    continue
                trimmed = _RENAMED_EXPORTS.get(trimmed, trimmed)
                exported.add(trimmed)
        return sorted(exported)


def _register_module_export(module: _types.ModuleType, name: str) -> None:
    exported = set(getattr(module, "__all__", ()))
    exported.add(name)
    module.__all__ = sorted(exported)


def _ensure_submodule(name: str, doc: str = "") -> _types.ModuleType:
    """Return or create a synthetic child module without touching the native core."""

    parts = name.split(".")
    fq = __name__
    parent: _types.ModuleType = sys.modules[__name__]
    for idx, part in enumerate(parts):
        fq = f"{fq}.{part}"
        module = sys.modules.get(fq)
        final = idx == len(parts) - 1
        doc_for_part = doc if final else ""
        if module is None:
            key = ".".join(parts[: idx + 1])
            module = _ForwardingModule(fq, doc_for_part, key)
            sys.modules[fq] = module
        elif doc_for_part and not getattr(module, "__doc__", None):
            module.__doc__ = doc_for_part

        setattr(parent, part, module)
        if idx == 0:
            globals()[part] = module
        parent = module
    return parent


def _expose_from_rs(name: str, *aliases: str) -> None:
    if name in globals():
        return
    for candidate in (name, *aliases):
        value = _resolve_rs_attr(candidate)
        if value is not None:
            globals()[name] = value
            return


def _mirror_into_module(
    name: str,
    members: _Iterable[str] | _Mapping[str, _Iterable[str]],
    *,
    reexport: bool = True,
) -> _types.ModuleType:
    module = _ensure_submodule(name)
    exported: set[str] = set(getattr(module, "__all__", ()))
    items: _Iterable[tuple[str, _Iterable[str]]] \
        = members.items() if isinstance(members, _Mapping) else ((m, ()) for m in members)
    for member, aliases in items:
        value = None
        if reexport:
            _expose_from_rs(member, *aliases)
            value = globals().get(member)
        else:
            if member in globals():
                value = globals()[member]
            if value is None:
                for candidate in (member, *aliases):
                    value = _safe_getattr(_rs, candidate, None)
                    if value is not None:
                        break
        if value is None:
            continue
        if reexport:
            globals()[member] = value
        setattr(module, member, value)
        exported.add(member)
    if exported:
        module.__all__ = sorted(exported)
    return module


for _name, _doc in _PREDECLARED_SUBMODULES:
    _module = _ensure_submodule(_name, _doc)
    if not isinstance(_module, _ForwardingModule):
        _fq = f"{__name__}.{_name}"
        _forward = _ForwardingModule(_fq, getattr(_module, "__doc__", _doc), _name)
        for _key, _value in vars(_module).items():
            if _key in {"__dict__", "__weakref__"}:
                continue
            if _key == "__name__":
                continue
            setattr(_forward, _key, _value)
        sys.modules[_fq] = _forward
        setattr(sys.modules[__name__], _name, _forward)
        globals()[_name] = _forward


_compat_children = {
    "torch": "PyTorch interoperability helpers",
    "jax": "JAX interoperability helpers",
    "tensorflow": "TensorFlow interoperability helpers",
}
for _child, _doc in _compat_children.items():
    _ensure_submodule(f"compat.{_child}", _doc)
_compat_module = globals().get("compat")
if isinstance(_compat_module, _types.ModuleType):
    _compat_exports = set(getattr(_compat_module, "__all__", ()))
    _compat_exports.update(_compat_children.keys())
    _compat_module.__all__ = sorted(_compat_exports)


_mirror_into_module(
    "inference",
    [
        "SafetyViolation","SafetyVerdict","AuditEvent","AuditLog",
        "InferenceResult","InferenceRuntime",
    ],
)


_mirror_into_module(
    "hpo",
    {
        "SearchLoop": ("PySearchLoop",),
    },
)


_mirror_into_module(
    "export",
    {
        "QatObserver": ("PyQatObserver",),
        "QuantizationReport": ("PyQuantizationReport",),
        "StructuredPruningReport": ("PyStructuredPruningReport",),
        "CompressionReport": ("PyCompressionReport",),
        "structured_prune": (),
        "compress_weights": (),
    },
)


_mirror_into_module(
    "nn",
    {
        "Dataset": ("_NnDataset",),
        "DataLoader": ("_NnDataLoader",),
        "DataLoaderIter": ("_NnDataLoaderIter",),
        "ZConv": ("PyZConv",),
        "ZPooling": ("PyZPooling",),
        "from_samples": ("nn_from_samples", "dataset_from_samples"),
    },
)
_mirror_into_module(
    "frac",
    {
        "gl_coeffs_adaptive": ("frac.gl_coeffs_adaptive",),
        "fracdiff_gl_1d": ("frac.fracdiff_gl_1d",),
    },
)
_mirror_into_module(
    "spiral_rl",
    {
        "stAgent": ("PyDqnAgent", "DqnAgent", "StAgent"),
        "PpoAgent": ("PyPpoAgent",),
        "SacAgent": ("PySacAgent",),
    },
)
_mirror_into_module(
    "rec",
    {
        "QueryPlan": ("PyQueryPlan",),
        "RecEpochReport": ("PyRecEpochReport",),
        "Recommender": ("PyRecommender",),
    },
)
_mirror_into_module(
    "telemetry",
    {
        "DashboardMetric": ("PyDashboardMetric",),
        "DashboardEvent": ("PyDashboardEvent",),
        "DashboardFrame": ("PyDashboardFrame",),
        "DashboardRing": ("PyDashboardRing",),
    },
)


_mirror_into_module(
    "compat",
    [
        "capture",
        "share",
    ],
    reexport=False,
)
_mirror_into_module(
    "compat.torch",
    {
        "to_torch": ("compat_to_torch", "to_torch"),
        "from_torch": ("compat_from_torch", "from_torch"),
    },
    reexport=False,
)
_mirror_into_module(
    "compat.jax",
    {
        "to_jax": ("compat_to_jax", "to_jax"),
        "from_jax": ("compat_from_jax", "from_jax"),
    },
    reexport=False,
)
_mirror_into_module(
    "compat.tensorflow",
    {
        "to_tensorflow": ("compat_to_tensorflow", "to_tensorflow"),
        "from_tensorflow": ("compat_from_tensorflow", "from_tensorflow"),
    },
    reexport=False,
)


_mirror_into_module(
    "zspace",
    [
        "ZMetrics",
        "ZSpaceTrainer",
        "z_metrics",
        "step_many",
        "stream_zspace_training",
    ],
    reexport=False,
)
_mirror_into_module(
    "vision",
    [
        "SpiralTorchVision",
        "TemporalResonanceBuffer",
        "SliceProfile",
    ],
    reexport=False,
)
_mirror_into_module(
    "canvas",
    [
        "CanvasTransformer",
        "CanvasSnapshot",
        "apply_vision_update",
    ],
    reexport=False,
)


_mirror_into_module(
    "selfsup",
    {
        "info_nce": ("selfsup.info_nce",),
        "masked_mse": ("selfsup.masked_mse",),
    },
)


_mirror_into_module(
    "spiralk",
    {
        "SpiralKFftPlan": (),
        "MaxwellSpiralKBridge": (),
        "MaxwellSpiralKHint": (),
        "SpiralKContext": (),
        "SpiralKWilsonMetrics": (),
        "SpiralKHeuristicHint": (),
        "wilson_lower_bound": (),
        "should_rewrite": (),
        "synthesize_program": (),
        "rewrite_with_wilson": (),
    },
    reexport=False,
)


_mirror_into_module(
    "planner",
    {
        "RankPlan": (),
        "plan": (),
        "plan_topk": (),
        "describe_device": (),
        "hip_probe": (),
        "generate_plan_batch_ex": (),
    },
    reexport=False,
)


_mirror_into_module(
    "spiralk",
    {
        "FftPlan": (),
        "MaxwellBridge": (),
        "MaxwellHint": (),
        "required_blocks": (),
    },
    reexport=False,
)


class SpiralSession:
    """Lightweight execution context for quick experimentation."""

    backend: str
    seed: int | None
    device: str

    def __init__(self, backend: str = "auto", seed: int | None = None) -> None:
        self.backend = backend
        self.seed = seed
        if backend == "hip":
            init_backend("hip")
            self.device = "hip"
        elif backend == "wgpu":
            self.device = "wgpu"
        else:
            self.device = "cpu"

    def plan_topk(self, rows: int, cols: int, k: int):
        return plan_topk(rows, cols, k, backend=self.backend)

    def close(self) -> None:
        """Release any session-scoped resources (currently a no-op)."""


_EXTRAS.append("SpiralSession")
_EXTRAS.extend(
    [
        "ZSpaceDecoded",
        "ZSpaceInference",
        "ZSpacePosterior",
        "ZSpaceInferenceRuntime",
        "decode_zspace_embedding",
        "infer_from_partial",
        "compile_inference",
    ]
)


for _key, _hint in _FORWARDING_HINTS.items():
    _module = _ensure_submodule(_key)
    if not _hint:
        continue
    _exports = set(getattr(_module, "__all__", ()))
    _exports.update(_hint.keys())
    _module.__all__ = sorted(_exports)


_CORE_EXPORTS = [
    "Tensor","ComplexTensor","OpenCartesianTopos","LanguageWaveEncoder",
    "GradientSummary","Hypergrad","TensorBiome",
    "LinearModel",
    "BarycenterIntermediate","ZSpaceBarycenter",
    "QueryPlan","RecEpochReport","Recommender",
    "stAgent","PpoAgent","SacAgent",
    "DashboardMetric","DashboardEvent","DashboardFrame","DashboardRing",
    "AuditEvent","AuditLog","InferenceResult","InferenceRuntime",
    "SafetyVerdict","SafetyViolation",
    "SearchLoop",
    "QatObserver","QuantizationReport","StructuredPruningReport","CompressionReport",
    "structured_prune","compress_weights",
    "ModuleTrainer","NonLiner","ZConv","ZPooling","ZSpaceTrainer","ZSpaceCoherenceSequencer","PreDiscardTelemetry","PreDiscardPolicy",
    "CoherenceObservation","CoherenceSignature","CoherenceChannelReport","CoherenceDiagnostics","is_swap_invariant",
    "TemporalResonanceBuffer","SpiralTorchVision",
    "CanvasTransformer","CanvasSnapshot","apply_vision_update",
    "ZMetrics","SliceProfile","step_many","stream_zspace_training",
    "info_nce","masked_mse","mean_squared_error",
    "init_backend",
]
for _name in _CORE_EXPORTS:
    _expose_from_rs(_name)


def __getattr__(name: str) -> _Any:
    """Defer missing attributes to the Rust extension module.

    This keeps the Python façade lightweight while still exposing the rich
    surface area implemented in Rust.
    """

    if name.startswith("_"):
        raise AttributeError(f"module '{__name__}' has no attribute '{name}'")
    redirect = _RENAMED_EXPORTS.get(name)
    if redirect is not None:
        _expose_from_rs(redirect)
        if redirect in globals():
            return globals()[redirect]
        raise AttributeError(f"module '{__name__}' has no attribute '{name}'")
    _expose_from_rs(name)
    if name in globals():
        return globals()[name]
    raise AttributeError(f"module '{__name__}' has no attribute '{name}'")


def __dir__() -> list[str]:
    _public = set(__all__)
    if _rs is not None:
        for _name in dir(_rs):
            if _name.startswith("_"):
                continue
            _public.add(_RENAMED_EXPORTS.get(_name, _name))
    return sorted(_public)


_EXPORTED = {
    *_EXTRAS,
    *_CORE_EXPORTS,
    *[n for n in _COMPAT_ALIAS if n in globals()],
    "nn","frac","dataset","linalg","spiral_rl","rec","telemetry","ecosystem",
    "selfsup","export","compat","hpo","inference","zspace","vision","canvas",
    "planner","spiralk",
    "hg","z",
    "__version__",
}
_EXPORTED.update(
    n
    for n in _safe_getattr(_rs, "__all__", ())
    if isinstance(n, str) and not n.startswith("_")
)
__all__ = sorted(_EXPORTED)<|MERGE_RESOLUTION|>--- conflicted
+++ resolved
@@ -727,7 +727,6 @@
         drs=float(values.get("drs", 0.0) or 0.0),
     )
 
-<<<<<<< HEAD
 
 class _HypergradPartial:
     """Callable proxy that bakes a shape into :func:`hypergrad`."""
@@ -841,8 +840,6 @@
 hg = _HypergradNotation()
 z = _ZSpaceNotation()
 
-=======
->>>>>>> 414b0e85
 _FORWARDING_HINTS: dict[str, dict[str, tuple[str, ...]]] = {
     "nn": {
         "Dataset": ("_NnDataset",),
