from __future__ import annotations

import cmath as _cmath
import math as _math
import types as _types
import sys
from collections import deque as _deque
from dataclasses import dataclass as _dataclass
from importlib import import_module
from typing import (
    Any as _Any,
    Callable as _Callable,
    Dict as _Dict,
    Iterable as _Iterable,
    List as _List,
    Mapping as _Mapping,
    MutableSequence as _MutableSequence,
    Optional as _Optional,
    Sequence as _Sequence,
    Tuple as _Tuple,
)
from importlib.metadata import version as _pkg_version, PackageNotFoundError

from ._meta import (
    BUILD_FINGERPRINT,
    BUILD_ID,
    BUILD_MANIFEST,
    BUILD_MANIFEST_JSON,
)

_rs: _types.ModuleType | None = None

_PREDECLARED_SUBMODULES: list[tuple[str, str]] = [
    ("nn", "SpiralTorch neural network primitives"),
    ("frac", "Fractal & fractional tools"),
    ("dataset", "Datasets & loaders"),
    ("linalg", "Linear algebra utilities"),
    ("planner", "Planning & device heuristics"),
    ("spiralk", "SpiralK DSL & hint bridges"),
    ("spiral_rl", "Reinforcement learning components"),
    ("rec", "Reconstruction / signal processing"),
    ("telemetry", "Telemetry / dashboards / metrics"),
    ("ecosystem", "Integrations & ecosystem glue"),
    ("selfsup", "Self-supervised objectives"),
    ("export", "Model export & compression"),
    ("compat", "Interoperability bridges"),
    ("hpo", "Hyper-parameter optimization tools"),
    ("inference", "Safety inference runtime & auditing"),
    ("zspace", "Z-space training helpers"),
    ("vision", "SpiralTorchVision orchestration"),
    ("canvas", "Canvas transformer utilities"),
]

_RENAMED_EXPORTS: dict[str, str] = {
    "DqnAgent": "stAgent",
}


def _safe_getattr(obj: _Any, name: str, default: _Any = None) -> _Any:
    if obj is None or not name:
        return default
    try:
        return getattr(obj, name)
    except AttributeError:
        return default


def _resolve_rs_attr(candidate: str) -> _Any | None:
    if not candidate:
        return None
    target: _Any = _rs
    for part in candidate.split("."):
        target = _safe_getattr(target, part, None)
        if target is None:
            return None
    return target


_parent_module = sys.modules[__name__]
for _name, _doc in _PREDECLARED_SUBMODULES:
    _fq = f"{__name__}.{_name}"
    _module = sys.modules.get(_fq)
    if _module is None:
        _module = _types.ModuleType(_fq, _doc)
        sys.modules[_fq] = _module
    elif _doc and not getattr(_module, "__doc__", None):
        _module.__doc__ = _doc
    setattr(_parent_module, _name, _module)
    globals()[_name] = _module

if "spiral_rl" not in sys.modules:
    _shim = _types.ModuleType("spiral_rl")
    # 参照される両方の候補名を用意しておく（実体は後で本物に差し替え）
    _shim.DqnAgent = type("DqnAgent", (), {})  # placeholder
    _shim.PyDqnAgent = type("PyDqnAgent", (), {})  # placeholder
    sys.modules["spiral_rl"] = _shim
# ついでに第三者パッケージの `rl` が入り込む事故を防止
if "rl" not in sys.modules:
    sys.modules["rl"] = _types.ModuleType("rl")

try:
    _rs = import_module("spiraltorch.spiraltorch")
except ModuleNotFoundError as exc:
    if exc.name not in {"spiraltorch.spiraltorch", "spiraltorch"}:
        raise
    try:
        _rs = import_module("spiraltorch.spiraltorch_native")
    except ModuleNotFoundError:
        _rs = import_module("spiraltorch_native")

# --- begin: promote real rl submodule & alias DqnAgent->stAgent ---
try:
    _spiral_rl = globals().get("spiral_rl")
    if isinstance(_spiral_rl, _types.ModuleType):
        sys.modules["spiral_rl"] = _spiral_rl
        if hasattr(_spiral_rl, "stAgent") and not hasattr(_spiral_rl, "DqnAgent"):
            setattr(_spiral_rl, "DqnAgent", getattr(_spiral_rl, "stAgent"))
except Exception:
    pass
try:
    __version__ = _pkg_version("spiraltorch")
except PackageNotFoundError:
    __version__ = "0.0.0+local"


def print_build_id(*, verbose: bool = False) -> None:
    """Display the build identifier embedded in the wheel."""

    if verbose:
        print(f"[SpiralTorch] Build manifest: {BUILD_MANIFEST_JSON}")
    else:
        print(f"[SpiralTorch] Build ID: {BUILD_ID} ({BUILD_FINGERPRINT})")


def build_manifest() -> dict[str, _Any]:
    """Return a copy of the structured build metadata."""

    return dict(BUILD_MANIFEST)

from .zspace_inference import (
    ZSpaceDecoded,
    ZSpaceInference,
    ZSpacePosterior,
    ZSpacePartialBundle,
    ZSpaceInferencePipeline,
    canvas_partial_from_snapshot,
    canvas_coherence_partial,
    coherence_partial_from_diagnostics,
    decode_zspace_embedding,
    blend_zspace_partials,
    infer_canvas_snapshot,
    infer_canvas_transformer,
    infer_coherence_diagnostics,
    infer_coherence_from_sequencer,
    infer_canvas_with_coherence,
    infer_with_partials,
    infer_from_partial,
<<<<<<< HEAD
    infer_with_psi,
    weights_partial_from_tensor,
    weights_partial_from_dlpack,
    infer_weights_from_dlpack,
    psi_partial_from_reading,
    psi_partial_from_advisory,
    psi_partial_from_tuning,
    fetch_latest_psi_telemetry,
)

# 追加API（Rust側でエクスポート済みのやつだけ拾う）
=======
)
>>>>>>> b32ffdc5
_EXTRAS = [
    "golden_ratio","golden_angle","set_global_seed",
    "capture","share","compat",
    "fibonacci_pacing","pack_nacci_chunks",
    "pack_tribonacci_chunks","pack_tetranacci_chunks",
    "generate_plan_batch_ex","plan","plan_topk",
    "describe_device","hip_probe","z_space_barycenter",
]
for _n in _EXTRAS:
    _value = _safe_getattr(_rs, _n, None)
    if _value is not None:
        globals()[_n] = _value

_COMPAT_ALIAS = {
    "Tensor":   ("Tensor", "PyTensor"),
    "Device":   ("Device", "PyDevice"),
    "Dataset":  ("Dataset", "PyDataset"),
    "Plan":     ("Plan", "PyPlan"),
}
for _pub, _cands in _COMPAT_ALIAS.items():
    for _c in _cands:
        _value = _safe_getattr(_rs, _c, None)
        if _value is not None:
            globals()[_pub] = _value
            break

_FORWARDING_HINTS: dict[str, dict[str, tuple[str, ...]]] = {
    "nn": {
        "Dataset": ("_NnDataset",),
        "DataLoader": ("_NnDataLoader",),
        "DataLoaderIter": ("_NnDataLoaderIter",),
        "from_samples": ("nn_from_samples", "dataset_from_samples"),
    },
    "compat": {
        "capture": ("capture",),
        "share": ("share",),
    },
    "planner": {
        "RankPlan": ("PyRankPlan",),
        "plan": (),
        "plan_topk": (),
        "describe_device": (),
        "hip_probe": (),
        "generate_plan_batch_ex": (),
    },
    "spiralk": {
        "FftPlan": (),
        "MaxwellBridge": (),
        "MaxwellHint": (),
        "MaxwellFingerprint": (),
        "MeaningGate": (),
        "SequentialZ": (),
        "MaxwellPulse": (),
        "MaxwellProjector": (),
        "required_blocks": (),
    },
    "compat.torch": {
        "to_torch": ("compat_to_torch", "to_torch"),
        "from_torch": ("compat_from_torch", "from_torch"),
    },
    "compat.jax": {
        "to_jax": ("compat_to_jax", "to_jax"),
        "from_jax": ("compat_from_jax", "from_jax"),
    },
    "compat.tensorflow": {
        "to_tensorflow": ("compat_to_tensorflow", "to_tensorflow"),
        "from_tensorflow": ("compat_from_tensorflow", "from_tensorflow"),
    },
    "spiral_rl": {
        "stAgent": ("PyDqnAgent", "DqnAgent", "StAgent"),
        "PpoAgent": ("PyPpoAgent",),
        "SacAgent": ("PySacAgent",),
    },
    "rec": {
        "QueryPlan": ("PyQueryPlan",),
        "RecEpochReport": ("PyRecEpochReport",),
        "Recommender": ("PyRecommender",),
    },
    "telemetry": {
        "DashboardMetric": ("PyDashboardMetric",),
        "DashboardEvent": ("PyDashboardEvent",),
        "DashboardFrame": ("PyDashboardFrame",),
        "DashboardRing": ("PyDashboardRing",),
        "DashboardRingIter": ("PyDashboardRingIter",),
    },
    "export": {
        "QatObserver": ("PyQatObserver",),
        "QuantizationReport": ("PyQuantizationReport",),
        "StructuredPruningReport": ("PyStructuredPruningReport",),
        "CompressionReport": ("PyCompressionReport",),
        "structured_prune": (),
        "compress_weights": (),
    },
    "hpo": {
        "SearchLoop": ("PySearchLoop",),
    },
    "selfsup": {
        "info_nce": ("selfsup.info_nce",),
        "masked_mse": ("selfsup.masked_mse",),
    },
}


@_dataclass
class ZMetrics:
    """Typed metrics container fed into :class:`ZSpaceTrainer`."""

    speed: float
    memory: float
    stability: float
    gradient: _Optional[_Sequence[float]] = None
    drs: float = 0.0


def _clone_volume(volume: _Sequence[_Sequence[_Sequence[float]]]) -> _List[_List[_List[float]]]:
    return [[list(row) for row in slice_] for slice_ in volume]


def _coerce_slice(
    data: _Sequence[_Sequence[float]] | _Any,
    height: _Optional[int] = None,
    width: _Optional[int] = None,
) -> _List[_List[float]]:
    if hasattr(data, "tolist"):
        data = data.tolist()
    if not isinstance(data, _Sequence):
        raise TypeError("slice must be a sequence of rows")
    rows_seq = list(data)
    rows: _List[_List[float]] = []
    if height is None:
        height = len(rows_seq)
    if len(rows_seq) != height:
        raise ValueError(f"expected {height} rows, received {len(rows_seq)}")
    for row in rows_seq:
        if hasattr(row, "tolist"):
            row = row.tolist()
        if not isinstance(row, _Sequence):
            raise TypeError("slice rows must be sequences")
        values = [float(v) for v in row]
        if width is None:
            width = len(values)
        if len(values) != width:
            raise ValueError(f"expected row width {width}, received {len(values)}")
        rows.append(values)
    return rows


def _coerce_volume(
    volume: _Sequence[_Sequence[_Sequence[float]]],
    depth: int,
    height: int,
    width: int,
) -> _List[_List[_List[float]]]:
    if hasattr(volume, "tolist"):
        volume = volume.tolist()  # type: ignore[assignment]
    if len(volume) != depth:
        raise ValueError(f"expected {depth} slices, received {len(volume)}")
    slices: _List[_List[_List[float]]] = []
    for slice_data in volume:
        slices.append(_coerce_slice(slice_data, height, width))
    return slices


def _spectral_window(name: str | None, depth: int) -> _List[float]:
    if depth <= 0:
        return []
    if name is None:
        return [1.0] * depth
    key = name.lower()
    if key == "hann":
        return [0.5 - 0.5 * _math.cos(2.0 * _math.pi * n / max(1, depth - 1)) for n in range(depth)]
    if key == "hamming":
        return [0.54 - 0.46 * _math.cos(2.0 * _math.pi * n / max(1, depth - 1)) for n in range(depth)]
    if key == "blackman":
        return [
            0.42
            - 0.5 * _math.cos(2.0 * _math.pi * n / max(1, depth - 1))
            + 0.08 * _math.cos(4.0 * _math.pi * n / max(1, depth - 1))
            for n in range(depth)
        ]
    if key == "gaussian":
        centre = 0.5 * (depth - 1)
        sigma = max(depth * 0.17, 1.0)
        return [
            _math.exp(-0.5 * ((n - centre) / sigma) ** 2)
            for n in range(depth)
        ]
    raise ValueError(f"unknown spectral window '{name}'")


def _blend_volumes(
    current: _Sequence[_Sequence[_Sequence[float]]],
    update: _Sequence[_Sequence[_Sequence[float]]],
    alpha: float,
) -> _List[_List[_List[float]]]:
    blended: _List[_List[_List[float]]] = []
    for cur_slice, upd_slice in zip(current, update):
        upd_rows = _coerce_slice(upd_slice)
        width = len(upd_rows[0]) if upd_rows else None
        cur_rows = _coerce_slice(cur_slice, len(upd_rows), width)
        rows: _List[_List[float]] = []
        for cur_row, upd_row in zip(cur_rows, upd_rows):
            rows.append([
                (1.0 - alpha) * cur_val + alpha * upd_val
                for cur_val, upd_val in zip(cur_row, upd_row)
            ])
        blended.append(rows)
    return blended


class TemporalResonanceBuffer:
    """Maintains an exponential moving average over recent Z-space volumes."""

    def __init__(self, capacity: int = 4, alpha: float = 0.2) -> None:
        if capacity <= 0:
            raise ValueError("capacity must be positive")
        self._history: _deque[_List[_List[_List[float]]]] = _deque(maxlen=capacity)
        self._alpha = max(1e-6, min(1.0, float(alpha)))
        self._ema: _Optional[_List[_List[_List[float]]]] = None

    @property
    def alpha(self) -> float:
        return self._alpha

    @property
    def capacity(self) -> int:
        maxlen = self._history.maxlen
        return maxlen if maxlen is not None else len(self._history)

    def update(self, volume: _Sequence[_Sequence[_Sequence[float]]]) -> _List[_List[_List[float]]]:
        snapshot = _clone_volume(volume)
        self._history.append(snapshot)
        if self._ema is None:
            self._ema = snapshot
        else:
            self._ema = _blend_volumes(self._ema, snapshot, self._alpha)
        return _clone_volume(self._ema)

    def state(self) -> _Optional[_List[_List[_List[float]]]]:
        if self._ema is not None:
            return _clone_volume(self._ema)
        if self._history:
            return _clone_volume(self._history[-1])
        return None

    def history(self) -> _List[_List[_List[_List[float]]]]:
        return [_clone_volume(volume) for volume in self._history]

    def state_dict(self) -> _Dict[str, _Any]:
        return {
            "capacity": self.capacity,
            "alpha": self._alpha,
            "history": self.history(),
            "ema": _clone_volume(self._ema) if self._ema is not None else None,
        }

    def load_state_dict(self, state: _Mapping[str, _Any]) -> None:
        if not isinstance(state, _Mapping):
            raise TypeError("state must be a mapping")
        capacity = int(state.get("capacity", self.capacity) or self.capacity)
        if capacity <= 0:
            raise ValueError("state capacity must be positive")
        self._alpha = max(1e-6, min(1.0, float(state.get("alpha", self._alpha))))
        self._history = _deque(maxlen=capacity)
        history = state.get("history", [])
        if history:
            if not isinstance(history, _Sequence):
                raise TypeError("history must be a sequence of volumes")
            for volume in history:
                self._history.append(_clone_volume(volume))
        ema = state.get("ema")
        self._ema = _clone_volume(ema) if ema is not None else None


@_dataclass
class SliceProfile:
    mean: float
    std: float
    energy: float


class SpiralTorchVision:
    """Minimal Python orchestrator for SpiralTorchVision pipelines."""

    def __init__(
        self,
        depth: int,
        height: int,
        width: int,
        *,
        alpha: float = 0.2,
        window: str | None = "hann",
        temporal: int = 4,
    ) -> None:
        if depth <= 0 or height <= 0 or width <= 0:
            raise ValueError("depth, height, and width must be positive")
        self.depth = depth
        self.height = height
        self.width = width
        self._alpha = max(1e-6, min(1.0, float(alpha)))
        self._window_name = window
        self._window = _spectral_window(window, depth)
        self._buffer_capacity = max(1, int(temporal))
        self._volume: _List[_List[_List[float]]] = [
            [[0.0 for _ in range(width)] for _ in range(height)]
            for _ in range(depth)
        ]
        self._buffer = TemporalResonanceBuffer(capacity=self._buffer_capacity, alpha=self._alpha)

    @property
    def volume(self) -> _List[_List[_List[float]]]:
        return _clone_volume(self._volume)

    @property
    def alpha(self) -> float:
        return self._alpha

    @property
    def temporal_capacity(self) -> int:
        return self._buffer_capacity

    @property
    def temporal_state(self) -> _Optional[_List[_List[_List[float]]]]:
        return self._buffer.state()

    @property
    def window(self) -> _List[float]:
        return list(self._window)

    def reset(self) -> None:
        for slice_ in self._volume:
            for row in slice_:
                for idx in range(len(row)):
                    row[idx] = 0.0
        self._buffer = TemporalResonanceBuffer(capacity=self._buffer_capacity, alpha=self._alpha)

    def update_window(self, window: str | _Sequence[float] | None) -> None:
        if window is None or isinstance(window, str):
            self._window_name = window
            self._window = _spectral_window(window, self.depth)
            if not self._window:
                self._window = [1.0] * self.depth
            return
        values = [float(v) for v in window]
        if values and len(values) != self.depth:
            raise ValueError(
                f"expected window with {self.depth} coefficients, received {len(values)}"
            )
        if not values:
            values = [1.0] * self.depth
        self._window_name = None
        self._window = values

    def accumulate(self, volume: _Sequence[_Sequence[_Sequence[float]]], weight: float = 1.0) -> None:
        if hasattr(volume, "tolist"):
            volume = volume.tolist()
        if len(volume) != self.depth:
            raise ValueError(f"expected {self.depth} slices, received {len(volume)}")
        w = max(0.0, float(weight))
        alpha = self._alpha * (w if w else 1.0)
        for idx, slice_data in enumerate(volume):
            rows = _coerce_slice(slice_data, self.height, self.width)
            for r_idx, row in enumerate(rows):
                target_row = self._volume[idx][r_idx]
                for c_idx, value in enumerate(row):
                    target_row[c_idx] = (1.0 - alpha) * target_row[c_idx] + alpha * value
        self._buffer.update(self._volume)

    def accumulate_slices(self, slices: _Sequence[_Sequence[_Sequence[float]]]) -> None:
        self.accumulate(slices)

    def accumulate_sequence(
        self,
        frames: _Iterable[_Sequence[_Sequence[_Sequence[float]]]],
        weights: _Optional[_Sequence[float]] = None,
    ) -> None:
        if weights is None:
            for frame in frames:
                self.accumulate(frame)
            return
        for frame, weight in zip(frames, weights):
            self.accumulate(frame, weight)

    def project(self, *, normalise: bool = True) -> _List[_List[float]]:
        window = self._window or [1.0] * self.depth
        if not window:
            window = [1.0] * self.depth
        total: _List[_List[float]] = [[0.0 for _ in range(self.width)] for _ in range(self.height)]
        weight_sum = 0.0
        for coeff, slice_ in zip(window, self._volume):
            if coeff == 0.0:
                continue
            weight_sum += coeff
            for r_idx, row in enumerate(slice_):
                target = total[r_idx]
                for c_idx, value in enumerate(row):
                    target[c_idx] += coeff * value
        if normalise and weight_sum:
            inv = 1.0 / weight_sum
            for row in total:
                for idx in range(len(row)):
                    row[idx] *= inv
        return total

    def volume_energy(self) -> float:
        acc = 0.0
        for slice_ in self._volume:
            for row in slice_:
                for value in row:
                    acc += value * value
        return acc

    def slice_profile(self) -> _List[SliceProfile]:
        profiles: _List[SliceProfile] = []
        for slice_ in self._volume:
            flat = [value for row in slice_ for value in row]
            if not flat:
                profiles.append(SliceProfile(0.0, 0.0, 0.0))
                continue
            mean = sum(flat) / len(flat)
            var = sum((value - mean) ** 2 for value in flat) / len(flat)
            energy = sum(value * value for value in flat) / len(flat)
            profiles.append(SliceProfile(mean, _math.sqrt(var), energy))
        return profiles

    def snapshot(self) -> _Dict[str, _Any]:
        return {
            "volume": self.volume,
            "profiles": self.slice_profile(),
            "energy": self.volume_energy(),
            "temporal": self._buffer.state(),
        }

    def state_dict(self) -> _Dict[str, _Any]:
        return {
            "depth": self.depth,
            "height": self.height,
            "width": self.width,
            "alpha": self._alpha,
            "window": list(self._window),
            "window_name": self._window_name,
            "buffer": self._buffer.state_dict(),
            "volume": self.volume,
        }

    def load_state_dict(self, state: _Mapping[str, _Any], *, strict: bool = True) -> None:
        if not isinstance(state, _Mapping):
            raise TypeError("state must be a mapping")
        depth = int(state.get("depth", self.depth))
        height = int(state.get("height", self.height))
        width = int(state.get("width", self.width))
        if strict and (depth != self.depth or height != self.height or width != self.width):
            raise ValueError("state dimensions do not match the vision volume")
        alpha = float(state.get("alpha", self._alpha))
        self.depth = depth
        self.height = height
        self.width = width
        self._alpha = max(1e-6, min(1.0, alpha))
        buffer_state = state.get("buffer")
        capacity = self._buffer_capacity
        if isinstance(buffer_state, _Mapping):
            capacity = int(buffer_state.get("capacity", capacity) or capacity)
        if capacity <= 0:
            capacity = self._buffer_capacity
        if capacity != self._buffer_capacity:
            self._buffer_capacity = capacity
            self._buffer = TemporalResonanceBuffer(capacity=capacity, alpha=self._alpha)
        if isinstance(buffer_state, _Mapping):
            self._buffer.load_state_dict(buffer_state)
        else:
            self._buffer._alpha = self._alpha  # keep alpha in sync when no buffer state is supplied
        window_name = state.get("window_name")
        window_values = state.get("window")
        if window_name is not None:
            self.update_window(window_name)
        elif isinstance(window_values, _Sequence):
            self.update_window(list(window_values))
        volume_data = state.get("volume")
        if volume_data is not None:
            coerced = _coerce_volume(volume_data, self.depth, self.height, self.width)
            self._volume = coerced
        temporal_state = state.get("temporal")
        if temporal_state is not None:
            current = self._buffer.state_dict()
            current["ema"] = temporal_state
            self._buffer.load_state_dict(current)


class ZSpaceTrainer:
    """Lightweight Adam optimiser operating on a Z vector."""

    def __init__(
        self,
        z_dim: int = 4,
        *,
        alpha: float = 0.35,
        lam_speed: float = 0.5,
        lam_mem: float = 0.3,
        lam_stab: float = 0.2,
        lam_frac: float = 0.1,
        lam_drs: float = 0.0,
        lr: float = 1e-2,
        beta1: float = 0.9,
        beta2: float = 0.999,
        eps: float = 1e-8,
    ) -> None:
        if z_dim <= 0:
            raise ValueError("z_dim must be positive")
        self._z: _List[float] = [0.0] * z_dim
        self._alpha = max(1e-6, float(alpha))
        self._lam = (float(lam_speed), float(lam_mem), float(lam_stab), float(lam_frac), float(lam_drs))
        self._lr = float(lr)
        self._beta1 = float(beta1)
        self._beta2 = float(beta2)
        self._eps = float(eps)
        self._m: _List[float] = [0.0] * z_dim
        self._v: _List[float] = [0.0] * z_dim
        self._t = 0

    @property
    def state(self) -> _List[float]:
        return list(self._z)

    def reset(self) -> None:
        for arr in (self._z, self._m, self._v):
            for idx in range(len(arr)):
                arr[idx] = 0.0
        self._t = 0

    def state_dict(self) -> _Dict[str, _Any]:
        return {
            "z": list(self._z),
            "moment": list(self._m),
            "velocity": list(self._v),
            "step": self._t,
            "hyperparams": {
                "alpha": self._alpha,
                "lambda": self._lam,
                "lr": self._lr,
                "beta1": self._beta1,
                "beta2": self._beta2,
                "eps": self._eps,
            },
        }

    def load_state_dict(self, state: _Mapping[str, _Any], *, strict: bool = True) -> None:
        if not isinstance(state, _Mapping):
            raise TypeError("state must be a mapping")
        z = state.get("z")
        moment = state.get("moment")
        velocity = state.get("velocity")
        if z is None or moment is None or velocity is None:
            if strict:
                missing = [
                    key
                    for key, value in (("z", z), ("moment", moment), ("velocity", velocity))
                    if value is None
                ]
                raise KeyError(f"missing keys in state: {missing}")
            z = z or self._z
            moment = moment or self._m
            velocity = velocity or self._v
        self._assign_vector(self._z, z, strict)
        self._assign_vector(self._m, moment, strict)
        self._assign_vector(self._v, velocity, strict)
        self._t = int(state.get("step", self._t))
        hyper = state.get("hyperparams")
        if isinstance(hyper, _Mapping):
            alpha = float(hyper.get("alpha", self._alpha))
            self._alpha = max(1e-6, alpha)
            lam = hyper.get("lambda")
            if isinstance(lam, _Sequence) and len(lam) == 5:
                self._lam = tuple(float(value) for value in lam)
            self._lr = float(hyper.get("lr", self._lr))
            self._beta1 = float(hyper.get("beta1", self._beta1))
            self._beta2 = float(hyper.get("beta2", self._beta2))
            self._eps = float(hyper.get("eps", self._eps))

    def _assign_vector(self, target: _MutableSequence[float], values: _Any, strict: bool) -> None:
        data = [float(v) for v in values]
        if len(data) != len(target):
            if strict:
                raise ValueError(
                    f"expected vector of length {len(target)}, received {len(data)}"
                )
            if len(data) < len(target):
                data.extend(0.0 for _ in range(len(target) - len(data)))
            else:
                data = data[: len(target)]
        for idx, value in enumerate(data):
            target[idx] = value

    def step_batch(
        self,
        metrics: _Iterable[_Mapping[str, float] | ZMetrics],
    ) -> _List[float]:
        losses: _List[float] = []
        for sample in metrics:
            losses.append(self.step(sample))
        return losses

    def _rfft(self, values: _Sequence[float]) -> _List[complex]:
        n = len(values)
        if n == 0:
            return []
        freq: _List[complex] = []
        for k in range(n // 2 + 1):
            total = 0.0j
            for t, val in enumerate(values):
                angle = -2.0 * _math.pi * k * t / max(1, n)
                total += complex(val, 0.0) * _cmath.exp(1j * angle)
            freq.append(total)
        return freq

    def _frac_reg(self, values: _Sequence[float]) -> float:
        spectrum = self._rfft(values)
        n = len(spectrum)
        if n <= 1:
            return 0.0
        acc = 0.0
        for idx, coeff in enumerate(spectrum):
            omega = idx / max(1, n - 1)
            weight = omega ** (2.0 * self._alpha)
            acc += weight * abs(coeff) ** 2
        return acc / n

    def _frac_grad(self) -> _List[float]:
        grad: _List[float] = []
        base = self._frac_reg(self._z)
        step = 1e-4
        for i in range(len(self._z)):
            original = self._z[i]
            self._z[i] = original + step
            plus = self._frac_reg(self._z)
            self._z[i] = original - step
            minus = self._frac_reg(self._z)
            self._z[i] = original
            grad.append((plus - minus) / (2.0 * step))
        scale = max(1.0, max(abs(g) for g in grad) if grad else 1.0)
        return [g / scale for g in grad]

    def _normalise(self, value: float) -> float:
        return _math.tanh(value)

    def _normalise_gradient(self, grad: _Sequence[float] | None) -> _List[float]:
        if not grad:
            return [0.0] * len(self._z)
        grad_list = list(grad)
        if len(grad_list) == len(self._z):
            return [self._normalise(g) for g in grad_list]
        out: _List[float] = []
        for idx in range(len(self._z)):
            out.append(self._normalise(grad_list[idx % len(grad_list)]))
        return out

    def _adam_update(self, grad: _Sequence[float]) -> None:
        self._t += 1
        for i, g in enumerate(grad):
            self._m[i] = self._beta1 * self._m[i] + (1.0 - self._beta1) * g
            self._v[i] = self._beta2 * self._v[i] + (1.0 - self._beta2) * (g * g)
            m_hat = self._m[i] / (1.0 - self._beta1 ** self._t)
            v_hat = self._v[i] / (1.0 - self._beta2 ** self._t)
            self._z[i] -= self._lr * m_hat / (_math.sqrt(v_hat) + self._eps)

    def step(self, metrics: _Mapping[str, float] | ZMetrics) -> float:
        if isinstance(metrics, ZMetrics):
            speed = float(metrics.speed)
            memory = float(metrics.memory)
            stability = float(metrics.stability)
            gradient = metrics.gradient
            drs_signal = float(metrics.drs)
        else:
            speed = float(metrics.get("speed", 0.0))
            memory = float(metrics.get("mem", metrics.get("memory", 0.0)))
            stability = float(metrics.get("stab", metrics.get("stability", 0.0)))
            grad = metrics.get("gradient")
            gradient = grad if isinstance(grad, _Sequence) else None
            drs_signal = float(metrics.get("drs", 0.0))
        lam_speed, lam_mem, lam_stab, lam_frac, lam_drs = self._lam
        penalty = (
            lam_speed * self._normalise(speed)
            + lam_mem * self._normalise(memory)
            + lam_stab * self._normalise(stability)
        )
        if lam_drs:
            penalty += lam_drs * self._normalise(drs_signal)
        frac_reg = self._frac_reg(self._z)
        loss = penalty + lam_frac * frac_reg
        grad_metric = self._normalise_gradient(gradient)
        frac_grad = self._frac_grad()
        total_grad = [grad_metric[idx] + lam_frac * frac_grad[idx] for idx in range(len(self._z))]
        self._adam_update(total_grad)
        return loss


def step_many(trainer: ZSpaceTrainer, samples: _Iterable[_Mapping[str, float] | ZMetrics]) -> _List[float]:
    for metrics in samples:
        trainer.step(metrics)
    return trainer.state


def stream_zspace_training(
    trainer: ZSpaceTrainer,
    samples: _Iterable[_Mapping[str, float] | ZMetrics],
    *,
    on_step: _Optional[_Callable[[int, _List[float], float], None]] = None,
) -> _List[float]:
    losses: _List[float] = []
    for index, metrics in enumerate(samples):
        loss = trainer.step(metrics)
        losses.append(loss)
        if on_step is not None:
            on_step(index, trainer.state, loss)
    return losses


def _matrix_summary(matrix: _Sequence[_Sequence[float]]) -> _Dict[str, float]:
    flat = [float(value) for row in matrix for value in row]
    if not flat:
        return {"l1": 0.0, "l2": 0.0, "linf": 0.0, "mean": 0.0}
    l1 = sum(abs(value) for value in flat)
    l2 = _math.sqrt(sum(value * value for value in flat))
    linf = max(abs(value) for value in flat)
    mean = sum(flat) / len(flat)
    return {"l1": l1, "l2": l2, "linf": linf, "mean": mean}


def _coerce_matrix(matrix: _Any, height: int, width: int) -> _List[_List[float]]:
    rows = _coerce_slice(matrix, height, width)
    return rows


class _ForwardingModule(_types.ModuleType):
    """Module stub that forwards attribute lookups to the Rust backend."""

    def __init__(self, name: str, doc: str, key: str) -> None:
        super().__init__(name, doc)
        self.__dict__["_forward_key"] = key

    @property
    def _forward_key(self) -> str:
        return self.__dict__["_forward_key"]

    def __getattr__(self, attr: str) -> _Any:
        if attr.startswith("_"):
            raise AttributeError(f"module '{self.__name__}' has no attribute '{attr}'")

        # Prefer already-exposed globals so top-level mirrors stay consistent.
        if attr in globals():
            value = globals()[attr]
            setattr(self, attr, value)
            _register_module_export(self, attr)
            return value

        hints = _FORWARDING_HINTS.get(self._forward_key, {})
        candidates: list[str] = []
        aliases = hints.get(attr)
        if aliases:
            candidates.extend(aliases)

        namespace_parts = self._forward_key.split(".")
        suffix = namespace_parts[-1]
        flat_suffix = "_".join(namespace_parts)
        candidates.extend(
            [
                attr,
                f"{suffix}_{attr}",
                f"{suffix}_{attr.lower()}",
                f"{flat_suffix}_{attr}",
                f"{flat_suffix}_{attr.lower()}",
            ]
        )

        for candidate in dict.fromkeys(candidates):
            value = _resolve_rs_attr(candidate)
            if value is not None:
                setattr(self, attr, value)
                _register_module_export(self, attr)
                return value

        raise AttributeError(f"module '{self.__name__}' has no attribute '{attr}'")

    def __dir__(self) -> list[str]:
        exported = set(getattr(self, "__all__", ()))
        exported.update(super().__dir__())
        hints = _FORWARDING_HINTS.get(self._forward_key, {})
        exported.update(hints.keys())
        suffix = self._forward_key.split(".")[-1] + "_"
        flat_suffix = "_".join(self._forward_key.split(".")) + "_"
        if _rs is not None:
            for name in dir(_rs):
                trimmed = None
                if name.startswith(suffix):
                    trimmed = name[len(suffix):]
                elif name.startswith(flat_suffix):
                    trimmed = name[len(flat_suffix):]
                if not trimmed:
                    continue
                trimmed = _RENAMED_EXPORTS.get(trimmed, trimmed)
                exported.add(trimmed)
        return sorted(exported)


def _register_module_export(module: _types.ModuleType, name: str) -> None:
    exported = set(getattr(module, "__all__", ()))
    exported.add(name)
    module.__all__ = sorted(exported)


def _ensure_submodule(name: str, doc: str = "") -> _types.ModuleType:
    """Return or create a synthetic child module without touching the native core."""

    parts = name.split(".")
    fq = __name__
    parent: _types.ModuleType = sys.modules[__name__]
    for idx, part in enumerate(parts):
        fq = f"{fq}.{part}"
        module = sys.modules.get(fq)
        final = idx == len(parts) - 1
        doc_for_part = doc if final else ""
        if module is None:
            key = ".".join(parts[: idx + 1])
            module = _ForwardingModule(fq, doc_for_part, key)
            sys.modules[fq] = module
        elif doc_for_part and not getattr(module, "__doc__", None):
            module.__doc__ = doc_for_part

        setattr(parent, part, module)
        if idx == 0:
            globals()[part] = module
        parent = module
    return parent


def _expose_from_rs(name: str, *aliases: str) -> None:
    if name in globals():
        return
    for candidate in (name, *aliases):
        value = _resolve_rs_attr(candidate)
        if value is not None:
            globals()[name] = value
            return


def _mirror_into_module(
    name: str,
    members: _Iterable[str] | _Mapping[str, _Iterable[str]],
    *,
    reexport: bool = True,
) -> _types.ModuleType:
    module = _ensure_submodule(name)
    exported: set[str] = set(getattr(module, "__all__", ()))
    items: _Iterable[tuple[str, _Iterable[str]]] \
        = members.items() if isinstance(members, _Mapping) else ((m, ()) for m in members)
    for member, aliases in items:
        value = None
        if reexport:
            _expose_from_rs(member, *aliases)
            value = globals().get(member)
        else:
            if member in globals():
                value = globals()[member]
            if value is None:
                for candidate in (member, *aliases):
                    value = _safe_getattr(_rs, candidate, None)
                    if value is not None:
                        break
        if value is None:
            continue
        if reexport:
            globals()[member] = value
        setattr(module, member, value)
        exported.add(member)
    if exported:
        module.__all__ = sorted(exported)
    return module


for _name, _doc in _PREDECLARED_SUBMODULES:
    _module = _ensure_submodule(_name, _doc)
    if not isinstance(_module, _ForwardingModule):
        _fq = f"{__name__}.{_name}"
        _forward = _ForwardingModule(_fq, getattr(_module, "__doc__", _doc), _name)
        for _key, _value in vars(_module).items():
            if _key in {"__dict__", "__weakref__"}:
                continue
            if _key == "__name__":
                continue
            setattr(_forward, _key, _value)
        sys.modules[_fq] = _forward
        setattr(sys.modules[__name__], _name, _forward)
        globals()[_name] = _forward


_compat_children = {
    "torch": "PyTorch interoperability helpers",
    "jax": "JAX interoperability helpers",
    "tensorflow": "TensorFlow interoperability helpers",
}
for _child, _doc in _compat_children.items():
    _ensure_submodule(f"compat.{_child}", _doc)
_compat_module = globals().get("compat")
if isinstance(_compat_module, _types.ModuleType):
    _compat_exports = set(getattr(_compat_module, "__all__", ()))
    _compat_exports.update(_compat_children.keys())
    _compat_module.__all__ = sorted(_compat_exports)


_mirror_into_module(
    "inference",
    [
        "SafetyViolation","SafetyVerdict","AuditEvent","AuditLog",
        "InferenceResult","InferenceRuntime",
    ],
)


_mirror_into_module(
    "hpo",
    {
        "SearchLoop": ("PySearchLoop",),
    },
)


_mirror_into_module(
    "export",
    {
        "QatObserver": ("PyQatObserver",),
        "QuantizationReport": ("PyQuantizationReport",),
        "StructuredPruningReport": ("PyStructuredPruningReport",),
        "CompressionReport": ("PyCompressionReport",),
        "structured_prune": (),
        "compress_weights": (),
    },
)


_mirror_into_module(
    "nn",
    {
        "Dataset": ("_NnDataset",),
        "DataLoader": ("_NnDataLoader",),
        "DataLoaderIter": ("_NnDataLoaderIter",),
        "from_samples": ("nn_from_samples", "dataset_from_samples"),
    },
)
_mirror_into_module(
    "frac",
    {
        "gl_coeffs_adaptive": ("frac.gl_coeffs_adaptive",),
        "fracdiff_gl_1d": ("frac.fracdiff_gl_1d",),
    },
)
_mirror_into_module(
    "spiral_rl",
    {
        "stAgent": ("PyDqnAgent", "DqnAgent", "StAgent"),
        "PpoAgent": ("PyPpoAgent",),
        "SacAgent": ("PySacAgent",),
    },
)
_mirror_into_module(
    "rec",
    {
        "QueryPlan": ("PyQueryPlan",),
        "RecEpochReport": ("PyRecEpochReport",),
        "Recommender": ("PyRecommender",),
    },
)
_mirror_into_module(
    "telemetry",
    {
        "DashboardMetric": ("PyDashboardMetric",),
        "DashboardEvent": ("PyDashboardEvent",),
        "DashboardFrame": ("PyDashboardFrame",),
        "DashboardRing": ("PyDashboardRing",),
    },
)


_mirror_into_module(
    "compat",
    [
        "capture",
        "share",
    ],
    reexport=False,
)
_mirror_into_module(
    "compat.torch",
    {
        "to_torch": ("compat_to_torch", "to_torch"),
        "from_torch": ("compat_from_torch", "from_torch"),
    },
    reexport=False,
)
_mirror_into_module(
    "compat.jax",
    {
        "to_jax": ("compat_to_jax", "to_jax"),
        "from_jax": ("compat_from_jax", "from_jax"),
    },
    reexport=False,
)
_mirror_into_module(
    "compat.tensorflow",
    {
        "to_tensorflow": ("compat_to_tensorflow", "to_tensorflow"),
        "from_tensorflow": ("compat_from_tensorflow", "from_tensorflow"),
    },
    reexport=False,
)


_mirror_into_module(
    "zspace",
    [
        "ZMetrics",
        "ZSpaceTrainer",
        "step_many",
        "stream_zspace_training",
    ],
    reexport=False,
)
_mirror_into_module(
    "vision",
    [
        "SpiralTorchVision",
        "TemporalResonanceBuffer",
        "SliceProfile",
    ],
    reexport=False,
)
_mirror_into_module(
    "canvas",
    [
        "CanvasTransformer",
        "CanvasSnapshot",
        "apply_vision_update",
    ],
    reexport=False,
)


_mirror_into_module(
    "selfsup",
    {
        "info_nce": ("selfsup.info_nce",),
        "masked_mse": ("selfsup.masked_mse",),
    },
)


_mirror_into_module(
    "spiralk",
    {
        "SpiralKFftPlan": (),
        "MaxwellSpiralKBridge": (),
        "MaxwellSpiralKHint": (),
        "SpiralKContext": (),
        "SpiralKWilsonMetrics": (),
        "SpiralKHeuristicHint": (),
        "wilson_lower_bound": (),
        "should_rewrite": (),
        "synthesize_program": (),
        "rewrite_with_wilson": (),
    },
    reexport=False,
)


_mirror_into_module(
    "planner",
    {
        "RankPlan": (),
        "plan": (),
        "plan_topk": (),
        "describe_device": (),
        "hip_probe": (),
        "generate_plan_batch_ex": (),
    },
    reexport=False,
)


_mirror_into_module(
    "spiralk",
    {
        "FftPlan": (),
        "MaxwellBridge": (),
        "MaxwellHint": (),
        "required_blocks": (),
    },
    reexport=False,
)


class SpiralSession:
    """Lightweight execution context for quick experimentation."""

    backend: str
    seed: int | None
    device: str

    def __init__(self, backend: str = "auto", seed: int | None = None) -> None:
        self.backend = backend
        self.seed = seed
        if backend == "hip":
            init_backend("hip")
            self.device = "hip"
        elif backend == "wgpu":
            self.device = "wgpu"
        else:
            self.device = "cpu"

    def plan_topk(self, rows: int, cols: int, k: int):
        return plan_topk(rows, cols, k, backend=self.backend)

    def close(self) -> None:
        """Release any session-scoped resources (currently a no-op)."""


_EXTRAS.append("SpiralSession")
_EXTRAS.extend(
    [
        "ZSpaceDecoded",
        "ZSpaceInference",
        "ZSpacePosterior",
        "ZSpaceInferenceRuntime",
        "decode_zspace_embedding",
        "infer_from_partial",
        "compile_inference",
    ]
)


for _key, _hint in _FORWARDING_HINTS.items():
    _module = _ensure_submodule(_key)
    if not _hint:
        continue
    _exports = set(getattr(_module, "__all__", ()))
    _exports.update(_hint.keys())
    _module.__all__ = sorted(_exports)


_CORE_EXPORTS = [
    "Tensor","ComplexTensor","OpenCartesianTopos","LanguageWaveEncoder",
    "GradientSummary","Hypergrad","TensorBiome",
    "LinearModel",
    "BarycenterIntermediate","ZSpaceBarycenter",
    "QueryPlan","RecEpochReport","Recommender",
    "stAgent","PpoAgent","SacAgent",
    "DashboardMetric","DashboardEvent","DashboardFrame","DashboardRing",
    "AuditEvent","AuditLog","InferenceResult","InferenceRuntime",
    "SafetyVerdict","SafetyViolation",
    "SearchLoop",
    "QatObserver","QuantizationReport","StructuredPruningReport","CompressionReport",
    "structured_prune","compress_weights",
    "ModuleTrainer","ZSpaceTrainer","ZSpaceCoherenceSequencer","PreDiscardTelemetry","PreDiscardPolicy",
    "TemporalResonanceBuffer","SpiralTorchVision",
    "CanvasTransformer","CanvasSnapshot","apply_vision_update",
    "ZMetrics","SliceProfile","step_many","stream_zspace_training",
    "info_nce","masked_mse","mean_squared_error",
    "init_backend",
]
for _name in _CORE_EXPORTS:
    _expose_from_rs(_name)


def __getattr__(name: str) -> _Any:
    """Defer missing attributes to the Rust extension module.

    This keeps the Python façade lightweight while still exposing the rich
    surface area implemented in Rust.
    """

    if name.startswith("_"):
        raise AttributeError(f"module '{__name__}' has no attribute '{name}'")
    redirect = _RENAMED_EXPORTS.get(name)
    if redirect is not None:
        _expose_from_rs(redirect)
        if redirect in globals():
            return globals()[redirect]
        raise AttributeError(f"module '{__name__}' has no attribute '{name}'")
    _expose_from_rs(name)
    if name in globals():
        return globals()[name]
    raise AttributeError(f"module '{__name__}' has no attribute '{name}'")


def __dir__() -> list[str]:
    _public = set(__all__)
    if _rs is not None:
        for _name in dir(_rs):
            if _name.startswith("_"):
                continue
            _public.add(_RENAMED_EXPORTS.get(_name, _name))
    return sorted(_public)


_EXPORTED = {
    *_EXTRAS,
    *_CORE_EXPORTS,
    *[n for n in _COMPAT_ALIAS if n in globals()],
    "nn","frac","dataset","linalg","spiral_rl","rec","telemetry","ecosystem",
    "selfsup","export","compat","hpo","inference","zspace","vision","canvas",
    "planner","spiralk",
    "__version__",
}
_EXPORTED.update(
    n
    for n in _safe_getattr(_rs, "__all__", ())
    if isinstance(n, str) and not n.startswith("_")
)
__all__ = sorted(_EXPORTED)<|MERGE_RESOLUTION|>--- conflicted
+++ resolved
@@ -155,7 +155,6 @@
     infer_canvas_with_coherence,
     infer_with_partials,
     infer_from_partial,
-<<<<<<< HEAD
     infer_with_psi,
     weights_partial_from_tensor,
     weights_partial_from_dlpack,
@@ -167,9 +166,6 @@
 )
 
 # 追加API（Rust側でエクスポート済みのやつだけ拾う）
-=======
-)
->>>>>>> b32ffdc5
 _EXTRAS = [
     "golden_ratio","golden_angle","set_global_seed",
     "capture","share","compat",
