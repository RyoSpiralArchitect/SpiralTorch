from __future__ import annotations

import cmath as _cmath
import math as _math
import types as _types
import sys
from collections import deque as _deque
from dataclasses import dataclass as _dataclass
from importlib import import_module
from typing import (
    Any as _Any,
    Callable as _Callable,
    Dict as _Dict,
    Iterable as _Iterable,
    List as _List,
    Mapping as _Mapping,
    MutableSequence as _MutableSequence,
    Optional as _Optional,
    Sequence as _Sequence,
    Tuple as _Tuple,
)
from importlib.metadata import version as _pkg_version, PackageNotFoundError

from ._meta import (
    BUILD_FINGERPRINT,
    BUILD_ID,
    BUILD_MANIFEST,
    BUILD_MANIFEST_JSON,
)

_rs: _types.ModuleType | None = None

_PREDECLARED_SUBMODULES: list[tuple[str, str]] = [
    ("nn", "SpiralTorch neural network primitives"),
    ("frac", "Fractal & fractional tools"),
    ("dataset", "Datasets & loaders"),
    ("linalg", "Linear algebra utilities"),
    ("planner", "Planning & device heuristics"),
    ("spiralk", "SpiralK DSL & hint bridges"),
    ("spiral_rl", "Reinforcement learning components"),
    ("rec", "Reconstruction / signal processing"),
    ("telemetry", "Telemetry / dashboards / metrics"),
    ("ecosystem", "Integrations & ecosystem glue"),
    ("selfsup", "Self-supervised objectives"),
    ("export", "Model export & compression"),
    ("compat", "Interoperability bridges"),
    ("hpo", "Hyper-parameter optimization tools"),
    ("inference", "Safety inference runtime & auditing"),
    ("zspace", "Z-space training helpers"),
    ("vision", "SpiralTorchVision orchestration"),
    ("canvas", "Canvas transformer utilities"),
]

_RENAMED_EXPORTS: dict[str, str] = {
    "DqnAgent": "stAgent",
}


def _safe_getattr(obj: _Any, name: str, default: _Any = None) -> _Any:
    if obj is None or not name:
        return default
    try:
        return getattr(obj, name)
    except AttributeError:
        return default


def _resolve_rs_attr(candidate: str) -> _Any | None:
    if not candidate:
        return None
    target: _Any = _rs
    for part in candidate.split("."):
        target = _safe_getattr(target, part, None)
        if target is None:
            return None
    return target


_parent_module = sys.modules[__name__]
for _name, _doc in _PREDECLARED_SUBMODULES:
    _fq = f"{__name__}.{_name}"
    _module = sys.modules.get(_fq)
    if _module is None:
        _module = _types.ModuleType(_fq, _doc)
        sys.modules[_fq] = _module
    elif _doc and not getattr(_module, "__doc__", None):
        _module.__doc__ = _doc
    setattr(_parent_module, _name, _module)
    globals()[_name] = _module

# --- begin: preseed shim for legacy init that looks for `spiral_rl.DqnAgent` ---
# 一部の初期化コードが `spiral_rl.DqnAgent` を触るので、先に偽モジュールを噛ませる
if "spiral_rl" not in sys.modules:
    _shim = _types.ModuleType("spiral_rl")
    # 参照される両方の候補名を用意しておく（実体は後で本物に差し替え）
    _shim.DqnAgent = type("DqnAgent", (), {})  # placeholder
    _shim.PyDqnAgent = type("PyDqnAgent", (), {})  # placeholder
    sys.modules["spiral_rl"] = _shim
# ついでに第三者パッケージの `rl` が入り込む事故を防止
if "rl" not in sys.modules:
    sys.modules["rl"] = _types.ModuleType("rl")
# --- end: preseed shim ---

# Rust拡張の本体
try:
    _rs = import_module("spiraltorch.spiraltorch")
except ModuleNotFoundError as exc:
    if exc.name not in {"spiraltorch.spiraltorch", "spiraltorch"}:
        raise
    try:
        _rs = import_module("spiraltorch.spiraltorch_native")
    except ModuleNotFoundError:
        _rs = import_module("spiraltorch_native")

# --- begin: promote real rl submodule & alias DqnAgent->stAgent ---
try:
    _spiral_rl = globals().get("spiral_rl")
    if isinstance(_spiral_rl, _types.ModuleType):
        sys.modules["spiral_rl"] = _spiral_rl
        if hasattr(_spiral_rl, "stAgent") and not hasattr(_spiral_rl, "DqnAgent"):
            setattr(_spiral_rl, "DqnAgent", getattr(_spiral_rl, "stAgent"))
except Exception:
    # フェイルセーフ（失敗しても致命ではない）
    pass
# --- end: promote ---

# パッケージ版
try:
    __version__ = _pkg_version("spiraltorch")
except PackageNotFoundError:
    __version__ = "0.0.0+local"


def print_build_id(*, verbose: bool = False) -> None:
    """Display the build identifier embedded in the wheel."""

    if verbose:
        print(f"[SpiralTorch] Build manifest: {BUILD_MANIFEST_JSON}")
    else:
        print(f"[SpiralTorch] Build ID: {BUILD_ID} ({BUILD_FINGERPRINT})")


def build_manifest() -> dict[str, _Any]:
    """Return a copy of the structured build metadata."""

    return dict(BUILD_MANIFEST)

from .zspace_inference import (
    ZSpaceDecoded,
    ZSpaceInference,
    ZSpacePosterior,
<<<<<<< HEAD
    canvas_partial_from_snapshot,
    coherence_partial_from_diagnostics,
    decode_zspace_embedding,
    infer_canvas_snapshot,
    infer_canvas_transformer,
    infer_coherence_diagnostics,
    infer_coherence_from_sequencer,
    infer_from_partial,
)

# 追加API（Rust側でエクスポート済みのやつだけ拾う）
=======
    decode_zspace_embedding,
    infer_from_partial,
    infer_with_trainer,
)

>>>>>>> 34ab9ac6
_EXTRAS = [
    "golden_ratio","golden_angle","set_global_seed",
    "capture","share","compat",
    "fibonacci_pacing","pack_nacci_chunks",
    "pack_tribonacci_chunks","pack_tetranacci_chunks",
    "generate_plan_batch_ex","plan","plan_topk",
    "describe_device","hip_probe","z_space_barycenter",
]
for _n in _EXTRAS:
    _value = _safe_getattr(_rs, _n, None)
    if _value is not None:
        globals()[_n] = _value

_COMPAT_ALIAS = {
    "Tensor":   ("Tensor", "PyTensor"),
    "Device":   ("Device", "PyDevice"),
    "Dataset":  ("Dataset", "PyDataset"),
    "Plan":     ("Plan", "PyPlan"),
}
for _pub, _cands in _COMPAT_ALIAS.items():
    for _c in _cands:
        _value = _safe_getattr(_rs, _c, None)
        if _value is not None:
            globals()[_pub] = _value
            break

_FORWARDING_HINTS: dict[str, dict[str, tuple[str, ...]]] = {
    "nn": {
        "Dataset": ("_NnDataset",),
        "DataLoader": ("_NnDataLoader",),
        "DataLoaderIter": ("_NnDataLoaderIter",),
        "from_samples": ("nn_from_samples", "dataset_from_samples"),
    },
    "compat": {
        "capture": ("capture",),
        "share": ("share",),
    },
    "planner": {
        "RankPlan": ("PyRankPlan",),
        "plan": (),
        "plan_topk": (),
        "describe_device": (),
        "hip_probe": (),
        "generate_plan_batch_ex": (),
    },
    "spiralk": {
        "FftPlan": (),
        "MaxwellBridge": (),
        "MaxwellHint": (),
        "MaxwellFingerprint": (),
        "MeaningGate": (),
        "SequentialZ": (),
        "MaxwellPulse": (),
        "MaxwellProjector": (),
        "required_blocks": (),
    },
    "compat.torch": {
        "to_torch": ("compat_to_torch", "to_torch"),
        "from_torch": ("compat_from_torch", "from_torch"),
    },
    "compat.jax": {
        "to_jax": ("compat_to_jax", "to_jax"),
        "from_jax": ("compat_from_jax", "from_jax"),
    },
    "compat.tensorflow": {
        "to_tensorflow": ("compat_to_tensorflow", "to_tensorflow"),
        "from_tensorflow": ("compat_from_tensorflow", "from_tensorflow"),
    },
    "spiral_rl": {
        "stAgent": ("PyDqnAgent", "DqnAgent", "StAgent"),
        "PpoAgent": ("PyPpoAgent",),
        "SacAgent": ("PySacAgent",),
    },
    "rec": {
        "QueryPlan": ("PyQueryPlan",),
        "RecEpochReport": ("PyRecEpochReport",),
        "Recommender": ("PyRecommender",),
    },
    "telemetry": {
        "DashboardMetric": ("PyDashboardMetric",),
        "DashboardEvent": ("PyDashboardEvent",),
        "DashboardFrame": ("PyDashboardFrame",),
        "DashboardRing": ("PyDashboardRing",),
        "DashboardRingIter": ("PyDashboardRingIter",),
    },
    "export": {
        "QatObserver": ("PyQatObserver",),
        "QuantizationReport": ("PyQuantizationReport",),
        "StructuredPruningReport": ("PyStructuredPruningReport",),
        "CompressionReport": ("PyCompressionReport",),
        "structured_prune": (),
        "compress_weights": (),
    },
    "hpo": {
        "SearchLoop": ("PySearchLoop",),
    },
    "selfsup": {
        "info_nce": ("selfsup.info_nce",),
        "masked_mse": ("selfsup.masked_mse",),
    },
}


@_dataclass
class ZMetrics:
    """Typed metrics container fed into :class:`ZSpaceTrainer`."""

    speed: float
    memory: float
    stability: float
    gradient: _Optional[_Sequence[float]] = None
    drs: float = 0.0


def _clone_volume(volume: _Sequence[_Sequence[_Sequence[float]]]) -> _List[_List[_List[float]]]:
    return [[list(row) for row in slice_] for slice_ in volume]


def _coerce_slice(
    data: _Sequence[_Sequence[float]] | _Any,
    height: _Optional[int] = None,
    width: _Optional[int] = None,
) -> _List[_List[float]]:
    if hasattr(data, "tolist"):
        data = data.tolist()
    if not isinstance(data, _Sequence):
        raise TypeError("slice must be a sequence of rows")
    rows_seq = list(data)
    rows: _List[_List[float]] = []
    if height is None:
        height = len(rows_seq)
    if len(rows_seq) != height:
        raise ValueError(f"expected {height} rows, received {len(rows_seq)}")
    for row in rows_seq:
        if hasattr(row, "tolist"):
            row = row.tolist()
        if not isinstance(row, _Sequence):
            raise TypeError("slice rows must be sequences")
        values = [float(v) for v in row]
        if width is None:
            width = len(values)
        if len(values) != width:
            raise ValueError(f"expected row width {width}, received {len(values)}")
        rows.append(values)
    return rows


def _coerce_volume(
    volume: _Sequence[_Sequence[_Sequence[float]]],
    depth: int,
    height: int,
    width: int,
) -> _List[_List[_List[float]]]:
    if hasattr(volume, "tolist"):
        volume = volume.tolist()  # type: ignore[assignment]
    if len(volume) != depth:
        raise ValueError(f"expected {depth} slices, received {len(volume)}")
    slices: _List[_List[_List[float]]] = []
    for slice_data in volume:
        slices.append(_coerce_slice(slice_data, height, width))
    return slices


def _spectral_window(name: str | None, depth: int) -> _List[float]:
    if depth <= 0:
        return []
    if name is None:
        return [1.0] * depth
    key = name.lower()
    if key == "hann":
        return [0.5 - 0.5 * _math.cos(2.0 * _math.pi * n / max(1, depth - 1)) for n in range(depth)]
    if key == "hamming":
        return [0.54 - 0.46 * _math.cos(2.0 * _math.pi * n / max(1, depth - 1)) for n in range(depth)]
    if key == "blackman":
        return [
            0.42
            - 0.5 * _math.cos(2.0 * _math.pi * n / max(1, depth - 1))
            + 0.08 * _math.cos(4.0 * _math.pi * n / max(1, depth - 1))
            for n in range(depth)
        ]
    if key == "gaussian":
        centre = 0.5 * (depth - 1)
        sigma = max(depth * 0.17, 1.0)
        return [
            _math.exp(-0.5 * ((n - centre) / sigma) ** 2)
            for n in range(depth)
        ]
    raise ValueError(f"unknown spectral window '{name}'")


def _blend_volumes(
    current: _Sequence[_Sequence[_Sequence[float]]],
    update: _Sequence[_Sequence[_Sequence[float]]],
    alpha: float,
) -> _List[_List[_List[float]]]:
    blended: _List[_List[_List[float]]] = []
    for cur_slice, upd_slice in zip(current, update):
        upd_rows = _coerce_slice(upd_slice)
        width = len(upd_rows[0]) if upd_rows else None
        cur_rows = _coerce_slice(cur_slice, len(upd_rows), width)
        rows: _List[_List[float]] = []
        for cur_row, upd_row in zip(cur_rows, upd_rows):
            rows.append([
                (1.0 - alpha) * cur_val + alpha * upd_val
                for cur_val, upd_val in zip(cur_row, upd_row)
            ])
        blended.append(rows)
    return blended


class TemporalResonanceBuffer:
    """Maintains an exponential moving average over recent Z-space volumes."""

    def __init__(self, capacity: int = 4, alpha: float = 0.2) -> None:
        if capacity <= 0:
            raise ValueError("capacity must be positive")
        self._history: _deque[_List[_List[_List[float]]]] = _deque(maxlen=capacity)
        self._alpha = max(1e-6, min(1.0, float(alpha)))
        self._ema: _Optional[_List[_List[_List[float]]]] = None

    @property
    def alpha(self) -> float:
        return self._alpha

    @property
    def capacity(self) -> int:
        maxlen = self._history.maxlen
        return maxlen if maxlen is not None else len(self._history)

    def update(self, volume: _Sequence[_Sequence[_Sequence[float]]]) -> _List[_List[_List[float]]]:
        snapshot = _clone_volume(volume)
        self._history.append(snapshot)
        if self._ema is None:
            self._ema = snapshot
        else:
            self._ema = _blend_volumes(self._ema, snapshot, self._alpha)
        return _clone_volume(self._ema)

    def state(self) -> _Optional[_List[_List[_List[float]]]]:
        if self._ema is not None:
            return _clone_volume(self._ema)
        if self._history:
            return _clone_volume(self._history[-1])
        return None

    def history(self) -> _List[_List[_List[_List[float]]]]:
        return [_clone_volume(volume) for volume in self._history]

    def state_dict(self) -> _Dict[str, _Any]:
        return {
            "capacity": self.capacity,
            "alpha": self._alpha,
            "history": self.history(),
            "ema": _clone_volume(self._ema) if self._ema is not None else None,
        }

    def load_state_dict(self, state: _Mapping[str, _Any]) -> None:
        if not isinstance(state, _Mapping):
            raise TypeError("state must be a mapping")
        capacity = int(state.get("capacity", self.capacity) or self.capacity)
        if capacity <= 0:
            raise ValueError("state capacity must be positive")
        self._alpha = max(1e-6, min(1.0, float(state.get("alpha", self._alpha))))
        self._history = _deque(maxlen=capacity)
        history = state.get("history", [])
        if history:
            if not isinstance(history, _Sequence):
                raise TypeError("history must be a sequence of volumes")
            for volume in history:
                self._history.append(_clone_volume(volume))
        ema = state.get("ema")
        self._ema = _clone_volume(ema) if ema is not None else None


@_dataclass
class SliceProfile:
    mean: float
    std: float
    energy: float


class SpiralTorchVision:
    """Minimal Python orchestrator for SpiralTorchVision pipelines."""

    def __init__(
        self,
        depth: int,
        height: int,
        width: int,
        *,
        alpha: float = 0.2,
        window: str | None = "hann",
        temporal: int = 4,
    ) -> None:
        if depth <= 0 or height <= 0 or width <= 0:
            raise ValueError("depth, height, and width must be positive")
        self.depth = depth
        self.height = height
        self.width = width
        self._alpha = max(1e-6, min(1.0, float(alpha)))
        self._window_name = window
        self._window = _spectral_window(window, depth)
        self._buffer_capacity = max(1, int(temporal))
        self._volume: _List[_List[_List[float]]] = [
            [[0.0 for _ in range(width)] for _ in range(height)]
            for _ in range(depth)
        ]
        self._buffer = TemporalResonanceBuffer(capacity=self._buffer_capacity, alpha=self._alpha)

    @property
    def volume(self) -> _List[_List[_List[float]]]:
        return _clone_volume(self._volume)

    @property
    def alpha(self) -> float:
        return self._alpha

    @property
    def temporal_capacity(self) -> int:
        return self._buffer_capacity

    @property
    def temporal_state(self) -> _Optional[_List[_List[_List[float]]]]:
        return self._buffer.state()

    @property
    def window(self) -> _List[float]:
        return list(self._window)

    def reset(self) -> None:
        for slice_ in self._volume:
            for row in slice_:
                for idx in range(len(row)):
                    row[idx] = 0.0
        self._buffer = TemporalResonanceBuffer(capacity=self._buffer_capacity, alpha=self._alpha)

    def update_window(self, window: str | _Sequence[float] | None) -> None:
        if window is None or isinstance(window, str):
            self._window_name = window
            self._window = _spectral_window(window, self.depth)
            if not self._window:
                self._window = [1.0] * self.depth
            return
        values = [float(v) for v in window]
        if values and len(values) != self.depth:
            raise ValueError(
                f"expected window with {self.depth} coefficients, received {len(values)}"
            )
        if not values:
            values = [1.0] * self.depth
        self._window_name = None
        self._window = values

    def accumulate(self, volume: _Sequence[_Sequence[_Sequence[float]]], weight: float = 1.0) -> None:
        if hasattr(volume, "tolist"):
            volume = volume.tolist()
        if len(volume) != self.depth:
            raise ValueError(f"expected {self.depth} slices, received {len(volume)}")
        w = max(0.0, float(weight))
        alpha = self._alpha * (w if w else 1.0)
        for idx, slice_data in enumerate(volume):
            rows = _coerce_slice(slice_data, self.height, self.width)
            for r_idx, row in enumerate(rows):
                target_row = self._volume[idx][r_idx]
                for c_idx, value in enumerate(row):
                    target_row[c_idx] = (1.0 - alpha) * target_row[c_idx] + alpha * value
        self._buffer.update(self._volume)

    def accumulate_slices(self, slices: _Sequence[_Sequence[_Sequence[float]]]) -> None:
        self.accumulate(slices)

    def accumulate_sequence(
        self,
        frames: _Iterable[_Sequence[_Sequence[_Sequence[float]]]],
        weights: _Optional[_Sequence[float]] = None,
    ) -> None:
        if weights is None:
            for frame in frames:
                self.accumulate(frame)
            return
        for frame, weight in zip(frames, weights):
            self.accumulate(frame, weight)

    def project(self, *, normalise: bool = True) -> _List[_List[float]]:
        window = self._window or [1.0] * self.depth
        if not window:
            window = [1.0] * self.depth
        total: _List[_List[float]] = [[0.0 for _ in range(self.width)] for _ in range(self.height)]
        weight_sum = 0.0
        for coeff, slice_ in zip(window, self._volume):
            if coeff == 0.0:
                continue
            weight_sum += coeff
            for r_idx, row in enumerate(slice_):
                target = total[r_idx]
                for c_idx, value in enumerate(row):
                    target[c_idx] += coeff * value
        if normalise and weight_sum:
            inv = 1.0 / weight_sum
            for row in total:
                for idx in range(len(row)):
                    row[idx] *= inv
        return total

    def volume_energy(self) -> float:
        acc = 0.0
        for slice_ in self._volume:
            for row in slice_:
                for value in row:
                    acc += value * value
        return acc

    def slice_profile(self) -> _List[SliceProfile]:
        profiles: _List[SliceProfile] = []
        for slice_ in self._volume:
            flat = [value for row in slice_ for value in row]
            if not flat:
                profiles.append(SliceProfile(0.0, 0.0, 0.0))
                continue
            mean = sum(flat) / len(flat)
            var = sum((value - mean) ** 2 for value in flat) / len(flat)
            energy = sum(value * value for value in flat) / len(flat)
            profiles.append(SliceProfile(mean, _math.sqrt(var), energy))
        return profiles

    def snapshot(self) -> _Dict[str, _Any]:
        return {
            "volume": self.volume,
            "profiles": self.slice_profile(),
            "energy": self.volume_energy(),
            "temporal": self._buffer.state(),
        }

    def state_dict(self) -> _Dict[str, _Any]:
        return {
            "depth": self.depth,
            "height": self.height,
            "width": self.width,
            "alpha": self._alpha,
            "window": list(self._window),
            "window_name": self._window_name,
            "buffer": self._buffer.state_dict(),
            "volume": self.volume,
        }

    def load_state_dict(self, state: _Mapping[str, _Any], *, strict: bool = True) -> None:
        if not isinstance(state, _Mapping):
            raise TypeError("state must be a mapping")
        depth = int(state.get("depth", self.depth))
        height = int(state.get("height", self.height))
        width = int(state.get("width", self.width))
        if strict and (depth != self.depth or height != self.height or width != self.width):
            raise ValueError("state dimensions do not match the vision volume")
        alpha = float(state.get("alpha", self._alpha))
        self.depth = depth
        self.height = height
        self.width = width
        self._alpha = max(1e-6, min(1.0, alpha))
        buffer_state = state.get("buffer")
        capacity = self._buffer_capacity
        if isinstance(buffer_state, _Mapping):
            capacity = int(buffer_state.get("capacity", capacity) or capacity)
        if capacity <= 0:
            capacity = self._buffer_capacity
        if capacity != self._buffer_capacity:
            self._buffer_capacity = capacity
            self._buffer = TemporalResonanceBuffer(capacity=capacity, alpha=self._alpha)
        if isinstance(buffer_state, _Mapping):
            self._buffer.load_state_dict(buffer_state)
        else:
            self._buffer._alpha = self._alpha  # keep alpha in sync when no buffer state is supplied
        window_name = state.get("window_name")
        window_values = state.get("window")
        if window_name is not None:
            self.update_window(window_name)
        elif isinstance(window_values, _Sequence):
            self.update_window(list(window_values))
        volume_data = state.get("volume")
        if volume_data is not None:
            coerced = _coerce_volume(volume_data, self.depth, self.height, self.width)
            self._volume = coerced
        temporal_state = state.get("temporal")
        if temporal_state is not None:
            current = self._buffer.state_dict()
            current["ema"] = temporal_state
            self._buffer.load_state_dict(current)


class ZSpaceTrainer:
    """Lightweight Adam optimiser operating on a Z vector."""

    def __init__(
        self,
        z_dim: int = 4,
        *,
        alpha: float = 0.35,
        lam_speed: float = 0.5,
        lam_mem: float = 0.3,
        lam_stab: float = 0.2,
        lam_frac: float = 0.1,
        lam_drs: float = 0.0,
        lr: float = 1e-2,
        beta1: float = 0.9,
        beta2: float = 0.999,
        eps: float = 1e-8,
    ) -> None:
        if z_dim <= 0:
            raise ValueError("z_dim must be positive")
        self._z: _List[float] = [0.0] * z_dim
        self._alpha = max(1e-6, float(alpha))
        self._lam = (float(lam_speed), float(lam_mem), float(lam_stab), float(lam_frac), float(lam_drs))
        self._lr = float(lr)
        self._beta1 = float(beta1)
        self._beta2 = float(beta2)
        self._eps = float(eps)
        self._m: _List[float] = [0.0] * z_dim
        self._v: _List[float] = [0.0] * z_dim
        self._t = 0

    @property
    def state(self) -> _List[float]:
        return list(self._z)

    def reset(self) -> None:
        for arr in (self._z, self._m, self._v):
            for idx in range(len(arr)):
                arr[idx] = 0.0
        self._t = 0

    def state_dict(self) -> _Dict[str, _Any]:
        return {
            "z": list(self._z),
            "moment": list(self._m),
            "velocity": list(self._v),
            "step": self._t,
            "hyperparams": {
                "alpha": self._alpha,
                "lambda": self._lam,
                "lr": self._lr,
                "beta1": self._beta1,
                "beta2": self._beta2,
                "eps": self._eps,
            },
        }

    def load_state_dict(self, state: _Mapping[str, _Any], *, strict: bool = True) -> None:
        if not isinstance(state, _Mapping):
            raise TypeError("state must be a mapping")
        z = state.get("z")
        moment = state.get("moment")
        velocity = state.get("velocity")
        if z is None or moment is None or velocity is None:
            if strict:
                missing = [
                    key
                    for key, value in (("z", z), ("moment", moment), ("velocity", velocity))
                    if value is None
                ]
                raise KeyError(f"missing keys in state: {missing}")
            z = z or self._z
            moment = moment or self._m
            velocity = velocity or self._v
        self._assign_vector(self._z, z, strict)
        self._assign_vector(self._m, moment, strict)
        self._assign_vector(self._v, velocity, strict)
        self._t = int(state.get("step", self._t))
        hyper = state.get("hyperparams")
        if isinstance(hyper, _Mapping):
            alpha = float(hyper.get("alpha", self._alpha))
            self._alpha = max(1e-6, alpha)
            lam = hyper.get("lambda")
            if isinstance(lam, _Sequence) and len(lam) == 5:
                self._lam = tuple(float(value) for value in lam)
            self._lr = float(hyper.get("lr", self._lr))
            self._beta1 = float(hyper.get("beta1", self._beta1))
            self._beta2 = float(hyper.get("beta2", self._beta2))
            self._eps = float(hyper.get("eps", self._eps))

    def _assign_vector(self, target: _MutableSequence[float], values: _Any, strict: bool) -> None:
        data = [float(v) for v in values]
        if len(data) != len(target):
            if strict:
                raise ValueError(
                    f"expected vector of length {len(target)}, received {len(data)}"
                )
            if len(data) < len(target):
                data.extend(0.0 for _ in range(len(target) - len(data)))
            else:
                data = data[: len(target)]
        for idx, value in enumerate(data):
            target[idx] = value

    def step_batch(
        self,
        metrics: _Iterable[_Mapping[str, float] | ZMetrics],
    ) -> _List[float]:
        losses: _List[float] = []
        for sample in metrics:
            losses.append(self.step(sample))
        return losses

    def _rfft(self, values: _Sequence[float]) -> _List[complex]:
        n = len(values)
        if n == 0:
            return []
        freq: _List[complex] = []
        for k in range(n // 2 + 1):
            total = 0.0j
            for t, val in enumerate(values):
                angle = -2.0 * _math.pi * k * t / max(1, n)
                total += complex(val, 0.0) * _cmath.exp(1j * angle)
            freq.append(total)
        return freq

    def _frac_reg(self, values: _Sequence[float]) -> float:
        spectrum = self._rfft(values)
        n = len(spectrum)
        if n <= 1:
            return 0.0
        acc = 0.0
        for idx, coeff in enumerate(spectrum):
            omega = idx / max(1, n - 1)
            weight = omega ** (2.0 * self._alpha)
            acc += weight * abs(coeff) ** 2
        return acc / n

    def _frac_grad(self) -> _List[float]:
        grad: _List[float] = []
        base = self._frac_reg(self._z)
        step = 1e-4
        for i in range(len(self._z)):
            original = self._z[i]
            self._z[i] = original + step
            plus = self._frac_reg(self._z)
            self._z[i] = original - step
            minus = self._frac_reg(self._z)
            self._z[i] = original
            grad.append((plus - minus) / (2.0 * step))
        scale = max(1.0, max(abs(g) for g in grad) if grad else 1.0)
        return [g / scale for g in grad]

    def _normalise(self, value: float) -> float:
        return _math.tanh(value)

    def _normalise_gradient(self, grad: _Sequence[float] | None) -> _List[float]:
        if not grad:
            return [0.0] * len(self._z)
        grad_list = list(grad)
        if len(grad_list) == len(self._z):
            return [self._normalise(g) for g in grad_list]
        out: _List[float] = []
        for idx in range(len(self._z)):
            out.append(self._normalise(grad_list[idx % len(grad_list)]))
        return out

    def _adam_update(self, grad: _Sequence[float]) -> None:
        self._t += 1
        for i, g in enumerate(grad):
            self._m[i] = self._beta1 * self._m[i] + (1.0 - self._beta1) * g
            self._v[i] = self._beta2 * self._v[i] + (1.0 - self._beta2) * (g * g)
            m_hat = self._m[i] / (1.0 - self._beta1 ** self._t)
            v_hat = self._v[i] / (1.0 - self._beta2 ** self._t)
            self._z[i] -= self._lr * m_hat / (_math.sqrt(v_hat) + self._eps)

    def step(self, metrics: _Mapping[str, float] | ZMetrics) -> float:
        if isinstance(metrics, ZMetrics):
            speed = float(metrics.speed)
            memory = float(metrics.memory)
            stability = float(metrics.stability)
            gradient = metrics.gradient
            drs_signal = float(metrics.drs)
        else:
            speed = float(metrics.get("speed", 0.0))
            memory = float(metrics.get("mem", metrics.get("memory", 0.0)))
            stability = float(metrics.get("stab", metrics.get("stability", 0.0)))
            grad = metrics.get("gradient")
            gradient = grad if isinstance(grad, _Sequence) else None
            drs_signal = float(metrics.get("drs", 0.0))
        lam_speed, lam_mem, lam_stab, lam_frac, lam_drs = self._lam
        penalty = (
            lam_speed * self._normalise(speed)
            + lam_mem * self._normalise(memory)
            + lam_stab * self._normalise(stability)
        )
        if lam_drs:
            penalty += lam_drs * self._normalise(drs_signal)
        frac_reg = self._frac_reg(self._z)
        loss = penalty + lam_frac * frac_reg
        grad_metric = self._normalise_gradient(gradient)
        frac_grad = self._frac_grad()
        total_grad = [grad_metric[idx] + lam_frac * frac_grad[idx] for idx in range(len(self._z))]
        self._adam_update(total_grad)
        return loss


def step_many(trainer: ZSpaceTrainer, samples: _Iterable[_Mapping[str, float] | ZMetrics]) -> _List[float]:
    for metrics in samples:
        trainer.step(metrics)
    return trainer.state


def stream_zspace_training(
    trainer: ZSpaceTrainer,
    samples: _Iterable[_Mapping[str, float] | ZMetrics],
    *,
    on_step: _Optional[_Callable[[int, _List[float], float], None]] = None,
) -> _List[float]:
    losses: _List[float] = []
    for index, metrics in enumerate(samples):
        loss = trainer.step(metrics)
        losses.append(loss)
        if on_step is not None:
            on_step(index, trainer.state, loss)
    return losses


def _matrix_summary(matrix: _Sequence[_Sequence[float]]) -> _Dict[str, float]:
    flat = [float(value) for row in matrix for value in row]
    if not flat:
        return {"l1": 0.0, "l2": 0.0, "linf": 0.0, "mean": 0.0}
    l1 = sum(abs(value) for value in flat)
    l2 = _math.sqrt(sum(value * value for value in flat))
    linf = max(abs(value) for value in flat)
    mean = sum(flat) / len(flat)
    return {"l1": l1, "l2": l2, "linf": linf, "mean": mean}


def _coerce_matrix(matrix: _Any, height: int, width: int) -> _List[_List[float]]:
    rows = _coerce_slice(matrix, height, width)
    return rows


class _ForwardingModule(_types.ModuleType):
    """Module stub that forwards attribute lookups to the Rust backend."""

    def __init__(self, name: str, doc: str, key: str) -> None:
        super().__init__(name, doc)
        self.__dict__["_forward_key"] = key

    @property
    def _forward_key(self) -> str:
        return self.__dict__["_forward_key"]

    def __getattr__(self, attr: str) -> _Any:
        if attr.startswith("_"):
            raise AttributeError(f"module '{self.__name__}' has no attribute '{attr}'")

        # Prefer already-exposed globals so top-level mirrors stay consistent.
        if attr in globals():
            value = globals()[attr]
            setattr(self, attr, value)
            _register_module_export(self, attr)
            return value

        hints = _FORWARDING_HINTS.get(self._forward_key, {})
        candidates: list[str] = []
        aliases = hints.get(attr)
        if aliases:
            candidates.extend(aliases)

        namespace_parts = self._forward_key.split(".")
        suffix = namespace_parts[-1]
        flat_suffix = "_".join(namespace_parts)
        candidates.extend(
            [
                attr,
                f"{suffix}_{attr}",
                f"{suffix}_{attr.lower()}",
                f"{flat_suffix}_{attr}",
                f"{flat_suffix}_{attr.lower()}",
            ]
        )

        for candidate in dict.fromkeys(candidates):
            value = _resolve_rs_attr(candidate)
            if value is not None:
                setattr(self, attr, value)
                _register_module_export(self, attr)
                return value

        raise AttributeError(f"module '{self.__name__}' has no attribute '{attr}'")

    def __dir__(self) -> list[str]:
        exported = set(getattr(self, "__all__", ()))
        exported.update(super().__dir__())
        hints = _FORWARDING_HINTS.get(self._forward_key, {})
        exported.update(hints.keys())
        suffix = self._forward_key.split(".")[-1] + "_"
        flat_suffix = "_".join(self._forward_key.split(".")) + "_"
        if _rs is not None:
            for name in dir(_rs):
                trimmed = None
                if name.startswith(suffix):
                    trimmed = name[len(suffix):]
                elif name.startswith(flat_suffix):
                    trimmed = name[len(flat_suffix):]
                if not trimmed:
                    continue
                trimmed = _RENAMED_EXPORTS.get(trimmed, trimmed)
                exported.add(trimmed)
        return sorted(exported)


def _register_module_export(module: _types.ModuleType, name: str) -> None:
    exported = set(getattr(module, "__all__", ()))
    exported.add(name)
    module.__all__ = sorted(exported)


def _ensure_submodule(name: str, doc: str = "") -> _types.ModuleType:
    """Return or create a synthetic child module without touching the native core."""

    parts = name.split(".")
    fq = __name__
    parent: _types.ModuleType = sys.modules[__name__]
    for idx, part in enumerate(parts):
        fq = f"{fq}.{part}"
        module = sys.modules.get(fq)
        final = idx == len(parts) - 1
        doc_for_part = doc if final else ""
        if module is None:
            key = ".".join(parts[: idx + 1])
            module = _ForwardingModule(fq, doc_for_part, key)
            sys.modules[fq] = module
        elif doc_for_part and not getattr(module, "__doc__", None):
            module.__doc__ = doc_for_part

        setattr(parent, part, module)
        if idx == 0:
            globals()[part] = module
        parent = module
    return parent


def _expose_from_rs(name: str, *aliases: str) -> None:
    if name in globals():
        return
    for candidate in (name, *aliases):
        value = _resolve_rs_attr(candidate)
        if value is not None:
            globals()[name] = value
            return


def _mirror_into_module(
    name: str,
    members: _Iterable[str] | _Mapping[str, _Iterable[str]],
    *,
    reexport: bool = True,
) -> _types.ModuleType:
    module = _ensure_submodule(name)
    exported: set[str] = set(getattr(module, "__all__", ()))
    items: _Iterable[tuple[str, _Iterable[str]]] \
        = members.items() if isinstance(members, _Mapping) else ((m, ()) for m in members)
    for member, aliases in items:
        value = None
        if reexport:
            _expose_from_rs(member, *aliases)
            value = globals().get(member)
        else:
            if member in globals():
                value = globals()[member]
            if value is None:
                for candidate in (member, *aliases):
                    value = _safe_getattr(_rs, candidate, None)
                    if value is not None:
                        break
        if value is None:
            continue
        if reexport:
            globals()[member] = value
        setattr(module, member, value)
        exported.add(member)
    if exported:
        module.__all__ = sorted(exported)
    return module


for _name, _doc in _PREDECLARED_SUBMODULES:
    _module = _ensure_submodule(_name, _doc)
    if not isinstance(_module, _ForwardingModule):
        _fq = f"{__name__}.{_name}"
        _forward = _ForwardingModule(_fq, getattr(_module, "__doc__", _doc), _name)
        for _key, _value in vars(_module).items():
            if _key in {"__dict__", "__weakref__"}:
                continue
            if _key == "__name__":
                continue
            setattr(_forward, _key, _value)
        sys.modules[_fq] = _forward
        setattr(sys.modules[__name__], _name, _forward)
        globals()[_name] = _forward


_compat_children = {
    "torch": "PyTorch interoperability helpers",
    "jax": "JAX interoperability helpers",
    "tensorflow": "TensorFlow interoperability helpers",
}
for _child, _doc in _compat_children.items():
    _ensure_submodule(f"compat.{_child}", _doc)
_compat_module = globals().get("compat")
if isinstance(_compat_module, _types.ModuleType):
    _compat_exports = set(getattr(_compat_module, "__all__", ()))
    _compat_exports.update(_compat_children.keys())
    _compat_module.__all__ = sorted(_compat_exports)


_mirror_into_module(
    "inference",
    [
        "SafetyViolation","SafetyVerdict","AuditEvent","AuditLog",
        "InferenceResult","InferenceRuntime",
    ],
)


_mirror_into_module(
    "hpo",
    {
        "SearchLoop": ("PySearchLoop",),
    },
)


_mirror_into_module(
    "export",
    {
        "QatObserver": ("PyQatObserver",),
        "QuantizationReport": ("PyQuantizationReport",),
        "StructuredPruningReport": ("PyStructuredPruningReport",),
        "CompressionReport": ("PyCompressionReport",),
        "structured_prune": (),
        "compress_weights": (),
    },
)


_mirror_into_module(
    "nn",
    {
        "Dataset": ("_NnDataset",),
        "DataLoader": ("_NnDataLoader",),
        "DataLoaderIter": ("_NnDataLoaderIter",),
        "from_samples": ("nn_from_samples", "dataset_from_samples"),
    },
)
_mirror_into_module(
    "frac",
    {
        "gl_coeffs_adaptive": ("frac.gl_coeffs_adaptive",),
        "fracdiff_gl_1d": ("frac.fracdiff_gl_1d",),
    },
)
_mirror_into_module(
    "spiral_rl",
    {
        "stAgent": ("PyDqnAgent", "DqnAgent", "StAgent"),
        "PpoAgent": ("PyPpoAgent",),
        "SacAgent": ("PySacAgent",),
    },
)
_mirror_into_module(
    "rec",
    {
        "QueryPlan": ("PyQueryPlan",),
        "RecEpochReport": ("PyRecEpochReport",),
        "Recommender": ("PyRecommender",),
    },
)
_mirror_into_module(
    "telemetry",
    {
        "DashboardMetric": ("PyDashboardMetric",),
        "DashboardEvent": ("PyDashboardEvent",),
        "DashboardFrame": ("PyDashboardFrame",),
        "DashboardRing": ("PyDashboardRing",),
    },
)


_mirror_into_module(
    "compat",
    [
        "capture",
        "share",
    ],
    reexport=False,
)
_mirror_into_module(
    "compat.torch",
    {
        "to_torch": ("compat_to_torch", "to_torch"),
        "from_torch": ("compat_from_torch", "from_torch"),
    },
    reexport=False,
)
_mirror_into_module(
    "compat.jax",
    {
        "to_jax": ("compat_to_jax", "to_jax"),
        "from_jax": ("compat_from_jax", "from_jax"),
    },
    reexport=False,
)
_mirror_into_module(
    "compat.tensorflow",
    {
        "to_tensorflow": ("compat_to_tensorflow", "to_tensorflow"),
        "from_tensorflow": ("compat_from_tensorflow", "from_tensorflow"),
    },
    reexport=False,
)


_mirror_into_module(
    "zspace",
    [
        "ZMetrics",
        "ZSpaceTrainer",
        "step_many",
        "stream_zspace_training",
    ],
    reexport=False,
)
_mirror_into_module(
    "vision",
    [
        "SpiralTorchVision",
        "TemporalResonanceBuffer",
        "SliceProfile",
    ],
    reexport=False,
)
_mirror_into_module(
    "canvas",
    [
        "CanvasTransformer",
        "CanvasSnapshot",
        "apply_vision_update",
    ],
    reexport=False,
)


_mirror_into_module(
    "selfsup",
    {
        "info_nce": ("selfsup.info_nce",),
        "masked_mse": ("selfsup.masked_mse",),
    },
)


_mirror_into_module(
    "spiralk",
    {
        "SpiralKFftPlan": (),
        "MaxwellSpiralKBridge": (),
        "MaxwellSpiralKHint": (),
        "SpiralKContext": (),
        "SpiralKWilsonMetrics": (),
        "SpiralKHeuristicHint": (),
        "wilson_lower_bound": (),
        "should_rewrite": (),
        "synthesize_program": (),
        "rewrite_with_wilson": (),
    },
    reexport=False,
)


_mirror_into_module(
    "planner",
    {
        "RankPlan": (),
        "plan": (),
        "plan_topk": (),
        "describe_device": (),
        "hip_probe": (),
        "generate_plan_batch_ex": (),
    },
    reexport=False,
)


_mirror_into_module(
    "spiralk",
    {
        "FftPlan": (),
        "MaxwellBridge": (),
        "MaxwellHint": (),
        "required_blocks": (),
    },
    reexport=False,
)


class SpiralSession:
    """Lightweight execution context for quick experimentation."""

    backend: str
    seed: int | None
    device: str

    def __init__(self, backend: str = "auto", seed: int | None = None) -> None:
        self.backend = backend
        self.seed = seed
        if backend == "hip":
            init_backend("hip")
            self.device = "hip"
        elif backend == "wgpu":
            self.device = "wgpu"
        else:
            self.device = "cpu"

    def plan_topk(self, rows: int, cols: int, k: int):
        return plan_topk(rows, cols, k, backend=self.backend)

    def close(self) -> None:
        """Release any session-scoped resources (currently a no-op)."""


_EXTRAS.append("SpiralSession")
_EXTRAS.extend(
    [
        "ZSpaceDecoded",
        "ZSpaceInference",
        "ZSpacePosterior",
<<<<<<< HEAD
        "ZSpaceInferenceRuntime",
        "decode_zspace_embedding",
        "infer_from_partial",
        "compile_inference",
=======
        "decode_zspace_embedding",
        "infer_from_partial",
        "infer_with_trainer",
>>>>>>> 34ab9ac6
    ]
)


for _key, _hint in _FORWARDING_HINTS.items():
    _module = _ensure_submodule(_key)
    if not _hint:
        continue
    _exports = set(getattr(_module, "__all__", ()))
    _exports.update(_hint.keys())
    _module.__all__ = sorted(_exports)


_CORE_EXPORTS = [
    "Tensor","ComplexTensor","OpenCartesianTopos","LanguageWaveEncoder",
    "GradientSummary","Hypergrad","TensorBiome",
    "LinearModel",
    "BarycenterIntermediate","ZSpaceBarycenter",
    "QueryPlan","RecEpochReport","Recommender",
    "stAgent","PpoAgent","SacAgent",
    "DashboardMetric","DashboardEvent","DashboardFrame","DashboardRing",
    "AuditEvent","AuditLog","InferenceResult","InferenceRuntime",
    "SafetyVerdict","SafetyViolation",
    "SearchLoop",
    "QatObserver","QuantizationReport","StructuredPruningReport","CompressionReport",
    "structured_prune","compress_weights",
    "ModuleTrainer","ZSpaceTrainer","ZSpaceCoherenceSequencer","PreDiscardTelemetry","PreDiscardPolicy",
    "TemporalResonanceBuffer","SpiralTorchVision",
    "CanvasTransformer","CanvasSnapshot","apply_vision_update",
    "ZMetrics","SliceProfile","step_many","stream_zspace_training",
    "info_nce","masked_mse","mean_squared_error",
    "init_backend",
]
for _name in _CORE_EXPORTS:
    _expose_from_rs(_name)


def __getattr__(name: str) -> _Any:
    """Defer missing attributes to the Rust extension module.

    This keeps the Python façade lightweight while still exposing the rich
    surface area implemented in Rust.
    """

    if name.startswith("_"):
        raise AttributeError(f"module '{__name__}' has no attribute '{name}'")
    redirect = _RENAMED_EXPORTS.get(name)
    if redirect is not None:
        _expose_from_rs(redirect)
        if redirect in globals():
            return globals()[redirect]
        raise AttributeError(f"module '{__name__}' has no attribute '{name}'")
    _expose_from_rs(name)
    if name in globals():
        return globals()[name]
    raise AttributeError(f"module '{__name__}' has no attribute '{name}'")


def __dir__() -> list[str]:
    _public = set(__all__)
    if _rs is not None:
        for _name in dir(_rs):
            if _name.startswith("_"):
                continue
            _public.add(_RENAMED_EXPORTS.get(_name, _name))
    return sorted(_public)


_EXPORTED = {
    *_EXTRAS,
    *_CORE_EXPORTS,
    *[n for n in _COMPAT_ALIAS if n in globals()],
    "nn","frac","dataset","linalg","spiral_rl","rec","telemetry","ecosystem",
    "selfsup","export","compat","hpo","inference","zspace","vision","canvas",
    "planner","spiralk",
    "__version__",
}
_EXPORTED.update(
    n
    for n in _safe_getattr(_rs, "__all__", ())
    if isinstance(n, str) and not n.startswith("_")
)
__all__ = sorted(_EXPORTED)<|MERGE_RESOLUTION|>--- conflicted
+++ resolved
@@ -149,7 +149,6 @@
     ZSpaceDecoded,
     ZSpaceInference,
     ZSpacePosterior,
-<<<<<<< HEAD
     canvas_partial_from_snapshot,
     coherence_partial_from_diagnostics,
     decode_zspace_embedding,
@@ -161,13 +160,6 @@
 )
 
 # 追加API（Rust側でエクスポート済みのやつだけ拾う）
-=======
-    decode_zspace_embedding,
-    infer_from_partial,
-    infer_with_trainer,
-)
-
->>>>>>> 34ab9ac6
 _EXTRAS = [
     "golden_ratio","golden_angle","set_global_seed",
     "capture","share","compat",
@@ -1297,16 +1289,10 @@
         "ZSpaceDecoded",
         "ZSpaceInference",
         "ZSpacePosterior",
-<<<<<<< HEAD
         "ZSpaceInferenceRuntime",
         "decode_zspace_embedding",
         "infer_from_partial",
         "compile_inference",
-=======
-        "decode_zspace_embedding",
-        "infer_from_partial",
-        "infer_with_trainer",
->>>>>>> 34ab9ac6
     ]
 )
 
