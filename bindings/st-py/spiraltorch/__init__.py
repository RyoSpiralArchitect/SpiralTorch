--- conflicted
+++ resolved
@@ -1378,7 +1378,6 @@
 )
 
 
-<<<<<<< HEAD
 _mirror_into_module(
     "spiralk",
     {
@@ -1391,8 +1390,6 @@
 )
 
 
-=======
->>>>>>> 4db6787d
 class SpiralSession:
     """Lightweight execution context for quick experimentation."""
 
@@ -1441,12 +1438,6 @@
     "CanvasTransformer","CanvasSnapshot","apply_vision_update",
     "ZMetrics","SliceProfile","step_many","stream_zspace_training",
     "info_nce","masked_mse","mean_squared_error",
-<<<<<<< HEAD
-=======
-    "SpiralKFftPlan","MaxwellSpiralKBridge","MaxwellSpiralKHint",
-    "SpiralKContext","SpiralKWilsonMetrics","SpiralKHeuristicHint",
-    "wilson_lower_bound","should_rewrite","synthesize_program","rewrite_with_wilson",
->>>>>>> 4db6787d
 ]
 for _name in _CORE_EXPORTS:
     _expose_from_rs(_name)
