--- conflicted
+++ resolved
@@ -284,7 +284,6 @@
     let rec_module = module.to_object(py);
 
     parent.add_submodule(&module)?;
-<<<<<<< HEAD
 
     parent.add("QueryPlan", query_plan)?;
     parent.add("RecEpochReport", rec_epoch_report)?;
@@ -296,17 +295,6 @@
     let rec_object = rec_module.to_object(py);
     modules.set_item("spiraltorch.rec", rec_object.clone_ref(py))?;
     modules.set_item("rec", rec_object)?;
-=======
-    parent.add("rec", rec_module.clone_ref(py))?;
-    parent.add("QueryPlan", query_plan.clone_ref(py))?;
-    parent.add("RecEpochReport", rec_epoch_report.clone_ref(py))?;
-    parent.add("Recommender", recommender.clone_ref(py))?;
-
-    let sys = PyModule::import_bound(py, "sys")?;
-    let modules = sys.getattr("modules")?;
-    modules.set_item("spiraltorch.rec", rec_module.clone_ref(py))?;
-    modules.set_item("rec", rec_module)?;
->>>>>>> 28149ab2
     Ok(())
 }
 
