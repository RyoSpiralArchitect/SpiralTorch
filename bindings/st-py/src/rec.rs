--- conflicted
+++ resolved
@@ -23,26 +23,6 @@
 }
 
 #[cfg(feature = "rec")]
-<<<<<<< HEAD
-=======
-fn canonicalize_query(input: &str) -> Cow<'_, str> {
-    let trimmed = input.trim();
-    if trimmed.is_empty() {
-        return Cow::Owned(String::new());
-    }
-
-    let lowered = trimmed.to_ascii_lowercase();
-    if lowered.starts_with("select ") {
-        Cow::Borrowed(trimmed)
-    } else if lowered.starts_with("where ") {
-        Cow::Owned(format!("select * {}", trimmed))
-    } else {
-        Cow::Owned(format!("select * where {}", trimmed))
-    }
-}
-
-#[cfg(feature = "rec")]
->>>>>>> c77eafde
 #[pyclass(name = "QueryPlan", module = "spiraltorch.rec")]
 pub(crate) struct PyQueryPlan {
     source: String,
@@ -65,7 +45,6 @@
 impl PyQueryPlan {
     #[new]
     pub fn new(query: String) -> PyResult<Self> {
-<<<<<<< HEAD
         let plan = match compile_query(&query) {
             Ok(plan) => plan,
             Err(err) => {
@@ -96,12 +75,6 @@
             }
         };
         Ok(Self::from_query(query, plan))
-=======
-        let normalized = canonicalize_query(&query).into_owned();
-        let plan = compile_query(&normalized)
-            .map_err(|err: KdslError| PyValueError::new_err(err.to_string()))?;
-        Ok(Self::from_query(normalized, plan))
->>>>>>> c77eafde
     }
 
     pub fn query(&self) -> &str {
@@ -305,7 +278,6 @@
         vec!["QueryPlan", "RecEpochReport", "Recommender"],
     )?;
     parent.add_submodule(&module)?;
-<<<<<<< HEAD
 
     parent.add("QueryPlan", query_plan)?;
     parent.add("RecEpochReport", rec_epoch_report)?;
@@ -317,17 +289,6 @@
     let rec_object = rec_module.to_object(py);
     modules.set_item("spiraltorch.rec", rec_object.clone_ref(py))?;
     modules.set_item("rec", rec_object)?;
-=======
-    parent.add("QueryPlan", &query_plan)?;
-    parent.add("RecEpochReport", &rec_epoch_report)?;
-    parent.add("Recommender", &recommender)?;
-
-    let sys = py.import_bound("sys")?;
-    let modules_binding = sys.getattr("modules")?;
-    let modules = modules_binding.downcast::<PyDict>()?;
-    modules.set_item("spiraltorch.rec", &module)?;
-    modules.set_item("rec", &module)?;
->>>>>>> c77eafde
     Ok(())
 }
 
