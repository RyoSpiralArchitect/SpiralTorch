use pyo3::prelude::*;
use pyo3::types::{PyDict, PyModule};
use pyo3::Bound;
use std::borrow::Cow;

#[cfg(feature = "rec")]
use crate::tensor::{tensor_err_to_py, PyTensor};
#[cfg(feature = "rec")]
use pyo3::exceptions::PyValueError;
#[cfg(feature = "rec")]
use st_kdsl::{compile_query, Filter, OrderDirection, QueryPlan as KdslQueryPlan};
#[cfg(feature = "rec")]
use st_rec::{RatingTriple, RecEpochReport, Recommendation, SpiralRecError, SpiralRecommender};

#[cfg(feature = "rec")]
fn rec_err_to_py(err: SpiralRecError) -> PyErr {
    match err {
        SpiralRecError::Tensor(err) => tensor_err_to_py(err),
        SpiralRecError::OutOfBoundsRating { .. } | SpiralRecError::EmptyBatch => {
            PyValueError::new_err(err.to_string())
        }
    }
}

#[cfg(feature = "rec")]
#[pyclass(name = "QueryPlan", module = "spiraltorch.rec")]
pub(crate) struct PyQueryPlan {
    source: String,
    inner: KdslQueryPlan,
}

#[cfg(feature = "rec")]
impl PyQueryPlan {
    fn from_query(source: String, inner: KdslQueryPlan) -> Self {
        Self { source, inner }
    }

    pub(crate) fn plan(&self) -> &KdslQueryPlan {
        &self.inner
    }
}

#[cfg(feature = "rec")]
#[pymethods]
impl PyQueryPlan {
    #[new]
    pub fn new(query: String) -> PyResult<Self> {
        let plan = match compile_query(&query) {
            Ok(plan) => plan,
            Err(err) => {
                let trimmed = query.trim();
                if trimmed.is_empty() {
                    return Err(PyValueError::new_err(err.to_string()));
                }
                let lower = trimmed.to_ascii_lowercase();
                let (fallback_source, clear_selects) = if lower.starts_with("select ") {
                    (trimmed.to_string(), false)
                } else if lower.starts_with("where ")
                    || lower.starts_with("order ")
                    || lower.starts_with("limit ")
                {
                    (format!("SELECT * {trimmed}"), true)
                } else {
                    (format!("SELECT * WHERE {trimmed}"), true)
                };
                match compile_query(&fallback_source) {
                    Ok(mut plan) => {
                        if clear_selects {
                            plan.selects.clear();
                        }
                        plan
                    }
                    Err(_) => return Err(PyValueError::new_err(err.to_string())),
                }
            }
        };
        Ok(Self::from_query(query, plan))
    }

    pub fn query(&self) -> &str {
        &self.source
    }

    pub fn selects(&self) -> Vec<String> {
        self.inner.selects.clone()
    }

    pub fn limit(&self) -> Option<usize> {
        self.inner.limit
    }

    pub fn order(&self) -> Option<(String, String)> {
        self.inner.order.clone().map(|(column, direction)| {
            let dir = match direction {
                OrderDirection::Asc => "asc",
                OrderDirection::Desc => "desc",
            };
            (column, dir.to_string())
        })
    }

    pub fn filters(&self) -> Vec<(String, String, f64)> {
        self.inner
            .filters
            .iter()
            .map(|filter| match filter {
                Filter::Eq(column, value) => (column.clone(), "=".to_string(), *value),
                Filter::Neq(column, value) => (column.clone(), "!=".to_string(), *value),
                Filter::Gt(column, value) => (column.clone(), ">".to_string(), *value),
                Filter::Lt(column, value) => (column.clone(), "<".to_string(), *value),
                Filter::Ge(column, value) => (column.clone(), ">=".to_string(), *value),
                Filter::Le(column, value) => (column.clone(), "<=".to_string(), *value),
            })
            .collect()
    }
}

#[cfg(feature = "rec")]
#[pyclass(name = "RecEpochReport", module = "spiraltorch.rec")]
#[derive(Clone)]
pub(crate) struct PyRecEpochReport {
    #[pyo3(get)]
    rmse: f32,
    #[pyo3(get)]
    samples: usize,
    #[pyo3(get)]
    regularization_penalty: f32,
}

#[cfg(feature = "rec")]
impl From<RecEpochReport> for PyRecEpochReport {
    fn from(value: RecEpochReport) -> Self {
        Self {
            rmse: value.rmse,
            samples: value.samples,
            regularization_penalty: value.regularization_penalty,
        }
    }
}

#[cfg(feature = "rec")]
#[pymethods]
impl PyRecEpochReport {
    fn __repr__(&self) -> String {
        format!(
            "RecEpochReport(rmse={:.4}, samples={}, regularization_penalty={:.4})",
            self.rmse, self.samples, self.regularization_penalty
        )
    }
}

#[cfg(feature = "rec")]
#[pyclass(name = "Recommender", module = "spiraltorch.rec")]
pub(crate) struct PyRecommender {
    inner: SpiralRecommender,
}

#[cfg(feature = "rec")]
fn convert_ratings(ratings: Vec<(usize, usize, f32)>) -> Vec<RatingTriple> {
    ratings
        .into_iter()
        .map(|(user, item, rating)| RatingTriple::new(user, item, rating))
        .collect()
}

#[cfg(feature = "rec")]
#[pymethods]
impl PyRecommender {
    #[new]
    #[pyo3(signature = (users, items, factors, learning_rate, regularization, curvature))]
    pub fn new(
        users: usize,
        items: usize,
        factors: usize,
        learning_rate: f32,
        regularization: f32,
        curvature: f32,
    ) -> PyResult<Self> {
        let inner = SpiralRecommender::new(
            users,
            items,
            factors,
            learning_rate,
            regularization,
            curvature,
        )
        .map_err(rec_err_to_py)?;
        Ok(Self { inner })
    }

    pub fn predict(&self, user: usize, item: usize) -> PyResult<f32> {
        self.inner.predict(user, item).map_err(rec_err_to_py)
    }

    pub fn train_epoch(&mut self, ratings: Vec<(usize, usize, f32)>) -> PyResult<PyRecEpochReport> {
        let triples = convert_ratings(ratings);
        self.inner
            .train_epoch(&triples)
            .map(PyRecEpochReport::from)
            .map_err(rec_err_to_py)
    }

    #[pyo3(signature = (user, k, exclude=None))]
    pub fn recommend_top_k(
        &self,
        user: usize,
        k: usize,
        exclude: Option<Vec<usize>>,
    ) -> PyResult<Vec<(usize, f32)>> {
        self.inner
            .recommend_top_k(user, k, exclude.as_deref())
            .map(|recs| {
                recs.into_iter()
                    .map(|Recommendation { item, score }| (item, score))
                    .collect()
            })
            .map_err(rec_err_to_py)
    }

    #[pyo3(signature = (user, plan, exclude=None))]
    pub fn recommend_query(
        &self,
        user: usize,
        plan: &PyQueryPlan,
        exclude: Option<Vec<usize>>,
    ) -> PyResult<Vec<std::collections::BTreeMap<String, f64>>> {
        self.inner
            .recommend_with_query(user, plan.plan(), exclude.as_deref())
            .map_err(rec_err_to_py)
    }

    pub fn user_embedding(&self, user: usize) -> PyResult<PyTensor> {
        self.inner
            .user_embedding(user)
            .map(PyTensor::from_tensor)
            .map_err(rec_err_to_py)
    }

    pub fn item_embedding(&self, item: usize) -> PyResult<PyTensor> {
        self.inner
            .item_embedding(item)
            .map(PyTensor::from_tensor)
            .map_err(rec_err_to_py)
    }

    #[getter]
    pub fn users(&self) -> usize {
        self.inner.users()
    }

    #[getter]
    pub fn items(&self) -> usize {
        self.inner.items()
    }

    #[getter]
    pub fn factors(&self) -> usize {
        self.inner.factors()
    }
}

#[cfg(feature = "rec")]
fn register_impl(py: Python<'_>, parent: &Bound<PyModule>) -> PyResult<()> {
    let module = PyModule::new_bound(py, "rec")?;
    module.add("__doc__", "SpiralTorch recommendation toolkit")?;
    module.add("__name__", "spiraltorch.rec")?;
    module.add("__package__", "spiraltorch")?;
    module.add_class::<PyQueryPlan>()?;
    module.add_class::<PyRecEpochReport>()?;
    module.add_class::<PyRecommender>()?;

    let query_plan = module.getattr("QueryPlan")?;
    let rec_epoch_report = module.getattr("RecEpochReport")?;
    let recommender = module.getattr("Recommender")?;

    module.add(
        "__all__",
        vec!["QueryPlan", "RecEpochReport", "Recommender"],
    )?;

    let query_plan = module.getattr("QueryPlan")?.into_py(py);
    let rec_epoch_report = module.getattr("RecEpochReport")?.into_py(py);
    let recommender = module.getattr("Recommender")?.into_py(py);
    let rec_module = module.to_object(py);

    parent.add_submodule(&module)?;
<<<<<<< HEAD
    parent.add("rec", rec_module.clone_ref(py))?;
    parent.add("QueryPlan", query_plan.clone_ref(py))?;
    parent.add("RecEpochReport", rec_epoch_report.clone_ref(py))?;
    parent.add("Recommender", recommender.clone_ref(py))?;

    let sys = PyModule::import_bound(py, "sys")?;
    let modules = sys.getattr("modules")?;
    modules.set_item("spiraltorch.rec", rec_module.clone_ref(py))?;
    modules.set_item("rec", rec_module)?;
=======

    let module_obj = module.to_object(py);
    parent.add("rec", module_obj.clone_ref(py))?;

    parent.add("QueryPlan", query_plan)?;
    parent.add("RecEpochReport", rec_epoch_report)?;
    parent.add("Recommender", recommender)?;

    let sys = PyModule::import_bound(py, "sys")?;
    let modules = sys.getattr("modules")?;
    modules.set_item("spiraltorch.rec", module_obj.clone_ref(py))?;
    modules.set_item("rec", module_obj)?;
>>>>>>> 6a64ea64
    Ok(())
}

#[cfg(not(feature = "rec"))]
fn register_impl(py: Python<'_>, parent: &Bound<PyModule>) -> PyResult<()> {
    let module = PyModule::new_bound(py, "rec")?;
    module.add("__doc__", "SpiralTorch recommendation toolkit")?;
    parent.add_submodule(&module)?;
<<<<<<< HEAD
    let rec_module = module.to_object(py);
    parent.add("rec", rec_module)?;
=======
    parent.add("rec", module.to_object(py))?;
>>>>>>> 6a64ea64
    Ok(())
}

pub(crate) fn register(py: Python<'_>, parent: &Bound<PyModule>) -> PyResult<()> {
    register_impl(py, parent)
}<|MERGE_RESOLUTION|>--- conflicted
+++ resolved
@@ -284,7 +284,6 @@
     let rec_module = module.to_object(py);
 
     parent.add_submodule(&module)?;
-<<<<<<< HEAD
     parent.add("rec", rec_module.clone_ref(py))?;
     parent.add("QueryPlan", query_plan.clone_ref(py))?;
     parent.add("RecEpochReport", rec_epoch_report.clone_ref(py))?;
@@ -294,20 +293,6 @@
     let modules = sys.getattr("modules")?;
     modules.set_item("spiraltorch.rec", rec_module.clone_ref(py))?;
     modules.set_item("rec", rec_module)?;
-=======
-
-    let module_obj = module.to_object(py);
-    parent.add("rec", module_obj.clone_ref(py))?;
-
-    parent.add("QueryPlan", query_plan)?;
-    parent.add("RecEpochReport", rec_epoch_report)?;
-    parent.add("Recommender", recommender)?;
-
-    let sys = PyModule::import_bound(py, "sys")?;
-    let modules = sys.getattr("modules")?;
-    modules.set_item("spiraltorch.rec", module_obj.clone_ref(py))?;
-    modules.set_item("rec", module_obj)?;
->>>>>>> 6a64ea64
     Ok(())
 }
 
@@ -316,12 +301,8 @@
     let module = PyModule::new_bound(py, "rec")?;
     module.add("__doc__", "SpiralTorch recommendation toolkit")?;
     parent.add_submodule(&module)?;
-<<<<<<< HEAD
     let rec_module = module.to_object(py);
     parent.add("rec", rec_module)?;
-=======
-    parent.add("rec", module.to_object(py))?;
->>>>>>> 6a64ea64
     Ok(())
 }
 
