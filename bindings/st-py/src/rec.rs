--- conflicted
+++ resolved
@@ -288,7 +288,6 @@
     let rec_module = module.to_object(py);
 
     parent.add_submodule(&module)?;
-<<<<<<< HEAD
 
     parent.add("QueryPlan", query_plan)?;
     parent.add("RecEpochReport", rec_epoch_report)?;
@@ -300,22 +299,6 @@
     let rec_object = rec_module.to_object(py);
     modules.set_item("spiraltorch.rec", rec_object.clone_ref(py))?;
     modules.set_item("rec", rec_object)?;
-=======
-    parent.add("rec", rec_module.clone_ref(py))?;
-
-    for (name, class) in &exported_objects {
-        parent.add(name.as_ref(), class.clone_ref(py))?;
-    }
-
-    let sys = PyModule::import_bound(py, "sys")?;
-    let modules: Bound<PyDict> = sys.getattr("modules")?.downcast_into()?;
-    modules.set_item("spiraltorch.rec", rec_module.clone_ref(py))?;
-    modules.set_item("rec", rec_module)?;
-
-    for (name, class) in exported_objects {
-        module_dict.set_item(name.as_ref(), class)?;
-    }
->>>>>>> 0b50a2ed
     Ok(())
 }
 
