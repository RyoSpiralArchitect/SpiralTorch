use pyo3::exceptions::{PyImportError, PyValueError};
use pyo3::prelude::*;
use pyo3::types::{PyAny, PyDict, PyModule};
use pyo3::wrap_pyfunction;

use crate::tensor::PyTensor;

pub(crate) fn register(py: Python<'_>, parent: &Bound<PyModule>) -> PyResult<()> {
    let compat = PyModule::new_bound(py, "compat")?;
    compat.add(
        "__doc__",
        "Zero-copy bridges into Torch, JAX, and TensorFlow via DLPack.",
    )?;

    compat.add_function(wrap_pyfunction!(capture, &compat)?)?;
    compat.add_function(wrap_pyfunction!(share, &compat)?)?;

    parent.add_function(wrap_pyfunction!(capture, parent)?)?;
    parent.add_function(wrap_pyfunction!(share, parent)?)?;

    torch::register(py, &compat)?;
    jax::register(py, &compat)?;
    tensorflow::register(py, &compat)?;

    parent.add_submodule(&compat)?;
    Ok(())
}

fn import_with_hint<'py>(
    py: Python<'py>,
    module: &str,
    hint: &str,
) -> PyResult<Bound<'py, PyModule>> {
    match PyModule::import_bound(py, module) {
        Ok(m) => Ok(m),
        Err(err) => {
            if err.is_instance_of::<PyImportError>(py) {
                Err(PyImportError::new_err(format!(
                    "failed to import '{module}'; install {hint} or add it to your environment"
                )))
            } else {
                Err(err)
            }
        }
    }
}

#[derive(Clone, Copy, Debug, PartialEq, Eq)]
enum Source {
    SpiralTorch,
    Torch,
    Jax,
    TensorFlow,
    Dlpack,
}

fn detect_source(value: &Bound<PyAny>) -> Source {
    if value.is_instance_of::<PyTensor>() {
        return Source::SpiralTorch;
    }

    let ty = value.get_type();
    let module = ty
        .getattr("__module__")
        .ok()
        .and_then(|name| name.extract::<String>().ok())
        .unwrap_or_default();

    if module.starts_with("torch") {
        return Source::Torch;
    }

    if module.starts_with("jax") || module.contains("jaxlib") {
        return Source::Jax;
    }

    if module.starts_with("tensorflow") {
        return Source::TensorFlow;
    }

    Source::Dlpack
}

fn capture_impl(py: Python<'_>, value: &Bound<PyAny>) -> PyResult<PyTensor> {
    match detect_source(value) {
        Source::SpiralTorch => {
            let py_tensor: Py<PyTensor> = value.extract()?;
            Ok(py_tensor.bind(py).borrow().clone())
        }
        Source::Torch => torch::from_torch(py, value, None, None, None, None, None),
        Source::Jax => jax::from_jax(py, value),
        Source::TensorFlow => tensorflow::from_tensorflow(py, value),
        Source::Dlpack => PyTensor::from_dlpack(py, value.clone().unbind().into_py(py)),
    }
}

fn share_impl(py: Python<'_>, value: &Bound<PyAny>, target: &str) -> PyResult<PyObject> {
    let normalized = target.to_ascii_lowercase();
    let ty = value.get_type();
    let module = ty
        .getattr("__module__")
        .ok()
        .and_then(|name| name.extract::<String>().ok())
        .unwrap_or_default();
    match normalized.as_str() {
        "spiraltorch" | "spiral" | "st" | "tensor" => {
            if value.is_instance_of::<PyTensor>() {
                return Ok(value.clone().unbind().into_py(py));
            }
            let tensor = capture_impl(py, value)?;
            Py::new(py, tensor).map(|py_tensor| py_tensor.into_py(py))
        }
        "torch" | "pytorch" => {
            if module.starts_with("torch") {
                return Ok(value.clone().unbind().into_py(py));
            }
            let tensor = capture_impl(py, value)?;
            torch::to_torch(py, &tensor, None, None, None, None, None)
        }
        "jax" => {
            if module.starts_with("jax") || module.contains("jaxlib") {
                return Ok(value.clone().unbind().into_py(py));
            }
            let tensor = capture_impl(py, value)?;
            jax::to_jax(py, &tensor)
        }
        "tensorflow" | "tf" => {
            if module.starts_with("tensorflow") {
                return Ok(value.clone().unbind().into_py(py));
            }
            let tensor = capture_impl(py, value)?;
            tensorflow::to_tensorflow(py, &tensor)
        }
        _ => Err(PyValueError::new_err(format!(
            "unknown target '{target}'; choose 'spiraltorch', 'torch', 'jax', or 'tensorflow'"
        ))),
    }
}

/// Convert any DLPack-capable tensor into a SpiralTorch tensor.
#[pyfunction]
#[pyo3(text_signature = "(value, /)")]
fn capture(py: Python<'_>, value: &Bound<PyAny>) -> PyResult<PyTensor> {
    capture_impl(py, value)
}

/// Share a tensor with another framework without copying the underlying buffer.
#[pyfunction]
#[pyo3(text_signature = "(value, target, /)")]
fn share(py: Python<'_>, value: &Bound<PyAny>, target: &str) -> PyResult<PyObject> {
    share_impl(py, value, target)
}

mod torch {
    use super::*;
    use pyo3::wrap_pyfunction;

    pub(super) fn register(py: Python<'_>, compat: &Bound<PyModule>) -> PyResult<()> {
        let torch = PyModule::new_bound(py, "torch")?;
        torch.add(
            "__doc__",
            "PyTorch conversion helpers backed by torch.utils.dlpack with post-conversion tuning.",
        )?;
        torch.add_function(wrap_pyfunction!(self::to_torch_py, &torch)?)?;
        torch.add_function(wrap_pyfunction!(self::from_torch_py, &torch)?)?;
        compat.add_submodule(&torch)?;
        Ok(())
    }

    #[pyfunction(name = "to_torch")]
    #[pyo3(signature = (tensor, *, dtype=None, device=None, requires_grad=None, copy=None, memory_format=None))]
    fn to_torch_py(
        py: Python<'_>,
        tensor: &PyTensor,
        dtype: Option<PyObject>,
        device: Option<PyObject>,
        requires_grad: Option<bool>,
        copy: Option<bool>,
        memory_format: Option<PyObject>,
    ) -> PyResult<PyObject> {
        let utils = super::import_with_hint(py, "torch.utils.dlpack", "PyTorch >= 1.10")?;
        let from_dlpack = utils.getattr("from_dlpack")?;
        let capsule = tensor.to_dlpack(py)?;
        let mut tensor = from_dlpack.call1((capsule,))?;

        let copy = copy.unwrap_or(false);

        if dtype.is_some() || device.is_some() || copy || memory_format.is_some() {
            let kwargs = PyDict::new_bound(py);
            if let Some(dtype) = dtype {
                kwargs.set_item("dtype", dtype.bind(py))?;
            }
            if let Some(device) = device {
                kwargs.set_item("device", device.bind(py))?;
            }
            if copy {
                kwargs.set_item("copy", copy)?;
            }
            if let Some(memory_format) = memory_format {
                kwargs.set_item("memory_format", memory_format.bind(py))?;
            }
            tensor = tensor.call_method("to", (), Some(&kwargs))?;
        }

        if let Some(requires_grad) = requires_grad {
            tensor = tensor.call_method1("requires_grad_", (requires_grad,))?;
        }

<<<<<<< HEAD
=======
        Ok(tensor.into_py(py))
    }

    pub(super) fn to_torch(py: Python<'_>, tensor: &PyTensor) -> PyResult<PyObject> {
        let utils = super::import_with_hint(py, "torch.utils.dlpack", "PyTorch >= 1.10")?;
        let from_dlpack = utils.getattr("from_dlpack")?;
        let capsule = tensor.to_dlpack(py)?;
        let tensor = from_dlpack.call1((capsule,))?;
>>>>>>> 7f927b8e
        Ok(tensor.into_py(py))
    }

    pub(super) fn to_torch(py: Python<'_>, tensor: &PyTensor) -> PyResult<PyObject> {
        to_torch_py(py, tensor, None, None, None, None, None)
    }

    #[pyfunction(name = "from_torch")]
    #[pyo3(signature = (tensor, *, dtype=None, device=None, ensure_cpu=None, copy=None, require_contiguous=None))]
    fn from_torch_py(
        py: Python<'_>,
        tensor: &Bound<PyAny>,
        dtype: Option<PyObject>,
        device: Option<PyObject>,
        ensure_cpu: Option<bool>,
        copy: Option<bool>,
        require_contiguous: Option<bool>,
    ) -> PyResult<PyTensor> {
        let utils = super::import_with_hint(py, "torch.utils.dlpack", "PyTorch >= 1.10")?;
        let to_dlpack = utils.getattr("to_dlpack")?;
        let mut candidate = match tensor.call_method0("detach") {
            Ok(detached) => detached,
            Err(_) => tensor.clone(),
        };

        if copy.unwrap_or(false) {
            candidate = candidate.call_method0("clone")?;
        }

        let ensure_cpu = ensure_cpu.unwrap_or(true);

        if dtype.is_some() || device.is_some() {
            let kwargs = PyDict::new_bound(py);
            if let Some(dtype) = dtype {
                kwargs.set_item("dtype", dtype.bind(py))?;
            }
            if let Some(device) = device {
                kwargs.set_item("device", device.bind(py))?;
            }
            candidate = candidate.call_method("to", (), Some(&kwargs))?;
        } else if ensure_cpu {
            if let Ok(current_device) = candidate.getattr("device") {
                let is_cpu = current_device
                    .getattr("type")
                    .and_then(|value| value.extract::<&str>())
                    .map(|kind| kind == "cpu")
                    .unwrap_or(true);
                if !is_cpu {
                    let kwargs = PyDict::new_bound(py);
                    kwargs.set_item("device", "cpu")?;
                    candidate = candidate.call_method("to", (), Some(&kwargs))?;
                }
            }
        }

        if require_contiguous.unwrap_or(true) {
            if let Ok(is_contiguous) = candidate.call_method0("is_contiguous") {
                if let Ok(false) = is_contiguous.extract::<bool>() {
                    candidate = candidate.call_method0("contiguous")?;
                }
            }
        }

        let capsule = to_dlpack.call1((candidate,))?.unbind();
<<<<<<< HEAD
=======
        PyTensor::from_dlpack(py, capsule)
    }

    pub(super) fn from_torch(py: Python<'_>, tensor: &Bound<PyAny>) -> PyResult<PyTensor> {
        let utils = super::import_with_hint(py, "torch.utils.dlpack", "PyTorch >= 1.10")?;
        let to_dlpack = utils.getattr("to_dlpack")?;
        let capsule = to_dlpack.call1((tensor,))?.unbind();
>>>>>>> 7f927b8e
        PyTensor::from_dlpack(py, capsule)
    }

    pub(super) fn from_torch(py: Python<'_>, tensor: &Bound<PyAny>) -> PyResult<PyTensor> {
        from_torch_py(py, tensor, None, None, None, None, None)
    }

}

mod jax {
    use super::*;
    use pyo3::wrap_pyfunction;

    pub(super) fn register(py: Python<'_>, compat: &Bound<PyModule>) -> PyResult<()> {
        let jax = PyModule::new_bound(py, "jax")?;
        jax.add("__doc__", "JAX conversion helpers backed by jax.dlpack")?;
        jax.add_function(wrap_pyfunction!(to_jax, &jax)?)?;
        jax.add_function(wrap_pyfunction!(from_jax, &jax)?)?;
        compat.add_submodule(&jax)?;
        Ok(())
    }

    #[pyfunction]
    pub(super) fn to_jax(py: Python<'_>, tensor: &PyTensor) -> PyResult<PyObject> {
        let module = super::import_with_hint(py, "jax.dlpack", "JAX >= 0.4")?;
        let from_dlpack = module.getattr("from_dlpack")?;
        let capsule = tensor.to_dlpack(py)?;
        let array = from_dlpack.call1((capsule,))?;
        Ok(array.into_py(py))
    }

    #[pyfunction]
    pub(super) fn from_jax(py: Python<'_>, array: &Bound<PyAny>) -> PyResult<PyTensor> {
        let module = super::import_with_hint(py, "jax.dlpack", "JAX >= 0.4")?;
        let to_dlpack = module.getattr("to_dlpack")?;
        let capsule = to_dlpack.call1((array,))?.unbind();
        PyTensor::from_dlpack(py, capsule)
    }
}

mod tensorflow {
    use super::*;
    use pyo3::wrap_pyfunction;

    pub(super) fn register(py: Python<'_>, compat: &Bound<PyModule>) -> PyResult<()> {
        let tf = PyModule::new_bound(py, "tensorflow")?;
        tf.add(
            "__doc__",
            "TensorFlow conversion helpers backed by tf.experimental.dlpack",
        )?;
        tf.add_function(wrap_pyfunction!(to_tensorflow, &tf)?)?;
        tf.add_function(wrap_pyfunction!(from_tensorflow, &tf)?)?;
        compat.add_submodule(&tf)?;
        Ok(())
    }

    #[pyfunction]
    pub(super) fn to_tensorflow(py: Python<'_>, tensor: &PyTensor) -> PyResult<PyObject> {
        let module =
            super::import_with_hint(py, "tensorflow.experimental.dlpack", "TensorFlow >= 2.12")?;
        let from_dlpack = module.getattr("from_dlpack")?;
        let capsule = tensor.to_dlpack(py)?;
        let tensor = from_dlpack.call1((capsule,))?;
        Ok(tensor.into_py(py))
    }

    #[pyfunction]
    pub(super) fn from_tensorflow(py: Python<'_>, value: &Bound<PyAny>) -> PyResult<PyTensor> {
        let module =
            super::import_with_hint(py, "tensorflow.experimental.dlpack", "TensorFlow >= 2.12")?;
        let to_dlpack = module.getattr("to_dlpack")?;
        let capsule = to_dlpack.call1((value,))?.unbind();
        PyTensor::from_dlpack(py, capsule)
    }
}<|MERGE_RESOLUTION|>--- conflicted
+++ resolved
@@ -206,8 +206,6 @@
             tensor = tensor.call_method1("requires_grad_", (requires_grad,))?;
         }
 
-<<<<<<< HEAD
-=======
         Ok(tensor.into_py(py))
     }
 
@@ -216,7 +214,6 @@
         let from_dlpack = utils.getattr("from_dlpack")?;
         let capsule = tensor.to_dlpack(py)?;
         let tensor = from_dlpack.call1((capsule,))?;
->>>>>>> 7f927b8e
         Ok(tensor.into_py(py))
     }
 
@@ -281,8 +278,6 @@
         }
 
         let capsule = to_dlpack.call1((candidate,))?.unbind();
-<<<<<<< HEAD
-=======
         PyTensor::from_dlpack(py, capsule)
     }
 
@@ -290,7 +285,6 @@
         let utils = super::import_with_hint(py, "torch.utils.dlpack", "PyTorch >= 1.10")?;
         let to_dlpack = utils.getattr("to_dlpack")?;
         let capsule = to_dlpack.call1((tensor,))?.unbind();
->>>>>>> 7f927b8e
         PyTensor::from_dlpack(py, capsule)
     }
 
