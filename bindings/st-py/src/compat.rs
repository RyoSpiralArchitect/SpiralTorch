use pyo3::exceptions::{PyImportError, PyValueError};
use pyo3::prelude::*;
use pyo3::types::{PyAny, PyDict, PyModule};
use pyo3::wrap_pyfunction;

use crate::tensor::PyTensor;

pub(crate) fn register(py: Python<'_>, parent: &Bound<PyModule>) -> PyResult<()> {
    let compat = PyModule::new_bound(py, "compat")?;
    compat.add(
        "__doc__",
        "Zero-copy bridges into Torch, JAX, and TensorFlow via DLPack.",
    )?;

    compat.add_function(wrap_pyfunction!(capture, &compat)?)?;
    compat.add_function(wrap_pyfunction!(share, &compat)?)?;

    parent.add_function(wrap_pyfunction!(capture, parent)?)?;
    parent.add_function(wrap_pyfunction!(share, parent)?)?;

    torch::register(py, &compat)?;
    jax::register(py, &compat)?;
    tensorflow::register(py, &compat)?;

    parent.add_submodule(&compat)?;
    Ok(())
}

fn import_with_hint<'py>(
    py: Python<'py>,
    module: &str,
    hint: &str,
) -> PyResult<Bound<'py, PyModule>> {
    match PyModule::import_bound(py, module) {
        Ok(m) => Ok(m),
        Err(err) => {
            if err.is_instance_of::<PyImportError>(py) {
                Err(PyImportError::new_err(format!(
                    "failed to import '{module}'; install {hint} or add it to your environment"
                )))
            } else {
                Err(err)
            }
        }
    }
}

#[derive(Clone, Copy, Debug, PartialEq, Eq)]
enum Source {
    SpiralTorch,
    Torch,
    Jax,
    TensorFlow,
    Dlpack,
}

fn detect_source(value: &Bound<PyAny>) -> Source {
    if value.is_instance_of::<PyTensor>() {
        return Source::SpiralTorch;
    }

    let ty = value.get_type();
    let module = ty
        .getattr("__module__")
        .ok()
        .and_then(|name| name.extract::<String>().ok())
        .unwrap_or_default();

    if module.starts_with("torch") {
        return Source::Torch;
    }

    if module.starts_with("jax") || module.contains("jaxlib") {
        return Source::Jax;
    }

    if module.starts_with("tensorflow") {
        return Source::TensorFlow;
    }

    Source::Dlpack
}

fn capture_impl(py: Python<'_>, value: &Bound<PyAny>) -> PyResult<PyTensor> {
    match detect_source(value) {
        Source::SpiralTorch => {
            let py_tensor: Py<PyTensor> = value.extract()?;
            Ok(py_tensor.bind(py).borrow().clone())
        }
        Source::Torch => torch::from_torch(py, value, None, None, None, None, None),
        Source::Jax => jax::from_jax(py, value),
        Source::TensorFlow => tensorflow::from_tensorflow(py, value),
        Source::Dlpack => PyTensor::from_dlpack(py, value.clone().unbind().into_py(py)),
    }
}

fn share_impl(py: Python<'_>, value: &Bound<PyAny>, target: &str) -> PyResult<PyObject> {
    let normalized = target.to_ascii_lowercase();
    let ty = value.get_type();
    let module = ty
        .getattr("__module__")
        .ok()
        .and_then(|name| name.extract::<String>().ok())
        .unwrap_or_default();
    match normalized.as_str() {
        "spiraltorch" | "spiral" | "st" | "tensor" => {
            if value.is_instance_of::<PyTensor>() {
                return Ok(value.clone().unbind().into_py(py));
            }
            let tensor = capture_impl(py, value)?;
            Py::new(py, tensor).map(|py_tensor| py_tensor.into_py(py))
        }
        "torch" | "pytorch" => {
            if module.starts_with("torch") {
                return Ok(value.clone().unbind().into_py(py));
            }
            let tensor = capture_impl(py, value)?;
            torch::to_torch(py, &tensor, None, None, None, None, None)
        }
        "jax" => {
            if module.starts_with("jax") || module.contains("jaxlib") {
                return Ok(value.clone().unbind().into_py(py));
            }
            let tensor = capture_impl(py, value)?;
            jax::to_jax(py, &tensor)
        }
        "tensorflow" | "tf" => {
            if module.starts_with("tensorflow") {
                return Ok(value.clone().unbind().into_py(py));
            }
            let tensor = capture_impl(py, value)?;
            tensorflow::to_tensorflow(py, &tensor)
        }
        _ => Err(PyValueError::new_err(format!(
            "unknown target '{target}'; choose 'spiraltorch', 'torch', 'jax', or 'tensorflow'"
        ))),
    }
}

/// Convert any DLPack-capable tensor into a SpiralTorch tensor.
#[pyfunction]
#[pyo3(text_signature = "(value, /)")]
fn capture(py: Python<'_>, value: &Bound<PyAny>) -> PyResult<PyTensor> {
    capture_impl(py, value)
}

/// Share a tensor with another framework without copying the underlying buffer.
#[pyfunction]
#[pyo3(text_signature = "(value, target, /)")]
fn share(py: Python<'_>, value: &Bound<PyAny>, target: &str) -> PyResult<PyObject> {
    share_impl(py, value, target)
}

mod torch {
    use super::*;
    use pyo3::wrap_pyfunction;

    pub(super) fn register(py: Python<'_>, compat: &Bound<PyModule>) -> PyResult<()> {
        let torch = PyModule::new_bound(py, "torch")?;
        torch.add(
            "__doc__",
            "PyTorch conversion helpers backed by torch.utils.dlpack with post-conversion tuning.",
        )?;
        torch.add_function(wrap_pyfunction!(self::to_torch_py, &torch)?)?;
        torch.add_function(wrap_pyfunction!(self::from_torch_py, &torch)?)?;
        compat.add_submodule(&torch)?;
        Ok(())
    }

    #[pyfunction(name = "to_torch")]
    #[pyo3(signature = (tensor, *, dtype=None, device=None, requires_grad=None, copy=None, memory_format=None))]
    fn to_torch_py(
        py: Python<'_>,
        tensor: &PyTensor,
        dtype: Option<PyObject>,
        device: Option<PyObject>,
        requires_grad: Option<bool>,
        copy: Option<bool>,
        memory_format: Option<PyObject>,
    ) -> PyResult<PyObject> {
        let utils = super::import_with_hint(py, "torch.utils.dlpack", "PyTorch >= 1.10")?;
        let from_dlpack = utils.getattr("from_dlpack")?;
        let capsule = tensor.to_dlpack(py)?;
        let mut tensor = from_dlpack.call1((capsule,))?;

        let copy = copy.unwrap_or(false);

        if dtype.is_some() || device.is_some() || copy || memory_format.is_some() {
            let kwargs = PyDict::new_bound(py);
            if let Some(dtype) = dtype {
                kwargs.set_item("dtype", dtype.bind(py))?;
            }
            if let Some(device) = device {
                kwargs.set_item("device", device.bind(py))?;
            }
            if copy {
                kwargs.set_item("copy", copy)?;
            }
            if let Some(memory_format) = memory_format {
                kwargs.set_item("memory_format", memory_format.bind(py))?;
            }
            tensor = tensor.call_method("to", (), Some(&kwargs))?;
        }

        if let Some(requires_grad) = requires_grad {
            tensor = tensor.call_method1("requires_grad_", (requires_grad,))?;
        }

<<<<<<< HEAD
        Ok(tensor.into_py(py))
    }

    pub(super) fn to_torch(py: Python<'_>, tensor: &PyTensor) -> PyResult<PyObject> {
        let utils = super::import_with_hint(py, "torch.utils.dlpack", "PyTorch >= 1.10")?;
        let from_dlpack = utils.getattr("from_dlpack")?;
        let capsule = tensor.to_dlpack(py)?;
        let tensor = from_dlpack.call1((capsule,))?;
=======
>>>>>>> 8ffcbae6
        Ok(tensor.into_py(py))
    }

    pub(super) fn to_torch(py: Python<'_>, tensor: &PyTensor) -> PyResult<PyObject> {
        to_torch_py(py, tensor, None, None, None, None, None)
    }

    #[pyfunction(name = "from_torch")]
    #[pyo3(signature = (tensor, *, dtype=None, device=None, ensure_cpu=None, copy=None, require_contiguous=None))]
    fn from_torch_py(
        py: Python<'_>,
        tensor: &Bound<PyAny>,
        dtype: Option<PyObject>,
        device: Option<PyObject>,
        ensure_cpu: Option<bool>,
        copy: Option<bool>,
        require_contiguous: Option<bool>,
    ) -> PyResult<PyTensor> {
        let utils = super::import_with_hint(py, "torch.utils.dlpack", "PyTorch >= 1.10")?;
        let to_dlpack = utils.getattr("to_dlpack")?;
        let mut candidate = match tensor.call_method0("detach") {
            Ok(detached) => detached,
            Err(_) => tensor.clone(),
        };

        if copy.unwrap_or(false) {
            candidate = candidate.call_method0("clone")?;
        }

        let ensure_cpu = ensure_cpu.unwrap_or(true);

        if dtype.is_some() || device.is_some() {
            let kwargs = PyDict::new_bound(py);
            if let Some(dtype) = dtype {
                kwargs.set_item("dtype", dtype.bind(py))?;
            }
            if let Some(device) = device {
                kwargs.set_item("device", device.bind(py))?;
            }
            candidate = candidate.call_method("to", (), Some(&kwargs))?;
        } else if ensure_cpu {
            if let Ok(current_device) = candidate.getattr("device") {
                let is_cpu = current_device
                    .getattr("type")
                    .and_then(|value| value.extract::<&str>())
                    .map(|kind| kind == "cpu")
                    .unwrap_or(true);
                if !is_cpu {
                    let kwargs = PyDict::new_bound(py);
                    kwargs.set_item("device", "cpu")?;
                    candidate = candidate.call_method("to", (), Some(&kwargs))?;
                }
            }
        }

        if require_contiguous.unwrap_or(true) {
            if let Ok(is_contiguous) = candidate.call_method0("is_contiguous") {
                if let Ok(false) = is_contiguous.extract::<bool>() {
                    candidate = candidate.call_method0("contiguous")?;
                }
            }
        }

        let capsule = to_dlpack.call1((candidate,))?.unbind();
<<<<<<< HEAD
        PyTensor::from_dlpack(py, capsule)
    }

    pub(super) fn from_torch(py: Python<'_>, tensor: &Bound<PyAny>) -> PyResult<PyTensor> {
        let utils = super::import_with_hint(py, "torch.utils.dlpack", "PyTorch >= 1.10")?;
        let to_dlpack = utils.getattr("to_dlpack")?;
        let capsule = to_dlpack.call1((tensor,))?.unbind();
=======
>>>>>>> 8ffcbae6
        PyTensor::from_dlpack(py, capsule)
    }

    pub(super) fn from_torch(py: Python<'_>, tensor: &Bound<PyAny>) -> PyResult<PyTensor> {
        from_torch_py(py, tensor, None, None, None, None, None)
    }

}

mod jax {
    use super::*;
    use pyo3::wrap_pyfunction;

    pub(super) fn register(py: Python<'_>, compat: &Bound<PyModule>) -> PyResult<()> {
        let jax = PyModule::new_bound(py, "jax")?;
        jax.add("__doc__", "JAX conversion helpers backed by jax.dlpack")?;
        jax.add_function(wrap_pyfunction!(to_jax, &jax)?)?;
        jax.add_function(wrap_pyfunction!(from_jax, &jax)?)?;
        compat.add_submodule(&jax)?;
        Ok(())
    }

    #[pyfunction]
    pub(super) fn to_jax(py: Python<'_>, tensor: &PyTensor) -> PyResult<PyObject> {
        let module = super::import_with_hint(py, "jax.dlpack", "JAX >= 0.4")?;
        let from_dlpack = module.getattr("from_dlpack")?;
        let capsule = tensor.to_dlpack(py)?;
        let array = from_dlpack.call1((capsule,))?;
        Ok(array.into_py(py))
    }

    #[pyfunction]
    pub(super) fn from_jax(py: Python<'_>, array: &Bound<PyAny>) -> PyResult<PyTensor> {
        let module = super::import_with_hint(py, "jax.dlpack", "JAX >= 0.4")?;
        let to_dlpack = module.getattr("to_dlpack")?;
        let capsule = to_dlpack.call1((array,))?.unbind();
        PyTensor::from_dlpack(py, capsule)
    }
}

mod tensorflow {
    use super::*;
    use pyo3::wrap_pyfunction;

    pub(super) fn register(py: Python<'_>, compat: &Bound<PyModule>) -> PyResult<()> {
        let tf = PyModule::new_bound(py, "tensorflow")?;
        tf.add(
            "__doc__",
            "TensorFlow conversion helpers backed by tf.experimental.dlpack",
        )?;
        tf.add_function(wrap_pyfunction!(to_tensorflow, &tf)?)?;
        tf.add_function(wrap_pyfunction!(from_tensorflow, &tf)?)?;
        compat.add_submodule(&tf)?;
        Ok(())
    }

    #[pyfunction]
    pub(super) fn to_tensorflow(py: Python<'_>, tensor: &PyTensor) -> PyResult<PyObject> {
        let module =
            super::import_with_hint(py, "tensorflow.experimental.dlpack", "TensorFlow >= 2.12")?;
        let from_dlpack = module.getattr("from_dlpack")?;
        let capsule = tensor.to_dlpack(py)?;
        let tensor = from_dlpack.call1((capsule,))?;
        Ok(tensor.into_py(py))
    }

    #[pyfunction]
    pub(super) fn from_tensorflow(py: Python<'_>, value: &Bound<PyAny>) -> PyResult<PyTensor> {
        let module =
            super::import_with_hint(py, "tensorflow.experimental.dlpack", "TensorFlow >= 2.12")?;
        let to_dlpack = module.getattr("to_dlpack")?;
        let capsule = to_dlpack.call1((value,))?.unbind();
        PyTensor::from_dlpack(py, capsule)
    }
}<|MERGE_RESOLUTION|>--- conflicted
+++ resolved
@@ -206,7 +206,6 @@
             tensor = tensor.call_method1("requires_grad_", (requires_grad,))?;
         }
 
-<<<<<<< HEAD
         Ok(tensor.into_py(py))
     }
 
@@ -215,8 +214,6 @@
         let from_dlpack = utils.getattr("from_dlpack")?;
         let capsule = tensor.to_dlpack(py)?;
         let tensor = from_dlpack.call1((capsule,))?;
-=======
->>>>>>> 8ffcbae6
         Ok(tensor.into_py(py))
     }
 
@@ -281,7 +278,6 @@
         }
 
         let capsule = to_dlpack.call1((candidate,))?.unbind();
-<<<<<<< HEAD
         PyTensor::from_dlpack(py, capsule)
     }
 
@@ -289,8 +285,6 @@
         let utils = super::import_with_hint(py, "torch.utils.dlpack", "PyTorch >= 1.10")?;
         let to_dlpack = utils.getattr("to_dlpack")?;
         let capsule = to_dlpack.call1((tensor,))?.unbind();
-=======
->>>>>>> 8ffcbae6
         PyTensor::from_dlpack(py, capsule)
     }
 
