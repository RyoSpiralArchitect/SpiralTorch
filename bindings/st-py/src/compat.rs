--- conflicted
+++ resolved
@@ -295,7 +295,6 @@
         PyTensor::from_dlpack(py, capsule)
     }
 
-<<<<<<< HEAD
     pub(super) fn from_torch(py: Python<'_>, tensor: &Bound<PyAny>) -> PyResult<PyTensor> {
         let utils = super::import_with_hint(py, "torch.utils.dlpack", "PyTorch >= 1.10")?;
         let to_dlpack = utils.getattr("to_dlpack")?;
@@ -332,8 +331,6 @@
     pub(super) fn to_torch_simple(py: Python<'_>, tensor: &PyTensor) -> PyResult<PyObject> {
         to_torch_impl(py, tensor, None, None, None, None, None)
     }
-=======
->>>>>>> bea9e54b
 }
 
 mod jax {
