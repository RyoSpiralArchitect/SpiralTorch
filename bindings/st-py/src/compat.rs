--- conflicted
+++ resolved
@@ -206,17 +206,6 @@
             tensor = tensor.call_method1("requires_grad_", (requires_grad,))?;
         }
 
-<<<<<<< HEAD
-        Ok(tensor.into_py(py))
-    }
-
-    pub(super) fn to_torch(py: Python<'_>, tensor: &PyTensor) -> PyResult<PyObject> {
-        let utils = super::import_with_hint(py, "torch.utils.dlpack", "PyTorch >= 1.10")?;
-        let from_dlpack = utils.getattr("from_dlpack")?;
-        let capsule = tensor.to_dlpack(py)?;
-        let tensor = from_dlpack.call1((capsule,))?;
-=======
->>>>>>> 72263590
         Ok(tensor.into_py(py))
     }
 
@@ -281,16 +270,6 @@
         }
 
         let capsule = to_dlpack.call1((candidate,))?.unbind();
-<<<<<<< HEAD
-        PyTensor::from_dlpack(py, capsule)
-    }
-
-    pub(super) fn from_torch(py: Python<'_>, tensor: &Bound<PyAny>) -> PyResult<PyTensor> {
-        let utils = super::import_with_hint(py, "torch.utils.dlpack", "PyTorch >= 1.10")?;
-        let to_dlpack = utils.getattr("to_dlpack")?;
-        let capsule = to_dlpack.call1((tensor,))?.unbind();
-=======
->>>>>>> 72263590
         PyTensor::from_dlpack(py, capsule)
     }
 
