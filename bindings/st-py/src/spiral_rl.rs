--- conflicted
+++ resolved
@@ -210,11 +210,7 @@
     } else {
         dict.set_item("epsilon_schedule", py.None())?;
     }
-<<<<<<< HEAD
     Ok(dict.unbind().into_py(py))
-=======
-    Ok(dict.into_any().into_py(py))
->>>>>>> ed3ca4db
 }
 
 #[cfg(feature = "spiral_rl")]
@@ -236,29 +232,10 @@
             agent.set_epsilon(agent.epsilon());
         } else {
             let schedule_dict = schedule_obj.downcast::<PyDict>()?;
-<<<<<<< HEAD
             let start: f32 = required_schedule_field(&schedule_dict, "start")?;
             let end: f32 = required_schedule_field(&schedule_dict, "end")?;
             let steps: u32 = required_schedule_field(&schedule_dict, "steps")?;
             let progress: u32 = required_schedule_field(&schedule_dict, "step")?;
-=======
-            let start: f32 = schedule_dict
-                .get_item("start")?
-                .ok_or_else(|| PyValueError::new_err("epsilon_schedule requires 'start'"))?
-                .extract()?;
-            let end: f32 = schedule_dict
-                .get_item("end")?
-                .ok_or_else(|| PyValueError::new_err("epsilon_schedule requires 'end'"))?
-                .extract()?;
-            let steps: u32 = schedule_dict
-                .get_item("steps")?
-                .ok_or_else(|| PyValueError::new_err("epsilon_schedule requires 'steps'"))?
-                .extract()?;
-            let progress: u32 = schedule_dict
-                .get_item("step")?
-                .ok_or_else(|| PyValueError::new_err("epsilon_schedule requires 'step'"))?
-                .extract()?;
->>>>>>> ed3ca4db
             let mut schedule = EpsilonGreedySchedule::new(start, end, steps);
             schedule.set_step(progress);
             agent.configure_epsilon_schedule(schedule);
@@ -467,16 +444,8 @@
 
     #[pyo3(name = "epsilon")]
     pub fn epsilon_method(&self, py: Python<'_>) -> PyResult<f32> {
-<<<<<<< HEAD
         warn_epsilon_deprecated(
             py,
-=======
-        let warning_type = py.get_type_bound::<PyDeprecationWarning>();
-        let warning_type_any = warning_type.as_any();
-        PyErr::warn_bound(
-            py,
-            &warning_type_any,
->>>>>>> ed3ca4db
             "DqnAgent.epsilon() is deprecated; access the epsilon property instead.",
         )?;
         Ok(self.inner.epsilon())
@@ -578,16 +547,8 @@
 
     #[pyo3(name = "epsilon")]
     pub fn epsilon_method(&self, py: Python<'_>) -> PyResult<f32> {
-<<<<<<< HEAD
         warn_epsilon_deprecated(
             py,
-=======
-        let warning_type = py.get_type_bound::<PyDeprecationWarning>();
-        let warning_type_any = warning_type.as_any();
-        PyErr::warn_bound(
-            py,
-            &warning_type_any,
->>>>>>> ed3ca4db
             "Agent.epsilon() is deprecated; access the epsilon property instead.",
         )?;
         Ok(self.dqn.epsilon())
