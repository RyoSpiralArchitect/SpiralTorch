#[cfg(feature = "nn")]
use crate::nn::PyZRelativityModule;
use crate::tensor::PyTensor;
use pyo3::exceptions::{PyTypeError, PyValueError};
use pyo3::prelude::*;
use pyo3::types::PyDict;
use pyo3::wrap_pyfunction;
use pyo3::Bound;
use pyo3::Py;
use pyo3::PyAny;

#[cfg(feature = "nn")]
use st_nn::Module;
<<<<<<< HEAD
use st_tensor::{mean_squared_error, LinearModel, Tensor};
=======
use st_tensor::{mean_squared_error, LinearModel, Tensor, TensorError};
>>>>>>> e3cb3feb

#[pyclass(module = "spiraltorch", name = "ModuleTrainer")]
pub(crate) struct PyModuleTrainer {
    model: LinearModel,
    input_dim: usize,
    output_dim: usize,
}

#[pymethods]
impl PyModuleTrainer {
    #[new]
    pub fn new(input_dim: usize, output_dim: usize) -> PyResult<Self> {
        if input_dim == 0 || output_dim == 0 {
            return Err(PyValueError::new_err(
                "input_dim and output_dim must be positive",
            ));
        }
        let model = LinearModel::new(input_dim, output_dim)
            .map_err(|e: TensorError| PyValueError::new_err(e.to_string()))?;
        Ok(Self {
            model,
            input_dim,
            output_dim,
        })
    }

    /// 1 epoch 学習。inputs/targets は [[f32]] (row-major) を想定。
    #[pyo3(signature = (inputs, targets, learning_rate=1e-2, batch_size=32))]
    pub fn train_epoch(
        &mut self,
        inputs: Vec<Vec<f32>>,
        targets: Vec<Vec<f32>>,
        learning_rate: f32,
        batch_size: usize,
    ) -> PyResult<f32> {
        if inputs.len() != targets.len() {
            return Err(PyValueError::new_err("inputs/targets length mismatch"));
        }
        if inputs.is_empty() {
            return Ok(0.0);
        }
        if batch_size == 0 {
            return Err(PyValueError::new_err("batch_size must be positive"));
        }
        for row in &inputs {
            if row.len() != self.input_dim {
                return Err(PyValueError::new_err("input row dimension mismatch"));
            }
        }
        for row in &targets {
            if row.len() != self.output_dim {
                return Err(PyValueError::new_err("target row dimension mismatch"));
            }
        }

        let mut avg_loss = 0.0f32;
        let mut seen = 0usize;
        let mut start = 0usize;
        let total = inputs.len();
        while start < total {
            let end = (start + batch_size).min(total);
            let batch_rows = end - start;
            let x: Vec<f32> = inputs[start..end]
                .iter()
                .flat_map(|r| r.iter().copied())
                .collect();
            let y: Vec<f32> = targets[start..end]
                .iter()
                .flat_map(|r| r.iter().copied())
                .collect();
            let x = Tensor::from_vec(batch_rows, self.input_dim, x)
                .map_err(|e: TensorError| PyValueError::new_err(e.to_string()))?;
            let y = Tensor::from_vec(batch_rows, self.output_dim, y)
                .map_err(|e: TensorError| PyValueError::new_err(e.to_string()))?;
            let loss = self
                .model
                .train_batch(&x, &y, learning_rate)
                .map_err(|e: TensorError| PyValueError::new_err(e.to_string()))?;
            avg_loss += loss * batch_rows as f32;
            seen += batch_rows;
            start = end;
        }
        Ok(avg_loss / seen as f32)
    }

    /// MSE を返す
    pub fn evaluate(&self, inputs: Vec<Vec<f32>>, targets: Vec<Vec<f32>>) -> PyResult<f32> {
        if inputs.len() != targets.len() {
            return Err(PyValueError::new_err("inputs/targets length mismatch"));
        }
        if inputs.is_empty() {
            return Err(PyValueError::new_err("empty inputs"));
        }
        for row in &inputs {
            if row.len() != self.input_dim {
                return Err(PyValueError::new_err("input row dimension mismatch"));
            }
        }
        for row in &targets {
            if row.len() != self.output_dim {
                return Err(PyValueError::new_err("target row dimension mismatch"));
            }
        }
        let rows = inputs.len();
        let x: Vec<f32> = inputs.iter().flat_map(|r| r.iter().copied()).collect();
        let y: Vec<f32> = targets.iter().flat_map(|r| r.iter().copied()).collect();
        let x = Tensor::from_vec(rows, self.input_dim, x)
            .map_err(|e: TensorError| PyValueError::new_err(e.to_string()))?;
        let y = Tensor::from_vec(rows, self.output_dim, y)
            .map_err(|e: TensorError| PyValueError::new_err(e.to_string()))?;
        let predictions = self
            .model
            .forward(&x)
            .map_err(|e: TensorError| PyValueError::new_err(e.to_string()))?;
        mean_squared_error(&predictions, &y).map_err(|e: TensorError| PyValueError::new_err(e.to_string()))
    }

    /// Convenience helper to run inference from nested Python lists.
    pub fn predict(&self, inputs: Vec<Vec<f32>>) -> PyResult<PyTensor> {
        let tensor_inputs = lists_to_tensor(&inputs, self.input_dim, "inputs")?;
        let predictions = self
            .model
            .forward(&tensor_inputs)
            .map_err(|e: TensorError| PyValueError::new_err(e.to_string()))?;
        Ok(PyTensor::from_tensor(predictions))
    }

    /// Run inference using an existing Tensor without additional allocations.
    pub fn predict_tensor(&self, inputs: &PyTensor) -> PyResult<PyTensor> {
        let predictions = self
            .model
            .forward(&inputs.inner)
            .map_err(|e: TensorError| PyValueError::new_err(e.to_string()))?;
        Ok(PyTensor::from_tensor(predictions))
    }

    #[cfg(feature = "nn")]
    pub fn train_zrelativity_step(
        &mut self,
        module: &PyZRelativityModule,
        targets: &PyTensor,
        learning_rate: f32,
    ) -> PyResult<f32> {
<<<<<<< HEAD
        let seed = Tensor::zeros(1, 1).map_err(|e| PyValueError::new_err(e.to_string()))?;
        let params = module
            .inner
            .forward(&seed)
            .map_err(|e| PyValueError::new_err(e.to_string()))?;
        self.model
            .train_batch(&params, &targets.inner, learning_rate)
            .map_err(|e| PyValueError::new_err(e.to_string()))
=======
        let seed = Tensor::zeros(1, 1).map_err(|e: TensorError| PyValueError::new_err(e.to_string()))?;
        let params = module
            .inner
            .forward(&seed)
            .map_err(|e: TensorError| PyValueError::new_err(e.to_string()))?;
        self.model
            .train_batch(&params, &targets.inner, learning_rate)
            .map_err(|e: TensorError| PyValueError::new_err(e.to_string()))
>>>>>>> e3cb3feb
    }

    /// Return a snapshot of the current model weights.
    pub fn weights(&self) -> PyResult<PyTensor> {
        Ok(PyTensor::from_tensor(self.model.weights().clone()))
    }

    /// Return a copy of the current bias vector.
    pub fn bias(&self) -> Vec<f32> {
        self.model.bias().to_vec()
    }

    pub fn input_dim(&self) -> usize {
        self.input_dim
    }

    pub fn output_dim(&self) -> usize {
        self.output_dim
    }
}

#[pyclass(module = "spiraltorch", name = "LinearModel")]
pub(crate) struct PyLinearModel {
    inner: LinearModel,
}

#[pymethods]
impl PyLinearModel {
    #[new]
    pub fn new(input_dim: usize, output_dim: usize) -> PyResult<Self> {
        if input_dim == 0 || output_dim == 0 {
            return Err(PyValueError::new_err(
                "input_dim and output_dim must be positive",
            ));
        }
        let inner = LinearModel::new(input_dim, output_dim)
            .map_err(|e: TensorError| PyValueError::new_err(e.to_string()))?;
        Ok(Self { inner })
    }

    #[pyo3(signature = (inputs))]
    pub fn forward(&self, inputs: &Bound<PyAny>) -> PyResult<PyTensor> {
        let py = inputs.py();

        if let Ok(py_tensor) = inputs.extract::<Py<PyTensor>>() {
            let tensor = {
                let borrow = py_tensor.bind(py).borrow();
                self.inner
                    .forward(&borrow.inner)
                    .map_err(|e: TensorError| PyValueError::new_err(e.to_string()))?
            };
            return Ok(PyTensor::from_tensor(tensor));
        }

        if let Ok(list_inputs) = inputs.extract::<Vec<Vec<f32>>>() {
            let (input_dim, _) = self.inner.weights().shape();
            let tensor_inputs = lists_to_tensor(&list_inputs, input_dim, "inputs")?;
            let tensor = self
                .inner
                .forward(&tensor_inputs)
                .map_err(|e: TensorError| PyValueError::new_err(e.to_string()))?;
            return Ok(PyTensor::from_tensor(tensor));
        }

        Err(PyTypeError::new_err(
            "inputs must be a Tensor or a sequence of sequences of floats",
        ))
    }

    #[pyo3(signature = (inputs, targets, learning_rate=1e-2))]
    pub fn train_batch(
        &mut self,
        inputs: Vec<Vec<f32>>,
        targets: Vec<Vec<f32>>,
        learning_rate: f32,
    ) -> PyResult<f32> {
        if inputs.len() != targets.len() {
            return Err(PyValueError::new_err("inputs/targets length mismatch"));
        }
        if inputs.is_empty() {
            return Err(PyValueError::new_err("inputs cannot be empty"));
        }
        let (input_dim, output_dim) = self.inner.weights().shape();
        let tensor_inputs = lists_to_tensor(&inputs, input_dim, "inputs")?;
        let tensor_targets = lists_to_tensor(&targets, output_dim, "targets")?;
        self.inner
            .train_batch(&tensor_inputs, &tensor_targets, learning_rate)
            .map_err(|e: TensorError| PyValueError::new_err(e.to_string()))
    }

    #[pyo3(signature = (inputs, targets, learning_rate=1e-2))]
    pub fn train_batch_tensor(
        &mut self,
        inputs: &PyTensor,
        targets: &PyTensor,
        learning_rate: f32,
    ) -> PyResult<f32> {
        let (batch_rows, input_dim) = inputs.inner.shape();
        let (target_rows, target_dim) = targets.inner.shape();
        let (expected_input, expected_output) = self.inner.weights().shape();
        if input_dim != expected_input {
            return Err(PyValueError::new_err(format!(
                "input tensor expected {} columns, got {}",
                expected_input, input_dim
            )));
        }
        if target_dim != expected_output {
            return Err(PyValueError::new_err(format!(
                "target tensor expected {} columns, got {}",
                expected_output, target_dim
            )));
        }
        if batch_rows != target_rows {
            return Err(PyValueError::new_err("inputs/targets length mismatch"));
        }
        self.inner
            .train_batch(&inputs.inner, &targets.inner, learning_rate)
            .map_err(|e: TensorError| PyValueError::new_err(e.to_string()))
    }

    pub fn weights(&self) -> PyResult<PyTensor> {
        Ok(PyTensor::from_tensor(self.inner.weights().clone()))
    }

    pub fn bias(&self) -> Vec<f32> {
        self.inner.bias().to_vec()
    }

    pub fn input_dim(&self) -> usize {
        self.inner.weights().shape().0
    }

    pub fn output_dim(&self) -> usize {
        self.inner.weights().shape().1
    }

    pub fn state_dict(&self, py: Python<'_>) -> PyResult<PyObject> {
        let dict = PyDict::new_bound(py);
        let weights = Py::new(py, PyTensor::from_tensor(self.inner.weights().clone()))?;
        dict.set_item("weights", weights)?;
        dict.set_item("bias", self.inner.bias().to_vec())?;
        Ok(dict.into_py(py))
    }
}

#[pyfunction]
#[pyo3(name = "mean_squared_error")]
fn mean_squared_error_py(predictions: &PyTensor, targets: &PyTensor) -> PyResult<f32> {
    mean_squared_error(&predictions.inner, &targets.inner)
        .map_err(|e: TensorError| PyValueError::new_err(e.to_string()))
}

pub(crate) fn register(py: Python<'_>, parent: &Bound<PyModule>) -> PyResult<()> {
    parent.add_class::<PyLinearModel>()?;
    parent.add_class::<PyModuleTrainer>()?;
    parent.add_function(wrap_pyfunction!(mean_squared_error_py, parent)?)?;
    let _ = py;
    Ok(())
}

fn lists_to_tensor(rows: &[Vec<f32>], expected_cols: usize, label: &str) -> PyResult<Tensor> {
    if rows.is_empty() {
        return Err(PyValueError::new_err(format!("{label} cannot be empty")));
    }
    for (idx, row) in rows.iter().enumerate() {
        if row.len() != expected_cols {
            return Err(PyValueError::new_err(format!(
                "{label} row {idx} expected {expected_cols} values, got {}",
                row.len()
            )));
        }
    }
    let mut flat = Vec::with_capacity(rows.len() * expected_cols);
    for row in rows {
        flat.extend_from_slice(row);
    }
    Tensor::from_vec(rows.len(), expected_cols, flat)
        .map_err(|e: TensorError| PyValueError::new_err(e.to_string()))
}<|MERGE_RESOLUTION|>--- conflicted
+++ resolved
@@ -11,11 +11,7 @@
 
 #[cfg(feature = "nn")]
 use st_nn::Module;
-<<<<<<< HEAD
-use st_tensor::{mean_squared_error, LinearModel, Tensor};
-=======
 use st_tensor::{mean_squared_error, LinearModel, Tensor, TensorError};
->>>>>>> e3cb3feb
 
 #[pyclass(module = "spiraltorch", name = "ModuleTrainer")]
 pub(crate) struct PyModuleTrainer {
@@ -159,16 +155,6 @@
         targets: &PyTensor,
         learning_rate: f32,
     ) -> PyResult<f32> {
-<<<<<<< HEAD
-        let seed = Tensor::zeros(1, 1).map_err(|e| PyValueError::new_err(e.to_string()))?;
-        let params = module
-            .inner
-            .forward(&seed)
-            .map_err(|e| PyValueError::new_err(e.to_string()))?;
-        self.model
-            .train_batch(&params, &targets.inner, learning_rate)
-            .map_err(|e| PyValueError::new_err(e.to_string()))
-=======
         let seed = Tensor::zeros(1, 1).map_err(|e: TensorError| PyValueError::new_err(e.to_string()))?;
         let params = module
             .inner
@@ -177,7 +163,6 @@
         self.model
             .train_batch(&params, &targets.inner, learning_rate)
             .map_err(|e: TensorError| PyValueError::new_err(e.to_string()))
->>>>>>> e3cb3feb
     }
 
     /// Return a snapshot of the current model weights.
