use pyo3::exceptions::PyValueError;
use pyo3::prelude::*;
use pyo3::types::PyModule;
use pyo3::{Bound, Py};
use std::time::{Duration, SystemTime, UNIX_EPOCH};

use st_core::telemetry::dashboard::{
    DashboardEvent, DashboardFrame, DashboardMetric, DashboardRing, EventSeverity,
};

fn severity_from_str(value: &str) -> PyResult<EventSeverity> {
    match value.to_ascii_lowercase().as_str() {
        "info" => Ok(EventSeverity::Info),
        "warning" => Ok(EventSeverity::Warning),
        "critical" => Ok(EventSeverity::Critical),
        other => Err(PyValueError::new_err(format!("unknown severity '{other}'"))),
    }
}

fn severity_to_str(severity: EventSeverity) -> &'static str {
    match severity {
        EventSeverity::Info => "info",
        EventSeverity::Warning => "warning",
        EventSeverity::Critical => "critical",
    }
}

fn timestamp_to_seconds(time: SystemTime) -> f64 {
    match time.duration_since(UNIX_EPOCH) {
        Ok(duration) => duration.as_secs_f64(),
        Err(err) => {
            let duration = err.duration();
            -(duration.as_secs_f64())
        }
    }
}

fn seconds_to_timestamp(seconds: Option<f64>) -> SystemTime {
    match seconds {
        Some(value) if value >= 0.0 => UNIX_EPOCH + Duration::from_secs_f64(value),
        Some(value) => UNIX_EPOCH - Duration::from_secs_f64(value.abs()),
        None => SystemTime::now(),
    }
}

<<<<<<< HEAD
#[pyclass(name = "DashboardMetric", module = "spiraltorch.telemetry")]
=======
#[pyclass(module = "spiraltorch.telemetry", name = "DashboardMetric")]
>>>>>>> c77eafde
#[derive(Clone)]
pub(crate) struct PyDashboardMetric {
    inner: DashboardMetric,
}

impl PyDashboardMetric {
    fn from_metric(metric: DashboardMetric) -> Self {
        Self { inner: metric }
    }
}

#[pymethods]
impl PyDashboardMetric {
    #[new]
    #[pyo3(signature = (name, value, unit=None, trend=None))]
    pub fn new(name: String, value: f64, unit: Option<String>, trend: Option<f64>) -> Self {
        let mut metric = DashboardMetric::new(name, value);
        if let Some(unit) = unit {
            metric = metric.with_unit(unit);
        }
        if let Some(trend) = trend {
            metric = metric.with_trend(trend);
        }
        Self { inner: metric }
    }

    #[getter]
    pub fn name(&self) -> &str {
        &self.inner.name
    }

    #[getter]
    pub fn value(&self) -> f64 {
        self.inner.value
    }

    #[getter]
    pub fn unit(&self) -> Option<&str> {
        self.inner.unit.as_deref()
    }

    #[getter]
    pub fn trend(&self) -> Option<f64> {
        self.inner.trend
    }
}

<<<<<<< HEAD
#[pyclass(name = "DashboardEvent", module = "spiraltorch.telemetry")]
=======
#[pyclass(module = "spiraltorch.telemetry", name = "DashboardEvent")]
>>>>>>> c77eafde
#[derive(Clone)]
pub(crate) struct PyDashboardEvent {
    inner: DashboardEvent,
}

impl PyDashboardEvent {
    fn from_event(event: DashboardEvent) -> Self {
        Self { inner: event }
    }
}

#[pymethods]
impl PyDashboardEvent {
    #[new]
    pub fn new(message: String, severity: &str) -> PyResult<Self> {
        let severity = severity_from_str(severity)?;
        Ok(Self {
            inner: DashboardEvent { message, severity },
        })
    }

    #[getter]
    pub fn message(&self) -> &str {
        &self.inner.message
    }

    #[getter]
    pub fn severity(&self) -> &'static str {
        severity_to_str(self.inner.severity)
    }
}

<<<<<<< HEAD
#[pyclass(name = "DashboardFrame", module = "spiraltorch.telemetry")]
=======
#[pyclass(module = "spiraltorch.telemetry", name = "DashboardFrame")]
>>>>>>> c77eafde
#[derive(Clone)]
pub(crate) struct PyDashboardFrame {
    pub(crate) inner: DashboardFrame,
}

impl PyDashboardFrame {
    fn from_frame(frame: DashboardFrame) -> Self {
        Self { inner: frame }
    }
}

#[pymethods]
impl PyDashboardFrame {
    #[new]
    #[pyo3(signature = (timestamp=None))]
    pub fn new(timestamp: Option<f64>) -> Self {
        let ts = seconds_to_timestamp(timestamp);
        Self {
            inner: DashboardFrame {
                timestamp: ts,
                metrics: Vec::new(),
                events: Vec::new(),
            },
        }
    }

    pub fn push_metric(&mut self, metric: &PyDashboardMetric) {
        self.inner.metrics.push(metric.inner.clone());
    }

    pub fn push_event(&mut self, event: &PyDashboardEvent) {
        self.inner.events.push(event.inner.clone());
    }

    #[getter]
    pub fn timestamp(&self) -> f64 {
        timestamp_to_seconds(self.inner.timestamp)
    }

    #[getter]
    pub fn metrics(&self) -> Vec<PyDashboardMetric> {
        self.inner
            .metrics
            .iter()
            .cloned()
            .map(PyDashboardMetric::from_metric)
            .collect()
    }

    #[getter]
    pub fn events(&self) -> Vec<PyDashboardEvent> {
        self.inner
            .events
            .iter()
            .cloned()
            .map(PyDashboardEvent::from_event)
            .collect()
    }
}

<<<<<<< HEAD
#[pyclass(name = "DashboardRing", module = "spiraltorch.telemetry", unsendable)]
=======
#[pyclass(module = "spiraltorch.telemetry", name = "DashboardRing", unsendable)]
>>>>>>> c77eafde
pub(crate) struct PyDashboardRing {
    inner: DashboardRing,
}

impl PyDashboardRing {
    fn frames(&self) -> Vec<DashboardFrame> {
        self.inner.iter().cloned().collect()
    }
}

#[pymethods]
impl PyDashboardRing {
    #[new]
    pub fn new(capacity: usize) -> Self {
        Self {
            inner: DashboardRing::new(capacity),
        }
    }

    pub fn push(&mut self, frame: &PyDashboardFrame) {
        self.inner.push(frame.inner.clone());
    }

    pub fn latest(&self) -> Option<PyDashboardFrame> {
        self.inner
            .latest()
            .cloned()
            .map(PyDashboardFrame::from_frame)
    }

    pub fn iter(&self, py: Python<'_>) -> PyResult<Py<PyDashboardRingIter>> {
        Py::new(py, PyDashboardRingIter::new(self.frames()))
    }

    pub fn __iter__(slf: PyRef<'_, Self>) -> PyResult<Py<PyDashboardRingIter>> {
        slf.iter(slf.py())
    }
}

#[pyclass(
    module = "spiraltorch.telemetry",
    name = "DashboardRingIter",
    unsendable
)]
pub(crate) struct PyDashboardRingIter {
    frames: Vec<DashboardFrame>,
    index: usize,
}

impl PyDashboardRingIter {
    fn new(frames: Vec<DashboardFrame>) -> Self {
        Self { frames, index: 0 }
    }
}

#[pymethods]
impl PyDashboardRingIter {
    fn __iter__(slf: PyRef<'_, Self>) -> Py<PyDashboardRingIter> {
        slf.into()
    }

    fn __next__(&mut self) -> Option<PyDashboardFrame> {
        if self.index >= self.frames.len() {
            return None;
        }
        let frame = self.frames[self.index].clone();
        self.index += 1;
        Some(PyDashboardFrame::from_frame(frame))
    }
}

fn register_impl(py: Python<'_>, parent: &Bound<PyModule>) -> PyResult<()> {
    let module = PyModule::new_bound(py, "telemetry")?;
    module.add("__doc__", "Telemetry dashboards and runtime metrics")?;
    module.add_class::<PyDashboardMetric>()?;
    module.add_class::<PyDashboardEvent>()?;
    module.add_class::<PyDashboardFrame>()?;
    module.add_class::<PyDashboardRing>()?;
    module.add_class::<PyDashboardRingIter>()?;
    module.add(
        "__all__",
        vec![
            "DashboardMetric",
            "DashboardEvent",
            "DashboardFrame",
            "DashboardRing",
        ],
    )?;
    parent.add_submodule(&module)?;
    parent.add("DashboardMetric", module.getattr("DashboardMetric")?)?;
    parent.add("DashboardEvent", module.getattr("DashboardEvent")?)?;
    parent.add("DashboardFrame", module.getattr("DashboardFrame")?)?;
    parent.add("DashboardRing", module.getattr("DashboardRing")?)?;
    Ok(())
}

pub(crate) fn register(py: Python<'_>, parent: &Bound<PyModule>) -> PyResult<()> {
    register_impl(py, parent)
}<|MERGE_RESOLUTION|>--- conflicted
+++ resolved
@@ -43,11 +43,7 @@
     }
 }
 
-<<<<<<< HEAD
 #[pyclass(name = "DashboardMetric", module = "spiraltorch.telemetry")]
-=======
-#[pyclass(module = "spiraltorch.telemetry", name = "DashboardMetric")]
->>>>>>> c77eafde
 #[derive(Clone)]
 pub(crate) struct PyDashboardMetric {
     inner: DashboardMetric,
@@ -95,11 +91,7 @@
     }
 }
 
-<<<<<<< HEAD
 #[pyclass(name = "DashboardEvent", module = "spiraltorch.telemetry")]
-=======
-#[pyclass(module = "spiraltorch.telemetry", name = "DashboardEvent")]
->>>>>>> c77eafde
 #[derive(Clone)]
 pub(crate) struct PyDashboardEvent {
     inner: DashboardEvent,
@@ -132,11 +124,7 @@
     }
 }
 
-<<<<<<< HEAD
 #[pyclass(name = "DashboardFrame", module = "spiraltorch.telemetry")]
-=======
-#[pyclass(module = "spiraltorch.telemetry", name = "DashboardFrame")]
->>>>>>> c77eafde
 #[derive(Clone)]
 pub(crate) struct PyDashboardFrame {
     pub(crate) inner: DashboardFrame,
@@ -197,11 +185,7 @@
     }
 }
 
-<<<<<<< HEAD
 #[pyclass(name = "DashboardRing", module = "spiraltorch.telemetry", unsendable)]
-=======
-#[pyclass(module = "spiraltorch.telemetry", name = "DashboardRing", unsendable)]
->>>>>>> c77eafde
 pub(crate) struct PyDashboardRing {
     inner: DashboardRing,
 }
