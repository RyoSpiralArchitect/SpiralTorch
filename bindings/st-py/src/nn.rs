use pyo3::prelude::*;
use pyo3::types::PyModule;
#[cfg(feature = "nn")]
use pyo3::wrap_pyfunction;

#[cfg(feature = "nn")]
use crate::pure::PyOpenCartesianTopos;
#[cfg(feature = "nn")]
use crate::tensor::{tensor_err_to_py, PyTensor};

#[cfg(feature = "nn")]
use st_nn::{
<<<<<<< HEAD
    dataset::DataLoaderBatches,
    dataset_from_vec,
    zspace_coherence::{CoherenceDiagnostics, LinguisticChannelReport},
    DataLoader, Dataset, ZSpaceCoherenceSequencer,
=======
    dataset::DataLoaderBatches, dataset_from_vec, CoherenceDiagnostics, DataLoader, Dataset,
    ZSpaceCoherenceSequencer,
>>>>>>> efec00df
};
#[cfg(feature = "nn")]
use st_tensor::OpenCartesianTopos;

#[cfg(feature = "nn")]
fn convert_samples(
    samples: Vec<(PyTensor, PyTensor)>,
) -> Vec<(st_tensor::Tensor, st_tensor::Tensor)> {
    samples
        .into_iter()
        .map(|(input, target)| (input.inner.clone(), target.inner.clone()))
        .collect()
}

#[cfg(feature = "nn")]
#[pyclass(module = "spiraltorch.nn")]
pub(crate) struct PyDataset {
    inner: Dataset,
}

#[cfg(feature = "nn")]
#[pymethods]
impl PyDataset {
    #[new]
    pub fn new() -> Self {
        Self {
            inner: Dataset::new(),
        }
    }

    #[staticmethod]
    pub fn from_pairs(samples: Vec<(PyTensor, PyTensor)>) -> Self {
        let converted = convert_samples(samples);
        Self {
            inner: Dataset::from_vec(converted),
        }
    }

    pub fn push(&mut self, input: &PyTensor, target: &PyTensor) {
        self.inner.push(input.inner.clone(), target.inner.clone());
    }

    pub fn len(&self) -> usize {
        self.inner.len()
    }

    pub fn is_empty(&self) -> bool {
        self.inner.is_empty()
    }

    pub fn loader(&self) -> PyDataLoader {
        PyDataLoader::from_loader(self.inner.loader())
    }

    pub fn __len__(&self) -> usize {
        self.len()
    }
}

#[cfg(feature = "nn")]
#[pyclass(module = "spiraltorch.nn", unsendable)]
pub(crate) struct PyDataLoader {
    inner: DataLoader,
}

#[cfg(feature = "nn")]
impl PyDataLoader {
    fn from_loader(inner: DataLoader) -> Self {
        Self { inner }
    }

    fn iter_inner(&self) -> PyDataLoaderIter {
        PyDataLoaderIter::new(self.inner.clone().into_iter())
    }
}

#[cfg(feature = "nn")]
#[pymethods]
impl PyDataLoader {
    pub fn len(&self) -> usize {
        self.inner.len()
    }

    pub fn is_empty(&self) -> bool {
        self.inner.is_empty()
    }

    pub fn batch_size(&self) -> usize {
        self.inner.batch_size()
    }

    pub fn prefetch_depth(&self) -> usize {
        self.inner.prefetch_depth()
    }

    pub fn shuffle(&self, seed: u64) -> Self {
        Self::from_loader(self.inner.clone().shuffle(seed))
    }

    pub fn batched(&self, batch_size: usize) -> Self {
        Self::from_loader(self.inner.clone().batched(batch_size))
    }

    pub fn dynamic_batch_by_rows(&self, max_rows: usize) -> Self {
        Self::from_loader(self.inner.clone().dynamic_batch_by_rows(max_rows))
    }

    pub fn prefetch(&self, depth: usize) -> Self {
        Self::from_loader(self.inner.clone().prefetch(depth))
    }

    pub fn iter(&self, py: Python<'_>) -> PyResult<Py<PyDataLoaderIter>> {
        Py::new(py, self.iter_inner())
    }

    pub fn __iter__(slf: PyRef<'_, Self>) -> PyResult<Py<PyDataLoaderIter>> {
        slf.iter(slf.py())
    }

    pub fn __len__(&self) -> usize {
        self.len()
    }
}

#[cfg(feature = "nn")]
#[pyclass(module = "spiraltorch.nn", unsendable)]
pub(crate) struct PyDataLoaderIter {
    batches: Option<DataLoaderBatches>,
}

#[cfg(feature = "nn")]
impl PyDataLoaderIter {
    fn new(batches: DataLoaderBatches) -> Self {
        Self {
            batches: Some(batches),
        }
    }
}

#[cfg(feature = "nn")]
#[pymethods]
impl PyDataLoaderIter {
    fn __iter__(slf: PyRef<'_, Self>) -> Py<PyDataLoaderIter> {
        slf.into()
    }

    fn __next__(&mut self) -> PyResult<Option<(PyTensor, PyTensor)>> {
        let batches = match self.batches.as_mut() {
            Some(iter) => iter,
            None => return Ok(None),
        };
        match batches.next() {
            Some(Ok((input, target))) => Ok(Some((
                PyTensor::from_tensor(input),
                PyTensor::from_tensor(target),
            ))),
            Some(Err(err)) => Err(tensor_err_to_py(err)),
            None => {
                self.batches = None;
                Ok(None)
            }
        }
    }
}

#[cfg(feature = "nn")]
#[pyfunction]
#[pyo3(signature = (samples))]
fn from_samples(samples: Vec<(PyTensor, PyTensor)>) -> PyDataLoader {
    PyDataLoader::from_loader(dataset_from_vec(convert_samples(samples)))
}

#[cfg(feature = "nn")]
<<<<<<< HEAD
#[derive(Clone)]
#[pyclass(module = "spiraltorch.nn", name = "CoherenceChannelReport")]
pub(crate) struct PyCoherenceChannelReport {
    channel: usize,
    weight: f32,
    backend: String,
    dominant_concept: Option<String>,
    emphasis: f32,
    descriptor: Option<String>,
}

#[cfg(feature = "nn")]
impl PyCoherenceChannelReport {
    fn from_report(report: &LinguisticChannelReport) -> Self {
        Self {
            channel: report.channel(),
            weight: report.weight(),
            backend: report.backend().label().to_string(),
            dominant_concept: report
                .dominant_concept()
                .map(|concept| concept.label().to_string()),
            emphasis: report.emphasis(),
            descriptor: report.descriptor().map(|descriptor| descriptor.to_string()),
=======
#[pyclass(module = "spiraltorch.nn", name = "CoherenceDiagnostics", unsendable)]
pub(crate) struct PyCoherenceDiagnostics {
    channel_weights: Vec<f32>,
    normalized_weights: Vec<f32>,
    normalization: f32,
    fractional_order: f32,
    dominant_channel: Option<usize>,
    mean_coherence: f32,
    z_bias: f32,
    energy_ratio: f32,
    coherence_entropy: f32,
}

#[cfg(feature = "nn")]
impl PyCoherenceDiagnostics {
    fn from_diagnostics(diagnostics: CoherenceDiagnostics) -> Self {
        Self {
            channel_weights: diagnostics.channel_weights().to_vec(),
            normalized_weights: diagnostics.normalized_weights().to_vec(),
            normalization: diagnostics.normalization(),
            fractional_order: diagnostics.fractional_order(),
            dominant_channel: diagnostics.dominant_channel(),
            mean_coherence: diagnostics.mean_coherence(),
            z_bias: diagnostics.z_bias(),
            energy_ratio: diagnostics.energy_ratio(),
            coherence_entropy: diagnostics.coherence_entropy(),
>>>>>>> efec00df
        }
    }
}

#[cfg(feature = "nn")]
#[pymethods]
<<<<<<< HEAD
impl PyCoherenceChannelReport {
    #[getter]
    fn channel(&self) -> usize {
        self.channel
    }

    #[getter]
    fn weight(&self) -> f32 {
        self.weight
    }

    #[getter]
    fn backend(&self) -> &str {
        &self.backend
    }

    #[getter]
    fn dominant_concept(&self) -> Option<&str> {
        self.dominant_concept.as_deref()
    }

    #[getter]
    fn emphasis(&self) -> f32 {
        self.emphasis
    }

    #[getter]
    fn descriptor(&self) -> Option<&str> {
        self.descriptor.as_deref()
    }
}

#[cfg(feature = "nn")]
#[derive(Clone)]
#[pyclass(module = "spiraltorch.nn", name = "CoherenceDiagnostics", unsendable)]
pub(crate) struct PyCoherenceDiagnostics {
    aggregated: PyTensor,
    coherence: Vec<f32>,
    channel_reports: Vec<PyCoherenceChannelReport>,
}

#[cfg(feature = "nn")]
impl PyCoherenceDiagnostics {
    fn from_diagnostics(diagnostics: CoherenceDiagnostics) -> Self {
        let (aggregated, coherence, channel_reports) = diagnostics.into_parts();
        let channel_reports = channel_reports
            .iter()
            .map(PyCoherenceChannelReport::from_report)
            .collect();
        Self {
            aggregated: PyTensor::from_tensor(aggregated),
            coherence,
            channel_reports,
        }
    }
}

#[cfg(feature = "nn")]
#[pymethods]
impl PyCoherenceDiagnostics {
    #[getter]
    fn aggregated(&self) -> PyTensor {
        self.aggregated.clone()
    }

    #[getter]
    fn coherence(&self) -> Vec<f32> {
        self.coherence.clone()
    }

    #[getter]
    fn channel_reports(&self) -> Vec<PyCoherenceChannelReport> {
        self.channel_reports.clone()
=======
impl PyCoherenceDiagnostics {
    #[getter]
    fn channel_weights(&self) -> Vec<f32> {
        self.channel_weights.clone()
    }

    #[getter]
    fn normalized_weights(&self) -> Vec<f32> {
        self.normalized_weights.clone()
    }

    #[getter]
    fn normalization(&self) -> f32 {
        self.normalization
    }

    #[getter]
    fn fractional_order(&self) -> f32 {
        self.fractional_order
    }

    #[getter]
    fn dominant_channel(&self) -> Option<usize> {
        self.dominant_channel
    }

    #[getter]
    fn mean_coherence(&self) -> f32 {
        self.mean_coherence
    }

    #[getter]
    fn z_bias(&self) -> f32 {
        self.z_bias
    }

    #[getter]
    fn energy_ratio(&self) -> f32 {
        self.energy_ratio
    }

    #[getter]
    fn coherence_entropy(&self) -> f32 {
        self.coherence_entropy
    }

    fn __repr__(&self) -> String {
        format!(
            "CoherenceDiagnostics(mean={:.4}, entropy={:.4}, dominant_channel={:?})",
            self.mean_coherence, self.coherence_entropy, self.dominant_channel
        )
>>>>>>> efec00df
    }
}

#[cfg(feature = "nn")]
#[pyclass(
    module = "spiraltorch.nn",
    name = "ZSpaceCoherenceSequencer",
    unsendable
)]
pub(crate) struct PyZSpaceCoherenceSequencer {
    inner: ZSpaceCoherenceSequencer,
}

#[cfg(feature = "nn")]
#[pymethods]
impl PyZSpaceCoherenceSequencer {
    #[new]
    #[pyo3(signature = (dim, num_heads, curvature, *, topos=None))]
    pub fn new(
        dim: usize,
        num_heads: usize,
        curvature: f32,
        topos: Option<&PyOpenCartesianTopos>,
    ) -> PyResult<Self> {
        let topos = match topos {
            Some(guard) => guard.inner.clone(),
            None => OpenCartesianTopos::new(curvature, 1e-5, 10.0, 256, 8192)
                .map_err(tensor_err_to_py)?,
        };
        let inner = ZSpaceCoherenceSequencer::new(dim, num_heads, curvature, topos)
            .map_err(tensor_err_to_py)?;
        Ok(Self { inner })
    }

    pub fn forward(&self, x: &PyTensor) -> PyResult<PyTensor> {
        let output = self.inner.forward(&x.inner).map_err(tensor_err_to_py)?;
        Ok(PyTensor::from_tensor(output))
    }

    pub fn forward_with_coherence(&self, x: &PyTensor) -> PyResult<(PyTensor, Vec<f32>)> {
        let (output, coherence) = self
            .inner
            .forward_with_coherence(&x.inner)
            .map_err(tensor_err_to_py)?;
        Ok((PyTensor::from_tensor(output), coherence))
    }

    pub fn forward_with_diagnostics(
        &self,
        x: &PyTensor,
    ) -> PyResult<(PyTensor, Vec<f32>, PyCoherenceDiagnostics)> {
        let (output, coherence, diagnostics) = self
            .inner
            .forward_with_diagnostics(&x.inner)
            .map_err(tensor_err_to_py)?;
        Ok((
            PyTensor::from_tensor(output),
            coherence,
            PyCoherenceDiagnostics::from_diagnostics(diagnostics),
        ))
    }

    pub fn project_to_zspace(&self, x: &PyTensor) -> PyResult<PyTensor> {
        let projected = self
            .inner
            .project_to_zspace(&x.inner)
            .map_err(tensor_err_to_py)?;
        Ok(PyTensor::from_tensor(projected))
    }

    pub fn diagnostics(&self, x: &PyTensor) -> PyResult<PyCoherenceDiagnostics> {
        let diagnostics = self.inner.diagnostics(&x.inner).map_err(tensor_err_to_py)?;
        Ok(PyCoherenceDiagnostics::from_diagnostics(diagnostics))
    }

    pub fn __call__(&self, x: &PyTensor) -> PyResult<PyTensor> {
        self.forward(x)
    }

    #[getter]
    pub fn dim(&self) -> usize {
        self.inner.dim
    }

    #[getter]
    pub fn num_heads(&self) -> usize {
        self.inner.num_heads
    }

    #[getter]
    pub fn curvature(&self) -> f32 {
        self.inner.curvature
    }

    pub fn maxwell_channels(&self) -> usize {
        self.inner.maxwell_channels()
    }

    pub fn topos(&self) -> PyOpenCartesianTopos {
        PyOpenCartesianTopos::from_topos(self.inner.topos().clone())
    }
}

#[cfg(feature = "nn")]
fn register_impl(py: Python<'_>, parent: &Bound<PyModule>) -> PyResult<()> {
    let module = PyModule::new_bound(py, "nn")?;
    module.add("__doc__", "SpiralTorch neural network primitives")?;
    module.add_class::<PyDataset>()?;
    module.add_class::<PyDataLoader>()?;
    module.add_class::<PyDataLoaderIter>()?;
<<<<<<< HEAD
    module.add_class::<PyCoherenceChannelReport>()?;
=======
>>>>>>> efec00df
    module.add_class::<PyCoherenceDiagnostics>()?;
    module.add_class::<PyZSpaceCoherenceSequencer>()?;
    module.add_function(wrap_pyfunction!(from_samples, &module)?)?;
    module.add(
        "__all__",
        vec![
            "Dataset",
            "DataLoader",
            "DataLoaderIter",
<<<<<<< HEAD
            "CoherenceChannelReport",
=======
>>>>>>> efec00df
            "CoherenceDiagnostics",
            "ZSpaceCoherenceSequencer",
            "from_samples",
        ],
    )?;
    parent.add_submodule(&module)?;
    Ok(())
}

#[cfg(not(feature = "nn"))]
fn register_impl(py: Python<'_>, parent: &Bound<PyModule>) -> PyResult<()> {
    let module = PyModule::new_bound(py, "nn")?;
    module.add("__doc__", "SpiralTorch neural network primitives")?;
    parent.add_submodule(&module)?;
    Ok(())
}

pub(crate) fn register(py: Python<'_>, parent: &Bound<PyModule>) -> PyResult<()> {
    register_impl(py, parent)
}<|MERGE_RESOLUTION|>--- conflicted
+++ resolved
@@ -10,15 +10,10 @@
 
 #[cfg(feature = "nn")]
 use st_nn::{
-<<<<<<< HEAD
     dataset::DataLoaderBatches,
     dataset_from_vec,
     zspace_coherence::{CoherenceDiagnostics, LinguisticChannelReport},
     DataLoader, Dataset, ZSpaceCoherenceSequencer,
-=======
-    dataset::DataLoaderBatches, dataset_from_vec, CoherenceDiagnostics, DataLoader, Dataset,
-    ZSpaceCoherenceSequencer,
->>>>>>> efec00df
 };
 #[cfg(feature = "nn")]
 use st_tensor::OpenCartesianTopos;
@@ -192,7 +187,6 @@
 }
 
 #[cfg(feature = "nn")]
-<<<<<<< HEAD
 #[derive(Clone)]
 #[pyclass(module = "spiraltorch.nn", name = "CoherenceChannelReport")]
 pub(crate) struct PyCoherenceChannelReport {
@@ -216,41 +210,12 @@
                 .map(|concept| concept.label().to_string()),
             emphasis: report.emphasis(),
             descriptor: report.descriptor().map(|descriptor| descriptor.to_string()),
-=======
-#[pyclass(module = "spiraltorch.nn", name = "CoherenceDiagnostics", unsendable)]
-pub(crate) struct PyCoherenceDiagnostics {
-    channel_weights: Vec<f32>,
-    normalized_weights: Vec<f32>,
-    normalization: f32,
-    fractional_order: f32,
-    dominant_channel: Option<usize>,
-    mean_coherence: f32,
-    z_bias: f32,
-    energy_ratio: f32,
-    coherence_entropy: f32,
-}
-
-#[cfg(feature = "nn")]
-impl PyCoherenceDiagnostics {
-    fn from_diagnostics(diagnostics: CoherenceDiagnostics) -> Self {
-        Self {
-            channel_weights: diagnostics.channel_weights().to_vec(),
-            normalized_weights: diagnostics.normalized_weights().to_vec(),
-            normalization: diagnostics.normalization(),
-            fractional_order: diagnostics.fractional_order(),
-            dominant_channel: diagnostics.dominant_channel(),
-            mean_coherence: diagnostics.mean_coherence(),
-            z_bias: diagnostics.z_bias(),
-            energy_ratio: diagnostics.energy_ratio(),
-            coherence_entropy: diagnostics.coherence_entropy(),
->>>>>>> efec00df
-        }
-    }
-}
-
-#[cfg(feature = "nn")]
-#[pymethods]
-<<<<<<< HEAD
+        }
+    }
+}
+
+#[cfg(feature = "nn")]
+#[pymethods]
 impl PyCoherenceChannelReport {
     #[getter]
     fn channel(&self) -> usize {
@@ -324,59 +289,6 @@
     #[getter]
     fn channel_reports(&self) -> Vec<PyCoherenceChannelReport> {
         self.channel_reports.clone()
-=======
-impl PyCoherenceDiagnostics {
-    #[getter]
-    fn channel_weights(&self) -> Vec<f32> {
-        self.channel_weights.clone()
-    }
-
-    #[getter]
-    fn normalized_weights(&self) -> Vec<f32> {
-        self.normalized_weights.clone()
-    }
-
-    #[getter]
-    fn normalization(&self) -> f32 {
-        self.normalization
-    }
-
-    #[getter]
-    fn fractional_order(&self) -> f32 {
-        self.fractional_order
-    }
-
-    #[getter]
-    fn dominant_channel(&self) -> Option<usize> {
-        self.dominant_channel
-    }
-
-    #[getter]
-    fn mean_coherence(&self) -> f32 {
-        self.mean_coherence
-    }
-
-    #[getter]
-    fn z_bias(&self) -> f32 {
-        self.z_bias
-    }
-
-    #[getter]
-    fn energy_ratio(&self) -> f32 {
-        self.energy_ratio
-    }
-
-    #[getter]
-    fn coherence_entropy(&self) -> f32 {
-        self.coherence_entropy
-    }
-
-    fn __repr__(&self) -> String {
-        format!(
-            "CoherenceDiagnostics(mean={:.4}, entropy={:.4}, dominant_channel={:?})",
-            self.mean_coherence, self.coherence_entropy, self.dominant_channel
-        )
->>>>>>> efec00df
     }
 }
 
@@ -487,10 +399,7 @@
     module.add_class::<PyDataset>()?;
     module.add_class::<PyDataLoader>()?;
     module.add_class::<PyDataLoaderIter>()?;
-<<<<<<< HEAD
     module.add_class::<PyCoherenceChannelReport>()?;
-=======
->>>>>>> efec00df
     module.add_class::<PyCoherenceDiagnostics>()?;
     module.add_class::<PyZSpaceCoherenceSequencer>()?;
     module.add_function(wrap_pyfunction!(from_samples, &module)?)?;
@@ -500,10 +409,7 @@
             "Dataset",
             "DataLoader",
             "DataLoaderIter",
-<<<<<<< HEAD
             "CoherenceChannelReport",
-=======
->>>>>>> efec00df
             "CoherenceDiagnostics",
             "ZSpaceCoherenceSequencer",
             "from_samples",
