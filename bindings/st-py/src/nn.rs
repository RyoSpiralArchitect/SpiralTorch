use pyo3::prelude::*;
use pyo3::types::PyModule;
#[cfg(feature = "nn")]
use pyo3::wrap_pyfunction;

#[cfg(feature = "nn")]
use pyo3::exceptions::PyValueError;

#[cfg(feature = "nn")]
use crate::pure::PyOpenCartesianTopos;
#[cfg(feature = "nn")]
use crate::tensor::{tensor_err_to_py, PyTensor};
#[cfg(feature = "nn")]
use crate::theory::PyZRelativityModel;

#[cfg(feature = "nn")]
use st_core::theory::zpulse::ZScale;
#[cfg(feature = "nn")]
use st_nn::Module;
#[cfg(feature = "nn")]
use st_nn::{
    dataset::DataLoaderBatches,
    dataset_from_vec,
    layers::{
<<<<<<< HEAD
        Dropout as RustDropout, NonLiner, NonLinerActivation, NonLinerEllipticConfig,
        NonLinerGeometry, NonLinerHyperbolicConfig, ZRelativityModule,
=======
        NonLiner, NonLinerActivation, NonLinerEllipticConfig, NonLinerGeometry,
        NonLinerHyperbolicConfig,
>>>>>>> b1529618
    },
    zspace_coherence::{
        is_swap_invariant as rust_is_swap_invariant, CoherenceDiagnostics, CoherenceLabel,
        CoherenceObservation, CoherenceSignature, LinguisticChannelReport, PreDiscardPolicy,
        PreDiscardSnapshot, PreDiscardTelemetry,
    },
<<<<<<< HEAD
    AvgPool2d, DataLoader, Dataset, MaxPool2d, ZSpaceCoherenceSequencer,
=======
    AvgPool2d, DataLoader, Dataset, Dropout, MaxPool2d, ZSpaceCoherenceSequencer,
>>>>>>> b1529618
};
use st_nn::layers::ZRelativityModule;
#[cfg(feature = "nn")]
use st_tensor::{OpenCartesianTopos, Tensor, TensorError};

#[cfg(feature = "nn")]
#[derive(Clone, Copy, Debug, PartialEq, Eq)]
enum Layout2d {
    Nchw,
    Nhwc,
}

#[cfg(feature = "nn")]
impl Layout2d {
    fn parse(label: &str) -> PyResult<Self> {
        match label.to_ascii_uppercase().as_str() {
            "NCHW" => Ok(Self::Nchw),
            "NHWC" => Ok(Self::Nhwc),
            other => Err(PyValueError::new_err(format!(
                "unsupported layout '{other}', expected 'NCHW' or 'NHWC'"
            ))),
        }
    }

    fn as_str(self) -> &'static str {
        match self {
            Self::Nchw => "NCHW",
            Self::Nhwc => "NHWC",
        }
    }
}

#[cfg(feature = "nn")]
#[derive(Clone, Copy, Debug)]
struct Spatial2d {
    channels: usize,
    height: usize,
    width: usize,
}

#[cfg(feature = "nn")]
impl Spatial2d {
    fn new(channels: usize, height: usize, width: usize) -> Self {
        Self {
            channels,
            height,
            width,
        }
    }

    fn size(self) -> usize {
        self.channels * self.height * self.width
    }
}

#[cfg(feature = "nn")]
#[derive(Clone, Copy)]
enum LayoutDirection {
    ToCanonical,
    FromCanonical,
}

#[cfg(feature = "nn")]
#[derive(Clone, Copy, Debug)]
enum PoolMode {
    Max,
    Avg,
}

#[cfg(feature = "nn")]
impl PoolMode {
    fn parse(label: &str) -> PyResult<Self> {
        match label.to_ascii_lowercase().as_str() {
            "max" => Ok(Self::Max),
            "avg" | "average" => Ok(Self::Avg),
            other => Err(PyValueError::new_err(format!(
                "unknown pooling mode '{other}', expected 'max' or 'avg'"
            ))),
        }
    }

    fn as_str(self) -> &'static str {
        match self {
            Self::Max => "max",
            Self::Avg => "avg",
        }
    }
}

#[cfg(feature = "nn")]
enum PoolModule {
    Max(MaxPool2d),
    Avg(AvgPool2d),
}

#[cfg(feature = "nn")]
fn ensure_feature_shape(tensor: &Tensor, dims: Spatial2d) -> Result<(), TensorError> {
    let cols = tensor.shape().1;
    let expected = dims.size();
    if cols != expected {
        return Err(TensorError::ShapeMismatch {
            left: (1, cols),
            right: (1, expected),
        });
    }
    Ok(())
}

#[cfg(feature = "nn")]
fn reorder_row_nhwc_to_canonical(row: &[f32], dst: &mut [f32], dims: Spatial2d) {
    let Spatial2d {
        channels,
        height,
        width,
    } = dims;
    for h in 0..height {
        for w in 0..width {
            for c in 0..channels {
                let nhwc_idx = ((h * width + w) * channels) + c;
                let canonical_idx = c * height * width + h * width + w;
                dst[canonical_idx] = row[nhwc_idx];
            }
        }
    }
}

#[cfg(feature = "nn")]
fn reorder_row_canonical_to_nhwc(row: &[f32], dst: &mut [f32], dims: Spatial2d) {
    let Spatial2d {
        channels,
        height,
        width,
    } = dims;
    for c in 0..channels {
        for h in 0..height {
            for w in 0..width {
                let canonical_idx = c * height * width + h * width + w;
                let nhwc_idx = ((h * width + w) * channels) + c;
                dst[nhwc_idx] = row[canonical_idx];
            }
        }
    }
}

#[cfg(feature = "nn")]
fn reorder_tensor_layout(
    tensor: &Tensor,
    dims: Spatial2d,
    layout: Layout2d,
    direction: LayoutDirection,
) -> Result<Tensor, TensorError> {
    ensure_feature_shape(tensor, dims)?;
    match layout {
        Layout2d::Nchw => Ok(tensor.clone()),
        Layout2d::Nhwc => {
            let (rows, cols) = tensor.shape();
            let mut buffer = vec![0.0f32; rows * cols];
            let src = tensor.data();
            for row_idx in 0..rows {
                let src_start = row_idx * cols;
                let src_end = src_start + cols;
                let dst_slice = &mut buffer[src_start..src_end];
                let src_slice = &src[src_start..src_end];
                match direction {
                    LayoutDirection::ToCanonical => {
                        reorder_row_nhwc_to_canonical(src_slice, dst_slice, dims)
                    }
                    LayoutDirection::FromCanonical => {
                        reorder_row_canonical_to_nhwc(src_slice, dst_slice, dims)
                    }
                }
            }
            Tensor::from_vec(rows, cols, buffer)
        }
    }
}

#[cfg(feature = "nn")]
fn dilated_extent(size: usize, dilation: usize) -> Result<usize, TensorError> {
    size.checked_sub(1)
        .and_then(|value| value.checked_mul(dilation))
        .and_then(|value| value.checked_add(1))
        .ok_or(TensorError::InvalidDimensions {
            rows: size,
            cols: dilation,
        })
}

#[cfg(feature = "nn")]
fn conv_output_hw(
    input: (usize, usize),
    kernel: (usize, usize),
    stride: (usize, usize),
    padding: (usize, usize),
    dilation: (usize, usize),
) -> Result<(usize, usize), TensorError> {
    let eff_h = dilated_extent(kernel.0, dilation.0)?;
    let eff_w = dilated_extent(kernel.1, dilation.1)?;
    let (in_h, in_w) = input;
    if in_h + 2 * padding.0 < eff_h || in_w + 2 * padding.1 < eff_w {
        return Err(TensorError::InvalidDimensions {
            rows: in_h + 2 * padding.0,
            cols: eff_h.max(eff_w),
        });
    }
    let out_h = (in_h + 2 * padding.0 - eff_h) / stride.0 + 1;
    let out_w = (in_w + 2 * padding.1 - eff_w) / stride.1 + 1;
    Ok((out_h, out_w))
}

#[cfg(feature = "nn")]
fn pool_output_hw(
    input: (usize, usize),
    kernel: (usize, usize),
    stride: (usize, usize),
    padding: (usize, usize),
) -> Result<(usize, usize), TensorError> {
    let (in_h, in_w) = input;
    if in_h + 2 * padding.0 < kernel.0 || in_w + 2 * padding.1 < kernel.1 {
        return Err(TensorError::InvalidDimensions {
            rows: in_h + 2 * padding.0,
            cols: kernel.0.max(kernel.1),
        });
    }
    let out_h = (in_h + 2 * padding.0 - kernel.0) / stride.0 + 1;
    let out_w = (in_w + 2 * padding.1 - kernel.1) / stride.1 + 1;
    Ok((out_h, out_w))
}

#[cfg(feature = "nn")]
fn convert_samples(
    samples: Vec<(PyTensor, PyTensor)>,
) -> Vec<(st_tensor::Tensor, st_tensor::Tensor)> {
    samples
        .into_iter()
        .map(|(input, target)| (input.inner.clone(), target.inner.clone()))
        .collect()
}

#[cfg(feature = "nn")]
fn parse_non_liner_activation(name: &str) -> PyResult<NonLinerActivation> {
    match name.to_ascii_lowercase().as_str() {
        "tanh" => Ok(NonLinerActivation::Tanh),
        "sigmoid" => Ok(NonLinerActivation::Sigmoid),
        "softsign" => Ok(NonLinerActivation::Softsign),
        other => Err(PyValueError::new_err(format!(
            "unknown activation '{other}', expected 'tanh', 'sigmoid', or 'softsign'"
        ))),
    }
}

#[cfg(feature = "nn")]
#[pyclass(module = "spiraltorch.nn", name = "NonLiner", unsendable)]
pub(crate) struct PyNonLiner {
    inner: NonLiner,
}

#[cfg(feature = "nn")]
#[pymethods]
impl PyNonLiner {
    #[new]
    #[pyo3(signature = (name, features, *, activation="tanh", slope=1.0, gain=1.0, bias=0.0, curvature=None, z_scale=None, retention=0.0))]
    pub fn new(
        name: &str,
        features: usize,
        activation: &str,
        slope: f32,
        gain: f32,
        bias: f32,
        curvature: Option<f32>,
        z_scale: Option<f32>,
        retention: f32,
    ) -> PyResult<Self> {
        let activation = parse_non_liner_activation(activation)?;
        let geometry = if let Some(curvature) = curvature {
            if curvature == 0.0 {
                return Err(PyValueError::new_err(
                    "curvature must be non-zero for non-Euclidean geometry",
                ));
            }
            let scale = match z_scale {
                Some(value) => ZScale::new(value)
                    .ok_or_else(|| PyValueError::new_err("z_scale must be positive and finite"))?,
                None => ZScale::ONE,
            };
            if curvature < 0.0 {
                let config = NonLinerHyperbolicConfig::new(curvature, scale, retention)
                    .map_err(tensor_err_to_py)?;
                NonLinerGeometry::hyperbolic(config)
            } else {
                let config = NonLinerEllipticConfig::new(curvature, scale, retention)
                    .map_err(tensor_err_to_py)?;
                NonLinerGeometry::elliptic(config)
            }
        } else {
            if z_scale.is_some() {
                return Err(PyValueError::new_err("z_scale requires curvature"));
            }
            if retention != 0.0 {
                return Err(PyValueError::new_err("retention requires curvature"));
            }
            NonLinerGeometry::Euclidean
        };
        let inner =
            NonLiner::with_geometry(name, features, activation, slope, gain, bias, geometry)
                .map_err(tensor_err_to_py)?;
        Ok(Self { inner })
    }

    pub fn forward(&self, input: &PyTensor) -> PyResult<PyTensor> {
        let output = self.inner.forward(&input.inner).map_err(tensor_err_to_py)?;
        Ok(PyTensor::from_tensor(output))
    }

    pub fn backward(&mut self, input: &PyTensor, grad_output: &PyTensor) -> PyResult<PyTensor> {
        let grad = self
            .inner
            .backward(&input.inner, &grad_output.inner)
            .map_err(tensor_err_to_py)?;
        Ok(PyTensor::from_tensor(grad))
    }

    #[pyo3(signature = (x))]
    pub fn __call__(&self, x: &PyTensor) -> PyResult<PyTensor> {
        self.forward(x)
    }

    pub fn reset_metrics(&self) {
        self.inner.reset_metrics();
    }

    #[pyo3(signature = (*, curvature=None, z_scale=None, retention=None))]
    pub fn configure_geometry(
        &mut self,
        curvature: Option<f32>,
        z_scale: Option<f32>,
        retention: Option<f32>,
    ) -> PyResult<()> {
        let geometry = if let Some(curvature) = curvature {
            if curvature == 0.0 {
                return Err(PyValueError::new_err(
                    "curvature must be non-zero for non-Euclidean geometry",
                ));
            }
            let base = self.inner.geometry();
            let scale = match z_scale {
                Some(value) => ZScale::new(value)
                    .ok_or_else(|| PyValueError::new_err("z_scale must be positive and finite"))?,
                None => base.z_scale().unwrap_or(ZScale::ONE),
            };
            let retention = retention.unwrap_or_else(|| base.retention().unwrap_or(0.0));
            if curvature < 0.0 {
                let config = NonLinerHyperbolicConfig::new(curvature, scale, retention)
                    .map_err(tensor_err_to_py)?;
                NonLinerGeometry::hyperbolic(config)
            } else {
                let config = NonLinerEllipticConfig::new(curvature, scale, retention)
                    .map_err(tensor_err_to_py)?;
                NonLinerGeometry::elliptic(config)
            }
        } else {
            if z_scale.is_some() {
                return Err(PyValueError::new_err("z_scale requires curvature"));
            }
            if let Some(retention) = retention {
                if retention != 0.0 {
                    return Err(PyValueError::new_err("retention requires curvature"));
                }
            }
            NonLinerGeometry::Euclidean
        };
        self.inner.set_geometry(geometry);
        Ok(())
    }

    #[pyo3(signature = (curvature, learning_rate, *, topos=None))]
    pub fn attach_hypergrad(
        &mut self,
        curvature: f32,
        learning_rate: f32,
        topos: Option<&PyOpenCartesianTopos>,
    ) -> PyResult<()> {
        if let Some(topos) = topos {
            self.inner
                .attach_hypergrad_with_topos(curvature, learning_rate, topos.inner.clone())
                .map_err(tensor_err_to_py)
        } else {
            self.inner
                .attach_hypergrad(curvature, learning_rate)
                .map_err(tensor_err_to_py)
        }
    }

    pub fn attach_realgrad(&mut self, learning_rate: f32) -> PyResult<()> {
        self.inner
            .attach_realgrad(learning_rate)
            .map_err(tensor_err_to_py)
    }

    pub fn zero_accumulators(&mut self) -> PyResult<()> {
        self.inner.zero_accumulators().map_err(tensor_err_to_py)
    }

    pub fn apply_step(&mut self, fallback_lr: f32) -> PyResult<()> {
        self.inner.apply_step(fallback_lr).map_err(tensor_err_to_py)
    }

    pub fn state_dict(&self) -> PyResult<Vec<(String, PyTensor)>> {
        let mut entries: Vec<_> = self
            .inner
            .state_dict()
            .map_err(tensor_err_to_py)?
            .into_iter()
            .collect();
        entries.sort_by(|a, b| a.0.cmp(&b.0));
        Ok(entries
            .into_iter()
            .map(|(name, tensor)| (name, PyTensor::from_tensor(tensor)))
            .collect())
    }

    pub fn load_state_dict(&mut self, state: Vec<(String, PyTensor)>) -> PyResult<()> {
        let mut map = std::collections::HashMap::new();
        for (name, tensor) in state {
            map.insert(name, tensor.inner.clone());
        }
        self.inner.load_state_dict(&map).map_err(tensor_err_to_py)
    }

    #[getter]
    pub fn activation(&self) -> String {
        match self.inner.activation() {
            NonLinerActivation::Tanh => "tanh".to_string(),
            NonLinerActivation::Sigmoid => "sigmoid".to_string(),
            NonLinerActivation::Softsign => "softsign".to_string(),
        }
    }

    #[getter]
    pub fn curvature(&self) -> Option<f32> {
        self.inner.geometry().curvature()
    }

    #[getter]
    pub fn z_scale(&self) -> Option<f32> {
        self.inner.geometry().z_scale().map(|scale| scale.value())
    }

    #[getter]
    pub fn retention(&self) -> Option<f32> {
        self.inner.geometry().retention()
    }

    #[getter]
    pub fn psi_drift(&self) -> Option<f32> {
        self.inner.psi_probe()
    }

    #[getter]
    pub fn last_hyperbolic_radius(&self) -> Option<f32> {
        self.inner.last_hyperbolic_radius()
    }

    #[getter]
    pub fn gain(&self) -> PyTensor {
        PyTensor::from_tensor(self.inner.gain().value().clone())
    }

    #[getter]
    pub fn slope(&self) -> PyTensor {
        PyTensor::from_tensor(self.inner.slope().value().clone())
    }

    #[getter]
    pub fn bias(&self) -> PyTensor {
        PyTensor::from_tensor(self.inner.bias().value().clone())
    }

    pub fn gradients(&self) -> (Option<PyTensor>, Option<PyTensor>, Option<PyTensor>) {
        let gain = self
            .inner
            .gain()
            .gradient()
            .map(|g| PyTensor::from_tensor(g.clone()));
        let slope = self
            .inner
            .slope()
            .gradient()
            .map(|g| PyTensor::from_tensor(g.clone()));
        let bias = self
            .inner
            .bias()
            .gradient()
            .map(|g| PyTensor::from_tensor(g.clone()));
        (gain, slope, bias)
    }
}

#[cfg(feature = "nn")]
#[pyclass(module = "spiraltorch.nn", name = "Dropout", unsendable)]
pub(crate) struct PyDropout {
    inner: RustDropout,
}

#[cfg(feature = "nn")]
#[pymethods]
impl PyDropout {
    #[new]
    #[pyo3(signature = (probability, *, seed=None))]
    pub fn new(probability: f32, seed: Option<u64>) -> PyResult<Self> {
        let inner = Dropout::with_seed(probability, seed).map_err(tensor_err_to_py)?;
        Ok(Self { inner })
    }

    pub fn forward(&self, input: &PyTensor) -> PyResult<PyTensor> {
        let output = self.inner.forward(&input.inner).map_err(tensor_err_to_py)?;
        Ok(PyTensor::from_tensor(output))
    }

    pub fn backward(&mut self, input: &PyTensor, grad_output: &PyTensor) -> PyResult<PyTensor> {
        let grad = self
            .inner
            .backward(&input.inner, &grad_output.inner)
            .map_err(tensor_err_to_py)?;
        Ok(PyTensor::from_tensor(grad))
    }

    #[pyo3(signature = (x))]
    pub fn __call__(&self, x: &PyTensor) -> PyResult<PyTensor> {
        self.forward(x)
    }

    pub fn train(&mut self) {
        self.inner.set_training(true);
    }

    pub fn eval(&mut self) {
        self.inner.set_training(false);
    }

    #[getter]
    pub fn probability(&self) -> f32 {
        self.inner.probability()
    }

    #[getter]
    pub fn training(&self) -> bool {
        self.inner.training()
    }

    #[setter]
    pub fn set_training(&mut self, training: bool) {
        self.inner.set_training(training);
    }
}

#[cfg(feature = "nn")]
#[pyclass(module = "spiraltorch.nn")]
pub(crate) struct PyDataset {
    inner: Dataset,
}

#[cfg(feature = "nn")]
#[pymethods]
impl PyDataset {
    #[new]
    pub fn new() -> Self {
        Self {
            inner: Dataset::new(),
        }
    }

    #[staticmethod]
    pub fn from_pairs(samples: Vec<(PyTensor, PyTensor)>) -> Self {
        let converted = convert_samples(samples);
        Self {
            inner: Dataset::from_vec(converted),
        }
    }

    pub fn push(&mut self, input: &PyTensor, target: &PyTensor) {
        self.inner.push(input.inner.clone(), target.inner.clone());
    }

    pub fn len(&self) -> usize {
        self.inner.len()
    }

    pub fn is_empty(&self) -> bool {
        self.inner.is_empty()
    }

    pub fn loader(&self) -> PyDataLoader {
        PyDataLoader::from_loader(self.inner.loader())
    }

    pub fn __len__(&self) -> usize {
        self.len()
    }
}

#[cfg(feature = "nn")]
#[pyclass(module = "spiraltorch.nn", unsendable)]
pub(crate) struct PyDataLoader {
    inner: DataLoader,
}

#[cfg(feature = "nn")]
impl PyDataLoader {
    fn from_loader(inner: DataLoader) -> Self {
        Self { inner }
    }

    fn iter_inner(&self) -> PyDataLoaderIter {
        PyDataLoaderIter::new(self.inner.clone().into_iter())
    }
}

#[cfg(feature = "nn")]
#[pymethods]
impl PyDataLoader {
    pub fn len(&self) -> usize {
        self.inner.len()
    }

    pub fn is_empty(&self) -> bool {
        self.inner.is_empty()
    }

    pub fn batch_size(&self) -> usize {
        self.inner.batch_size()
    }

    pub fn prefetch_depth(&self) -> usize {
        self.inner.prefetch_depth()
    }

    pub fn shuffle(&self, seed: u64) -> Self {
        Self::from_loader(self.inner.clone().shuffle(seed))
    }

    pub fn batched(&self, batch_size: usize) -> Self {
        Self::from_loader(self.inner.clone().batched(batch_size))
    }

    pub fn dynamic_batch_by_rows(&self, max_rows: usize) -> Self {
        Self::from_loader(self.inner.clone().dynamic_batch_by_rows(max_rows))
    }

    pub fn prefetch(&self, depth: usize) -> Self {
        Self::from_loader(self.inner.clone().prefetch(depth))
    }

    pub fn iter(&self, py: Python<'_>) -> PyResult<Py<PyDataLoaderIter>> {
        Py::new(py, self.iter_inner())
    }

    pub fn __iter__(slf: PyRef<'_, Self>) -> PyResult<Py<PyDataLoaderIter>> {
        slf.iter(slf.py())
    }

    pub fn __len__(&self) -> usize {
        self.len()
    }
}

#[cfg(feature = "nn")]
#[pyclass(module = "spiraltorch.nn", unsendable)]
pub(crate) struct PyDataLoaderIter {
    batches: Option<DataLoaderBatches>,
}

#[cfg(feature = "nn")]
impl PyDataLoaderIter {
    fn new(batches: DataLoaderBatches) -> Self {
        Self {
            batches: Some(batches),
        }
    }
}

#[cfg(feature = "nn")]
#[pymethods]
impl PyDataLoaderIter {
    fn __iter__(slf: PyRef<'_, Self>) -> Py<PyDataLoaderIter> {
        slf.into()
    }

    fn __next__(&mut self) -> PyResult<Option<(PyTensor, PyTensor)>> {
        let batches = match self.batches.as_mut() {
            Some(iter) => iter,
            None => return Ok(None),
        };
        match batches.next() {
            Some(Ok((input, target))) => Ok(Some((
                PyTensor::from_tensor(input),
                PyTensor::from_tensor(target),
            ))),
            Some(Err(err)) => Err(tensor_err_to_py(err)),
            None => {
                self.batches = None;
                Ok(None)
            }
        }
    }
}

#[cfg(feature = "nn")]
#[pyfunction]
#[pyo3(signature = (samples))]
fn from_samples(samples: Vec<(PyTensor, PyTensor)>) -> PyDataLoader {
    PyDataLoader::from_loader(dataset_from_vec(convert_samples(samples)))
}

#[cfg(feature = "nn")]
#[pyfunction(name = "is_swap_invariant")]
pub(crate) fn py_is_swap_invariant(arrangement: Vec<f32>) -> bool {
    rust_is_swap_invariant(&arrangement)
}

#[cfg(feature = "nn")]
#[derive(Clone)]
#[pyclass(module = "spiraltorch.nn", name = "CoherenceChannelReport")]
pub(crate) struct PyCoherenceChannelReport {
    channel: usize,
    weight: f32,
    backend: String,
    dominant_concept: Option<String>,
    emphasis: f32,
    descriptor: Option<String>,
}

#[cfg(feature = "nn")]
impl PyCoherenceChannelReport {
    fn from_report(report: &LinguisticChannelReport) -> Self {
        Self {
            channel: report.channel(),
            weight: report.weight(),
            backend: report.backend().label().to_string(),
            dominant_concept: report
                .dominant_concept()
                .map(|concept| concept.label().to_string()),
            emphasis: report.emphasis(),
            descriptor: report.descriptor().map(|descriptor| descriptor.to_string()),
        }
    }
}

#[cfg(feature = "nn")]
#[pymethods]
impl PyCoherenceChannelReport {
    #[getter]
    fn channel(&self) -> usize {
        self.channel
    }

    #[getter]
    fn weight(&self) -> f32 {
        self.weight
    }

    #[getter]
    fn backend(&self) -> &str {
        &self.backend
    }

    #[getter]
    fn dominant_concept(&self) -> Option<&str> {
        self.dominant_concept.as_deref()
    }

    #[getter]
    fn emphasis(&self) -> f32 {
        self.emphasis
    }

    #[getter]
    fn descriptor(&self) -> Option<&str> {
        self.descriptor.as_deref()
    }
}

#[cfg(feature = "nn")]
#[derive(Clone)]
#[pyclass(module = "spiraltorch.nn", name = "CoherenceSignature", unsendable)]
pub(crate) struct PyCoherenceSignature {
    dominant_channel: Option<usize>,
    energy_ratio: f32,
    entropy: f32,
    mean_coherence: f32,
    swap_invariant: bool,
}

#[cfg(feature = "nn")]
impl PyCoherenceSignature {
    fn from_signature(signature: &CoherenceSignature) -> Self {
        Self {
            dominant_channel: signature.dominant_channel(),
            energy_ratio: signature.energy_ratio(),
            entropy: signature.entropy(),
            mean_coherence: signature.mean_coherence(),
            swap_invariant: signature.swap_invariant(),
        }
    }
}

#[cfg(feature = "nn")]
#[pymethods]
impl PyCoherenceSignature {
    #[getter]
    fn dominant_channel(&self) -> Option<usize> {
        self.dominant_channel
    }

    #[getter]
    fn energy_ratio(&self) -> f32 {
        self.energy_ratio
    }

    #[getter]
    fn entropy(&self) -> f32 {
        self.entropy
    }

    #[getter]
    fn mean_coherence(&self) -> f32 {
        self.mean_coherence
    }

    #[getter]
    fn swap_invariant(&self) -> bool {
        self.swap_invariant
    }
}

#[cfg(feature = "nn")]
#[derive(Clone)]
#[pyclass(module = "spiraltorch.nn", name = "CoherenceObservation", unsendable)]
pub(crate) struct PyCoherenceObservation {
    observation: CoherenceObservation,
    label: CoherenceLabel,
}

#[cfg(feature = "nn")]
impl PyCoherenceObservation {
    fn from_observation(observation: CoherenceObservation) -> Self {
        let label = observation.lift_to_label();
        Self { observation, label }
    }
}

#[cfg(feature = "nn")]
#[pymethods]
impl PyCoherenceObservation {
    #[getter]
    fn is_signature(&self) -> bool {
        matches!(self.observation, CoherenceObservation::Signature(_))
    }

    #[getter]
    fn label(&self) -> String {
        self.label.to_string()
    }

    #[getter]
    fn signature(&self) -> Option<PyCoherenceSignature> {
        match &self.observation {
            CoherenceObservation::Signature(signature) => {
                Some(PyCoherenceSignature::from_signature(signature))
            }
            CoherenceObservation::Undetermined => None,
        }
    }

    fn __repr__(&self) -> String {
        match &self.observation {
            CoherenceObservation::Undetermined => format!(
                "CoherenceObservation(label='{}', signature=None)",
                self.label
            ),
            CoherenceObservation::Signature(_) => format!(
                "CoherenceObservation(label='{}', signature=...)",
                self.label
            ),
        }
    }
}

#[cfg(feature = "nn")]
#[derive(Clone)]
#[pyclass(module = "spiraltorch.nn", name = "CoherenceDiagnostics", unsendable)]
pub(crate) struct PyCoherenceDiagnostics {
    aggregated: PyTensor,
    coherence: Vec<f32>,
    channel_reports: Vec<PyCoherenceChannelReport>,
    pre_discard: Option<PyPreDiscardTelemetry>,
    observation: PyCoherenceObservation,
}

#[cfg(feature = "nn")]
#[derive(Clone)]
#[pyclass(module = "spiraltorch.nn", name = "PreDiscardTelemetry", unsendable)]
pub(crate) struct PyPreDiscardTelemetry {
    dominance_ratio: f32,
    energy_floor: f32,
    discarded: usize,
    preserved: usize,
    fallback: bool,
    survivor_energy: f32,
    discarded_energy: f32,
    total_energy: f32,
    survivor_energy_ratio: f32,
    discarded_energy_ratio: f32,
    dominant_weight: f32,
}

#[cfg(feature = "nn")]
impl PyPreDiscardTelemetry {
    fn from_telemetry(telemetry: PreDiscardTelemetry) -> Self {
        Self {
            dominance_ratio: telemetry.dominance_ratio(),
            energy_floor: telemetry.energy_floor(),
            discarded: telemetry.discarded(),
            preserved: telemetry.preserved(),
            fallback: telemetry.used_fallback(),
            survivor_energy: telemetry.survivor_energy(),
            discarded_energy: telemetry.discarded_energy(),
            total_energy: telemetry.total_energy(),
            survivor_energy_ratio: telemetry.survivor_energy_ratio(),
            discarded_energy_ratio: telemetry.discarded_energy_ratio(),
            dominant_weight: telemetry.dominant_weight(),
        }
    }
}

#[cfg(feature = "nn")]
#[pymethods]
impl PyPreDiscardTelemetry {
    #[getter]
    fn dominance_ratio(&self) -> f32 {
        self.dominance_ratio
    }

    #[getter]
    fn energy_floor(&self) -> f32 {
        self.energy_floor
    }

    #[getter]
    fn discarded(&self) -> usize {
        self.discarded
    }

    #[getter]
    fn preserved(&self) -> usize {
        self.preserved
    }

    #[getter]
    fn used_fallback(&self) -> bool {
        self.fallback
    }

    #[getter]
    fn total(&self) -> usize {
        self.discarded + self.preserved
    }

    #[getter]
    fn preserved_ratio(&self) -> f32 {
        if self.discarded + self.preserved == 0 {
            0.0
        } else {
            (self.preserved as f32 / (self.discarded + self.preserved) as f32).clamp(0.0, 1.0)
        }
    }

    #[getter]
    fn discarded_ratio(&self) -> f32 {
        1.0 - self.preserved_ratio()
    }

    #[getter]
    fn survivor_energy(&self) -> f32 {
        self.survivor_energy
    }

    #[getter]
    fn discarded_energy(&self) -> f32 {
        self.discarded_energy
    }

    #[getter]
    fn total_energy(&self) -> f32 {
        self.total_energy
    }

    #[getter]
    fn survivor_energy_ratio(&self) -> f32 {
        self.survivor_energy_ratio
    }

    #[getter]
    fn discarded_energy_ratio(&self) -> f32 {
        self.discarded_energy_ratio
    }

    #[getter]
    fn dominant_weight(&self) -> f32 {
        self.dominant_weight
    }
}

#[cfg(feature = "nn")]
#[derive(Clone)]
#[pyclass(module = "spiraltorch.nn", name = "PreDiscardSnapshot", unsendable)]
pub(crate) struct PyPreDiscardSnapshot {
    step: u64,
    telemetry: PyPreDiscardTelemetry,
    survivors: Vec<usize>,
    discarded: Vec<usize>,
    filtered: Vec<f32>,
}

#[cfg(feature = "nn")]
impl PyPreDiscardSnapshot {
    fn from_snapshot(snapshot: PreDiscardSnapshot) -> Self {
        Self {
            step: snapshot.step(),
            telemetry: PyPreDiscardTelemetry::from_telemetry(snapshot.telemetry().clone()),
            survivors: snapshot.survivors().to_vec(),
            discarded: snapshot.discarded().to_vec(),
            filtered: snapshot.filtered().to_vec(),
        }
    }
}

#[cfg(feature = "nn")]
#[pymethods]
impl PyPreDiscardSnapshot {
    #[getter]
    fn step(&self) -> u64 {
        self.step
    }

    #[getter]
    fn telemetry(&self) -> PyPreDiscardTelemetry {
        self.telemetry.clone()
    }

    #[getter]
    fn survivors(&self) -> Vec<usize> {
        self.survivors.clone()
    }

    #[getter]
    fn discarded(&self) -> Vec<usize> {
        self.discarded.clone()
    }

    #[getter]
    fn filtered(&self) -> Vec<f32> {
        self.filtered.clone()
    }
}

#[cfg(feature = "nn")]
#[derive(Clone)]
#[pyclass(module = "spiraltorch.nn", name = "PreDiscardPolicy", unsendable)]
pub(crate) struct PyPreDiscardPolicy {
    dominance_ratio: f32,
    energy_floor: f32,
    min_channels: usize,
}

#[cfg(feature = "nn")]
impl PyPreDiscardPolicy {
    fn from_policy(policy: &PreDiscardPolicy) -> Self {
        Self {
            dominance_ratio: policy.dominance_ratio(),
            energy_floor: policy.energy_floor(),
            min_channels: policy.min_channels(),
        }
    }
}

#[cfg(feature = "nn")]
#[pymethods]
impl PyPreDiscardPolicy {
    #[new]
    #[pyo3(signature = (dominance_ratio, *, energy_floor=None, min_channels=None))]
    fn new(
        dominance_ratio: f32,
        energy_floor: Option<f32>,
        min_channels: Option<usize>,
    ) -> PyResult<Self> {
        let mut policy = PreDiscardPolicy::new(dominance_ratio).map_err(tensor_err_to_py)?;
        if let Some(floor) = energy_floor {
            policy = policy.with_energy_floor(floor).map_err(tensor_err_to_py)?;
        }
        if let Some(min_channels) = min_channels {
            policy = policy.with_min_channels(min_channels);
        }
        Ok(Self::from_policy(&policy))
    }

    #[getter]
    fn dominance_ratio(&self) -> f32 {
        self.dominance_ratio
    }

    #[getter]
    fn energy_floor(&self) -> f32 {
        self.energy_floor
    }

    #[getter]
    fn min_channels(&self) -> usize {
        self.min_channels
    }
}

#[cfg(feature = "nn")]
impl PyCoherenceDiagnostics {
    fn from_diagnostics(diagnostics: CoherenceDiagnostics) -> Self {
        let observation = PyCoherenceObservation::from_observation(diagnostics.observation());
        let (aggregated, coherence, channel_reports, pre_discard) = diagnostics.into_parts();
        let channel_reports = channel_reports
            .iter()
            .map(PyCoherenceChannelReport::from_report)
            .collect();
        Self {
            aggregated: PyTensor::from_tensor(aggregated),
            coherence,
            channel_reports,
            pre_discard: pre_discard.map(PyPreDiscardTelemetry::from_telemetry),
            observation,
        }
    }
}

#[cfg(feature = "nn")]
#[pymethods]
impl PyCoherenceDiagnostics {
    #[getter]
    fn aggregated(&self) -> PyTensor {
        self.aggregated.clone()
    }

    #[getter]
    fn coherence(&self) -> Vec<f32> {
        self.coherence.clone()
    }

    #[getter]
    fn channel_reports(&self) -> Vec<PyCoherenceChannelReport> {
        self.channel_reports.clone()
    }

    #[getter]
    fn preserved_channels(&self) -> usize {
        self.coherence.iter().filter(|value| **value > 0.0).count()
    }

    #[getter]
    fn discarded_channels(&self) -> usize {
        self.coherence
            .len()
            .saturating_sub(self.preserved_channels())
    }

    #[getter]
    fn pre_discard(&self) -> Option<PyPreDiscardTelemetry> {
        self.pre_discard.clone()
    }

    #[getter]
    fn observation(&self) -> PyCoherenceObservation {
        self.observation.clone()
    }
}

#[cfg(feature = "nn")]
#[pyclass(
    module = "spiraltorch.nn",
    name = "ZSpaceCoherenceSequencer",
    unsendable
)]
pub(crate) struct PyZSpaceCoherenceSequencer {
    inner: ZSpaceCoherenceSequencer,
}

#[cfg(feature = "nn")]
#[pyclass(module = "spiraltorch.nn", name = "ZRelativityModule", unsendable)]
pub(crate) struct PyZRelativityModule {
    pub(crate) inner: ZRelativityModule,
}

#[cfg(feature = "nn")]
#[pymethods]
impl PyZSpaceCoherenceSequencer {
    #[new]
    #[pyo3(signature = (dim, num_heads, curvature, *, topos=None))]
    pub fn new(
        dim: usize,
        num_heads: usize,
        curvature: f32,
        topos: Option<&PyOpenCartesianTopos>,
    ) -> PyResult<Self> {
        let topos = match topos {
            Some(guard) => guard.inner.clone(),
            None => OpenCartesianTopos::new(curvature, 1e-5, 10.0, 256, 8192)
                .map_err(tensor_err_to_py)?,
        };
        let inner = ZSpaceCoherenceSequencer::new(dim, num_heads, curvature, topos)
            .map_err(tensor_err_to_py)?;
        Ok(Self { inner })
    }

    pub fn forward(&self, x: &PyTensor) -> PyResult<PyTensor> {
        let output = self.inner.forward(&x.inner).map_err(tensor_err_to_py)?;
        Ok(PyTensor::from_tensor(output))
    }

    pub fn forward_with_coherence(&self, x: &PyTensor) -> PyResult<(PyTensor, Vec<f32>)> {
        let (output, coherence) = self
            .inner
            .forward_with_coherence(&x.inner)
            .map_err(tensor_err_to_py)?;
        Ok((PyTensor::from_tensor(output), coherence))
    }

    pub fn forward_with_diagnostics(
        &self,
        x: &PyTensor,
    ) -> PyResult<(PyTensor, Vec<f32>, PyCoherenceDiagnostics)> {
        let (output, coherence, diagnostics) = self
            .inner
            .forward_with_diagnostics(&x.inner)
            .map_err(tensor_err_to_py)?;
        Ok((
            PyTensor::from_tensor(output),
            coherence,
            PyCoherenceDiagnostics::from_diagnostics(diagnostics),
        ))
    }

    pub fn project_to_zspace(&self, x: &PyTensor) -> PyResult<PyTensor> {
        let projected = self
            .inner
            .project_to_zspace(&x.inner)
            .map_err(tensor_err_to_py)?;
        Ok(PyTensor::from_tensor(projected))
    }

    pub fn diagnostics(&self, x: &PyTensor) -> PyResult<PyCoherenceDiagnostics> {
        let diagnostics = self.inner.diagnostics(&x.inner).map_err(tensor_err_to_py)?;
        Ok(PyCoherenceDiagnostics::from_diagnostics(diagnostics))
    }

    #[pyo3(signature = (dominance_ratio, *, energy_floor=None, min_channels=None))]
    pub fn configure_pre_discard(
        &mut self,
        dominance_ratio: f32,
        energy_floor: Option<f32>,
        min_channels: Option<usize>,
    ) -> PyResult<()> {
        let mut policy = PreDiscardPolicy::new(dominance_ratio).map_err(tensor_err_to_py)?;
        if let Some(floor) = energy_floor {
            policy = policy.with_energy_floor(floor).map_err(tensor_err_to_py)?;
        }
        if let Some(min_channels) = min_channels {
            policy = policy.with_min_channels(min_channels);
        }
        self.inner.enable_pre_discard(policy);
        Ok(())
    }

    pub fn disable_pre_discard(&mut self) {
        self.inner.disable_pre_discard();
    }

    pub fn configure_pre_discard_memory(&mut self, limit: usize) {
        self.inner.configure_pre_discard_memory(limit);
    }

    pub fn clear_pre_discard_snapshots(&self) {
        self.inner.clear_pre_discard_snapshots();
    }

    pub fn __call__(&self, x: &PyTensor) -> PyResult<PyTensor> {
        self.forward(x)
    }

    #[getter]
    pub fn dim(&self) -> usize {
        self.inner.dim
    }

    #[getter]
    pub fn num_heads(&self) -> usize {
        self.inner.num_heads
    }

    #[getter]
    pub fn pre_discard_policy(&self) -> Option<PyPreDiscardPolicy> {
        self.inner
            .pre_discard_policy()
            .map(PyPreDiscardPolicy::from_policy)
    }

    #[getter]
    pub fn pre_discard_snapshots(&self) -> Vec<PyPreDiscardSnapshot> {
        self.inner
            .pre_discard_snapshots()
            .into_iter()
            .map(PyPreDiscardSnapshot::from_snapshot)
            .collect()
    }

    #[getter]
    pub fn curvature(&self) -> f32 {
        self.inner.curvature
    }

    pub fn maxwell_channels(&self) -> usize {
        self.inner.maxwell_channels()
    }

    pub fn topos(&self) -> PyOpenCartesianTopos {
        PyOpenCartesianTopos::from_topos(self.inner.topos().clone())
    }
}

#[cfg(feature = "nn")]
#[pymethods]
impl PyZRelativityModule {
    #[new]
    pub fn new(model: &PyZRelativityModel) -> PyResult<Self> {
        let inner = ZRelativityModule::from_model(model.inner.clone()).map_err(tensor_err_to_py)?;
        Ok(Self { inner })
    }

    pub fn forward(&self, input: &PyTensor) -> PyResult<PyTensor> {
        let output = self.inner.forward(&input.inner).map_err(tensor_err_to_py)?;
        Ok(PyTensor::from_tensor(output))
    }

    pub fn backward(&mut self, input: &PyTensor, grad_output: &PyTensor) -> PyResult<PyTensor> {
        let grad = self
            .inner
            .backward(&input.inner, &grad_output.inner)
            .map_err(tensor_err_to_py)?;
        Ok(PyTensor::from_tensor(grad))
    }

    pub fn parameter_tensor(&self) -> PyResult<PyTensor> {
        let seed = Tensor::zeros(1, 1).map_err(tensor_err_to_py)?;
        let output = self.inner.forward(&seed).map_err(tensor_err_to_py)?;
        Ok(PyTensor::from_tensor(output))
    }

    pub fn parameter_dimension(&self) -> usize {
        self.inner.parameter_dimension()
    }

    pub fn model(&self) -> PyZRelativityModel {
        PyZRelativityModel {
            inner: self.inner.model().clone(),
        }
    }

    pub fn zero_accumulators(&mut self) -> PyResult<()> {
        self.inner.zero_accumulators().map_err(tensor_err_to_py)
    }

    pub fn apply_step(&mut self, fallback_lr: f32) -> PyResult<()> {
        self.inner.apply_step(fallback_lr).map_err(tensor_err_to_py)
    }

    pub fn attach_realgrad(&mut self, learning_rate: f32) -> PyResult<()> {
        self.inner
            .attach_realgrad(learning_rate)
            .map_err(tensor_err_to_py)
    }

    pub fn attach_hypergrad(&mut self, curvature: f32, learning_rate: f32) -> PyResult<()> {
        self.inner
            .attach_hypergrad(curvature, learning_rate)
            .map_err(tensor_err_to_py)
    }
}

#[cfg(feature = "nn")]
fn register_impl(py: Python<'_>, parent: &Bound<PyModule>) -> PyResult<()> {
    let module = PyModule::new_bound(py, "nn")?;
    module.add("__doc__", "SpiralTorch neural network primitives")?;
    module.add_class::<PyNonLiner>()?;
    module.add_class::<PyDropout>()?;
    module.add_class::<PyDataset>()?;
    module.add_class::<PyDataLoader>()?;
    module.add_class::<PyDataLoaderIter>()?;
    module.add_function(wrap_pyfunction!(py_is_swap_invariant, &module)?)?;
    module.add_class::<PyCoherenceChannelReport>()?;
    module.add_class::<PyCoherenceSignature>()?;
    module.add_class::<PyCoherenceObservation>()?;
    module.add_class::<PyPreDiscardTelemetry>()?;
    module.add_class::<PyPreDiscardPolicy>()?;
    module.add_class::<PyPreDiscardSnapshot>()?;
    module.add_class::<PyCoherenceDiagnostics>()?;
    module.add_class::<PyZSpaceCoherenceSequencer>()?;
    module.add_class::<PyZRelativityModule>()?;
    module.add_function(wrap_pyfunction!(from_samples, &module)?)?;
    module.add(
        "__all__",
        vec![
            "NonLiner",
            "Dropout",
            "Dataset",
            "DataLoader",
            "DataLoaderIter",
            "CoherenceChannelReport",
            "CoherenceDiagnostics",
            "PreDiscardTelemetry",
            "PreDiscardPolicy",
            "PreDiscardSnapshot",
            "ZSpaceCoherenceSequencer",
            "ZRelativityModule",
            "from_samples",
        ],
    )?;
    parent.add_submodule(&module)?;
    if let Ok(non_liner) = module.getattr("NonLiner") {
        parent.add("NonLiner", non_liner)?;
    }
    if let Ok(dropout) = module.getattr("Dropout") {
        parent.add("Dropout", dropout)?;
    }
    if let Ok(sequencer) = module.getattr("ZSpaceCoherenceSequencer") {
        parent.add("ZSpaceCoherenceSequencer", sequencer)?;
    }
    Ok(())
}

#[cfg(not(feature = "nn"))]
fn register_impl(py: Python<'_>, parent: &Bound<PyModule>) -> PyResult<()> {
    let module = PyModule::new_bound(py, "nn")?;
    module.add("__doc__", "SpiralTorch neural network primitives")?;
    parent.add_submodule(&module)?;
    Ok(())
}

pub(crate) fn register(py: Python<'_>, parent: &Bound<PyModule>) -> PyResult<()> {
    register_impl(py, parent)
}<|MERGE_RESOLUTION|>--- conflicted
+++ resolved
@@ -22,24 +22,15 @@
     dataset::DataLoaderBatches,
     dataset_from_vec,
     layers::{
-<<<<<<< HEAD
         Dropout as RustDropout, NonLiner, NonLinerActivation, NonLinerEllipticConfig,
         NonLinerGeometry, NonLinerHyperbolicConfig, ZRelativityModule,
-=======
-        NonLiner, NonLinerActivation, NonLinerEllipticConfig, NonLinerGeometry,
-        NonLinerHyperbolicConfig,
->>>>>>> b1529618
     },
     zspace_coherence::{
         is_swap_invariant as rust_is_swap_invariant, CoherenceDiagnostics, CoherenceLabel,
         CoherenceObservation, CoherenceSignature, LinguisticChannelReport, PreDiscardPolicy,
         PreDiscardSnapshot, PreDiscardTelemetry,
     },
-<<<<<<< HEAD
     AvgPool2d, DataLoader, Dataset, MaxPool2d, ZSpaceCoherenceSequencer,
-=======
-    AvgPool2d, DataLoader, Dataset, Dropout, MaxPool2d, ZSpaceCoherenceSequencer,
->>>>>>> b1529618
 };
 use st_nn::layers::ZRelativityModule;
 #[cfg(feature = "nn")]
