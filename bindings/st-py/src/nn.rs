--- conflicted
+++ resolved
@@ -33,9 +33,6 @@
     DataLoader, Dataset, ZRelativityModule, ZSpaceCoherenceSequencer,
 };
 #[cfg(feature = "nn")]
-<<<<<<< HEAD
-use st_tensor::{OpenCartesianTopos, Tensor};
-=======
 use st_tensor::{OpenCartesianTopos, Tensor, TensorError};
 
 #[cfg(feature = "nn")]
@@ -261,7 +258,6 @@
     let out_w = (in_w + 2 * padding.1 - kernel.1) / stride.1 + 1;
     Ok((out_h, out_w))
 }
->>>>>>> 62d1ff97
 
 #[cfg(feature = "nn")]
 fn convert_samples(
