use pyo3::prelude::*;
use pyo3::types::PyModule;
#[cfg(feature = "nn")]
use pyo3::wrap_pyfunction;

#[cfg(feature = "nn")]
use pyo3::exceptions::PyValueError;

#[cfg(feature = "nn")]
use crate::pure::PyOpenCartesianTopos;
#[cfg(feature = "nn")]
use crate::tensor::{tensor_err_to_py, PyTensor};
#[cfg(feature = "nn")]
use crate::theory::PyZRelativityModel;

#[cfg(feature = "nn")]
use st_core::theory::zpulse::ZScale;
#[cfg(feature = "nn")]
use st_nn::Module;
#[cfg(feature = "nn")]
use st_nn::{
    dataset::DataLoaderBatches,
    dataset_from_vec,
    layers::{
<<<<<<< HEAD
        Dropout as RustDropout, NonLiner, NonLinerActivation, NonLinerEllipticConfig,
        NonLinerGeometry, NonLinerHyperbolicConfig,
=======
        Dropout, NonLiner, NonLinerActivation, NonLinerEllipticConfig, NonLinerGeometry,
        NonLinerHyperbolicConfig,
>>>>>>> 2e5e09a7
    },
    zspace_coherence::{
        is_swap_invariant as rust_is_swap_invariant, CoherenceDiagnostics, CoherenceLabel,
        CoherenceObservation, CoherenceSignature, LinguisticChannelReport, PreDiscardPolicy,
        PreDiscardSnapshot, PreDiscardTelemetry,
    },
    DataLoader, Dataset, ZRelativityModule, ZSpaceCoherenceSequencer,
};
#[cfg(feature = "nn")]
use st_tensor::{OpenCartesianTopos, Tensor, TensorError};

#[cfg(feature = "nn")]
#[derive(Clone, Copy, Debug, PartialEq, Eq)]
enum Layout2d {
    Nchw,
    Nhwc,
}

#[cfg(feature = "nn")]
impl Layout2d {
    fn parse(label: &str) -> PyResult<Self> {
        match label.to_ascii_uppercase().as_str() {
            "NCHW" => Ok(Self::Nchw),
            "NHWC" => Ok(Self::Nhwc),
            other => Err(PyValueError::new_err(format!(
                "unsupported layout '{other}', expected 'NCHW' or 'NHWC'"
            ))),
        }
    }

    fn as_str(self) -> &'static str {
        match self {
            Self::Nchw => "NCHW",
            Self::Nhwc => "NHWC",
        }
    }
}

#[cfg(feature = "nn")]
#[derive(Clone, Copy, Debug)]
struct Spatial2d {
    channels: usize,
    height: usize,
    width: usize,
}

#[cfg(feature = "nn")]
impl Spatial2d {
    fn new(channels: usize, height: usize, width: usize) -> Self {
        Self {
            channels,
            height,
            width,
        }
    }

    fn size(self) -> usize {
        self.channels * self.height * self.width
    }
}

#[cfg(feature = "nn")]
#[derive(Clone, Copy)]
enum LayoutDirection {
    ToCanonical,
    FromCanonical,
}

#[cfg(feature = "nn")]
#[derive(Clone, Copy, Debug)]
enum PoolMode {
    Max,
    Avg,
}

#[cfg(feature = "nn")]
impl PoolMode {
    fn parse(label: &str) -> PyResult<Self> {
        match label.to_ascii_lowercase().as_str() {
            "max" => Ok(Self::Max),
            "avg" | "average" => Ok(Self::Avg),
            other => Err(PyValueError::new_err(format!(
                "unknown pooling mode '{other}', expected 'max' or 'avg'"
            ))),
        }
    }

    fn as_str(self) -> &'static str {
        match self {
            Self::Max => "max",
            Self::Avg => "avg",
        }
    }
}

#[cfg(feature = "nn")]
enum PoolModule {
    Max(MaxPool2d),
    Avg(AvgPool2d),
}

#[cfg(feature = "nn")]
fn ensure_feature_shape(tensor: &Tensor, dims: Spatial2d) -> Result<(), TensorError> {
    let cols = tensor.shape().1;
    let expected = dims.size();
    if cols != expected {
        return Err(TensorError::ShapeMismatch {
            left: (1, cols),
            right: (1, expected),
        });
    }
    Ok(())
}

#[cfg(feature = "nn")]
fn reorder_row_nhwc_to_canonical(row: &[f32], dst: &mut [f32], dims: Spatial2d) {
    let Spatial2d {
        channels,
        height,
        width,
    } = dims;
    for h in 0..height {
        for w in 0..width {
            for c in 0..channels {
                let nhwc_idx = ((h * width + w) * channels) + c;
                let canonical_idx = c * height * width + h * width + w;
                dst[canonical_idx] = row[nhwc_idx];
            }
        }
    }
}

#[cfg(feature = "nn")]
fn reorder_row_canonical_to_nhwc(row: &[f32], dst: &mut [f32], dims: Spatial2d) {
    let Spatial2d {
        channels,
        height,
        width,
    } = dims;
    for c in 0..channels {
        for h in 0..height {
            for w in 0..width {
                let canonical_idx = c * height * width + h * width + w;
                let nhwc_idx = ((h * width + w) * channels) + c;
                dst[nhwc_idx] = row[canonical_idx];
            }
        }
    }
}

#[cfg(feature = "nn")]
fn reorder_tensor_layout(
    tensor: &Tensor,
    dims: Spatial2d,
    layout: Layout2d,
    direction: LayoutDirection,
) -> Result<Tensor, TensorError> {
    ensure_feature_shape(tensor, dims)?;
    match layout {
        Layout2d::Nchw => Ok(tensor.clone()),
        Layout2d::Nhwc => {
            let (rows, cols) = tensor.shape();
            let mut buffer = vec![0.0f32; rows * cols];
            let src = tensor.data();
            for row_idx in 0..rows {
                let src_start = row_idx * cols;
                let src_end = src_start + cols;
                let dst_slice = &mut buffer[src_start..src_end];
                let src_slice = &src[src_start..src_end];
                match direction {
                    LayoutDirection::ToCanonical => {
                        reorder_row_nhwc_to_canonical(src_slice, dst_slice, dims)
                    }
                    LayoutDirection::FromCanonical => {
                        reorder_row_canonical_to_nhwc(src_slice, dst_slice, dims)
                    }
                }
            }
            Tensor::from_vec(rows, cols, buffer)
        }
    }
}

#[cfg(feature = "nn")]
fn dilated_extent(size: usize, dilation: usize) -> Result<usize, TensorError> {
    size.checked_sub(1)
        .and_then(|value| value.checked_mul(dilation))
        .and_then(|value| value.checked_add(1))
        .ok_or(TensorError::InvalidDimensions {
            rows: size,
            cols: dilation,
        })
}

#[cfg(feature = "nn")]
fn conv_output_hw(
    input: (usize, usize),
    kernel: (usize, usize),
    stride: (usize, usize),
    padding: (usize, usize),
    dilation: (usize, usize),
) -> Result<(usize, usize), TensorError> {
    let eff_h = dilated_extent(kernel.0, dilation.0)?;
    let eff_w = dilated_extent(kernel.1, dilation.1)?;
    let (in_h, in_w) = input;
    if in_h + 2 * padding.0 < eff_h || in_w + 2 * padding.1 < eff_w {
        return Err(TensorError::InvalidDimensions {
            rows: in_h + 2 * padding.0,
            cols: eff_h.max(eff_w),
        });
    }
    let out_h = (in_h + 2 * padding.0 - eff_h) / stride.0 + 1;
    let out_w = (in_w + 2 * padding.1 - eff_w) / stride.1 + 1;
    Ok((out_h, out_w))
}

#[cfg(feature = "nn")]
fn pool_output_hw(
    input: (usize, usize),
    kernel: (usize, usize),
    stride: (usize, usize),
    padding: (usize, usize),
) -> Result<(usize, usize), TensorError> {
    let (in_h, in_w) = input;
    if in_h + 2 * padding.0 < kernel.0 || in_w + 2 * padding.1 < kernel.1 {
        return Err(TensorError::InvalidDimensions {
            rows: in_h + 2 * padding.0,
            cols: kernel.0.max(kernel.1),
        });
    }
    let out_h = (in_h + 2 * padding.0 - kernel.0) / stride.0 + 1;
    let out_w = (in_w + 2 * padding.1 - kernel.1) / stride.1 + 1;
    Ok((out_h, out_w))
}

#[cfg(feature = "nn")]
fn convert_samples(
    samples: Vec<(PyTensor, PyTensor)>,
) -> Vec<(st_tensor::Tensor, st_tensor::Tensor)> {
    samples
        .into_iter()
        .map(|(input, target)| (input.inner.clone(), target.inner.clone()))
        .collect()
}

#[cfg(feature = "nn")]
fn parse_non_liner_activation(name: &str) -> PyResult<NonLinerActivation> {
    match name.to_ascii_lowercase().as_str() {
        "tanh" => Ok(NonLinerActivation::Tanh),
        "sigmoid" => Ok(NonLinerActivation::Sigmoid),
        "softsign" => Ok(NonLinerActivation::Softsign),
        other => Err(PyValueError::new_err(format!(
            "unknown activation '{other}', expected 'tanh', 'sigmoid', or 'softsign'"
        ))),
    }
}

#[cfg(feature = "nn")]
#[pyclass(module = "spiraltorch.nn", name = "NonLiner", unsendable)]
pub(crate) struct PyNonLiner {
    inner: NonLiner,
}

#[cfg(feature = "nn")]
#[pymethods]
impl PyNonLiner {
    #[new]
    #[pyo3(signature = (name, features, *, activation="tanh", slope=1.0, gain=1.0, bias=0.0, curvature=None, z_scale=None, retention=0.0))]
    pub fn new(
        name: &str,
        features: usize,
        activation: &str,
        slope: f32,
        gain: f32,
        bias: f32,
        curvature: Option<f32>,
        z_scale: Option<f32>,
        retention: f32,
    ) -> PyResult<Self> {
        let activation = parse_non_liner_activation(activation)?;
        let geometry = if let Some(curvature) = curvature {
            if curvature == 0.0 {
                return Err(PyValueError::new_err(
                    "curvature must be non-zero for non-Euclidean geometry",
                ));
            }
            let scale = match z_scale {
                Some(value) => ZScale::new(value)
                    .ok_or_else(|| PyValueError::new_err("z_scale must be positive and finite"))?,
                None => ZScale::ONE,
            };
            if curvature < 0.0 {
                let config = NonLinerHyperbolicConfig::new(curvature, scale, retention)
                    .map_err(tensor_err_to_py)?;
                NonLinerGeometry::hyperbolic(config)
            } else {
                let config = NonLinerEllipticConfig::new(curvature, scale, retention)
                    .map_err(tensor_err_to_py)?;
                NonLinerGeometry::elliptic(config)
            }
        } else {
            if z_scale.is_some() {
                return Err(PyValueError::new_err("z_scale requires curvature"));
            }
            if retention != 0.0 {
                return Err(PyValueError::new_err("retention requires curvature"));
            }
            NonLinerGeometry::Euclidean
        };
        let inner =
            NonLiner::with_geometry(name, features, activation, slope, gain, bias, geometry)
                .map_err(tensor_err_to_py)?;
        Ok(Self { inner })
    }

    pub fn forward(&self, input: &PyTensor) -> PyResult<PyTensor> {
        let output = self.inner.forward(&input.inner).map_err(tensor_err_to_py)?;
        Ok(PyTensor::from_tensor(output))
    }

    pub fn backward(&mut self, input: &PyTensor, grad_output: &PyTensor) -> PyResult<PyTensor> {
        let grad = self
            .inner
            .backward(&input.inner, &grad_output.inner)
            .map_err(tensor_err_to_py)?;
        Ok(PyTensor::from_tensor(grad))
    }

    #[pyo3(signature = (x))]
    pub fn __call__(&self, x: &PyTensor) -> PyResult<PyTensor> {
        self.forward(x)
    }

    pub fn reset_metrics(&self) {
        self.inner.reset_metrics();
    }

    #[pyo3(signature = (*, curvature=None, z_scale=None, retention=None))]
    pub fn configure_geometry(
        &mut self,
        curvature: Option<f32>,
        z_scale: Option<f32>,
        retention: Option<f32>,
    ) -> PyResult<()> {
        let geometry = if let Some(curvature) = curvature {
            if curvature == 0.0 {
                return Err(PyValueError::new_err(
                    "curvature must be non-zero for non-Euclidean geometry",
                ));
            }
            let base = self.inner.geometry();
            let scale = match z_scale {
                Some(value) => ZScale::new(value)
                    .ok_or_else(|| PyValueError::new_err("z_scale must be positive and finite"))?,
                None => base.z_scale().unwrap_or(ZScale::ONE),
            };
            let retention = retention.unwrap_or_else(|| base.retention().unwrap_or(0.0));
            if curvature < 0.0 {
                let config = NonLinerHyperbolicConfig::new(curvature, scale, retention)
                    .map_err(tensor_err_to_py)?;
                NonLinerGeometry::hyperbolic(config)
            } else {
                let config = NonLinerEllipticConfig::new(curvature, scale, retention)
                    .map_err(tensor_err_to_py)?;
                NonLinerGeometry::elliptic(config)
            }
        } else {
            if z_scale.is_some() {
                return Err(PyValueError::new_err("z_scale requires curvature"));
            }
            if let Some(retention) = retention {
                if retention != 0.0 {
                    return Err(PyValueError::new_err("retention requires curvature"));
                }
            }
            NonLinerGeometry::Euclidean
        };
        self.inner.set_geometry(geometry);
        Ok(())
    }

    #[pyo3(signature = (curvature, learning_rate, *, topos=None))]
    pub fn attach_hypergrad(
        &mut self,
        curvature: f32,
        learning_rate: f32,
        topos: Option<&PyOpenCartesianTopos>,
    ) -> PyResult<()> {
        if let Some(topos) = topos {
            self.inner
                .attach_hypergrad_with_topos(curvature, learning_rate, topos.inner.clone())
                .map_err(tensor_err_to_py)
        } else {
            self.inner
                .attach_hypergrad(curvature, learning_rate)
                .map_err(tensor_err_to_py)
        }
    }

    pub fn attach_realgrad(&mut self, learning_rate: f32) -> PyResult<()> {
        self.inner
            .attach_realgrad(learning_rate)
            .map_err(tensor_err_to_py)
    }

    pub fn zero_accumulators(&mut self) -> PyResult<()> {
        self.inner.zero_accumulators().map_err(tensor_err_to_py)
    }

    pub fn apply_step(&mut self, fallback_lr: f32) -> PyResult<()> {
        self.inner.apply_step(fallback_lr).map_err(tensor_err_to_py)
    }

    pub fn state_dict(&self) -> PyResult<Vec<(String, PyTensor)>> {
        let mut entries: Vec<_> = self
            .inner
            .state_dict()
            .map_err(tensor_err_to_py)?
            .into_iter()
            .collect();
        entries.sort_by(|a, b| a.0.cmp(&b.0));
        Ok(entries
            .into_iter()
            .map(|(name, tensor)| (name, PyTensor::from_tensor(tensor)))
            .collect())
    }

    pub fn load_state_dict(&mut self, state: Vec<(String, PyTensor)>) -> PyResult<()> {
        let mut map = std::collections::HashMap::new();
        for (name, tensor) in state {
            map.insert(name, tensor.inner.clone());
        }
        self.inner.load_state_dict(&map).map_err(tensor_err_to_py)
    }

    #[getter]
    pub fn activation(&self) -> String {
        match self.inner.activation() {
            NonLinerActivation::Tanh => "tanh".to_string(),
            NonLinerActivation::Sigmoid => "sigmoid".to_string(),
            NonLinerActivation::Softsign => "softsign".to_string(),
        }
    }

    #[getter]
    pub fn curvature(&self) -> Option<f32> {
        self.inner.geometry().curvature()
    }

    #[getter]
    pub fn z_scale(&self) -> Option<f32> {
        self.inner.geometry().z_scale().map(|scale| scale.value())
    }

    #[getter]
    pub fn retention(&self) -> Option<f32> {
        self.inner.geometry().retention()
    }

    #[getter]
    pub fn psi_drift(&self) -> Option<f32> {
        self.inner.psi_probe()
    }

    #[getter]
    pub fn last_hyperbolic_radius(&self) -> Option<f32> {
        self.inner.last_hyperbolic_radius()
    }

    #[getter]
    pub fn gain(&self) -> PyTensor {
        PyTensor::from_tensor(self.inner.gain().value().clone())
    }

    #[getter]
    pub fn slope(&self) -> PyTensor {
        PyTensor::from_tensor(self.inner.slope().value().clone())
    }

    #[getter]
    pub fn bias(&self) -> PyTensor {
        PyTensor::from_tensor(self.inner.bias().value().clone())
    }

    pub fn gradients(&self) -> (Option<PyTensor>, Option<PyTensor>, Option<PyTensor>) {
        let gain = self
            .inner
            .gain()
            .gradient()
            .map(|g| PyTensor::from_tensor(g.clone()));
        let slope = self
            .inner
            .slope()
            .gradient()
            .map(|g| PyTensor::from_tensor(g.clone()));
        let bias = self
            .inner
            .bias()
            .gradient()
            .map(|g| PyTensor::from_tensor(g.clone()));
        (gain, slope, bias)
    }
}

#[cfg(feature = "nn")]
#[pyclass(module = "spiraltorch.nn", name = "Dropout", unsendable)]
pub(crate) struct PyDropout {
<<<<<<< HEAD
    inner: RustDropout,
=======
    inner: Dropout,
>>>>>>> 2e5e09a7
}

#[cfg(feature = "nn")]
#[pymethods]
impl PyDropout {
    #[new]
<<<<<<< HEAD
    #[pyo3(signature = (probability, *, seed=None))]
    pub fn new(probability: f32, seed: Option<u64>) -> PyResult<Self> {
        let inner = RustDropout::with_seed(probability, seed).map_err(tensor_err_to_py)?;
=======
    #[pyo3(signature = (probability, *, seed=None, training=true))]
    pub fn new(probability: f32, seed: Option<u64>, training: bool) -> PyResult<Self> {
        let mut inner = Dropout::with_seed(probability, seed).map_err(tensor_err_to_py)?;
        if !training {
            inner.eval();
        }
>>>>>>> 2e5e09a7
        Ok(Self { inner })
    }

    pub fn forward(&self, input: &PyTensor) -> PyResult<PyTensor> {
        let output = self.inner.forward(&input.inner).map_err(tensor_err_to_py)?;
        Ok(PyTensor::from_tensor(output))
    }

    pub fn backward(&mut self, input: &PyTensor, grad_output: &PyTensor) -> PyResult<PyTensor> {
        let grad = self
            .inner
            .backward(&input.inner, &grad_output.inner)
            .map_err(tensor_err_to_py)?;
        Ok(PyTensor::from_tensor(grad))
    }

<<<<<<< HEAD
    #[pyo3(signature = (x))]
    pub fn __call__(&self, x: &PyTensor) -> PyResult<PyTensor> {
        self.forward(x)
    }

    pub fn train(&mut self) {
        self.inner.set_training(true);
    }

    pub fn eval(&mut self) {
        self.inner.set_training(false);
    }

    #[getter]
    pub fn probability(&self) -> f32 {
        self.inner.probability()
    }

    #[getter]
    pub fn training(&self) -> bool {
        self.inner.training()
    }

    #[setter]
    pub fn set_training(&mut self, training: bool) {
        self.inner.set_training(training);
=======
    pub fn set_training(&mut self, training: bool) {
        self.inner.set_training(training);
    }

    pub fn train(&mut self) {
        self.inner.train();
    }

    pub fn eval(&mut self) {
        self.inner.eval();
    }

    #[getter]
    pub fn training(&self) -> bool {
        self.inner.training()
    }

    #[getter]
    pub fn probability(&self) -> f32 {
        self.inner.probability()
    }

    #[pyo3(signature = (x))]
    pub fn __call__(&self, x: &PyTensor) -> PyResult<PyTensor> {
        self.forward(x)
>>>>>>> 2e5e09a7
    }
}

#[cfg(feature = "nn")]
#[pyclass(module = "spiraltorch.nn")]
pub(crate) struct PyDataset {
    inner: Dataset,
}

#[cfg(feature = "nn")]
#[pymethods]
impl PyDataset {
    #[new]
    pub fn new() -> Self {
        Self {
            inner: Dataset::new(),
        }
    }

    #[staticmethod]
    pub fn from_pairs(samples: Vec<(PyTensor, PyTensor)>) -> Self {
        let converted = convert_samples(samples);
        Self {
            inner: Dataset::from_vec(converted),
        }
    }

    pub fn push(&mut self, input: &PyTensor, target: &PyTensor) {
        self.inner.push(input.inner.clone(), target.inner.clone());
    }

    pub fn len(&self) -> usize {
        self.inner.len()
    }

    pub fn is_empty(&self) -> bool {
        self.inner.is_empty()
    }

    pub fn loader(&self) -> PyDataLoader {
        PyDataLoader::from_loader(self.inner.loader())
    }

    pub fn __len__(&self) -> usize {
        self.len()
    }
}

#[cfg(feature = "nn")]
#[pyclass(module = "spiraltorch.nn", unsendable)]
pub(crate) struct PyDataLoader {
    inner: DataLoader,
}

#[cfg(feature = "nn")]
impl PyDataLoader {
    fn from_loader(inner: DataLoader) -> Self {
        Self { inner }
    }

    fn iter_inner(&self) -> PyDataLoaderIter {
        PyDataLoaderIter::new(self.inner.clone().into_iter())
    }
}

#[cfg(feature = "nn")]
#[pymethods]
impl PyDataLoader {
    pub fn len(&self) -> usize {
        self.inner.len()
    }

    pub fn is_empty(&self) -> bool {
        self.inner.is_empty()
    }

    pub fn batch_size(&self) -> usize {
        self.inner.batch_size()
    }

    pub fn prefetch_depth(&self) -> usize {
        self.inner.prefetch_depth()
    }

    pub fn shuffle(&self, seed: u64) -> Self {
        Self::from_loader(self.inner.clone().shuffle(seed))
    }

    pub fn batched(&self, batch_size: usize) -> Self {
        Self::from_loader(self.inner.clone().batched(batch_size))
    }

    pub fn dynamic_batch_by_rows(&self, max_rows: usize) -> Self {
        Self::from_loader(self.inner.clone().dynamic_batch_by_rows(max_rows))
    }

    pub fn prefetch(&self, depth: usize) -> Self {
        Self::from_loader(self.inner.clone().prefetch(depth))
    }

    pub fn iter(&self, py: Python<'_>) -> PyResult<Py<PyDataLoaderIter>> {
        Py::new(py, self.iter_inner())
    }

    pub fn __iter__(slf: PyRef<'_, Self>) -> PyResult<Py<PyDataLoaderIter>> {
        slf.iter(slf.py())
    }

    pub fn __len__(&self) -> usize {
        self.len()
    }
}

#[cfg(feature = "nn")]
#[pyclass(module = "spiraltorch.nn", unsendable)]
pub(crate) struct PyDataLoaderIter {
    batches: Option<DataLoaderBatches>,
}

#[cfg(feature = "nn")]
impl PyDataLoaderIter {
    fn new(batches: DataLoaderBatches) -> Self {
        Self {
            batches: Some(batches),
        }
    }
}

#[cfg(feature = "nn")]
#[pymethods]
impl PyDataLoaderIter {
    fn __iter__(slf: PyRef<'_, Self>) -> Py<PyDataLoaderIter> {
        slf.into()
    }

    fn __next__(&mut self) -> PyResult<Option<(PyTensor, PyTensor)>> {
        let batches = match self.batches.as_mut() {
            Some(iter) => iter,
            None => return Ok(None),
        };
        match batches.next() {
            Some(Ok((input, target))) => Ok(Some((
                PyTensor::from_tensor(input),
                PyTensor::from_tensor(target),
            ))),
            Some(Err(err)) => Err(tensor_err_to_py(err)),
            None => {
                self.batches = None;
                Ok(None)
            }
        }
    }
}

#[cfg(feature = "nn")]
#[pyfunction]
#[pyo3(signature = (samples))]
fn from_samples(samples: Vec<(PyTensor, PyTensor)>) -> PyDataLoader {
    PyDataLoader::from_loader(dataset_from_vec(convert_samples(samples)))
}

#[cfg(feature = "nn")]
#[pyfunction(name = "is_swap_invariant")]
pub(crate) fn py_is_swap_invariant(arrangement: Vec<f32>) -> bool {
    rust_is_swap_invariant(&arrangement)
}

#[cfg(feature = "nn")]
#[derive(Clone)]
#[pyclass(module = "spiraltorch.nn", name = "CoherenceChannelReport")]
pub(crate) struct PyCoherenceChannelReport {
    channel: usize,
    weight: f32,
    backend: String,
    dominant_concept: Option<String>,
    emphasis: f32,
    descriptor: Option<String>,
}

#[cfg(feature = "nn")]
impl PyCoherenceChannelReport {
    fn from_report(report: &LinguisticChannelReport) -> Self {
        Self {
            channel: report.channel(),
            weight: report.weight(),
            backend: report.backend().label().to_string(),
            dominant_concept: report
                .dominant_concept()
                .map(|concept| concept.label().to_string()),
            emphasis: report.emphasis(),
            descriptor: report.descriptor().map(|descriptor| descriptor.to_string()),
        }
    }
}

#[cfg(feature = "nn")]
#[pymethods]
impl PyCoherenceChannelReport {
    #[getter]
    fn channel(&self) -> usize {
        self.channel
    }

    #[getter]
    fn weight(&self) -> f32 {
        self.weight
    }

    #[getter]
    fn backend(&self) -> &str {
        &self.backend
    }

    #[getter]
    fn dominant_concept(&self) -> Option<&str> {
        self.dominant_concept.as_deref()
    }

    #[getter]
    fn emphasis(&self) -> f32 {
        self.emphasis
    }

    #[getter]
    fn descriptor(&self) -> Option<&str> {
        self.descriptor.as_deref()
    }
}

#[cfg(feature = "nn")]
#[derive(Clone)]
#[pyclass(module = "spiraltorch.nn", name = "CoherenceSignature", unsendable)]
pub(crate) struct PyCoherenceSignature {
    dominant_channel: Option<usize>,
    energy_ratio: f32,
    entropy: f32,
    mean_coherence: f32,
    swap_invariant: bool,
}

#[cfg(feature = "nn")]
impl PyCoherenceSignature {
    fn from_signature(signature: &CoherenceSignature) -> Self {
        Self {
            dominant_channel: signature.dominant_channel(),
            energy_ratio: signature.energy_ratio(),
            entropy: signature.entropy(),
            mean_coherence: signature.mean_coherence(),
            swap_invariant: signature.swap_invariant(),
        }
    }
}

#[cfg(feature = "nn")]
#[pymethods]
impl PyCoherenceSignature {
    #[getter]
    fn dominant_channel(&self) -> Option<usize> {
        self.dominant_channel
    }

    #[getter]
    fn energy_ratio(&self) -> f32 {
        self.energy_ratio
    }

    #[getter]
    fn entropy(&self) -> f32 {
        self.entropy
    }

    #[getter]
    fn mean_coherence(&self) -> f32 {
        self.mean_coherence
    }

    #[getter]
    fn swap_invariant(&self) -> bool {
        self.swap_invariant
    }
}

#[cfg(feature = "nn")]
#[derive(Clone)]
#[pyclass(module = "spiraltorch.nn", name = "CoherenceObservation", unsendable)]
pub(crate) struct PyCoherenceObservation {
    observation: CoherenceObservation,
    label: CoherenceLabel,
}

#[cfg(feature = "nn")]
impl PyCoherenceObservation {
    fn from_observation(observation: CoherenceObservation) -> Self {
        let label = observation.lift_to_label();
        Self { observation, label }
    }
}

#[cfg(feature = "nn")]
#[pymethods]
impl PyCoherenceObservation {
    #[getter]
    fn is_signature(&self) -> bool {
        matches!(self.observation, CoherenceObservation::Signature(_))
    }

    #[getter]
    fn label(&self) -> String {
        self.label.to_string()
    }

    #[getter]
    fn signature(&self) -> Option<PyCoherenceSignature> {
        match &self.observation {
            CoherenceObservation::Signature(signature) => {
                Some(PyCoherenceSignature::from_signature(signature))
            }
            CoherenceObservation::Undetermined => None,
        }
    }

    fn __repr__(&self) -> String {
        match &self.observation {
            CoherenceObservation::Undetermined => format!(
                "CoherenceObservation(label='{}', signature=None)",
                self.label
            ),
            CoherenceObservation::Signature(_) => format!(
                "CoherenceObservation(label='{}', signature=...)",
                self.label
            ),
        }
    }
}

#[cfg(feature = "nn")]
#[derive(Clone)]
#[pyclass(module = "spiraltorch.nn", name = "CoherenceDiagnostics", unsendable)]
pub(crate) struct PyCoherenceDiagnostics {
    aggregated: PyTensor,
    coherence: Vec<f32>,
    channel_reports: Vec<PyCoherenceChannelReport>,
    pre_discard: Option<PyPreDiscardTelemetry>,
    observation: PyCoherenceObservation,
}

#[cfg(feature = "nn")]
#[derive(Clone)]
#[pyclass(module = "spiraltorch.nn", name = "PreDiscardTelemetry", unsendable)]
pub(crate) struct PyPreDiscardTelemetry {
    dominance_ratio: f32,
    energy_floor: f32,
    discarded: usize,
    preserved: usize,
    fallback: bool,
    survivor_energy: f32,
    discarded_energy: f32,
    total_energy: f32,
    survivor_energy_ratio: f32,
    discarded_energy_ratio: f32,
    dominant_weight: f32,
}

#[cfg(feature = "nn")]
impl PyPreDiscardTelemetry {
    fn from_telemetry(telemetry: PreDiscardTelemetry) -> Self {
        Self {
            dominance_ratio: telemetry.dominance_ratio(),
            energy_floor: telemetry.energy_floor(),
            discarded: telemetry.discarded(),
            preserved: telemetry.preserved(),
            fallback: telemetry.used_fallback(),
            survivor_energy: telemetry.survivor_energy(),
            discarded_energy: telemetry.discarded_energy(),
            total_energy: telemetry.total_energy(),
            survivor_energy_ratio: telemetry.survivor_energy_ratio(),
            discarded_energy_ratio: telemetry.discarded_energy_ratio(),
            dominant_weight: telemetry.dominant_weight(),
        }
    }
}

#[cfg(feature = "nn")]
#[pymethods]
impl PyPreDiscardTelemetry {
    #[getter]
    fn dominance_ratio(&self) -> f32 {
        self.dominance_ratio
    }

    #[getter]
    fn energy_floor(&self) -> f32 {
        self.energy_floor
    }

    #[getter]
    fn discarded(&self) -> usize {
        self.discarded
    }

    #[getter]
    fn preserved(&self) -> usize {
        self.preserved
    }

    #[getter]
    fn used_fallback(&self) -> bool {
        self.fallback
    }

    #[getter]
    fn total(&self) -> usize {
        self.discarded + self.preserved
    }

    #[getter]
    fn preserved_ratio(&self) -> f32 {
        if self.discarded + self.preserved == 0 {
            0.0
        } else {
            (self.preserved as f32 / (self.discarded + self.preserved) as f32).clamp(0.0, 1.0)
        }
    }

    #[getter]
    fn discarded_ratio(&self) -> f32 {
        1.0 - self.preserved_ratio()
    }

    #[getter]
    fn survivor_energy(&self) -> f32 {
        self.survivor_energy
    }

    #[getter]
    fn discarded_energy(&self) -> f32 {
        self.discarded_energy
    }

    #[getter]
    fn total_energy(&self) -> f32 {
        self.total_energy
    }

    #[getter]
    fn survivor_energy_ratio(&self) -> f32 {
        self.survivor_energy_ratio
    }

    #[getter]
    fn discarded_energy_ratio(&self) -> f32 {
        self.discarded_energy_ratio
    }

    #[getter]
    fn dominant_weight(&self) -> f32 {
        self.dominant_weight
    }
}

#[cfg(feature = "nn")]
#[derive(Clone)]
#[pyclass(module = "spiraltorch.nn", name = "PreDiscardSnapshot", unsendable)]
pub(crate) struct PyPreDiscardSnapshot {
    step: u64,
    telemetry: PyPreDiscardTelemetry,
    survivors: Vec<usize>,
    discarded: Vec<usize>,
    filtered: Vec<f32>,
}

#[cfg(feature = "nn")]
impl PyPreDiscardSnapshot {
    fn from_snapshot(snapshot: PreDiscardSnapshot) -> Self {
        Self {
            step: snapshot.step(),
            telemetry: PyPreDiscardTelemetry::from_telemetry(snapshot.telemetry().clone()),
            survivors: snapshot.survivors().to_vec(),
            discarded: snapshot.discarded().to_vec(),
            filtered: snapshot.filtered().to_vec(),
        }
    }
}

#[cfg(feature = "nn")]
#[pymethods]
impl PyPreDiscardSnapshot {
    #[getter]
    fn step(&self) -> u64 {
        self.step
    }

    #[getter]
    fn telemetry(&self) -> PyPreDiscardTelemetry {
        self.telemetry.clone()
    }

    #[getter]
    fn survivors(&self) -> Vec<usize> {
        self.survivors.clone()
    }

    #[getter]
    fn discarded(&self) -> Vec<usize> {
        self.discarded.clone()
    }

    #[getter]
    fn filtered(&self) -> Vec<f32> {
        self.filtered.clone()
    }
}

#[cfg(feature = "nn")]
#[derive(Clone)]
#[pyclass(module = "spiraltorch.nn", name = "PreDiscardPolicy", unsendable)]
pub(crate) struct PyPreDiscardPolicy {
    dominance_ratio: f32,
    energy_floor: f32,
    min_channels: usize,
}

#[cfg(feature = "nn")]
impl PyPreDiscardPolicy {
    fn from_policy(policy: &PreDiscardPolicy) -> Self {
        Self {
            dominance_ratio: policy.dominance_ratio(),
            energy_floor: policy.energy_floor(),
            min_channels: policy.min_channels(),
        }
    }
}

#[cfg(feature = "nn")]
#[pymethods]
impl PyPreDiscardPolicy {
    #[new]
    #[pyo3(signature = (dominance_ratio, *, energy_floor=None, min_channels=None))]
    fn new(
        dominance_ratio: f32,
        energy_floor: Option<f32>,
        min_channels: Option<usize>,
    ) -> PyResult<Self> {
        let mut policy = PreDiscardPolicy::new(dominance_ratio).map_err(tensor_err_to_py)?;
        if let Some(floor) = energy_floor {
            policy = policy.with_energy_floor(floor).map_err(tensor_err_to_py)?;
        }
        if let Some(min_channels) = min_channels {
            policy = policy.with_min_channels(min_channels);
        }
        Ok(Self::from_policy(&policy))
    }

    #[getter]
    fn dominance_ratio(&self) -> f32 {
        self.dominance_ratio
    }

    #[getter]
    fn energy_floor(&self) -> f32 {
        self.energy_floor
    }

    #[getter]
    fn min_channels(&self) -> usize {
        self.min_channels
    }
}

#[cfg(feature = "nn")]
impl PyCoherenceDiagnostics {
    fn from_diagnostics(diagnostics: CoherenceDiagnostics) -> Self {
        let observation = PyCoherenceObservation::from_observation(diagnostics.observation());
        let (aggregated, coherence, channel_reports, pre_discard) = diagnostics.into_parts();
        let channel_reports = channel_reports
            .iter()
            .map(PyCoherenceChannelReport::from_report)
            .collect();
        Self {
            aggregated: PyTensor::from_tensor(aggregated),
            coherence,
            channel_reports,
            pre_discard: pre_discard.map(PyPreDiscardTelemetry::from_telemetry),
            observation,
        }
    }
}

#[cfg(feature = "nn")]
#[pymethods]
impl PyCoherenceDiagnostics {
    #[getter]
    fn aggregated(&self) -> PyTensor {
        self.aggregated.clone()
    }

    #[getter]
    fn coherence(&self) -> Vec<f32> {
        self.coherence.clone()
    }

    #[getter]
    fn channel_reports(&self) -> Vec<PyCoherenceChannelReport> {
        self.channel_reports.clone()
    }

    #[getter]
    fn preserved_channels(&self) -> usize {
        self.coherence.iter().filter(|value| **value > 0.0).count()
    }

    #[getter]
    fn discarded_channels(&self) -> usize {
        self.coherence
            .len()
            .saturating_sub(self.preserved_channels())
    }

    #[getter]
    fn pre_discard(&self) -> Option<PyPreDiscardTelemetry> {
        self.pre_discard.clone()
    }

    #[getter]
    fn observation(&self) -> PyCoherenceObservation {
        self.observation.clone()
    }
}

#[cfg(feature = "nn")]
#[pyclass(
    module = "spiraltorch.nn",
    name = "ZSpaceCoherenceSequencer",
    unsendable
)]
pub(crate) struct PyZSpaceCoherenceSequencer {
    inner: ZSpaceCoherenceSequencer,
}

#[cfg(feature = "nn")]
#[pyclass(module = "spiraltorch.nn", name = "ZRelativityModule", unsendable)]
pub(crate) struct PyZRelativityModule {
    pub(crate) inner: ZRelativityModule,
}

#[cfg(feature = "nn")]
#[pymethods]
impl PyZSpaceCoherenceSequencer {
    #[new]
    #[pyo3(signature = (dim, num_heads, curvature, *, topos=None))]
    pub fn new(
        dim: usize,
        num_heads: usize,
        curvature: f32,
        topos: Option<&PyOpenCartesianTopos>,
    ) -> PyResult<Self> {
        let topos = match topos {
            Some(guard) => guard.inner.clone(),
            None => OpenCartesianTopos::new(curvature, 1e-5, 10.0, 256, 8192)
                .map_err(tensor_err_to_py)?,
        };
        let inner = ZSpaceCoherenceSequencer::new(dim, num_heads, curvature, topos)
            .map_err(tensor_err_to_py)?;
        Ok(Self { inner })
    }

    pub fn forward(&self, x: &PyTensor) -> PyResult<PyTensor> {
        let output = self.inner.forward(&x.inner).map_err(tensor_err_to_py)?;
        Ok(PyTensor::from_tensor(output))
    }

    pub fn forward_with_coherence(&self, x: &PyTensor) -> PyResult<(PyTensor, Vec<f32>)> {
        let (output, coherence) = self
            .inner
            .forward_with_coherence(&x.inner)
            .map_err(tensor_err_to_py)?;
        Ok((PyTensor::from_tensor(output), coherence))
    }

    pub fn forward_with_diagnostics(
        &self,
        x: &PyTensor,
    ) -> PyResult<(PyTensor, Vec<f32>, PyCoherenceDiagnostics)> {
        let (output, coherence, diagnostics) = self
            .inner
            .forward_with_diagnostics(&x.inner)
            .map_err(tensor_err_to_py)?;
        Ok((
            PyTensor::from_tensor(output),
            coherence,
            PyCoherenceDiagnostics::from_diagnostics(diagnostics),
        ))
    }

    pub fn project_to_zspace(&self, x: &PyTensor) -> PyResult<PyTensor> {
        let projected = self
            .inner
            .project_to_zspace(&x.inner)
            .map_err(tensor_err_to_py)?;
        Ok(PyTensor::from_tensor(projected))
    }

    pub fn diagnostics(&self, x: &PyTensor) -> PyResult<PyCoherenceDiagnostics> {
        let diagnostics = self.inner.diagnostics(&x.inner).map_err(tensor_err_to_py)?;
        Ok(PyCoherenceDiagnostics::from_diagnostics(diagnostics))
    }

    #[pyo3(signature = (dominance_ratio, *, energy_floor=None, min_channels=None))]
    pub fn configure_pre_discard(
        &mut self,
        dominance_ratio: f32,
        energy_floor: Option<f32>,
        min_channels: Option<usize>,
    ) -> PyResult<()> {
        let mut policy = PreDiscardPolicy::new(dominance_ratio).map_err(tensor_err_to_py)?;
        if let Some(floor) = energy_floor {
            policy = policy.with_energy_floor(floor).map_err(tensor_err_to_py)?;
        }
        if let Some(min_channels) = min_channels {
            policy = policy.with_min_channels(min_channels);
        }
        self.inner.enable_pre_discard(policy);
        Ok(())
    }

    pub fn disable_pre_discard(&mut self) {
        self.inner.disable_pre_discard();
    }

    pub fn configure_pre_discard_memory(&mut self, limit: usize) {
        self.inner.configure_pre_discard_memory(limit);
    }

    pub fn clear_pre_discard_snapshots(&self) {
        self.inner.clear_pre_discard_snapshots();
    }

    pub fn __call__(&self, x: &PyTensor) -> PyResult<PyTensor> {
        self.forward(x)
    }

    #[getter]
    pub fn dim(&self) -> usize {
        self.inner.dim
    }

    #[getter]
    pub fn num_heads(&self) -> usize {
        self.inner.num_heads
    }

    #[getter]
    pub fn pre_discard_policy(&self) -> Option<PyPreDiscardPolicy> {
        self.inner
            .pre_discard_policy()
            .map(PyPreDiscardPolicy::from_policy)
    }

    #[getter]
    pub fn pre_discard_snapshots(&self) -> Vec<PyPreDiscardSnapshot> {
        self.inner
            .pre_discard_snapshots()
            .into_iter()
            .map(PyPreDiscardSnapshot::from_snapshot)
            .collect()
    }

    #[getter]
    pub fn curvature(&self) -> f32 {
        self.inner.curvature
    }

    pub fn maxwell_channels(&self) -> usize {
        self.inner.maxwell_channels()
    }

    pub fn topos(&self) -> PyOpenCartesianTopos {
        PyOpenCartesianTopos::from_topos(self.inner.topos().clone())
    }
}

#[cfg(feature = "nn")]
#[pymethods]
impl PyZRelativityModule {
    #[new]
    pub fn new(model: &PyZRelativityModel) -> PyResult<Self> {
        let inner = ZRelativityModule::from_model(model.inner.clone()).map_err(tensor_err_to_py)?;
        Ok(Self { inner })
    }

    pub fn forward(&self, input: &PyTensor) -> PyResult<PyTensor> {
        let output = self.inner.forward(&input.inner).map_err(tensor_err_to_py)?;
        Ok(PyTensor::from_tensor(output))
    }

    pub fn backward(&mut self, input: &PyTensor, grad_output: &PyTensor) -> PyResult<PyTensor> {
        let grad = self
            .inner
            .backward(&input.inner, &grad_output.inner)
            .map_err(tensor_err_to_py)?;
        Ok(PyTensor::from_tensor(grad))
    }

    pub fn parameter_tensor(&self) -> PyResult<PyTensor> {
        let seed = Tensor::zeros(1, 1).map_err(tensor_err_to_py)?;
        let output = self.inner.forward(&seed).map_err(tensor_err_to_py)?;
        Ok(PyTensor::from_tensor(output))
    }

    pub fn parameter_dimension(&self) -> usize {
        self.inner.parameter_dimension()
    }

    pub fn model(&self) -> PyZRelativityModel {
        PyZRelativityModel {
            inner: self.inner.model().clone(),
        }
    }

    pub fn zero_accumulators(&mut self) -> PyResult<()> {
        self.inner.zero_accumulators().map_err(tensor_err_to_py)
    }

    pub fn apply_step(&mut self, fallback_lr: f32) -> PyResult<()> {
        self.inner.apply_step(fallback_lr).map_err(tensor_err_to_py)
    }

    pub fn attach_realgrad(&mut self, learning_rate: f32) -> PyResult<()> {
        self.inner
            .attach_realgrad(learning_rate)
            .map_err(tensor_err_to_py)
    }

    pub fn attach_hypergrad(&mut self, curvature: f32, learning_rate: f32) -> PyResult<()> {
        self.inner
            .attach_hypergrad(curvature, learning_rate)
            .map_err(tensor_err_to_py)
    }
}

#[cfg(feature = "nn")]
fn register_impl(py: Python<'_>, parent: &Bound<PyModule>) -> PyResult<()> {
    let module = PyModule::new_bound(py, "nn")?;
    module.add("__doc__", "SpiralTorch neural network primitives")?;
    module.add_class::<PyNonLiner>()?;
    module.add_class::<PyDropout>()?;
    module.add_class::<PyDataset>()?;
    module.add_class::<PyDataLoader>()?;
    module.add_class::<PyDataLoaderIter>()?;
    module.add_function(wrap_pyfunction!(py_is_swap_invariant, &module)?)?;
    module.add_class::<PyCoherenceChannelReport>()?;
    module.add_class::<PyCoherenceSignature>()?;
    module.add_class::<PyCoherenceObservation>()?;
    module.add_class::<PyPreDiscardTelemetry>()?;
    module.add_class::<PyPreDiscardPolicy>()?;
    module.add_class::<PyPreDiscardSnapshot>()?;
    module.add_class::<PyCoherenceDiagnostics>()?;
    module.add_class::<PyZSpaceCoherenceSequencer>()?;
    module.add_class::<PyZRelativityModule>()?;
    module.add_function(wrap_pyfunction!(from_samples, &module)?)?;
    module.add(
        "__all__",
        vec![
            "NonLiner",
            "Dropout",
            "Dataset",
            "DataLoader",
            "DataLoaderIter",
            "CoherenceChannelReport",
            "CoherenceDiagnostics",
            "PreDiscardTelemetry",
            "PreDiscardPolicy",
            "PreDiscardSnapshot",
            "ZSpaceCoherenceSequencer",
            "ZRelativityModule",
            "from_samples",
        ],
    )?;
    parent.add_submodule(&module)?;
    if let Ok(non_liner) = module.getattr("NonLiner") {
        parent.add("NonLiner", non_liner)?;
    }
    if let Ok(dropout) = module.getattr("Dropout") {
        parent.add("Dropout", dropout)?;
    }
    if let Ok(sequencer) = module.getattr("ZSpaceCoherenceSequencer") {
        parent.add("ZSpaceCoherenceSequencer", sequencer)?;
    }
    Ok(())
}

#[cfg(not(feature = "nn"))]
fn register_impl(py: Python<'_>, parent: &Bound<PyModule>) -> PyResult<()> {
    let module = PyModule::new_bound(py, "nn")?;
    module.add("__doc__", "SpiralTorch neural network primitives")?;
    parent.add_submodule(&module)?;
    Ok(())
}

pub(crate) fn register(py: Python<'_>, parent: &Bound<PyModule>) -> PyResult<()> {
    register_impl(py, parent)
}<|MERGE_RESOLUTION|>--- conflicted
+++ resolved
@@ -22,13 +22,8 @@
     dataset::DataLoaderBatches,
     dataset_from_vec,
     layers::{
-<<<<<<< HEAD
         Dropout as RustDropout, NonLiner, NonLinerActivation, NonLinerEllipticConfig,
         NonLinerGeometry, NonLinerHyperbolicConfig,
-=======
-        Dropout, NonLiner, NonLinerActivation, NonLinerEllipticConfig, NonLinerGeometry,
-        NonLinerHyperbolicConfig,
->>>>>>> 2e5e09a7
     },
     zspace_coherence::{
         is_swap_invariant as rust_is_swap_invariant, CoherenceDiagnostics, CoherenceLabel,
@@ -536,29 +531,16 @@
 #[cfg(feature = "nn")]
 #[pyclass(module = "spiraltorch.nn", name = "Dropout", unsendable)]
 pub(crate) struct PyDropout {
-<<<<<<< HEAD
-    inner: RustDropout,
-=======
     inner: Dropout,
->>>>>>> 2e5e09a7
 }
 
 #[cfg(feature = "nn")]
 #[pymethods]
 impl PyDropout {
     #[new]
-<<<<<<< HEAD
     #[pyo3(signature = (probability, *, seed=None))]
     pub fn new(probability: f32, seed: Option<u64>) -> PyResult<Self> {
         let inner = RustDropout::with_seed(probability, seed).map_err(tensor_err_to_py)?;
-=======
-    #[pyo3(signature = (probability, *, seed=None, training=true))]
-    pub fn new(probability: f32, seed: Option<u64>, training: bool) -> PyResult<Self> {
-        let mut inner = Dropout::with_seed(probability, seed).map_err(tensor_err_to_py)?;
-        if !training {
-            inner.eval();
-        }
->>>>>>> 2e5e09a7
         Ok(Self { inner })
     }
 
@@ -575,7 +557,6 @@
         Ok(PyTensor::from_tensor(grad))
     }
 
-<<<<<<< HEAD
     #[pyo3(signature = (x))]
     pub fn __call__(&self, x: &PyTensor) -> PyResult<PyTensor> {
         self.forward(x)
@@ -602,33 +583,6 @@
     #[setter]
     pub fn set_training(&mut self, training: bool) {
         self.inner.set_training(training);
-=======
-    pub fn set_training(&mut self, training: bool) {
-        self.inner.set_training(training);
-    }
-
-    pub fn train(&mut self) {
-        self.inner.train();
-    }
-
-    pub fn eval(&mut self) {
-        self.inner.eval();
-    }
-
-    #[getter]
-    pub fn training(&self) -> bool {
-        self.inner.training()
-    }
-
-    #[getter]
-    pub fn probability(&self) -> f32 {
-        self.inner.probability()
-    }
-
-    #[pyo3(signature = (x))]
-    pub fn __call__(&self, x: &PyTensor) -> PyResult<PyTensor> {
-        self.forward(x)
->>>>>>> 2e5e09a7
     }
 }
 
