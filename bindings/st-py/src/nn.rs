--- conflicted
+++ resolved
@@ -10,14 +10,10 @@
 
 #[cfg(feature = "nn")]
 use st_nn::{
-<<<<<<< HEAD
     dataset::DataLoaderBatches,
     dataset_from_vec,
     DataLoader,
     Dataset,
-=======
-    dataset::DataLoaderBatches, dataset_from_vec, CoherenceDiagnostics, DataLoader, Dataset,
->>>>>>> f12c2e0f
     ZSpaceCoherenceSequencer,
 };
 #[cfg(feature = "nn")]
