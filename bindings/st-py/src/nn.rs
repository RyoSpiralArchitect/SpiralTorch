--- conflicted
+++ resolved
@@ -9,11 +9,7 @@
 #[cfg(feature = "nn")]
 use crate::pure::PyOpenCartesianTopos;
 #[cfg(feature = "nn")]
-<<<<<<< HEAD
 use crate::tensor::{tensor_err_to_py, tensor_to_torch, PyTensor};
-=======
-use crate::tensor::{tensor_err_to_py, PyTensor};
->>>>>>> e3cb3feb
 #[cfg(feature = "nn")]
 use crate::theory::PyZRelativityModel;
 
@@ -34,11 +30,8 @@
         CoherenceObservation, CoherenceSignature, LinguisticChannelReport, PreDiscardPolicy,
         PreDiscardSnapshot, PreDiscardTelemetry,
     },
-<<<<<<< HEAD
-    DataLoader, Dataset, ZRelativityModule, ZSpaceCoherenceSequencer,
-=======
-    AvgPool2d, DataLoader, Dataset, MaxPool2d, ZSpaceCoherenceSequencer,
->>>>>>> e3cb3feb
+    DataLoader, Dataset, ZRelativityModule,
+    AvgPool2d, MaxPool2d, ZSpaceCoherenceSequencer,
 };
 use st_nn::layers::ZRelativityModule;
 #[cfg(feature = "nn")]
@@ -109,9 +102,7 @@
 }
 
 #[cfg(feature = "nn")]
-<<<<<<< HEAD
 use st_tensor::{OpenCartesianTopos, Tensor};
-=======
 impl PoolMode {
     fn parse(label: &str) -> PyResult<Self> {
         match label.to_ascii_lowercase().as_str() {
@@ -270,7 +261,6 @@
     let out_w = (in_w + 2 * padding.1 - kernel.1) / stride.1 + 1;
     Ok((out_h, out_w))
 }
->>>>>>> e3cb3feb
 
 #[cfg(feature = "nn")]
 fn convert_samples(
@@ -1405,15 +1395,12 @@
         Ok(PyTensor::from_tensor(output))
     }
 
-<<<<<<< HEAD
     pub fn torch_parameters(&self, py: Python<'_>) -> PyResult<PyObject> {
         let seed = Tensor::zeros(1, 1).map_err(tensor_err_to_py)?;
         let output = self.inner.forward(&seed).map_err(tensor_err_to_py)?;
         tensor_to_torch(py, &output)
     }
 
-=======
->>>>>>> e3cb3feb
     pub fn parameter_dimension(&self) -> usize {
         self.inner.parameter_dimension()
     }
