--- conflicted
+++ resolved
@@ -244,24 +244,6 @@
             None => AmegaHypergrad::new(curvature, learning_rate, rows, cols),
         }
         .map_err(tensor_err_to_py)?;
-<<<<<<< HEAD
-=======
-        Ok(Self { inner })
-    }
-
-    #[staticmethod]
-    #[pyo3(signature = (curvature, learning_rate, rows, cols, topos))]
-    pub fn with_topos(
-        curvature: f32,
-        learning_rate: f32,
-        rows: usize,
-        cols: usize,
-        topos: &PyOpenCartesianTopos,
-    ) -> PyResult<Self> {
-        let inner =
-            AmegaHypergrad::with_topos(curvature, learning_rate, rows, cols, topos.inner.clone())
-                .map_err(tensor_err_to_py)?;
->>>>>>> e1b47a51
         Ok(Self { inner })
     }
 
