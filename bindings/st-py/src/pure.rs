--- conflicted
+++ resolved
@@ -376,7 +376,6 @@
     pub fn volume(&self) -> usize {
         self.inner.volume()
     }
-<<<<<<< HEAD
 
     pub fn finite_count(&self) -> usize {
         self.inner.finite_count()
@@ -389,8 +388,6 @@
     pub fn non_finite_ratio(&self) -> f32 {
         self.inner.non_finite_ratio()
     }
-=======
->>>>>>> 226107f5
 }
 
 #[pyclass(
@@ -617,7 +614,6 @@
         self.inner.summary().into()
     }
 
-<<<<<<< HEAD
     pub fn finite_count(&self) -> usize {
         self.inner.finite_count()
     }
@@ -634,8 +630,6 @@
         self.inner.has_non_finite()
     }
 
-=======
->>>>>>> 226107f5
     pub fn telemetry(&self) -> PyHypergradTelemetry {
         self.inner.telemetry().into()
     }
