--- conflicted
+++ resolved
@@ -1177,10 +1177,7 @@
         metrics_dict.set_item("average_enrichment", metrics.average_enrichment)?;
         metrics_dict.set_item("mean_entropy", metrics.mean_entropy)?;
         metrics_dict.set_item("mean_hardmass", metrics.mean_hardmass)?;
-<<<<<<< HEAD
         metrics_dict.set_item("spiral_coherence", metrics.spiral_coherence)?;
-=======
->>>>>>> bff5ffd7
         Ok((
             PyTensor { inner: softmax },
             PyTensor { inner: hardmax },
