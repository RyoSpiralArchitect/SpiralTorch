--- conflicted
+++ resolved
@@ -1156,7 +1156,6 @@
         Ok((PyTensor { inner: softmax }, PyTensor { inner: hardmax }))
     }
 
-<<<<<<< HEAD
     /// Row-wise softmax, hardmax, and spiral consensus payload.
     #[pyo3(signature = (*, backend=None))]
     pub fn row_softmax_hardmax_spiral(
@@ -1186,8 +1185,6 @@
         ))
     }
 
-=======
->>>>>>> 4a311280
     /// Row-wise hardmax with optional backend override.
     #[pyo3(signature = (*, backend=None))]
     pub fn row_hardmax(&self, backend: Option<&str>, py: Python<'_>) -> PyResult<PyTensor> {
