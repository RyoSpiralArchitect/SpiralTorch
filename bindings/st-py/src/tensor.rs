use pyo3::exceptions::{PyOverflowError, PyRuntimeError, PyTypeError, PyValueError};
use pyo3::ffi;
use pyo3::prelude::*;
use pyo3::types::{
    PyAny, PyByteArray, PyBytes, PyDict, PyList, PyMemoryView, PyModule, PyString, PyTuple,
};
use pyo3::wrap_pyfunction;
use pyo3::{Bound, PyRef, PyRefMut};
#[cfg(feature = "hip")]
use st_backend_hip as hip_backend;
use st_tensor::dlpack::{drop_exported_state, DLManagedTensor, DLPACK_CAPSULE_NAME};
use st_tensor::{
    backend::cpu_dense, AttentionBackend, Layout, MatmulBackend, SoftmaxBackend, Tensor,
    TensorError,
};
use std::ffi::{c_void, CStr};
use std::sync::Arc;
use tracing::warn;

fn parse_backend(label: Option<&str>) -> MatmulBackend {
    match label.unwrap_or("auto") {
        "auto" => MatmulBackend::Auto,
        "faer" => MatmulBackend::CpuFaer,
        "cpu" => MatmulBackend::CpuFaer,
        "simd" => MatmulBackend::CpuSimd,
        "cpu-simd" => MatmulBackend::CpuSimd,
        "naive" => MatmulBackend::CpuNaive,
        #[cfg(feature = "wgpu")]
        "wgpu" => MatmulBackend::GpuWgpu,
        #[cfg(feature = "hip")]
        "hip" => MatmulBackend::GpuHip,
        other => {
            warn!(
                backend = other,
                "unknown backend label, falling back to auto"
            );
            MatmulBackend::Auto
        }
    }
}

fn parse_softmax_backend(label: Option<&str>) -> SoftmaxBackend {
    match label.unwrap_or("auto") {
        "auto" => SoftmaxBackend::Auto,
        "cpu" => SoftmaxBackend::Cpu,
        #[cfg(feature = "wgpu")]
        "wgpu" => SoftmaxBackend::GpuWgpu,
        other => {
            warn!(
                backend = other,
                "unknown softmax backend label, falling back to auto"
            );
            SoftmaxBackend::Auto
        }
    }
}

fn parse_attention_backend(label: Option<&str>) -> AttentionBackend {
    match label.unwrap_or("auto") {
        "auto" => AttentionBackend::Auto,
        "cpu" => AttentionBackend::Cpu,
        #[cfg(feature = "wgpu")]
        "wgpu" => AttentionBackend::GpuWgpu,
        other => {
            warn!(
                backend = other,
                "unknown attention backend label, falling back to auto",
            );
            AttentionBackend::Auto
        }
    }
}

#[derive(Default)]
struct TensorCtorDims {
    rows: Option<usize>,
    cols: Option<usize>,
}

enum TensorDataArg {
    Unspecified,
    ExplicitNone,
    Provided(PyObject),
}

impl TensorDataArg {
    fn is_set(&self) -> bool {
        !matches!(self, Self::Unspecified)
    }

    fn from_object(obj: &Bound<PyAny>) -> Self {
        if obj.is_none() {
            Self::ExplicitNone
        } else {
            Self::Provided(obj.clone().unbind())
        }
    }

    fn into_option(self) -> Option<PyObject> {
        match self {
            Self::Unspecified | Self::ExplicitNone => None,
            Self::Provided(obj) => Some(obj),
        }
    }
}

enum CollectContext {
    Data,
    Row,
}

impl CollectContext {
    fn type_error_message(&self) -> &'static str {
        match self {
            Self::Data => "Tensor data must be an iterable of floats or nested iterables",
            Self::Row => "Tensor rows must be sequences of numbers",
        }
    }
}

enum F32Input {
    Tensor(Tensor),
    Owned(Vec<f32>),
}

unsafe impl Send for F32Input {}

#[derive(Clone, Copy)]
struct TensorOutPtr(usize);

unsafe impl Send for TensorOutPtr {}
unsafe impl Sync for TensorOutPtr {}

impl TensorOutPtr {
    unsafe fn as_mut_ptr(self) -> *mut Tensor {
        self.0 as *mut Tensor
    }

    unsafe fn clone_tensor(self) -> Tensor {
        (*self.as_mut_ptr()).clone()
    }
}

#[pyclass(module = "spiraltorch", name = "CpuSimdPackedRhs")]
#[derive(Clone)]
pub struct PyCpuSimdPackedRhs {
    inner: usize,
    cols: usize,
    data: Arc<[f32]>,
}

impl PyCpuSimdPackedRhs {
    fn new(inner: usize, cols: usize, data: Vec<f32>) -> Self {
        Self {
            inner,
            cols,
            data: Arc::from(data.into_boxed_slice()),
        }
    }
}

#[pymethods]
impl PyCpuSimdPackedRhs {
    #[getter]
    fn inner(&self) -> usize {
        self.inner
    }

    #[getter]
    fn cols(&self) -> usize {
        self.cols
    }

    fn __len__(&self) -> PyResult<usize> {
        Ok(self.data.len())
    }

    fn tolist(&self) -> Vec<f32> {
        self.data.to_vec()
    }
}

fn borrow_f32_argument(any: &Bound<PyAny>) -> PyResult<Vec<f32>> {
    match F32Input::from_py(any)? {
        F32Input::Tensor(tensor) => Ok(tensor.data().to_vec()),
        F32Input::Owned(vec) => Ok(vec),
    }
}

const USED_DLPACK_CAPSULE_NAME: &CStr =
    unsafe { CStr::from_bytes_with_nul_unchecked(b"used_dltensor\0") };

#[pyclass(module = "spiraltorch", name = "Tensor", subclass)]
#[derive(Clone)]
pub struct PyTensor {
    pub(crate) inner: Tensor,
}

impl PyTensor {
    pub(crate) fn from_tensor(tensor: Tensor) -> Self {
        Self { inner: tensor }
    }

    #[cfg(test)]
    pub(crate) fn inner(&self) -> &Tensor {
        &self.inner
    }
}

fn ensure_dim_matches(slot: &mut Option<usize>, value: usize, label: &str) -> PyResult<()> {
    if let Some(existing) = slot {
        if *existing != value {
            return Err(PyValueError::new_err(format!(
                "Tensor {label} argument conflicts with shape: {existing} != {value}"
            )));
        }
    } else {
        *slot = Some(value);
    }
    Ok(())
}

fn object_repr(any: &Bound<PyAny>) -> String {
    any.repr()
        .map(|s| s.to_string())
        .unwrap_or_else(|_| "<object>".to_owned())
}

fn is_string_like(any: &Bound<PyAny>) -> bool {
    any.downcast::<PyString>().is_ok()
        || any.downcast::<PyBytes>().is_ok()
        || any.downcast::<PyByteArray>().is_ok()
        || any.downcast::<PyMemoryView>().is_ok()
}

fn is_sequence_like(any: &Bound<PyAny>) -> bool {
    if is_string_like(any) {
        return false;
    }
    unsafe { ffi::PySequence_Check(any.as_ptr()) == 1 }
}

fn collect_iterable(any: &Bound<PyAny>, context: CollectContext) -> PyResult<Vec<PyObject>> {
    if is_string_like(any) {
        return Err(PyTypeError::new_err(context.type_error_message()));
    }
    let iter = any
        .iter()
        .map_err(|_| PyTypeError::new_err(context.type_error_message()))?;
    let mut out = Vec::new();
    for item in iter {
        out.push(item?.unbind());
    }
    Ok(out)
}

fn coerce_index(_: Python<'_>, any: &Bound<PyAny>, label: &str) -> PyResult<usize> {
    let repr = object_repr(any);
    let int_obj = match any.call_method0("__int__") {
        Ok(obj) => obj,
        Err(_) => any.call_method0("__index__").map_err(|_| {
            PyTypeError::new_err(format!("Tensor {label} must be an integer, got {repr}"))
        })?,
    };
    let value: i128 = int_obj.extract().map_err(|_| {
        PyTypeError::new_err(format!("Tensor {label} must be an integer, got {repr}"))
    })?;
    if value < 0 {
        return Err(PyValueError::new_err(format!(
            "Tensor {label} must be non-negative, got {value}"
        )));
    }
    usize::try_from(value).map_err(|_| PyOverflowError::new_err("tensor dimension overflowed"))
}

fn coerce_shape(py: Python<'_>, any: &Bound<PyAny>, label: &str) -> PyResult<(usize, usize)> {
    if !is_sequence_like(any) {
        return Err(PyTypeError::new_err(format!(
            "Tensor {label} must be a sequence of two integers"
        )));
    }
    let mut collected = Vec::with_capacity(2);
    for item in any.iter().map_err(|_| {
        PyTypeError::new_err(format!("Tensor {label} must be a sequence of two integers"))
    })? {
        collected.push(item?.unbind());
    }
    if collected.len() != 2 {
        return Err(PyValueError::new_err(format!(
            "Tensor {label} must contain exactly two dimensions, got {}",
            collected.len()
        )));
    }
    let rows = coerce_index(py, &collected[0].bind(py), "shape[0]")?;
    let cols = coerce_index(py, &collected[1].bind(py), "shape[1]")?;
    Ok((rows, cols))
}

fn maybe_shape(py: Python<'_>, any: &Bound<PyAny>) -> PyResult<Option<(usize, usize)>> {
    if !is_sequence_like(any) {
        return Ok(None);
    }
    let mut collected = Vec::with_capacity(2);
    let iter = match any.iter() {
        Ok(iter) => iter,
        Err(_) => return Ok(None),
    };
    for item in iter {
        let obj = match item {
            Ok(obj) => obj,
            Err(_) => return Ok(None),
        };
        collected.push(obj.unbind());
    }
    if collected.len() != 2 {
        return Ok(None);
    }
    let rows = match coerce_index(py, &collected[0].bind(py), "shape[0]") {
        Ok(value) => value,
        Err(_) => return Ok(None),
    };
    let cols = match coerce_index(py, &collected[1].bind(py), "shape[1]") {
        Ok(value) => value,
        Err(_) => return Ok(None),
    };
    Ok(Some((rows, cols)))
}

fn normalize_row(py: Python<'_>, row: &Bound<PyAny>) -> PyResult<Vec<f32>> {
    if let Ok(py_tensor) = row.extract::<PyRef<PyTensor>>() {
        let (rows, cols) = py_tensor.inner.shape();
        if rows > 1 {
            return Err(PyTypeError::new_err(
                "Tensor rows must be sequences of numbers",
            ));
        }
        let data = py_tensor.inner.data();
        let slice = if rows == 0 { &[][..] } else { &data[..cols] };
        return Ok(slice.to_vec());
    }

    if !is_sequence_like(row) && row.hasattr("tolist")? {
        let converted = row.call_method0("tolist")?;
        return normalize_row(py, &converted);
    }

    let items = collect_iterable(row, CollectContext::Row)?;
    let mut values = Vec::with_capacity(items.len());
    for item in items {
        let value = item
            .bind(py)
            .extract::<f32>()
            .map_err(|_| PyTypeError::new_err("Tensor rows must be sequences of numbers"))?;
        values.push(value);
    }
    Ok(values)
}

fn is_row_container(py: Python<'_>, any: &Bound<PyAny>) -> PyResult<bool> {
    if any.extract::<PyRef<PyTensor>>().is_ok() {
        return Ok(true);
    }
    if !is_sequence_like(any) && any.hasattr("tolist")? {
        let converted = any.call_method0("tolist")?;
        return is_row_container(py, &converted);
    }
    if is_sequence_like(any) {
        return Ok(true);
    }
    if is_string_like(any) {
        return Ok(false);
    }
    Ok(any.iter().is_ok())
}

fn flatten_tensor_data(py: Python<'_>, data: &Bound<PyAny>) -> PyResult<(usize, usize, Vec<f32>)> {
    if let Ok(py_tensor) = data.extract::<PyRef<PyTensor>>() {
        let (rows, cols) = py_tensor.inner.shape();
        return Ok((rows, cols, py_tensor.inner.data().to_vec()));
    }

    if !is_sequence_like(data) && data.hasattr("tolist")? {
        let converted = data.call_method0("tolist")?;
        return flatten_tensor_data(py, &converted);
    }

    let items = collect_iterable(data, CollectContext::Data)?;
    if items.is_empty() {
        return Ok((0, 0, Vec::new()));
    }

    let treat_as_rows = is_row_container(py, &items[0].bind(py))?;
    if treat_as_rows {
        let mut cols: Option<usize> = None;
        let mut flat = Vec::new();
        for item in &items {
            let normalized = normalize_row(py, &item.bind(py))?;
            if let Some(expected) = cols {
                if expected != normalized.len() {
                    return Err(PyValueError::new_err(
                        "Tensor rows must all share the same length",
                    ));
                }
            } else {
                cols = Some(normalized.len());
            }
            flat.extend(normalized);
        }
        let cols = cols.unwrap_or(0);
        let rows = if cols == 0 {
            items.len()
        } else {
            flat.len() / cols
        };
        Ok((rows, cols, flat))
    } else {
        let mut flat = Vec::with_capacity(items.len());
        for item in &items {
            let value = item.bind(py).extract::<f32>().map_err(|_| {
                PyTypeError::new_err(
                    "Tensor data must be an iterable of floats or nested iterables",
                )
            })?;
            flat.push(value);
        }
        Ok((1, flat.len(), flat))
    }
}

fn infer_missing_dimension(total: usize, known: usize, label: &str) -> PyResult<usize> {
    if known == 0 {
        if total != 0 {
            return Err(PyValueError::new_err(format!(
                "Tensor data of length {total} cannot fill ({known}) {label}"
            )));
        }
        return Ok(0);
    }
    if total % known != 0 {
        return Err(PyValueError::new_err(format!(
            "Tensor data of length {total} cannot fill ({known}) {label}"
        )));
    }
    Ok(total / known)
}

impl F32Input {
    fn from_py(any: &Bound<PyAny>) -> PyResult<Self> {
        if let Ok(py_tensor) = any.extract::<PyRef<PyTensor>>() {
            let tensor = py_tensor.inner.clone();
            return Ok(Self::Tensor(tensor));
        }

        if let Ok(list) = any.downcast::<PyList>() {
            let mut owned = Vec::with_capacity(list.len());
            for item in list {
                owned.push(item.extract::<f32>()?);
            }
            return Ok(Self::Owned(owned));
        }

        if let Ok(vector) = any.extract::<Vec<f32>>() {
            return Ok(Self::Owned(vector));
        }

        Err(PyTypeError::new_err(
            "expected a PyTensor or iterable of floats",
        ))
    }
}

#[pymethods]
impl PyTensor {
    #[new]
    #[pyo3(signature = (*args, **kwargs))]
    fn new(
        py: Python<'_>,
        args: &Bound<PyTuple>,
        kwargs: Option<&Bound<PyDict>>,
    ) -> PyResult<Self> {
        let mut dims = TensorCtorDims::default();
        let mut data_kw = TensorDataArg::Unspecified;
        let mut shape_kw: Option<PyObject> = None;
        let mut rows_kw: Option<PyObject> = None;
        let mut cols_kw: Option<PyObject> = None;
        let mut backend_kw: Option<PyObject> = None;
        let mut unexpected = Vec::new();

        if let Some(kwargs) = kwargs {
            for (key, value) in kwargs.iter() {
                let key = key
                    .downcast::<PyString>()
                    .map_err(|_| PyTypeError::new_err("Tensor() keyword names must be strings"))?;
                let label = key.to_string();
                match label.as_str() {
                    "data" => {
                        if data_kw.is_set() {
                            return Err(PyTypeError::new_err(
                                "Tensor() got multiple values for data",
                            ));
                        }
                        data_kw = TensorDataArg::from_object(&value);
                    }
                    "shape" => {
                        shape_kw = Some(value.unbind());
                    }
                    "rows" => {
                        rows_kw = Some(value.unbind());
                    }
                    "cols" => {
                        cols_kw = Some(value.unbind());
                    }
                    "backend" => {
                        backend_kw = Some(value.unbind());
                    }
                    other => unexpected.push(other.to_owned()),
                }
            }
        }

        if !unexpected.is_empty() {
            unexpected.sort();
            return Err(PyTypeError::new_err(format!(
                "Tensor() got unexpected keyword arguments: {}",
                unexpected.join(", ")
            )));
        }

        if let Some(shape_obj) = shape_kw {
            let shape_bound = shape_obj.bind(py);
            let (rows, cols) = coerce_shape(py, &shape_bound, "shape")?;
            dims.rows = Some(rows);
            dims.cols = Some(cols);
        }

        if let Some(rows_obj) = rows_kw {
            let rows_bound = rows_obj.bind(py);
            let rows = coerce_index(py, &rows_bound, "rows")?;
            ensure_dim_matches(&mut dims.rows, rows, "rows")?;
        }

        if let Some(cols_obj) = cols_kw {
            let cols_bound = cols_obj.bind(py);
            let cols = coerce_index(py, &cols_bound, "cols")?;
            ensure_dim_matches(&mut dims.cols, cols, "cols")?;
        }

        let mut positional: Vec<PyObject> = args.iter().map(|item| item.unbind()).collect();

        match positional.len() {
            0 => {}
            1 => {
                let candidate = positional.pop().unwrap();
                let candidate_bound = candidate.bind(py);
                if dims.rows.is_none() && dims.cols.is_none() {
                    if let Some((rows, cols)) = maybe_shape(py, &candidate_bound)? {
                        dims.rows = Some(rows);
                        dims.cols = Some(cols);
                    } else {
                        if data_kw.is_set() {
                            return Err(PyTypeError::new_err(
                                "Tensor() got multiple values for data",
                            ));
                        }
                        data_kw = TensorDataArg::from_object(&candidate_bound);
                    }
                } else {
                    if data_kw.is_set() {
                        return Err(PyTypeError::new_err(
                            "Tensor() got multiple values for data",
                        ));
                    }
                    data_kw = TensorDataArg::from_object(&candidate_bound);
                }
            }
            2 => {
                let second = positional.pop().unwrap();
                let first = positional.pop().unwrap();
                let first_bound = first.bind(py);
                if dims.rows.is_none() && dims.cols.is_none() {
                    if let Some((rows, cols)) = maybe_shape(py, &first_bound)? {
                        dims.rows = Some(rows);
                        dims.cols = Some(cols);
                        if data_kw.is_set() {
                            return Err(PyTypeError::new_err(
                                "Tensor() got multiple values for data",
                            ));
                        }
                        data_kw = TensorDataArg::from_object(&second.bind(py));
                    } else {
                        let inferred_rows = coerce_index(py, &first_bound, "rows")?;
                        let inferred_cols = coerce_index(py, &second.bind(py), "cols")?;
                        ensure_dim_matches(&mut dims.rows, inferred_rows, "rows")?;
                        ensure_dim_matches(&mut dims.cols, inferred_cols, "cols")?;
                    }
                } else {
                    let inferred_rows = coerce_index(py, &first_bound, "rows")?;
                    ensure_dim_matches(&mut dims.rows, inferred_rows, "rows")?;
                    let inferred_cols = coerce_index(py, &second.bind(py), "cols")?;
                    ensure_dim_matches(&mut dims.cols, inferred_cols, "cols")?;
                }
            }
            3 => {
                let third = positional.pop().unwrap();
                let second = positional.pop().unwrap();
                let first = positional.pop().unwrap();
                let rows_val = coerce_index(py, &first.bind(py), "rows")?;
                ensure_dim_matches(&mut dims.rows, rows_val, "rows")?;
                let cols_val = coerce_index(py, &second.bind(py), "cols")?;
                ensure_dim_matches(&mut dims.cols, cols_val, "cols")?;
                if data_kw.is_set() {
                    return Err(PyTypeError::new_err(
                        "Tensor() got multiple values for data",
                    ));
                }
                data_kw = TensorDataArg::from_object(&third.bind(py));
            }
            n => {
                return Err(PyTypeError::new_err(format!(
                    "Tensor() takes at most 3 positional arguments but {n} were given",
                )));
            }
        }

        if let Some(obj) = backend_kw {
            let bound = obj.bind(py);
            if !bound.is_none() {
                let label: String = bound
                    .extract()
                    .map_err(|_| PyTypeError::new_err("backend must be a string or None"))?;
                if label != "numpy" && label != "python" {
                    return Err(PyValueError::new_err(
                        "backend must be 'numpy', 'python', or None",
                    ));
                }
                warn!(
                    backend = label.as_str(),
                    "Tensor constructor backend hint ignored; using default storage",
                );
            }
        }

        let tensor = if let Some(data_obj) = data_kw.into_option() {
            let data_bound = data_obj.bind(py);
            let (inferred_rows, inferred_cols, flat) = flatten_tensor_data(py, &data_bound)?;
            let total = flat.len();

            let rows = match dims.rows {
                Some(rows) => rows,
                None => {
                    if let Some(cols) = dims.cols {
                        infer_missing_dimension(total, cols, "columns")?
                    } else {
                        inferred_rows
                    }
                }
            };

            let cols = match dims.cols {
                Some(cols) => cols,
                None => {
                    if let Some(rows) = dims.rows {
                        infer_missing_dimension(total, rows, "rows")?
                    } else {
                        inferred_cols
                    }
                }
            };

            if rows == 0 || cols == 0 {
                if total != 0 {
                    return Err(PyValueError::new_err(format!(
                        "Tensor shape ({rows}, {cols}) is incompatible with {total} data elements",
                    )));
                }
            } else if rows
                .checked_mul(cols)
                .ok_or_else(|| PyOverflowError::new_err("tensor dimensions overflowed"))?
                != total
            {
                return Err(PyValueError::new_err(format!(
                    "Tensor data of length {total} cannot be reshaped to ({rows}, {cols})",
                )));
            }

            Tensor::from_vec(rows, cols, flat).map_err(tensor_err_to_py)?
        } else {
            let (rows, cols) = match (dims.rows, dims.cols) {
                (Some(r), Some(c)) => (r, c),
                _ => {
                    return Err(PyTypeError::new_err(
                        "Tensor() requires a shape when data is omitted",
                    ));
                }
            };
            Tensor::zeros(rows, cols).map_err(tensor_err_to_py)?
        };

        Ok(Self { inner: tensor })
    }

    #[staticmethod]
    pub fn zeros(rows: usize, cols: usize) -> PyResult<Self> {
        let tensor = Tensor::zeros(rows, cols).map_err(tensor_err_to_py)?;
        Ok(Self { inner: tensor })
    }

    /// Sample from N(mean, std^2) to create a (rows x cols) tensor.
    #[staticmethod]
    #[pyo3(signature = (rows, cols, mean=0.0, std=1.0, seed=None))]
    pub fn randn(
        rows: usize,
        cols: usize,
        mean: f32,
        std: f32,
        seed: Option<u64>,
    ) -> PyResult<Self> {
        let tensor =
            Tensor::random_normal(rows, cols, mean, std, seed).map_err(tensor_err_to_py)?;
        Ok(Self { inner: tensor })
    }

    /// Sample from Uniform[min, max) to create a (rows x cols) tensor.
    #[staticmethod]
    #[pyo3(signature = (rows, cols, min=0.0, max=1.0, seed=None))]
    pub fn rand(rows: usize, cols: usize, min: f32, max: f32, seed: Option<u64>) -> PyResult<Self> {
        let tensor =
            Tensor::random_uniform(rows, cols, min, max, seed).map_err(tensor_err_to_py)?;
        Ok(Self { inner: tensor })
    }

    #[staticmethod]
    pub fn from_dlpack(py: Python<'_>, capsule: PyObject) -> PyResult<Self> {
        let capsule = capsule.bind(py);
        from_dlpack_impl(py, &capsule)
    }

    pub fn to_dlpack(&self, py: Python<'_>) -> PyResult<PyObject> {
        to_dlpack_impl(py, &self.inner)
    }

    #[pyo3(signature = (*, stream=None))]
    pub fn __dlpack__(&self, py: Python<'_>, stream: Option<PyObject>) -> PyResult<PyObject> {
        if let Some(stream_obj) = stream {
            let stream = stream_obj.bind(py);
            if !stream.is_none() {
                let value: isize = stream
                    .extract()
                    .map_err(|_| PyValueError::new_err("CPU tensors expect stream=None or 0"))?;
                if value != 0 {
                    return Err(PyValueError::new_err("CPU tensors expect stream=None or 0"));
                }
            }
        }
        self.to_dlpack(py)
    }

    pub fn __dlpack_device__(&self) -> (i32, i32) {
        let device = self.inner.dlpack_device();
        (device.device_type, device.device_id)
    }

    #[getter]
    fn rows(&self) -> usize {
        self.inner.shape().0
    }

    #[getter]
    fn cols(&self) -> usize {
        self.inner.shape().1
    }

    pub fn shape(&self) -> (usize, usize) {
        self.inner.shape()
    }

    /// Return an opaque token representing the underlying storage buffer.
    ///
    /// The token value is derived from the base pointer of the tensor's
    /// storage. It is stable for the lifetime of the allocation and changes
    /// whenever the tensor reallocates or is rebound to a different buffer.
    pub fn storage_token(&self) -> usize {
        self.inner.data().as_ptr() as usize
    }

    pub fn tolist(&self) -> Vec<Vec<f32>> {
        let (rows, cols) = self.inner.shape();
        let data = self.inner.data();
        let mut out = Vec::with_capacity(rows);
        for r in 0..rows {
            let start = r * cols;
            out.push(data[start..start + cols].to_vec());
        }
        out
    }

    #[pyo3(signature = (packed, *, out=None))]
    pub fn matmul_simd_prepacked(
        &self,
        packed: &PyCpuSimdPackedRhs,
        out: Option<&Bound<PyAny>>,
        py: Python<'_>,
    ) -> PyResult<PyTensor> {
        if !matches!(self.inner.layout(), Layout::RowMajor) {
            return Err(PyValueError::new_err(
                "cpu-simd matmul expects a row-major left-hand side tensor",
            ));
        }

        let (rows, inner) = self.inner.shape();
        if inner != packed.inner {
            return Err(PyValueError::new_err(format!(
                "lhs inner dimension {} does not match packed rhs inner {}",
                inner, packed.inner
            )));
        }

        let cols = packed.cols;
        let packed_buf = packed.data.clone();
        let lhs = self.inner.clone();

        if let Some(cell) = out {
            let mut dst = cell.extract::<PyRefMut<PyTensor>>()?;
            if dst.inner.shape() != (rows, cols) {
                return Err(PyValueError::new_err(format!(
                    "destination shape {:?} does not match ({}, {})",
                    dst.inner.shape(),
                    rows,
                    cols
                )));
            }
            if !matches!(dst.inner.layout(), Layout::RowMajor) {
                return Err(PyValueError::new_err(
                    "cpu-simd matmul expects a row-major destination tensor",
                ));
            }

            let dst_ptr = TensorOutPtr((&mut dst.inner as *mut Tensor) as usize);
            drop(dst);

            let rows_cl = rows;
            let inner_cl = inner;
            let cols_cl = cols;
            let dst_ptr_closure = dst_ptr;

            py.allow_threads(move || unsafe {
                let tensor = &mut *dst_ptr_closure.as_mut_ptr();
                cpu_dense::matmul_packed_into(
                    tensor.data_mut(),
                    lhs.data(),
                    packed_buf.as_ref(),
                    rows_cl,
                    inner_cl,
                    cols_cl,
                )
            })
            .map_err(|message| PyRuntimeError::new_err(message))?;

            let tensor = unsafe { dst_ptr.clone_tensor() };
            return Ok(PyTensor { inner: tensor });
        }

        let mut dst_tensor = Tensor::zeros(rows, cols).map_err(tensor_err_to_py)?;
        let dst_ptr = TensorOutPtr((&mut dst_tensor as *mut Tensor) as usize);
        let rows_cl = rows;
        let inner_cl = inner;
        let cols_cl = cols;
        let dst_ptr_closure = dst_ptr;

        py.allow_threads(move || unsafe {
            let tensor = &mut *dst_ptr_closure.as_mut_ptr();
            cpu_dense::matmul_packed_into(
                tensor.data_mut(),
                lhs.data(),
                packed_buf.as_ref(),
                rows_cl,
                inner_cl,
                cols_cl,
            )
        })
        .map_err(|message| PyRuntimeError::new_err(message))?;

        Ok(PyTensor { inner: dst_tensor })
    }

    /// Matrix multiply: self @ other
    #[pyo3(signature = (other, *, backend=None, out=None))]
    pub fn matmul(
        &self,
        other: &PyTensor,
        backend: Option<&str>,
        out: Option<&Bound<PyAny>>,
        py: Python<'_>,
    ) -> PyResult<PyTensor> {
        let backend = parse_backend(backend);
        if let Some(cell) = out {
            let mut dst = cell.extract::<PyRefMut<PyTensor>>()?;
            let dst_ptr = TensorOutPtr((&mut dst.inner as *mut Tensor) as usize);
            drop(dst);

            // SAFETY: `dst_ptr` points to the destination tensor owned by the Python
            // object. We drop the `PyRefMut` before releasing the GIL, ensuring there
            // are no outstanding Rust borrows when the computation runs.
            let dst_ptr_closure = dst_ptr;
            py.allow_threads(move || unsafe {
                self.inner.matmul_into_with_backend(
                    &other.inner,
                    &mut *dst_ptr_closure.as_mut_ptr(),
                    backend,
                )
            })
            .map_err(tensor_err_to_py)?;

            // SAFETY: `dst_ptr` still references the tensor stored in the Python
            // object. Cloning after the computation completes is sound and gives us
            // a handle to return to Python while leaving the buffer in place.
            let tensor = unsafe { dst_ptr.clone_tensor() };
            return Ok(PyTensor { inner: tensor });
        }

        let tensor = py
            .allow_threads(|| self.inner.matmul_with_backend(&other.inner, backend))
            .map_err(tensor_err_to_py)?;
        Ok(PyTensor { inner: tensor })
    }

    /// Matrix multiply with bias and ReLU fusion.
    #[pyo3(signature = (other, bias, *, backend=None, out=None))]
    pub fn matmul_bias_relu(
        &self,
        other: &PyTensor,
        bias: &Bound<PyAny>,
        backend: Option<&str>,
        out: Option<&Bound<PyAny>>,
        py: Python<'_>,
    ) -> PyResult<PyTensor> {
        let backend = parse_backend(backend);
        let bias = borrow_f32_argument(bias)?;

        if let Some(cell) = out {
            let mut dst = cell.extract::<PyRefMut<PyTensor>>()?;
            let dst_ptr = TensorOutPtr((&mut dst.inner as *mut Tensor) as usize);
            drop(dst);

            let slice = bias.as_slice();
            // SAFETY: see the explanation in `matmul`; we drop the borrow before
            // releasing the GIL and only touch the tensor through `dst_ptr`.
            let dst_ptr_closure = dst_ptr;
            py.allow_threads(move || unsafe {
                self.inner.matmul_bias_relu_into_with_backend(
                    &other.inner,
                    slice,
                    &mut *dst_ptr_closure.as_mut_ptr(),
                    backend,
                )
            })
            .map_err(tensor_err_to_py)?;

            // SAFETY: `dst_ptr` remains valid for the duration of the call.
            let tensor = unsafe { dst_ptr.clone_tensor() };
            return Ok(PyTensor { inner: tensor });
        }

        let slice = bias.as_slice();
        let tensor = py
            .allow_threads(|| {
                self.inner
                    .matmul_bias_relu_with_backend(&other.inner, slice, backend)
            })
            .map_err(tensor_err_to_py)?;
        Ok(PyTensor { inner: tensor })
    }

    /// Matrix multiply fused with bias addition and GELU activation.
    #[pyo3(signature = (other, bias, *, backend=None, out=None))]
    pub fn matmul_bias_gelu(
        &self,
        other: &PyTensor,
        bias: &Bound<PyAny>,
        backend: Option<&str>,
        out: Option<&Bound<PyAny>>,
        py: Python<'_>,
    ) -> PyResult<PyTensor> {
        let backend = parse_backend(backend);
        let bias = borrow_f32_argument(bias)?;

        if let Some(cell) = out {
            let bias_owned = bias.clone();
            let tensor = py
                .allow_threads(move || {
                    self.inner.matmul_bias_gelu_with_backend(
                        &other.inner,
                        bias_owned.as_slice(),
                        backend,
                    )
                })
                .map_err(tensor_err_to_py)?;

            {
                let mut dst = cell.extract::<PyRefMut<PyTensor>>()?;
                dst.inner = tensor.clone();
            }

            return Ok(PyTensor { inner: tensor });
        }

        let slice = bias.as_slice();
        let tensor = py
            .allow_threads(|| {
                self.inner
                    .matmul_bias_gelu_with_backend(&other.inner, slice, backend)
            })
            .map_err(tensor_err_to_py)?;
        Ok(PyTensor { inner: tensor })
    }

    /// Matrix multiply fused with bias, residual addition, and ReLU activation.
    #[pyo3(signature = (other, bias, residual, *, backend=None, out=None))]
    pub fn matmul_bias_add_relu(
        &self,
        other: &PyTensor,
        bias: &Bound<PyAny>,
        residual: &PyTensor,
        backend: Option<&str>,
        out: Option<&Bound<PyAny>>,
        py: Python<'_>,
    ) -> PyResult<PyTensor> {
        let backend = parse_backend(backend);
        let bias = borrow_f32_argument(bias)?;

        if let Some(cell) = out {
            let mut dst = cell.extract::<PyRefMut<PyTensor>>()?;
            let dst_ptr = TensorOutPtr((&mut dst.inner as *mut Tensor) as usize);
            drop(dst);

            let slice = bias.as_slice();
            // SAFETY: identical reasoning to `matmul` — the raw pointer targets the
            // tensor inside `out` and no Rust borrow lives across the GIL release.
            let dst_ptr_closure = dst_ptr;
            py.allow_threads(move || unsafe {
                self.inner.matmul_bias_add_relu_into_with_backend(
                    &other.inner,
                    slice,
                    &residual.inner,
                    &mut *dst_ptr_closure.as_mut_ptr(),
                    backend,
                )
            })
            .map_err(tensor_err_to_py)?;

            // SAFETY: `dst_ptr` still points to the tensor owned by Python.
            let tensor = unsafe { dst_ptr.clone_tensor() };
            return Ok(PyTensor { inner: tensor });
        }

        let slice = bias.as_slice();
        let tensor = py
            .allow_threads(|| {
                self.inner.matmul_bias_add_relu_with_backend(
                    &other.inner,
                    slice,
                    &residual.inner,
                    backend,
                )
            })
            .map_err(tensor_err_to_py)?;
        Ok(PyTensor { inner: tensor })
    }

    /// Matrix multiply fused with bias, residual addition, and GELU activation.
    #[pyo3(signature = (other, bias, residual, *, backend=None, out=None))]
    pub fn matmul_bias_add_gelu(
        &self,
        other: &PyTensor,
        bias: &Bound<PyAny>,
        residual: &PyTensor,
        backend: Option<&str>,
        out: Option<&Bound<PyAny>>,
        py: Python<'_>,
    ) -> PyResult<PyTensor> {
        let backend = parse_backend(backend);
        let bias = borrow_f32_argument(bias)?;

        if let Some(cell) = out {
            let bias_owned = bias.clone();
            let tensor = py
                .allow_threads(move || {
                    self.inner.matmul_bias_add_gelu_with_backend(
                        &other.inner,
                        bias_owned.as_slice(),
                        &residual.inner,
                        backend,
                    )
                })
                .map_err(tensor_err_to_py)?;

            {
                let mut dst = cell.extract::<PyRefMut<PyTensor>>()?;
                dst.inner = tensor.clone();
            }

            return Ok(PyTensor { inner: tensor });
        }

        let slice = bias.as_slice();
        let tensor = py
            .allow_threads(|| {
                self.inner.matmul_bias_add_gelu_with_backend(
                    &other.inner,
                    slice,
                    &residual.inner,
                    backend,
                )
            })
            .map_err(tensor_err_to_py)?;
        Ok(PyTensor { inner: tensor })
    }

    /// Row-wise softmax with optional backend override.
    #[pyo3(signature = (*, backend=None))]
    pub fn row_softmax(&self, backend: Option<&str>, py: Python<'_>) -> PyResult<PyTensor> {
        let backend = parse_softmax_backend(backend);
        let tensor = py
            .allow_threads(|| self.inner.row_softmax_with_backend(backend))
            .map_err(tensor_err_to_py)?;
        Ok(PyTensor { inner: tensor })
    }

    #[pyo3(signature = (keys, values, *, contexts, sequence, scale, z_bias=None, attn_bias=None, backend=None))]
    pub fn scaled_dot_attention(
        &self,
        keys: &PyTensor,
        values: &PyTensor,
        contexts: usize,
        sequence: usize,
        scale: f32,
        z_bias: Option<&PyTensor>,
        attn_bias: Option<&PyTensor>,
        backend: Option<&str>,
        py: Python<'_>,
    ) -> PyResult<PyTensor> {
        let backend = parse_attention_backend(backend);
        let tensor = py
            .allow_threads(|| {
                self.inner.scaled_dot_attention_with_backend(
                    &keys.inner,
                    &values.inner,
                    contexts,
                    sequence,
                    scale,
                    z_bias.map(|tensor| &tensor.inner),
                    attn_bias.map(|tensor| &tensor.inner),
                    backend,
                )
            })
            .map_err(tensor_err_to_py)?;
        Ok(PyTensor { inner: tensor })
    }

    /// Add (element-wise)
    pub fn add(&self, other: &PyTensor, py: Python<'_>) -> PyResult<PyTensor> {
        let tensor = py
            .allow_threads(|| self.inner.add(&other.inner))
            .map_err(tensor_err_to_py)?;
        Ok(PyTensor { inner: tensor })
    }

    pub fn sub(&self, other: &PyTensor, py: Python<'_>) -> PyResult<Self> {
        let tensor = py
            .allow_threads(|| self.inner.sub(&other.inner))
            .map_err(tensor_err_to_py)?;
        Ok(Self { inner: tensor })
    }

    pub fn scale(&self, value: f32, py: Python<'_>) -> PyResult<Self> {
        let tensor = py
            .allow_threads(|| self.inner.scale(value))
            .map_err(tensor_err_to_py)?;
        Ok(Self { inner: tensor })
    }

    /// Element-wise multiply (Hadamard)
    pub fn hadamard(&self, other: &PyTensor, py: Python<'_>) -> PyResult<PyTensor> {
        let tensor = py
            .allow_threads(|| self.inner.hadamard(&other.inner))
            .map_err(tensor_err_to_py)?;
        Ok(PyTensor { inner: tensor })
    }

    #[pyo3(name = "add_scaled_")]
    pub fn add_scaled_inplace(
        &mut self,
        other: &PyTensor,
        scale: f32,
        py: Python<'_>,
    ) -> PyResult<()> {
        py.allow_threads(|| self.inner.add_scaled(&other.inner, scale))
            .map_err(tensor_err_to_py)
    }

    pub fn add_row_inplace(&mut self, bias: Vec<f32>, py: Python<'_>) -> PyResult<()> {
        py.allow_threads(|| self.inner.add_row_inplace(&bias))
            .map_err(tensor_err_to_py)
    }

    /// Transpose
    pub fn transpose(&self, py: Python<'_>) -> PyResult<PyTensor> {
        let tensor = py.allow_threads(|| self.inner.transpose());
        Ok(PyTensor { inner: tensor })
    }

    pub fn reshape(&self, rows: usize, cols: usize, py: Python<'_>) -> PyResult<Self> {
        let tensor = py
            .allow_threads(|| self.inner.reshape(rows, cols))
            .map_err(tensor_err_to_py)?;
        Ok(Self { inner: tensor })
    }

    pub fn sum_axis0(&self) -> Vec<f32> {
        self.inner.sum_axis0()
    }

    pub fn sum_axis1(&self) -> Vec<f32> {
        self.inner.sum_axis1()
    }

    pub fn squared_l2_norm(&self) -> f32 {
        self.inner.squared_l2_norm()
    }

    pub fn project_to_poincare(&self, curvature: f32, py: Python<'_>) -> PyResult<Self> {
        let tensor = py
            .allow_threads(|| self.inner.project_to_poincare(curvature))
            .map_err(tensor_err_to_py)?;
        Ok(Self { inner: tensor })
    }

    pub fn hyperbolic_distance(
        &self,
        other: &PyTensor,
        curvature: f32,
        py: Python<'_>,
    ) -> PyResult<f32> {
        py.allow_threads(|| self.inner.hyperbolic_distance(&other.inner, curvature))
            .map_err(tensor_err_to_py)
    }

    #[staticmethod]
    pub fn cat_rows(tensors: &Bound<PyList>, py: Python<'_>) -> PyResult<Self> {
        let mut owned: Vec<Tensor> = Vec::with_capacity(tensors.len());
        for item in tensors.iter() {
            let tensor: PyRef<PyTensor> = item.extract()?;
            owned.push(tensor.inner.clone());
        }
        let tensor = py
            .allow_threads(|| Tensor::cat_rows(&owned))
            .map_err(tensor_err_to_py)?;
        Ok(Self { inner: tensor })
    }
}

#[pyfunction]
#[pyo3(name = "from_dlpack")]
fn tensor_from_dlpack(py: Python<'_>, capsule: PyObject) -> PyResult<PyTensor> {
    PyTensor::from_dlpack(py, capsule)
}

#[pyfunction]
#[pyo3(name = "to_dlpack")]
fn tensor_to_dlpack(py: Python<'_>, tensor: PyRef<PyTensor>) -> PyResult<PyObject> {
    tensor.to_dlpack(py)
}

#[pyfunction]
fn cpu_simd_prepack_rhs(py: Python<'_>, rhs: &PyTensor) -> PyResult<PyCpuSimdPackedRhs> {
    if !matches!(rhs.inner.layout(), Layout::RowMajor) {
        return Err(PyValueError::new_err(
            "cpu-simd prepack expects a row-major tensor",
        ));
    }

    let (inner, cols) = rhs.inner.shape();
    let packed = py
        .allow_threads(|| cpu_dense::prepack_rhs(rhs.inner.data(), inner, cols))
        .map_err(PyRuntimeError::new_err)?;

    Ok(PyCpuSimdPackedRhs::new(inner, cols, packed))
}

#[pyfunction]
fn init_backend(label: &str) -> PyResult<bool> {
    match label {
        #[cfg(feature = "hip")]
        "hip" => hip_backend::init()
            .map(|_| true)
            .map_err(|err| PyRuntimeError::new_err(err.to_string())),
        #[cfg(not(feature = "hip"))]
        "hip" => Err(PyRuntimeError::new_err(
            "SpiralTorch was built without HIP support; rebuild with the 'hip' feature",
        )),
        "auto" | "cpu" | "faer" | "simd" | "cpu-simd" | "naive" => Ok(true),
        #[cfg(feature = "wgpu")]
        "wgpu" => Ok(true),
        other => Err(PyValueError::new_err(format!(
            "unknown backend label '{other}'"
        ))),
    }
}

#[cfg(feature = "wgpu")]
#[pyfunction]
fn describe_wgpu_softmax_variants(py: Python<'_>) -> PyResult<Option<Vec<PyObject>>> {
    use st_tensor::backend::wgpu_dense;

    if !wgpu_dense::is_available() {
        return Ok(None);
    }

    let snapshot = match wgpu_dense::softmax_autotune_snapshot() {
        Some(entries) if !entries.is_empty() => entries,
        _ => return Ok(None),
    };

    let mut out = Vec::with_capacity(snapshot.len());
    for entry in snapshot {
        let dict = PyDict::new_bound(py);
        dict.set_item("key", entry.key)?;
        dict.set_item("variant", entry.variant_name())?;
        dict.set_item("score_ms", entry.score_ms)?;
        dict.set_item("samples", entry.samples)?;
        if let Some(summary) = entry.telemetry() {
            let telemetry = PyDict::new_bound(py);
            telemetry.set_item("avg_tflops", summary.avg_tflops)?;
            telemetry.set_item("avg_bandwidth_gbps", summary.avg_bandwidth_gbps)?;
            telemetry.set_item("avg_occupancy", summary.avg_occupancy)?;
            telemetry.set_item("regression_rate", summary.regression_rate)?;
            dict.set_item("telemetry", telemetry)?;
        }
        if let Some(zspace) = entry.zspace() {
            let zspace_dict = PyDict::new_bound(py);
            zspace_dict.set_item("focus", zspace.focus)?;
            zspace_dict.set_item("spiral_flux", zspace.spiral_flux)?;
            let roundtable = PyDict::new_bound(py);
            roundtable.set_item("above", zspace.roundtable.above)?;
            roundtable.set_item("here", zspace.roundtable.here)?;
            roundtable.set_item("beneath", zspace.roundtable.beneath)?;
            roundtable.set_item("drift", zspace.roundtable.drift)?;
            zspace_dict.set_item("roundtable", roundtable)?;
            let golden = PyDict::new_bound(py);
            golden.set_item("ratio_bias", zspace.golden.ratio_bias)?;
            golden.set_item("angle_bias_deg", zspace.golden.angle_bias_deg)?;
            golden.set_item("cooperative_weight", zspace.golden.cooperative_weight)?;
            zspace_dict.set_item("golden", golden)?;
            if let Some(projection) = entry.projection() {
                let projection_dict = PyDict::new_bound(py);
                projection_dict.set_item("focus", projection.focus)?;
                projection_dict.set_item("above", projection.above)?;
                projection_dict.set_item("here", projection.here)?;
                projection_dict.set_item("beneath", projection.beneath)?;
                projection_dict.set_item("swirl", projection.swirl)?;
                projection_dict.set_item("spiral_flux", projection.spiral_flux)?;
                zspace_dict.set_item("projection", projection_dict)?;
            }
            dict.set_item("zspace", zspace_dict)?;
        }
        if let Some(bayesian) = entry.bayesian() {
            let bayes_dict = PyDict::new_bound(py);
            bayes_dict.set_item("posterior_ms", bayesian.posterior_ms)?;
            bayes_dict.set_item("prior_ms", bayesian.prior_ms)?;
            bayes_dict.set_item("uplift_ms", bayesian.uplift_ms)?;
            bayes_dict.set_item("confidence", bayesian.confidence)?;
            bayes_dict.set_item("credible_low_ms", bayesian.credible_low_ms)?;
            bayes_dict.set_item("credible_high_ms", bayesian.credible_high_ms)?;
            dict.set_item("bayesian", bayes_dict)?;
        }
<<<<<<< HEAD
        if let Some(metropolis) = entry.metropolis() {
            let mtm_dict = PyDict::new_bound(py);
            mtm_dict.set_item("acceptance", metropolis.acceptance)?;
            mtm_dict.set_item("expected_ms", metropolis.expected_ms)?;
            mtm_dict.set_item("tries", metropolis.tries)?;
            mtm_dict.set_item("proposal_focus", metropolis.proposal_focus)?;
            mtm_dict.set_item("proposal_flux", metropolis.proposal_flux)?;
            dict.set_item("metropolis", mtm_dict)?;
        }
=======
>>>>>>> 442699a8
        out.push(dict.unbind().into());
    }

    Ok(Some(out))
}

#[cfg(not(feature = "wgpu"))]
#[pyfunction]
fn describe_wgpu_softmax_variants(_py: Python<'_>) -> PyResult<Option<Vec<PyObject>>> {
    Ok(None)
}

pub(crate) fn register(py: Python<'_>, m: &Bound<PyModule>) -> PyResult<()> {
    m.add_class::<PyTensor>()?;
    m.add_class::<PyCpuSimdPackedRhs>()?;
    m.add_function(wrap_pyfunction!(tensor_from_dlpack, m)?)?;
    m.add_function(wrap_pyfunction!(tensor_to_dlpack, m)?)?;
    m.add_function(wrap_pyfunction!(cpu_simd_prepack_rhs, m)?)?;
    m.add_function(wrap_pyfunction!(init_backend, m)?)?;
    m.add_function(wrap_pyfunction!(describe_wgpu_softmax_variants, m)?)?;
    m.add("__doc__", "Tensor helpers and DLPack interop.")?;
    let _ = py;
    Ok(())
}

pub(crate) fn tensor_err_to_py(err: TensorError) -> PyErr {
    match err {
        TensorError::InvalidDimensions { .. }
        | TensorError::DataLength { .. }
        | TensorError::EmptyInput(_)
        | TensorError::DlpackError { .. } => PyValueError::new_err(err.to_string()),
        _ => PyRuntimeError::new_err(err.to_string()),
    }
}

pub(crate) fn to_dlpack_impl(py: Python<'_>, tensor: &Tensor) -> PyResult<PyObject> {
    let managed = tensor.to_dlpack().map_err(tensor_err_to_py)?;
    unsafe {
        extern "C" fn drop_capsule(ptr: *mut ffi::PyObject) {
            unsafe {
                let tensor_ptr = ffi::PyCapsule_GetPointer(ptr, DLPACK_CAPSULE_NAME.as_ptr());
                if tensor_ptr.is_null() {
                    ffi::PyErr_Clear();
                    return;
                }
                drop_exported_state(tensor_ptr as *mut DLManagedTensor);
            }
        }

        let capsule = ffi::PyCapsule_New(
            managed as *mut c_void,
            DLPACK_CAPSULE_NAME.as_ptr(),
            Some(drop_capsule),
        );
        if capsule.is_null() {
            drop_exported_state(managed);
            return Err(PyErr::fetch(py));
        }
        Ok(PyObject::from_owned_ptr(py, capsule))
    }
}

pub(crate) fn tensor_to_torch(py: Python<'_>, tensor: &Tensor) -> PyResult<PyObject> {
    let capsule = to_dlpack_impl(py, tensor)?;
    let torch_dlpack = PyModule::import_bound(py, "torch.utils.dlpack").map_err(|_| {
        PyValueError::new_err("import torch.utils.dlpack before requesting torch tensors")
    })?;
    let torch_tensor = torch_dlpack.call_method1("from_dlpack", (capsule,))?;
    Ok(torch_tensor.into())
}

fn from_dlpack_impl(py: Python<'_>, capsule: &Bound<PyAny>) -> PyResult<PyTensor> {
    let owned_capsule = ensure_dlpack_capsule(py, capsule)?;
    let capsule_ref = owned_capsule.bind(py);

    unsafe {
        let managed_ptr =
            ffi::PyCapsule_GetPointer(capsule_ref.as_ptr(), DLPACK_CAPSULE_NAME.as_ptr());
        if managed_ptr.is_null() {
            return Err(PyErr::fetch(py));
        }

        if ffi::PyCapsule_SetName(capsule_ref.as_ptr(), USED_DLPACK_CAPSULE_NAME.as_ptr()) != 0 {
            return Err(PyErr::fetch(py));
        }
        if ffi::PyCapsule_SetDestructor(capsule_ref.as_ptr(), None) != 0 {
            return Err(PyErr::fetch(py));
        }

        let tensor =
            Tensor::from_dlpack(managed_ptr as *mut DLManagedTensor).map_err(tensor_err_to_py)?;
        Ok(PyTensor::from_tensor(tensor))
    }
}

fn ensure_dlpack_capsule(py: Python<'_>, candidate: &Bound<PyAny>) -> PyResult<Py<PyAny>> {
    unsafe {
        if ffi::PyCapsule_CheckExact(candidate.as_ptr()) == 1 {
            return Ok(candidate.clone().unbind());
        }
    }

    if let Ok(method) = candidate.getattr("__dlpack__") {
        let kwargs = PyDict::new_bound(py);
        kwargs.set_item("stream", py.None())?;
        let capsule = method.call((), Some(&kwargs))?;
        unsafe {
            if ffi::PyCapsule_CheckExact(capsule.as_ptr()) == 1 {
                return Ok(capsule.into());
            }
        }
        return Err(PyTypeError::new_err(
            "__dlpack__ did not return a DLPack capsule",
        ));
    }

    Err(PyTypeError::new_err(
        "expected a DLPack capsule or object implementing __dlpack__",
    ))
}

#[cfg(test)]
mod tests {
    use super::*;

    #[test]
    fn dlpack_roundtrip_shares_buffer() {
        Python::with_gil(|py| {
            let tensor = PyTensor::from_tensor(
                Tensor::from_vec(2, 3, vec![1.0, 2.0, 3.0, 4.0, 5.0, 6.0]).unwrap(),
            );
            let capsule = tensor.to_dlpack(py).unwrap();
            let restored = PyTensor::from_dlpack(py, capsule).unwrap();
            assert_eq!(
                tensor.inner().data().as_ptr(),
                restored.inner().data().as_ptr()
            );
        });
    }

    #[test]
    fn dlpack_device_reports_cpu() {
        Python::with_gil(|py| {
            let tensor = PyTensor::zeros(1, 1).unwrap();
            let device = tensor.__dlpack_device__();
            assert_eq!(device, (1, 0));
            let _ = py;
        });
    }
}<|MERGE_RESOLUTION|>--- conflicted
+++ resolved
@@ -1373,7 +1373,6 @@
             bayes_dict.set_item("credible_high_ms", bayesian.credible_high_ms)?;
             dict.set_item("bayesian", bayes_dict)?;
         }
-<<<<<<< HEAD
         if let Some(metropolis) = entry.metropolis() {
             let mtm_dict = PyDict::new_bound(py);
             mtm_dict.set_item("acceptance", metropolis.acceptance)?;
@@ -1383,8 +1382,6 @@
             mtm_dict.set_item("proposal_flux", metropolis.proposal_flux)?;
             dict.set_item("metropolis", mtm_dict)?;
         }
-=======
->>>>>>> 442699a8
         out.push(dict.unbind().into());
     }
 
