use pyo3::exceptions::{PyOverflowError, PyRuntimeError, PyTypeError, PyValueError};
use pyo3::ffi;
use pyo3::prelude::*;
use pyo3::types::{
    PyAny, PyByteArray, PyBytes, PyDict, PyList, PyMemoryView, PyModule, PyString, PyTuple,
};
use pyo3::wrap_pyfunction;
use pyo3::{Bound, PyRef, PyRefMut};
#[cfg(feature = "hip")]
use st_backend_hip as hip_backend;
use st_tensor::dlpack::{drop_exported_state, DLManagedTensor, DLPACK_CAPSULE_NAME};
use st_tensor::{
    backend::cpu_dense, AttentionBackend, Layout, MatmulBackend, SoftmaxBackend, Tensor,
    TensorError,
};
use std::ffi::{c_void, CStr};
use std::sync::Arc;
use tracing::warn;

fn parse_backend(label: Option<&str>) -> MatmulBackend {
    match label.unwrap_or("auto") {
        "auto" => MatmulBackend::Auto,
        "faer" => MatmulBackend::CpuFaer,
        "cpu" => MatmulBackend::CpuFaer,
        "simd" => MatmulBackend::CpuSimd,
        "cpu-simd" => MatmulBackend::CpuSimd,
        "naive" => MatmulBackend::CpuNaive,
        #[cfg(feature = "wgpu")]
        "wgpu" => MatmulBackend::GpuWgpu,
        #[cfg(feature = "hip")]
        "hip" => MatmulBackend::GpuHip,
        other => {
            warn!(
                backend = other,
                "unknown backend label, falling back to auto"
            );
            MatmulBackend::Auto
        }
    }
}

fn parse_softmax_backend(label: Option<&str>) -> SoftmaxBackend {
    match label.unwrap_or("auto") {
        "auto" => SoftmaxBackend::Auto,
        "cpu" => SoftmaxBackend::Cpu,
        #[cfg(feature = "wgpu")]
        "wgpu" => SoftmaxBackend::GpuWgpu,
        other => {
            warn!(
                backend = other,
                "unknown softmax backend label, falling back to auto"
            );
            SoftmaxBackend::Auto
        }
    }
}

fn parse_attention_backend(label: Option<&str>) -> AttentionBackend {
    match label.unwrap_or("auto") {
        "auto" => AttentionBackend::Auto,
        "cpu" => AttentionBackend::Cpu,
        #[cfg(feature = "wgpu")]
        "wgpu" => AttentionBackend::GpuWgpu,
        other => {
            warn!(
                backend = other,
                "unknown attention backend label, falling back to auto",
            );
            AttentionBackend::Auto
        }
    }
}

#[derive(Default)]
struct TensorCtorDims {
    rows: Option<usize>,
    cols: Option<usize>,
}

enum TensorDataArg {
    Unspecified,
    ExplicitNone,
    Provided(PyObject),
}

impl TensorDataArg {
    fn is_set(&self) -> bool {
        !matches!(self, Self::Unspecified)
    }

    fn from_object(obj: &Bound<PyAny>) -> Self {
        if obj.is_none() {
            Self::ExplicitNone
        } else {
            Self::Provided(obj.clone().unbind())
        }
    }

    fn into_option(self) -> Option<PyObject> {
        match self {
            Self::Unspecified | Self::ExplicitNone => None,
            Self::Provided(obj) => Some(obj),
        }
    }
}

enum CollectContext {
    Data,
    Row,
}

impl CollectContext {
    fn type_error_message(&self) -> &'static str {
        match self {
            Self::Data => "Tensor data must be an iterable of floats or nested iterables",
            Self::Row => "Tensor rows must be sequences of numbers",
        }
    }
}

enum F32Input {
    Tensor(Tensor),
    Owned(Vec<f32>),
}

unsafe impl Send for F32Input {}

#[derive(Clone, Copy)]
struct TensorOutPtr(usize);

unsafe impl Send for TensorOutPtr {}
unsafe impl Sync for TensorOutPtr {}

impl TensorOutPtr {
    unsafe fn as_mut_ptr(self) -> *mut Tensor {
        self.0 as *mut Tensor
    }

    unsafe fn clone_tensor(self) -> Tensor {
        (*self.as_mut_ptr()).clone()
    }
}

#[pyclass(module = "spiraltorch", name = "CpuSimdPackedRhs")]
#[derive(Clone)]
pub struct PyCpuSimdPackedRhs {
    inner: usize,
    cols: usize,
    data: Arc<[f32]>,
}

impl PyCpuSimdPackedRhs {
    fn new(inner: usize, cols: usize, data: Vec<f32>) -> Self {
        Self {
            inner,
            cols,
            data: Arc::from(data.into_boxed_slice()),
        }
    }
}

#[pymethods]
impl PyCpuSimdPackedRhs {
    #[getter]
    fn inner(&self) -> usize {
        self.inner
    }

    #[getter]
    fn cols(&self) -> usize {
        self.cols
    }

    fn __len__(&self) -> PyResult<usize> {
        Ok(self.data.len())
    }

    fn tolist(&self) -> Vec<f32> {
        self.data.to_vec()
    }
}

fn borrow_f32_argument(any: &Bound<PyAny>) -> PyResult<Vec<f32>> {
    match F32Input::from_py(any)? {
        F32Input::Tensor(tensor) => Ok(tensor.data().to_vec()),
        F32Input::Owned(vec) => Ok(vec),
    }
}

const USED_DLPACK_CAPSULE_NAME: &CStr =
    unsafe { CStr::from_bytes_with_nul_unchecked(b"used_dltensor\0") };

#[pyclass(module = "spiraltorch", name = "Tensor", subclass)]
#[derive(Clone)]
pub struct PyTensor {
    pub(crate) inner: Tensor,
}

impl PyTensor {
    pub(crate) fn from_tensor(tensor: Tensor) -> Self {
        Self { inner: tensor }
    }

    #[cfg(test)]
    pub(crate) fn inner(&self) -> &Tensor {
        &self.inner
    }
}

fn ensure_dim_matches(slot: &mut Option<usize>, value: usize, label: &str) -> PyResult<()> {
    if let Some(existing) = slot {
        if *existing != value {
            return Err(PyValueError::new_err(format!(
                "Tensor {label} argument conflicts with shape: {existing} != {value}"
            )));
        }
    } else {
        *slot = Some(value);
    }
    Ok(())
}

fn object_repr(any: &Bound<PyAny>) -> String {
    any.repr()
        .map(|s| s.to_string())
        .unwrap_or_else(|_| "<object>".to_owned())
}

fn is_string_like(any: &Bound<PyAny>) -> bool {
    any.downcast::<PyString>().is_ok()
        || any.downcast::<PyBytes>().is_ok()
        || any.downcast::<PyByteArray>().is_ok()
        || any.downcast::<PyMemoryView>().is_ok()
}

fn is_sequence_like(any: &Bound<PyAny>) -> bool {
    if is_string_like(any) {
        return false;
    }
    unsafe { ffi::PySequence_Check(any.as_ptr()) == 1 }
}

fn collect_iterable(any: &Bound<PyAny>, context: CollectContext) -> PyResult<Vec<PyObject>> {
    if is_string_like(any) {
        return Err(PyTypeError::new_err(context.type_error_message()));
    }
    let iter = any
        .iter()
        .map_err(|_| PyTypeError::new_err(context.type_error_message()))?;
    let mut out = Vec::new();
    for item in iter {
        out.push(item?.unbind());
    }
    Ok(out)
}

fn coerce_index(_: Python<'_>, any: &Bound<PyAny>, label: &str) -> PyResult<usize> {
    let repr = object_repr(any);
    let int_obj = match any.call_method0("__int__") {
        Ok(obj) => obj,
        Err(_) => any.call_method0("__index__").map_err(|_| {
            PyTypeError::new_err(format!("Tensor {label} must be an integer, got {repr}"))
        })?,
    };
    let value: i128 = int_obj.extract().map_err(|_| {
        PyTypeError::new_err(format!("Tensor {label} must be an integer, got {repr}"))
    })?;
    if value < 0 {
        return Err(PyValueError::new_err(format!(
            "Tensor {label} must be non-negative, got {value}"
        )));
    }
    usize::try_from(value).map_err(|_| PyOverflowError::new_err("tensor dimension overflowed"))
}

fn coerce_shape(py: Python<'_>, any: &Bound<PyAny>, label: &str) -> PyResult<(usize, usize)> {
    if !is_sequence_like(any) {
        return Err(PyTypeError::new_err(format!(
            "Tensor {label} must be a sequence of two integers"
        )));
    }
    let mut collected = Vec::with_capacity(2);
    for item in any.iter().map_err(|_| {
        PyTypeError::new_err(format!("Tensor {label} must be a sequence of two integers"))
    })? {
        collected.push(item?.unbind());
    }
    if collected.len() != 2 {
        return Err(PyValueError::new_err(format!(
            "Tensor {label} must contain exactly two dimensions, got {}",
            collected.len()
        )));
    }
    let rows = coerce_index(py, &collected[0].bind(py), "shape[0]")?;
    let cols = coerce_index(py, &collected[1].bind(py), "shape[1]")?;
    Ok((rows, cols))
}

fn maybe_shape(py: Python<'_>, any: &Bound<PyAny>) -> PyResult<Option<(usize, usize)>> {
    if !is_sequence_like(any) {
        return Ok(None);
    }
    let mut collected = Vec::with_capacity(2);
    let iter = match any.iter() {
        Ok(iter) => iter,
        Err(_) => return Ok(None),
    };
    for item in iter {
        let obj = match item {
            Ok(obj) => obj,
            Err(_) => return Ok(None),
        };
        collected.push(obj.unbind());
    }
    if collected.len() != 2 {
        return Ok(None);
    }
    let rows = match coerce_index(py, &collected[0].bind(py), "shape[0]") {
        Ok(value) => value,
        Err(_) => return Ok(None),
    };
    let cols = match coerce_index(py, &collected[1].bind(py), "shape[1]") {
        Ok(value) => value,
        Err(_) => return Ok(None),
    };
    Ok(Some((rows, cols)))
}

fn normalize_row(py: Python<'_>, row: &Bound<PyAny>) -> PyResult<Vec<f32>> {
    if let Ok(py_tensor) = row.extract::<PyRef<PyTensor>>() {
        let (rows, cols) = py_tensor.inner.shape();
        if rows > 1 {
            return Err(PyTypeError::new_err(
                "Tensor rows must be sequences of numbers",
            ));
        }
        let data = py_tensor.inner.data();
        let slice = if rows == 0 { &[][..] } else { &data[..cols] };
        return Ok(slice.to_vec());
    }

    if !is_sequence_like(row) && row.hasattr("tolist")? {
        let converted = row.call_method0("tolist")?;
        return normalize_row(py, &converted);
    }

    let items = collect_iterable(row, CollectContext::Row)?;
    let mut values = Vec::with_capacity(items.len());
    for item in items {
        let value = item
            .bind(py)
            .extract::<f32>()
            .map_err(|_| PyTypeError::new_err("Tensor rows must be sequences of numbers"))?;
        values.push(value);
    }
    Ok(values)
}

fn is_row_container(py: Python<'_>, any: &Bound<PyAny>) -> PyResult<bool> {
    if any.extract::<PyRef<PyTensor>>().is_ok() {
        return Ok(true);
    }
    if !is_sequence_like(any) && any.hasattr("tolist")? {
        let converted = any.call_method0("tolist")?;
        return is_row_container(py, &converted);
    }
    if is_sequence_like(any) {
        return Ok(true);
    }
    if is_string_like(any) {
        return Ok(false);
    }
    Ok(any.iter().is_ok())
}

fn flatten_tensor_data(py: Python<'_>, data: &Bound<PyAny>) -> PyResult<(usize, usize, Vec<f32>)> {
    if let Ok(py_tensor) = data.extract::<PyRef<PyTensor>>() {
        let (rows, cols) = py_tensor.inner.shape();
        return Ok((rows, cols, py_tensor.inner.data().to_vec()));
    }

    if !is_sequence_like(data) && data.hasattr("tolist")? {
        let converted = data.call_method0("tolist")?;
        return flatten_tensor_data(py, &converted);
    }

    let items = collect_iterable(data, CollectContext::Data)?;
    if items.is_empty() {
        return Ok((0, 0, Vec::new()));
    }

    let treat_as_rows = is_row_container(py, &items[0].bind(py))?;
    if treat_as_rows {
        let mut cols: Option<usize> = None;
        let mut flat = Vec::new();
        for item in &items {
            let normalized = normalize_row(py, &item.bind(py))?;
            if let Some(expected) = cols {
                if expected != normalized.len() {
                    return Err(PyValueError::new_err(
                        "Tensor rows must all share the same length",
                    ));
                }
            } else {
                cols = Some(normalized.len());
            }
            flat.extend(normalized);
        }
        let cols = cols.unwrap_or(0);
        let rows = if cols == 0 {
            items.len()
        } else {
            flat.len() / cols
        };
        Ok((rows, cols, flat))
    } else {
        let mut flat = Vec::with_capacity(items.len());
        for item in &items {
            let value = item.bind(py).extract::<f32>().map_err(|_| {
                PyTypeError::new_err(
                    "Tensor data must be an iterable of floats or nested iterables",
                )
            })?;
            flat.push(value);
        }
        Ok((1, flat.len(), flat))
    }
}

fn infer_missing_dimension(total: usize, known: usize, label: &str) -> PyResult<usize> {
    if known == 0 {
        if total != 0 {
            return Err(PyValueError::new_err(format!(
                "Tensor data of length {total} cannot fill ({known}) {label}"
            )));
        }
        return Ok(0);
    }
    if total % known != 0 {
        return Err(PyValueError::new_err(format!(
            "Tensor data of length {total} cannot fill ({known}) {label}"
        )));
    }
    Ok(total / known)
}

impl F32Input {
    fn from_py(any: &Bound<PyAny>) -> PyResult<Self> {
        if let Ok(py_tensor) = any.extract::<PyRef<PyTensor>>() {
            let tensor = py_tensor.inner.clone();
            return Ok(Self::Tensor(tensor));
        }

        if let Ok(list) = any.downcast::<PyList>() {
            let mut owned = Vec::with_capacity(list.len());
            for item in list {
                owned.push(item.extract::<f32>()?);
            }
            return Ok(Self::Owned(owned));
        }

        if let Ok(vector) = any.extract::<Vec<f32>>() {
            return Ok(Self::Owned(vector));
        }

        Err(PyTypeError::new_err(
            "expected a PyTensor or iterable of floats",
        ))
    }
}

#[pymethods]
impl PyTensor {
    #[new]
    #[pyo3(signature = (*args, **kwargs))]
    fn new(
        py: Python<'_>,
        args: &Bound<PyTuple>,
        kwargs: Option<&Bound<PyDict>>,
    ) -> PyResult<Self> {
        let mut dims = TensorCtorDims::default();
        let mut data_kw = TensorDataArg::Unspecified;
        let mut shape_kw: Option<PyObject> = None;
        let mut rows_kw: Option<PyObject> = None;
        let mut cols_kw: Option<PyObject> = None;
        let mut backend_kw: Option<PyObject> = None;
        let mut unexpected = Vec::new();

        if let Some(kwargs) = kwargs {
            for (key, value) in kwargs.iter() {
                let key = key
                    .downcast::<PyString>()
                    .map_err(|_| PyTypeError::new_err("Tensor() keyword names must be strings"))?;
                let label = key.to_string();
                match label.as_str() {
                    "data" => {
                        if data_kw.is_set() {
                            return Err(PyTypeError::new_err(
                                "Tensor() got multiple values for data",
                            ));
                        }
                        data_kw = TensorDataArg::from_object(&value);
                    }
                    "shape" => {
                        shape_kw = Some(value.unbind());
                    }
                    "rows" => {
                        rows_kw = Some(value.unbind());
                    }
                    "cols" => {
                        cols_kw = Some(value.unbind());
                    }
                    "backend" => {
                        backend_kw = Some(value.unbind());
                    }
                    other => unexpected.push(other.to_owned()),
                }
            }
        }

        if !unexpected.is_empty() {
            unexpected.sort();
            return Err(PyTypeError::new_err(format!(
                "Tensor() got unexpected keyword arguments: {}",
                unexpected.join(", ")
            )));
        }

        if let Some(shape_obj) = shape_kw {
            let shape_bound = shape_obj.bind(py);
            let (rows, cols) = coerce_shape(py, &shape_bound, "shape")?;
            dims.rows = Some(rows);
            dims.cols = Some(cols);
        }

        if let Some(rows_obj) = rows_kw {
            let rows_bound = rows_obj.bind(py);
            let rows = coerce_index(py, &rows_bound, "rows")?;
            ensure_dim_matches(&mut dims.rows, rows, "rows")?;
        }

        if let Some(cols_obj) = cols_kw {
            let cols_bound = cols_obj.bind(py);
            let cols = coerce_index(py, &cols_bound, "cols")?;
            ensure_dim_matches(&mut dims.cols, cols, "cols")?;
        }

        let mut positional: Vec<PyObject> = args.iter().map(|item| item.unbind()).collect();

        match positional.len() {
            0 => {}
            1 => {
                let candidate = positional.pop().unwrap();
                let candidate_bound = candidate.bind(py);
                if dims.rows.is_none() && dims.cols.is_none() {
                    if let Some((rows, cols)) = maybe_shape(py, &candidate_bound)? {
                        dims.rows = Some(rows);
                        dims.cols = Some(cols);
                    } else {
                        if data_kw.is_set() {
                            return Err(PyTypeError::new_err(
                                "Tensor() got multiple values for data",
                            ));
                        }
                        data_kw = TensorDataArg::from_object(&candidate_bound);
                    }
                } else {
                    if data_kw.is_set() {
                        return Err(PyTypeError::new_err(
                            "Tensor() got multiple values for data",
                        ));
                    }
                    data_kw = TensorDataArg::from_object(&candidate_bound);
                }
            }
            2 => {
                let second = positional.pop().unwrap();
                let first = positional.pop().unwrap();
                let first_bound = first.bind(py);
                if dims.rows.is_none() && dims.cols.is_none() {
                    if let Some((rows, cols)) = maybe_shape(py, &first_bound)? {
                        dims.rows = Some(rows);
                        dims.cols = Some(cols);
                        if data_kw.is_set() {
                            return Err(PyTypeError::new_err(
                                "Tensor() got multiple values for data",
                            ));
                        }
                        data_kw = TensorDataArg::from_object(&second.bind(py));
                    } else {
                        let inferred_rows = coerce_index(py, &first_bound, "rows")?;
                        let inferred_cols = coerce_index(py, &second.bind(py), "cols")?;
                        ensure_dim_matches(&mut dims.rows, inferred_rows, "rows")?;
                        ensure_dim_matches(&mut dims.cols, inferred_cols, "cols")?;
                    }
                } else {
                    let inferred_rows = coerce_index(py, &first_bound, "rows")?;
                    ensure_dim_matches(&mut dims.rows, inferred_rows, "rows")?;
                    let inferred_cols = coerce_index(py, &second.bind(py), "cols")?;
                    ensure_dim_matches(&mut dims.cols, inferred_cols, "cols")?;
                }
            }
            3 => {
                let third = positional.pop().unwrap();
                let second = positional.pop().unwrap();
                let first = positional.pop().unwrap();
                let rows_val = coerce_index(py, &first.bind(py), "rows")?;
                ensure_dim_matches(&mut dims.rows, rows_val, "rows")?;
                let cols_val = coerce_index(py, &second.bind(py), "cols")?;
                ensure_dim_matches(&mut dims.cols, cols_val, "cols")?;
                if data_kw.is_set() {
                    return Err(PyTypeError::new_err(
                        "Tensor() got multiple values for data",
                    ));
                }
                data_kw = TensorDataArg::from_object(&third.bind(py));
            }
            n => {
                return Err(PyTypeError::new_err(format!(
                    "Tensor() takes at most 3 positional arguments but {n} were given",
                )));
            }
        }

        if let Some(obj) = backend_kw {
            let bound = obj.bind(py);
            if !bound.is_none() {
                let label: String = bound
                    .extract()
                    .map_err(|_| PyTypeError::new_err("backend must be a string or None"))?;
                if label != "numpy" && label != "python" {
                    return Err(PyValueError::new_err(
                        "backend must be 'numpy', 'python', or None",
                    ));
                }
                warn!(
                    backend = label.as_str(),
                    "Tensor constructor backend hint ignored; using default storage",
                );
            }
        }

        let tensor = if let Some(data_obj) = data_kw.into_option() {
            let data_bound = data_obj.bind(py);
            let (inferred_rows, inferred_cols, flat) = flatten_tensor_data(py, &data_bound)?;
            let total = flat.len();

            let rows = match dims.rows {
                Some(rows) => rows,
                None => {
                    if let Some(cols) = dims.cols {
                        infer_missing_dimension(total, cols, "columns")?
                    } else {
                        inferred_rows
                    }
                }
            };

            let cols = match dims.cols {
                Some(cols) => cols,
                None => {
                    if let Some(rows) = dims.rows {
                        infer_missing_dimension(total, rows, "rows")?
                    } else {
                        inferred_cols
                    }
                }
            };

            if rows == 0 || cols == 0 {
                if total != 0 {
                    return Err(PyValueError::new_err(format!(
                        "Tensor shape ({rows}, {cols}) is incompatible with {total} data elements",
                    )));
                }
            } else if rows
                .checked_mul(cols)
                .ok_or_else(|| PyOverflowError::new_err("tensor dimensions overflowed"))?
                != total
            {
                return Err(PyValueError::new_err(format!(
                    "Tensor data of length {total} cannot be reshaped to ({rows}, {cols})",
                )));
            }

            Tensor::from_vec(rows, cols, flat).map_err(tensor_err_to_py)?
        } else {
            let (rows, cols) = match (dims.rows, dims.cols) {
                (Some(r), Some(c)) => (r, c),
                _ => {
                    return Err(PyTypeError::new_err(
                        "Tensor() requires a shape when data is omitted",
                    ));
                }
            };
            Tensor::zeros(rows, cols).map_err(tensor_err_to_py)?
        };

        Ok(Self { inner: tensor })
    }

    #[staticmethod]
    pub fn zeros(rows: usize, cols: usize) -> PyResult<Self> {
        let tensor = Tensor::zeros(rows, cols).map_err(tensor_err_to_py)?;
        Ok(Self { inner: tensor })
    }

    /// Sample from N(mean, std^2) to create a (rows x cols) tensor.
    #[staticmethod]
    #[pyo3(signature = (rows, cols, mean=0.0, std=1.0, seed=None))]
    pub fn randn(
        rows: usize,
        cols: usize,
        mean: f32,
        std: f32,
        seed: Option<u64>,
    ) -> PyResult<Self> {
        let tensor =
            Tensor::random_normal(rows, cols, mean, std, seed).map_err(tensor_err_to_py)?;
        Ok(Self { inner: tensor })
    }

    /// Sample from Uniform[min, max) to create a (rows x cols) tensor.
    #[staticmethod]
    #[pyo3(signature = (rows, cols, min=0.0, max=1.0, seed=None))]
    pub fn rand(rows: usize, cols: usize, min: f32, max: f32, seed: Option<u64>) -> PyResult<Self> {
        let tensor =
            Tensor::random_uniform(rows, cols, min, max, seed).map_err(tensor_err_to_py)?;
        Ok(Self { inner: tensor })
    }

    #[staticmethod]
    pub fn from_dlpack(py: Python<'_>, capsule: PyObject) -> PyResult<Self> {
        let capsule = capsule.bind(py);
        from_dlpack_impl(py, &capsule)
    }

    pub fn to_dlpack(&self, py: Python<'_>) -> PyResult<PyObject> {
        to_dlpack_impl(py, &self.inner)
    }

    #[pyo3(signature = (*, stream=None))]
    pub fn __dlpack__(&self, py: Python<'_>, stream: Option<PyObject>) -> PyResult<PyObject> {
        if let Some(stream_obj) = stream {
            let stream = stream_obj.bind(py);
            if !stream.is_none() {
                let value: isize = stream
                    .extract()
                    .map_err(|_| PyValueError::new_err("CPU tensors expect stream=None or 0"))?;
                if value != 0 {
                    return Err(PyValueError::new_err("CPU tensors expect stream=None or 0"));
                }
            }
        }
        self.to_dlpack(py)
    }

    pub fn __dlpack_device__(&self) -> (i32, i32) {
        let device = self.inner.dlpack_device();
        (device.device_type, device.device_id)
    }

    #[getter]
    fn rows(&self) -> usize {
        self.inner.shape().0
    }

    #[getter]
    fn cols(&self) -> usize {
        self.inner.shape().1
    }

    pub fn shape(&self) -> (usize, usize) {
        self.inner.shape()
    }

    /// Return an opaque token representing the underlying storage buffer.
    ///
    /// The token value is derived from the base pointer of the tensor's
    /// storage. It is stable for the lifetime of the allocation and changes
    /// whenever the tensor reallocates or is rebound to a different buffer.
    pub fn storage_token(&self) -> usize {
        self.inner.data().as_ptr() as usize
    }

    pub fn tolist(&self) -> Vec<Vec<f32>> {
        let (rows, cols) = self.inner.shape();
        let data = self.inner.data();
        let mut out = Vec::with_capacity(rows);
        for r in 0..rows {
            let start = r * cols;
            out.push(data[start..start + cols].to_vec());
        }
        out
    }

    #[pyo3(signature = (packed, *, out=None))]
    pub fn matmul_simd_prepacked(
        &self,
        packed: &PyCpuSimdPackedRhs,
        out: Option<&Bound<PyAny>>,
        py: Python<'_>,
    ) -> PyResult<PyTensor> {
        if !matches!(self.inner.layout(), Layout::RowMajor) {
            return Err(PyValueError::new_err(
                "cpu-simd matmul expects a row-major left-hand side tensor",
            ));
        }

        let (rows, inner) = self.inner.shape();
        if inner != packed.inner {
            return Err(PyValueError::new_err(format!(
                "lhs inner dimension {} does not match packed rhs inner {}",
                inner, packed.inner
            )));
        }

        let cols = packed.cols;
        let packed_buf = packed.data.clone();
        let lhs = self.inner.clone();

        if let Some(cell) = out {
            let mut dst = cell.extract::<PyRefMut<PyTensor>>()?;
            if dst.inner.shape() != (rows, cols) {
                return Err(PyValueError::new_err(format!(
                    "destination shape {:?} does not match ({}, {})",
                    dst.inner.shape(),
                    rows,
                    cols
                )));
            }
            if !matches!(dst.inner.layout(), Layout::RowMajor) {
                return Err(PyValueError::new_err(
                    "cpu-simd matmul expects a row-major destination tensor",
                ));
            }

            let dst_ptr = TensorOutPtr((&mut dst.inner as *mut Tensor) as usize);
            drop(dst);

            let rows_cl = rows;
            let inner_cl = inner;
            let cols_cl = cols;
            let dst_ptr_closure = dst_ptr;

            py.allow_threads(move || unsafe {
                let tensor = &mut *dst_ptr_closure.as_mut_ptr();
                cpu_dense::matmul_packed_into(
                    tensor.data_mut(),
                    lhs.data(),
                    packed_buf.as_ref(),
                    rows_cl,
                    inner_cl,
                    cols_cl,
                )
            })
            .map_err(|message| PyRuntimeError::new_err(message))?;

            let tensor = unsafe { dst_ptr.clone_tensor() };
            return Ok(PyTensor { inner: tensor });
        }

        let mut dst_tensor = Tensor::zeros(rows, cols).map_err(tensor_err_to_py)?;
        let dst_ptr = TensorOutPtr((&mut dst_tensor as *mut Tensor) as usize);
        let rows_cl = rows;
        let inner_cl = inner;
        let cols_cl = cols;
        let dst_ptr_closure = dst_ptr;

        py.allow_threads(move || unsafe {
            let tensor = &mut *dst_ptr_closure.as_mut_ptr();
            cpu_dense::matmul_packed_into(
                tensor.data_mut(),
                lhs.data(),
                packed_buf.as_ref(),
                rows_cl,
                inner_cl,
                cols_cl,
            )
        })
        .map_err(|message| PyRuntimeError::new_err(message))?;

        Ok(PyTensor { inner: dst_tensor })
    }

    /// Matrix multiply: self @ other
    #[pyo3(signature = (other, *, backend=None, out=None))]
    pub fn matmul(
        &self,
        other: &PyTensor,
        backend: Option<&str>,
        out: Option<&Bound<PyAny>>,
        py: Python<'_>,
    ) -> PyResult<PyTensor> {
        let backend = parse_backend(backend);
        if let Some(cell) = out {
            let mut dst = cell.extract::<PyRefMut<PyTensor>>()?;
            let dst_ptr = TensorOutPtr((&mut dst.inner as *mut Tensor) as usize);
            drop(dst);

            // SAFETY: `dst_ptr` points to the destination tensor owned by the Python
            // object. We drop the `PyRefMut` before releasing the GIL, ensuring there
            // are no outstanding Rust borrows when the computation runs.
            let dst_ptr_closure = dst_ptr;
            py.allow_threads(move || unsafe {
                self.inner.matmul_into_with_backend(
                    &other.inner,
                    &mut *dst_ptr_closure.as_mut_ptr(),
                    backend,
                )
            })
            .map_err(tensor_err_to_py)?;

            // SAFETY: `dst_ptr` still references the tensor stored in the Python
            // object. Cloning after the computation completes is sound and gives us
            // a handle to return to Python while leaving the buffer in place.
            let tensor = unsafe { dst_ptr.clone_tensor() };
            return Ok(PyTensor { inner: tensor });
        }

        let tensor = py
            .allow_threads(|| self.inner.matmul_with_backend(&other.inner, backend))
            .map_err(tensor_err_to_py)?;
        Ok(PyTensor { inner: tensor })
    }

    /// Matrix multiply with bias and ReLU fusion.
    #[pyo3(signature = (other, bias, *, backend=None, out=None))]
    pub fn matmul_bias_relu(
        &self,
        other: &PyTensor,
        bias: &Bound<PyAny>,
        backend: Option<&str>,
        out: Option<&Bound<PyAny>>,
        py: Python<'_>,
    ) -> PyResult<PyTensor> {
        let backend = parse_backend(backend);
        let bias = borrow_f32_argument(bias)?;

        if let Some(cell) = out {
            let mut dst = cell.extract::<PyRefMut<PyTensor>>()?;
            let dst_ptr = TensorOutPtr((&mut dst.inner as *mut Tensor) as usize);
            drop(dst);

            let slice = bias.as_slice();
            // SAFETY: see the explanation in `matmul`; we drop the borrow before
            // releasing the GIL and only touch the tensor through `dst_ptr`.
            let dst_ptr_closure = dst_ptr;
            py.allow_threads(move || unsafe {
                self.inner.matmul_bias_relu_into_with_backend(
                    &other.inner,
                    slice,
                    &mut *dst_ptr_closure.as_mut_ptr(),
                    backend,
                )
            })
            .map_err(tensor_err_to_py)?;

            // SAFETY: `dst_ptr` remains valid for the duration of the call.
            let tensor = unsafe { dst_ptr.clone_tensor() };
            return Ok(PyTensor { inner: tensor });
        }

        let slice = bias.as_slice();
        let tensor = py
            .allow_threads(|| {
                self.inner
                    .matmul_bias_relu_with_backend(&other.inner, slice, backend)
            })
            .map_err(tensor_err_to_py)?;
        Ok(PyTensor { inner: tensor })
    }

    /// Matrix multiply fused with bias addition and GELU activation.
    #[pyo3(signature = (other, bias, *, backend=None, out=None))]
    pub fn matmul_bias_gelu(
        &self,
        other: &PyTensor,
        bias: &Bound<PyAny>,
        backend: Option<&str>,
        out: Option<&Bound<PyAny>>,
        py: Python<'_>,
    ) -> PyResult<PyTensor> {
        let backend = parse_backend(backend);
        let bias = borrow_f32_argument(bias)?;

        if let Some(cell) = out {
            let bias_owned = bias.clone();
            let tensor = py
                .allow_threads(move || {
                    self.inner.matmul_bias_gelu_with_backend(
                        &other.inner,
                        bias_owned.as_slice(),
                        backend,
                    )
                })
                .map_err(tensor_err_to_py)?;

            {
                let mut dst = cell.extract::<PyRefMut<PyTensor>>()?;
                dst.inner = tensor.clone();
            }

            return Ok(PyTensor { inner: tensor });
        }

        let slice = bias.as_slice();
        let tensor = py
            .allow_threads(|| {
                self.inner
                    .matmul_bias_gelu_with_backend(&other.inner, slice, backend)
            })
            .map_err(tensor_err_to_py)?;
        Ok(PyTensor { inner: tensor })
    }

    /// Matrix multiply fused with bias, residual addition, and ReLU activation.
    #[pyo3(signature = (other, bias, residual, *, backend=None, out=None))]
    pub fn matmul_bias_add_relu(
        &self,
        other: &PyTensor,
        bias: &Bound<PyAny>,
        residual: &PyTensor,
        backend: Option<&str>,
        out: Option<&Bound<PyAny>>,
        py: Python<'_>,
    ) -> PyResult<PyTensor> {
        let backend = parse_backend(backend);
        let bias = borrow_f32_argument(bias)?;

        if let Some(cell) = out {
            let mut dst = cell.extract::<PyRefMut<PyTensor>>()?;
            let dst_ptr = TensorOutPtr((&mut dst.inner as *mut Tensor) as usize);
            drop(dst);

            let slice = bias.as_slice();
            // SAFETY: identical reasoning to `matmul` — the raw pointer targets the
            // tensor inside `out` and no Rust borrow lives across the GIL release.
            let dst_ptr_closure = dst_ptr;
            py.allow_threads(move || unsafe {
                self.inner.matmul_bias_add_relu_into_with_backend(
                    &other.inner,
                    slice,
                    &residual.inner,
                    &mut *dst_ptr_closure.as_mut_ptr(),
                    backend,
                )
            })
            .map_err(tensor_err_to_py)?;

            // SAFETY: `dst_ptr` still points to the tensor owned by Python.
            let tensor = unsafe { dst_ptr.clone_tensor() };
            return Ok(PyTensor { inner: tensor });
        }

        let slice = bias.as_slice();
        let tensor = py
            .allow_threads(|| {
                self.inner.matmul_bias_add_relu_with_backend(
                    &other.inner,
                    slice,
                    &residual.inner,
                    backend,
                )
            })
            .map_err(tensor_err_to_py)?;
        Ok(PyTensor { inner: tensor })
    }

    /// Matrix multiply fused with bias, residual addition, and GELU activation.
    #[pyo3(signature = (other, bias, residual, *, backend=None, out=None))]
    pub fn matmul_bias_add_gelu(
        &self,
        other: &PyTensor,
        bias: &Bound<PyAny>,
        residual: &PyTensor,
        backend: Option<&str>,
        out: Option<&Bound<PyAny>>,
        py: Python<'_>,
    ) -> PyResult<PyTensor> {
        let backend = parse_backend(backend);
        let bias = borrow_f32_argument(bias)?;

        if let Some(cell) = out {
            let bias_owned = bias.clone();
            let tensor = py
                .allow_threads(move || {
                    self.inner.matmul_bias_add_gelu_with_backend(
                        &other.inner,
                        bias_owned.as_slice(),
                        &residual.inner,
                        backend,
                    )
                })
                .map_err(tensor_err_to_py)?;

            {
                let mut dst = cell.extract::<PyRefMut<PyTensor>>()?;
                dst.inner = tensor.clone();
            }

            return Ok(PyTensor { inner: tensor });
        }

        let slice = bias.as_slice();
        let tensor = py
            .allow_threads(|| {
                self.inner.matmul_bias_add_gelu_with_backend(
                    &other.inner,
                    slice,
                    &residual.inner,
                    backend,
                )
            })
            .map_err(tensor_err_to_py)?;
        Ok(PyTensor { inner: tensor })
    }

    /// Row-wise softmax with optional backend override.
    #[pyo3(signature = (*, backend=None))]
    pub fn row_softmax(&self, backend: Option<&str>, py: Python<'_>) -> PyResult<PyTensor> {
        let backend = parse_softmax_backend(backend);
        let tensor = py
            .allow_threads(|| self.inner.row_softmax_with_backend(backend))
            .map_err(tensor_err_to_py)?;
        Ok(PyTensor { inner: tensor })
    }

    #[pyo3(signature = (keys, values, *, contexts, sequence, scale, z_bias=None, attn_bias=None, backend=None))]
    pub fn scaled_dot_attention(
        &self,
        keys: &PyTensor,
        values: &PyTensor,
        contexts: usize,
        sequence: usize,
        scale: f32,
        z_bias: Option<&PyTensor>,
        attn_bias: Option<&PyTensor>,
        backend: Option<&str>,
        py: Python<'_>,
    ) -> PyResult<PyTensor> {
        let backend = parse_attention_backend(backend);
        let tensor = py
            .allow_threads(|| {
                self.inner.scaled_dot_attention_with_backend(
                    &keys.inner,
                    &values.inner,
                    contexts,
                    sequence,
                    scale,
                    z_bias.map(|tensor| &tensor.inner),
                    attn_bias.map(|tensor| &tensor.inner),
                    backend,
                )
            })
            .map_err(tensor_err_to_py)?;
        Ok(PyTensor { inner: tensor })
    }

    /// Add (element-wise)
    pub fn add(&self, other: &PyTensor, py: Python<'_>) -> PyResult<PyTensor> {
        let tensor = py
            .allow_threads(|| self.inner.add(&other.inner))
            .map_err(tensor_err_to_py)?;
        Ok(PyTensor { inner: tensor })
    }

    pub fn sub(&self, other: &PyTensor, py: Python<'_>) -> PyResult<Self> {
        let tensor = py
            .allow_threads(|| self.inner.sub(&other.inner))
            .map_err(tensor_err_to_py)?;
        Ok(Self { inner: tensor })
    }

    pub fn scale(&self, value: f32, py: Python<'_>) -> PyResult<Self> {
        let tensor = py
            .allow_threads(|| self.inner.scale(value))
            .map_err(tensor_err_to_py)?;
        Ok(Self { inner: tensor })
    }

    /// Element-wise multiply (Hadamard)
    pub fn hadamard(&self, other: &PyTensor, py: Python<'_>) -> PyResult<PyTensor> {
        let tensor = py
            .allow_threads(|| self.inner.hadamard(&other.inner))
            .map_err(tensor_err_to_py)?;
        Ok(PyTensor { inner: tensor })
    }

    #[pyo3(name = "add_scaled_")]
    pub fn add_scaled_inplace(
        &mut self,
        other: &PyTensor,
        scale: f32,
        py: Python<'_>,
    ) -> PyResult<()> {
        py.allow_threads(|| self.inner.add_scaled(&other.inner, scale))
            .map_err(tensor_err_to_py)
    }

    pub fn add_row_inplace(&mut self, bias: Vec<f32>, py: Python<'_>) -> PyResult<()> {
        py.allow_threads(|| self.inner.add_row_inplace(&bias))
            .map_err(tensor_err_to_py)
    }

    /// Transpose
    pub fn transpose(&self, py: Python<'_>) -> PyResult<PyTensor> {
        let tensor = py.allow_threads(|| self.inner.transpose());
        Ok(PyTensor { inner: tensor })
    }

    pub fn reshape(&self, rows: usize, cols: usize, py: Python<'_>) -> PyResult<Self> {
        let tensor = py
            .allow_threads(|| self.inner.reshape(rows, cols))
            .map_err(tensor_err_to_py)?;
        Ok(Self { inner: tensor })
    }

    pub fn sum_axis0(&self) -> Vec<f32> {
        self.inner.sum_axis0()
    }

    pub fn sum_axis1(&self) -> Vec<f32> {
        self.inner.sum_axis1()
    }

    pub fn squared_l2_norm(&self) -> f32 {
        self.inner.squared_l2_norm()
    }

    pub fn project_to_poincare(&self, curvature: f32, py: Python<'_>) -> PyResult<Self> {
        let tensor = py
            .allow_threads(|| self.inner.project_to_poincare(curvature))
            .map_err(tensor_err_to_py)?;
        Ok(Self { inner: tensor })
    }

    pub fn hyperbolic_distance(
        &self,
        other: &PyTensor,
        curvature: f32,
        py: Python<'_>,
    ) -> PyResult<f32> {
        py.allow_threads(|| self.inner.hyperbolic_distance(&other.inner, curvature))
            .map_err(tensor_err_to_py)
    }

    #[staticmethod]
    pub fn cat_rows(tensors: &Bound<PyList>, py: Python<'_>) -> PyResult<Self> {
        let mut owned: Vec<Tensor> = Vec::with_capacity(tensors.len());
        for item in tensors.iter() {
            let tensor: PyRef<PyTensor> = item.extract()?;
            owned.push(tensor.inner.clone());
        }
        let tensor = py
            .allow_threads(|| Tensor::cat_rows(&owned))
            .map_err(tensor_err_to_py)?;
        Ok(Self { inner: tensor })
    }
}

#[pyfunction]
#[pyo3(name = "from_dlpack")]
fn tensor_from_dlpack(py: Python<'_>, capsule: PyObject) -> PyResult<PyTensor> {
    PyTensor::from_dlpack(py, capsule)
}

#[pyfunction]
#[pyo3(name = "to_dlpack")]
fn tensor_to_dlpack(py: Python<'_>, tensor: PyRef<PyTensor>) -> PyResult<PyObject> {
    tensor.to_dlpack(py)
}

#[pyfunction]
fn cpu_simd_prepack_rhs(py: Python<'_>, rhs: &PyTensor) -> PyResult<PyCpuSimdPackedRhs> {
    if !matches!(rhs.inner.layout(), Layout::RowMajor) {
        return Err(PyValueError::new_err(
            "cpu-simd prepack expects a row-major tensor",
        ));
    }

    let (inner, cols) = rhs.inner.shape();
    let packed = py
        .allow_threads(|| cpu_dense::prepack_rhs(rhs.inner.data(), inner, cols))
        .map_err(PyRuntimeError::new_err)?;

    Ok(PyCpuSimdPackedRhs::new(inner, cols, packed))
}

#[pyfunction]
fn init_backend(label: &str) -> PyResult<bool> {
    match label {
        #[cfg(feature = "hip")]
        "hip" => hip_backend::init()
            .map(|_| true)
            .map_err(|err| PyRuntimeError::new_err(err.to_string())),
        #[cfg(not(feature = "hip"))]
        "hip" => Err(PyRuntimeError::new_err(
            "SpiralTorch was built without HIP support; rebuild with the 'hip' feature",
        )),
        "auto" | "cpu" | "faer" | "simd" | "cpu-simd" | "naive" => Ok(true),
        #[cfg(feature = "wgpu")]
        "wgpu" => Ok(true),
        other => Err(PyValueError::new_err(format!(
            "unknown backend label '{other}'"
        ))),
    }
}

#[cfg(feature = "wgpu")]
#[pyfunction]
fn describe_wgpu_softmax_variants(py: Python<'_>) -> PyResult<Option<Vec<PyObject>>> {
    use st_tensor::backend::wgpu_dense;

    if !wgpu_dense::is_available() {
        return Ok(None);
    }

    let snapshot = match wgpu_dense::softmax_autotune_snapshot() {
        Some(entries) if !entries.is_empty() => entries,
        _ => return Ok(None),
    };

    let mut out = Vec::with_capacity(snapshot.len());
    for entry in snapshot {
        let dict = PyDict::new_bound(py);
        dict.set_item("key", entry.key)?;
        dict.set_item("variant", entry.variant_name())?;
        dict.set_item("score_ms", entry.score_ms)?;
        dict.set_item("samples", entry.samples)?;
        if let Some(summary) = entry.telemetry() {
            let telemetry = PyDict::new_bound(py);
            telemetry.set_item("avg_tflops", summary.avg_tflops)?;
            telemetry.set_item("avg_bandwidth_gbps", summary.avg_bandwidth_gbps)?;
            telemetry.set_item("avg_occupancy", summary.avg_occupancy)?;
            telemetry.set_item("regression_rate", summary.regression_rate)?;
            dict.set_item("telemetry", telemetry)?;
        }
        if let Some(zspace) = entry.zspace() {
            let zspace_dict = PyDict::new_bound(py);
            zspace_dict.set_item("focus", zspace.focus)?;
            zspace_dict.set_item("spiral_flux", zspace.spiral_flux)?;
            let roundtable = PyDict::new_bound(py);
            roundtable.set_item("above", zspace.roundtable.above)?;
            roundtable.set_item("here", zspace.roundtable.here)?;
            roundtable.set_item("beneath", zspace.roundtable.beneath)?;
            roundtable.set_item("drift", zspace.roundtable.drift)?;
            zspace_dict.set_item("roundtable", roundtable)?;
            let golden = PyDict::new_bound(py);
            golden.set_item("ratio_bias", zspace.golden.ratio_bias)?;
            golden.set_item("angle_bias_deg", zspace.golden.angle_bias_deg)?;
            golden.set_item("cooperative_weight", zspace.golden.cooperative_weight)?;
            zspace_dict.set_item("golden", golden)?;
            if let Some(projection) = entry.projection() {
                let projection_dict = PyDict::new_bound(py);
                projection_dict.set_item("focus", projection.focus)?;
                projection_dict.set_item("above", projection.above)?;
                projection_dict.set_item("here", projection.here)?;
                projection_dict.set_item("beneath", projection.beneath)?;
                projection_dict.set_item("swirl", projection.swirl)?;
                projection_dict.set_item("spiral_flux", projection.spiral_flux)?;
                zspace_dict.set_item("projection", projection_dict)?;
            }
            dict.set_item("zspace", zspace_dict)?;
        }
        if let Some(bayesian) = entry.bayesian() {
            let bayes_dict = PyDict::new_bound(py);
            bayes_dict.set_item("posterior_ms", bayesian.posterior_ms)?;
            bayes_dict.set_item("prior_ms", bayesian.prior_ms)?;
            bayes_dict.set_item("uplift_ms", bayesian.uplift_ms)?;
            bayes_dict.set_item("confidence", bayesian.confidence)?;
            bayes_dict.set_item("credible_low_ms", bayesian.credible_low_ms)?;
            bayes_dict.set_item("credible_high_ms", bayesian.credible_high_ms)?;
            dict.set_item("bayesian", bayes_dict)?;
        }
        if let Some(metropolis) = entry.metropolis() {
            let mtm_dict = PyDict::new_bound(py);
            mtm_dict.set_item("acceptance", metropolis.acceptance)?;
            mtm_dict.set_item("expected_ms", metropolis.expected_ms)?;
            mtm_dict.set_item("tries", metropolis.tries)?;
            mtm_dict.set_item("proposal_focus", metropolis.proposal_focus)?;
            mtm_dict.set_item("proposal_flux", metropolis.proposal_flux)?;
            dict.set_item("metropolis", mtm_dict)?;
        }
<<<<<<< HEAD
        if let Some(anneal) = entry.anneal() {
            let anneal_dict = PyDict::new_bound(py);
            anneal_dict.set_item("temperature", anneal.temperature)?;
            anneal_dict.set_item("annealed_ms", anneal.annealed_ms)?;
            anneal_dict.set_item("exploration_mass", anneal.exploration_mass)?;
            anneal_dict.set_item("entropy", anneal.entropy)?;
            anneal_dict.set_item("refreshes", anneal.refreshes)?;
            dict.set_item("anneal", anneal_dict)?;
        }
=======
>>>>>>> bc2a8545
        out.push(dict.unbind().into());
    }

    Ok(Some(out))
}

#[cfg(not(feature = "wgpu"))]
#[pyfunction]
fn describe_wgpu_softmax_variants(_py: Python<'_>) -> PyResult<Option<Vec<PyObject>>> {
    Ok(None)
}

pub(crate) fn register(py: Python<'_>, m: &Bound<PyModule>) -> PyResult<()> {
    m.add_class::<PyTensor>()?;
    m.add_class::<PyCpuSimdPackedRhs>()?;
    m.add_function(wrap_pyfunction!(tensor_from_dlpack, m)?)?;
    m.add_function(wrap_pyfunction!(tensor_to_dlpack, m)?)?;
    m.add_function(wrap_pyfunction!(cpu_simd_prepack_rhs, m)?)?;
    m.add_function(wrap_pyfunction!(init_backend, m)?)?;
    m.add_function(wrap_pyfunction!(describe_wgpu_softmax_variants, m)?)?;
    m.add("__doc__", "Tensor helpers and DLPack interop.")?;
    let _ = py;
    Ok(())
}

pub(crate) fn tensor_err_to_py(err: TensorError) -> PyErr {
    match err {
        TensorError::InvalidDimensions { .. }
        | TensorError::DataLength { .. }
        | TensorError::EmptyInput(_)
        | TensorError::DlpackError { .. } => PyValueError::new_err(err.to_string()),
        _ => PyRuntimeError::new_err(err.to_string()),
    }
}

pub(crate) fn to_dlpack_impl(py: Python<'_>, tensor: &Tensor) -> PyResult<PyObject> {
    let managed = tensor.to_dlpack().map_err(tensor_err_to_py)?;
    unsafe {
        extern "C" fn drop_capsule(ptr: *mut ffi::PyObject) {
            unsafe {
                let tensor_ptr = ffi::PyCapsule_GetPointer(ptr, DLPACK_CAPSULE_NAME.as_ptr());
                if tensor_ptr.is_null() {
                    ffi::PyErr_Clear();
                    return;
                }
                drop_exported_state(tensor_ptr as *mut DLManagedTensor);
            }
        }

        let capsule = ffi::PyCapsule_New(
            managed as *mut c_void,
            DLPACK_CAPSULE_NAME.as_ptr(),
            Some(drop_capsule),
        );
        if capsule.is_null() {
            drop_exported_state(managed);
            return Err(PyErr::fetch(py));
        }
        Ok(PyObject::from_owned_ptr(py, capsule))
    }
}

pub(crate) fn tensor_to_torch(py: Python<'_>, tensor: &Tensor) -> PyResult<PyObject> {
    let capsule = to_dlpack_impl(py, tensor)?;
    let torch_dlpack = PyModule::import_bound(py, "torch.utils.dlpack").map_err(|_| {
        PyValueError::new_err("import torch.utils.dlpack before requesting torch tensors")
    })?;
    let torch_tensor = torch_dlpack.call_method1("from_dlpack", (capsule,))?;
    Ok(torch_tensor.into())
}

fn from_dlpack_impl(py: Python<'_>, capsule: &Bound<PyAny>) -> PyResult<PyTensor> {
    let owned_capsule = ensure_dlpack_capsule(py, capsule)?;
    let capsule_ref = owned_capsule.bind(py);

    unsafe {
        let managed_ptr =
            ffi::PyCapsule_GetPointer(capsule_ref.as_ptr(), DLPACK_CAPSULE_NAME.as_ptr());
        if managed_ptr.is_null() {
            return Err(PyErr::fetch(py));
        }

        if ffi::PyCapsule_SetName(capsule_ref.as_ptr(), USED_DLPACK_CAPSULE_NAME.as_ptr()) != 0 {
            return Err(PyErr::fetch(py));
        }
        if ffi::PyCapsule_SetDestructor(capsule_ref.as_ptr(), None) != 0 {
            return Err(PyErr::fetch(py));
        }

        let tensor =
            Tensor::from_dlpack(managed_ptr as *mut DLManagedTensor).map_err(tensor_err_to_py)?;
        Ok(PyTensor::from_tensor(tensor))
    }
}

fn ensure_dlpack_capsule(py: Python<'_>, candidate: &Bound<PyAny>) -> PyResult<Py<PyAny>> {
    unsafe {
        if ffi::PyCapsule_CheckExact(candidate.as_ptr()) == 1 {
            return Ok(candidate.clone().unbind());
        }
    }

    if let Ok(method) = candidate.getattr("__dlpack__") {
        let kwargs = PyDict::new_bound(py);
        kwargs.set_item("stream", py.None())?;
        let capsule = method.call((), Some(&kwargs))?;
        unsafe {
            if ffi::PyCapsule_CheckExact(capsule.as_ptr()) == 1 {
                return Ok(capsule.into());
            }
        }
        return Err(PyTypeError::new_err(
            "__dlpack__ did not return a DLPack capsule",
        ));
    }

    Err(PyTypeError::new_err(
        "expected a DLPack capsule or object implementing __dlpack__",
    ))
}

#[cfg(test)]
mod tests {
    use super::*;

    #[test]
    fn dlpack_roundtrip_shares_buffer() {
        Python::with_gil(|py| {
            let tensor = PyTensor::from_tensor(
                Tensor::from_vec(2, 3, vec![1.0, 2.0, 3.0, 4.0, 5.0, 6.0]).unwrap(),
            );
            let capsule = tensor.to_dlpack(py).unwrap();
            let restored = PyTensor::from_dlpack(py, capsule).unwrap();
            assert_eq!(
                tensor.inner().data().as_ptr(),
                restored.inner().data().as_ptr()
            );
        });
    }

    #[test]
    fn dlpack_device_reports_cpu() {
        Python::with_gil(|py| {
            let tensor = PyTensor::zeros(1, 1).unwrap();
            let device = tensor.__dlpack_device__();
            assert_eq!(device, (1, 0));
            let _ = py;
        });
    }
}<|MERGE_RESOLUTION|>--- conflicted
+++ resolved
@@ -1382,7 +1382,6 @@
             mtm_dict.set_item("proposal_flux", metropolis.proposal_flux)?;
             dict.set_item("metropolis", mtm_dict)?;
         }
-<<<<<<< HEAD
         if let Some(anneal) = entry.anneal() {
             let anneal_dict = PyDict::new_bound(py);
             anneal_dict.set_item("temperature", anneal.temperature)?;
@@ -1392,8 +1391,6 @@
             anneal_dict.set_item("refreshes", anneal.refreshes)?;
             dict.set_item("anneal", anneal_dict)?;
         }
-=======
->>>>>>> bc2a8545
         out.push(dict.unbind().into());
     }
 
