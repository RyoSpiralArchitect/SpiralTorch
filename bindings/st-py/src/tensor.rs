use pyo3::exceptions::{PyOverflowError, PyRuntimeError, PyTypeError, PyValueError};
use pyo3::ffi;
use pyo3::prelude::*;
use pyo3::types::{
    PyAny, PyByteArray, PyBytes, PyDict, PyList, PyMemoryView, PyModule, PyString, PyTuple,
};
use pyo3::wrap_pyfunction;
use pyo3::{Bound, PyRef, PyRefMut};
#[cfg(feature = "hip")]
use st_backend_hip as hip_backend;
use st_tensor::dlpack::{drop_exported_state, DLManagedTensor, DLPACK_CAPSULE_NAME};
use st_tensor::{
    backend::cpu_dense, AttentionBackend, Layout, MatmulBackend, SoftmaxBackend, Tensor,
    TensorError,
};
use std::ffi::{c_void, CStr};
use std::sync::Arc;
use tracing::warn;

fn parse_backend(label: Option<&str>) -> MatmulBackend {
    match label.unwrap_or("auto") {
        "auto" => MatmulBackend::Auto,
        "faer" => MatmulBackend::CpuFaer,
        "cpu" => MatmulBackend::CpuFaer,
        "simd" => MatmulBackend::CpuSimd,
        "cpu-simd" => MatmulBackend::CpuSimd,
        "naive" => MatmulBackend::CpuNaive,
        #[cfg(feature = "wgpu")]
        "wgpu" => MatmulBackend::GpuWgpu,
        #[cfg(feature = "hip")]
        "hip" => MatmulBackend::GpuHip,
        other => {
            warn!(
                backend = other,
                "unknown backend label, falling back to auto"
            );
            MatmulBackend::Auto
        }
    }
}

fn parse_softmax_backend(label: Option<&str>) -> SoftmaxBackend {
    match label.unwrap_or("auto") {
        "auto" => SoftmaxBackend::Auto,
        "cpu" => SoftmaxBackend::Cpu,
        #[cfg(feature = "wgpu")]
        "wgpu" => SoftmaxBackend::GpuWgpu,
        other => {
            warn!(
                backend = other,
                "unknown softmax backend label, falling back to auto"
            );
            SoftmaxBackend::Auto
        }
    }
}

fn parse_attention_backend(label: Option<&str>) -> AttentionBackend {
    match label.unwrap_or("auto") {
        "auto" => AttentionBackend::Auto,
        "cpu" => AttentionBackend::Cpu,
        #[cfg(feature = "wgpu")]
        "wgpu" => AttentionBackend::GpuWgpu,
        other => {
            warn!(
                backend = other,
                "unknown attention backend label, falling back to auto",
            );
            AttentionBackend::Auto
        }
    }
}

#[derive(Default)]
struct TensorCtorDims {
    rows: Option<usize>,
    cols: Option<usize>,
}

enum TensorDataArg {
    Unspecified,
    ExplicitNone,
    Provided(PyObject),
}

impl TensorDataArg {
    fn is_set(&self) -> bool {
        !matches!(self, Self::Unspecified)
    }

    fn from_object(obj: &Bound<PyAny>) -> Self {
        if obj.is_none() {
            Self::ExplicitNone
        } else {
            Self::Provided(obj.clone().unbind())
        }
    }

    fn into_option(self) -> Option<PyObject> {
        match self {
            Self::Unspecified | Self::ExplicitNone => None,
            Self::Provided(obj) => Some(obj),
        }
    }
}

enum CollectContext {
    Data,
    Row,
}

impl CollectContext {
    fn type_error_message(&self) -> &'static str {
        match self {
            Self::Data => "Tensor data must be an iterable of floats or nested iterables",
            Self::Row => "Tensor rows must be sequences of numbers",
        }
    }
}

enum F32Input {
    Tensor(Tensor),
    Owned(Vec<f32>),
}

unsafe impl Send for F32Input {}

#[derive(Clone, Copy)]
struct TensorOutPtr(usize);

unsafe impl Send for TensorOutPtr {}
unsafe impl Sync for TensorOutPtr {}

impl TensorOutPtr {
    unsafe fn as_mut_ptr(self) -> *mut Tensor {
        self.0 as *mut Tensor
    }

    unsafe fn clone_tensor(self) -> Tensor {
        (*self.as_mut_ptr()).clone()
    }
}

#[pyclass(module = "spiraltorch", name = "CpuSimdPackedRhs")]
#[derive(Clone)]
pub struct PyCpuSimdPackedRhs {
    inner: usize,
    cols: usize,
    data: Arc<[f32]>,
}

impl PyCpuSimdPackedRhs {
    fn new(inner: usize, cols: usize, data: Vec<f32>) -> Self {
        Self {
            inner,
            cols,
            data: Arc::from(data.into_boxed_slice()),
        }
    }
}

#[pymethods]
impl PyCpuSimdPackedRhs {
    #[getter]
    fn inner(&self) -> usize {
        self.inner
    }

    #[getter]
    fn cols(&self) -> usize {
        self.cols
    }

    fn __len__(&self) -> PyResult<usize> {
        Ok(self.data.len())
    }

    fn tolist(&self) -> Vec<f32> {
        self.data.to_vec()
    }
}

fn borrow_f32_argument(any: &Bound<PyAny>) -> PyResult<Vec<f32>> {
    match F32Input::from_py(any)? {
        F32Input::Tensor(tensor) => Ok(tensor.data().to_vec()),
        F32Input::Owned(vec) => Ok(vec),
    }
}

const USED_DLPACK_CAPSULE_NAME: &CStr =
    unsafe { CStr::from_bytes_with_nul_unchecked(b"used_dltensor\0") };

#[pyclass(module = "spiraltorch", name = "Tensor", subclass)]
#[derive(Clone)]
pub struct PyTensor {
    pub(crate) inner: Tensor,
}

impl PyTensor {
    pub(crate) fn from_tensor(tensor: Tensor) -> Self {
        Self { inner: tensor }
    }

    #[cfg(test)]
    pub(crate) fn inner(&self) -> &Tensor {
        &self.inner
    }
}

fn ensure_dim_matches(slot: &mut Option<usize>, value: usize, label: &str) -> PyResult<()> {
    if let Some(existing) = slot {
        if *existing != value {
            return Err(PyValueError::new_err(format!(
                "Tensor {label} argument conflicts with shape: {existing} != {value}"
            )));
        }
    } else {
        *slot = Some(value);
    }
    Ok(())
}

fn object_repr(any: &Bound<PyAny>) -> String {
    any.repr()
        .map(|s| s.to_string())
        .unwrap_or_else(|_| "<object>".to_owned())
}

fn is_string_like(any: &Bound<PyAny>) -> bool {
    any.downcast::<PyString>().is_ok()
        || any.downcast::<PyBytes>().is_ok()
        || any.downcast::<PyByteArray>().is_ok()
        || any.downcast::<PyMemoryView>().is_ok()
}

fn is_sequence_like(any: &Bound<PyAny>) -> bool {
    if is_string_like(any) {
        return false;
    }
    unsafe { ffi::PySequence_Check(any.as_ptr()) == 1 }
}

fn collect_iterable(any: &Bound<PyAny>, context: CollectContext) -> PyResult<Vec<PyObject>> {
    if is_string_like(any) {
        return Err(PyTypeError::new_err(context.type_error_message()));
    }
    let iter = any
        .iter()
        .map_err(|_| PyTypeError::new_err(context.type_error_message()))?;
    let mut out = Vec::new();
    for item in iter {
        out.push(item?.unbind());
    }
    Ok(out)
}

fn coerce_index(_: Python<'_>, any: &Bound<PyAny>, label: &str) -> PyResult<usize> {
    let repr = object_repr(any);
    let int_obj = match any.call_method0("__int__") {
        Ok(obj) => obj,
        Err(_) => any.call_method0("__index__").map_err(|_| {
            PyTypeError::new_err(format!("Tensor {label} must be an integer, got {repr}"))
        })?,
    };
    let value: i128 = int_obj.extract().map_err(|_| {
        PyTypeError::new_err(format!("Tensor {label} must be an integer, got {repr}"))
    })?;
    if value < 0 {
        return Err(PyValueError::new_err(format!(
            "Tensor {label} must be non-negative, got {value}"
        )));
    }
    usize::try_from(value).map_err(|_| PyOverflowError::new_err("tensor dimension overflowed"))
}

fn coerce_shape(py: Python<'_>, any: &Bound<PyAny>, label: &str) -> PyResult<(usize, usize)> {
    if !is_sequence_like(any) {
        return Err(PyTypeError::new_err(format!(
            "Tensor {label} must be a sequence of two integers"
        )));
    }
    let mut collected = Vec::with_capacity(2);
    for item in any.iter().map_err(|_| {
        PyTypeError::new_err(format!("Tensor {label} must be a sequence of two integers"))
    })? {
        collected.push(item?.unbind());
    }
    if collected.len() != 2 {
        return Err(PyValueError::new_err(format!(
            "Tensor {label} must contain exactly two dimensions, got {}",
            collected.len()
        )));
    }
    let rows = coerce_index(py, &collected[0].bind(py), "shape[0]")?;
    let cols = coerce_index(py, &collected[1].bind(py), "shape[1]")?;
    Ok((rows, cols))
}

fn maybe_shape(py: Python<'_>, any: &Bound<PyAny>) -> PyResult<Option<(usize, usize)>> {
    if !is_sequence_like(any) {
        return Ok(None);
    }
    let mut collected = Vec::with_capacity(2);
    let iter = match any.iter() {
        Ok(iter) => iter,
        Err(_) => return Ok(None),
    };
    for item in iter {
        let obj = match item {
            Ok(obj) => obj,
            Err(_) => return Ok(None),
        };
        collected.push(obj.unbind());
    }
    if collected.len() != 2 {
        return Ok(None);
    }
    let rows = match coerce_index(py, &collected[0].bind(py), "shape[0]") {
        Ok(value) => value,
        Err(_) => return Ok(None),
    };
    let cols = match coerce_index(py, &collected[1].bind(py), "shape[1]") {
        Ok(value) => value,
        Err(_) => return Ok(None),
    };
    Ok(Some((rows, cols)))
}

fn normalize_row(py: Python<'_>, row: &Bound<PyAny>) -> PyResult<Vec<f32>> {
    if let Ok(py_tensor) = row.extract::<PyRef<PyTensor>>() {
        let (rows, cols) = py_tensor.inner.shape();
        if rows > 1 {
            return Err(PyTypeError::new_err(
                "Tensor rows must be sequences of numbers",
            ));
        }
        let data = py_tensor.inner.data();
        let slice = if rows == 0 { &[][..] } else { &data[..cols] };
        return Ok(slice.to_vec());
    }

    if !is_sequence_like(row) && row.hasattr("tolist")? {
        let converted = row.call_method0("tolist")?;
        return normalize_row(py, &converted);
    }

    let items = collect_iterable(row, CollectContext::Row)?;
    let mut values = Vec::with_capacity(items.len());
    for item in items {
        let value = item
            .bind(py)
            .extract::<f32>()
            .map_err(|_| PyTypeError::new_err("Tensor rows must be sequences of numbers"))?;
        values.push(value);
    }
    Ok(values)
}

fn is_row_container(py: Python<'_>, any: &Bound<PyAny>) -> PyResult<bool> {
    if any.extract::<PyRef<PyTensor>>().is_ok() {
        return Ok(true);
    }
    if !is_sequence_like(any) && any.hasattr("tolist")? {
        let converted = any.call_method0("tolist")?;
        return is_row_container(py, &converted);
    }
    if is_sequence_like(any) {
        return Ok(true);
    }
    if is_string_like(any) {
        return Ok(false);
    }
    Ok(any.iter().is_ok())
}

fn flatten_tensor_data(py: Python<'_>, data: &Bound<PyAny>) -> PyResult<(usize, usize, Vec<f32>)> {
    if let Ok(py_tensor) = data.extract::<PyRef<PyTensor>>() {
        let (rows, cols) = py_tensor.inner.shape();
        return Ok((rows, cols, py_tensor.inner.data().to_vec()));
    }

    if !is_sequence_like(data) && data.hasattr("tolist")? {
        let converted = data.call_method0("tolist")?;
        return flatten_tensor_data(py, &converted);
    }

    let items = collect_iterable(data, CollectContext::Data)?;
    if items.is_empty() {
        return Ok((0, 0, Vec::new()));
    }

    let treat_as_rows = is_row_container(py, &items[0].bind(py))?;
    if treat_as_rows {
        let mut cols: Option<usize> = None;
        let mut flat = Vec::new();
        for item in &items {
            let normalized = normalize_row(py, &item.bind(py))?;
            if let Some(expected) = cols {
                if expected != normalized.len() {
                    return Err(PyValueError::new_err(
                        "Tensor rows must all share the same length",
                    ));
                }
            } else {
                cols = Some(normalized.len());
            }
            flat.extend(normalized);
        }
        let cols = cols.unwrap_or(0);
        let rows = if cols == 0 {
            items.len()
        } else {
            flat.len() / cols
        };
        Ok((rows, cols, flat))
    } else {
        let mut flat = Vec::with_capacity(items.len());
        for item in &items {
            let value = item.bind(py).extract::<f32>().map_err(|_| {
                PyTypeError::new_err(
                    "Tensor data must be an iterable of floats or nested iterables",
                )
            })?;
            flat.push(value);
        }
        Ok((1, flat.len(), flat))
    }
}

fn infer_missing_dimension(total: usize, known: usize, label: &str) -> PyResult<usize> {
    if known == 0 {
        if total != 0 {
            return Err(PyValueError::new_err(format!(
                "Tensor data of length {total} cannot fill ({known}) {label}"
            )));
        }
        return Ok(0);
    }
    if total % known != 0 {
        return Err(PyValueError::new_err(format!(
            "Tensor data of length {total} cannot fill ({known}) {label}"
        )));
    }
    Ok(total / known)
}

impl F32Input {
    fn from_py(any: &Bound<PyAny>) -> PyResult<Self> {
        if let Ok(py_tensor) = any.extract::<PyRef<PyTensor>>() {
            let tensor = py_tensor.inner.clone();
            return Ok(Self::Tensor(tensor));
        }

        if let Ok(list) = any.downcast::<PyList>() {
            let mut owned = Vec::with_capacity(list.len());
            for item in list {
                owned.push(item.extract::<f32>()?);
            }
            return Ok(Self::Owned(owned));
        }

        if let Ok(vector) = any.extract::<Vec<f32>>() {
            return Ok(Self::Owned(vector));
        }

        Err(PyTypeError::new_err(
            "expected a PyTensor or iterable of floats",
        ))
    }
}

#[pymethods]
impl PyTensor {
    #[new]
    #[pyo3(signature = (*args, **kwargs))]
    fn new(
        py: Python<'_>,
        args: &Bound<PyTuple>,
        kwargs: Option<&Bound<PyDict>>,
    ) -> PyResult<Self> {
        let mut dims = TensorCtorDims::default();
        let mut data_kw = TensorDataArg::Unspecified;
        let mut shape_kw: Option<PyObject> = None;
        let mut rows_kw: Option<PyObject> = None;
        let mut cols_kw: Option<PyObject> = None;
        let mut backend_kw: Option<PyObject> = None;
        let mut unexpected = Vec::new();

        if let Some(kwargs) = kwargs {
            for (key, value) in kwargs.iter() {
                let key = key
                    .downcast::<PyString>()
                    .map_err(|_| PyTypeError::new_err("Tensor() keyword names must be strings"))?;
                let label = key.to_string();
                match label.as_str() {
                    "data" => {
                        if data_kw.is_set() {
                            return Err(PyTypeError::new_err(
                                "Tensor() got multiple values for data",
                            ));
                        }
                        data_kw = TensorDataArg::from_object(&value);
                    }
                    "shape" => {
                        shape_kw = Some(value.unbind());
                    }
                    "rows" => {
                        rows_kw = Some(value.unbind());
                    }
                    "cols" => {
                        cols_kw = Some(value.unbind());
                    }
                    "backend" => {
                        backend_kw = Some(value.unbind());
                    }
                    other => unexpected.push(other.to_owned()),
                }
            }
        }

        if !unexpected.is_empty() {
            unexpected.sort();
            return Err(PyTypeError::new_err(format!(
                "Tensor() got unexpected keyword arguments: {}",
                unexpected.join(", ")
            )));
        }

        if let Some(shape_obj) = shape_kw {
            let shape_bound = shape_obj.bind(py);
            let (rows, cols) = coerce_shape(py, &shape_bound, "shape")?;
            dims.rows = Some(rows);
            dims.cols = Some(cols);
        }

        if let Some(rows_obj) = rows_kw {
            let rows_bound = rows_obj.bind(py);
            let rows = coerce_index(py, &rows_bound, "rows")?;
            ensure_dim_matches(&mut dims.rows, rows, "rows")?;
        }

        if let Some(cols_obj) = cols_kw {
            let cols_bound = cols_obj.bind(py);
            let cols = coerce_index(py, &cols_bound, "cols")?;
            ensure_dim_matches(&mut dims.cols, cols, "cols")?;
        }

        let mut positional: Vec<PyObject> = args.iter().map(|item| item.unbind()).collect();

        match positional.len() {
            0 => {}
            1 => {
                let candidate = positional.pop().unwrap();
                let candidate_bound = candidate.bind(py);
                if dims.rows.is_none() && dims.cols.is_none() {
                    if let Some((rows, cols)) = maybe_shape(py, &candidate_bound)? {
                        dims.rows = Some(rows);
                        dims.cols = Some(cols);
                    } else {
                        if data_kw.is_set() {
                            return Err(PyTypeError::new_err(
                                "Tensor() got multiple values for data",
                            ));
                        }
                        data_kw = TensorDataArg::from_object(&candidate_bound);
                    }
                } else {
                    if data_kw.is_set() {
                        return Err(PyTypeError::new_err(
                            "Tensor() got multiple values for data",
                        ));
                    }
                    data_kw = TensorDataArg::from_object(&candidate_bound);
                }
            }
            2 => {
                let second = positional.pop().unwrap();
                let first = positional.pop().unwrap();
                let first_bound = first.bind(py);
                if dims.rows.is_none() && dims.cols.is_none() {
                    if let Some((rows, cols)) = maybe_shape(py, &first_bound)? {
                        dims.rows = Some(rows);
                        dims.cols = Some(cols);
                        if data_kw.is_set() {
                            return Err(PyTypeError::new_err(
                                "Tensor() got multiple values for data",
                            ));
                        }
                        data_kw = TensorDataArg::from_object(&second.bind(py));
                    } else {
                        let inferred_rows = coerce_index(py, &first_bound, "rows")?;
                        let inferred_cols = coerce_index(py, &second.bind(py), "cols")?;
                        ensure_dim_matches(&mut dims.rows, inferred_rows, "rows")?;
                        ensure_dim_matches(&mut dims.cols, inferred_cols, "cols")?;
                    }
                } else {
                    let inferred_rows = coerce_index(py, &first_bound, "rows")?;
                    ensure_dim_matches(&mut dims.rows, inferred_rows, "rows")?;
                    let inferred_cols = coerce_index(py, &second.bind(py), "cols")?;
                    ensure_dim_matches(&mut dims.cols, inferred_cols, "cols")?;
                }
            }
            3 => {
                let third = positional.pop().unwrap();
                let second = positional.pop().unwrap();
                let first = positional.pop().unwrap();
                let rows_val = coerce_index(py, &first.bind(py), "rows")?;
                ensure_dim_matches(&mut dims.rows, rows_val, "rows")?;
                let cols_val = coerce_index(py, &second.bind(py), "cols")?;
                ensure_dim_matches(&mut dims.cols, cols_val, "cols")?;
                if data_kw.is_set() {
                    return Err(PyTypeError::new_err(
                        "Tensor() got multiple values for data",
                    ));
                }
                data_kw = TensorDataArg::from_object(&third.bind(py));
            }
            n => {
                return Err(PyTypeError::new_err(format!(
                    "Tensor() takes at most 3 positional arguments but {n} were given",
                )));
            }
        }

        if let Some(obj) = backend_kw {
            let bound = obj.bind(py);
            if !bound.is_none() {
                let label: String = bound
                    .extract()
                    .map_err(|_| PyTypeError::new_err("backend must be a string or None"))?;
                if label != "numpy" && label != "python" {
                    return Err(PyValueError::new_err(
                        "backend must be 'numpy', 'python', or None",
                    ));
                }
                warn!(
                    backend = label.as_str(),
                    "Tensor constructor backend hint ignored; using default storage",
                );
            }
        }

        let tensor = if let Some(data_obj) = data_kw.into_option() {
            let data_bound = data_obj.bind(py);
            let (inferred_rows, inferred_cols, flat) = flatten_tensor_data(py, &data_bound)?;
            let total = flat.len();

            let rows = match dims.rows {
                Some(rows) => rows,
                None => {
                    if let Some(cols) = dims.cols {
                        infer_missing_dimension(total, cols, "columns")?
                    } else {
                        inferred_rows
                    }
                }
            };

            let cols = match dims.cols {
                Some(cols) => cols,
                None => {
                    if let Some(rows) = dims.rows {
                        infer_missing_dimension(total, rows, "rows")?
                    } else {
                        inferred_cols
                    }
                }
            };

            if rows == 0 || cols == 0 {
                if total != 0 {
                    return Err(PyValueError::new_err(format!(
                        "Tensor shape ({rows}, {cols}) is incompatible with {total} data elements",
                    )));
                }
            } else if rows
                .checked_mul(cols)
                .ok_or_else(|| PyOverflowError::new_err("tensor dimensions overflowed"))?
                != total
            {
                return Err(PyValueError::new_err(format!(
                    "Tensor data of length {total} cannot be reshaped to ({rows}, {cols})",
                )));
            }

            Tensor::from_vec(rows, cols, flat).map_err(tensor_err_to_py)?
        } else {
            let (rows, cols) = match (dims.rows, dims.cols) {
                (Some(r), Some(c)) => (r, c),
                _ => {
                    return Err(PyTypeError::new_err(
                        "Tensor() requires a shape when data is omitted",
                    ));
                }
            };
            Tensor::zeros(rows, cols).map_err(tensor_err_to_py)?
        };

        Ok(Self { inner: tensor })
    }

    #[staticmethod]
    pub fn zeros(rows: usize, cols: usize) -> PyResult<Self> {
        let tensor = Tensor::zeros(rows, cols).map_err(tensor_err_to_py)?;
        Ok(Self { inner: tensor })
    }

    /// Sample from N(mean, std^2) to create a (rows x cols) tensor.
    #[staticmethod]
    #[pyo3(signature = (rows, cols, mean=0.0, std=1.0, seed=None))]
    pub fn randn(
        rows: usize,
        cols: usize,
        mean: f32,
        std: f32,
        seed: Option<u64>,
    ) -> PyResult<Self> {
        let tensor =
            Tensor::random_normal(rows, cols, mean, std, seed).map_err(tensor_err_to_py)?;
        Ok(Self { inner: tensor })
    }

    /// Sample from Uniform[min, max) to create a (rows x cols) tensor.
    #[staticmethod]
    #[pyo3(signature = (rows, cols, min=0.0, max=1.0, seed=None))]
    pub fn rand(rows: usize, cols: usize, min: f32, max: f32, seed: Option<u64>) -> PyResult<Self> {
        let tensor =
            Tensor::random_uniform(rows, cols, min, max, seed).map_err(tensor_err_to_py)?;
        Ok(Self { inner: tensor })
    }

    #[staticmethod]
    pub fn from_dlpack(py: Python<'_>, capsule: PyObject) -> PyResult<Self> {
        let capsule = capsule.bind(py);
        from_dlpack_impl(py, &capsule)
    }

    pub fn to_dlpack(&self, py: Python<'_>) -> PyResult<PyObject> {
        to_dlpack_impl(py, &self.inner)
    }

    #[pyo3(signature = (*, stream=None))]
    pub fn __dlpack__(&self, py: Python<'_>, stream: Option<PyObject>) -> PyResult<PyObject> {
        if let Some(stream_obj) = stream {
            let stream = stream_obj.bind(py);
            if !stream.is_none() {
                let value: isize = stream
                    .extract()
                    .map_err(|_| PyValueError::new_err("CPU tensors expect stream=None or 0"))?;
                if value != 0 {
                    return Err(PyValueError::new_err("CPU tensors expect stream=None or 0"));
                }
            }
        }
        self.to_dlpack(py)
    }

    pub fn __dlpack_device__(&self) -> (i32, i32) {
        let device = self.inner.dlpack_device();
        (device.device_type, device.device_id)
    }

    #[getter]
    fn rows(&self) -> usize {
        self.inner.shape().0
    }

    #[getter]
    fn cols(&self) -> usize {
        self.inner.shape().1
    }

    pub fn shape(&self) -> (usize, usize) {
        self.inner.shape()
    }

    /// Return an opaque token representing the underlying storage buffer.
    ///
    /// The token value is derived from the base pointer of the tensor's
    /// storage. It is stable for the lifetime of the allocation and changes
    /// whenever the tensor reallocates or is rebound to a different buffer.
    pub fn storage_token(&self) -> usize {
        self.inner.data().as_ptr() as usize
    }

    pub fn tolist(&self) -> Vec<Vec<f32>> {
        let (rows, cols) = self.inner.shape();
        let data = self.inner.data();
        let mut out = Vec::with_capacity(rows);
        for r in 0..rows {
            let start = r * cols;
            out.push(data[start..start + cols].to_vec());
        }
        out
    }

    #[pyo3(signature = (packed, *, out=None))]
    pub fn matmul_simd_prepacked(
        &self,
        packed: &PyCpuSimdPackedRhs,
        out: Option<&Bound<PyAny>>,
        py: Python<'_>,
    ) -> PyResult<PyTensor> {
        if !matches!(self.inner.layout(), Layout::RowMajor) {
            return Err(PyValueError::new_err(
                "cpu-simd matmul expects a row-major left-hand side tensor",
            ));
        }

        let (rows, inner) = self.inner.shape();
        if inner != packed.inner {
            return Err(PyValueError::new_err(format!(
                "lhs inner dimension {} does not match packed rhs inner {}",
                inner, packed.inner
            )));
        }

        let cols = packed.cols;
        let packed_buf = packed.data.clone();
        let lhs = self.inner.clone();

        if let Some(cell) = out {
            let mut dst = cell.extract::<PyRefMut<PyTensor>>()?;
            if dst.inner.shape() != (rows, cols) {
                return Err(PyValueError::new_err(format!(
                    "destination shape {:?} does not match ({}, {})",
                    dst.inner.shape(),
                    rows,
                    cols
                )));
            }
            if !matches!(dst.inner.layout(), Layout::RowMajor) {
                return Err(PyValueError::new_err(
                    "cpu-simd matmul expects a row-major destination tensor",
                ));
            }

            let dst_ptr = TensorOutPtr((&mut dst.inner as *mut Tensor) as usize);
            drop(dst);

            let rows_cl = rows;
            let inner_cl = inner;
            let cols_cl = cols;
            let dst_ptr_closure = dst_ptr;

            py.allow_threads(move || unsafe {
                let tensor = &mut *dst_ptr_closure.as_mut_ptr();
                cpu_dense::matmul_packed_into(
                    tensor.data_mut(),
                    lhs.data(),
                    packed_buf.as_ref(),
                    rows_cl,
                    inner_cl,
                    cols_cl,
                )
            })
            .map_err(|message| PyRuntimeError::new_err(message))?;

            let tensor = unsafe { dst_ptr.clone_tensor() };
            return Ok(PyTensor { inner: tensor });
        }

        let mut dst_tensor = Tensor::zeros(rows, cols).map_err(tensor_err_to_py)?;
        let dst_ptr = TensorOutPtr((&mut dst_tensor as *mut Tensor) as usize);
        let rows_cl = rows;
        let inner_cl = inner;
        let cols_cl = cols;
        let dst_ptr_closure = dst_ptr;

        py.allow_threads(move || unsafe {
            let tensor = &mut *dst_ptr_closure.as_mut_ptr();
            cpu_dense::matmul_packed_into(
                tensor.data_mut(),
                lhs.data(),
                packed_buf.as_ref(),
                rows_cl,
                inner_cl,
                cols_cl,
            )
        })
        .map_err(|message| PyRuntimeError::new_err(message))?;

        Ok(PyTensor { inner: dst_tensor })
    }

    /// Matrix multiply: self @ other
    #[pyo3(signature = (other, *, backend=None, out=None))]
    pub fn matmul(
        &self,
        other: &PyTensor,
        backend: Option<&str>,
        out: Option<&Bound<PyAny>>,
        py: Python<'_>,
    ) -> PyResult<PyTensor> {
        let backend = parse_backend(backend);
        if let Some(cell) = out {
            let mut dst = cell.extract::<PyRefMut<PyTensor>>()?;
            let dst_ptr = TensorOutPtr((&mut dst.inner as *mut Tensor) as usize);
            drop(dst);

            // SAFETY: `dst_ptr` points to the destination tensor owned by the Python
            // object. We drop the `PyRefMut` before releasing the GIL, ensuring there
            // are no outstanding Rust borrows when the computation runs.
            let dst_ptr_closure = dst_ptr;
            py.allow_threads(move || unsafe {
                self.inner.matmul_into_with_backend(
                    &other.inner,
                    &mut *dst_ptr_closure.as_mut_ptr(),
                    backend,
                )
            })
            .map_err(tensor_err_to_py)?;

            // SAFETY: `dst_ptr` still references the tensor stored in the Python
            // object. Cloning after the computation completes is sound and gives us
            // a handle to return to Python while leaving the buffer in place.
            let tensor = unsafe { dst_ptr.clone_tensor() };
            return Ok(PyTensor { inner: tensor });
        }

        let tensor = py
            .allow_threads(|| self.inner.matmul_with_backend(&other.inner, backend))
            .map_err(tensor_err_to_py)?;
        Ok(PyTensor { inner: tensor })
    }

    /// Matrix multiply with bias and ReLU fusion.
    #[pyo3(signature = (other, bias, *, backend=None, out=None))]
    pub fn matmul_bias_relu(
        &self,
        other: &PyTensor,
        bias: &Bound<PyAny>,
        backend: Option<&str>,
        out: Option<&Bound<PyAny>>,
        py: Python<'_>,
    ) -> PyResult<PyTensor> {
        let backend = parse_backend(backend);
        let bias = borrow_f32_argument(bias)?;

        if let Some(cell) = out {
            let mut dst = cell.extract::<PyRefMut<PyTensor>>()?;
            let dst_ptr = TensorOutPtr((&mut dst.inner as *mut Tensor) as usize);
            drop(dst);

            let slice = bias.as_slice();
            // SAFETY: see the explanation in `matmul`; we drop the borrow before
            // releasing the GIL and only touch the tensor through `dst_ptr`.
            let dst_ptr_closure = dst_ptr;
            py.allow_threads(move || unsafe {
                self.inner.matmul_bias_relu_into_with_backend(
                    &other.inner,
                    slice,
                    &mut *dst_ptr_closure.as_mut_ptr(),
                    backend,
                )
            })
            .map_err(tensor_err_to_py)?;

            // SAFETY: `dst_ptr` remains valid for the duration of the call.
            let tensor = unsafe { dst_ptr.clone_tensor() };
            return Ok(PyTensor { inner: tensor });
        }

        let slice = bias.as_slice();
        let tensor = py
            .allow_threads(|| {
                self.inner
                    .matmul_bias_relu_with_backend(&other.inner, slice, backend)
            })
            .map_err(tensor_err_to_py)?;
        Ok(PyTensor { inner: tensor })
    }

    /// Matrix multiply fused with bias addition and GELU activation.
    #[pyo3(signature = (other, bias, *, backend=None, out=None))]
    pub fn matmul_bias_gelu(
        &self,
        other: &PyTensor,
        bias: &Bound<PyAny>,
        backend: Option<&str>,
        out: Option<&Bound<PyAny>>,
        py: Python<'_>,
    ) -> PyResult<PyTensor> {
        let backend = parse_backend(backend);
        let bias = borrow_f32_argument(bias)?;

        if let Some(cell) = out {
            let bias_owned = bias.clone();
            let tensor = py
                .allow_threads(move || {
                    self.inner.matmul_bias_gelu_with_backend(
                        &other.inner,
                        bias_owned.as_slice(),
                        backend,
                    )
                })
                .map_err(tensor_err_to_py)?;

            {
                let mut dst = cell.extract::<PyRefMut<PyTensor>>()?;
                dst.inner = tensor.clone();
            }

            return Ok(PyTensor { inner: tensor });
        }

        let slice = bias.as_slice();
        let tensor = py
            .allow_threads(|| {
                self.inner
                    .matmul_bias_gelu_with_backend(&other.inner, slice, backend)
            })
            .map_err(tensor_err_to_py)?;
        Ok(PyTensor { inner: tensor })
    }

    /// Matrix multiply fused with bias, residual addition, and ReLU activation.
    #[pyo3(signature = (other, bias, residual, *, backend=None, out=None))]
    pub fn matmul_bias_add_relu(
        &self,
        other: &PyTensor,
        bias: &Bound<PyAny>,
        residual: &PyTensor,
        backend: Option<&str>,
        out: Option<&Bound<PyAny>>,
        py: Python<'_>,
    ) -> PyResult<PyTensor> {
        let backend = parse_backend(backend);
        let bias = borrow_f32_argument(bias)?;

        if let Some(cell) = out {
            let mut dst = cell.extract::<PyRefMut<PyTensor>>()?;
            let dst_ptr = TensorOutPtr((&mut dst.inner as *mut Tensor) as usize);
            drop(dst);

            let slice = bias.as_slice();
            // SAFETY: identical reasoning to `matmul` — the raw pointer targets the
            // tensor inside `out` and no Rust borrow lives across the GIL release.
            let dst_ptr_closure = dst_ptr;
            py.allow_threads(move || unsafe {
                self.inner.matmul_bias_add_relu_into_with_backend(
                    &other.inner,
                    slice,
                    &residual.inner,
                    &mut *dst_ptr_closure.as_mut_ptr(),
                    backend,
                )
            })
            .map_err(tensor_err_to_py)?;

            // SAFETY: `dst_ptr` still points to the tensor owned by Python.
            let tensor = unsafe { dst_ptr.clone_tensor() };
            return Ok(PyTensor { inner: tensor });
        }

        let slice = bias.as_slice();
        let tensor = py
            .allow_threads(|| {
                self.inner.matmul_bias_add_relu_with_backend(
                    &other.inner,
                    slice,
                    &residual.inner,
                    backend,
                )
            })
            .map_err(tensor_err_to_py)?;
        Ok(PyTensor { inner: tensor })
    }

    /// Matrix multiply fused with bias, residual addition, and GELU activation.
    #[pyo3(signature = (other, bias, residual, *, backend=None, out=None))]
    pub fn matmul_bias_add_gelu(
        &self,
        other: &PyTensor,
        bias: &Bound<PyAny>,
        residual: &PyTensor,
        backend: Option<&str>,
        out: Option<&Bound<PyAny>>,
        py: Python<'_>,
    ) -> PyResult<PyTensor> {
        let backend = parse_backend(backend);
        let bias = borrow_f32_argument(bias)?;

        if let Some(cell) = out {
            let bias_owned = bias.clone();
            let tensor = py
                .allow_threads(move || {
                    self.inner.matmul_bias_add_gelu_with_backend(
                        &other.inner,
                        bias_owned.as_slice(),
                        &residual.inner,
                        backend,
                    )
                })
                .map_err(tensor_err_to_py)?;

            {
                let mut dst = cell.extract::<PyRefMut<PyTensor>>()?;
                dst.inner = tensor.clone();
            }

            return Ok(PyTensor { inner: tensor });
        }

        let slice = bias.as_slice();
        let tensor = py
            .allow_threads(|| {
                self.inner.matmul_bias_add_gelu_with_backend(
                    &other.inner,
                    slice,
                    &residual.inner,
                    backend,
                )
            })
            .map_err(tensor_err_to_py)?;
        Ok(PyTensor { inner: tensor })
    }

    /// Row-wise softmax with optional backend override.
    #[pyo3(signature = (*, backend=None))]
    pub fn row_softmax(&self, backend: Option<&str>, py: Python<'_>) -> PyResult<PyTensor> {
        let backend = parse_softmax_backend(backend);
        let tensor = py
            .allow_threads(|| self.inner.row_softmax_with_backend(backend))
            .map_err(tensor_err_to_py)?;
        Ok(PyTensor { inner: tensor })
    }

    #[pyo3(signature = (keys, values, *, contexts, sequence, scale, z_bias=None, attn_bias=None, backend=None))]
    pub fn scaled_dot_attention(
        &self,
        keys: &PyTensor,
        values: &PyTensor,
        contexts: usize,
        sequence: usize,
        scale: f32,
        z_bias: Option<&PyTensor>,
        attn_bias: Option<&PyTensor>,
        backend: Option<&str>,
        py: Python<'_>,
    ) -> PyResult<PyTensor> {
        let backend = parse_attention_backend(backend);
        let tensor = py
            .allow_threads(|| {
                self.inner.scaled_dot_attention_with_backend(
                    &keys.inner,
                    &values.inner,
                    contexts,
                    sequence,
                    scale,
                    z_bias.map(|tensor| &tensor.inner),
                    attn_bias.map(|tensor| &tensor.inner),
                    backend,
                )
            })
            .map_err(tensor_err_to_py)?;
        Ok(PyTensor { inner: tensor })
    }

    /// Add (element-wise)
    pub fn add(&self, other: &PyTensor, py: Python<'_>) -> PyResult<PyTensor> {
        let tensor = py
            .allow_threads(|| self.inner.add(&other.inner))
            .map_err(tensor_err_to_py)?;
        Ok(PyTensor { inner: tensor })
    }

    pub fn sub(&self, other: &PyTensor, py: Python<'_>) -> PyResult<Self> {
        let tensor = py
            .allow_threads(|| self.inner.sub(&other.inner))
            .map_err(tensor_err_to_py)?;
        Ok(Self { inner: tensor })
    }

    pub fn scale(&self, value: f32, py: Python<'_>) -> PyResult<Self> {
        let tensor = py
            .allow_threads(|| self.inner.scale(value))
            .map_err(tensor_err_to_py)?;
        Ok(Self { inner: tensor })
    }

    /// Element-wise multiply (Hadamard)
    pub fn hadamard(&self, other: &PyTensor, py: Python<'_>) -> PyResult<PyTensor> {
        let tensor = py
            .allow_threads(|| self.inner.hadamard(&other.inner))
            .map_err(tensor_err_to_py)?;
        Ok(PyTensor { inner: tensor })
    }

    #[pyo3(name = "add_scaled_")]
    pub fn add_scaled_inplace(
        &mut self,
        other: &PyTensor,
        scale: f32,
        py: Python<'_>,
    ) -> PyResult<()> {
        py.allow_threads(|| self.inner.add_scaled(&other.inner, scale))
            .map_err(tensor_err_to_py)
    }

    pub fn add_row_inplace(&mut self, bias: Vec<f32>, py: Python<'_>) -> PyResult<()> {
        py.allow_threads(|| self.inner.add_row_inplace(&bias))
            .map_err(tensor_err_to_py)
    }

    /// Transpose
    pub fn transpose(&self, py: Python<'_>) -> PyResult<PyTensor> {
        let tensor = py.allow_threads(|| self.inner.transpose());
        Ok(PyTensor { inner: tensor })
    }

    pub fn reshape(&self, rows: usize, cols: usize, py: Python<'_>) -> PyResult<Self> {
        let tensor = py
            .allow_threads(|| self.inner.reshape(rows, cols))
            .map_err(tensor_err_to_py)?;
        Ok(Self { inner: tensor })
    }

    pub fn sum_axis0(&self) -> Vec<f32> {
        self.inner.sum_axis0()
    }

    pub fn sum_axis1(&self) -> Vec<f32> {
        self.inner.sum_axis1()
    }

    pub fn squared_l2_norm(&self) -> f32 {
        self.inner.squared_l2_norm()
    }

    pub fn project_to_poincare(&self, curvature: f32, py: Python<'_>) -> PyResult<Self> {
        let tensor = py
            .allow_threads(|| self.inner.project_to_poincare(curvature))
            .map_err(tensor_err_to_py)?;
        Ok(Self { inner: tensor })
    }

    pub fn hyperbolic_distance(
        &self,
        other: &PyTensor,
        curvature: f32,
        py: Python<'_>,
    ) -> PyResult<f32> {
        py.allow_threads(|| self.inner.hyperbolic_distance(&other.inner, curvature))
            .map_err(tensor_err_to_py)
    }

    #[staticmethod]
    pub fn cat_rows(tensors: &Bound<PyList>, py: Python<'_>) -> PyResult<Self> {
        let mut owned: Vec<Tensor> = Vec::with_capacity(tensors.len());
        for item in tensors.iter() {
            let tensor: PyRef<PyTensor> = item.extract()?;
            owned.push(tensor.inner.clone());
        }
        let tensor = py
            .allow_threads(|| Tensor::cat_rows(&owned))
            .map_err(tensor_err_to_py)?;
        Ok(Self { inner: tensor })
    }
}

#[pyfunction]
#[pyo3(name = "from_dlpack")]
fn tensor_from_dlpack(py: Python<'_>, capsule: PyObject) -> PyResult<PyTensor> {
    PyTensor::from_dlpack(py, capsule)
}

#[pyfunction]
#[pyo3(name = "to_dlpack")]
fn tensor_to_dlpack(py: Python<'_>, tensor: PyRef<PyTensor>) -> PyResult<PyObject> {
    tensor.to_dlpack(py)
}

#[pyfunction]
fn cpu_simd_prepack_rhs(py: Python<'_>, rhs: &PyTensor) -> PyResult<PyCpuSimdPackedRhs> {
    if !matches!(rhs.inner.layout(), Layout::RowMajor) {
        return Err(PyValueError::new_err(
            "cpu-simd prepack expects a row-major tensor",
        ));
    }

    let (inner, cols) = rhs.inner.shape();
    let packed = py
        .allow_threads(|| cpu_dense::prepack_rhs(rhs.inner.data(), inner, cols))
        .map_err(PyRuntimeError::new_err)?;

    Ok(PyCpuSimdPackedRhs::new(inner, cols, packed))
}

#[pyfunction]
fn init_backend(label: &str) -> PyResult<bool> {
    match label {
        #[cfg(feature = "hip")]
        "hip" => hip_backend::init()
            .map(|_| true)
            .map_err(|err| PyRuntimeError::new_err(err.to_string())),
        #[cfg(not(feature = "hip"))]
        "hip" => Err(PyRuntimeError::new_err(
            "SpiralTorch was built without HIP support; rebuild with the 'hip' feature",
        )),
        "auto" | "cpu" | "faer" | "simd" | "cpu-simd" | "naive" => Ok(true),
        #[cfg(feature = "wgpu")]
        "wgpu" => Ok(true),
        other => Err(PyValueError::new_err(format!(
            "unknown backend label '{other}'"
        ))),
    }
}

#[cfg(feature = "wgpu")]
#[pyfunction]
fn describe_wgpu_softmax_variants(py: Python<'_>) -> PyResult<Option<Vec<PyObject>>> {
    use st_tensor::backend::wgpu_dense;

    if !wgpu_dense::is_available() {
        return Ok(None);
    }

    let snapshot = match wgpu_dense::softmax_autotune_snapshot() {
        Some(entries) if !entries.is_empty() => entries,
        _ => return Ok(None),
    };

    let mut out = Vec::with_capacity(snapshot.len());
    for entry in snapshot {
        let dict = PyDict::new_bound(py);
        dict.set_item("key", entry.key)?;
        dict.set_item("variant", entry.variant_name())?;
        dict.set_item("score_ms", entry.score_ms)?;
        dict.set_item("samples", entry.samples)?;
        if let Some(summary) = entry.telemetry() {
            let telemetry = PyDict::new_bound(py);
            telemetry.set_item("avg_tflops", summary.avg_tflops)?;
            telemetry.set_item("avg_bandwidth_gbps", summary.avg_bandwidth_gbps)?;
            telemetry.set_item("avg_occupancy", summary.avg_occupancy)?;
            telemetry.set_item("regression_rate", summary.regression_rate)?;
            dict.set_item("telemetry", telemetry)?;
        }
        if let Some(zspace) = entry.zspace() {
            let zspace_dict = PyDict::new_bound(py);
            zspace_dict.set_item("focus", zspace.focus)?;
            zspace_dict.set_item("spiral_flux", zspace.spiral_flux)?;
            let roundtable = PyDict::new_bound(py);
            roundtable.set_item("above", zspace.roundtable.above)?;
            roundtable.set_item("here", zspace.roundtable.here)?;
            roundtable.set_item("beneath", zspace.roundtable.beneath)?;
            roundtable.set_item("drift", zspace.roundtable.drift)?;
            zspace_dict.set_item("roundtable", roundtable)?;
            let golden = PyDict::new_bound(py);
            golden.set_item("ratio_bias", zspace.golden.ratio_bias)?;
            golden.set_item("angle_bias_deg", zspace.golden.angle_bias_deg)?;
            golden.set_item("cooperative_weight", zspace.golden.cooperative_weight)?;
            zspace_dict.set_item("golden", golden)?;
            if let Some(projection) = entry.projection() {
                let projection_dict = PyDict::new_bound(py);
                projection_dict.set_item("focus", projection.focus)?;
                projection_dict.set_item("above", projection.above)?;
                projection_dict.set_item("here", projection.here)?;
                projection_dict.set_item("beneath", projection.beneath)?;
                projection_dict.set_item("swirl", projection.swirl)?;
                projection_dict.set_item("spiral_flux", projection.spiral_flux)?;
                zspace_dict.set_item("projection", projection_dict)?;
            }
            dict.set_item("zspace", zspace_dict)?;
        }
        if let Some(bayesian) = entry.bayesian() {
            let bayes_dict = PyDict::new_bound(py);
            bayes_dict.set_item("posterior_ms", bayesian.posterior_ms)?;
            bayes_dict.set_item("prior_ms", bayesian.prior_ms)?;
            bayes_dict.set_item("uplift_ms", bayesian.uplift_ms)?;
            bayes_dict.set_item("confidence", bayesian.confidence)?;
            bayes_dict.set_item("credible_low_ms", bayesian.credible_low_ms)?;
            bayes_dict.set_item("credible_high_ms", bayesian.credible_high_ms)?;
            dict.set_item("bayesian", bayes_dict)?;
        }
        if let Some(metropolis) = entry.metropolis() {
            let mtm_dict = PyDict::new_bound(py);
            mtm_dict.set_item("acceptance", metropolis.acceptance)?;
            mtm_dict.set_item("expected_ms", metropolis.expected_ms)?;
            mtm_dict.set_item("tries", metropolis.tries)?;
            mtm_dict.set_item("proposal_focus", metropolis.proposal_focus)?;
            mtm_dict.set_item("proposal_flux", metropolis.proposal_flux)?;
            dict.set_item("metropolis", mtm_dict)?;
        }
        if let Some(anneal) = entry.anneal() {
            let anneal_dict = PyDict::new_bound(py);
            anneal_dict.set_item("temperature", anneal.temperature)?;
            anneal_dict.set_item("annealed_ms", anneal.annealed_ms)?;
            anneal_dict.set_item("exploration_mass", anneal.exploration_mass)?;
            anneal_dict.set_item("entropy", anneal.entropy)?;
            anneal_dict.set_item("refreshes", anneal.refreshes)?;
            dict.set_item("anneal", anneal_dict)?;
        }
<<<<<<< HEAD
        if let Some(consensus) = entry.consensus() {
            let consensus_dict = PyDict::new_bound(py);
            consensus_dict.set_item("consensus_ms", consensus.consensus_ms)?;
            consensus_dict.set_item("synergy", consensus.synergy)?;
            consensus_dict.set_item("z_bias", consensus.z_bias)?;
            consensus_dict.set_item("bayes_weight", consensus.bayes_weight)?;
            consensus_dict.set_item("metropolis_weight", consensus.metropolis_weight)?;
            consensus_dict.set_item("anneal_weight", consensus.anneal_weight)?;
            consensus_dict.set_item("harmony", consensus.harmony)?;
            dict.set_item("consensus", consensus_dict)?;
        }
=======
>>>>>>> 3293b5c2
        out.push(dict.unbind().into());
    }

    Ok(Some(out))
}

#[cfg(not(feature = "wgpu"))]
#[pyfunction]
fn describe_wgpu_softmax_variants(_py: Python<'_>) -> PyResult<Option<Vec<PyObject>>> {
    Ok(None)
}

pub(crate) fn register(py: Python<'_>, m: &Bound<PyModule>) -> PyResult<()> {
    m.add_class::<PyTensor>()?;
    m.add_class::<PyCpuSimdPackedRhs>()?;
    m.add_function(wrap_pyfunction!(tensor_from_dlpack, m)?)?;
    m.add_function(wrap_pyfunction!(tensor_to_dlpack, m)?)?;
    m.add_function(wrap_pyfunction!(cpu_simd_prepack_rhs, m)?)?;
    m.add_function(wrap_pyfunction!(init_backend, m)?)?;
    m.add_function(wrap_pyfunction!(describe_wgpu_softmax_variants, m)?)?;
    m.add("__doc__", "Tensor helpers and DLPack interop.")?;
    let _ = py;
    Ok(())
}

pub(crate) fn tensor_err_to_py(err: TensorError) -> PyErr {
    match err {
        TensorError::InvalidDimensions { .. }
        | TensorError::DataLength { .. }
        | TensorError::EmptyInput(_)
        | TensorError::DlpackError { .. } => PyValueError::new_err(err.to_string()),
        _ => PyRuntimeError::new_err(err.to_string()),
    }
}

pub(crate) fn to_dlpack_impl(py: Python<'_>, tensor: &Tensor) -> PyResult<PyObject> {
    let managed = tensor.to_dlpack().map_err(tensor_err_to_py)?;
    unsafe {
        extern "C" fn drop_capsule(ptr: *mut ffi::PyObject) {
            unsafe {
                let tensor_ptr = ffi::PyCapsule_GetPointer(ptr, DLPACK_CAPSULE_NAME.as_ptr());
                if tensor_ptr.is_null() {
                    ffi::PyErr_Clear();
                    return;
                }
                drop_exported_state(tensor_ptr as *mut DLManagedTensor);
            }
        }

        let capsule = ffi::PyCapsule_New(
            managed as *mut c_void,
            DLPACK_CAPSULE_NAME.as_ptr(),
            Some(drop_capsule),
        );
        if capsule.is_null() {
            drop_exported_state(managed);
            return Err(PyErr::fetch(py));
        }
        Ok(PyObject::from_owned_ptr(py, capsule))
    }
}

pub(crate) fn tensor_to_torch(py: Python<'_>, tensor: &Tensor) -> PyResult<PyObject> {
    let capsule = to_dlpack_impl(py, tensor)?;
    let torch_dlpack = PyModule::import_bound(py, "torch.utils.dlpack").map_err(|_| {
        PyValueError::new_err("import torch.utils.dlpack before requesting torch tensors")
    })?;
    let torch_tensor = torch_dlpack.call_method1("from_dlpack", (capsule,))?;
    Ok(torch_tensor.into())
}

fn from_dlpack_impl(py: Python<'_>, capsule: &Bound<PyAny>) -> PyResult<PyTensor> {
    let owned_capsule = ensure_dlpack_capsule(py, capsule)?;
    let capsule_ref = owned_capsule.bind(py);

    unsafe {
        let managed_ptr =
            ffi::PyCapsule_GetPointer(capsule_ref.as_ptr(), DLPACK_CAPSULE_NAME.as_ptr());
        if managed_ptr.is_null() {
            return Err(PyErr::fetch(py));
        }

        if ffi::PyCapsule_SetName(capsule_ref.as_ptr(), USED_DLPACK_CAPSULE_NAME.as_ptr()) != 0 {
            return Err(PyErr::fetch(py));
        }
        if ffi::PyCapsule_SetDestructor(capsule_ref.as_ptr(), None) != 0 {
            return Err(PyErr::fetch(py));
        }

        let tensor =
            Tensor::from_dlpack(managed_ptr as *mut DLManagedTensor).map_err(tensor_err_to_py)?;
        Ok(PyTensor::from_tensor(tensor))
    }
}

fn ensure_dlpack_capsule(py: Python<'_>, candidate: &Bound<PyAny>) -> PyResult<Py<PyAny>> {
    unsafe {
        if ffi::PyCapsule_CheckExact(candidate.as_ptr()) == 1 {
            return Ok(candidate.clone().unbind());
        }
    }

    if let Ok(method) = candidate.getattr("__dlpack__") {
        let kwargs = PyDict::new_bound(py);
        kwargs.set_item("stream", py.None())?;
        let capsule = method.call((), Some(&kwargs))?;
        unsafe {
            if ffi::PyCapsule_CheckExact(capsule.as_ptr()) == 1 {
                return Ok(capsule.into());
            }
        }
        return Err(PyTypeError::new_err(
            "__dlpack__ did not return a DLPack capsule",
        ));
    }

    Err(PyTypeError::new_err(
        "expected a DLPack capsule or object implementing __dlpack__",
    ))
}

#[cfg(test)]
mod tests {
    use super::*;

    #[test]
    fn dlpack_roundtrip_shares_buffer() {
        Python::with_gil(|py| {
            let tensor = PyTensor::from_tensor(
                Tensor::from_vec(2, 3, vec![1.0, 2.0, 3.0, 4.0, 5.0, 6.0]).unwrap(),
            );
            let capsule = tensor.to_dlpack(py).unwrap();
            let restored = PyTensor::from_dlpack(py, capsule).unwrap();
            assert_eq!(
                tensor.inner().data().as_ptr(),
                restored.inner().data().as_ptr()
            );
        });
    }

    #[test]
    fn dlpack_device_reports_cpu() {
        Python::with_gil(|py| {
            let tensor = PyTensor::zeros(1, 1).unwrap();
            let device = tensor.__dlpack_device__();
            assert_eq!(device, (1, 0));
            let _ = py;
        });
    }
}<|MERGE_RESOLUTION|>--- conflicted
+++ resolved
@@ -1391,7 +1391,6 @@
             anneal_dict.set_item("refreshes", anneal.refreshes)?;
             dict.set_item("anneal", anneal_dict)?;
         }
-<<<<<<< HEAD
         if let Some(consensus) = entry.consensus() {
             let consensus_dict = PyDict::new_bound(py);
             consensus_dict.set_item("consensus_ms", consensus.consensus_ms)?;
@@ -1403,8 +1402,6 @@
             consensus_dict.set_item("harmony", consensus.harmony)?;
             dict.set_item("consensus", consensus_dict)?;
         }
-=======
->>>>>>> 3293b5c2
         out.push(dict.unbind().into());
     }
 
