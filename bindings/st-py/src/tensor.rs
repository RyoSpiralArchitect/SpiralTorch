--- conflicted
+++ resolved
@@ -1142,7 +1142,6 @@
         Ok(PyTensor { inner: tensor })
     }
 
-<<<<<<< HEAD
     /// Row-wise softmax probabilities paired with hardmax mask.
     #[pyo3(signature = (*, backend=None))]
     pub fn row_softmax_hardmax(
@@ -1157,8 +1156,6 @@
         Ok((PyTensor { inner: softmax }, PyTensor { inner: hardmax }))
     }
 
-=======
->>>>>>> 43b99840
     /// Row-wise hardmax with optional backend override.
     #[pyo3(signature = (*, backend=None))]
     pub fn row_hardmax(&self, backend: Option<&str>, py: Python<'_>) -> PyResult<PyTensor> {
