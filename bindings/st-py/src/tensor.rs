use pyo3::exceptions::{PyOverflowError, PyRuntimeError, PyTypeError, PyValueError};
use pyo3::ffi;
use pyo3::prelude::*;
use pyo3::types::{
    PyAny, PyByteArray, PyBytes, PyDict, PyList, PyMemoryView, PyModule, PyString, PyTuple,
};
use pyo3::wrap_pyfunction;
use pyo3::{Bound, PyRef, PyRefMut};
#[cfg(feature = "hip")]
use st_backend_hip as hip_backend;
use st_tensor::dlpack::{drop_exported_state, DLManagedTensor, DLPACK_CAPSULE_NAME};
use st_tensor::{
    backend::cpu_dense, AttentionBackend, Layout, MatmulBackend, SoftmaxBackend, Tensor,
    TensorError,
};
use std::ffi::{c_void, CStr};
use std::sync::Arc;
use tracing::warn;

fn parse_backend(label: Option<&str>) -> MatmulBackend {
    match label.unwrap_or("auto") {
        "auto" => MatmulBackend::Auto,
        "faer" => MatmulBackend::CpuFaer,
        "cpu" => MatmulBackend::CpuFaer,
        "simd" => MatmulBackend::CpuSimd,
        "cpu-simd" => MatmulBackend::CpuSimd,
        "naive" => MatmulBackend::CpuNaive,
        #[cfg(feature = "wgpu")]
        "wgpu" => MatmulBackend::GpuWgpu,
        #[cfg(feature = "hip")]
        "hip" => MatmulBackend::GpuHip,
        other => {
            warn!(
                backend = other,
                "unknown backend label, falling back to auto"
            );
            MatmulBackend::Auto
        }
    }
}

fn parse_softmax_backend(label: Option<&str>) -> SoftmaxBackend {
    match label.unwrap_or("auto") {
        "auto" => SoftmaxBackend::Auto,
        "cpu" => SoftmaxBackend::Cpu,
        #[cfg(feature = "wgpu")]
        "wgpu" => SoftmaxBackend::GpuWgpu,
        other => {
            warn!(
                backend = other,
                "unknown softmax backend label, falling back to auto"
            );
            SoftmaxBackend::Auto
        }
    }
}

fn parse_attention_backend(label: Option<&str>) -> AttentionBackend {
    match label.unwrap_or("auto") {
        "auto" => AttentionBackend::Auto,
        "cpu" => AttentionBackend::Cpu,
        #[cfg(feature = "wgpu")]
        "wgpu" => AttentionBackend::GpuWgpu,
        other => {
            warn!(
                backend = other,
                "unknown attention backend label, falling back to auto",
            );
            AttentionBackend::Auto
        }
    }
}

#[derive(Default)]
struct TensorCtorDims {
    rows: Option<usize>,
    cols: Option<usize>,
}

enum TensorDataArg {
    Unspecified,
    ExplicitNone,
    Provided(PyObject),
}

impl TensorDataArg {
    fn is_set(&self) -> bool {
        !matches!(self, Self::Unspecified)
    }

    fn from_object(obj: &Bound<PyAny>) -> Self {
        if obj.is_none() {
            Self::ExplicitNone
        } else {
            Self::Provided(obj.clone().unbind())
        }
    }

    fn into_option(self) -> Option<PyObject> {
        match self {
            Self::Unspecified | Self::ExplicitNone => None,
            Self::Provided(obj) => Some(obj),
        }
    }
}

enum CollectContext {
    Data,
    Row,
}

impl CollectContext {
    fn type_error_message(&self) -> &'static str {
        match self {
            Self::Data => "Tensor data must be an iterable of floats or nested iterables",
            Self::Row => "Tensor rows must be sequences of numbers",
        }
    }
}

enum F32Input {
    Tensor(Tensor),
    Owned(Vec<f32>),
}

unsafe impl Send for F32Input {}

#[derive(Clone, Copy)]
struct TensorOutPtr(usize);

unsafe impl Send for TensorOutPtr {}
unsafe impl Sync for TensorOutPtr {}

impl TensorOutPtr {
    unsafe fn as_mut_ptr(self) -> *mut Tensor {
        self.0 as *mut Tensor
    }

    unsafe fn clone_tensor(self) -> Tensor {
        (*self.as_mut_ptr()).clone()
    }
}

#[pyclass(module = "spiraltorch", name = "CpuSimdPackedRhs")]
#[derive(Clone)]
pub struct PyCpuSimdPackedRhs {
    inner: usize,
    cols: usize,
    data: Arc<[f32]>,
}

impl PyCpuSimdPackedRhs {
    fn new(inner: usize, cols: usize, data: Vec<f32>) -> Self {
        Self {
            inner,
            cols,
            data: Arc::from(data.into_boxed_slice()),
        }
    }
}

#[pymethods]
impl PyCpuSimdPackedRhs {
    #[getter]
    fn inner(&self) -> usize {
        self.inner
    }

    #[getter]
    fn cols(&self) -> usize {
        self.cols
    }

    fn __len__(&self) -> PyResult<usize> {
        Ok(self.data.len())
    }

    fn tolist(&self) -> Vec<f32> {
        self.data.to_vec()
    }
}

fn borrow_f32_argument(any: &Bound<PyAny>) -> PyResult<Vec<f32>> {
    match F32Input::from_py(any)? {
        F32Input::Tensor(tensor) => Ok(tensor.data().to_vec()),
        F32Input::Owned(vec) => Ok(vec),
    }
}

const USED_DLPACK_CAPSULE_NAME: &CStr =
    unsafe { CStr::from_bytes_with_nul_unchecked(b"used_dltensor\0") };

#[pyclass(module = "spiraltorch", name = "Tensor", subclass)]
#[derive(Clone)]
pub struct PyTensor {
    pub(crate) inner: Tensor,
}

impl PyTensor {
    pub(crate) fn from_tensor(tensor: Tensor) -> Self {
        Self { inner: tensor }
    }

    #[cfg(test)]
    pub(crate) fn inner(&self) -> &Tensor {
        &self.inner
    }
}

fn ensure_dim_matches(slot: &mut Option<usize>, value: usize, label: &str) -> PyResult<()> {
    if let Some(existing) = slot {
        if *existing != value {
            return Err(PyValueError::new_err(format!(
                "Tensor {label} argument conflicts with shape: {existing} != {value}"
            )));
        }
    } else {
        *slot = Some(value);
    }
    Ok(())
}

fn object_repr(any: &Bound<PyAny>) -> String {
    any.repr()
        .map(|s| s.to_string())
        .unwrap_or_else(|_| "<object>".to_owned())
}

fn is_string_like(any: &Bound<PyAny>) -> bool {
    any.downcast::<PyString>().is_ok()
        || any.downcast::<PyBytes>().is_ok()
        || any.downcast::<PyByteArray>().is_ok()
        || any.downcast::<PyMemoryView>().is_ok()
}

fn is_sequence_like(any: &Bound<PyAny>) -> bool {
    if is_string_like(any) {
        return false;
    }
    unsafe { ffi::PySequence_Check(any.as_ptr()) == 1 }
}

fn collect_iterable(any: &Bound<PyAny>, context: CollectContext) -> PyResult<Vec<PyObject>> {
    if is_string_like(any) {
        return Err(PyTypeError::new_err(context.type_error_message()));
    }
    let iter = any
        .iter()
        .map_err(|_| PyTypeError::new_err(context.type_error_message()))?;
    let mut out = Vec::new();
    for item in iter {
        out.push(item?.unbind());
    }
    Ok(out)
}

fn coerce_index(_: Python<'_>, any: &Bound<PyAny>, label: &str) -> PyResult<usize> {
    let repr = object_repr(any);
    let int_obj = match any.call_method0("__int__") {
        Ok(obj) => obj,
        Err(_) => any.call_method0("__index__").map_err(|_| {
            PyTypeError::new_err(format!("Tensor {label} must be an integer, got {repr}"))
        })?,
    };
    let value: i128 = int_obj.extract().map_err(|_| {
        PyTypeError::new_err(format!("Tensor {label} must be an integer, got {repr}"))
    })?;
    if value < 0 {
        return Err(PyValueError::new_err(format!(
            "Tensor {label} must be non-negative, got {value}"
        )));
    }
    usize::try_from(value).map_err(|_| PyOverflowError::new_err("tensor dimension overflowed"))
}

fn coerce_shape(py: Python<'_>, any: &Bound<PyAny>, label: &str) -> PyResult<(usize, usize)> {
    if !is_sequence_like(any) {
        return Err(PyTypeError::new_err(format!(
            "Tensor {label} must be a sequence of two integers"
        )));
    }
    let mut collected = Vec::with_capacity(2);
    for item in any.iter().map_err(|_| {
        PyTypeError::new_err(format!("Tensor {label} must be a sequence of two integers"))
    })? {
        collected.push(item?.unbind());
    }
    if collected.len() != 2 {
        return Err(PyValueError::new_err(format!(
            "Tensor {label} must contain exactly two dimensions, got {}",
            collected.len()
        )));
    }
    let rows = coerce_index(py, &collected[0].bind(py), "shape[0]")?;
    let cols = coerce_index(py, &collected[1].bind(py), "shape[1]")?;
    Ok((rows, cols))
}

fn maybe_shape(py: Python<'_>, any: &Bound<PyAny>) -> PyResult<Option<(usize, usize)>> {
    if !is_sequence_like(any) {
        return Ok(None);
    }
    let mut collected = Vec::with_capacity(2);
    let iter = match any.iter() {
        Ok(iter) => iter,
        Err(_) => return Ok(None),
    };
    for item in iter {
        let obj = match item {
            Ok(obj) => obj,
            Err(_) => return Ok(None),
        };
        collected.push(obj.unbind());
    }
    if collected.len() != 2 {
        return Ok(None);
    }
    let rows = match coerce_index(py, &collected[0].bind(py), "shape[0]") {
        Ok(value) => value,
        Err(_) => return Ok(None),
    };
    let cols = match coerce_index(py, &collected[1].bind(py), "shape[1]") {
        Ok(value) => value,
        Err(_) => return Ok(None),
    };
    Ok(Some((rows, cols)))
}

fn normalize_row(py: Python<'_>, row: &Bound<PyAny>) -> PyResult<Vec<f32>> {
    if let Ok(py_tensor) = row.extract::<PyRef<PyTensor>>() {
        let (rows, cols) = py_tensor.inner.shape();
        if rows > 1 {
            return Err(PyTypeError::new_err(
                "Tensor rows must be sequences of numbers",
            ));
        }
        let data = py_tensor.inner.data();
        let slice = if rows == 0 { &[][..] } else { &data[..cols] };
        return Ok(slice.to_vec());
    }

    if !is_sequence_like(row) && row.hasattr("tolist")? {
        let converted = row.call_method0("tolist")?;
        return normalize_row(py, &converted);
    }

    let items = collect_iterable(row, CollectContext::Row)?;
    let mut values = Vec::with_capacity(items.len());
    for item in items {
        let value = item
            .bind(py)
            .extract::<f32>()
            .map_err(|_| PyTypeError::new_err("Tensor rows must be sequences of numbers"))?;
        values.push(value);
    }
    Ok(values)
}

fn is_row_container(py: Python<'_>, any: &Bound<PyAny>) -> PyResult<bool> {
    if any.extract::<PyRef<PyTensor>>().is_ok() {
        return Ok(true);
    }
    if !is_sequence_like(any) && any.hasattr("tolist")? {
        let converted = any.call_method0("tolist")?;
        return is_row_container(py, &converted);
    }
    if is_sequence_like(any) {
        return Ok(true);
    }
    if is_string_like(any) {
        return Ok(false);
    }
    Ok(any.iter().is_ok())
}

fn flatten_tensor_data(py: Python<'_>, data: &Bound<PyAny>) -> PyResult<(usize, usize, Vec<f32>)> {
    if let Ok(py_tensor) = data.extract::<PyRef<PyTensor>>() {
        let (rows, cols) = py_tensor.inner.shape();
        return Ok((rows, cols, py_tensor.inner.data().to_vec()));
    }

    if !is_sequence_like(data) && data.hasattr("tolist")? {
        let converted = data.call_method0("tolist")?;
        return flatten_tensor_data(py, &converted);
    }

    let items = collect_iterable(data, CollectContext::Data)?;
    if items.is_empty() {
        return Ok((0, 0, Vec::new()));
    }

    let treat_as_rows = is_row_container(py, &items[0].bind(py))?;
    if treat_as_rows {
        let mut cols: Option<usize> = None;
        let mut flat = Vec::new();
        for item in &items {
            let normalized = normalize_row(py, &item.bind(py))?;
            if let Some(expected) = cols {
                if expected != normalized.len() {
                    return Err(PyValueError::new_err(
                        "Tensor rows must all share the same length",
                    ));
                }
            } else {
                cols = Some(normalized.len());
            }
            flat.extend(normalized);
        }
        let cols = cols.unwrap_or(0);
        let rows = if cols == 0 {
            items.len()
        } else {
            flat.len() / cols
        };
        Ok((rows, cols, flat))
    } else {
        let mut flat = Vec::with_capacity(items.len());
        for item in &items {
            let value = item.bind(py).extract::<f32>().map_err(|_| {
                PyTypeError::new_err(
                    "Tensor data must be an iterable of floats or nested iterables",
                )
            })?;
            flat.push(value);
        }
        Ok((1, flat.len(), flat))
    }
}

fn infer_missing_dimension(total: usize, known: usize, label: &str) -> PyResult<usize> {
    if known == 0 {
        if total != 0 {
            return Err(PyValueError::new_err(format!(
                "Tensor data of length {total} cannot fill ({known}) {label}"
            )));
        }
        return Ok(0);
    }
    if total % known != 0 {
        return Err(PyValueError::new_err(format!(
            "Tensor data of length {total} cannot fill ({known}) {label}"
        )));
    }
    Ok(total / known)
}

impl F32Input {
    fn from_py(any: &Bound<PyAny>) -> PyResult<Self> {
        if let Ok(py_tensor) = any.extract::<PyRef<PyTensor>>() {
            let tensor = py_tensor.inner.clone();
            return Ok(Self::Tensor(tensor));
        }

        if let Ok(list) = any.downcast::<PyList>() {
            let mut owned = Vec::with_capacity(list.len());
            for item in list {
                owned.push(item.extract::<f32>()?);
            }
            return Ok(Self::Owned(owned));
        }

        if let Ok(vector) = any.extract::<Vec<f32>>() {
            return Ok(Self::Owned(vector));
        }

        Err(PyTypeError::new_err(
            "expected a PyTensor or iterable of floats",
        ))
    }
}

#[pymethods]
impl PyTensor {
    #[new]
    #[pyo3(signature = (*args, **kwargs))]
    fn new(
        py: Python<'_>,
        args: &Bound<PyTuple>,
        kwargs: Option<&Bound<PyDict>>,
    ) -> PyResult<Self> {
        let mut dims = TensorCtorDims::default();
        let mut data_kw = TensorDataArg::Unspecified;
        let mut shape_kw: Option<PyObject> = None;
        let mut rows_kw: Option<PyObject> = None;
        let mut cols_kw: Option<PyObject> = None;
        let mut backend_kw: Option<PyObject> = None;
        let mut unexpected = Vec::new();

        if let Some(kwargs) = kwargs {
            for (key, value) in kwargs.iter() {
                let key = key
                    .downcast::<PyString>()
                    .map_err(|_| PyTypeError::new_err("Tensor() keyword names must be strings"))?;
                let label = key.to_string();
                match label.as_str() {
                    "data" => {
                        if data_kw.is_set() {
                            return Err(PyTypeError::new_err(
                                "Tensor() got multiple values for data",
                            ));
                        }
                        data_kw = TensorDataArg::from_object(&value);
                    }
                    "shape" => {
                        shape_kw = Some(value.unbind());
                    }
                    "rows" => {
                        rows_kw = Some(value.unbind());
                    }
                    "cols" => {
                        cols_kw = Some(value.unbind());
                    }
                    "backend" => {
                        backend_kw = Some(value.unbind());
                    }
                    other => unexpected.push(other.to_owned()),
                }
            }
        }

        if !unexpected.is_empty() {
            unexpected.sort();
            return Err(PyTypeError::new_err(format!(
                "Tensor() got unexpected keyword arguments: {}",
                unexpected.join(", ")
            )));
        }

        if let Some(shape_obj) = shape_kw {
            let shape_bound = shape_obj.bind(py);
            let (rows, cols) = coerce_shape(py, &shape_bound, "shape")?;
            dims.rows = Some(rows);
            dims.cols = Some(cols);
        }

        if let Some(rows_obj) = rows_kw {
            let rows_bound = rows_obj.bind(py);
            let rows = coerce_index(py, &rows_bound, "rows")?;
            ensure_dim_matches(&mut dims.rows, rows, "rows")?;
        }

        if let Some(cols_obj) = cols_kw {
            let cols_bound = cols_obj.bind(py);
            let cols = coerce_index(py, &cols_bound, "cols")?;
            ensure_dim_matches(&mut dims.cols, cols, "cols")?;
        }

        let mut positional: Vec<PyObject> = args.iter().map(|item| item.unbind()).collect();

        match positional.len() {
            0 => {}
            1 => {
                let candidate = positional.pop().unwrap();
                let candidate_bound = candidate.bind(py);
                if dims.rows.is_none() && dims.cols.is_none() {
                    if let Some((rows, cols)) = maybe_shape(py, &candidate_bound)? {
                        dims.rows = Some(rows);
                        dims.cols = Some(cols);
                    } else {
                        if data_kw.is_set() {
                            return Err(PyTypeError::new_err(
                                "Tensor() got multiple values for data",
                            ));
                        }
                        data_kw = TensorDataArg::from_object(&candidate_bound);
                    }
                } else {
                    if data_kw.is_set() {
                        return Err(PyTypeError::new_err(
                            "Tensor() got multiple values for data",
                        ));
                    }
                    data_kw = TensorDataArg::from_object(&candidate_bound);
                }
            }
            2 => {
                let second = positional.pop().unwrap();
                let first = positional.pop().unwrap();
                let first_bound = first.bind(py);
                if dims.rows.is_none() && dims.cols.is_none() {
                    if let Some((rows, cols)) = maybe_shape(py, &first_bound)? {
                        dims.rows = Some(rows);
                        dims.cols = Some(cols);
                        if data_kw.is_set() {
                            return Err(PyTypeError::new_err(
                                "Tensor() got multiple values for data",
                            ));
                        }
                        data_kw = TensorDataArg::from_object(&second.bind(py));
                    } else {
                        let inferred_rows = coerce_index(py, &first_bound, "rows")?;
                        let inferred_cols = coerce_index(py, &second.bind(py), "cols")?;
                        ensure_dim_matches(&mut dims.rows, inferred_rows, "rows")?;
                        ensure_dim_matches(&mut dims.cols, inferred_cols, "cols")?;
                    }
                } else {
                    let inferred_rows = coerce_index(py, &first_bound, "rows")?;
                    ensure_dim_matches(&mut dims.rows, inferred_rows, "rows")?;
                    let inferred_cols = coerce_index(py, &second.bind(py), "cols")?;
                    ensure_dim_matches(&mut dims.cols, inferred_cols, "cols")?;
                }
            }
            3 => {
                let third = positional.pop().unwrap();
                let second = positional.pop().unwrap();
                let first = positional.pop().unwrap();
                let rows_val = coerce_index(py, &first.bind(py), "rows")?;
                ensure_dim_matches(&mut dims.rows, rows_val, "rows")?;
                let cols_val = coerce_index(py, &second.bind(py), "cols")?;
                ensure_dim_matches(&mut dims.cols, cols_val, "cols")?;
                if data_kw.is_set() {
                    return Err(PyTypeError::new_err(
                        "Tensor() got multiple values for data",
                    ));
                }
                data_kw = TensorDataArg::from_object(&third.bind(py));
            }
            n => {
                return Err(PyTypeError::new_err(format!(
                    "Tensor() takes at most 3 positional arguments but {n} were given",
                )));
            }
        }

        if let Some(obj) = backend_kw {
            let bound = obj.bind(py);
            if !bound.is_none() {
                let label: String = bound
                    .extract()
                    .map_err(|_| PyTypeError::new_err("backend must be a string or None"))?;
                if label != "numpy" && label != "python" {
                    return Err(PyValueError::new_err(
                        "backend must be 'numpy', 'python', or None",
                    ));
                }
                warn!(
                    backend = label.as_str(),
                    "Tensor constructor backend hint ignored; using default storage",
                );
            }
        }

        let tensor = if let Some(data_obj) = data_kw.into_option() {
            let data_bound = data_obj.bind(py);
            let (inferred_rows, inferred_cols, flat) = flatten_tensor_data(py, &data_bound)?;
            let total = flat.len();

            let rows = match dims.rows {
                Some(rows) => rows,
                None => {
                    if let Some(cols) = dims.cols {
                        infer_missing_dimension(total, cols, "columns")?
                    } else {
                        inferred_rows
                    }
                }
            };

            let cols = match dims.cols {
                Some(cols) => cols,
                None => {
                    if let Some(rows) = dims.rows {
                        infer_missing_dimension(total, rows, "rows")?
                    } else {
                        inferred_cols
                    }
                }
            };

            if rows == 0 || cols == 0 {
                if total != 0 {
                    return Err(PyValueError::new_err(format!(
                        "Tensor shape ({rows}, {cols}) is incompatible with {total} data elements",
                    )));
                }
            } else if rows
                .checked_mul(cols)
                .ok_or_else(|| PyOverflowError::new_err("tensor dimensions overflowed"))?
                != total
            {
                return Err(PyValueError::new_err(format!(
                    "Tensor data of length {total} cannot be reshaped to ({rows}, {cols})",
                )));
            }

            Tensor::from_vec(rows, cols, flat).map_err(tensor_err_to_py)?
        } else {
            let (rows, cols) = match (dims.rows, dims.cols) {
                (Some(r), Some(c)) => (r, c),
                _ => {
                    return Err(PyTypeError::new_err(
                        "Tensor() requires a shape when data is omitted",
                    ));
                }
            };
            Tensor::zeros(rows, cols).map_err(tensor_err_to_py)?
        };

        Ok(Self { inner: tensor })
    }

    #[staticmethod]
    pub fn zeros(rows: usize, cols: usize) -> PyResult<Self> {
        let tensor = Tensor::zeros(rows, cols).map_err(tensor_err_to_py)?;
        Ok(Self { inner: tensor })
    }

    /// Sample from N(mean, std^2) to create a (rows x cols) tensor.
    #[staticmethod]
    #[pyo3(signature = (rows, cols, mean=0.0, std=1.0, seed=None))]
    pub fn randn(
        rows: usize,
        cols: usize,
        mean: f32,
        std: f32,
        seed: Option<u64>,
    ) -> PyResult<Self> {
        let tensor =
            Tensor::random_normal(rows, cols, mean, std, seed).map_err(tensor_err_to_py)?;
        Ok(Self { inner: tensor })
    }

    /// Sample from Uniform[min, max) to create a (rows x cols) tensor.
    #[staticmethod]
    #[pyo3(signature = (rows, cols, min=0.0, max=1.0, seed=None))]
    pub fn rand(rows: usize, cols: usize, min: f32, max: f32, seed: Option<u64>) -> PyResult<Self> {
        let tensor =
            Tensor::random_uniform(rows, cols, min, max, seed).map_err(tensor_err_to_py)?;
        Ok(Self { inner: tensor })
    }

    #[staticmethod]
    pub fn from_dlpack(py: Python<'_>, capsule: PyObject) -> PyResult<Self> {
        let capsule = capsule.bind(py);
        from_dlpack_impl(py, &capsule)
    }

    pub fn to_dlpack(&self, py: Python<'_>) -> PyResult<PyObject> {
        to_dlpack_impl(py, &self.inner)
    }

    #[pyo3(signature = (*, stream=None))]
    pub fn __dlpack__(&self, py: Python<'_>, stream: Option<PyObject>) -> PyResult<PyObject> {
        if let Some(stream_obj) = stream {
            let stream = stream_obj.bind(py);
            if !stream.is_none() {
                let value: isize = stream
                    .extract()
                    .map_err(|_| PyValueError::new_err("CPU tensors expect stream=None or 0"))?;
                if value != 0 {
                    return Err(PyValueError::new_err("CPU tensors expect stream=None or 0"));
                }
            }
        }
        self.to_dlpack(py)
    }

    pub fn __dlpack_device__(&self) -> (i32, i32) {
        let device = self.inner.dlpack_device();
        (device.device_type, device.device_id)
    }

    #[getter]
    fn rows(&self) -> usize {
        self.inner.shape().0
    }

    #[getter]
    fn cols(&self) -> usize {
        self.inner.shape().1
    }

    pub fn shape(&self) -> (usize, usize) {
        self.inner.shape()
    }

    /// Return an opaque token representing the underlying storage buffer.
    ///
    /// The token value is derived from the base pointer of the tensor's
    /// storage. It is stable for the lifetime of the allocation and changes
    /// whenever the tensor reallocates or is rebound to a different buffer.
    pub fn storage_token(&self) -> usize {
        self.inner.data().as_ptr() as usize
    }

    pub fn tolist(&self) -> Vec<Vec<f32>> {
        let (rows, cols) = self.inner.shape();
        let data = self.inner.data();
        let mut out = Vec::with_capacity(rows);
        for r in 0..rows {
            let start = r * cols;
            out.push(data[start..start + cols].to_vec());
        }
        out
    }

    #[pyo3(signature = (packed, *, out=None))]
    pub fn matmul_simd_prepacked(
        &self,
        packed: &PyCpuSimdPackedRhs,
        out: Option<&Bound<PyAny>>,
        py: Python<'_>,
    ) -> PyResult<PyTensor> {
        if !matches!(self.inner.layout(), Layout::RowMajor) {
            return Err(PyValueError::new_err(
                "cpu-simd matmul expects a row-major left-hand side tensor",
            ));
        }

        let (rows, inner) = self.inner.shape();
        if inner != packed.inner {
            return Err(PyValueError::new_err(format!(
                "lhs inner dimension {} does not match packed rhs inner {}",
                inner, packed.inner
            )));
        }

        let cols = packed.cols;
        let packed_buf = packed.data.clone();
        let lhs = self.inner.clone();

        if let Some(cell) = out {
            let mut dst = cell.extract::<PyRefMut<PyTensor>>()?;
            if dst.inner.shape() != (rows, cols) {
                return Err(PyValueError::new_err(format!(
                    "destination shape {:?} does not match ({}, {})",
                    dst.inner.shape(),
                    rows,
                    cols
                )));
            }
            if !matches!(dst.inner.layout(), Layout::RowMajor) {
                return Err(PyValueError::new_err(
                    "cpu-simd matmul expects a row-major destination tensor",
                ));
            }

            let dst_ptr = TensorOutPtr((&mut dst.inner as *mut Tensor) as usize);
            drop(dst);

            let rows_cl = rows;
            let inner_cl = inner;
            let cols_cl = cols;
            let dst_ptr_closure = dst_ptr;

            py.allow_threads(move || unsafe {
                let tensor = &mut *dst_ptr_closure.as_mut_ptr();
                cpu_dense::matmul_packed_into(
                    tensor.data_mut(),
                    lhs.data(),
                    packed_buf.as_ref(),
                    rows_cl,
                    inner_cl,
                    cols_cl,
                )
            })
            .map_err(|message| PyRuntimeError::new_err(message))?;

            let tensor = unsafe { dst_ptr.clone_tensor() };
            return Ok(PyTensor { inner: tensor });
        }

        let mut dst_tensor = Tensor::zeros(rows, cols).map_err(tensor_err_to_py)?;
        let dst_ptr = TensorOutPtr((&mut dst_tensor as *mut Tensor) as usize);
        let rows_cl = rows;
        let inner_cl = inner;
        let cols_cl = cols;
        let dst_ptr_closure = dst_ptr;

        py.allow_threads(move || unsafe {
            let tensor = &mut *dst_ptr_closure.as_mut_ptr();
            cpu_dense::matmul_packed_into(
                tensor.data_mut(),
                lhs.data(),
                packed_buf.as_ref(),
                rows_cl,
                inner_cl,
                cols_cl,
            )
        })
        .map_err(|message| PyRuntimeError::new_err(message))?;

        Ok(PyTensor { inner: dst_tensor })
    }

    /// Matrix multiply: self @ other
    #[pyo3(signature = (other, *, backend=None, out=None))]
    pub fn matmul(
        &self,
        other: &PyTensor,
        backend: Option<&str>,
        out: Option<&Bound<PyAny>>,
        py: Python<'_>,
    ) -> PyResult<PyTensor> {
        let backend = parse_backend(backend);
        if let Some(cell) = out {
            let mut dst = cell.extract::<PyRefMut<PyTensor>>()?;
            let dst_ptr = TensorOutPtr((&mut dst.inner as *mut Tensor) as usize);
            drop(dst);

            // SAFETY: `dst_ptr` points to the destination tensor owned by the Python
            // object. We drop the `PyRefMut` before releasing the GIL, ensuring there
            // are no outstanding Rust borrows when the computation runs.
            let dst_ptr_closure = dst_ptr;
            py.allow_threads(move || unsafe {
                self.inner.matmul_into_with_backend(
                    &other.inner,
                    &mut *dst_ptr_closure.as_mut_ptr(),
                    backend,
                )
            })
            .map_err(tensor_err_to_py)?;

            // SAFETY: `dst_ptr` still references the tensor stored in the Python
            // object. Cloning after the computation completes is sound and gives us
            // a handle to return to Python while leaving the buffer in place.
            let tensor = unsafe { dst_ptr.clone_tensor() };
            return Ok(PyTensor { inner: tensor });
        }

        let tensor = py
            .allow_threads(|| self.inner.matmul_with_backend(&other.inner, backend))
            .map_err(tensor_err_to_py)?;
        Ok(PyTensor { inner: tensor })
    }

    /// Matrix multiply with bias and ReLU fusion.
    #[pyo3(signature = (other, bias, *, backend=None, out=None))]
    pub fn matmul_bias_relu(
        &self,
        other: &PyTensor,
        bias: &Bound<PyAny>,
        backend: Option<&str>,
        out: Option<&Bound<PyAny>>,
        py: Python<'_>,
    ) -> PyResult<PyTensor> {
        let backend = parse_backend(backend);
        let bias = borrow_f32_argument(bias)?;

        if let Some(cell) = out {
            let mut dst = cell.extract::<PyRefMut<PyTensor>>()?;
            let dst_ptr = TensorOutPtr((&mut dst.inner as *mut Tensor) as usize);
            drop(dst);

            let slice = bias.as_slice();
            // SAFETY: see the explanation in `matmul`; we drop the borrow before
            // releasing the GIL and only touch the tensor through `dst_ptr`.
            let dst_ptr_closure = dst_ptr;
            py.allow_threads(move || unsafe {
                self.inner.matmul_bias_relu_into_with_backend(
                    &other.inner,
                    slice,
                    &mut *dst_ptr_closure.as_mut_ptr(),
                    backend,
                )
            })
            .map_err(tensor_err_to_py)?;

            // SAFETY: `dst_ptr` remains valid for the duration of the call.
            let tensor = unsafe { dst_ptr.clone_tensor() };
            return Ok(PyTensor { inner: tensor });
        }

        let slice = bias.as_slice();
        let tensor = py
            .allow_threads(|| {
                self.inner
                    .matmul_bias_relu_with_backend(&other.inner, slice, backend)
            })
            .map_err(tensor_err_to_py)?;
        Ok(PyTensor { inner: tensor })
    }

    /// Matrix multiply fused with bias addition and GELU activation.
    #[pyo3(signature = (other, bias, *, backend=None, out=None))]
    pub fn matmul_bias_gelu(
        &self,
        other: &PyTensor,
        bias: &Bound<PyAny>,
        backend: Option<&str>,
        out: Option<&Bound<PyAny>>,
        py: Python<'_>,
    ) -> PyResult<PyTensor> {
        let backend = parse_backend(backend);
        let bias = borrow_f32_argument(bias)?;

        if let Some(cell) = out {
            let bias_owned = bias.clone();
            let tensor = py
                .allow_threads(move || {
                    self.inner.matmul_bias_gelu_with_backend(
                        &other.inner,
                        bias_owned.as_slice(),
                        backend,
                    )
                })
                .map_err(tensor_err_to_py)?;

            {
                let mut dst = cell.extract::<PyRefMut<PyTensor>>()?;
                dst.inner = tensor.clone();
            }

            return Ok(PyTensor { inner: tensor });
        }

        let slice = bias.as_slice();
        let tensor = py
            .allow_threads(|| {
                self.inner
                    .matmul_bias_gelu_with_backend(&other.inner, slice, backend)
            })
            .map_err(tensor_err_to_py)?;
        Ok(PyTensor { inner: tensor })
    }

    /// Matrix multiply fused with bias, residual addition, and ReLU activation.
    #[pyo3(signature = (other, bias, residual, *, backend=None, out=None))]
    pub fn matmul_bias_add_relu(
        &self,
        other: &PyTensor,
        bias: &Bound<PyAny>,
        residual: &PyTensor,
        backend: Option<&str>,
        out: Option<&Bound<PyAny>>,
        py: Python<'_>,
    ) -> PyResult<PyTensor> {
        let backend = parse_backend(backend);
        let bias = borrow_f32_argument(bias)?;

        if let Some(cell) = out {
            let mut dst = cell.extract::<PyRefMut<PyTensor>>()?;
            let dst_ptr = TensorOutPtr((&mut dst.inner as *mut Tensor) as usize);
            drop(dst);

            let slice = bias.as_slice();
            // SAFETY: identical reasoning to `matmul` — the raw pointer targets the
            // tensor inside `out` and no Rust borrow lives across the GIL release.
            let dst_ptr_closure = dst_ptr;
            py.allow_threads(move || unsafe {
                self.inner.matmul_bias_add_relu_into_with_backend(
                    &other.inner,
                    slice,
                    &residual.inner,
                    &mut *dst_ptr_closure.as_mut_ptr(),
                    backend,
                )
            })
            .map_err(tensor_err_to_py)?;

            // SAFETY: `dst_ptr` still points to the tensor owned by Python.
            let tensor = unsafe { dst_ptr.clone_tensor() };
            return Ok(PyTensor { inner: tensor });
        }

        let slice = bias.as_slice();
        let tensor = py
            .allow_threads(|| {
                self.inner.matmul_bias_add_relu_with_backend(
                    &other.inner,
                    slice,
                    &residual.inner,
                    backend,
                )
            })
            .map_err(tensor_err_to_py)?;
        Ok(PyTensor { inner: tensor })
    }

    /// Matrix multiply fused with bias, residual addition, and GELU activation.
    #[pyo3(signature = (other, bias, residual, *, backend=None, out=None))]
    pub fn matmul_bias_add_gelu(
        &self,
        other: &PyTensor,
        bias: &Bound<PyAny>,
        residual: &PyTensor,
        backend: Option<&str>,
        out: Option<&Bound<PyAny>>,
        py: Python<'_>,
    ) -> PyResult<PyTensor> {
        let backend = parse_backend(backend);
        let bias = borrow_f32_argument(bias)?;

        if let Some(cell) = out {
            let bias_owned = bias.clone();
            let tensor = py
                .allow_threads(move || {
                    self.inner.matmul_bias_add_gelu_with_backend(
                        &other.inner,
                        bias_owned.as_slice(),
                        &residual.inner,
                        backend,
                    )
                })
                .map_err(tensor_err_to_py)?;

            {
                let mut dst = cell.extract::<PyRefMut<PyTensor>>()?;
                dst.inner = tensor.clone();
            }

            return Ok(PyTensor { inner: tensor });
        }

        let slice = bias.as_slice();
        let tensor = py
            .allow_threads(|| {
                self.inner.matmul_bias_add_gelu_with_backend(
                    &other.inner,
                    slice,
                    &residual.inner,
                    backend,
                )
            })
            .map_err(tensor_err_to_py)?;
        Ok(PyTensor { inner: tensor })
    }

    /// Row-wise softmax with optional backend override.
    #[pyo3(signature = (*, backend=None))]
    pub fn row_softmax(&self, backend: Option<&str>, py: Python<'_>) -> PyResult<PyTensor> {
        let backend = parse_softmax_backend(backend);
        let tensor = py
            .allow_threads(|| self.inner.row_softmax_with_backend(backend))
            .map_err(tensor_err_to_py)?;
        Ok(PyTensor { inner: tensor })
    }

    #[pyo3(signature = (keys, values, *, contexts, sequence, scale, z_bias=None, attn_bias=None, backend=None))]
    pub fn scaled_dot_attention(
        &self,
        keys: &PyTensor,
        values: &PyTensor,
        contexts: usize,
        sequence: usize,
        scale: f32,
        z_bias: Option<&PyTensor>,
        attn_bias: Option<&PyTensor>,
        backend: Option<&str>,
        py: Python<'_>,
    ) -> PyResult<PyTensor> {
        let backend = parse_attention_backend(backend);
        let tensor = py
            .allow_threads(|| {
                self.inner.scaled_dot_attention_with_backend(
                    &keys.inner,
                    &values.inner,
                    contexts,
                    sequence,
                    scale,
                    z_bias.map(|tensor| &tensor.inner),
                    attn_bias.map(|tensor| &tensor.inner),
                    backend,
                )
            })
            .map_err(tensor_err_to_py)?;
        Ok(PyTensor { inner: tensor })
    }

    /// Add (element-wise)
    pub fn add(&self, other: &PyTensor, py: Python<'_>) -> PyResult<PyTensor> {
        let tensor = py
            .allow_threads(|| self.inner.add(&other.inner))
            .map_err(tensor_err_to_py)?;
        Ok(PyTensor { inner: tensor })
    }

    pub fn sub(&self, other: &PyTensor, py: Python<'_>) -> PyResult<Self> {
        let tensor = py
            .allow_threads(|| self.inner.sub(&other.inner))
            .map_err(tensor_err_to_py)?;
        Ok(Self { inner: tensor })
    }

    pub fn scale(&self, value: f32, py: Python<'_>) -> PyResult<Self> {
        let tensor = py
            .allow_threads(|| self.inner.scale(value))
            .map_err(tensor_err_to_py)?;
        Ok(Self { inner: tensor })
    }

    /// Element-wise multiply (Hadamard)
    pub fn hadamard(&self, other: &PyTensor, py: Python<'_>) -> PyResult<PyTensor> {
        let tensor = py
            .allow_threads(|| self.inner.hadamard(&other.inner))
            .map_err(tensor_err_to_py)?;
        Ok(PyTensor { inner: tensor })
    }

    #[pyo3(name = "add_scaled_")]
    pub fn add_scaled_inplace(
        &mut self,
        other: &PyTensor,
        scale: f32,
        py: Python<'_>,
    ) -> PyResult<()> {
        py.allow_threads(|| self.inner.add_scaled(&other.inner, scale))
            .map_err(tensor_err_to_py)
    }

    pub fn add_row_inplace(&mut self, bias: Vec<f32>, py: Python<'_>) -> PyResult<()> {
        py.allow_threads(|| self.inner.add_row_inplace(&bias))
            .map_err(tensor_err_to_py)
    }

    /// Transpose
    pub fn transpose(&self, py: Python<'_>) -> PyResult<PyTensor> {
        let tensor = py.allow_threads(|| self.inner.transpose());
        Ok(PyTensor { inner: tensor })
    }

    pub fn reshape(&self, rows: usize, cols: usize, py: Python<'_>) -> PyResult<Self> {
        let tensor = py
            .allow_threads(|| self.inner.reshape(rows, cols))
            .map_err(tensor_err_to_py)?;
        Ok(Self { inner: tensor })
    }

    pub fn sum_axis0(&self) -> Vec<f32> {
        self.inner.sum_axis0()
    }

    pub fn sum_axis1(&self) -> Vec<f32> {
        self.inner.sum_axis1()
    }

    pub fn squared_l2_norm(&self) -> f32 {
        self.inner.squared_l2_norm()
    }

    pub fn project_to_poincare(&self, curvature: f32, py: Python<'_>) -> PyResult<Self> {
        let tensor = py
            .allow_threads(|| self.inner.project_to_poincare(curvature))
            .map_err(tensor_err_to_py)?;
        Ok(Self { inner: tensor })
    }

    pub fn hyperbolic_distance(
        &self,
        other: &PyTensor,
        curvature: f32,
        py: Python<'_>,
    ) -> PyResult<f32> {
        py.allow_threads(|| self.inner.hyperbolic_distance(&other.inner, curvature))
            .map_err(tensor_err_to_py)
    }

    #[staticmethod]
    pub fn cat_rows(tensors: &Bound<PyList>, py: Python<'_>) -> PyResult<Self> {
        let mut owned: Vec<Tensor> = Vec::with_capacity(tensors.len());
        for item in tensors.iter() {
            let tensor: PyRef<PyTensor> = item.extract()?;
            owned.push(tensor.inner.clone());
        }
        let tensor = py
            .allow_threads(|| Tensor::cat_rows(&owned))
            .map_err(tensor_err_to_py)?;
        Ok(Self { inner: tensor })
    }
}

#[pyfunction]
#[pyo3(name = "from_dlpack")]
fn tensor_from_dlpack(py: Python<'_>, capsule: PyObject) -> PyResult<PyTensor> {
    PyTensor::from_dlpack(py, capsule)
}

#[pyfunction]
#[pyo3(name = "to_dlpack")]
fn tensor_to_dlpack(py: Python<'_>, tensor: PyRef<PyTensor>) -> PyResult<PyObject> {
    tensor.to_dlpack(py)
}

#[pyfunction]
fn cpu_simd_prepack_rhs(py: Python<'_>, rhs: &PyTensor) -> PyResult<PyCpuSimdPackedRhs> {
    if !matches!(rhs.inner.layout(), Layout::RowMajor) {
        return Err(PyValueError::new_err(
            "cpu-simd prepack expects a row-major tensor",
        ));
    }

    let (inner, cols) = rhs.inner.shape();
    let packed = py
        .allow_threads(|| cpu_dense::prepack_rhs(rhs.inner.data(), inner, cols))
        .map_err(PyRuntimeError::new_err)?;

    Ok(PyCpuSimdPackedRhs::new(inner, cols, packed))
}

#[pyfunction]
fn init_backend(label: &str) -> PyResult<bool> {
    match label {
        #[cfg(feature = "hip")]
        "hip" => hip_backend::init()
            .map(|_| true)
            .map_err(|err| PyRuntimeError::new_err(err.to_string())),
        #[cfg(not(feature = "hip"))]
        "hip" => Err(PyRuntimeError::new_err(
            "SpiralTorch was built without HIP support; rebuild with the 'hip' feature",
        )),
        "auto" | "cpu" | "faer" | "simd" | "cpu-simd" | "naive" => Ok(true),
        #[cfg(feature = "wgpu")]
        "wgpu" => Ok(true),
        other => Err(PyValueError::new_err(format!(
            "unknown backend label '{other}'"
        ))),
    }
}

#[cfg(feature = "wgpu")]
#[pyfunction]
fn describe_wgpu_softmax_variants(py: Python<'_>) -> PyResult<Option<Vec<PyObject>>> {
    use st_tensor::backend::wgpu_dense;

    if !wgpu_dense::is_available() {
        return Ok(None);
    }

    let snapshot = match wgpu_dense::softmax_autotune_snapshot() {
        Some(entries) if !entries.is_empty() => entries,
        _ => return Ok(None),
    };

    let mut out = Vec::with_capacity(snapshot.len());
    for entry in snapshot {
        let dict = PyDict::new_bound(py);
        dict.set_item("key", entry.key)?;
        dict.set_item("variant", entry.variant_name())?;
        dict.set_item("score_ms", entry.score_ms)?;
        dict.set_item("samples", entry.samples)?;
        if let Some(summary) = entry.telemetry() {
            let telemetry = PyDict::new_bound(py);
            telemetry.set_item("avg_tflops", summary.avg_tflops)?;
            telemetry.set_item("avg_bandwidth_gbps", summary.avg_bandwidth_gbps)?;
            telemetry.set_item("avg_occupancy", summary.avg_occupancy)?;
            telemetry.set_item("regression_rate", summary.regression_rate)?;
            dict.set_item("telemetry", telemetry)?;
        }
        if let Some(zspace) = entry.zspace() {
            let zspace_dict = PyDict::new_bound(py);
            zspace_dict.set_item("focus", zspace.focus)?;
            zspace_dict.set_item("spiral_flux", zspace.spiral_flux)?;
            let roundtable = PyDict::new_bound(py);
            roundtable.set_item("above", zspace.roundtable.above)?;
            roundtable.set_item("here", zspace.roundtable.here)?;
            roundtable.set_item("beneath", zspace.roundtable.beneath)?;
            roundtable.set_item("drift", zspace.roundtable.drift)?;
            zspace_dict.set_item("roundtable", roundtable)?;
            let golden = PyDict::new_bound(py);
            golden.set_item("ratio_bias", zspace.golden.ratio_bias)?;
            golden.set_item("angle_bias_deg", zspace.golden.angle_bias_deg)?;
            golden.set_item("cooperative_weight", zspace.golden.cooperative_weight)?;
            zspace_dict.set_item("golden", golden)?;
            if let Some(projection) = entry.projection() {
                let projection_dict = PyDict::new_bound(py);
                projection_dict.set_item("focus", projection.focus)?;
                projection_dict.set_item("above", projection.above)?;
                projection_dict.set_item("here", projection.here)?;
                projection_dict.set_item("beneath", projection.beneath)?;
                projection_dict.set_item("swirl", projection.swirl)?;
                projection_dict.set_item("spiral_flux", projection.spiral_flux)?;
                zspace_dict.set_item("projection", projection_dict)?;
            }
            dict.set_item("zspace", zspace_dict)?;
        }
<<<<<<< HEAD
        if let Some(bayesian) = entry.bayesian() {
            let bayes_dict = PyDict::new_bound(py);
            bayes_dict.set_item("posterior_ms", bayesian.posterior_ms)?;
            bayes_dict.set_item("prior_ms", bayesian.prior_ms)?;
            bayes_dict.set_item("uplift_ms", bayesian.uplift_ms)?;
            bayes_dict.set_item("confidence", bayesian.confidence)?;
            bayes_dict.set_item("credible_low_ms", bayesian.credible_low_ms)?;
            bayes_dict.set_item("credible_high_ms", bayesian.credible_high_ms)?;
            dict.set_item("bayesian", bayes_dict)?;
        }
=======
>>>>>>> 7cdd0a2d
        out.push(dict.unbind().into());
    }

    Ok(Some(out))
}

#[cfg(not(feature = "wgpu"))]
#[pyfunction]
fn describe_wgpu_softmax_variants(_py: Python<'_>) -> PyResult<Option<Vec<PyObject>>> {
    Ok(None)
}

pub(crate) fn register(py: Python<'_>, m: &Bound<PyModule>) -> PyResult<()> {
    m.add_class::<PyTensor>()?;
    m.add_class::<PyCpuSimdPackedRhs>()?;
    m.add_function(wrap_pyfunction!(tensor_from_dlpack, m)?)?;
    m.add_function(wrap_pyfunction!(tensor_to_dlpack, m)?)?;
    m.add_function(wrap_pyfunction!(cpu_simd_prepack_rhs, m)?)?;
    m.add_function(wrap_pyfunction!(init_backend, m)?)?;
    m.add_function(wrap_pyfunction!(describe_wgpu_softmax_variants, m)?)?;
    m.add("__doc__", "Tensor helpers and DLPack interop.")?;
    let _ = py;
    Ok(())
}

pub(crate) fn tensor_err_to_py(err: TensorError) -> PyErr {
    match err {
        TensorError::InvalidDimensions { .. }
        | TensorError::DataLength { .. }
        | TensorError::EmptyInput(_)
        | TensorError::DlpackError { .. } => PyValueError::new_err(err.to_string()),
        _ => PyRuntimeError::new_err(err.to_string()),
    }
}

pub(crate) fn to_dlpack_impl(py: Python<'_>, tensor: &Tensor) -> PyResult<PyObject> {
    let managed = tensor.to_dlpack().map_err(tensor_err_to_py)?;
    unsafe {
        extern "C" fn drop_capsule(ptr: *mut ffi::PyObject) {
            unsafe {
                let tensor_ptr = ffi::PyCapsule_GetPointer(ptr, DLPACK_CAPSULE_NAME.as_ptr());
                if tensor_ptr.is_null() {
                    ffi::PyErr_Clear();
                    return;
                }
                drop_exported_state(tensor_ptr as *mut DLManagedTensor);
            }
        }

        let capsule = ffi::PyCapsule_New(
            managed as *mut c_void,
            DLPACK_CAPSULE_NAME.as_ptr(),
            Some(drop_capsule),
        );
        if capsule.is_null() {
            drop_exported_state(managed);
            return Err(PyErr::fetch(py));
        }
        Ok(PyObject::from_owned_ptr(py, capsule))
    }
}

pub(crate) fn tensor_to_torch(py: Python<'_>, tensor: &Tensor) -> PyResult<PyObject> {
    let capsule = to_dlpack_impl(py, tensor)?;
    let torch_dlpack = PyModule::import_bound(py, "torch.utils.dlpack").map_err(|_| {
        PyValueError::new_err("import torch.utils.dlpack before requesting torch tensors")
    })?;
    let torch_tensor = torch_dlpack.call_method1("from_dlpack", (capsule,))?;
    Ok(torch_tensor.into())
}

fn from_dlpack_impl(py: Python<'_>, capsule: &Bound<PyAny>) -> PyResult<PyTensor> {
    let owned_capsule = ensure_dlpack_capsule(py, capsule)?;
    let capsule_ref = owned_capsule.bind(py);

    unsafe {
        let managed_ptr =
            ffi::PyCapsule_GetPointer(capsule_ref.as_ptr(), DLPACK_CAPSULE_NAME.as_ptr());
        if managed_ptr.is_null() {
            return Err(PyErr::fetch(py));
        }

        if ffi::PyCapsule_SetName(capsule_ref.as_ptr(), USED_DLPACK_CAPSULE_NAME.as_ptr()) != 0 {
            return Err(PyErr::fetch(py));
        }
        if ffi::PyCapsule_SetDestructor(capsule_ref.as_ptr(), None) != 0 {
            return Err(PyErr::fetch(py));
        }

        let tensor =
            Tensor::from_dlpack(managed_ptr as *mut DLManagedTensor).map_err(tensor_err_to_py)?;
        Ok(PyTensor::from_tensor(tensor))
    }
}

fn ensure_dlpack_capsule(py: Python<'_>, candidate: &Bound<PyAny>) -> PyResult<Py<PyAny>> {
    unsafe {
        if ffi::PyCapsule_CheckExact(candidate.as_ptr()) == 1 {
            return Ok(candidate.clone().unbind());
        }
    }

    if let Ok(method) = candidate.getattr("__dlpack__") {
        let kwargs = PyDict::new_bound(py);
        kwargs.set_item("stream", py.None())?;
        let capsule = method.call((), Some(&kwargs))?;
        unsafe {
            if ffi::PyCapsule_CheckExact(capsule.as_ptr()) == 1 {
                return Ok(capsule.into());
            }
        }
        return Err(PyTypeError::new_err(
            "__dlpack__ did not return a DLPack capsule",
        ));
    }

    Err(PyTypeError::new_err(
        "expected a DLPack capsule or object implementing __dlpack__",
    ))
}

#[cfg(test)]
mod tests {
    use super::*;

    #[test]
    fn dlpack_roundtrip_shares_buffer() {
        Python::with_gil(|py| {
            let tensor = PyTensor::from_tensor(
                Tensor::from_vec(2, 3, vec![1.0, 2.0, 3.0, 4.0, 5.0, 6.0]).unwrap(),
            );
            let capsule = tensor.to_dlpack(py).unwrap();
            let restored = PyTensor::from_dlpack(py, capsule).unwrap();
            assert_eq!(
                tensor.inner().data().as_ptr(),
                restored.inner().data().as_ptr()
            );
        });
    }

    #[test]
    fn dlpack_device_reports_cpu() {
        Python::with_gil(|py| {
            let tensor = PyTensor::zeros(1, 1).unwrap();
            let device = tensor.__dlpack_device__();
            assert_eq!(device, (1, 0));
            let _ = py;
        });
    }
}<|MERGE_RESOLUTION|>--- conflicted
+++ resolved
@@ -1363,7 +1363,6 @@
             }
             dict.set_item("zspace", zspace_dict)?;
         }
-<<<<<<< HEAD
         if let Some(bayesian) = entry.bayesian() {
             let bayes_dict = PyDict::new_bound(py);
             bayes_dict.set_item("posterior_ms", bayesian.posterior_ms)?;
@@ -1374,8 +1373,6 @@
             bayes_dict.set_item("credible_high_ms", bayesian.credible_high_ms)?;
             dict.set_item("bayesian", bayes_dict)?;
         }
-=======
->>>>>>> 7cdd0a2d
         out.push(dict.unbind().into());
     }
 
