--- conflicted
+++ resolved
@@ -1328,7 +1328,6 @@
         dict.set_item("variant", entry.variant_name())?;
         dict.set_item("score_ms", entry.score_ms)?;
         dict.set_item("samples", entry.samples)?;
-<<<<<<< HEAD
         if let Some(summary) = entry.telemetry() {
             let telemetry = PyDict::new_bound(py);
             telemetry.set_item("avg_tflops", summary.avg_tflops)?;
@@ -1337,8 +1336,6 @@
             telemetry.set_item("regression_rate", summary.regression_rate)?;
             dict.set_item("telemetry", telemetry)?;
         }
-=======
->>>>>>> ebf7663a
         out.push(dict.unbind().into());
     }
 
