use pyo3::exceptions::{PyRuntimeError, PyTypeError, PyValueError};
use pyo3::ffi;
use pyo3::prelude::*;
use pyo3::types::{PyAny, PyDict, PyList, PyModule};
use pyo3::wrap_pyfunction;
use pyo3::{Bound, PyRef, PyRefMut};
#[cfg(feature = "hip")]
use st_backend_hip as hip_backend;
use st_tensor::dlpack::{drop_exported_state, DLManagedTensor, DLPACK_CAPSULE_NAME};
<<<<<<< HEAD
use st_tensor::{backend::cpu_dense, Layout, MatmulBackend, SoftmaxBackend, Tensor, TensorError};
=======
use st_tensor::{AttentionBackend, MatmulBackend, SoftmaxBackend, Tensor, TensorError};
>>>>>>> eccd2d36
use std::ffi::{c_void, CStr};
use std::sync::Arc;
use tracing::warn;

fn parse_backend(label: Option<&str>) -> MatmulBackend {
    match label.unwrap_or("auto") {
        "auto" => MatmulBackend::Auto,
        "faer" => MatmulBackend::CpuFaer,
        "cpu" => MatmulBackend::CpuFaer,
        "simd" => MatmulBackend::CpuSimd,
        "cpu-simd" => MatmulBackend::CpuSimd,
        "naive" => MatmulBackend::CpuNaive,
        #[cfg(feature = "wgpu")]
        "wgpu" => MatmulBackend::GpuWgpu,
        #[cfg(feature = "hip")]
        "hip" => MatmulBackend::GpuHip,
        other => {
            warn!(
                backend = other,
                "unknown backend label, falling back to auto"
            );
            MatmulBackend::Auto
        }
    }
}

fn parse_softmax_backend(label: Option<&str>) -> SoftmaxBackend {
    match label.unwrap_or("auto") {
        "auto" => SoftmaxBackend::Auto,
        "cpu" => SoftmaxBackend::Cpu,
        #[cfg(feature = "wgpu")]
        "wgpu" => SoftmaxBackend::GpuWgpu,
        other => {
            warn!(
                backend = other,
                "unknown softmax backend label, falling back to auto"
            );
            SoftmaxBackend::Auto
        }
    }
}

fn parse_attention_backend(label: Option<&str>) -> AttentionBackend {
    match label.unwrap_or("auto") {
        "auto" => AttentionBackend::Auto,
        "cpu" => AttentionBackend::Cpu,
        #[cfg(feature = "wgpu")]
        "wgpu" => AttentionBackend::GpuWgpu,
        other => {
            warn!(
                backend = other,
                "unknown attention backend label, falling back to auto",
            );
            AttentionBackend::Auto
        }
    }
}

enum F32Input {
    Tensor(Tensor),
    Owned(Vec<f32>),
}

unsafe impl Send for F32Input {}

#[derive(Clone, Copy)]
struct TensorOutPtr(usize);

unsafe impl Send for TensorOutPtr {}
unsafe impl Sync for TensorOutPtr {}

impl TensorOutPtr {
    unsafe fn as_mut_ptr(self) -> *mut Tensor {
        self.0 as *mut Tensor
    }

    unsafe fn clone_tensor(self) -> Tensor {
        (*self.as_mut_ptr()).clone()
    }
}

#[pyclass(module = "spiraltorch", name = "CpuSimdPackedRhs")]
#[derive(Clone)]
pub(crate) struct PyCpuSimdPackedRhs {
    inner: usize,
    cols: usize,
    data: Arc<[f32]>,
}

impl PyCpuSimdPackedRhs {
    fn new(inner: usize, cols: usize, data: Vec<f32>) -> Self {
        Self {
            inner,
            cols,
            data: Arc::from(data.into_boxed_slice()),
        }
    }
}

#[pymethods]
impl PyCpuSimdPackedRhs {
    #[getter]
    fn inner(&self) -> usize {
        self.inner
    }

    #[getter]
    fn cols(&self) -> usize {
        self.cols
    }

    fn __len__(&self) -> PyResult<usize> {
        Ok(self.data.len())
    }

    fn tolist(&self) -> Vec<f32> {
        self.data.to_vec()
    }
}

fn borrow_f32_argument(any: &Bound<PyAny>) -> PyResult<Vec<f32>> {
    match F32Input::from_py(any)? {
        F32Input::Tensor(tensor) => Ok(tensor.data().to_vec()),
        F32Input::Owned(vec) => Ok(vec),
    }
}

const USED_DLPACK_CAPSULE_NAME: &CStr =
    unsafe { CStr::from_bytes_with_nul_unchecked(b"used_dltensor\0") };

#[pyclass(module = "spiraltorch", name = "Tensor")]
#[derive(Clone)]
pub(crate) struct PyTensor {
    pub(crate) inner: Tensor,
}

impl PyTensor {
    pub(crate) fn from_tensor(tensor: Tensor) -> Self {
        Self { inner: tensor }
    }

    #[cfg(test)]
    pub(crate) fn inner(&self) -> &Tensor {
        &self.inner
    }
}

impl F32Input {
    fn from_py(any: &Bound<PyAny>) -> PyResult<Self> {
        if let Ok(py_tensor) = any.extract::<PyRef<PyTensor>>() {
            let tensor = py_tensor.inner.clone();
            return Ok(Self::Tensor(tensor));
        }

        if let Ok(list) = any.downcast::<PyList>() {
            let mut owned = Vec::with_capacity(list.len());
            for item in list {
                owned.push(item.extract::<f32>()?);
            }
            return Ok(Self::Owned(owned));
        }

        if let Ok(vector) = any.extract::<Vec<f32>>() {
            return Ok(Self::Owned(vector));
        }

        Err(PyTypeError::new_err(
            "expected a PyTensor or iterable of floats",
        ))
    }
}

#[pymethods]
impl PyTensor {
    #[new]
    #[pyo3(signature = (rows, cols, data=None))]
    fn new(rows: usize, cols: usize, data: Option<Vec<f32>>) -> PyResult<Self> {
        let tensor = match data {
            Some(buffer) => Tensor::from_vec(rows, cols, buffer),
            None => Tensor::zeros(rows, cols),
        }
        .map_err(tensor_err_to_py)?;
        Ok(Self { inner: tensor })
    }

    #[staticmethod]
    pub fn zeros(rows: usize, cols: usize) -> PyResult<Self> {
        let tensor = Tensor::zeros(rows, cols).map_err(tensor_err_to_py)?;
        Ok(Self { inner: tensor })
    }

    /// Sample from N(mean, std^2) to create a (rows x cols) tensor.
    #[staticmethod]
    #[pyo3(signature = (rows, cols, mean=0.0, std=1.0, seed=None))]
    pub fn randn(
        rows: usize,
        cols: usize,
        mean: f32,
        std: f32,
        seed: Option<u64>,
    ) -> PyResult<Self> {
        let tensor =
            Tensor::random_normal(rows, cols, mean, std, seed).map_err(tensor_err_to_py)?;
        Ok(Self { inner: tensor })
    }

    /// Sample from Uniform[min, max) to create a (rows x cols) tensor.
    #[staticmethod]
    #[pyo3(signature = (rows, cols, min=0.0, max=1.0, seed=None))]
    pub fn rand(rows: usize, cols: usize, min: f32, max: f32, seed: Option<u64>) -> PyResult<Self> {
        let tensor =
            Tensor::random_uniform(rows, cols, min, max, seed).map_err(tensor_err_to_py)?;
        Ok(Self { inner: tensor })
    }

    #[staticmethod]
    pub fn from_dlpack(py: Python<'_>, capsule: PyObject) -> PyResult<Self> {
        let capsule = capsule.bind(py);
        from_dlpack_impl(py, &capsule)
    }

    pub fn to_dlpack(&self, py: Python<'_>) -> PyResult<PyObject> {
        to_dlpack_impl(py, &self.inner)
    }

    #[pyo3(signature = (*, stream=None))]
    pub fn __dlpack__(&self, py: Python<'_>, stream: Option<PyObject>) -> PyResult<PyObject> {
        if let Some(stream_obj) = stream {
            let stream = stream_obj.bind(py);
            if !stream.is_none() {
                let value: isize = stream
                    .extract()
                    .map_err(|_| PyValueError::new_err("CPU tensors expect stream=None or 0"))?;
                if value != 0 {
                    return Err(PyValueError::new_err("CPU tensors expect stream=None or 0"));
                }
            }
        }
        self.to_dlpack(py)
    }

    pub fn __dlpack_device__(&self) -> (i32, i32) {
        let device = self.inner.dlpack_device();
        (device.device_type, device.device_id)
    }

    #[getter]
    fn rows(&self) -> usize {
        self.inner.shape().0
    }

    #[getter]
    fn cols(&self) -> usize {
        self.inner.shape().1
    }

    pub fn shape(&self) -> (usize, usize) {
        self.inner.shape()
    }

    pub fn tolist(&self) -> Vec<Vec<f32>> {
        let (rows, cols) = self.inner.shape();
        let data = self.inner.data();
        let mut out = Vec::with_capacity(rows);
        for r in 0..rows {
            let start = r * cols;
            out.push(data[start..start + cols].to_vec());
        }
        out
    }

    #[pyo3(signature = (packed, *, out=None))]
    pub fn matmul_simd_prepacked(
        &self,
        packed: &PyCpuSimdPackedRhs,
        out: Option<&Bound<PyAny>>,
        py: Python<'_>,
    ) -> PyResult<PyTensor> {
        if !matches!(self.inner.layout(), Layout::RowMajor) {
            return Err(PyValueError::new_err(
                "cpu-simd matmul expects a row-major left-hand side tensor",
            ));
        }

        let (rows, inner) = self.inner.shape();
        if inner != packed.inner {
            return Err(PyValueError::new_err(format!(
                "lhs inner dimension {} does not match packed rhs inner {}",
                inner, packed.inner
            )));
        }

        let cols = packed.cols;
        let packed_buf = packed.data.clone();
        let lhs = self.inner.clone();

        if let Some(cell) = out {
            let mut dst = cell.extract::<PyRefMut<PyTensor>>()?;
            if dst.inner.shape() != (rows, cols) {
                return Err(PyValueError::new_err(format!(
                    "destination shape {:?} does not match ({}, {})",
                    dst.inner.shape(),
                    rows,
                    cols
                )));
            }
            if !matches!(dst.inner.layout(), Layout::RowMajor) {
                return Err(PyValueError::new_err(
                    "cpu-simd matmul expects a row-major destination tensor",
                ));
            }

            let dst_ptr = TensorOutPtr((&mut dst.inner as *mut Tensor) as usize);
            drop(dst);

            let rows_cl = rows;
            let inner_cl = inner;
            let cols_cl = cols;
            let dst_ptr_closure = dst_ptr;

            py.allow_threads(move || unsafe {
                let tensor = &mut *dst_ptr_closure.as_mut_ptr();
                cpu_dense::matmul_packed_into(
                    tensor.data_mut(),
                    lhs.data(),
                    packed_buf.as_ref(),
                    rows_cl,
                    inner_cl,
                    cols_cl,
                )
            })
            .map_err(|message| PyRuntimeError::new_err(message))?;

            let tensor = unsafe { dst_ptr.clone_tensor() };
            return Ok(PyTensor { inner: tensor });
        }

        let mut dst_tensor = Tensor::zeros(rows, cols).map_err(tensor_err_to_py)?;
        let dst_ptr = TensorOutPtr((&mut dst_tensor as *mut Tensor) as usize);
        let rows_cl = rows;
        let inner_cl = inner;
        let cols_cl = cols;
        let dst_ptr_closure = dst_ptr;

        py.allow_threads(move || unsafe {
            let tensor = &mut *dst_ptr_closure.as_mut_ptr();
            cpu_dense::matmul_packed_into(
                tensor.data_mut(),
                lhs.data(),
                packed_buf.as_ref(),
                rows_cl,
                inner_cl,
                cols_cl,
            )
        })
        .map_err(|message| PyRuntimeError::new_err(message))?;

        Ok(PyTensor { inner: dst_tensor })
    }

    /// Matrix multiply: self @ other
    #[pyo3(signature = (other, *, backend=None, out=None))]
    pub fn matmul(
        &self,
        other: &PyTensor,
        backend: Option<&str>,
        out: Option<&Bound<PyAny>>,
        py: Python<'_>,
    ) -> PyResult<PyTensor> {
        let backend = parse_backend(backend);
        if let Some(cell) = out {
            let mut dst = cell.extract::<PyRefMut<PyTensor>>()?;
            let dst_ptr = TensorOutPtr((&mut dst.inner as *mut Tensor) as usize);
            drop(dst);

            // SAFETY: `dst_ptr` points to the destination tensor owned by the Python
            // object. We drop the `PyRefMut` before releasing the GIL, ensuring there
            // are no outstanding Rust borrows when the computation runs.
            let dst_ptr_closure = dst_ptr;
            py.allow_threads(move || unsafe {
                self.inner.matmul_into_with_backend(
                    &other.inner,
                    &mut *dst_ptr_closure.as_mut_ptr(),
                    backend,
                )
            })
            .map_err(tensor_err_to_py)?;

            // SAFETY: `dst_ptr` still references the tensor stored in the Python
            // object. Cloning after the computation completes is sound and gives us
            // a handle to return to Python while leaving the buffer in place.
            let tensor = unsafe { dst_ptr.clone_tensor() };
            return Ok(PyTensor { inner: tensor });
        }

        let tensor = py
            .allow_threads(|| self.inner.matmul_with_backend(&other.inner, backend))
            .map_err(tensor_err_to_py)?;
        Ok(PyTensor { inner: tensor })
    }

    /// Matrix multiply with bias and ReLU fusion.
    #[pyo3(signature = (other, bias, *, backend=None, out=None))]
    pub fn matmul_bias_relu(
        &self,
        other: &PyTensor,
        bias: &Bound<PyAny>,
        backend: Option<&str>,
        out: Option<&Bound<PyAny>>,
        py: Python<'_>,
    ) -> PyResult<PyTensor> {
        let backend = parse_backend(backend);
        let bias = borrow_f32_argument(bias)?;

        if let Some(cell) = out {
            let mut dst = cell.extract::<PyRefMut<PyTensor>>()?;
            let dst_ptr = TensorOutPtr((&mut dst.inner as *mut Tensor) as usize);
            drop(dst);

            let slice = bias.as_slice();
            // SAFETY: see the explanation in `matmul`; we drop the borrow before
            // releasing the GIL and only touch the tensor through `dst_ptr`.
            let dst_ptr_closure = dst_ptr;
            py.allow_threads(move || unsafe {
                self.inner.matmul_bias_relu_into_with_backend(
                    &other.inner,
                    slice,
                    &mut *dst_ptr_closure.as_mut_ptr(),
                    backend,
                )
            })
            .map_err(tensor_err_to_py)?;

            // SAFETY: `dst_ptr` remains valid for the duration of the call.
            let tensor = unsafe { dst_ptr.clone_tensor() };
            return Ok(PyTensor { inner: tensor });
        }

        let slice = bias.as_slice();
        let tensor = py
            .allow_threads(|| {
                self.inner
                    .matmul_bias_relu_with_backend(&other.inner, slice, backend)
            })
            .map_err(tensor_err_to_py)?;
        Ok(PyTensor { inner: tensor })
    }

    /// Matrix multiply fused with bias addition and GELU activation.
    #[pyo3(signature = (other, bias, *, backend=None, out=None))]
    pub fn matmul_bias_gelu(
        &self,
        other: &PyTensor,
        bias: &Bound<PyAny>,
        backend: Option<&str>,
        out: Option<&Bound<PyAny>>,
        py: Python<'_>,
    ) -> PyResult<PyTensor> {
        let backend = parse_backend(backend);
        let bias = borrow_f32_argument(bias)?;

        if let Some(cell) = out {
            let bias_owned = bias.clone();
            let tensor = py
                .allow_threads(move || {
                    self.inner.matmul_bias_gelu_with_backend(
                        &other.inner,
                        bias_owned.as_slice(),
                        backend,
                    )
                })
                .map_err(tensor_err_to_py)?;

            {
                let mut dst = cell.extract::<PyRefMut<PyTensor>>()?;
                dst.inner = tensor.clone();
            }

            return Ok(PyTensor { inner: tensor });
        }

        let slice = bias.as_slice();
        let tensor = py
            .allow_threads(|| {
                self.inner
                    .matmul_bias_gelu_with_backend(&other.inner, slice, backend)
            })
            .map_err(tensor_err_to_py)?;
        Ok(PyTensor { inner: tensor })
    }

    /// Matrix multiply fused with bias, residual addition, and ReLU activation.
    #[pyo3(signature = (other, bias, residual, *, backend=None, out=None))]
    pub fn matmul_bias_add_relu(
        &self,
        other: &PyTensor,
        bias: &Bound<PyAny>,
        residual: &PyTensor,
        backend: Option<&str>,
        out: Option<&Bound<PyAny>>,
        py: Python<'_>,
    ) -> PyResult<PyTensor> {
        let backend = parse_backend(backend);
        let bias = borrow_f32_argument(bias)?;

        if let Some(cell) = out {
            let mut dst = cell.extract::<PyRefMut<PyTensor>>()?;
            let dst_ptr = TensorOutPtr((&mut dst.inner as *mut Tensor) as usize);
            drop(dst);

            let slice = bias.as_slice();
            // SAFETY: identical reasoning to `matmul` — the raw pointer targets the
            // tensor inside `out` and no Rust borrow lives across the GIL release.
            let dst_ptr_closure = dst_ptr;
            py.allow_threads(move || unsafe {
                self.inner.matmul_bias_add_relu_into_with_backend(
                    &other.inner,
                    slice,
                    &residual.inner,
                    &mut *dst_ptr_closure.as_mut_ptr(),
                    backend,
                )
            })
            .map_err(tensor_err_to_py)?;

            // SAFETY: `dst_ptr` still points to the tensor owned by Python.
            let tensor = unsafe { dst_ptr.clone_tensor() };
            return Ok(PyTensor { inner: tensor });
        }

        let slice = bias.as_slice();
        let tensor = py
            .allow_threads(|| {
                self.inner.matmul_bias_add_relu_with_backend(
                    &other.inner,
                    slice,
                    &residual.inner,
                    backend,
                )
            })
            .map_err(tensor_err_to_py)?;
        Ok(PyTensor { inner: tensor })
    }

    /// Matrix multiply fused with bias, residual addition, and GELU activation.
    #[pyo3(signature = (other, bias, residual, *, backend=None, out=None))]
    pub fn matmul_bias_add_gelu(
        &self,
        other: &PyTensor,
        bias: &Bound<PyAny>,
        residual: &PyTensor,
        backend: Option<&str>,
        out: Option<&Bound<PyAny>>,
        py: Python<'_>,
    ) -> PyResult<PyTensor> {
        let backend = parse_backend(backend);
        let bias = borrow_f32_argument(bias)?;

        if let Some(cell) = out {
            let bias_owned = bias.clone();
            let tensor = py
                .allow_threads(move || {
                    self.inner.matmul_bias_add_gelu_with_backend(
                        &other.inner,
                        bias_owned.as_slice(),
                        &residual.inner,
                        backend,
                    )
                })
                .map_err(tensor_err_to_py)?;

            {
                let mut dst = cell.extract::<PyRefMut<PyTensor>>()?;
                dst.inner = tensor.clone();
            }

            return Ok(PyTensor { inner: tensor });
        }

        let slice = bias.as_slice();
        let tensor = py
            .allow_threads(|| {
                self.inner.matmul_bias_add_gelu_with_backend(
                    &other.inner,
                    slice,
                    &residual.inner,
                    backend,
                )
            })
            .map_err(tensor_err_to_py)?;
        Ok(PyTensor { inner: tensor })
    }

    /// Row-wise softmax with optional backend override.
    #[pyo3(signature = (*, backend=None))]
    pub fn row_softmax(&self, backend: Option<&str>, py: Python<'_>) -> PyResult<PyTensor> {
        let backend = parse_softmax_backend(backend);
        let tensor = py
            .allow_threads(|| self.inner.row_softmax_with_backend(backend))
            .map_err(tensor_err_to_py)?;
        Ok(PyTensor { inner: tensor })
    }

    #[pyo3(signature = (keys, values, *, contexts, sequence, scale, z_bias=None, attn_bias=None, backend=None))]
    pub fn scaled_dot_attention(
        &self,
        keys: &PyTensor,
        values: &PyTensor,
        contexts: usize,
        sequence: usize,
        scale: f32,
        z_bias: Option<&PyTensor>,
        attn_bias: Option<&PyTensor>,
        backend: Option<&str>,
        py: Python<'_>,
    ) -> PyResult<PyTensor> {
        let backend = parse_attention_backend(backend);
        let tensor = py
            .allow_threads(|| {
                self.inner.scaled_dot_attention_with_backend(
                    &keys.inner,
                    &values.inner,
                    contexts,
                    sequence,
                    scale,
                    z_bias.map(|tensor| &tensor.inner),
                    attn_bias.map(|tensor| &tensor.inner),
                    backend,
                )
            })
            .map_err(tensor_err_to_py)?;
        Ok(PyTensor { inner: tensor })
    }

    /// Add (element-wise)
    pub fn add(&self, other: &PyTensor, py: Python<'_>) -> PyResult<PyTensor> {
        let tensor = py
            .allow_threads(|| self.inner.add(&other.inner))
            .map_err(tensor_err_to_py)?;
        Ok(PyTensor { inner: tensor })
    }

    pub fn sub(&self, other: &PyTensor, py: Python<'_>) -> PyResult<Self> {
        let tensor = py
            .allow_threads(|| self.inner.sub(&other.inner))
            .map_err(tensor_err_to_py)?;
        Ok(Self { inner: tensor })
    }

    pub fn scale(&self, value: f32, py: Python<'_>) -> PyResult<Self> {
        let tensor = py
            .allow_threads(|| self.inner.scale(value))
            .map_err(tensor_err_to_py)?;
        Ok(Self { inner: tensor })
    }

    /// Element-wise multiply (Hadamard)
    pub fn hadamard(&self, other: &PyTensor, py: Python<'_>) -> PyResult<PyTensor> {
        let tensor = py
            .allow_threads(|| self.inner.hadamard(&other.inner))
            .map_err(tensor_err_to_py)?;
        Ok(PyTensor { inner: tensor })
    }

    #[pyo3(name = "add_scaled_")]
    pub fn add_scaled_inplace(
        &mut self,
        other: &PyTensor,
        scale: f32,
        py: Python<'_>,
    ) -> PyResult<()> {
        py.allow_threads(|| self.inner.add_scaled(&other.inner, scale))
            .map_err(tensor_err_to_py)
    }

    pub fn add_row_inplace(&mut self, bias: Vec<f32>, py: Python<'_>) -> PyResult<()> {
        py.allow_threads(|| self.inner.add_row_inplace(&bias))
            .map_err(tensor_err_to_py)
    }

    /// Transpose
    pub fn transpose(&self, py: Python<'_>) -> PyResult<PyTensor> {
        let tensor = py.allow_threads(|| self.inner.transpose());
        Ok(PyTensor { inner: tensor })
    }

    pub fn reshape(&self, rows: usize, cols: usize, py: Python<'_>) -> PyResult<Self> {
        let tensor = py
            .allow_threads(|| self.inner.reshape(rows, cols))
            .map_err(tensor_err_to_py)?;
        Ok(Self { inner: tensor })
    }

    pub fn sum_axis0(&self) -> Vec<f32> {
        self.inner.sum_axis0()
    }

    pub fn squared_l2_norm(&self) -> f32 {
        self.inner.squared_l2_norm()
    }

    pub fn project_to_poincare(&self, curvature: f32, py: Python<'_>) -> PyResult<Self> {
        let tensor = py
            .allow_threads(|| self.inner.project_to_poincare(curvature))
            .map_err(tensor_err_to_py)?;
        Ok(Self { inner: tensor })
    }

    pub fn hyperbolic_distance(
        &self,
        other: &PyTensor,
        curvature: f32,
        py: Python<'_>,
    ) -> PyResult<f32> {
        py.allow_threads(|| self.inner.hyperbolic_distance(&other.inner, curvature))
            .map_err(tensor_err_to_py)
    }

    #[staticmethod]
    pub fn cat_rows(tensors: &Bound<PyList>, py: Python<'_>) -> PyResult<Self> {
        let mut owned: Vec<Tensor> = Vec::with_capacity(tensors.len());
        for item in tensors.iter() {
            let tensor: PyRef<PyTensor> = item.extract()?;
            owned.push(tensor.inner.clone());
        }
        let tensor = py
            .allow_threads(|| Tensor::cat_rows(&owned))
            .map_err(tensor_err_to_py)?;
        Ok(Self { inner: tensor })
    }
}

#[pyfunction]
#[pyo3(name = "from_dlpack")]
fn tensor_from_dlpack(py: Python<'_>, capsule: PyObject) -> PyResult<PyTensor> {
    PyTensor::from_dlpack(py, capsule)
}

#[pyfunction]
#[pyo3(name = "to_dlpack")]
fn tensor_to_dlpack(py: Python<'_>, tensor: &PyTensor) -> PyResult<PyObject> {
    tensor.to_dlpack(py)
}

#[pyfunction]
<<<<<<< HEAD
fn cpu_simd_prepack_rhs(py: Python<'_>, rhs: &PyTensor) -> PyResult<PyCpuSimdPackedRhs> {
    if !matches!(rhs.inner.layout(), Layout::RowMajor) {
        return Err(PyValueError::new_err(
            "cpu-simd prepack expects a row-major tensor",
        ));
    }

    let (inner, cols) = rhs.inner.shape();
    let packed = py
        .allow_threads(|| cpu_dense::prepack_rhs(rhs.inner.data(), inner, cols))
        .map_err(|message| PyRuntimeError::new_err(message))?;

    Ok(PyCpuSimdPackedRhs::new(inner, cols, packed))
=======
fn init_backend(label: &str) -> PyResult<bool> {
    match label {
        #[cfg(feature = "hip")]
        "hip" => hip_backend::init()
            .map(|_| true)
            .map_err(|err| PyRuntimeError::new_err(err.to_string())),
        #[cfg(not(feature = "hip"))]
        "hip" => Err(PyRuntimeError::new_err(
            "SpiralTorch was built without HIP support; rebuild with the 'hip' feature",
        )),
        "auto" | "cpu" | "faer" | "simd" | "cpu-simd" | "naive" => Ok(true),
        #[cfg(feature = "wgpu")]
        "wgpu" => Ok(true),
        other => Err(PyValueError::new_err(format!(
            "unknown backend label '{other}'"
        ))),
    }
>>>>>>> eccd2d36
}

pub(crate) fn register(py: Python<'_>, m: &Bound<PyModule>) -> PyResult<()> {
    m.add_class::<PyTensor>()?;
    m.add_class::<PyCpuSimdPackedRhs>()?;
    m.add_function(wrap_pyfunction!(tensor_from_dlpack, m)?)?;
    m.add_function(wrap_pyfunction!(tensor_to_dlpack, m)?)?;
<<<<<<< HEAD
    m.add_function(wrap_pyfunction!(cpu_simd_prepack_rhs, m)?)?;
    m.add(
        "__doc__",
        "Tensor helpers, CPU SIMD packing, and DLPack interop.",
    )?;
=======
    m.add_function(wrap_pyfunction!(init_backend, m)?)?;
    m.add("__doc__", "Tensor helpers and DLPack interop.")?;
>>>>>>> eccd2d36
    let _ = py;
    Ok(())
}

pub(crate) fn tensor_err_to_py(err: TensorError) -> PyErr {
    match err {
        TensorError::InvalidDimensions { .. }
        | TensorError::DataLength { .. }
        | TensorError::EmptyInput(_)
        | TensorError::DlpackError { .. } => PyValueError::new_err(err.to_string()),
        _ => PyRuntimeError::new_err(err.to_string()),
    }
}

fn to_dlpack_impl(py: Python<'_>, tensor: &Tensor) -> PyResult<PyObject> {
    let managed = tensor.to_dlpack().map_err(tensor_err_to_py)?;
    unsafe {
        extern "C" fn drop_capsule(ptr: *mut ffi::PyObject) {
            unsafe {
                let tensor_ptr = ffi::PyCapsule_GetPointer(ptr, DLPACK_CAPSULE_NAME.as_ptr());
                if tensor_ptr.is_null() {
                    ffi::PyErr_Clear();
                    return;
                }
                drop_exported_state(tensor_ptr as *mut DLManagedTensor);
            }
        }

        let capsule = ffi::PyCapsule_New(
            managed as *mut c_void,
            DLPACK_CAPSULE_NAME.as_ptr(),
            Some(drop_capsule),
        );
        if capsule.is_null() {
            drop_exported_state(managed);
            return Err(PyErr::fetch(py));
        }
        Ok(PyObject::from_owned_ptr(py, capsule))
    }
}

fn from_dlpack_impl(py: Python<'_>, capsule: &Bound<PyAny>) -> PyResult<PyTensor> {
    let owned_capsule = ensure_dlpack_capsule(py, capsule)?;
    let capsule_ref = owned_capsule.bind(py);

    unsafe {
        let managed_ptr =
            ffi::PyCapsule_GetPointer(capsule_ref.as_ptr(), DLPACK_CAPSULE_NAME.as_ptr());
        if managed_ptr.is_null() {
            return Err(PyErr::fetch(py));
        }

        if ffi::PyCapsule_SetName(capsule_ref.as_ptr(), USED_DLPACK_CAPSULE_NAME.as_ptr()) != 0 {
            return Err(PyErr::fetch(py));
        }
        if ffi::PyCapsule_SetDestructor(capsule_ref.as_ptr(), None) != 0 {
            return Err(PyErr::fetch(py));
        }

        let tensor =
            Tensor::from_dlpack(managed_ptr as *mut DLManagedTensor).map_err(tensor_err_to_py)?;
        Ok(PyTensor::from_tensor(tensor))
    }
}

fn ensure_dlpack_capsule(py: Python<'_>, candidate: &Bound<PyAny>) -> PyResult<Py<PyAny>> {
    unsafe {
        if ffi::PyCapsule_CheckExact(candidate.as_ptr()) == 1 {
            return Ok(candidate.clone().unbind());
        }
    }

    if let Ok(method) = candidate.getattr("__dlpack__") {
        let kwargs = PyDict::new_bound(py);
        kwargs.set_item("stream", py.None())?;
        let capsule = method.call((), Some(&kwargs))?;
        unsafe {
            if ffi::PyCapsule_CheckExact(capsule.as_ptr()) == 1 {
                return Ok(capsule.into());
            }
        }
        return Err(PyTypeError::new_err(
            "__dlpack__ did not return a DLPack capsule",
        ));
    }

    Err(PyTypeError::new_err(
        "expected a DLPack capsule or object implementing __dlpack__",
    ))
}

#[cfg(test)]
mod tests {
    use super::*;

    #[test]
    fn dlpack_roundtrip_shares_buffer() {
        Python::with_gil(|py| {
            let tensor = PyTensor::new(2, 3, Some(vec![1.0, 2.0, 3.0, 4.0, 5.0, 6.0])).unwrap();
            let capsule = tensor.to_dlpack(py).unwrap();
            let restored = PyTensor::from_dlpack(py, capsule).unwrap();
            assert_eq!(
                tensor.inner().data().as_ptr(),
                restored.inner().data().as_ptr()
            );
        });
    }

    #[test]
    fn dlpack_device_reports_cpu() {
        Python::with_gil(|py| {
            let tensor = PyTensor::zeros(1, 1).unwrap();
            let device = tensor.__dlpack_device__();
            assert_eq!(device, (1, 0));
            let _ = py;
        });
    }
}<|MERGE_RESOLUTION|>--- conflicted
+++ resolved
@@ -7,11 +7,7 @@
 #[cfg(feature = "hip")]
 use st_backend_hip as hip_backend;
 use st_tensor::dlpack::{drop_exported_state, DLManagedTensor, DLPACK_CAPSULE_NAME};
-<<<<<<< HEAD
 use st_tensor::{backend::cpu_dense, Layout, MatmulBackend, SoftmaxBackend, Tensor, TensorError};
-=======
-use st_tensor::{AttentionBackend, MatmulBackend, SoftmaxBackend, Tensor, TensorError};
->>>>>>> eccd2d36
 use std::ffi::{c_void, CStr};
 use std::sync::Arc;
 use tracing::warn;
@@ -751,13 +747,6 @@
 }
 
 #[pyfunction]
-#[pyo3(name = "to_dlpack")]
-fn tensor_to_dlpack(py: Python<'_>, tensor: &PyTensor) -> PyResult<PyObject> {
-    tensor.to_dlpack(py)
-}
-
-#[pyfunction]
-<<<<<<< HEAD
 fn cpu_simd_prepack_rhs(py: Python<'_>, rhs: &PyTensor) -> PyResult<PyCpuSimdPackedRhs> {
     if !matches!(rhs.inner.layout(), Layout::RowMajor) {
         return Err(PyValueError::new_err(
@@ -771,7 +760,8 @@
         .map_err(|message| PyRuntimeError::new_err(message))?;
 
     Ok(PyCpuSimdPackedRhs::new(inner, cols, packed))
-=======
+  
+#[pyfunction]
 fn init_backend(label: &str) -> PyResult<bool> {
     match label {
         #[cfg(feature = "hip")]
@@ -789,7 +779,6 @@
             "unknown backend label '{other}'"
         ))),
     }
->>>>>>> eccd2d36
 }
 
 pub(crate) fn register(py: Python<'_>, m: &Bound<PyModule>) -> PyResult<()> {
@@ -797,16 +786,11 @@
     m.add_class::<PyCpuSimdPackedRhs>()?;
     m.add_function(wrap_pyfunction!(tensor_from_dlpack, m)?)?;
     m.add_function(wrap_pyfunction!(tensor_to_dlpack, m)?)?;
-<<<<<<< HEAD
     m.add_function(wrap_pyfunction!(cpu_simd_prepack_rhs, m)?)?;
     m.add(
         "__doc__",
         "Tensor helpers, CPU SIMD packing, and DLPack interop.",
     )?;
-=======
-    m.add_function(wrap_pyfunction!(init_backend, m)?)?;
-    m.add("__doc__", "Tensor helpers and DLPack interop.")?;
->>>>>>> eccd2d36
     let _ = py;
     Ok(())
 }
