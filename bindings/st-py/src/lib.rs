// SPDX-License-Identifier: AGPL-3.0-or-later
// © 2025 Ryo ∴ SpiralArchitect (kishkavsesvit@icloud.com)
// Part of SpiralTorch — Licensed under AGPL-3.0-or-later.
// Unauthorized derivative works or closed redistribution prohibited under AGPL §13.

mod sot;

use crate::sot::{PySoT3DPlan, Sot3DParams};

use ndarray::{Array2, ArrayD, Ix2};
use num_complex::Complex64;
use pyo3::exceptions::{PyImportError, PyRuntimeError, PyValueError};
use pyo3::prelude::*;
use pyo3::types::{PyAny, PyDict, PyList, PyModule, PySequence, PyTuple};
use pyo3::wrap_pyfunction;
use pyo3::Bound;
use pyo3::Py;
use pyo3::PyRef;
use pyo3::PyRefMut;
use st_backend_hip::{
    device_info as hip_device_info, hip_available as hip_runtime_available,
    DeviceInfo as HipDeviceInfo,
};
use st_core::backend::device_caps::{BackendKind, DeviceCaps};
use st_core::backend::unison_heuristics::RankKind;
use st_core::ecosystem::{
    ConnectorEvent as CoreConnectorEvent, DistributionSummary as CoreDistributionSummary,
    EcosystemCapacity, EcosystemRegistry, EcosystemReport as CoreEcosystemReport,
    HeuristicChoiceSummary as CoreHeuristicChoiceSummary,
    HeuristicDecision as CoreHeuristicDecision, MetricDigest as CoreMetricDigest,
    MetricSample as CoreMetricSample, RankPlanSummary as CoreRankPlanSummary,
    RoundtableConfigSummary as CoreRoundtableConfigSummary,
    RoundtableSummary as CoreRoundtableSummary,
};
#[cfg(feature = "collapse")]
use st_core::engine::collapse_drive::DriveCmd;
use st_core::ops::rank_entry::{plan_rank, RankPlan};
use st_core::telemetry::atlas::{
    AtlasDistrict, AtlasDistrictSummary, AtlasFrame, AtlasMetric, AtlasRoute, AtlasRouteSummary,
};
use st_core::telemetry::chrono::{
    ChronoFrame, ChronoHarmonics, ChronoLoopSignal, ChronoPeak, ChronoSummary,
};
use st_core::telemetry::hub;
use st_core::telemetry::maintainer::MaintainerReport;
use st_core::ecosystem::{
    ConnectorEvent as CoreConnectorEvent, DistributionSummary as CoreDistributionSummary,
    EcosystemCapacity, EcosystemRegistry, EcosystemReport as CoreEcosystemReport,
    HeuristicChoiceSummary as CoreHeuristicChoiceSummary,
    HeuristicDecision as CoreHeuristicDecision, MetricDigest as CoreMetricDigest,
    MetricSample as CoreMetricSample, RankPlanSummary as CoreRankPlanSummary,
    RoundtableConfigSummary as CoreRoundtableConfigSummary,
    RoundtableSummary as CoreRoundtableSummary,
};
#[cfg(feature = "collapse")]
use st_core::engine::collapse_drive::DriveCmd;
use st_core::ops::rank_entry::{plan_rank, RankPlan};
use st_core::telemetry::atlas::{
    AtlasDistrict, AtlasDistrictSummary, AtlasFrame, AtlasMetric, AtlasRoute, AtlasRouteSummary,
};
use st_core::telemetry::chrono::{
    ChronoFrame, ChronoHarmonics, ChronoLoopSignal, ChronoPeak, ChronoSummary,
};
use st_core::telemetry::hub;
use st_core::telemetry::maintainer::MaintainerReport;
use st_core::ecosystem::{
    ConnectorEvent as CoreConnectorEvent, DistributionSummary as CoreDistributionSummary,
    EcosystemCapacity, EcosystemRegistry, EcosystemReport as CoreEcosystemReport,
    HeuristicChoiceSummary as CoreHeuristicChoiceSummary,
    HeuristicDecision as CoreHeuristicDecision, MetricDigest as CoreMetricDigest,
    MetricSample as CoreMetricSample, RankPlanSummary as CoreRankPlanSummary,
    RoundtableConfigSummary as CoreRoundtableConfigSummary,
    RoundtableSummary as CoreRoundtableSummary,
};
#[cfg(feature = "collapse")]
use st_core::engine::collapse_drive::DriveCmd;
use st_core::ops::rank_entry::{plan_rank, RankPlan};
use st_core::telemetry::atlas::{AtlasDistrict, AtlasFrame, AtlasMetric, AtlasRoute};
use st_core::telemetry::chrono::{
    ChronoFrame, ChronoHarmonics, ChronoLoopSignal, ChronoPeak, ChronoSummary,
};
use st_core::telemetry::hub;
use st_core::telemetry::maintainer::MaintainerReport;
use st_core::ecosystem::{
    ConnectorEvent as CoreConnectorEvent, DistributionSummary as CoreDistributionSummary,
    EcosystemRegistry, EcosystemReport as CoreEcosystemReport,
    HeuristicChoiceSummary as CoreHeuristicChoiceSummary,
    HeuristicDecision as CoreHeuristicDecision, RankPlanSummary as CoreRankPlanSummary,
    RoundtableConfigSummary as CoreRoundtableConfigSummary,
    RoundtableSummary as CoreRoundtableSummary,
};
use st_core::ops::rank_entry::{plan_rank, RankPlan};
<<<<<<< HEAD
=======
use st_core::telemetry::atlas::{AtlasFrame, AtlasMetric};
use st_core::telemetry::chrono::{
    ChronoFrame, ChronoHarmonics, ChronoLoopSignal, ChronoPeak, ChronoSummary,
};
use st_core::telemetry::hub;
use st_core::telemetry::maintainer::{MaintainerConfig, MaintainerReport, MaintainerStatus};
use st_core::telemetry::chrono::{
    ChronoFrame, ChronoHarmonics, ChronoLoopSignal, ChronoPeak, ChronoSummary,
};
>>>>>>> 9db26b3b
#[cfg(any(feature = "psi", feature = "psychoid"))]
use st_core::runtime::blackcat::BlackcatRuntimeStats;
use st_core::telemetry::chrono::{ChronoFrame, ChronoSummary};
use st_core::telemetry::hub;
use st_core::telemetry::maintainer::{MaintainerConfig, MaintainerReport};
use st_frac::fft::{fft_inplace as frac_fft_inplace, Complex32 as FracComplex32, FftError};
use st_frac::{
    fracdiff_gl_nd, fracdiff_gl_nd_backward, gl_coeffs as frac_gl_coeffs, FracErr, Pad as FracPad,
};
use st_nn::dataset::DataLoaderBatches as NnDataLoaderBatches;
use st_nn::dataset_from_vec as nn_dataset_from_vec;
use st_nn::{
    Conv1d as NnConv1d, DataLoader as NnDataLoader, DifferentialTrace, DistConfig, DistMode,
    EpochStats, LightningConfig as NnLightningConfig, LightningReport as NnLightningReport,
    LightningStageReport as NnLightningStageReport, Linear as NnLinear, Loss, MeanSquaredError,
    Module, ModuleTrainer, Relu as NnRelu, RoundtableConfig, RoundtableSchedule,
    Sequential as NnSequential, SpiralLightning as NnSpiralLightning, SpiralSession,
    SpiralSessionBuilder, WaveRnn as NnWaveRnn, ZSpaceProjector as NnZSpaceProjector,
};
#[cfg(feature = "golden")]
use st_nn::{
    CouncilEvidence, GoldenBlackcatPulse, GoldenCooperativeDirective, GoldenCouncilSnapshot,
    HeurOp, HeurOpKind,
};
use st_rec::{RatingTriple as RecRatingTriple, RecEpochReport, SpiralRecError, SpiralRecommender};
use st_rl::{EpisodeReport as RlEpisodeReport, SpiralPolicyGradient, SpiralRlError};
use st_tensor::backend::faer_dense;
#[cfg(feature = "wgpu")]
use st_tensor::backend::wgpu_dense as tensor_wgpu_dense;
use st_tensor::pure::{
    measure::{
        z_space_barycenter as rust_z_space_barycenter, BarycenterIntermediate, ZSpaceBarycenter,
    },
    topos::OpenCartesianTopos,
    AmegaHypergrad, Complex32, ComplexTensor, DifferentialResonance, LanguageWaveEncoder,
    MatmulBackend, PureResult, Tensor, TensorBiome, TensorError,
};
use st_text::{
    describe_atlas as text_describe_atlas, describe_frame as text_describe_frame,
    describe_resonance as text_describe_resonance, describe_timeline as text_describe_timeline,
    TextResonator,
};
use std::cmp::Ordering;
use std::collections::HashMap;
use std::fmt::Write as _;
use std::sync::{Mutex, OnceLock};
use std::time::{Duration, SystemTime};

#[derive(Clone, Copy, Debug, PartialEq, Eq)]
enum DeviceRoute {
    Wgpu,
    Cuda,
    Mps,
    Cpu,
}

impl DeviceRoute {
    fn as_str(self) -> &'static str {
        match self {
            DeviceRoute::Wgpu => "wgpu",
            DeviceRoute::Cuda => "cuda",
            DeviceRoute::Mps => "mps",
            DeviceRoute::Cpu => "cpu",
        }
    }
}

fn device_available(route: DeviceRoute) -> bool {
    match route {
        DeviceRoute::Wgpu => cfg!(feature = "wgpu-rt"),
        DeviceRoute::Cuda => cfg!(feature = "cuda"),
        DeviceRoute::Mps => cfg!(feature = "mps"),
        DeviceRoute::Cpu => true,
    }
}

fn choose_route(device: Option<&str>) -> PyResult<DeviceRoute> {
    let hint = device.unwrap_or("auto").to_ascii_lowercase();
    match hint.as_str() {
        "auto" => {
            for candidate in [
                DeviceRoute::Wgpu,
                DeviceRoute::Cuda,
                DeviceRoute::Mps,
                DeviceRoute::Cpu,
            ] {
                if device_available(candidate) {
                    return Ok(candidate);
                }
            }
            Ok(DeviceRoute::Cpu)
        }
        "wgpu" => Ok(if device_available(DeviceRoute::Wgpu) {
            DeviceRoute::Wgpu
        } else {
            DeviceRoute::Cpu
        }),
        "cuda" => Ok(if device_available(DeviceRoute::Cuda) {
            DeviceRoute::Cuda
        } else {
            DeviceRoute::Cpu
        }),
        "mps" => Ok(if device_available(DeviceRoute::Mps) {
            DeviceRoute::Mps
        } else {
            DeviceRoute::Cpu
        }),
        "cpu" => Ok(DeviceRoute::Cpu),
        other => Err(PyValueError::new_err(format!(
            "unsupported device hint: {other}"
        ))),
    }
}

fn topk_rows_cpu(
    data: &[f32],
    rows: usize,
    cols: usize,
    k: usize,
    largest: bool,
) -> (Vec<f32>, Vec<i32>) {
    use std::cmp::Ordering;

    let mut out_vals = vec![0.0f32; rows * k];
    let mut out_idx = vec![0i32; rows * k];
    let mut idx_buf: Vec<usize> = (0..cols).collect();

    for r in 0..rows {
        let row_offset = r * cols;
        for (slot, value) in idx_buf.iter_mut().enumerate() {
            *value = slot;
        }

        if k < cols {
            idx_buf.select_nth_unstable_by(k, |&a, &b| {
                let va = data[row_offset + a];
                let vb = data[row_offset + b];
                let ordering = va.partial_cmp(&vb).unwrap_or(Ordering::Equal);
                if largest {
                    ordering.reverse()
                } else {
                    ordering
                }
            });
        }

        let mut topk = idx_buf[..k].to_vec();
        topk.sort_unstable_by(|&a, &b| {
            let va = data[row_offset + a];
            let vb = data[row_offset + b];
            let ordering = va.partial_cmp(&vb).unwrap_or(Ordering::Equal);
            if largest {
                ordering.reverse()
            } else {
                ordering
            }
        });

        for (j, &col) in topk.iter().enumerate() {
            let target = r * k + j;
            out_vals[target] = data[row_offset + col];
            out_idx[target] = col as i32;
        }
    }

    (out_vals, out_idx)
}

fn tensor_err(err: TensorError) -> PyErr {
    PyValueError::new_err(err.to_string())
}

fn convert<T>(value: PureResult<T>) -> PyResult<T> {
    value.map_err(tensor_err)
}

fn rl_err(err: SpiralRlError) -> PyErr {
    match err {
        SpiralRlError::Tensor(err) => tensor_err(err),
        SpiralRlError::EmptyEpisode => PyValueError::new_err(
            "no transitions recorded — call record_transition before finishing the episode",
        ),
        SpiralRlError::InvalidStateShape {
            expected,
            rows,
            cols,
        } => PyValueError::new_err(format!(
            "state tensor must be shaped as (1, {expected}) but received ({rows}, {cols})"
        )),
        SpiralRlError::InvalidAction { action, actions } => PyValueError::new_err(format!(
            "action index {action} exceeds configured action space {actions}"
        )),
        SpiralRlError::InvalidDiscount { discount } => PyValueError::new_err(format!(
            "discount factor must lie within [0, 1]; received {discount}"
        )),
    }
}

fn rec_err(err: SpiralRecError) -> PyErr {
    match err {
        SpiralRecError::Tensor(err) => tensor_err(err),
        SpiralRecError::OutOfBoundsRating { user, item } => PyValueError::new_err(format!(
            "rating ({user}, {item}) falls outside the configured recommender bounds"
        )),
        SpiralRecError::EmptyBatch => {
            PyValueError::new_err("at least one rating triple is required to train an epoch")
        }
    }
}

fn convert_frac<T>(value: Result<T, FracErr>) -> PyResult<T> {
    value.map_err(|err| PyValueError::new_err(err.to_string()))
}

fn convert_fft<T>(value: Result<T, FftError>) -> PyResult<T> {
    value.map_err(|err| {
        PyValueError::new_err(match err {
            FftError::Empty => "signal must not be empty".to_string(),
            FftError::NonPowerOfTwo => {
                "signal length must be a power of two for the radix FFT".to_string()
            }
        })
    })
}

#[pyfunction]
fn describe_resonance(resonance: &PyDifferentialResonance) -> PyResult<String> {
    convert(text_describe_resonance(&resonance.inner))
}

#[pyfunction]
fn describe_frame(frame: &PyChronoFrame) -> String {
    text_describe_frame(frame.as_frame())
}

#[pyfunction]
fn describe_timeline(frames: Vec<PyChronoFrame>) -> PyResult<String> {
    let inner: Vec<ChronoFrame> = frames.into_iter().map(PyChronoFrame::into_frame).collect();
    convert(text_describe_timeline(&inner))
}

#[pyfunction]
fn describe_atlas(atlas: &PyAtlasFrame) -> PyResult<String> {
    convert(text_describe_atlas(&atlas.frame))
fn heuristic_choice_to_py(
    py: Python<'_>,
    choice: &CoreHeuristicChoiceSummary,
) -> PyResult<PyObject> {
    let dict = PyDict::new_bound(py);
    dict.set_item("use_two_stage", choice.use_two_stage)?;
    dict.set_item("workgroup", choice.workgroup)?;
    dict.set_item("lanes", choice.lanes)?;
    dict.set_item("channel_stride", choice.channel_stride)?;
    dict.set_item("algo_hint", choice.algo_hint.clone())?;
    dict.set_item("compaction_tile", choice.compaction_tile)?;
    dict.set_item("fft_tile_cols", choice.fft_tile_cols)?;
    dict.set_item("fft_radix", choice.fft_radix)?;
    dict.set_item("fft_segments", choice.fft_segments)?;
    Ok(dict.into())
}

fn heuristic_to_py(py: Python<'_>, decision: &CoreHeuristicDecision) -> PyResult<PyObject> {
    let dict = PyDict::new_bound(py);
    dict.set_item("subsystem", decision.subsystem.clone())?;
    dict.set_item("kind", decision.kind.clone())?;
    dict.set_item("rows", decision.rows)?;
    dict.set_item("cols", decision.cols)?;
    dict.set_item("k", decision.k)?;
    dict.set_item("choice", heuristic_choice_to_py(py, &decision.choice)?)?;
    dict.set_item("score_hint", decision.score_hint)?;
    dict.set_item("source", decision.source.as_str())?;
    dict.set_item("issued_at", decision.issued_at_secs())?;
    Ok(dict.into())
}

fn roundtable_config_to_py(
    py: Python<'_>,
    config: &CoreRoundtableConfigSummary,
) -> PyResult<PyObject> {
    let dict = PyDict::new_bound(py);
    dict.set_item("top_k", config.top_k)?;
    dict.set_item("mid_k", config.mid_k)?;
    dict.set_item("bottom_k", config.bottom_k)?;
    dict.set_item("here_tolerance", config.here_tolerance)?;
    let extras = PyDict::new_bound(py);
    for (key, value) in &config.extras {
        extras.set_item(key, *value)?;
    }
    dict.set_item("extras", extras)?;
    Ok(dict.into())
}

fn rank_plan_to_py(py: Python<'_>, summary: &CoreRankPlanSummary) -> PyResult<PyObject> {
    let dict = PyDict::new_bound(py);
    dict.set_item("kind", summary.kind.as_str())?;
    dict.set_item("rows", summary.rows)?;
    dict.set_item("cols", summary.cols)?;
    dict.set_item("k", summary.k)?;
    dict.set_item("workgroup", summary.workgroup)?;
    dict.set_item("lanes", summary.lanes)?;
    dict.set_item("channel_stride", summary.channel_stride)?;
    dict.set_item("tile", summary.tile)?;
    dict.set_item("compaction_tile", summary.compaction_tile)?;
    dict.set_item("subgroup", summary.subgroup)?;
    dict.set_item("fft_tile", summary.fft_tile)?;
    dict.set_item("fft_radix", summary.fft_radix)?;
    dict.set_item("fft_segments", summary.fft_segments)?;
    Ok(dict.into())
}

fn distribution_to_py(py: Python<'_>, summary: &CoreDistributionSummary) -> PyResult<PyObject> {
    let dict = PyDict::new_bound(py);
    dict.set_item("node_id", summary.node_id.clone())?;
    dict.set_item("mode", summary.mode.clone())?;
    dict.set_item("summary_window", summary.summary_window)?;
    dict.set_item("push_interval_ms", summary.push_interval_ms)?;
    dict.set_item("meta_endpoints", summary.meta_endpoints.clone())?;
    Ok(dict.into())
}

fn roundtable_to_py(py: Python<'_>, summary: &CoreRoundtableSummary) -> PyResult<PyObject> {
    let dict = PyDict::new_bound(py);
    dict.set_item("rows", summary.rows)?;
    dict.set_item("cols", summary.cols)?;
    dict.set_item("config", roundtable_config_to_py(py, &summary.config)?)?;
    let plans = PyList::empty_bound(py);
    for plan in &summary.plans {
        plans.append(rank_plan_to_py(py, plan)?)?;
    }
    dict.set_item("plans", plans)?;
    dict.set_item("autopilot_enabled", summary.autopilot_enabled)?;
    if let Some(dist) = &summary.distribution {
        dict.set_item("distribution", distribution_to_py(py, dist)?)?;
    } else {
        dict.set_item("distribution", py.None())?;
    }
    dict.set_item("issued_at", summary.issued_at_secs())?;
    Ok(dict.into())
}

fn connector_to_py(py: Python<'_>, event: &CoreConnectorEvent) -> PyResult<PyObject> {
    let dict = PyDict::new_bound(py);
    dict.set_item("name", event.name.clone())?;
    dict.set_item("stage", event.stage.clone())?;
    dict.set_item("issued_at", event.issued_at_secs())?;
    let meta = PyDict::new_bound(py);
    for (key, value) in &event.metadata {
        meta.set_item(key, value)?;
    }
    dict.set_item("metadata", meta)?;
    Ok(dict.into())
}

fn metric_sample_to_py(py: Python<'_>, sample: &CoreMetricSample) -> PyResult<PyObject> {
    let dict = PyDict::new_bound(py);
    dict.set_item("name", sample.name.clone())?;
    dict.set_item("value", sample.value)?;
    dict.set_item("issued_at", sample.issued_at_secs())?;
    if let Some(unit) = &sample.unit {
        dict.set_item("unit", unit.clone())?;
    }
    let tags = PyDict::new_bound(py);
    for (key, value) in &sample.tags {
        tags.set_item(key, value)?;
    }
    dict.set_item("tags", tags)?;
    Ok(dict.into())
}

fn metric_digest_to_py(py: Python<'_>, digest: &CoreMetricDigest) -> PyResult<PyObject> {
    let dict = PyDict::new_bound(py);
    dict.set_item("name", digest.name.clone())?;
    dict.set_item("count", digest.count)?;
    dict.set_item("sum", digest.sum)?;
    dict.set_item("min", digest.min)?;
    dict.set_item("max", digest.max)?;
    dict.set_item("average", digest.average)?;
    dict.set_item("first_at", digest.first_at_secs())?;
    dict.set_item("last_value", digest.last_value)?;
    dict.set_item("last_at", digest.last_at_secs())?;
    if let Some(unit) = &digest.unit {
        dict.set_item("unit", unit.clone())?;
    }
    let tags = PyDict::new_bound(py);
    for (key, value) in &digest.tags {
        tags.set_item(key, value)?;
    }
    dict.set_item("tags", tags)?;
    Ok(dict.into())
}

fn ecosystem_capacity_to_py(py: Python<'_>, cap: EcosystemCapacity) -> PyResult<PyObject> {
    let dict = PyDict::new_bound(py);
    dict.set_item("heuristics", cap.heuristics)?;
    dict.set_item("roundtables", cap.roundtables)?;
    dict.set_item("connectors", cap.connectors)?;
    dict.set_item("metrics", cap.metrics)?;
    Ok(dict.into())
}

fn ecosystem_report_to_py(py: Python<'_>, report: &CoreEcosystemReport) -> PyResult<PyObject> {
    let heuristics = PyList::empty_bound(py);
    for decision in report.heuristics() {
        heuristics.append(heuristic_to_py(py, decision)?)?;
    }
    let roundtables = PyList::empty_bound(py);
    for summary in report.roundtables() {
        roundtables.append(roundtable_to_py(py, summary)?)?;
    }
    let connectors = PyList::empty_bound(py);
    for event in report.connectors() {
        connectors.append(connector_to_py(py, event)?)?;
    }
    let metrics = PyList::empty_bound(py);
    for sample in report.metrics() {
        metrics.append(metric_sample_to_py(py, sample)?)?;
    }
    let metric_digests = PyList::empty_bound(py);
    for digest in report.metric_digests() {
        metric_digests.append(metric_digest_to_py(py, digest)?)?;
    }
    let dict = PyDict::new_bound(py);
    dict.set_item("heuristics", heuristics)?;
    dict.set_item("roundtables", roundtables)?;
    dict.set_item("connectors", connectors)?;
    dict.set_item("metrics", metrics)?;
    dict.set_item("metric_digests", metric_digests)?;
    Ok(dict.into())
}

#[allow(clippy::too_many_arguments)]
fn build_roundtable_config(
    top_k: u32,
    mid_k: u32,
    bottom_k: u32,
    here_tolerance: f32,
    psychoid: bool,
    psychoid_log: bool,
    psi: bool,
    collapse: bool,
) -> RoundtableConfig {
    #[cfg(not(feature = "psychoid"))]
    {
        let _ = psychoid;
        let _ = psychoid_log;
    }
    #[cfg(not(feature = "psi"))]
    {
        let _ = psi;
    }
    #[cfg(not(feature = "collapse"))]
    {
        let _ = collapse;
    }

    let mut config = RoundtableConfig {
        top_k,
        mid_k,
        bottom_k,
        here_tolerance: here_tolerance.max(0.0),
        ..RoundtableConfig::default()
    };

    #[cfg(feature = "psychoid")]
    {
        if psychoid {
            config = if psychoid_log {
                config.enable_psychoid_with_log()
            } else {
                config.enable_psychoid()
            };
        }
    }

    #[cfg(feature = "psi")]
    {
        if psi {
            config = config.enable_psi();
        }
    }

    #[cfg(feature = "collapse")]
    {
        if collapse {
            config = config.enable_collapse();
        }
    }

    config
}

fn intern_label(label: &str) -> &'static str {
    static INTERNER: OnceLock<Mutex<Vec<&'static str>>> = OnceLock::new();
    let storage = INTERNER.get_or_init(|| Mutex::new(Vec::new()));
    {
        let guard = storage.lock().expect("intern labels lock poisoned");
        if let Some(&existing) = guard.iter().find(|&&item| item == label) {
            return existing;
        }
    }
    let leaked: &'static str = Box::leak(label.to_owned().into_boxed_str());
    let mut guard = storage.lock().expect("intern labels lock poisoned");
    guard.push(leaked);
    leaked
}

fn state_to_pydict(py: Python<'_>, state: HashMap<String, Tensor>) -> PyResult<PyObject> {
    let dict = PyDict::new_bound(py);
    for (name, tensor) in state {
        let py_tensor = PyTensor::from_tensor(tensor);
        dict.set_item(name, py_tensor.into_py(py))?;
    }
    Ok(dict.into_py(py))
}

fn pydict_to_state(dict: &Bound<'_, PyDict>) -> PyResult<HashMap<String, Tensor>> {
    let mut state = HashMap::new();
    for (key, value) in dict.iter() {
        let name: String = key.extract()?;
        let tensor: PyTensor = value.extract()?;
        state.insert(name, tensor.as_tensor().clone());
    }
    Ok(state)
}

fn py_device_info<'py>(py: Python<'py>, info: HipDeviceInfo) -> PyResult<Bound<'py, PyDict>> {
    let dict = PyDict::new_bound(py);
    dict.set_item("id", info.id)?;
    dict.set_item("name", info.name.as_ref())?;
    dict.set_item("multi_node", info.multi_node)?;
    Ok(dict)
}

fn backend_name(kind: BackendKind) -> &'static str {
    match kind {
        BackendKind::Wgpu => "wgpu",
        BackendKind::Cuda => "cuda",
        BackendKind::Hip => "hip",
        BackendKind::Cpu => "cpu",
    }
}

fn tensor_to_array(tensor: &Tensor) -> PyResult<ArrayD<f32>> {
    let (rows, cols) = tensor.shape();
    Array2::from_shape_vec((rows, cols), tensor.data().to_vec())
        .map(|array| array.into_dyn())
        .map_err(|_| PyValueError::new_err("failed to view tensor as ndarray"))
}

fn array_to_tensor(array: ArrayD<f32>) -> PyResult<PyTensor> {
    let matrix: Array2<f32> = array
        .into_dimensionality::<Ix2>()
        .map_err(|_| PyValueError::new_err("fractional operators require 2D tensors"))?;
    let (rows, cols) = matrix.dim();
    let data = matrix.into_raw_vec();
    Ok(PyTensor::from_tensor(convert(Tensor::from_vec(
        rows, cols, data,
    ))?))
}

fn parse_matmul_backend(label: Option<&str>) -> PyResult<MatmulBackend> {
    match label {
        None => Ok(MatmulBackend::Auto),
        Some(value) => {
            let normalized = value.to_ascii_lowercase();
            match normalized.as_str() {
                "auto" => Ok(MatmulBackend::Auto),
                "faer" | "simd" => Ok(MatmulBackend::CpuFaer),
                "cpu" | "naive" => Ok(MatmulBackend::CpuNaive),
                #[cfg(feature = "wgpu")]
                "wgpu" | "gpu" => Ok(MatmulBackend::GpuWgpu),
                #[cfg(not(feature = "wgpu"))]
                "wgpu" | "gpu" => Err(PyValueError::new_err(
                    "WGPU backend requested but SpiralTorch was built without the `wgpu` feature",
                )),
                other => Err(PyValueError::new_err(format!(
                    "unknown matmul backend `{other}`; expected auto, faer, naive{}",
                    if cfg!(feature = "wgpu") {
                        ", or wgpu"
                    } else {
                        ""
                    }
                ))),
            }
        }
    }
}

fn device_caps_dict<'py>(py: Python<'py>, caps: DeviceCaps) -> PyResult<Bound<'py, PyDict>> {
    let dict = PyDict::new_bound(py);
    dict.set_item("backend", backend_name(caps.backend))?;
    dict.set_item("lane_width", caps.lane_width)?;
    dict.set_item("max_workgroup", caps.max_workgroup)?;
    dict.set_item("subgroup", caps.subgroup)?;
    match caps.shared_mem_per_workgroup {
        Some(value) => dict.set_item("shared_mem_per_workgroup", value)?,
        None => dict.set_item("shared_mem_per_workgroup", py.None())?,
    }
    Ok(dict)
}

#[pyclass(module = "spiraltorch", name = "Tensor")]
#[derive(Clone, Debug)]
struct PyTensor {
    inner: Tensor,
}

impl PyTensor {
    fn from_tensor(tensor: Tensor) -> Self {
        Self { inner: tensor }
    }

    fn as_tensor(&self) -> &Tensor {
        &self.inner
    }

    fn as_tensor_mut(&mut self) -> &mut Tensor {
        &mut self.inner
    }

    fn into_tensor(self) -> Tensor {
        self.inner
    }
}

#[pymethods]
impl PyTensor {
    #[new]
    #[pyo3(signature = (rows, cols, data=None))]
    fn new(rows: usize, cols: usize, data: Option<Bound<'_, PyAny>>) -> PyResult<Self> {
        let tensor = match data {
            Some(obj) => {
                let values: Vec<f32> = obj.extract()?;
                convert(Tensor::from_vec(rows, cols, values))?
            }
            None => convert(Tensor::zeros(rows, cols))?,
        };
        Ok(Self { inner: tensor })
    }

    #[staticmethod]
    fn zeros(rows: usize, cols: usize) -> PyResult<Self> {
        Ok(Self::from_tensor(convert(Tensor::zeros(rows, cols))?))
    }

    #[pyo3(name = "clone")]
    fn clone_py(&self) -> Self {
        Self {
            inner: self.inner.clone(),
        }
    }

    #[getter]
    fn rows(&self) -> usize {
        self.inner.shape().0
    }

    #[getter]
    fn cols(&self) -> usize {
        self.inner.shape().1
    }

    fn shape(&self) -> (usize, usize) {
        self.inner.shape()
    }

    fn data(&self) -> Vec<f32> {
        self.inner.data().to_vec()
    }

    fn tolist(&self) -> Vec<Vec<f32>> {
        let (rows, cols) = self.inner.shape();
        let mut out = Vec::with_capacity(rows);
        for r in 0..rows {
            let start = r * cols;
            let end = start + cols;
            out.push(self.inner.data()[start..end].to_vec());
        }
        out
    }

    #[pyo3(signature = (other, backend=None))]
    fn matmul(&self, other: &PyTensor, backend: Option<&str>) -> PyResult<Self> {
        let backend = parse_matmul_backend(backend)?;
        Ok(Self::from_tensor(convert(
            self.inner.matmul_with_backend(other.as_tensor(), backend),
        )?))
    }

    fn add(&self, other: &PyTensor) -> PyResult<Self> {
        Ok(Self::from_tensor(convert(
            self.inner.add(other.as_tensor()),
        )?))
    }

    fn sub(&self, other: &PyTensor) -> PyResult<Self> {
        Ok(Self::from_tensor(convert(
            self.inner.sub(other.as_tensor()),
        )?))
    }

    fn scale(&self, value: f32) -> PyResult<Self> {
        Ok(Self::from_tensor(convert(self.inner.scale(value))?))
    }

    fn hadamard(&self, other: &PyTensor) -> PyResult<Self> {
        Ok(Self::from_tensor(convert(
            self.inner.hadamard(other.as_tensor()),
        )?))
    }

    fn add_scaled_inplace(&mut self, other: &PyTensor, scale: f32) -> PyResult<()> {
        convert(self.inner.add_scaled(other.as_tensor(), scale))
    }

    fn add_row_inplace(&mut self, bias: Vec<f32>) -> PyResult<()> {
        convert(self.inner.add_row_inplace(&bias))
    }

    fn transpose(&self) -> Self {
        Self::from_tensor(self.inner.transpose())
    }

    fn sum_axis0(&self) -> Vec<f32> {
        self.inner.sum_axis0()
    }

    fn squared_l2_norm(&self) -> f32 {
        self.inner.squared_l2_norm()
    }

    fn project_to_poincare(&self, curvature: f32) -> PyResult<Self> {
        Ok(Self::from_tensor(convert(
            self.inner.project_to_poincare(curvature),
        )?))
    }

    fn hyperbolic_distance(&self, other: &PyTensor, curvature: f32) -> PyResult<f32> {
        convert(self.inner.hyperbolic_distance(other.as_tensor(), curvature))
    }

    fn __repr__(&self) -> PyResult<String> {
        let (rows, cols) = self.inner.shape();
        Ok(format!("Tensor(rows={rows}, cols={cols})"))
    }
}

#[pyclass(module = "spiraltorch.dataset", name = "DataLoader", unsendable)]
#[derive(Clone)]
struct PyDataLoader {
    inner: NnDataLoader,
}

impl PyDataLoader {
    fn from_loader(inner: NnDataLoader) -> Self {
        Self { inner }
    }

    fn clone_inner(&self) -> NnDataLoader {
        self.inner.clone()
    }
}

#[pymethods]
impl PyDataLoader {
    fn __len__(&self) -> usize {
        self.inner.len()
    }

    fn is_empty(&self) -> bool {
        self.inner.is_empty()
    }

    #[getter]
    fn batch_size(&self) -> usize {
        self.inner.batch_size()
    }

    #[getter]
    fn prefetch_depth(&self) -> usize {
        self.inner.prefetch_depth()
    }

    fn shuffle(&self, seed: u64) -> Self {
        Self::from_loader(self.inner.clone().shuffle(seed))
    }

    fn batched(&self, batch_size: usize) -> Self {
        Self::from_loader(self.inner.clone().batched(batch_size))
    }

    fn prefetch(&self, depth: usize) -> Self {
        Self::from_loader(self.inner.clone().prefetch(depth))
    }

    fn __iter__(slf: PyRef<'_, Self>) -> PyResult<Py<PyDataLoaderIter>> {
        Py::new(
            slf.py(),
            PyDataLoaderIter {
                inner: Some(slf.clone_inner().into_iter()),
            },
        )
    }

    fn __repr__(&self) -> PyResult<String> {
        Ok(format!(
            "DataLoader(len={}, batch_size={})",
            self.inner.len(),
            self.inner.batch_size()
        ))
    }
}

#[pyclass(module = "spiraltorch.dataset", name = "DataLoaderIter", unsendable)]
struct PyDataLoaderIter {
    inner: Option<NnDataLoaderBatches>,
}

#[pymethods]
impl PyDataLoaderIter {
    fn __iter__(slf: PyRefMut<'_, Self>) -> PyRefMut<'_, Self> {
        slf
    }

    fn __next__(&mut self) -> PyResult<Option<(PyTensor, PyTensor)>> {
        if let Some(iter) = self.inner.as_mut() {
            match iter.next() {
                Some(Ok((input, target))) => {
                    return Ok(Some((
                        PyTensor::from_tensor(input),
                        PyTensor::from_tensor(target),
                    )));
                }
                Some(Err(err)) => return Err(tensor_err(err)),
                None => {
                    self.inner = None;
                    return Ok(None);
                }
            }
        }
        Ok(None)
    }
}

#[pyfunction(name = "from_vec")]
fn dataset_from_vec_py(samples: Vec<(PyTensor, PyTensor)>) -> PyResult<PyDataLoader> {
    let owned: Vec<(Tensor, Tensor)> = samples
        .into_iter()
        .map(|(input, target)| (input.into_tensor(), target.into_tensor()))
        .collect();
    Ok(PyDataLoader::from_loader(nn_dataset_from_vec(owned)))
}

#[pyfunction(name = "shuffle")]
fn dataset_shuffle_py(loader: &PyDataLoader, seed: u64) -> PyDataLoader {
    loader.shuffle(seed)
}

#[pyfunction(name = "batched")]
fn dataset_batched_py(loader: &PyDataLoader, batch_size: usize) -> PyDataLoader {
    loader.batched(batch_size)
}

#[pyfunction(name = "prefetch")]
fn dataset_prefetch_py(loader: &PyDataLoader, depth: usize) -> PyDataLoader {
    loader.prefetch(depth)
}

#[pyclass(module = "spiraltorch", name = "ComplexTensor")]
#[derive(Clone, Debug)]
struct PyComplexTensor {
    inner: ComplexTensor,
}

impl PyComplexTensor {
    fn from_complex(inner: ComplexTensor) -> Self {
        Self { inner }
    }
}

#[pyclass(module = "spiraltorch", name = "BarycenterIntermediate")]
#[derive(Clone, Debug)]
struct PyBarycenterIntermediate {
    inner: BarycenterIntermediate,
}

impl PyBarycenterIntermediate {
    fn from_stage(stage: BarycenterIntermediate) -> Self {
        Self { inner: stage }
    }
}

#[pyclass(module = "spiraltorch", name = "ZSpaceBarycenter")]
#[derive(Clone, Debug)]
struct PyZSpaceBarycenter {
    inner: ZSpaceBarycenter,
}

impl PyZSpaceBarycenter {
    fn from_result(result: ZSpaceBarycenter) -> Self {
        Self { inner: result }
    }
}

#[pymethods]
impl PyZSpaceBarycenter {
    #[getter]
    fn density(&self) -> PyResult<PyTensor> {
        Ok(PyTensor::from_tensor(self.inner.density.clone()))
    }

    #[getter]
    fn kl_energy(&self) -> f32 {
        self.inner.kl_energy
    }

    #[getter]
    fn entropy(&self) -> f32 {
        self.inner.entropy
    }

    #[getter]
    fn coupling_energy(&self) -> f32 {
        self.inner.coupling_energy
    }

    #[getter]
    fn objective(&self) -> f32 {
        self.inner.objective
    }

    #[getter]
    fn effective_weight(&self) -> f32 {
        self.inner.effective_weight
    }

    fn intermediates(&self, py: Python<'_>) -> PyResult<Vec<Py<PyBarycenterIntermediate>>> {
        let mut out = Vec::with_capacity(self.inner.intermediates.len());
        for stage in &self.inner.intermediates {
            out.push(Py::new(
                py,
                PyBarycenterIntermediate::from_stage(stage.clone()),
            )?);
        }
        Ok(out)
    }

    fn as_dict(&self, py: Python<'_>) -> PyResult<PyObject> {
        let dict = PyDict::new_bound(py);
        dict.set_item(
            "density",
            PyTensor::from_tensor(self.inner.density.clone()).into_py(py),
        )?;
        dict.set_item("kl_energy", self.inner.kl_energy)?;
        dict.set_item("entropy", self.inner.entropy)?;
        dict.set_item("coupling_energy", self.inner.coupling_energy)?;
        dict.set_item("objective", self.inner.objective)?;
        dict.set_item("effective_weight", self.inner.effective_weight)?;
        let py_intermediates = PyList::empty_bound(py);
        for stage in &self.inner.intermediates {
            py_intermediates
                .append(PyBarycenterIntermediate::from_stage(stage.clone()).into_py(py))?;
        }
        dict.set_item("intermediates", py_intermediates.into_py(py))?;
        Ok(dict.into_py(py))
    }

    fn __repr__(&self) -> PyResult<String> {
        Ok(format!(
            "ZSpaceBarycenter(objective={:.6}, entropy={:.6})",
            self.inner.objective, self.inner.entropy
        ))
    }
}

#[pymethods]
impl PyBarycenterIntermediate {
    #[getter]
    fn interpolation(&self) -> f32 {
        self.inner.interpolation
    }

    #[getter]
    fn density(&self) -> PyResult<PyTensor> {
        Ok(PyTensor::from_tensor(self.inner.density.clone()))
    }

    #[getter]
    fn kl_energy(&self) -> f32 {
        self.inner.kl_energy
    }

    #[getter]
    fn entropy(&self) -> f32 {
        self.inner.entropy
    }

    #[getter]
    fn objective(&self) -> f32 {
        self.inner.objective
    }

    fn as_tuple(&self) -> PyResult<(f32, PyTensor, f32, f32, f32)> {
        Ok((
            self.inner.interpolation,
            PyTensor::from_tensor(self.inner.density.clone()),
            self.inner.kl_energy,
            self.inner.entropy,
            self.inner.objective,
        ))
    }

    fn __repr__(&self) -> PyResult<String> {
        Ok(format!(
            "BarycenterIntermediate(interpolation={:.2}, objective={:.6})",
            self.inner.interpolation, self.inner.objective
        ))
    }
}

#[pyclass(module = "spiraltorch", name = "DifferentialResonance")]
#[derive(Clone)]
struct PyDifferentialResonance {
    inner: DifferentialResonance,
}

impl PyDifferentialResonance {
    fn from_resonance(inner: DifferentialResonance) -> Self {
        Self { inner }
    }
}

#[pymethods]
impl PyDifferentialResonance {
    #[getter]
    fn homotopy_flow(&self) -> PyResult<PyTensor> {
        Ok(PyTensor::from_tensor(self.inner.homotopy_flow.clone()))
    }

    #[getter]
    fn functor_linearisation(&self) -> PyResult<PyTensor> {
        Ok(PyTensor::from_tensor(
            self.inner.functor_linearisation.clone(),
        ))
    }

    #[getter]
    fn recursive_objective(&self) -> PyResult<PyTensor> {
        Ok(PyTensor::from_tensor(
            self.inner.recursive_objective.clone(),
        ))
    }

    #[getter]
    fn infinity_projection(&self) -> PyResult<PyTensor> {
        Ok(PyTensor::from_tensor(
            self.inner.infinity_projection.clone(),
        ))
    }

    #[getter]
    fn infinity_energy(&self) -> PyResult<PyTensor> {
        Ok(PyTensor::from_tensor(self.inner.infinity_energy.clone()))
    }

    fn as_dict(&self, py: Python<'_>) -> PyResult<PyObject> {
        let dict = PyDict::new_bound(py);
        dict.set_item(
            "homotopy_flow",
            PyTensor::from_tensor(self.inner.homotopy_flow.clone()).into_py(py),
        )?;
        dict.set_item(
            "functor_linearisation",
            PyTensor::from_tensor(self.inner.functor_linearisation.clone()).into_py(py),
        )?;
        dict.set_item(
            "recursive_objective",
            PyTensor::from_tensor(self.inner.recursive_objective.clone()).into_py(py),
        )?;
        dict.set_item(
            "infinity_projection",
            PyTensor::from_tensor(self.inner.infinity_projection.clone()).into_py(py),
        )?;
        dict.set_item(
            "infinity_energy",
            PyTensor::from_tensor(self.inner.infinity_energy.clone()).into_py(py),
        )?;
        Ok(dict.into_py(py))
    }

    fn __repr__(&self) -> PyResult<String> {
        Ok("DifferentialResonance(...)".to_string())
    }
}

#[pyclass(module = "spiraltorch", name = "ChronoFrame")]
#[derive(Clone)]
struct PyChronoFrame {
    frame: ChronoFrame,
}

impl PyChronoFrame {
    fn from_frame(frame: ChronoFrame) -> Self {
        Self { frame }
    }

    fn as_frame(&self) -> &ChronoFrame {
        &self.frame
    }

    fn into_frame(self) -> ChronoFrame {
        self.frame
    }
}

#[pyclass(module = "spiraltorch", name = "ChronoSummary")]
struct PyChronoSummary {
    summary: ChronoSummary,
}

impl PyChronoSummary {
    fn from_summary(summary: ChronoSummary) -> Self {
        Self { summary }
    }
}

#[pyclass(module = "spiraltorch", name = "AtlasMetric")]
#[derive(Clone)]
struct PyAtlasMetric {
    metric: AtlasMetric,
}

impl PyAtlasMetric {
    fn from_metric(metric: AtlasMetric) -> Self {
        Self { metric }
    }
}

#[pymethods]
impl PyAtlasMetric {
    #[getter]
    fn name(&self) -> &str {
        &self.metric.name
    }

    #[getter]
    fn value(&self) -> f32 {
        self.metric.value
    }

    #[getter]
    fn district(&self) -> Option<String> {
        self.metric.district().map(|name| name.to_string())
    }

    fn as_tuple(&self) -> (String, f32) {
        (self.metric.name.clone(), self.metric.value)
    }

    fn __repr__(&self) -> PyResult<String> {
        if let Some(district) = self.metric.district() {
            Ok(format!(
                "AtlasMetric(name={}, value={:.3}, district={})",
                self.metric.name, self.metric.value, district
            ))
        } else {
            Ok(format!(
                "AtlasMetric(name={}, value={:.3})",
                self.metric.name, self.metric.value
            ))
        }
    }
}

#[pyclass(module = "spiraltorch", name = "AtlasDistrict")]
#[derive(Clone)]
struct PyAtlasDistrict {
    district: AtlasDistrict,
}

impl PyAtlasDistrict {
    fn from_district(district: AtlasDistrict) -> Self {
        Self { district }
    }
}

#[pymethods]
impl PyAtlasDistrict {
    #[getter]
    fn name(&self) -> &str {
        &self.district.name
    }

    #[getter]
    fn mean(&self) -> f32 {
        self.district.mean
    }

    #[getter]
    fn span(&self) -> f32 {
        self.district.span
    }

    fn metrics(&self) -> Vec<PyAtlasMetric> {
        self.district
            .metrics
            .iter()
            .cloned()
            .map(PyAtlasMetric::from_metric)
            .collect()
    }

    fn __repr__(&self) -> PyResult<String> {
        Ok(format!(
            "AtlasDistrict(name={}, mean={:.3}, span={:.3}, metrics={})",
            self.district.name,
            self.district.mean,
            self.district.span,
            self.district.metrics.len()
        ))
    }
}

#[pyclass(module = "spiraltorch", name = "AtlasFrame")]
#[derive(Clone)]
struct PyAtlasFrame {
    frame: AtlasFrame,
}

impl PyAtlasFrame {
    fn from_frame(frame: AtlasFrame) -> Self {
        Self { frame }
    }
}

#[pymethods]
impl PyAtlasFrame {
    #[getter]
    fn timestamp(&self) -> f32 {
        self.frame.timestamp
    }

    #[getter]
    fn loop_support(&self) -> f32 {
        self.frame.loop_support
    }

    #[getter]
    fn collapse_total(&self) -> Option<f32> {
        self.frame.collapse_total
    }

    #[getter]
    fn z_signal(&self) -> Option<f32> {
        self.frame.z_signal
    }

    #[getter]
    fn script_hint(&self) -> Option<String> {
        self.frame.script_hint.clone()
    }

    #[getter]
    fn maintainer_status(&self) -> Option<String> {
        self.frame
            .maintainer_status
            .map(|status| status.as_str().to_string())
    }

    #[getter]
    fn maintainer_diagnostic(&self) -> Option<String> {
        self.frame.maintainer_diagnostic.clone()
    }

    #[getter]
    fn suggested_max_scale(&self) -> Option<f32> {
        self.frame.suggested_max_scale
    }

    #[getter]
    fn suggested_pressure(&self) -> Option<f32> {
        self.frame.suggested_pressure
    }

    fn metrics(&self) -> Vec<PyAtlasMetric> {
        self.frame
            .metrics
            .iter()
            .cloned()
            .map(PyAtlasMetric::from_metric)
            .collect()
    }

    fn districts(&self) -> Vec<PyAtlasDistrict> {
        self.frame
            .districts()
            .into_iter()
            .map(PyAtlasDistrict::from_district)
            .collect()
    }

    fn notes(&self) -> Vec<String> {
        self.frame.notes.clone()
    }

    fn summary(&self) -> Option<PyChronoSummary> {
        self.frame
            .chrono_summary
            .clone()
            .map(PyChronoSummary::from_summary)
    }

    fn harmonics(&self) -> Option<PyChronoHarmonics> {
        self.frame
            .harmonics
            .clone()
            .map(PyChronoHarmonics::from_harmonics)
    }

    fn as_dict(&self, py: Python<'_>) -> PyResult<PyObject> {
        let dict = PyDict::new_bound(py);
        dict.set_item("timestamp", self.frame.timestamp)?;
        dict.set_item("loop_support", self.frame.loop_support)?;
        dict.set_item("collapse_total", self.frame.collapse_total)?;
        dict.set_item("z_signal", self.frame.z_signal)?;
        dict.set_item("script_hint", self.frame.script_hint.clone())?;
        if let Some(status) = self.frame.maintainer_status {
            dict.set_item("maintainer_status", status.as_str())?;
        }
        dict.set_item(
            "maintainer_diagnostic",
            self.frame.maintainer_diagnostic.clone(),
        )?;
        dict.set_item("suggested_max_scale", self.frame.suggested_max_scale)?;
        dict.set_item("suggested_pressure", self.frame.suggested_pressure)?;
        if let Some(summary) = &self.frame.chrono_summary {
            dict.set_item(
                "summary",
                PyChronoSummary::from_summary(summary.clone()).into_py(py),
            )?;
        }
        if let Some(harmonics) = &self.frame.harmonics {
            dict.set_item(
                "harmonics",
                PyChronoHarmonics::from_harmonics(harmonics.clone()).into_py(py),
            )?;
        }
        let metrics: Vec<(String, f32)> = self
            .frame
            .metrics
            .iter()
            .map(|metric| (metric.name.clone(), metric.value))
            .collect();
        dict.set_item("metrics", metrics)?;
        dict.set_item("notes", self.frame.notes.clone())?;
        Ok(dict.into_py(py))
    }

    fn __repr__(&self) -> PyResult<String> {
        Ok(format!(
            "AtlasFrame(t={:.3}, metrics={})",
            self.frame.timestamp,
            self.frame.metrics.len()
        ))
    }
}

#[pyclass(module = "spiraltorch", name = "AtlasRoute")]
#[derive(Clone)]
struct PyAtlasRoute {
    route: AtlasRoute,
}

impl PyAtlasRoute {
    fn from_route(route: AtlasRoute) -> Self {
        Self { route }
    }
}

#[pymethods]
impl PyAtlasRoute {
    #[getter]
    fn frames(&self) -> Vec<PyAtlasFrame> {
        self.route
            .frames
            .iter()
            .cloned()
            .map(PyAtlasFrame::from_frame)
            .collect()
    }

    #[getter]
    fn length(&self) -> usize {
        self.route.len()
    }

    fn is_empty(&self) -> bool {
        self.route.is_empty()
    }

    fn latest(&self) -> Option<PyAtlasFrame> {
        self.route.latest().cloned().map(PyAtlasFrame::from_frame)
    }

    fn __repr__(&self) -> PyResult<String> {
        Ok(format!(
            "AtlasRoute(length={}, latest_ts={:.3})",
            self.route.len(),
            self.route
                .latest()
                .map(|frame| frame.timestamp)
                .unwrap_or(0.0)
        ))
    }
}

#[pyclass(module = "spiraltorch", name = "AtlasDistrictSummary")]
#[derive(Clone)]
struct PyAtlasDistrictSummary {
    summary: AtlasDistrictSummary,
}

impl PyAtlasDistrictSummary {
    fn from_summary(summary: AtlasDistrictSummary) -> Self {
        Self { summary }
    }
}

#[pymethods]
impl PyAtlasDistrictSummary {
    #[getter]
    fn name(&self) -> &str {
        &self.summary.name
    }

    #[getter]
    fn coverage(&self) -> usize {
        self.summary.coverage
    }

    #[getter]
    fn mean(&self) -> f32 {
        self.summary.mean
    }

    #[getter]
    fn latest(&self) -> f32 {
        self.summary.latest
    }

    #[getter]
    fn min(&self) -> f32 {
        self.summary.min
    }

    #[getter]
    fn max(&self) -> f32 {
        self.summary.max
    }

    #[getter]
    fn delta(&self) -> f32 {
        self.summary.delta
    }

    #[getter]
    fn std_dev(&self) -> f32 {
        self.summary.std_dev
    }
}

#[pyclass(module = "spiraltorch", name = "AtlasRouteSummary")]
#[derive(Clone)]
struct PyAtlasRouteSummary {
    summary: AtlasRouteSummary,
}

impl PyAtlasRouteSummary {
    fn from_summary(summary: AtlasRouteSummary) -> Self {
        Self { summary }
    }
}

#[pymethods]
impl PyAtlasRouteSummary {
    #[getter]
    fn frames(&self) -> usize {
        self.summary.frames
    }

    #[getter]
    fn latest_timestamp(&self) -> f32 {
        self.summary.latest_timestamp
    }

    #[getter]
    fn mean_loop_support(&self) -> f32 {
        self.summary.mean_loop_support
    }

    #[getter]
    fn loop_std(&self) -> f32 {
        self.summary.loop_std
    }

    #[getter]
    fn latest_collapse_total(&self) -> Option<f32> {
        self.summary.latest_collapse_total
    }

    #[getter]
    fn collapse_trend(&self) -> Option<f32> {
        self.summary.collapse_trend
    }

    #[getter]
    fn latest_z_signal(&self) -> Option<f32> {
        self.summary.latest_z_signal
    }

    #[getter]
    fn z_signal_trend(&self) -> Option<f32> {
        self.summary.z_signal_trend
    }

    #[getter]
    fn maintainer_status(&self) -> Option<&'static str> {
        self.summary.maintainer_status.map(|status| status.as_str())
    }

    #[getter]
    fn maintainer_diagnostic(&self) -> Option<&str> {
        self.summary.maintainer_diagnostic.as_deref()
    }

    #[getter]
    fn suggested_max_scale(&self) -> Option<f32> {
        self.summary.suggested_max_scale
    }

    #[getter]
    fn suggested_pressure(&self) -> Option<f32> {
        self.summary.suggested_pressure
    }

    #[getter]
    fn script_hint(&self) -> Option<&str> {
        self.summary.script_hint.as_deref()
    }

    #[getter]
    fn districts(&self) -> Vec<PyAtlasDistrictSummary> {
        self.summary
            .districts
            .clone()
            .into_iter()
            .map(PyAtlasDistrictSummary::from_summary)
            .collect()
    }
}

#[pyclass(module = "spiraltorch", name = "ChronoPeak")]
#[derive(Clone)]
struct PyChronoPeak {
    peak: ChronoPeak,
}

impl PyChronoPeak {
    fn from_peak(peak: ChronoPeak) -> Self {
        Self { peak }
    }
}

#[pymethods]
impl PyChronoPeak {
    #[getter]
    fn frequency(&self) -> f32 {
        self.peak.frequency
    }

    #[getter]
    fn magnitude(&self) -> f32 {
        self.peak.magnitude
    }

    #[getter]
    fn phase(&self) -> f32 {
        self.peak.phase
    }

    fn as_dict(&self, py: Python<'_>) -> PyResult<PyObject> {
        let dict = PyDict::new_bound(py);
        dict.set_item("frequency", self.peak.frequency)?;
        dict.set_item("magnitude", self.peak.magnitude)?;
        dict.set_item("phase", self.peak.phase)?;
        Ok(dict.into_py(py))
    }

    fn __repr__(&self) -> PyResult<String> {
        Ok(format!(
            "ChronoPeak(freq={:.3}, magnitude={:.3})",
            self.peak.frequency, self.peak.magnitude
        ))
    }
}

#[pyclass(module = "spiraltorch", name = "ChronoHarmonics")]
struct PyChronoHarmonics {
    harmonics: ChronoHarmonics,
}

impl PyChronoHarmonics {
    fn from_harmonics(harmonics: ChronoHarmonics) -> Self {
        Self { harmonics }
    }
}

#[pymethods]
impl PyChronoHarmonics {
    #[getter]
    fn frames(&self) -> usize {
        self.harmonics.frames
    }

    #[getter]
    fn duration(&self) -> f32 {
        self.harmonics.duration
    }

    #[getter]
    fn sample_rate(&self) -> f32 {
        self.harmonics.sample_rate
    }

    #[getter]
    fn nyquist(&self) -> f32 {
        self.harmonics.nyquist
    }

    #[getter]
    fn drift_power(&self) -> Vec<f32> {
        self.harmonics.drift_power.clone()
    }

    #[getter]
    fn energy_power(&self) -> Vec<f32> {
        self.harmonics.energy_power.clone()
    }

    #[getter]
    fn dominant_drift(&self) -> Option<PyChronoPeak> {
        self.harmonics
            .dominant_drift
            .clone()
            .map(PyChronoPeak::from_peak)
    }

    #[getter]
    fn dominant_energy(&self) -> Option<PyChronoPeak> {
        self.harmonics
            .dominant_energy
            .clone()
            .map(PyChronoPeak::from_peak)
    }

    fn as_dict(&self, py: Python<'_>) -> PyResult<PyObject> {
        let dict = PyDict::new_bound(py);
        dict.set_item("frames", self.harmonics.frames)?;
        dict.set_item("duration", self.harmonics.duration)?;
        dict.set_item("sample_rate", self.harmonics.sample_rate)?;
        dict.set_item("nyquist", self.harmonics.nyquist)?;
        dict.set_item("drift_power", self.harmonics.drift_power.clone())?;
        dict.set_item("energy_power", self.harmonics.energy_power.clone())?;
        let drift = if let Some(peak) = self.harmonics.dominant_drift.clone() {
            PyChronoPeak::from_peak(peak).as_dict(py)?
        } else {
            py.None()
        };
        dict.set_item("dominant_drift", drift)?;
        let energy = if let Some(peak) = self.harmonics.dominant_energy.clone() {
            PyChronoPeak::from_peak(peak).as_dict(py)?
        } else {
            py.None()
        };
        dict.set_item("dominant_energy", energy)?;
        Ok(dict.into_py(py))
    }

    fn __repr__(&self) -> PyResult<String> {
        Ok(format!(
            "ChronoHarmonics(frames={}, sample_rate={:.3})",
            self.harmonics.frames, self.harmonics.sample_rate
        ))
    }
}

#[pyclass(module = "spiraltorch", name = "ChronoLoopSignal")]
#[derive(Clone)]
struct PyChronoLoopSignal {
    signal: ChronoLoopSignal,
}

impl PyChronoLoopSignal {
    fn from_signal(signal: ChronoLoopSignal) -> Self {
        Self { signal }
    }
}

#[pymethods]
impl PyChronoLoopSignal {
    #[getter]
    fn summary(&self) -> PyChronoSummary {
        PyChronoSummary::from_summary(self.signal.summary.clone())
    }

    #[getter]
    fn harmonics(&self) -> Option<PyChronoHarmonics> {
        self.signal
            .harmonics
            .clone()
            .map(PyChronoHarmonics::from_harmonics)
    }

    #[cfg(feature = "kdsl")]
    #[getter]
    fn spiralk_script(&self) -> Option<String> {
        self.signal.spiralk_script.clone()
    }

    #[cfg(not(feature = "kdsl"))]
    #[getter]
    fn spiralk_script(&self) -> Option<String> {
        None
    }

    #[cfg(feature = "kdsl")]
    #[getter]
    fn spiralk_hints(&self) -> Vec<String> {
        self.signal
            .spiralk_hints
            .iter()
            .map(|hint| {
                format!(
                    "soft({},{},{},{})",
                    hint.field, hint.value_expr, hint.weight_expr, hint.condition_expr
                )
            })
            .collect()
    }

    fn as_dict(&self, py: Python<'_>) -> PyResult<PyObject> {
        let dict = PyDict::new_bound(py);
        dict.set_item(
            "summary",
            PyChronoSummary::from_summary(self.signal.summary.clone()).into_py(py),
        )?;
        if let Some(harmonics) = self.signal.harmonics.clone() {
            dict.set_item(
                "harmonics",
                PyChronoHarmonics::from_harmonics(harmonics).into_py(py),
            )?;
        } else {
            dict.set_item("harmonics", py.None())?;
        }
        #[cfg(feature = "kdsl")]
        {
            dict.set_item("spiralk_script", self.signal.spiralk_script.clone())?;
            dict.set_item("spiralk_hints", self.spiralk_hints())?;
        }
        #[cfg(not(feature = "kdsl"))]
        {
            dict.set_item("spiralk_script", py.None())?;
        }
        Ok(dict.into_py(py))
    }

    fn __repr__(&self) -> PyResult<String> {
        Ok(format!(
            "ChronoLoopSignal(frames={}, energy_mean={:.3})",
            self.signal.summary.frames, self.signal.summary.mean_energy
        ))
    }
}

#[pymethods]
impl PyChronoSummary {
    #[getter]
    fn frames(&self) -> usize {
        self.summary.frames
    }

    #[getter]
    fn duration(&self) -> f32 {
        self.summary.duration
    }

    #[getter]
    fn latest_timestamp(&self) -> f32 {
        self.summary.latest_timestamp
    }

    #[getter]
    fn mean_drift(&self) -> f32 {
        self.summary.mean_drift
    }

    #[getter]
    fn mean_abs_drift(&self) -> f32 {
        self.summary.mean_abs_drift
    }

    #[getter]
    fn drift_std(&self) -> f32 {
        self.summary.drift_std
    }

    #[getter]
    fn mean_energy(&self) -> f32 {
        self.summary.mean_energy
    }

    #[getter]
    fn energy_std(&self) -> f32 {
        self.summary.energy_std
    }

    #[getter]
    fn mean_decay(&self) -> f32 {
        self.summary.mean_decay
    }

    #[getter]
    fn min_energy(&self) -> f32 {
        self.summary.min_energy
    }

    #[getter]
    fn max_energy(&self) -> f32 {
        self.summary.max_energy
    }

    fn __repr__(&self) -> PyResult<String> {
        Ok(format!(
            "ChronoSummary(frames={}, duration={:.3}, energy={:.3}±{:.3})",
            self.summary.frames,
            self.summary.duration,
            self.summary.mean_energy,
            self.summary.energy_std
        ))
    }
}

#[pymethods]
impl PyChronoFrame {
    #[getter]
    fn step(&self) -> u64 {
        self.frame.step
    }

    #[getter]
    fn timestamp(&self) -> f32 {
        self.frame.timestamp
    }

    #[getter]
    fn dt(&self) -> f32 {
        self.frame.dt
    }

    #[getter]
    fn observed_curvature(&self) -> f32 {
        self.frame.observed_curvature
    }

    #[getter]
    fn curvature_drift(&self) -> f32 {
        self.frame.curvature_drift
    }

    #[getter]
    fn total_energy(&self) -> f32 {
        self.frame.total_energy
    }

    #[getter]
    fn distribution(&self) -> Option<PyDistConfig> {
        self.inner
            .distribution_config()
            .map(|config| PyDistConfig::from_config(config.clone()))
    }

    #[pyo3(signature = (rows, cols, top_k=8, mid_k=8, bottom_k=8, here_tolerance=1e-5, psychoid=false, psychoid_log=false, psi=false, collapse=false, dist=None))]
    fn roundtable(
        &mut self,
        rows: u32,
        cols: u32,
        top_k: u32,
        mid_k: u32,
        bottom_k: u32,
        here_tolerance: f32,
        psychoid: bool,
        psychoid_log: bool,
        psi: bool,
        collapse: bool,
        dist: Option<PyDistConfig>,
    ) -> PyResult<PyRoundtableSchedule> {
        let config = build_roundtable_config(
            top_k,
            mid_k,
            bottom_k,
            here_tolerance,
            psychoid,
            psychoid_log,
            psi,
            collapse,
        );
        if let Some(dist_cfg) = dist {
            self.inner.configure_distribution(dist_cfg.inner.clone());
        } else {
            self.inner.clear_distribution();
        }
        Ok(PyRoundtableSchedule::from_schedule(
            self.inner.roundtable(rows, cols, config),
        ))
    fn energy_decay(&self) -> f32 {
        self.frame.energy_decay
    }

    #[getter]
    fn homotopy_energy(&self) -> f32 {
        self.frame.homotopy_energy
    }

    #[getter]
    fn functor_energy(&self) -> f32 {
        self.frame.functor_energy
    }

    #[getter]
    fn recursive_energy(&self) -> f32 {
        self.frame.recursive_energy
    }

    #[getter]
    fn projection_energy(&self) -> f32 {
        self.frame.projection_energy
    }

    #[getter]
    fn infinity_energy(&self) -> f32 {
        self.frame.infinity_energy
    }

    fn as_dict(&self, py: Python<'_>) -> PyResult<PyObject> {
        let dict = PyDict::new_bound(py);
        dict.set_item("step", self.frame.step)?;
        dict.set_item("timestamp", self.frame.timestamp)?;
        dict.set_item("dt", self.frame.dt)?;
        dict.set_item("observed_curvature", self.frame.observed_curvature)?;
        dict.set_item("curvature_drift", self.frame.curvature_drift)?;
        dict.set_item("total_energy", self.frame.total_energy)?;
        dict.set_item("energy_decay", self.frame.energy_decay)?;
        dict.set_item("homotopy_energy", self.frame.homotopy_energy)?;
        dict.set_item("functor_energy", self.frame.functor_energy)?;
        dict.set_item("recursive_energy", self.frame.recursive_energy)?;
        dict.set_item("projection_energy", self.frame.projection_energy)?;
        dict.set_item("infinity_energy", self.frame.infinity_energy)?;
        Ok(dict.into_py(py))
    }

    fn __repr__(&self) -> PyResult<String> {
        Ok(format!(
            "ChronoFrame(step={}, t={:.3}, energy={:.3})",
            self.frame.step, self.frame.timestamp, self.frame.total_energy
        ))
    }
}

#[pyclass(module = "spiraltorch", name = "MaintainerReport")]
#[derive(Clone)]
struct PyMaintainerReport {
    report: MaintainerReport,
}

impl PyMaintainerReport {
    fn from_report(report: MaintainerReport) -> Self {
        Self { report }
    }
}

#[pymethods]
impl PyMaintainerReport {
    #[getter]
    fn status(&self) -> &'static str {
        self.report.status.as_str()
    }

    #[getter]
    fn average_drift(&self) -> f32 {
        self.report.average_drift
    }

    #[getter]
    fn mean_energy(&self) -> f32 {
        self.report.mean_energy
    }

    #[getter]
    fn mean_decay(&self) -> f32 {
        self.report.mean_decay
    }

    #[getter]
    fn drift_peak(&self) -> Option<PyChronoPeak> {
        self.report.drift_peak.clone().map(PyChronoPeak::from_peak)
    }

    #[getter]
    fn energy_peak(&self) -> Option<PyChronoPeak> {
        self.report.energy_peak.clone().map(PyChronoPeak::from_peak)
    }

    #[getter]
    fn suggested_max_scale(&self) -> Option<f32> {
        self.report.suggested_max_scale
    }

    #[getter]
    fn suggested_pressure(&self) -> Option<f32> {
        self.report.suggested_pressure
    }

    #[getter]
    fn diagnostic(&self) -> &str {
        &self.report.diagnostic
    }

    #[cfg(feature = "kdsl")]
    #[getter]
    fn spiralk_script(&self) -> Option<String> {
        self.report.spiralk_script.clone()
    }

    fn should_rewrite(&self) -> bool {
        self.report.should_rewrite()
    }

    fn as_dict(&self, py: Python<'_>) -> PyResult<PyObject> {
        let dict = PyDict::new_bound(py);
        dict.set_item("status", self.report.status.as_str())?;
        dict.set_item("average_drift", self.report.average_drift)?;
        dict.set_item("mean_energy", self.report.mean_energy)?;
        dict.set_item("mean_decay", self.report.mean_decay)?;
        let drift_peak = if let Some(peak) = self.report.drift_peak.clone() {
            PyChronoPeak::from_peak(peak).as_dict(py)?
        } else {
            py.None()
        };
        let energy_peak = if let Some(peak) = self.report.energy_peak.clone() {
            PyChronoPeak::from_peak(peak).as_dict(py)?
        } else {
            py.None()
        };
        dict.set_item("drift_peak", drift_peak)?;
        dict.set_item("energy_peak", energy_peak)?;
        dict.set_item("suggested_max_scale", self.report.suggested_max_scale)?;
        dict.set_item("suggested_pressure", self.report.suggested_pressure)?;
        dict.set_item("diagnostic", &self.report.diagnostic)?;
        dict.set_item("should_rewrite", self.report.should_rewrite())?;
        #[cfg(feature = "kdsl")]
        {
            dict.set_item("spiralk_script", self.report.spiralk_script.clone())?;
        }
        #[cfg(not(feature = "kdsl"))]
        {
            dict.set_item("spiralk_script", py.None())?;
        }
        Ok(dict.into_py(py))
    }

    fn __repr__(&self) -> PyResult<String> {
        let peak = self
            .report
            .drift_peak
            .as_ref()
            .map(|p| format!(" {:.2}Hz", p.frequency))
            .unwrap_or_default();
        Ok(format!(
            "MaintainerReport(status={}, drift={:.3}{peak}, energy={:.3})",
            self.report.status.as_str(),
            self.report.average_drift,
            self.report.mean_energy
        ))
    }
}

#[cfg(feature = "collapse")]
#[pyclass(module = "spiraltorch", name = "CollapsePulse")]
#[derive(Clone)]
struct PyCollapsePulse {
    pulse: hub::CollapsePulse,
}

#[cfg(feature = "collapse")]
impl PyCollapsePulse {
    fn from_pulse(pulse: hub::CollapsePulse) -> Self {
        Self { pulse }
    }

    fn command_kind(&self) -> &'static str {
        match self.pulse.command {
            DriveCmd::Collapse { .. } => "collapse",
            DriveCmd::Bloom { .. } => "bloom",
            DriveCmd::None => "none",
        }
    }
}

#[cfg(feature = "collapse")]
#[pymethods]
impl PyCollapsePulse {
    #[getter]
    fn step(&self) -> u64 {
        self.pulse.step
    }

    #[getter]
    fn total(&self) -> f32 {
        self.pulse.total
    }

    #[getter]
    fn command(&self) -> &'static str {
        self.command_kind()
    }

    #[getter]
    fn loop_signal(&self) -> Option<PyChronoLoopSignal> {
        self.pulse
            .loop_signal
            .clone()
            .map(PyChronoLoopSignal::from_signal)
    }

    fn command_params(&self, py: Python<'_>) -> PyResult<PyObject> {
        let dict = PyDict::new_bound(py);
        match self.pulse.command {
            DriveCmd::Collapse {
                grad_scale,
                max_norm,
                lr_decay,
            } => {
                dict.set_item("grad_scale", grad_scale)?;
                dict.set_item("max_norm", max_norm)?;
                dict.set_item("lr_decay", lr_decay)?;
            }
            DriveCmd::Bloom { lr_mul } => {
                dict.set_item("lr_mul", lr_mul)?;
            }
            DriveCmd::None => {}
        }
        Ok(dict.into_py(py))
    }

    fn as_dict(&self, py: Python<'_>) -> PyResult<PyObject> {
        let dict = PyDict::new_bound(py);
        dict.set_item("step", self.pulse.step)?;
        dict.set_item("total", self.pulse.total)?;
        dict.set_item("command", self.command_kind())?;
        dict.set_item("params", self.command_params(py)?)?;
        if let Some(signal) = self.pulse.loop_signal.clone() {
            dict.set_item(
                "loop_signal",
                PyChronoLoopSignal::from_signal(signal).as_dict(py)?,
            )?;
        } else {
            dict.set_item("loop_signal", py.None())?;
        }
        Ok(dict.into_py(py))
    }

    fn __repr__(&self) -> PyResult<String> {
        Ok(format!(
            "CollapsePulse(step={}, total={:.3}, command={})",
            self.pulse.step,
            self.pulse.total,
            self.command_kind()
        ))
    }
}

#[pyclass(module = "spiraltorch", name = "ChronoFrame")]
#[derive(Clone)]
struct PyChronoFrame {
    frame: ChronoFrame,
}

impl PyChronoFrame {
    fn from_frame(frame: ChronoFrame) -> Self {
        Self { frame }
    }

    fn as_frame(&self) -> &ChronoFrame {
        &self.frame
    }

    fn into_frame(self) -> ChronoFrame {
        self.frame
    }
}

#[pyclass(module = "spiraltorch", name = "ChronoSummary")]
struct PyChronoSummary {
    summary: ChronoSummary,
}

impl PyChronoSummary {
    fn from_summary(summary: ChronoSummary) -> Self {
        Self { summary }
    }
}

#[pyclass(module = "spiraltorch", name = "AtlasMetric")]
#[derive(Clone)]
struct PyAtlasMetric {
    metric: AtlasMetric,
}

impl PyAtlasMetric {
    fn from_metric(metric: AtlasMetric) -> Self {
        Self { metric }
    }
}

#[pymethods]
impl PyAtlasMetric {
    #[getter]
    fn name(&self) -> &str {
        &self.metric.name
    }

    #[getter]
    fn value(&self) -> f32 {
        self.metric.value
    }

    #[getter]
    fn district(&self) -> Option<String> {
        self.metric.district().map(|name| name.to_string())
    }

    fn as_tuple(&self) -> (String, f32) {
        (self.metric.name.clone(), self.metric.value)
    }

    fn __repr__(&self) -> PyResult<String> {
        if let Some(district) = self.metric.district() {
            Ok(format!(
                "AtlasMetric(name={}, value={:.3}, district={})",
                self.metric.name, self.metric.value, district
            ))
        } else {
            Ok(format!(
                "AtlasMetric(name={}, value={:.3})",
                self.metric.name, self.metric.value
            ))
        }
    }
}

#[pyclass(module = "spiraltorch", name = "AtlasDistrict")]
#[derive(Clone)]
struct PyAtlasDistrict {
    district: AtlasDistrict,
}

impl PyAtlasDistrict {
    fn from_district(district: AtlasDistrict) -> Self {
        Self { district }
    }
}

#[pymethods]
impl PyAtlasDistrict {
    #[getter]
    fn name(&self) -> &str {
        &self.district.name
    }

    #[getter]
    fn mean(&self) -> f32 {
        self.district.mean
    }

    #[getter]
    fn span(&self) -> f32 {
        self.district.span
    }

    fn metrics(&self) -> Vec<PyAtlasMetric> {
        self.district
            .metrics
            .iter()
            .cloned()
            .map(PyAtlasMetric::from_metric)
            .collect()
    }

    fn __repr__(&self) -> PyResult<String> {
        Ok(format!(
            "AtlasDistrict(name={}, mean={:.3}, span={:.3}, metrics={})",
            self.district.name,
            self.district.mean,
            self.district.span,
            self.district.metrics.len()
        ))
    }
}

#[cfg(feature = "golden")]
#[pyclass(module = "spiraltorch", name = "GoldenCooperativeDirective")]
#[derive(Clone)]
struct PyGoldenCooperativeDirective {
    inner: GoldenCooperativeDirective,
}

#[cfg(feature = "golden")]
impl PyGoldenCooperativeDirective {
    fn from_inner(inner: GoldenCooperativeDirective) -> Self {
        Self { inner }
    }
}

#[cfg(feature = "golden")]
#[pymethods]
impl PyGoldenCooperativeDirective {
    #[getter]
    fn push_interval(&self) -> f32 {
        self.inner.push_interval.as_secs_f32()
    }

    #[getter]
    fn summary_window(&self) -> usize {
        self.inner.summary_window
    }

    #[getter]
    fn exploration_priority(&self) -> f32 {
        self.inner.exploration_priority
    }

    #[getter]
    fn reinforcement_weight(&self) -> f32 {
        self.inner.reinforcement_weight
    }

    fn __repr__(&self) -> PyResult<String> {
        Ok(format!(
            "GoldenCooperativeDirective(push_interval={:.3}, summary_window={}, exploration_priority={:.3}, reinforcement_weight={:.3})",
            self.push_interval(),
            self.summary_window(),
            self.exploration_priority(),
            self.reinforcement_weight()
        ))
    }
}

#[cfg(feature = "golden")]
<<<<<<< HEAD
#[pyclass(module = "spiraltorch", name = "GoldenCooperativeDirective")]
#[derive(Clone)]
struct PyGoldenCooperativeDirective {
    inner: GoldenCooperativeDirective,
}

#[cfg(feature = "golden")]
impl PyGoldenCooperativeDirective {
    fn from_inner(inner: GoldenCooperativeDirective) -> Self {
        Self { inner }
    }
}

#[cfg(feature = "golden")]
#[pymethods]
impl PyGoldenCooperativeDirective {
    #[getter]
    fn push_interval(&self) -> f32 {
        self.inner.push_interval.as_secs_f32()
    }

    #[getter]
    fn summary_window(&self) -> usize {
        self.inner.summary_window
    }

    #[getter]
    fn exploration_priority(&self) -> f32 {
        self.inner.exploration_priority
    }

    #[getter]
    fn reinforcement_weight(&self) -> f32 {
        self.inner.reinforcement_weight
    }

    fn __repr__(&self) -> PyResult<String> {
        Ok(format!(
            "GoldenCooperativeDirective(push_interval={:.3}, summary_window={}, exploration_priority={:.3}, reinforcement_weight={:.3})",
            self.push_interval(),
            self.summary_window(),
            self.exploration_priority(),
            self.reinforcement_weight()
        ))
    }
}

#[cfg(feature = "golden")]
=======
>>>>>>> 9db26b3b
#[pyclass(module = "spiraltorch", name = "GoldenBlackcatPulse")]
#[derive(Clone)]
struct PyGoldenBlackcatPulse {
    inner: GoldenBlackcatPulse,
<<<<<<< HEAD
}

#[cfg(feature = "golden")]
impl PyGoldenBlackcatPulse {
    fn from_inner(inner: GoldenBlackcatPulse) -> Self {
        Self { inner }
    }
}

#[cfg(feature = "golden")]
#[pymethods]
impl PyGoldenBlackcatPulse {
    #[getter]
    fn exploration_drive(&self) -> f32 {
        self.inner.exploration_drive
    }

    #[getter]
    fn optimization_gain(&self) -> f32 {
        self.inner.optimization_gain
    }

    #[getter]
    fn synergy_score(&self) -> f32 {
        self.inner.synergy_score
    }

    #[getter]
    fn reinforcement_weight(&self) -> f32 {
        self.inner.reinforcement_weight
    }

    #[getter]
    fn mean_support(&self) -> f32 {
        self.inner.mean_support
    }

    #[getter]
    fn mean_reward(&self) -> f64 {
        self.inner.mean_reward
    }

    #[getter]
    fn mean_psi(&self) -> f32 {
        self.inner.mean_psi
    }

    #[getter]
    fn mean_confidence(&self) -> f32 {
        self.inner.mean_confidence
    }

    #[getter]
    fn coverage(&self) -> usize {
        self.inner.coverage
    }

    #[getter]
    fn heuristics_contributions(&self) -> usize {
        self.inner.heuristics_contributions
    }

    #[getter]
    fn append_weight(&self) -> f32 {
        self.inner.append_weight
    }

    #[getter]
    fn retract_count(&self) -> usize {
        self.inner.retract_count
    }

    #[getter]
    fn annotate_count(&self) -> usize {
        self.inner.annotate_count
    }

    #[getter]
    fn dominant_plan(&self) -> Option<String> {
        self.inner.dominant_plan.clone()
    }

    fn is_idle(&self) -> bool {
        self.inner.is_idle()
    }

    #[pyo3(signature = (baseline_interval, baseline_window))]
    fn directive(
        &self,
        baseline_interval: f32,
        baseline_window: usize,
    ) -> PyResult<PyGoldenCooperativeDirective> {
        if baseline_interval <= 0.0 {
            return Err(PyValueError::new_err(
                "baseline_interval must be positive seconds",
            ));
        }
        let directive = self.inner.directive(
            Duration::from_secs_f32(baseline_interval),
            baseline_window.max(1),
        );
        Ok(PyGoldenCooperativeDirective::from_inner(directive))
    }

    fn __repr__(&self) -> PyResult<String> {
        Ok(format!(
            "GoldenBlackcatPulse(exploration={:.3}, optimization={:.3}, synergy={:.3}, reinforcement={:.3}, coverage={}, heuristics={})",
            self.exploration_drive(),
            self.optimization_gain(),
            self.synergy_score(),
            self.reinforcement_weight(),
            self.coverage(),
            self.heuristics_contributions()
        ))
    }
}

#[cfg(feature = "golden")]
#[pyclass(module = "spiraltorch", name = "GoldenCouncilSnapshot")]
#[derive(Clone)]
struct PyGoldenCouncilSnapshot {
    inner: GoldenCouncilSnapshot,
}

#[cfg(feature = "golden")]
impl PyGoldenCouncilSnapshot {
    fn from_inner(inner: GoldenCouncilSnapshot) -> Self {
        Self { inner }
    }
}

#[cfg(feature = "golden")]
#[pyclass(module = "spiraltorch", name = "HeurOp")]
#[derive(Clone)]
struct PyHeurOp {
    inner: HeurOp,
}

#[cfg(feature = "golden")]
impl PyHeurOp {
    fn from_inner(inner: HeurOp) -> Self {
        Self { inner }
    }
}

#[cfg(feature = "golden")]
#[pymethods]
impl PyHeurOp {
    #[getter]
    fn origin(&self) -> &str {
        &self.inner.origin
    }

    #[getter]
    fn script(&self) -> Option<String> {
        match &self.inner.kind {
            HeurOpKind::AppendSoft { script, .. } => Some(script.clone()),
            _ => None,
        }
    }

    #[getter]
    fn weight(&self) -> Option<f32> {
        match &self.inner.kind {
            HeurOpKind::AppendSoft { weight, .. } => Some(*weight),
            _ => None,
        }
    }

    #[getter]
    fn note(&self) -> Option<String> {
        match &self.inner.kind {
            HeurOpKind::Annotate { note, .. } => Some(note.clone()),
            _ => None,
        }
    }

    #[getter]
    fn script_hash(&self) -> Option<u64> {
        match &self.inner.kind {
            HeurOpKind::Retract { script_hash } | HeurOpKind::Annotate { script_hash, .. } => {
                Some(*script_hash)
            }
            _ => None,
        }
    }

    #[getter]
    fn kind(&self) -> &'static str {
        match &self.inner.kind {
            HeurOpKind::AppendSoft { .. } => "append_soft",
            HeurOpKind::Retract { .. } => "retract",
            HeurOpKind::Annotate { .. } => "annotate",
        }
    }

    #[getter]
    fn issued_at(&self) -> f64 {
        self.inner
            .issued_at
            .duration_since(SystemTime::UNIX_EPOCH)
            .map(|d| d.as_secs_f64())
            .unwrap_or(0.0)
    }

    fn __repr__(&self) -> PyResult<String> {
        Ok(format!(
            "HeurOp(kind='{}', origin='{}')",
            self.kind(),
            self.origin()
        ))
    }
}

#[cfg(feature = "golden")]
#[pyclass(module = "spiraltorch", name = "CouncilEvidence")]
#[derive(Clone)]
struct PyCouncilEvidence {
    inner: CouncilEvidence,
}

#[cfg(feature = "golden")]
impl PyCouncilEvidence {
    fn from_inner(inner: CouncilEvidence) -> Self {
        Self { inner }
    }
}

#[cfg(feature = "golden")]
#[pymethods]
impl PyCouncilEvidence {
    #[getter]
    fn band_energy(&self) -> (f32, f32, f32) {
        self.inner.band_energy
    }

    #[getter]
    fn graph_flow(&self) -> f32 {
        self.inner.graph_flow
    }

    #[getter]
    fn psi(&self) -> f32 {
        self.inner.psi
    }

    #[getter]
    fn geometry(&self) -> (f32, f32, f32) {
        self.inner.geometry
    }

    fn __repr__(&self) -> PyResult<String> {
        Ok(format!(
            "CouncilEvidence(band_energy=({:.3}, {:.3}, {:.3}), graph_flow={:.3}, psi={:.3})",
            self.band_energy().0,
            self.band_energy().1,
            self.band_energy().2,
            self.graph_flow(),
            self.psi()
        ))
    }
}

#[cfg(feature = "golden")]
#[pymethods]
impl PyGoldenCouncilSnapshot {
    #[getter]
    fn epoch(&self) -> u64 {
        self.inner.epoch
    }

    #[getter]
    fn high_watermark(&self) -> u64 {
        self.inner.high_watermark
    }

    #[getter]
    fn missing_ranges(&self) -> Vec<(u64, u64)> {
        self.inner.missing_ranges.clone()
    }

    #[getter]
    fn winners(&self) -> Vec<PyHeurOp> {
        self.inner
            .winners
            .iter()
            .cloned()
            .map(PyHeurOp::from_inner)
            .collect()
    }

    #[getter]
    fn evidence(&self) -> PyCouncilEvidence {
        PyCouncilEvidence::from_inner(self.inner.evidence.clone())
    }

    #[getter]
    fn exploration_bias(&self) -> f32 {
        self.inner.exploration_bias
    }

    #[getter]
    fn optimization_bias(&self) -> f32 {
        self.inner.optimization_bias
    }

    #[getter]
    fn synergy_bias(&self) -> f32 {
        self.inner.synergy_bias
    }

    #[getter]
    fn reinforcement_bias(&self) -> f32 {
        self.inner.reinforcement_bias
    }

    #[getter]
    fn resonance(&self) -> f32 {
        self.inner.resonance
    }

    #[getter]
    fn stability(&self) -> f32 {
        self.inner.stability
    }

    #[getter]
    fn momentum(&self) -> f32 {
        self.inner.momentum
    }

    #[getter]
    fn divergence(&self) -> f32 {
        self.inner.divergence
    }

    #[getter]
    fn schedule_hint(&self) -> (f32, f32, f32, f32) {
        self.inner.schedule_hint
    }

    #[getter]
    fn pulse(&self) -> PyGoldenBlackcatPulse {
        PyGoldenBlackcatPulse::from_inner(self.inner.pulse_recap.clone())
    }

    fn __repr__(&self) -> PyResult<String> {
        Ok(format!(
            "GoldenCouncilSnapshot(epoch={}, exploration_bias={:.3}, optimization_bias={:.3}, synergy_bias={:.3}, reinforcement_bias={:.3}, stability={:.3})",
            self.epoch(),
            self.exploration_bias(),
            self.optimization_bias(),
            self.synergy_bias(),
            self.reinforcement_bias(),
            self.stability()
        ))
    }
}

#[pyclass(module = "spiraltorch", name = "BlackcatRuntimeStats")]
struct PyBlackcatRuntimeStats {
    inner: BlackcatRuntimeStats,
}

impl PyBlackcatRuntimeStats {
    fn from_inner(inner: BlackcatRuntimeStats) -> Self {
        Self { inner }
    }
}

#[pymethods]
impl PyBlackcatRuntimeStats {
    #[getter]
    fn steps(&self) -> u64 {
        self.inner.steps
    }

    #[getter]
    fn reward_mean(&self) -> f64 {
        self.inner.reward_mean
    }

    #[getter]
    fn reward_std(&self) -> f64 {
        self.inner.reward_std
    }

    #[getter]
    fn last_reward(&self) -> f64 {
        self.inner.last_reward
    }

    #[getter]
    fn step_time_ms(&self) -> f64 {
        self.inner.step_time_ms_ema
    }

    #[getter]
    fn mem_peak_mb(&self) -> f64 {
        self.inner.mem_peak_mb_ema
    }

    #[getter]
    fn retry_rate(&self) -> f64 {
        self.inner.retry_rate_ema
    }

    #[getter]
    fn frac_penalty(&self) -> f64 {
        self.inner.frac_penalty_ema
    }

    #[getter]
    fn extras(&self) -> HashMap<String, f64> {
        self.inner.extras.clone()
    }

    fn __repr__(&self) -> PyResult<String> {
        Ok(format!(
            "BlackcatRuntimeStats(steps={}, reward_mean={:.4}, step_time_ms={:.3}, retry_rate={:.4})",
            self.steps(),
            self.reward_mean(),
            self.step_time_ms(),
            self.retry_rate()
        ))
    }
}

#[pyclass(module = "spiraltorch", name = "ModuleTrainer", unsendable)]
struct PyModuleTrainer {
    inner: ModuleTrainer,
=======
>>>>>>> 9db26b3b
}

#[cfg(feature = "golden")]
impl PyGoldenBlackcatPulse {
    fn from_inner(inner: GoldenBlackcatPulse) -> Self {
        Self { inner }
    }
}

#[cfg(feature = "golden")]
#[pymethods]
impl PyGoldenBlackcatPulse {
    #[getter]
    fn exploration_drive(&self) -> f32 {
        self.inner.exploration_drive
    }

    #[getter]
    fn optimization_gain(&self) -> f32 {
        self.inner.optimization_gain
    }

    #[getter]
    fn synergy_score(&self) -> f32 {
        self.inner.synergy_score
    }

    #[getter]
    fn reinforcement_weight(&self) -> f32 {
        self.inner.reinforcement_weight
    }

    #[getter]
    fn mean_support(&self) -> f32 {
        self.inner.mean_support
    }

    #[getter]
    fn mean_reward(&self) -> f64 {
        self.inner.mean_reward
    }

    #[getter]
    fn mean_psi(&self) -> f32 {
        self.inner.mean_psi
    }

<<<<<<< HEAD
    #[pyo3(signature = (per_epoch, cooldown))]
    fn set_rewrite_budget(&mut self, per_epoch: u32, cooldown: u32) {
        self.inner.set_rewrite_budget(per_epoch, cooldown);
    }

    fn blackcat_minutes<'py>(&self, py: Python<'py>) -> PyResult<PyObject> {
        let minutes = self.inner.blackcat_minutes();
        let list = PyList::empty_bound(py);
        for minute in minutes {
            let entry = PyDict::new_bound(py);
            entry.set_item("plan_signature", minute.plan_signature.clone())?;
            entry.set_item("script_hint", minute.script_hint.clone())?;
            entry.set_item("winner", format!("{:?}", minute.winner))?;
            entry.set_item("support", minute.support)?;
            entry.set_item("mean_score", minute.mean_score)?;
            entry.set_item("mean_psi", minute.mean_psi)?;
            entry.set_item("confidence", (minute.confidence.0, minute.confidence.1))?;
            entry.set_item("reward", minute.reward)?;
            entry.set_item("notes", minute.notes.clone())?;
            entry.set_item(
                "issued_at",
                minute
                    .issued_at
                    .duration_since(SystemTime::UNIX_EPOCH)
                    .map(|d| d.as_secs_f64())
                    .unwrap_or(0.0),
            )?;
            let picks = PyDict::new_bound(py);
            for (k, v) in minute.picks.iter() {
                picks.set_item(k.clone(), v.clone())?;
            }
            entry.set_item("picks", picks.into_py(py))?;
            list.append(entry.into_py(py))?;
        }
        Ok(list.into_py(py))
    }

    fn blackcat_scoreboard<'py>(&self, py: Python<'py>) -> PyResult<PyObject> {
        let scores = self.inner.blackcat_scoreboard();
        let list = PyList::empty_bound(py);
        for score in scores {
            let entry = PyDict::new_bound(py);
            entry.set_item("plan_signature", score.plan_signature.clone())?;
            entry.set_item("script_hint", score.script_hint.clone())?;
            entry.set_item("observations", score.observations)?;
            entry.set_item("mean_support", score.mean_support)?;
            entry.set_item("mean_reward", score.mean_reward)?;
            entry.set_item("mean_psi", score.mean_psi)?;
            entry.set_item("mean_z", score.mean_z)?;
            entry.set_item("mean_confidence", score.mean_confidence)?;
            entry.set_item(
                "last_issued_at",
                score
                    .last_issued_at
                    .duration_since(SystemTime::UNIX_EPOCH)
                    .map(|d| d.as_secs_f64())
                    .unwrap_or(0.0),
            )?;
            list.append(entry.into_py(py))?;
        }
        Ok(list.into_py(py))
    }

    fn blackcat_runtime_stats(&self) -> Option<PyBlackcatRuntimeStats> {
        self.inner
            .blackcat_runtime_stats()
            .map(PyBlackcatRuntimeStats::from_inner)
    }

    #[cfg(feature = "golden")]
    fn last_blackcat_pulse(&self) -> Option<PyGoldenBlackcatPulse> {
        self.inner
            .last_blackcat_pulse()
            .cloned()
            .map(PyGoldenBlackcatPulse::from_inner)
    }

    #[cfg(feature = "golden")]
    fn last_blackcat_directive(&self) -> Option<PyGoldenCooperativeDirective> {
        self.inner
            .last_blackcat_directive()
            .cloned()
            .map(PyGoldenCooperativeDirective::from_inner)
    }

    #[cfg(feature = "golden")]
    fn last_golden_council_snapshot(&self) -> Option<PyGoldenCouncilSnapshot> {
        self.inner
            .last_golden_council_snapshot()
            .cloned()
            .map(PyGoldenCouncilSnapshot::from_inner)
    }

    #[cfg(feature = "golden")]
    fn last_council(&self) -> Option<PyGoldenCouncilSnapshot> {
        self.inner
            .last_council()
            .map(PyGoldenCouncilSnapshot::from_inner)
    }

    #[pyo3(signature = (module, loss, batches, schedule))]
    fn train_epoch(
        &mut self,
        module: &Bound<'_, PyAny>,
        loss: &Bound<'_, PyAny>,
        batches: &Bound<'_, PyAny>,
        schedule: &PyRoundtableSchedule,
    ) -> PyResult<PyEpochStats> {
        let stats =
            run_epoch_with_trainer(&mut self.inner, module, loss, batches, &schedule.inner)?;
        Ok(PyEpochStats::from_stats(stats))
=======
    #[getter]
    fn mean_confidence(&self) -> f32 {
        self.inner.mean_confidence
    }

    #[getter]
    fn coverage(&self) -> usize {
        self.inner.coverage
    }

    #[getter]
    fn heuristics_contributions(&self) -> usize {
        self.inner.heuristics_contributions
    }

    #[getter]
    fn append_weight(&self) -> f32 {
        self.inner.append_weight
    }

    #[getter]
    fn retract_count(&self) -> usize {
        self.inner.retract_count
    }

    #[getter]
    fn annotate_count(&self) -> usize {
        self.inner.annotate_count
    }

    #[getter]
    fn dominant_plan(&self) -> Option<String> {
        self.inner.dominant_plan.clone()
    }

    fn is_idle(&self) -> bool {
        self.inner.is_idle()
    }

    #[pyo3(signature = (baseline_interval, baseline_window))]
    fn directive(
        &self,
        baseline_interval: f32,
        baseline_window: usize,
    ) -> PyResult<PyGoldenCooperativeDirective> {
        if baseline_interval <= 0.0 {
            return Err(PyValueError::new_err(
                "baseline_interval must be positive seconds",
            ));
        }
        let directive = self.inner.directive(
            Duration::from_secs_f32(baseline_interval),
            baseline_window.max(1),
        );
        Ok(PyGoldenCooperativeDirective::from_inner(directive))
>>>>>>> 9db26b3b
    }

    fn __repr__(&self) -> PyResult<String> {
        Ok(format!(
            "GoldenBlackcatPulse(exploration={:.3}, optimization={:.3}, synergy={:.3}, reinforcement={:.3}, coverage={}, heuristics={})",
            self.exploration_drive(),
            self.optimization_gain(),
            self.synergy_score(),
            self.reinforcement_weight(),
            self.coverage(),
            self.heuristics_contributions()
        ))
    }
}

#[cfg(feature = "golden")]
#[pyclass(module = "spiraltorch", name = "GoldenCouncilSnapshot")]
#[derive(Clone)]
struct PyGoldenCouncilSnapshot {
    inner: GoldenCouncilSnapshot,
}

#[cfg(feature = "golden")]
impl PyGoldenCouncilSnapshot {
    fn from_inner(inner: GoldenCouncilSnapshot) -> Self {
        Self { inner }
    }
}

#[cfg(feature = "golden")]
#[pyclass(module = "spiraltorch", name = "HeurOp")]
#[derive(Clone)]
struct PyHeurOp {
    inner: HeurOp,
}

#[cfg(feature = "golden")]
impl PyHeurOp {
    fn from_inner(inner: HeurOp) -> Self {
        Self { inner }
    }
}

#[cfg(feature = "golden")]
#[pymethods]
impl PyHeurOp {
    #[getter]
    fn origin(&self) -> &str {
        &self.inner.origin
    }

    #[getter]
    fn script(&self) -> Option<String> {
        match &self.inner.kind {
            HeurOpKind::AppendSoft { script, .. } => Some(script.clone()),
            _ => None,
        }
    }

    #[getter]
    fn weight(&self) -> Option<f32> {
        match &self.inner.kind {
            HeurOpKind::AppendSoft { weight, .. } => Some(*weight),
            _ => None,
        }
    }

    #[getter]
    fn note(&self) -> Option<String> {
        match &self.inner.kind {
            HeurOpKind::Annotate { note, .. } => Some(note.clone()),
            _ => None,
        }
    }

    #[getter]
    fn script_hash(&self) -> Option<u64> {
        match &self.inner.kind {
            HeurOpKind::Retract { script_hash } | HeurOpKind::Annotate { script_hash, .. } => {
                Some(*script_hash)
            }
            _ => None,
        }
    }

    #[getter]
    fn kind(&self) -> &'static str {
        match &self.inner.kind {
            HeurOpKind::AppendSoft { .. } => "append_soft",
            HeurOpKind::Retract { .. } => "retract",
            HeurOpKind::Annotate { .. } => "annotate",
        }
    }

    #[getter]
    fn issued_at(&self) -> f64 {
        self.inner
            .issued_at
            .duration_since(SystemTime::UNIX_EPOCH)
            .map(|d| d.as_secs_f64())
            .unwrap_or(0.0)
    }

    fn __repr__(&self) -> PyResult<String> {
        Ok(format!(
            "HeurOp(kind='{}', origin='{}')",
            self.kind(),
            self.origin()
        ))
    }
}

#[cfg(feature = "golden")]
#[pyclass(module = "spiraltorch", name = "CouncilEvidence")]
#[derive(Clone)]
struct PyCouncilEvidence {
    inner: CouncilEvidence,
}

#[cfg(feature = "golden")]
impl PyCouncilEvidence {
    fn from_inner(inner: CouncilEvidence) -> Self {
        Self { inner }
    }
}

#[cfg(feature = "golden")]
#[pymethods]
impl PyCouncilEvidence {
    #[getter]
    fn band_energy(&self) -> (f32, f32, f32) {
        self.inner.band_energy
    }

    #[getter]
    fn graph_flow(&self) -> f32 {
        self.inner.graph_flow
    }

    #[getter]
    fn psi(&self) -> f32 {
        self.inner.psi
    }

    #[getter]
    fn geometry(&self) -> (f32, f32, f32) {
        self.inner.geometry
    }

    fn __repr__(&self) -> PyResult<String> {
        Ok(format!(
            "CouncilEvidence(band_energy=({:.3}, {:.3}, {:.3}), graph_flow={:.3}, psi={:.3})",
            self.band_energy().0,
            self.band_energy().1,
            self.band_energy().2,
            self.graph_flow(),
            self.psi()
        ))
    }
}

#[cfg(feature = "golden")]
#[pymethods]
impl PyGoldenCouncilSnapshot {
    #[getter]
    fn epoch(&self) -> u64 {
        self.inner.epoch
    }

    #[getter]
    fn high_watermark(&self) -> u64 {
        self.inner.high_watermark
    }

    #[getter]
    fn missing_ranges(&self) -> Vec<(u64, u64)> {
        self.inner.missing_ranges.clone()
    }

    #[getter]
    fn winners(&self) -> Vec<PyHeurOp> {
        self.inner
            .winners
            .iter()
            .cloned()
            .map(PyHeurOp::from_inner)
            .collect()
    }

    #[getter]
    fn evidence(&self) -> PyCouncilEvidence {
        PyCouncilEvidence::from_inner(self.inner.evidence.clone())
    }

    #[getter]
    fn exploration_bias(&self) -> f32 {
        self.inner.exploration_bias
    }

    #[getter]
    fn optimization_bias(&self) -> f32 {
        self.inner.optimization_bias
    }

    #[getter]
    fn synergy_bias(&self) -> f32 {
        self.inner.synergy_bias
    }

    #[getter]
    fn reinforcement_bias(&self) -> f32 {
        self.inner.reinforcement_bias
    }

    #[getter]
    fn resonance(&self) -> f32 {
        self.inner.resonance
    }

    #[getter]
    fn stability(&self) -> f32 {
        self.inner.stability
    }

    #[getter]
    fn momentum(&self) -> f32 {
        self.inner.momentum
    }

    #[getter]
    fn divergence(&self) -> f32 {
        self.inner.divergence
    }

    #[getter]
    fn schedule_hint(&self) -> (f32, f32, f32, f32) {
        self.inner.schedule_hint
    }

    #[getter]
    fn pulse(&self) -> PyGoldenBlackcatPulse {
        PyGoldenBlackcatPulse::from_inner(self.inner.pulse_recap.clone())
    }

    fn __repr__(&self) -> PyResult<String> {
        Ok(format!(
            "GoldenCouncilSnapshot(epoch={}, exploration_bias={:.3}, optimization_bias={:.3}, synergy_bias={:.3}, reinforcement_bias={:.3}, stability={:.3})",
            self.epoch(),
            self.exploration_bias(),
            self.optimization_bias(),
            self.synergy_bias(),
            self.reinforcement_bias(),
            self.stability()
        ))
    }
}

#[pyclass(module = "spiraltorch", name = "ModuleTrainer", unsendable)]
struct PyModuleTrainer {
    inner: ModuleTrainer,
#[pyclass(module = "spiraltorch", name = "AtlasFrame")]
#[derive(Clone)]
struct PyAtlasFrame {
    frame: AtlasFrame,
}

impl PyAtlasFrame {
    fn from_frame(frame: AtlasFrame) -> Self {
        Self { frame }
    }
}

#[pymethods]
impl PyAtlasFrame {
    #[getter]
    fn timestamp(&self) -> f32 {
        self.frame.timestamp
    }

    #[getter]
    fn loop_support(&self) -> f32 {
        self.frame.loop_support
    }

    #[getter]
    fn collapse_total(&self) -> Option<f32> {
        self.frame.collapse_total
    }

    #[getter]
    fn z_signal(&self) -> Option<f32> {
        self.frame.z_signal
    }

    #[getter]
    fn script_hint(&self) -> Option<String> {
        self.frame.script_hint.clone()
    }

    #[getter]
    fn maintainer_status(&self) -> Option<String> {
        self.frame
            .maintainer_status
            .map(|status| status.as_str().to_string())
    }

    #[getter]
    fn maintainer_diagnostic(&self) -> Option<String> {
        self.frame.maintainer_diagnostic.clone()
    }

    #[pyo3(signature = (per_epoch, cooldown))]
    fn set_rewrite_budget(&mut self, per_epoch: u32, cooldown: u32) {
        self.inner.set_rewrite_budget(per_epoch, cooldown);
    }

    fn blackcat_minutes<'py>(&self, py: Python<'py>) -> PyResult<PyObject> {
        let minutes = self.inner.blackcat_minutes();
        let list = PyList::empty_bound(py);
        for minute in minutes {
            let entry = PyDict::new_bound(py);
            entry.set_item("plan_signature", minute.plan_signature.clone())?;
            entry.set_item("script_hint", minute.script_hint.clone())?;
            entry.set_item("winner", format!("{:?}", minute.winner))?;
            entry.set_item("support", minute.support)?;
            entry.set_item("mean_score", minute.mean_score)?;
            entry.set_item("mean_psi", minute.mean_psi)?;
            entry.set_item("confidence", (minute.confidence.0, minute.confidence.1))?;
            entry.set_item("reward", minute.reward)?;
            entry.set_item("notes", minute.notes.clone())?;
            entry.set_item(
                "issued_at",
                minute
                    .issued_at
                    .duration_since(SystemTime::UNIX_EPOCH)
                    .map(|d| d.as_secs_f64())
                    .unwrap_or(0.0),
            )?;
            let picks = PyDict::new_bound(py);
            for (k, v) in minute.picks.iter() {
                picks.set_item(k.clone(), v.clone())?;
            }
            entry.set_item("picks", picks.into_py(py))?;
            list.append(entry.into_py(py))?;
        }
        Ok(list.into_py(py))
    }

    fn blackcat_scoreboard<'py>(&self, py: Python<'py>) -> PyResult<PyObject> {
        let scores = self.inner.blackcat_scoreboard();
        let list = PyList::empty_bound(py);
        for score in scores {
            let entry = PyDict::new_bound(py);
            entry.set_item("plan_signature", score.plan_signature.clone())?;
            entry.set_item("script_hint", score.script_hint.clone())?;
            entry.set_item("observations", score.observations)?;
            entry.set_item("mean_support", score.mean_support)?;
            entry.set_item("mean_reward", score.mean_reward)?;
            entry.set_item("mean_psi", score.mean_psi)?;
            entry.set_item("mean_z", score.mean_z)?;
            entry.set_item("mean_confidence", score.mean_confidence)?;
            entry.set_item(
                "last_issued_at",
                score
                    .last_issued_at
                    .duration_since(SystemTime::UNIX_EPOCH)
                    .map(|d| d.as_secs_f64())
                    .unwrap_or(0.0),
            )?;
            list.append(entry.into_py(py))?;
        }
        Ok(list.into_py(py))
    }

    #[cfg(feature = "golden")]
    fn last_blackcat_pulse(&self) -> Option<PyGoldenBlackcatPulse> {
        self.inner
            .last_blackcat_pulse()
            .cloned()
            .map(PyGoldenBlackcatPulse::from_inner)
    }

    #[cfg(feature = "golden")]
    fn last_blackcat_directive(&self) -> Option<PyGoldenCooperativeDirective> {
        self.inner
            .last_blackcat_directive()
            .cloned()
            .map(PyGoldenCooperativeDirective::from_inner)
    }

    #[cfg(feature = "golden")]
    fn last_golden_council_snapshot(&self) -> Option<PyGoldenCouncilSnapshot> {
        self.inner
            .last_golden_council_snapshot()
            .cloned()
            .map(PyGoldenCouncilSnapshot::from_inner)
    }

    #[cfg(feature = "golden")]
    fn last_council(&self) -> Option<PyGoldenCouncilSnapshot> {
        self.inner
            .last_council()
            .map(PyGoldenCouncilSnapshot::from_inner)
    }

    #[pyo3(signature = (module, loss, batches, schedule))]
    fn train_epoch(
        &mut self,
        module: &Bound<'_, PyAny>,
        loss: &Bound<'_, PyAny>,
        batches: &Bound<'_, PyAny>,
        schedule: &PyRoundtableSchedule,
    ) -> PyResult<PyEpochStats> {
        let stats =
            run_epoch_with_trainer(&mut self.inner, module, loss, batches, &schedule.inner)?;
        Ok(PyEpochStats::from_stats(stats))
    #[getter]
    fn suggested_max_scale(&self) -> Option<f32> {
        self.frame.suggested_max_scale
    }

    #[getter]
    fn suggested_pressure(&self) -> Option<f32> {
        self.frame.suggested_pressure
    }

    fn metrics(&self) -> Vec<PyAtlasMetric> {
        self.frame
            .metrics
            .iter()
            .cloned()
            .map(PyAtlasMetric::from_metric)
            .collect()
    }

    fn districts(&self) -> Vec<PyAtlasDistrict> {
        self.frame
            .districts()
            .into_iter()
            .map(PyAtlasDistrict::from_district)
            .collect()
    }

    fn notes(&self) -> Vec<String> {
        self.frame.notes.clone()
    }

    fn summary(&self) -> Option<PyChronoSummary> {
        self.frame
            .chrono_summary
            .clone()
            .map(PyChronoSummary::from_summary)
    }

    fn harmonics(&self) -> Option<PyChronoHarmonics> {
        self.frame
            .harmonics
            .clone()
            .map(PyChronoHarmonics::from_harmonics)
    }

    fn as_dict(&self, py: Python<'_>) -> PyResult<PyObject> {
        let dict = PyDict::new_bound(py);
        dict.set_item("timestamp", self.frame.timestamp)?;
        dict.set_item("loop_support", self.frame.loop_support)?;
        dict.set_item("collapse_total", self.frame.collapse_total)?;
        dict.set_item("z_signal", self.frame.z_signal)?;
        dict.set_item("script_hint", self.frame.script_hint.clone())?;
        if let Some(status) = self.frame.maintainer_status {
            dict.set_item("maintainer_status", status.as_str())?;
        }
        dict.set_item(
            "maintainer_diagnostic",
            self.frame.maintainer_diagnostic.clone(),
        )?;
        dict.set_item("suggested_max_scale", self.frame.suggested_max_scale)?;
        dict.set_item("suggested_pressure", self.frame.suggested_pressure)?;
        if let Some(summary) = &self.frame.chrono_summary {
            dict.set_item(
                "summary",
                PyChronoSummary::from_summary(summary.clone()).into_py(py),
            )?;
        }
        if let Some(harmonics) = &self.frame.harmonics {
            dict.set_item(
                "harmonics",
                PyChronoHarmonics::from_harmonics(harmonics.clone()).into_py(py),
            )?;
        }
        let metrics: Vec<(String, f32)> = self
            .frame
            .metrics
            .iter()
            .map(|metric| (metric.name.clone(), metric.value))
            .collect();
        dict.set_item("metrics", metrics)?;
        dict.set_item("notes", self.frame.notes.clone())?;
        Ok(dict.into_py(py))
    }

    fn __repr__(&self) -> PyResult<String> {
        Ok(format!(
            "AtlasFrame(t={:.3}, metrics={})",
            self.frame.timestamp,
            self.frame.metrics.len()
        ))
    }
}

#[pyclass(module = "spiraltorch", name = "AtlasRoute")]
#[derive(Clone)]
struct PyAtlasRoute {
    route: AtlasRoute,
}

impl PyAtlasRoute {
    fn from_route(route: AtlasRoute) -> Self {
        Self { route }
    }
}

#[pymethods]
impl PyAtlasRoute {
    #[getter]
    fn frames(&self) -> Vec<PyAtlasFrame> {
        self.route
            .frames
            .iter()
            .cloned()
            .map(PyAtlasFrame::from_frame)
            .collect()
    }

    #[getter]
    fn length(&self) -> usize {
        self.route.len()
    }

    fn is_empty(&self) -> bool {
        self.route.is_empty()
    }

    fn latest(&self) -> Option<PyAtlasFrame> {
        self.route.latest().cloned().map(PyAtlasFrame::from_frame)
    }

    fn __repr__(&self) -> PyResult<String> {
        Ok(format!(
            "AtlasRoute(length={}, latest_ts={:.3})",
            self.route.len(),
            self.route
                .latest()
                .map(|frame| frame.timestamp)
                .unwrap_or(0.0)
        ))
    }
}

#[pyclass(module = "spiraltorch", name = "AtlasDistrictSummary")]
#[derive(Clone)]
struct PyAtlasDistrictSummary {
    summary: AtlasDistrictSummary,
}

impl PyAtlasDistrictSummary {
    fn from_summary(summary: AtlasDistrictSummary) -> Self {
        Self { summary }
    }
}

#[pymethods]
impl PyAtlasDistrictSummary {
    #[getter]
    fn name(&self) -> &str {
        &self.summary.name
    }

    #[getter]
    fn coverage(&self) -> usize {
        self.summary.coverage
    }

    #[getter]
    fn mean(&self) -> f32 {
        self.summary.mean
    }

    #[getter]
    fn latest(&self) -> f32 {
        self.summary.latest
    }

    #[getter]
    fn min(&self) -> f32 {
        self.summary.min
    }

    fn describe_resonance(&self, resonance: &PyDifferentialResonance) -> PyResult<String> {
        let resonator = TextResonator::with_encoder(self.inner.clone());
        Ok(resonator.describe_resonance(&resonance.inner).summary)
    }

    fn speak(&self, frames: Vec<PyChronoFrame>) -> PyResult<Vec<f32>> {
        let resonator = TextResonator::with_encoder(self.inner.clone());
        let frames: Vec<ChronoFrame> = frames.into_iter().map(|frame| frame.into_frame()).collect();
        convert(resonator.speak(&frames))
    }

    fn __repr__(&self) -> PyResult<String> {
        Ok(format!(
            "LanguageWaveEncoder(curvature={}, temperature={})",
            self.curvature(),
            self.temperature()
        ))
    }
}

#[pyclass(module = "spiraltorch", name = "TextResonator")]
#[derive(Clone)]
struct PyTextResonator {
    inner: TextResonator,
}

impl PyTextResonator {
    fn from_inner(inner: TextResonator) -> Self {
        Self { inner }
    }
}

#[pymethods]
impl PyTextResonator {
    #[new]
    fn new(curvature: f32, temperature: f32) -> PyResult<Self> {
        Ok(Self::from_inner(convert(TextResonator::new(
            curvature,
            temperature,
        ))?))
    }

    fn curvature(&self) -> f32 {
        self.inner.encoder().curvature()
    }

    fn temperature(&self) -> f32 {
        self.inner.encoder().temperature()
    }

    fn describe_resonance(&self, resonance: &PyDifferentialResonance) -> PyResult<String> {
        Ok(self.inner.describe_resonance(&resonance.inner).summary)
    }

    fn describe_frame(&self, frame: &PyChronoFrame) -> PyResult<String> {
        Ok(self.inner.describe_frame(frame.as_frame()).summary)
    }

    fn speak(&self, frames: Vec<PyChronoFrame>) -> PyResult<Vec<f32>> {
        let frames: Vec<ChronoFrame> = frames.into_iter().map(|frame| frame.into_frame()).collect();
        convert(self.inner.speak(&frames))
    }

    fn __repr__(&self) -> PyResult<String> {
        Ok(format!(
            "TextResonator(curvature={}, temperature={})",
            self.curvature(),
            self.temperature()
        ))
    }
}

#[pyclass(module = "spiraltorch.nn", name = "ZSpaceProjector")]
struct PyZSpaceProjector {
    inner: Option<NnZSpaceProjector>,
    #[getter]
    fn max(&self) -> f32 {
        self.summary.max
    }

    #[getter]
    fn delta(&self) -> f32 {
        self.summary.delta
    }
}

#[pyclass(module = "spiraltorch", name = "AtlasRouteSummary")]
#[derive(Clone)]
struct PyAtlasRouteSummary {
    summary: AtlasRouteSummary,
}

impl PyAtlasRouteSummary {
    fn from_summary(summary: AtlasRouteSummary) -> Self {
        Self { summary }
    }
}

#[pymethods]
impl PyAtlasRouteSummary {
    #[getter]
    fn frames(&self) -> usize {
        self.summary.frames
    }

    #[getter]
    fn latest_timestamp(&self) -> f32 {
        self.summary.latest_timestamp
    }

    #[getter]
    fn mean_loop_support(&self) -> f32 {
        self.summary.mean_loop_support
    }

    #[getter]
    fn latest_collapse_total(&self) -> Option<f32> {
        self.summary.latest_collapse_total
    }

    #[getter]
    fn latest_z_signal(&self) -> Option<f32> {
        self.summary.latest_z_signal
    }

    #[getter]
    fn maintainer_status(&self) -> Option<&'static str> {
        self.summary
            .maintainer_status
            .map(|status| status.as_str())
    }

    #[getter]
    fn maintainer_diagnostic(&self) -> Option<&str> {
        self.summary.maintainer_diagnostic.as_deref()
    }

    #[getter]
    fn suggested_max_scale(&self) -> Option<f32> {
        self.summary.suggested_max_scale
    }

    #[getter]
    fn suggested_pressure(&self) -> Option<f32> {
        self.summary.suggested_pressure
    }

    #[getter]
    fn script_hint(&self) -> Option<&str> {
        self.summary.script_hint.as_deref()
    }

    #[getter]
    fn districts(&self) -> Vec<PyAtlasDistrictSummary> {
        self.summary
            .districts
            .clone()
            .into_iter()
            .map(PyAtlasDistrictSummary::from_summary)
            .collect()
    }
}

#[pyclass(module = "spiraltorch", name = "ChronoPeak")]
#[derive(Clone)]
struct PyChronoPeak {
    peak: ChronoPeak,
}

impl PyChronoPeak {
    fn from_peak(peak: ChronoPeak) -> Self {
        Self { peak }
    }
}

#[pymethods]
impl PyChronoPeak {
    #[getter]
    fn frequency(&self) -> f32 {
        self.peak.frequency
    }

    #[getter]
    fn magnitude(&self) -> f32 {
        self.peak.magnitude
    }

    #[getter]
    fn phase(&self) -> f32 {
        self.peak.phase
    }

    fn as_dict(&self, py: Python<'_>) -> PyResult<PyObject> {
        let dict = PyDict::new_bound(py);
        dict.set_item("frequency", self.peak.frequency)?;
        dict.set_item("magnitude", self.peak.magnitude)?;
        dict.set_item("phase", self.peak.phase)?;
        Ok(dict.into_py(py))
    }

    fn __repr__(&self) -> PyResult<String> {
        Ok(format!(
            "ChronoPeak(freq={:.3}, magnitude={:.3})",
            self.peak.frequency, self.peak.magnitude
        ))
    }
}

#[pyclass(module = "spiraltorch", name = "ChronoHarmonics")]
struct PyChronoHarmonics {
    harmonics: ChronoHarmonics,
}

impl PyChronoHarmonics {
    fn from_harmonics(harmonics: ChronoHarmonics) -> Self {
        Self { harmonics }
    }
}

#[pymethods]
impl PyChronoHarmonics {
    #[getter]
    fn frames(&self) -> usize {
        self.harmonics.frames
    }

    #[getter]
    fn duration(&self) -> f32 {
        self.harmonics.duration
    }

    #[getter]
    fn sample_rate(&self) -> f32 {
        self.harmonics.sample_rate
    }

    #[getter]
    fn nyquist(&self) -> f32 {
        self.harmonics.nyquist
    }

    #[getter]
    fn drift_power(&self) -> Vec<f32> {
        self.harmonics.drift_power.clone()
    }

    #[getter]
    fn energy_power(&self) -> Vec<f32> {
        self.harmonics.energy_power.clone()
    }

    #[getter]
    fn dominant_drift(&self) -> Option<PyChronoPeak> {
        self.harmonics
            .dominant_drift
            .clone()
            .map(PyChronoPeak::from_peak)
    }

    #[getter]
    fn dominant_energy(&self) -> Option<PyChronoPeak> {
        self.harmonics
            .dominant_energy
            .clone()
            .map(PyChronoPeak::from_peak)
    }

    fn as_dict(&self, py: Python<'_>) -> PyResult<PyObject> {
        let dict = PyDict::new_bound(py);
        dict.set_item("frames", self.harmonics.frames)?;
        dict.set_item("duration", self.harmonics.duration)?;
        dict.set_item("sample_rate", self.harmonics.sample_rate)?;
        dict.set_item("nyquist", self.harmonics.nyquist)?;
        dict.set_item("drift_power", self.harmonics.drift_power.clone())?;
        dict.set_item("energy_power", self.harmonics.energy_power.clone())?;
        let drift = if let Some(peak) = self.harmonics.dominant_drift.clone() {
            PyChronoPeak::from_peak(peak).as_dict(py)?
        } else {
            py.None()
        };
        dict.set_item("dominant_drift", drift)?;
        let energy = if let Some(peak) = self.harmonics.dominant_energy.clone() {
            PyChronoPeak::from_peak(peak).as_dict(py)?
        } else {
            py.None()
        };
        dict.set_item("dominant_energy", energy)?;
        Ok(dict.into_py(py))
    }

    fn __repr__(&self) -> PyResult<String> {
        Ok(format!(
            "ChronoHarmonics(frames={}, sample_rate={:.3})",
            self.harmonics.frames, self.harmonics.sample_rate
        ))
    }
}

#[pyclass(module = "spiraltorch", name = "ChronoLoopSignal")]
#[derive(Clone)]
struct PyChronoLoopSignal {
    signal: ChronoLoopSignal,
}

impl PyChronoLoopSignal {
    fn from_signal(signal: ChronoLoopSignal) -> Self {
        Self { signal }
    }
}

#[pymethods]
impl PyChronoLoopSignal {
    #[getter]
    fn summary(&self) -> PyChronoSummary {
        PyChronoSummary::from_summary(self.signal.summary.clone())
    }

    #[getter]
    fn harmonics(&self) -> Option<PyChronoHarmonics> {
        self.signal
            .harmonics
            .clone()
            .map(PyChronoHarmonics::from_harmonics)
    }

    #[cfg(feature = "kdsl")]
    #[getter]
    fn spiralk_script(&self) -> Option<String> {
        self.signal.spiralk_script.clone()
    }

    #[cfg(not(feature = "kdsl"))]
    #[getter]
    fn spiralk_script(&self) -> Option<String> {
        None
    }

    #[cfg(feature = "kdsl")]
    #[getter]
    fn spiralk_hints(&self) -> Vec<String> {
        self.signal
            .spiralk_hints
            .iter()
            .map(|hint| {
                format!(
                    "soft({},{},{},{})",
                    hint.field, hint.value_expr, hint.weight_expr, hint.condition_expr
                )
            })
            .collect()
    }

    fn as_dict(&self, py: Python<'_>) -> PyResult<PyObject> {
        let dict = PyDict::new_bound(py);
        dict.set_item(
            "summary",
            PyChronoSummary::from_summary(self.signal.summary.clone()).into_py(py),
        )?;
        if let Some(harmonics) = self.signal.harmonics.clone() {
            dict.set_item(
                "harmonics",
                PyChronoHarmonics::from_harmonics(harmonics).into_py(py),
            )?;
        } else {
            dict.set_item("harmonics", py.None())?;
        }
        #[cfg(feature = "kdsl")]
        {
            dict.set_item("spiralk_script", self.signal.spiralk_script.clone())?;
            dict.set_item("spiralk_hints", self.spiralk_hints())?;
        }
        #[cfg(not(feature = "kdsl"))]
        {
            dict.set_item("spiralk_script", py.None())?;
        }
        Ok(dict.into_py(py))
    }

    fn __repr__(&self) -> PyResult<String> {
        Ok(format!(
            "ChronoLoopSignal(frames={}, energy_mean={:.3})",
            self.signal.summary.frames, self.signal.summary.mean_energy
        ))
    }
}

#[pymethods]
impl PyChronoSummary {
    #[getter]
    fn frames(&self) -> usize {
        self.summary.frames
    }

    #[getter]
    fn duration(&self) -> f32 {
        self.summary.duration
    }

    #[getter]
    fn latest_timestamp(&self) -> f32 {
        self.summary.latest_timestamp
    }

    #[getter]
    fn mean_drift(&self) -> f32 {
        self.summary.mean_drift
    }

    #[getter]
    fn mean_abs_drift(&self) -> f32 {
        self.summary.mean_abs_drift
    }

    #[getter]
    fn drift_std(&self) -> f32 {
        self.summary.drift_std
    }

    #[getter]
    fn mean_energy(&self) -> f32 {
        self.summary.mean_energy
    }

    #[getter]
    fn energy_std(&self) -> f32 {
        self.summary.energy_std
    }

    #[getter]
    fn mean_decay(&self) -> f32 {
        self.summary.mean_decay
    }

    #[getter]
    fn min_energy(&self) -> f32 {
        self.summary.min_energy
    }

    #[getter]
    fn max_energy(&self) -> f32 {
        self.summary.max_energy
    }

    fn __repr__(&self) -> PyResult<String> {
        Ok(format!(
            "ChronoSummary(frames={}, duration={:.3}, energy={:.3}±{:.3})",
            self.summary.frames,
            self.summary.duration,
            self.summary.mean_energy,
            self.summary.energy_std
        ))
    }
}

#[pymethods]
impl PyChronoFrame {
    #[getter]
    fn step(&self) -> u64 {
        self.frame.step
    }

    #[getter]
    fn timestamp(&self) -> f32 {
        self.frame.timestamp
    }

    #[getter]
    fn dt(&self) -> f32 {
        self.frame.dt
    }

    #[getter]
    fn observed_curvature(&self) -> f32 {
        self.frame.observed_curvature
    }

    #[getter]
    fn curvature_drift(&self) -> f32 {
        self.frame.curvature_drift
    }

    #[getter]
    fn total_energy(&self) -> f32 {
        self.frame.total_energy
    }

    #[getter]
    fn distribution(&self) -> Option<PyDistConfig> {
        self.inner
            .distribution_config()
            .map(|config| PyDistConfig::from_config(config.clone()))
    }

    #[pyo3(signature = (rows, cols, top_k=8, mid_k=8, bottom_k=8, here_tolerance=1e-5, psychoid=false, psychoid_log=false, psi=false, collapse=false, dist=None))]
    fn roundtable(
        &mut self,
        rows: u32,
        cols: u32,
        top_k: u32,
        mid_k: u32,
        bottom_k: u32,
        here_tolerance: f32,
        psychoid: bool,
        psychoid_log: bool,
        psi: bool,
        collapse: bool,
        dist: Option<PyDistConfig>,
    ) -> PyResult<PyRoundtableSchedule> {
        let config = build_roundtable_config(
            top_k,
            mid_k,
            bottom_k,
            here_tolerance,
            psychoid,
            psychoid_log,
            psi,
            collapse,
        );
        if let Some(dist_cfg) = dist {
            self.inner.configure_distribution(dist_cfg.inner.clone());
        } else {
            self.inner.clear_distribution();
        }
        Ok(PyRoundtableSchedule::from_schedule(
            self.inner.roundtable(rows, cols, config),
        ))
    fn energy_decay(&self) -> f32 {
        self.frame.energy_decay
    }

    #[getter]
    fn homotopy_energy(&self) -> f32 {
        self.frame.homotopy_energy
    }

    #[getter]
    fn functor_energy(&self) -> f32 {
        self.frame.functor_energy
    }

    #[getter]
    fn recursive_energy(&self) -> f32 {
        self.frame.recursive_energy
    }

    #[getter]
    fn projection_energy(&self) -> f32 {
        self.frame.projection_energy
    }

    #[getter]
    fn infinity_energy(&self) -> f32 {
        self.frame.infinity_energy
    }

    fn as_dict(&self, py: Python<'_>) -> PyResult<PyObject> {
        let dict = PyDict::new_bound(py);
        dict.set_item("step", self.frame.step)?;
        dict.set_item("timestamp", self.frame.timestamp)?;
        dict.set_item("dt", self.frame.dt)?;
        dict.set_item("observed_curvature", self.frame.observed_curvature)?;
        dict.set_item("curvature_drift", self.frame.curvature_drift)?;
        dict.set_item("total_energy", self.frame.total_energy)?;
        dict.set_item("energy_decay", self.frame.energy_decay)?;
        dict.set_item("homotopy_energy", self.frame.homotopy_energy)?;
        dict.set_item("functor_energy", self.frame.functor_energy)?;
        dict.set_item("recursive_energy", self.frame.recursive_energy)?;
        dict.set_item("projection_energy", self.frame.projection_energy)?;
        dict.set_item("infinity_energy", self.frame.infinity_energy)?;
        Ok(dict.into_py(py))
    }

    fn __repr__(&self) -> PyResult<String> {
        Ok(format!(
            "ChronoFrame(step={}, t={:.3}, energy={:.3})",
            self.frame.step, self.frame.timestamp, self.frame.total_energy
        ))
    }
}

#[pyclass(module = "spiraltorch", name = "MaintainerReport")]
#[derive(Clone)]
struct PyMaintainerReport {
    report: MaintainerReport,
}

impl PyMaintainerReport {
    fn from_report(report: MaintainerReport) -> Self {
        Self { report }
    }
}

#[pymethods]
impl PyMaintainerReport {
    #[getter]
    fn status(&self) -> &'static str {
        self.report.status.as_str()
    }

    #[getter]
    fn average_drift(&self) -> f32 {
        self.report.average_drift
    }

    #[getter]
    fn mean_energy(&self) -> f32 {
        self.report.mean_energy
    }

    #[getter]
    fn mean_decay(&self) -> f32 {
        self.report.mean_decay
    }

    #[getter]
    fn drift_peak(&self) -> Option<PyChronoPeak> {
        self.report.drift_peak.clone().map(PyChronoPeak::from_peak)
    }

    #[getter]
    fn energy_peak(&self) -> Option<PyChronoPeak> {
        self.report.energy_peak.clone().map(PyChronoPeak::from_peak)
    }

    #[getter]
    fn suggested_max_scale(&self) -> Option<f32> {
        self.report.suggested_max_scale
    }

    #[getter]
    fn suggested_pressure(&self) -> Option<f32> {
        self.report.suggested_pressure
    }

    #[getter]
    fn diagnostic(&self) -> &str {
        &self.report.diagnostic
    }

    #[cfg(feature = "kdsl")]
    #[getter]
    fn spiralk_script(&self) -> Option<String> {
        self.report.spiralk_script.clone()
    }

    fn should_rewrite(&self) -> bool {
        self.report.should_rewrite()
    }

    fn as_dict(&self, py: Python<'_>) -> PyResult<PyObject> {
        let dict = PyDict::new_bound(py);
        dict.set_item("status", self.report.status.as_str())?;
        dict.set_item("average_drift", self.report.average_drift)?;
        dict.set_item("mean_energy", self.report.mean_energy)?;
        dict.set_item("mean_decay", self.report.mean_decay)?;
        let drift_peak = if let Some(peak) = self.report.drift_peak.clone() {
            PyChronoPeak::from_peak(peak).as_dict(py)?
        } else {
            py.None()
        };
        let energy_peak = if let Some(peak) = self.report.energy_peak.clone() {
            PyChronoPeak::from_peak(peak).as_dict(py)?
        } else {
            py.None()
        };
        dict.set_item("drift_peak", drift_peak)?;
        dict.set_item("energy_peak", energy_peak)?;
        dict.set_item("suggested_max_scale", self.report.suggested_max_scale)?;
        dict.set_item("suggested_pressure", self.report.suggested_pressure)?;
        dict.set_item("diagnostic", &self.report.diagnostic)?;
        dict.set_item("should_rewrite", self.report.should_rewrite())?;
        #[cfg(feature = "kdsl")]
        {
            dict.set_item("spiralk_script", self.report.spiralk_script.clone())?;
        }
        #[cfg(not(feature = "kdsl"))]
        {
            dict.set_item("spiralk_script", py.None())?;
        }
        Ok(dict.into_py(py))
    }

    fn __repr__(&self) -> PyResult<String> {
        let peak = self
            .report
            .drift_peak
            .as_ref()
            .map(|p| format!(" {:.2}Hz", p.frequency))
            .unwrap_or_default();
        Ok(format!(
            "MaintainerReport(status={}, drift={:.3}{peak}, energy={:.3})",
            self.report.status.as_str(),
            self.report.average_drift,
            self.report.mean_energy
        ))
    }
}

#[cfg(feature = "collapse")]
#[pyclass(module = "spiraltorch", name = "CollapsePulse")]
#[derive(Clone)]
struct PyCollapsePulse {
    pulse: hub::CollapsePulse,
}

#[cfg(feature = "collapse")]
impl PyCollapsePulse {
    fn from_pulse(pulse: hub::CollapsePulse) -> Self {
        Self { pulse }
    }

    fn command_kind(&self) -> &'static str {
        match self.pulse.command {
            DriveCmd::Collapse { .. } => "collapse",
            DriveCmd::Bloom { .. } => "bloom",
            DriveCmd::None => "none",
        }
    }
}

#[cfg(feature = "collapse")]
#[pymethods]
impl PyCollapsePulse {
    #[getter]
    fn step(&self) -> u64 {
        self.pulse.step
    }

    #[getter]
    fn total(&self) -> f32 {
        self.pulse.total
    }

    #[getter]
    fn command(&self) -> &'static str {
        self.command_kind()
    }

    #[getter]
    fn loop_signal(&self) -> Option<PyChronoLoopSignal> {
        self.pulse
            .loop_signal
            .clone()
            .map(PyChronoLoopSignal::from_signal)
    }

    fn command_params(&self, py: Python<'_>) -> PyResult<PyObject> {
        let dict = PyDict::new_bound(py);
        match self.pulse.command {
            DriveCmd::Collapse {
                grad_scale,
                max_norm,
                lr_decay,
            } => {
                dict.set_item("grad_scale", grad_scale)?;
                dict.set_item("max_norm", max_norm)?;
                dict.set_item("lr_decay", lr_decay)?;
            }
            DriveCmd::Bloom { lr_mul } => {
                dict.set_item("lr_mul", lr_mul)?;
            }
            DriveCmd::None => {}
        }
        Ok(dict.into_py(py))
    }

    fn as_dict(&self, py: Python<'_>) -> PyResult<PyObject> {
        let dict = PyDict::new_bound(py);
        dict.set_item("step", self.pulse.step)?;
        dict.set_item("total", self.pulse.total)?;
        dict.set_item("command", self.command_kind())?;
        dict.set_item("params", self.command_params(py)?)?;
        if let Some(signal) = self.pulse.loop_signal.clone() {
            dict.set_item(
                "loop_signal",
                PyChronoLoopSignal::from_signal(signal).as_dict(py)?,
            )?;
        } else {
            dict.set_item("loop_signal", py.None())?;
        }
        Ok(dict.into_py(py))
    }

    fn __repr__(&self) -> PyResult<String> {
        Ok(format!(
            "CollapsePulse(step={}, total={:.3}, command={})",
            self.pulse.step,
            self.pulse.total,
            self.command_kind()
        ))
    }
}

    #[pyo3(signature = (jitter_threshold=None, growth_threshold=None, energy_floor=None, clamp_min=None, clamp_max=None, pressure_step=None, window=None))]
    fn maintainer(
        &mut self,
        jitter_threshold: Option<f32>,
        growth_threshold: Option<f32>,
        energy_floor: Option<f32>,
        clamp_min: Option<f32>,
        clamp_max: Option<f32>,
        pressure_step: Option<f32>,
        window: Option<usize>,
    ) -> PyResult<()> {
        let builder = self.ensure_builder()?;
        let mut config = builder.maintainer_config().clone();
        if let Some(value) = jitter_threshold {
            config.jitter_threshold = value;
        }
        if let Some(value) = growth_threshold {
            config.growth_threshold = value;
        }
        if let Some(value) = energy_floor {
            config.energy_floor = value;
        }
        if let Some(value) = clamp_min {
            config.clamp_min = value;
        }
        if let Some(value) = clamp_max {
            config.clamp_max = value;
        }
        if let Some(value) = pressure_step {
            config.pressure_step = value;
        }
        if let Some(value) = window {
            config.window = value;
        }
        builder.set_maintainer_config(config);
        Ok(())
    }

    fn topos_guard(&mut self, topos: &PyOpenTopos) -> PyResult<()> {
        self.ensure_builder()?.set_topos(Some(topos.inner.clone()));
        Ok(())
#[pyclass(module = "spiraltorch", name = "ChronoFrame")]
#[derive(Clone)]
struct PyChronoFrame {
    frame: ChronoFrame,
}

impl PyChronoFrame {
    fn from_frame(frame: ChronoFrame) -> Self {
        Self { frame }
    }

    fn as_frame(&self) -> &ChronoFrame {
        &self.frame
    }

    fn into_frame(self) -> ChronoFrame {
        self.frame
    }
}

#[pyclass(module = "spiraltorch", name = "ChronoSummary")]
struct PyChronoSummary {
    summary: ChronoSummary,
}

impl PyChronoSummary {
    fn from_summary(summary: ChronoSummary) -> Self {
        Self { summary }
    }
}

#[pyclass(module = "spiraltorch", name = "AtlasMetric")]
#[derive(Clone)]
struct PyAtlasMetric {
    metric: AtlasMetric,
}

impl PyAtlasMetric {
    fn from_metric(metric: AtlasMetric) -> Self {
        Self { metric }
    }
}

#[pymethods]
impl PyAtlasMetric {
    #[getter]
    fn name(&self) -> &str {
        &self.metric.name
    }

    #[getter]
    fn value(&self) -> f32 {
        self.metric.value
    }

    #[getter]
    fn district(&self) -> Option<String> {
        self.metric.district().map(|name| name.to_string())
    }

    fn as_tuple(&self) -> (String, f32) {
        (self.metric.name.clone(), self.metric.value)
    }

    fn __repr__(&self) -> PyResult<String> {
        if let Some(district) = self.metric.district() {
            Ok(format!(
                "AtlasMetric(name={}, value={:.3}, district={})",
                self.metric.name, self.metric.value, district
            ))
        } else {
            Ok(format!(
                "AtlasMetric(name={}, value={:.3})",
                self.metric.name, self.metric.value
            ))
        }
    }
}

#[pyclass(module = "spiraltorch", name = "AtlasDistrict")]
#[derive(Clone)]
struct PyAtlasDistrict {
    district: AtlasDistrict,
}

impl PyAtlasDistrict {
    fn from_district(district: AtlasDistrict) -> Self {
        Self { district }
    }
}

#[pymethods]
impl PyAtlasDistrict {
    #[getter]
    fn name(&self) -> &str {
        &self.district.name
    }

    #[getter]
    fn mean(&self) -> f32 {
        self.district.mean
    }

    #[getter]
    fn span(&self) -> f32 {
        self.district.span
    }

    fn metrics(&self) -> Vec<PyAtlasMetric> {
        self.district
            .metrics
            .iter()
            .cloned()
            .map(PyAtlasMetric::from_metric)
            .collect()
    }

    fn __repr__(&self) -> PyResult<String> {
        Ok(format!(
            "AtlasDistrict(name={}, mean={:.3}, span={:.3}, metrics={})",
            self.district.name,
            self.district.mean,
            self.district.span,
            self.district.metrics.len()
        ))
    }
}

#[pyclass(module = "spiraltorch", name = "AtlasFrame")]
#[derive(Clone)]
struct PyAtlasFrame {
    frame: AtlasFrame,
}

impl PyAtlasFrame {
    fn from_frame(frame: AtlasFrame) -> Self {
        Self { frame }
    }
}

#[pymethods]
impl PyAtlasFrame {
    #[getter]
    fn timestamp(&self) -> f32 {
        self.frame.timestamp
    }

    #[getter]
    fn loop_support(&self) -> f32 {
        self.frame.loop_support
    }

    #[getter]
    fn collapse_total(&self) -> Option<f32> {
        self.frame.collapse_total
    }

    fn resonate_over_time(
        &self,
        resonance: &PyDifferentialResonance,
        dt: f32,
    ) -> PyResult<PyChronoFrame> {
        let frame = convert(self.inner.resonate_over_time(&resonance.inner, dt))?;
        Ok(PyChronoFrame::from_frame(frame))
    }

    #[pyo3(signature = (timesteps=None))]
    fn timeline(&self, timesteps: Option<usize>) -> PyResult<Vec<PyChronoFrame>> {
        let frames = self.inner.chrono_frames();
        let limit = timesteps.unwrap_or(frames.len());
        let start = frames.len().saturating_sub(limit);
        Ok(frames[start..]
            .iter()
            .cloned()
            .map(PyChronoFrame::from_frame)
            .collect())
    }

    #[pyo3(signature = (timesteps=None))]
    fn animate_resonance(
        &self,
        timesteps: Option<usize>,
    ) -> PyResult<(Vec<f32>, Vec<f32>, Vec<f32>)> {
        let frames = self.timeline(timesteps)?;
        let mut times = Vec::with_capacity(frames.len());
        let mut energies = Vec::with_capacity(frames.len());
        let mut drifts = Vec::with_capacity(frames.len());
        for frame in &frames {
            let inner = frame.as_frame();
            times.push(inner.timestamp);
            energies.push(inner.total_energy);
            drifts.push(inner.curvature_drift);
        }
        Ok((times, energies, drifts))
    }

    #[pyo3(signature = (timesteps=None))]
    fn timeline_summary(&self, timesteps: Option<usize>) -> Option<PyChronoSummary> {
        self.inner
            .timeline_summary(timesteps)
            .map(PyChronoSummary::from_summary)
    }

    fn atlas(&self) -> Option<PyAtlasFrame> {
        self.inner.atlas().map(PyAtlasFrame::from_frame)
    }

    #[pyo3(signature = (limit=None))]
    fn atlas_route(&self, limit: Option<usize>) -> PyAtlasRoute {
        PyAtlasRoute::from_route(self.inner.atlas_route(limit))
    }

    #[pyo3(signature = (limit=None))]
    fn atlas_route_summary(&self, limit: Option<usize>) -> PyAtlasRouteSummary {
        PyAtlasRouteSummary::from_summary(self.inner.atlas_route_summary(limit))
    }

    #[pyo3(signature = (timesteps=None, bins=16))]
    fn timeline_harmonics(
        &self,
        timesteps: Option<usize>,
        bins: usize,
    ) -> Option<PyChronoHarmonics> {
        self.inner
            .timeline_harmonics(timesteps, bins)
            .map(PyChronoHarmonics::from_harmonics)
    }

    #[pyo3(signature = (timesteps=None, bins=None))]
    fn loop_signal(
        &self,
        timesteps: Option<usize>,
        bins: Option<usize>,
    ) -> Option<PyChronoLoopSignal> {
        self.inner
            .loop_signal(timesteps, bins)
            .map(PyChronoLoopSignal::from_signal)
    }

    #[pyo3(signature = (timesteps=None, temperature=0.6))]
    fn timeline_story(
        &self,
        timesteps: Option<usize>,
        temperature: f32,
    ) -> PyResult<(String, Vec<String>)> {
        let narrative = self
            .inner
            .timeline_narrative(timesteps, temperature)
            .map_err(tensor_err)?;
        Ok((narrative.summary, narrative.highlights))
    }

    #[pyo3(signature = (temperature=0.6))]
    fn atlas_story(&self, temperature: f32) -> PyResult<Option<(String, Vec<String>)>> {
        let narrative = self
            .inner
            .atlas_narrative(temperature)
            .map_err(tensor_err)?;
        Ok(narrative.map(|story| (story.summary, story.highlights)))
    }

    #[pyo3(signature = (timesteps=None, temperature=0.6))]
    fn speak(&self, timesteps: Option<usize>, temperature: f32) -> PyResult<Vec<f32>> {
        convert(self.inner.speak(timesteps, temperature))
    }

    fn maintainer_config(&self, py: Python<'_>) -> PyResult<PyObject> {
        let cfg = self.inner.maintainer_config();
        let dict = PyDict::new_bound(py);
        dict.set_item("jitter_threshold", cfg.jitter_threshold)?;
        dict.set_item("growth_threshold", cfg.growth_threshold)?;
        dict.set_item("energy_floor", cfg.energy_floor)?;
        dict.set_item("clamp_min", cfg.clamp_min)?;
        dict.set_item("clamp_max", cfg.clamp_max)?;
        dict.set_item("pressure_step", cfg.pressure_step)?;
        dict.set_item("window", cfg.window)?;
        Ok(dict.into_py(py))
    }

    #[cfg(feature = "collapse")]
    fn collapse_pulse(&self) -> Option<PyCollapsePulse> {
        hub::get_collapse_pulse().map(PyCollapsePulse::from_pulse)
    }

    #[pyo3(signature = (jitter_threshold=None, growth_threshold=None, energy_floor=None, clamp_min=None, clamp_max=None, pressure_step=None, window=None))]
    fn configure_maintainer(
        &mut self,
        jitter_threshold: Option<f32>,
        growth_threshold: Option<f32>,
        energy_floor: Option<f32>,
        clamp_min: Option<f32>,
        clamp_max: Option<f32>,
        pressure_step: Option<f32>,
        window: Option<usize>,
    ) -> PyResult<()> {
        let mut config = self.inner.maintainer_config();
        if let Some(value) = jitter_threshold {
            config.jitter_threshold = value;
        }
        if let Some(value) = growth_threshold {
            config.growth_threshold = value;
        }
        if let Some(value) = energy_floor {
            config.energy_floor = value;
        }
        if let Some(value) = clamp_min {
            config.clamp_min = value;
        }
        if let Some(value) = clamp_max {
            config.clamp_max = value;
        }
        if let Some(value) = pressure_step {
            config.pressure_step = value;
        }
        if let Some(value) = window {
            config.window = value;
        }
        self.inner.set_maintainer_config(config);
        Ok(())
    }

    fn self_maintain(&self) -> PyMaintainerReport {
        PyMaintainerReport::from_report(self.inner.maintain())
    }

    #[pyo3(signature = (resonance=None, temperature=0.6))]
    fn describe(
        &self,
        resonance: Option<&PyDifferentialResonance>,
        temperature: f32,
    ) -> PyResult<String> {
        let resonance = resonance.map(|res| &res.inner);
        convert(self.inner.describe(resonance, temperature))
    }

    #[pyo3(signature = (rows, cols, top_k=8, mid_k=8, bottom_k=8, here_tolerance=1e-5, psychoid=false, psychoid_log=false, psi=false, collapse=false))]
    fn roundtable(
        &self,
        rows: u32,
        cols: u32,
        top_k: u32,
        mid_k: u32,
        bottom_k: u32,
        here_tolerance: f32,
        psychoid: bool,
        psychoid_log: bool,
        psi: bool,
        collapse: bool,
    ) -> PyRoundtableSchedule {
        let config = build_roundtable_config(
            top_k,
            mid_k,
            bottom_k,
            here_tolerance,
            psychoid,
            psychoid_log,
            psi,
            collapse,
        );
        PyRoundtableSchedule::from_schedule(self.inner.roundtable(rows, cols, config))
    #[getter]
    fn z_signal(&self) -> Option<f32> {
        self.frame.z_signal
    }

    #[getter]
    fn script_hint(&self) -> Option<String> {
        self.frame.script_hint.clone()
    }

    #[getter]
    fn maintainer_status(&self) -> Option<String> {
        self.frame
            .maintainer_status
            .map(|status| status.as_str().to_string())
    }

    #[getter]
    fn maintainer_diagnostic(&self) -> Option<String> {
        self.frame.maintainer_diagnostic.clone()
    }

    #[getter]
    fn suggested_max_scale(&self) -> Option<f32> {
        self.frame.suggested_max_scale
    }

    #[getter]
    fn suggested_pressure(&self) -> Option<f32> {
        self.frame.suggested_pressure
    }

    fn metrics(&self) -> Vec<PyAtlasMetric> {
        self.frame
            .metrics
            .iter()
            .cloned()
            .map(PyAtlasMetric::from_metric)
            .collect()
    }

    fn districts(&self) -> Vec<PyAtlasDistrict> {
        self.frame
            .districts()
            .into_iter()
            .map(PyAtlasDistrict::from_district)
            .collect()
    }

    fn notes(&self) -> Vec<String> {
        self.frame.notes.clone()
    }

    fn summary(&self) -> Option<PyChronoSummary> {
        self.frame
            .chrono_summary
            .clone()
            .map(PyChronoSummary::from_summary)
    }

    fn harmonics(&self) -> Option<PyChronoHarmonics> {
        self.frame
            .harmonics
            .clone()
            .map(PyChronoHarmonics::from_harmonics)
    }

    fn as_dict(&self, py: Python<'_>) -> PyResult<PyObject> {
        let dict = PyDict::new_bound(py);
        dict.set_item("timestamp", self.frame.timestamp)?;
        dict.set_item("loop_support", self.frame.loop_support)?;
        dict.set_item("collapse_total", self.frame.collapse_total)?;
        dict.set_item("z_signal", self.frame.z_signal)?;
        dict.set_item("script_hint", self.frame.script_hint.clone())?;
        if let Some(status) = self.frame.maintainer_status {
            dict.set_item("maintainer_status", status.as_str())?;
        }
        dict.set_item(
            "maintainer_diagnostic",
            self.frame.maintainer_diagnostic.clone(),
        )?;
        dict.set_item("suggested_max_scale", self.frame.suggested_max_scale)?;
        dict.set_item("suggested_pressure", self.frame.suggested_pressure)?;
        if let Some(summary) = &self.frame.chrono_summary {
            dict.set_item(
                "summary",
                PyChronoSummary::from_summary(summary.clone()).into_py(py),
            )?;
        }
        if let Some(harmonics) = &self.frame.harmonics {
            dict.set_item(
                "harmonics",
                PyChronoHarmonics::from_harmonics(harmonics.clone()).into_py(py),
            )?;
        }
        let metrics: Vec<(String, f32)> = self
            .frame
            .metrics
            .iter()
            .map(|metric| (metric.name.clone(), metric.value))
            .collect();
        dict.set_item("metrics", metrics)?;
        dict.set_item("notes", self.frame.notes.clone())?;
        Ok(dict.into_py(py))
    }

    fn __repr__(&self) -> PyResult<String> {
        Ok(format!(
            "AtlasFrame(t={:.3}, metrics={})",
            self.frame.timestamp,
            self.frame.metrics.len()
        ))
    }
}

#[pyclass(module = "spiraltorch", name = "AtlasRoute")]
#[derive(Clone)]
struct PyAtlasRoute {
    route: AtlasRoute,
}

impl PyAtlasRoute {
    fn from_route(route: AtlasRoute) -> Self {
        Self { route }
    }
}

#[pymethods]
impl PyAtlasRoute {
    #[getter]
    fn frames(&self) -> Vec<PyAtlasFrame> {
        self.route
            .frames
            .iter()
            .cloned()
            .map(PyAtlasFrame::from_frame)
            .collect()
    }

    #[getter]
    fn length(&self) -> usize {
        self.route.len()
    }

    fn is_empty(&self) -> bool {
        self.route.is_empty()
    }

    fn latest(&self) -> Option<PyAtlasFrame> {
        self.route.latest().cloned().map(PyAtlasFrame::from_frame)
    }

    fn __repr__(&self) -> PyResult<String> {
        Ok(format!(
            "AtlasRoute(length={}, latest_ts={:.3})",
            self.route.len(),
            self.route
                .latest()
                .map(|frame| frame.timestamp)
                .unwrap_or(0.0)
        ))
    }
}

#[cfg(feature = "golden")]
#[pyclass(module = "spiraltorch", name = "GoldenCooperativeDirective")]
#[derive(Clone)]
struct PyGoldenCooperativeDirective {
    inner: GoldenCooperativeDirective,
}

#[cfg(feature = "golden")]
impl PyGoldenCooperativeDirective {
    fn from_inner(inner: GoldenCooperativeDirective) -> Self {
        Self { inner }
    }
}

#[cfg(feature = "golden")]
#[pymethods]
impl PyGoldenCooperativeDirective {
    #[getter]
    fn push_interval(&self) -> f32 {
        self.inner.push_interval.as_secs_f32()
    }

    #[getter]
    fn summary_window(&self) -> usize {
        self.inner.summary_window
    }

    #[getter]
    fn exploration_priority(&self) -> f32 {
        self.inner.exploration_priority
    }

    #[getter]
    fn reinforcement_weight(&self) -> f32 {
        self.inner.reinforcement_weight
    }

    fn __repr__(&self) -> PyResult<String> {
        Ok(format!(
            "GoldenCooperativeDirective(push_interval={:.3}, summary_window={}, exploration_priority={:.3}, reinforcement_weight={:.3})",
            self.push_interval(),
            self.summary_window(),
            self.exploration_priority(),
            self.reinforcement_weight()
        ))
    }
}

#[cfg(feature = "golden")]
#[pyclass(module = "spiraltorch", name = "GoldenBlackcatPulse")]
#[derive(Clone)]
struct PyGoldenBlackcatPulse {
    inner: GoldenBlackcatPulse,
}

#[cfg(feature = "golden")]
impl PyGoldenBlackcatPulse {
    fn from_inner(inner: GoldenBlackcatPulse) -> Self {
        Self { inner }
    }
}

#[cfg(feature = "golden")]
#[pymethods]
impl PyGoldenBlackcatPulse {
    #[getter]
    fn exploration_drive(&self) -> f32 {
        self.inner.exploration_drive
    }

    #[getter]
    fn optimization_gain(&self) -> f32 {
        self.inner.optimization_gain
    }

    #[getter]
    fn synergy_score(&self) -> f32 {
        self.inner.synergy_score
    }

    #[getter]
    fn reinforcement_weight(&self) -> f32 {
        self.inner.reinforcement_weight
    }

    #[getter]
    fn mean_support(&self) -> f32 {
        self.inner.mean_support
    }

    #[getter]
    fn mean_reward(&self) -> f64 {
        self.inner.mean_reward
    }

    #[getter]
    fn mean_psi(&self) -> f32 {
        self.inner.mean_psi
    }

    #[getter]
    fn mean_confidence(&self) -> f32 {
        self.inner.mean_confidence
    }

    #[getter]
    fn coverage(&self) -> usize {
        self.inner.coverage
    }

    #[getter]
    fn heuristics_contributions(&self) -> usize {
        self.inner.heuristics_contributions
    }

    #[getter]
    fn append_weight(&self) -> f32 {
        self.inner.append_weight
    }

    #[getter]
    fn retract_count(&self) -> usize {
        self.inner.retract_count
    }

    #[getter]
    fn annotate_count(&self) -> usize {
        self.inner.annotate_count
    }

    #[getter]
    fn dominant_plan(&self) -> Option<String> {
        self.inner.dominant_plan.clone()
    }

    fn is_idle(&self) -> bool {
        self.inner.is_idle()
    }

    #[pyo3(signature = (baseline_interval, baseline_window))]
    fn directive(
        &self,
        baseline_interval: f32,
        baseline_window: usize,
    ) -> PyResult<PyGoldenCooperativeDirective> {
        if baseline_interval <= 0.0 {
            return Err(PyValueError::new_err(
                "baseline_interval must be positive seconds",
            ));
        }
        let directive = self.inner.directive(
            Duration::from_secs_f32(baseline_interval),
            baseline_window.max(1),
        );
        Ok(PyGoldenCooperativeDirective::from_inner(directive))
    }

    fn __repr__(&self) -> PyResult<String> {
        Ok(format!(
            "GoldenBlackcatPulse(exploration={:.3}, optimization={:.3}, synergy={:.3}, reinforcement={:.3}, coverage={}, heuristics={})",
            self.exploration_drive(),
            self.optimization_gain(),
            self.synergy_score(),
            self.reinforcement_weight(),
            self.coverage(),
            self.heuristics_contributions()
        ))
    }
}

#[cfg(feature = "golden")]
#[pyclass(module = "spiraltorch", name = "GoldenCouncilSnapshot")]
#[derive(Clone)]
struct PyGoldenCouncilSnapshot {
    inner: GoldenCouncilSnapshot,
}

#[cfg(feature = "golden")]
impl PyGoldenCouncilSnapshot {
    fn from_inner(inner: GoldenCouncilSnapshot) -> Self {
        Self { inner }
    }
}

#[cfg(feature = "golden")]
#[pyclass(module = "spiraltorch", name = "HeurOp")]
#[derive(Clone)]
struct PyHeurOp {
    inner: HeurOp,
}

#[cfg(feature = "golden")]
impl PyHeurOp {
    fn from_inner(inner: HeurOp) -> Self {
        Self { inner }
    }
}

#[cfg(feature = "golden")]
#[pymethods]
impl PyHeurOp {
    #[getter]
    fn origin(&self) -> &str {
        &self.inner.origin
    }

    #[getter]
    fn script(&self) -> Option<String> {
        match &self.inner.kind {
            HeurOpKind::AppendSoft { script, .. } => Some(script.clone()),
            _ => None,
        }
    }

    #[getter]
    fn weight(&self) -> Option<f32> {
        match &self.inner.kind {
            HeurOpKind::AppendSoft { weight, .. } => Some(*weight),
            _ => None,
        }
    }

    #[getter]
    fn note(&self) -> Option<String> {
        match &self.inner.kind {
            HeurOpKind::Annotate { note, .. } => Some(note.clone()),
            _ => None,
        }
    }

    #[getter]
    fn script_hash(&self) -> Option<u64> {
        match &self.inner.kind {
            HeurOpKind::Retract { script_hash } | HeurOpKind::Annotate { script_hash, .. } => {
                Some(*script_hash)
            }
            _ => None,
        }
    }

    #[getter]
    fn kind(&self) -> &'static str {
        match &self.inner.kind {
            HeurOpKind::AppendSoft { .. } => "append_soft",
            HeurOpKind::Retract { .. } => "retract",
            HeurOpKind::Annotate { .. } => "annotate",
        }
    }

    #[getter]
    fn issued_at(&self) -> f64 {
        self.inner
            .issued_at
            .duration_since(SystemTime::UNIX_EPOCH)
            .map(|d| d.as_secs_f64())
            .unwrap_or(0.0)
    }

    fn __repr__(&self) -> PyResult<String> {
        Ok(format!(
            "HeurOp(kind='{}', origin='{}')",
            self.kind(),
            self.origin()
        ))
    }
}

#[cfg(feature = "golden")]
#[pyclass(module = "spiraltorch", name = "CouncilEvidence")]
#[derive(Clone)]
struct PyCouncilEvidence {
    inner: CouncilEvidence,
}

#[cfg(feature = "golden")]
impl PyCouncilEvidence {
    fn from_inner(inner: CouncilEvidence) -> Self {
        Self { inner }
    }
}

#[cfg(feature = "golden")]
#[pymethods]
impl PyCouncilEvidence {
    #[getter]
    fn band_energy(&self) -> (f32, f32, f32) {
        self.inner.band_energy
    }

    #[getter]
    fn graph_flow(&self) -> f32 {
        self.inner.graph_flow
    }

    #[getter]
    fn psi(&self) -> f32 {
        self.inner.psi
    }

    #[getter]
    fn geometry(&self) -> (f32, f32, f32) {
        self.inner.geometry
    }

    fn __repr__(&self) -> PyResult<String> {
        Ok(format!(
            "CouncilEvidence(band_energy=({:.3}, {:.3}, {:.3}), graph_flow={:.3}, psi={:.3})",
            self.band_energy().0,
            self.band_energy().1,
            self.band_energy().2,
            self.graph_flow(),
            self.psi()
        ))
    }
}

#[cfg(feature = "golden")]
#[pymethods]
impl PyGoldenCouncilSnapshot {
    #[getter]
    fn epoch(&self) -> u64 {
        self.inner.epoch
    }

    #[getter]
    fn high_watermark(&self) -> u64 {
        self.inner.high_watermark
    }

    #[getter]
    fn missing_ranges(&self) -> Vec<(u64, u64)> {
        self.inner.missing_ranges.clone()
    }

    #[getter]
    fn winners(&self) -> Vec<PyHeurOp> {
        self.inner
            .winners
            .iter()
            .cloned()
            .map(PyHeurOp::from_inner)
            .collect()
    }

    #[getter]
    fn evidence(&self) -> PyCouncilEvidence {
        PyCouncilEvidence::from_inner(self.inner.evidence.clone())
    }

    #[getter]
    fn exploration_bias(&self) -> f32 {
        self.inner.exploration_bias
    }

    #[getter]
    fn optimization_bias(&self) -> f32 {
        self.inner.optimization_bias
    }

    #[getter]
    fn synergy_bias(&self) -> f32 {
        self.inner.synergy_bias
    }

    #[getter]
    fn reinforcement_bias(&self) -> f32 {
        self.inner.reinforcement_bias
    }

    #[getter]
    fn resonance(&self) -> f32 {
        self.inner.resonance
    }

    #[getter]
    fn stability(&self) -> f32 {
        self.inner.stability
    }

    #[getter]
    fn momentum(&self) -> f32 {
        self.inner.momentum
    }

    #[getter]
    fn divergence(&self) -> f32 {
        self.inner.divergence
    }

    #[getter]
    fn schedule_hint(&self) -> (f32, f32, f32, f32) {
        self.inner.schedule_hint
    }

    #[getter]
    fn pulse(&self) -> PyGoldenBlackcatPulse {
        PyGoldenBlackcatPulse::from_inner(self.inner.pulse_recap.clone())
    }

    fn __repr__(&self) -> PyResult<String> {
        Ok(format!(
            "GoldenCouncilSnapshot(epoch={}, exploration_bias={:.3}, optimization_bias={:.3}, synergy_bias={:.3}, reinforcement_bias={:.3}, stability={:.3})",
            self.epoch(),
            self.exploration_bias(),
            self.optimization_bias(),
            self.synergy_bias(),
            self.reinforcement_bias(),
            self.stability()
        ))
    }
}

#[pyclass(module = "spiraltorch", name = "ModuleTrainer", unsendable)]
struct PyModuleTrainer {
    inner: ModuleTrainer,
}

#[cfg(feature = "golden")]
impl PyGoldenCooperativeDirective {
    fn from_inner(inner: GoldenCooperativeDirective) -> Self {
        Self { inner }
    }
}

#[cfg(feature = "golden")]
#[pymethods]
impl PyGoldenCooperativeDirective {
    #[getter]
    fn push_interval(&self) -> f32 {
        self.inner.push_interval.as_secs_f32()
    }

    #[getter]
    fn summary_window(&self) -> usize {
        self.inner.summary_window
    }

    #[getter]
    fn exploration_priority(&self) -> f32 {
        self.inner.exploration_priority
    }

    #[getter]
    fn reinforcement_weight(&self) -> f32 {
        self.inner.reinforcement_weight
    }

    fn __repr__(&self) -> PyResult<String> {
        Ok(format!(
            "GoldenCooperativeDirective(push_interval={:.3}, summary_window={}, exploration_priority={:.3}, reinforcement_weight={:.3})",
            self.push_interval(),
            self.summary_window(),
            self.exploration_priority(),
            self.reinforcement_weight()
        ))
    }
}

#[cfg(feature = "golden")]
#[pyclass(module = "spiraltorch", name = "GoldenBlackcatPulse")]
#[derive(Clone)]
struct PyGoldenBlackcatPulse {
    inner: GoldenBlackcatPulse,
}

#[cfg(feature = "golden")]
impl PyGoldenBlackcatPulse {
    fn from_inner(inner: GoldenBlackcatPulse) -> Self {
        Self { inner }
    }
}

#[cfg(feature = "golden")]
#[pymethods]
impl PyGoldenBlackcatPulse {
    #[getter]
    fn exploration_drive(&self) -> f32 {
        self.inner.exploration_drive
    }

    #[getter]
    fn optimization_gain(&self) -> f32 {
        self.inner.optimization_gain
    }

    #[getter]
    fn synergy_score(&self) -> f32 {
        self.inner.synergy_score
    }

    #[getter]
    fn reinforcement_weight(&self) -> f32 {
        self.inner.reinforcement_weight
    }

    #[getter]
    fn mean_support(&self) -> f32 {
        self.inner.mean_support
    }

    #[getter]
    fn mean_reward(&self) -> f64 {
        self.inner.mean_reward
    }

    #[getter]
    fn mean_psi(&self) -> f32 {
        self.inner.mean_psi
    }

    #[getter]
    fn mean_confidence(&self) -> f32 {
        self.inner.mean_confidence
    }

    #[getter]
    fn coverage(&self) -> usize {
        self.inner.coverage
    }

    #[getter]
    fn heuristics_contributions(&self) -> usize {
        self.inner.heuristics_contributions
    }

    #[getter]
    fn append_weight(&self) -> f32 {
        self.inner.append_weight
    }

    #[getter]
    fn retract_count(&self) -> usize {
        self.inner.retract_count
    }

    #[getter]
    fn annotate_count(&self) -> usize {
        self.inner.annotate_count
    }

    #[getter]
    fn dominant_plan(&self) -> Option<String> {
        self.inner.dominant_plan.clone()
    }

    fn is_idle(&self) -> bool {
        self.inner.is_idle()
    }

    #[pyo3(signature = (baseline_interval, baseline_window))]
    fn directive(
        &self,
        baseline_interval: f32,
        baseline_window: usize,
    ) -> PyResult<PyGoldenCooperativeDirective> {
        if baseline_interval <= 0.0 {
            return Err(PyValueError::new_err(
                "baseline_interval must be positive seconds",
            ));
        }
        let directive = self.inner.directive(
            Duration::from_secs_f32(baseline_interval),
            baseline_window.max(1),
        );
        Ok(PyGoldenCooperativeDirective::from_inner(directive))
    }

    fn __repr__(&self) -> PyResult<String> {
        Ok(format!(
            "GoldenBlackcatPulse(exploration={:.3}, optimization={:.3}, synergy={:.3}, reinforcement={:.3}, coverage={}, heuristics={})",
            self.exploration_drive(),
            self.optimization_gain(),
            self.synergy_score(),
            self.reinforcement_weight(),
            self.coverage(),
            self.heuristics_contributions()
        ))
    }
}

#[cfg(feature = "golden")]
#[pyclass(module = "spiraltorch", name = "GoldenCouncilSnapshot")]
#[derive(Clone)]
struct PyGoldenCouncilSnapshot {
    inner: GoldenCouncilSnapshot,
}

#[cfg(feature = "golden")]
impl PyGoldenCouncilSnapshot {
    fn from_inner(inner: GoldenCouncilSnapshot) -> Self {
        Self { inner }
    }
}

#[cfg(feature = "golden")]
#[pymethods]
impl PyGoldenCouncilSnapshot {
    #[getter]
    fn exploration_bias(&self) -> f32 {
        self.inner.exploration_bias
    }

    #[getter]
    fn optimization_bias(&self) -> f32 {
        self.inner.optimization_bias
    }

    #[getter]
    fn synergy_bias(&self) -> f32 {
        self.inner.synergy_bias
    }

    #[getter]
    fn reinforcement_bias(&self) -> f32 {
        self.inner.reinforcement_bias
    }

    #[getter]
    fn resonance(&self) -> f32 {
        self.inner.resonance
    }

    #[getter]
    fn stability(&self) -> f32 {
        self.inner.stability
    }

    #[getter]
    fn momentum(&self) -> f32 {
        self.inner.momentum
    }

    #[getter]
    fn divergence(&self) -> f32 {
        self.inner.divergence
    }

    #[getter]
    fn schedule_hint(&self) -> (f32, f32, f32, f32) {
        self.inner.schedule_hint
    }

    #[getter]
    fn pulse(&self) -> PyGoldenBlackcatPulse {
        PyGoldenBlackcatPulse::from_inner(self.inner.pulse_recap.clone())
    }

    fn __repr__(&self) -> PyResult<String> {
        Ok(format!(
            "GoldenCouncilSnapshot(exploration_bias={:.3}, optimization_bias={:.3}, synergy_bias={:.3}, reinforcement_bias={:.3}, stability={:.3})",
            self.exploration_bias(),
            self.optimization_bias(),
            self.synergy_bias(),
            self.reinforcement_bias(),
            self.stability()
        ))
    }
}

#[pyclass(module = "spiraltorch", name = "ModuleTrainer", unsendable)]
struct PyModuleTrainer {
    inner: ModuleTrainer,
#[pyclass(module = "spiraltorch", name = "ChronoPeak")]
#[derive(Clone)]
struct PyChronoPeak {
    peak: ChronoPeak,
}

impl PyChronoPeak {
    fn from_peak(peak: ChronoPeak) -> Self {
        Self { peak }
    }
}

#[pymethods]
impl PyChronoPeak {
    #[getter]
    fn frequency(&self) -> f32 {
        self.peak.frequency
    }

    #[getter]
    fn magnitude(&self) -> f32 {
        self.peak.magnitude
    }

    #[getter]
    fn phase(&self) -> f32 {
        self.peak.phase
    }

    fn as_dict(&self, py: Python<'_>) -> PyResult<PyObject> {
        let dict = PyDict::new_bound(py);
        dict.set_item("frequency", self.peak.frequency)?;
        dict.set_item("magnitude", self.peak.magnitude)?;
        dict.set_item("phase", self.peak.phase)?;
        Ok(dict.into_py(py))
    }

    fn describe_resonance(&self, resonance: &PyDifferentialResonance) -> PyResult<String> {
        let resonator = TextResonator::with_encoder(self.inner.clone());
        Ok(resonator.describe_resonance(&resonance.inner).summary)
    }

    fn speak(&self, frames: Vec<PyChronoFrame>) -> PyResult<Vec<f32>> {
        let resonator = TextResonator::with_encoder(self.inner.clone());
        let frames: Vec<ChronoFrame> = frames.into_iter().map(|frame| frame.into_frame()).collect();
        convert(resonator.speak(&frames))
    }

    fn __repr__(&self) -> PyResult<String> {
        Ok(format!(
            "ChronoPeak(freq={:.3}, magnitude={:.3})",
            self.peak.frequency, self.peak.magnitude
        ))
    }
}

    #[pyo3(signature = (per_epoch, cooldown))]
    fn set_rewrite_budget(&mut self, per_epoch: u32, cooldown: u32) {
        self.inner.set_rewrite_budget(per_epoch, cooldown);
    }

    #[pyo3(signature = (per_epoch, cooldown))]
    fn set_rewrite_budget(&mut self, per_epoch: u32, cooldown: u32) {
        self.inner.set_rewrite_budget(per_epoch, cooldown);
    }

    fn blackcat_minutes<'py>(&self, py: Python<'py>) -> PyResult<PyObject> {
        let minutes = self.inner.blackcat_minutes();
        let list = PyList::empty_bound(py);
        for minute in minutes {
            let entry = PyDict::new_bound(py);
            entry.set_item("plan_signature", minute.plan_signature.clone())?;
            entry.set_item("script_hint", minute.script_hint.clone())?;
            entry.set_item("winner", format!("{:?}", minute.winner))?;
            entry.set_item("support", minute.support)?;
            entry.set_item("mean_score", minute.mean_score)?;
            entry.set_item("mean_psi", minute.mean_psi)?;
            entry.set_item("confidence", (minute.confidence.0, minute.confidence.1))?;
            entry.set_item("reward", minute.reward)?;
            entry.set_item("notes", minute.notes.clone())?;
            entry.set_item(
                "issued_at",
                minute
                    .issued_at
                    .duration_since(SystemTime::UNIX_EPOCH)
                    .map(|d| d.as_secs_f64())
                    .unwrap_or(0.0),
            )?;
            let picks = PyDict::new_bound(py);
            for (k, v) in minute.picks.iter() {
                picks.set_item(k.clone(), v.clone())?;
            }
            entry.set_item("picks", picks.into_py(py))?;
            list.append(entry.into_py(py))?;
        }
        Ok(list.into_py(py))
#[pyclass(module = "spiraltorch", name = "TextResonator")]
#[derive(Clone)]
struct PyTextResonator {
    inner: TextResonator,
}

impl PyTextResonator {
    fn from_inner(inner: TextResonator) -> Self {
        Self { inner }
    }
}

    #[cfg(feature = "golden")]
    fn last_blackcat_pulse(&self) -> Option<PyGoldenBlackcatPulse> {
        self.inner
            .last_blackcat_pulse()
            .cloned()
            .map(PyGoldenBlackcatPulse::from_inner)
    }

    #[cfg(feature = "golden")]
    fn last_blackcat_directive(&self) -> Option<PyGoldenCooperativeDirective> {
        self.inner
            .last_blackcat_directive()
            .cloned()
            .map(PyGoldenCooperativeDirective::from_inner)
    }

    #[cfg(feature = "golden")]
    fn last_golden_council_snapshot(&self) -> Option<PyGoldenCouncilSnapshot> {
        self.inner
            .last_golden_council_snapshot()
            .cloned()
            .map(PyGoldenCouncilSnapshot::from_inner)
    }

    #[cfg(feature = "golden")]
    fn last_blackcat_pulse(&self) -> Option<PyGoldenBlackcatPulse> {
        self.inner
            .last_blackcat_pulse()
            .cloned()
            .map(PyGoldenBlackcatPulse::from_inner)
    }

    #[cfg(feature = "golden")]
    fn last_blackcat_directive(&self) -> Option<PyGoldenCooperativeDirective> {
        self.inner
            .last_blackcat_directive()
            .cloned()
            .map(PyGoldenCooperativeDirective::from_inner)
    }

    #[cfg(feature = "golden")]
    fn last_golden_council_snapshot(&self) -> Option<PyGoldenCouncilSnapshot> {
        self.inner
            .last_golden_council_snapshot()
            .cloned()
            .map(PyGoldenCouncilSnapshot::from_inner)
    }

    #[cfg(feature = "golden")]
    fn last_council(&self) -> Option<PyGoldenCouncilSnapshot> {
        self.inner
            .last_council()
            .map(PyGoldenCouncilSnapshot::from_inner)
    }

    #[pyo3(signature = (module, loss, batches, schedule))]
    fn train_epoch(
        &mut self,
        module: &Bound<'_, PyAny>,
        loss: &Bound<'_, PyAny>,
        batches: &Bound<'_, PyAny>,
        schedule: &PyRoundtableSchedule,
    ) -> PyResult<PyEpochStats> {
        let stats =
            run_epoch_with_trainer(&mut self.inner, module, loss, batches, &schedule.inner)?;
        Ok(PyEpochStats::from_stats(stats))
#[pymethods]
impl PyTextResonator {
    #[new]
    fn new(curvature: f32, temperature: f32) -> PyResult<Self> {
        Ok(Self::from_inner(convert(TextResonator::new(
            curvature,
            temperature,
        ))?))
    }

    fn curvature(&self) -> f32 {
        self.inner.encoder().curvature()
    }

    fn temperature(&self) -> f32 {
        self.inner.encoder().temperature()
    }

    fn describe_resonance(&self, resonance: &PyDifferentialResonance) -> PyResult<String> {
        Ok(self.inner.describe_resonance(&resonance.inner).summary)
    }

    fn describe_frame(&self, frame: &PyChronoFrame) -> PyResult<String> {
        Ok(self.inner.describe_frame(frame.as_frame()).summary)
    }

    fn speak(&self, frames: Vec<PyChronoFrame>) -> PyResult<Vec<f32>> {
        let frames: Vec<ChronoFrame> = frames.into_iter().map(|frame| frame.into_frame()).collect();
        convert(self.inner.speak(&frames))
    }

    fn __repr__(&self) -> PyResult<String> {
        Ok(format!(
            "TextResonator(curvature={}, temperature={})",
            self.curvature(),
            self.temperature()
        ))
    }
}

#[pyclass(module = "spiraltorch.nn", name = "ZSpaceProjector")]
struct PyZSpaceProjector {
    inner: Option<NnZSpaceProjector>,
#[pyclass(module = "spiraltorch", name = "ChronoHarmonics")]
struct PyChronoHarmonics {
    harmonics: ChronoHarmonics,
}

impl PyChronoHarmonics {
    fn from_harmonics(harmonics: ChronoHarmonics) -> Self {
        Self { harmonics }
    }
}

#[pymethods]
impl PyChronoHarmonics {
    #[getter]
    fn frames(&self) -> usize {
        self.harmonics.frames
    }

    #[getter]
    fn duration(&self) -> f32 {
        self.harmonics.duration
    }

    #[getter]
    fn sample_rate(&self) -> f32 {
        self.harmonics.sample_rate
    }

    #[getter]
    fn nyquist(&self) -> f32 {
        self.harmonics.nyquist
    }

    #[getter]
    fn drift_power(&self) -> Vec<f32> {
        self.harmonics.drift_power.clone()
    }

    #[getter]
    fn energy_power(&self) -> Vec<f32> {
        self.harmonics.energy_power.clone()
    }

    #[getter]
    fn dominant_drift(&self) -> Option<PyChronoPeak> {
        self.harmonics
            .dominant_drift
            .clone()
            .map(PyChronoPeak::from_peak)
    }

    #[getter]
    fn dominant_energy(&self) -> Option<PyChronoPeak> {
        self.harmonics
            .dominant_energy
            .clone()
            .map(PyChronoPeak::from_peak)
    }

    fn as_dict(&self, py: Python<'_>) -> PyResult<PyObject> {
        let dict = PyDict::new_bound(py);
        dict.set_item("frames", self.harmonics.frames)?;
        dict.set_item("duration", self.harmonics.duration)?;
        dict.set_item("sample_rate", self.harmonics.sample_rate)?;
        dict.set_item("nyquist", self.harmonics.nyquist)?;
        dict.set_item("drift_power", self.harmonics.drift_power.clone())?;
        dict.set_item("energy_power", self.harmonics.energy_power.clone())?;
        let drift = if let Some(peak) = self.harmonics.dominant_drift.clone() {
            PyChronoPeak::from_peak(peak).as_dict(py)?
        } else {
            py.None()
        };
        dict.set_item("dominant_drift", drift)?;
        let energy = if let Some(peak) = self.harmonics.dominant_energy.clone() {
            PyChronoPeak::from_peak(peak).as_dict(py)?
        } else {
            py.None()
        };
        dict.set_item("dominant_energy", energy)?;
        Ok(dict.into_py(py))
    }

    fn __repr__(&self) -> PyResult<String> {
        Ok(format!(
            "ChronoHarmonics(frames={}, sample_rate={:.3})",
            self.harmonics.frames, self.harmonics.sample_rate
        ))
    }
}

#[pyclass(module = "spiraltorch", name = "ChronoLoopSignal")]
#[derive(Clone)]
struct PyChronoLoopSignal {
    signal: ChronoLoopSignal,
}

impl PyChronoLoopSignal {
    fn from_signal(signal: ChronoLoopSignal) -> Self {
        Self { signal }
    }
}

#[pymethods]
impl PyChronoLoopSignal {
    #[getter]
    fn summary(&self) -> PyChronoSummary {
        PyChronoSummary::from_summary(self.signal.summary.clone())
    }

    #[getter]
    fn harmonics(&self) -> Option<PyChronoHarmonics> {
        self.signal
            .harmonics
            .clone()
            .map(PyChronoHarmonics::from_harmonics)
    }

    #[cfg(feature = "kdsl")]
    #[getter]
    fn spiralk_script(&self) -> Option<String> {
        self.signal.spiralk_script.clone()
    }

    #[cfg(not(feature = "kdsl"))]
    #[getter]
    fn spiralk_script(&self) -> Option<String> {
        None
    }

    #[cfg(feature = "kdsl")]
    #[getter]
    fn spiralk_hints(&self) -> Vec<String> {
        self.signal
            .spiralk_hints
            .iter()
            .map(|hint| {
                format!(
                    "soft({},{},{},{})",
                    hint.field, hint.value_expr, hint.weight_expr, hint.condition_expr
                )
            })
            .collect()
    }

    fn as_dict(&self, py: Python<'_>) -> PyResult<PyObject> {
        let dict = PyDict::new_bound(py);
        dict.set_item(
            "summary",
            PyChronoSummary::from_summary(self.signal.summary.clone()).into_py(py),
        )?;
        if let Some(harmonics) = self.signal.harmonics.clone() {
            dict.set_item(
                "harmonics",
                PyChronoHarmonics::from_harmonics(harmonics).into_py(py),
            )?;
        } else {
            dict.set_item("harmonics", py.None())?;
        }
        #[cfg(feature = "kdsl")]
        {
            dict.set_item("spiralk_script", self.signal.spiralk_script.clone())?;
            dict.set_item("spiralk_hints", self.spiralk_hints())?;
        }
        #[cfg(not(feature = "kdsl"))]
        {
            dict.set_item("spiralk_script", py.None())?;
        }
        Ok(dict.into_py(py))
    }

    fn __repr__(&self) -> PyResult<String> {
        Ok(format!(
            "ChronoLoopSignal(frames={}, energy_mean={:.3})",
            self.signal.summary.frames, self.signal.summary.mean_energy
        ))
    }
}

#[pymethods]
impl PyChronoSummary {
    #[getter]
    fn frames(&self) -> usize {
        self.summary.frames
    }

    #[getter]
    fn duration(&self) -> f32 {
        self.summary.duration
    }

    #[getter]
    fn latest_timestamp(&self) -> f32 {
        self.summary.latest_timestamp
    }

    #[getter]
    fn mean_drift(&self) -> f32 {
        self.summary.mean_drift
    }

    #[getter]
    fn mean_abs_drift(&self) -> f32 {
        self.summary.mean_abs_drift
    }

    #[getter]
    fn drift_std(&self) -> f32 {
        self.summary.drift_std
    }

    #[getter]
    fn mean_energy(&self) -> f32 {
        self.summary.mean_energy
    }

    #[getter]
    fn energy_std(&self) -> f32 {
        self.summary.energy_std
    }

    #[getter]
    fn mean_decay(&self) -> f32 {
        self.summary.mean_decay
    }

    #[getter]
    fn min_energy(&self) -> f32 {
        self.summary.min_energy
    }

    #[getter]
    fn max_energy(&self) -> f32 {
        self.summary.max_energy
    }

    fn __repr__(&self) -> PyResult<String> {
        Ok(format!(
            "ChronoSummary(frames={}, duration={:.3}, energy={:.3}±{:.3})",
            self.summary.frames,
            self.summary.duration,
            self.summary.mean_energy,
            self.summary.energy_std
        ))
    }
}

#[pymethods]
impl PyChronoFrame {
    #[getter]
    fn step(&self) -> u64 {
        self.frame.step
    }

    #[getter]
    fn timestamp(&self) -> f32 {
        self.frame.timestamp
    }

    #[getter]
    fn dt(&self) -> f32 {
        self.frame.dt
    }

    #[getter]
    fn observed_curvature(&self) -> f32 {
        self.frame.observed_curvature
    }

    #[getter]
    fn curvature_drift(&self) -> f32 {
        self.frame.curvature_drift
    }

    #[getter]
    fn total_energy(&self) -> f32 {
        self.frame.total_energy
    }

    #[getter]
    fn energy_decay(&self) -> f32 {
        self.frame.energy_decay
    }

    #[getter]
    fn homotopy_energy(&self) -> f32 {
        self.frame.homotopy_energy
    }

    #[getter]
    fn functor_energy(&self) -> f32 {
        self.frame.functor_energy
    }

    #[getter]
    fn recursive_energy(&self) -> f32 {
        self.frame.recursive_energy
    }

    #[getter]
    fn projection_energy(&self) -> f32 {
        self.frame.projection_energy
    }

    #[getter]
    fn infinity_energy(&self) -> f32 {
        self.frame.infinity_energy
    }

    fn as_dict(&self, py: Python<'_>) -> PyResult<PyObject> {
        let dict = PyDict::new_bound(py);
        dict.set_item("step", self.frame.step)?;
        dict.set_item("timestamp", self.frame.timestamp)?;
        dict.set_item("dt", self.frame.dt)?;
        dict.set_item("observed_curvature", self.frame.observed_curvature)?;
        dict.set_item("curvature_drift", self.frame.curvature_drift)?;
        dict.set_item("total_energy", self.frame.total_energy)?;
        dict.set_item("energy_decay", self.frame.energy_decay)?;
        dict.set_item("homotopy_energy", self.frame.homotopy_energy)?;
        dict.set_item("functor_energy", self.frame.functor_energy)?;
        dict.set_item("recursive_energy", self.frame.recursive_energy)?;
        dict.set_item("projection_energy", self.frame.projection_energy)?;
        dict.set_item("infinity_energy", self.frame.infinity_energy)?;
        Ok(dict.into_py(py))
    }

    fn __repr__(&self) -> PyResult<String> {
        Ok(format!(
            "ChronoFrame(step={}, t={:.3}, energy={:.3})",
            self.frame.step, self.frame.timestamp, self.frame.total_energy
        ))
    }
}

#[pyclass(module = "spiraltorch", name = "MaintainerReport")]
#[derive(Clone)]
struct PyMaintainerReport {
    report: MaintainerReport,
}

impl PyMaintainerReport {
    fn from_report(report: MaintainerReport) -> Self {
        Self { report }
    }
}

#[pymethods]
impl PyMaintainerReport {
    #[getter]
    fn status(&self) -> &'static str {
        self.report.status.as_str()
    }

    #[getter]
    fn average_drift(&self) -> f32 {
        self.report.average_drift
    }

    #[getter]
    fn mean_energy(&self) -> f32 {
        self.report.mean_energy
    }

    #[getter]
    fn mean_decay(&self) -> f32 {
        self.report.mean_decay
    }

    #[getter]
    fn drift_peak(&self) -> Option<PyChronoPeak> {
        self.report.drift_peak.clone().map(PyChronoPeak::from_peak)
    }

    #[getter]
    fn energy_peak(&self) -> Option<PyChronoPeak> {
        self.report.energy_peak.clone().map(PyChronoPeak::from_peak)
    }

    #[getter]
    fn suggested_max_scale(&self) -> Option<f32> {
        self.report.suggested_max_scale
    }

    #[getter]
    fn suggested_pressure(&self) -> Option<f32> {
        self.report.suggested_pressure
    }

    #[getter]
    fn diagnostic(&self) -> &str {
        &self.report.diagnostic
    }

    #[cfg(feature = "kdsl")]
    #[getter]
    fn spiralk_script(&self) -> Option<String> {
        self.report.spiralk_script.clone()
    }

    fn should_rewrite(&self) -> bool {
        self.report.should_rewrite()
    }

    fn as_dict(&self, py: Python<'_>) -> PyResult<PyObject> {
        let dict = PyDict::new_bound(py);
        dict.set_item("status", self.report.status.as_str())?;
        dict.set_item("average_drift", self.report.average_drift)?;
        dict.set_item("mean_energy", self.report.mean_energy)?;
        dict.set_item("mean_decay", self.report.mean_decay)?;
        let drift_peak = if let Some(peak) = self.report.drift_peak.clone() {
            PyChronoPeak::from_peak(peak).as_dict(py)?
        } else {
            py.None()
        };
        let energy_peak = if let Some(peak) = self.report.energy_peak.clone() {
            PyChronoPeak::from_peak(peak).as_dict(py)?
        } else {
            py.None()
        };
        dict.set_item("drift_peak", drift_peak)?;
        dict.set_item("energy_peak", energy_peak)?;
        dict.set_item("suggested_max_scale", self.report.suggested_max_scale)?;
        dict.set_item("suggested_pressure", self.report.suggested_pressure)?;
        dict.set_item("diagnostic", &self.report.diagnostic)?;
        dict.set_item("should_rewrite", self.report.should_rewrite())?;
        #[cfg(feature = "kdsl")]
        {
            dict.set_item("spiralk_script", self.report.spiralk_script.clone())?;
        }
        #[cfg(not(feature = "kdsl"))]
        {
            dict.set_item("spiralk_script", py.None())?;
        }
        Ok(dict.into_py(py))
    }

    fn __repr__(&self) -> PyResult<String> {
        let peak = self
            .report
            .drift_peak
            .as_ref()
            .map(|p| format!(" {:.2}Hz", p.frequency))
            .unwrap_or_default();
        Ok(format!(
            "MaintainerReport(status={}, drift={:.3}{peak}, energy={:.3})",
            self.report.status.as_str(),
            self.report.average_drift,
            self.report.mean_energy
        ))
    }
}

#[cfg(feature = "collapse")]
#[pyclass(module = "spiraltorch", name = "CollapsePulse")]
#[derive(Clone)]
struct PyCollapsePulse {
    pulse: hub::CollapsePulse,
}

#[cfg(feature = "collapse")]
impl PyCollapsePulse {
    fn from_pulse(pulse: hub::CollapsePulse) -> Self {
        Self { pulse }
    }

    fn command_kind(&self) -> &'static str {
        match self.pulse.command {
            DriveCmd::Collapse { .. } => "collapse",
            DriveCmd::Bloom { .. } => "bloom",
            DriveCmd::None => "none",
        }
    }
}

#[cfg(feature = "collapse")]
#[pymethods]
impl PyCollapsePulse {
    #[getter]
    fn step(&self) -> u64 {
        self.pulse.step
    }

    #[getter]
    fn total(&self) -> f32 {
        self.pulse.total
    }

    #[getter]
    fn command(&self) -> &'static str {
        self.command_kind()
    }

    #[getter]
    fn loop_signal(&self) -> Option<PyChronoLoopSignal> {
        self.pulse
            .loop_signal
            .clone()
            .map(PyChronoLoopSignal::from_signal)
    }

    #[getter]
    fn distribution(&self) -> Option<PyDistConfig> {
        self.inner
            .distribution_config()
            .map(|config| PyDistConfig::from_config(config.clone()))
    }

    #[pyo3(signature = (rows, cols, top_k=8, mid_k=8, bottom_k=8, here_tolerance=1e-5, psychoid=false, psychoid_log=false, psi=false, collapse=false, dist=None))]
    fn roundtable(
        &mut self,
        rows: u32,
        cols: u32,
        top_k: u32,
        mid_k: u32,
        bottom_k: u32,
        here_tolerance: f32,
        psychoid: bool,
        psychoid_log: bool,
        psi: bool,
        collapse: bool,
        dist: Option<PyDistConfig>,
    ) -> PyResult<PyRoundtableSchedule> {
        let config = build_roundtable_config(
            top_k,
            mid_k,
            bottom_k,
            here_tolerance,
            psychoid,
            psychoid_log,
            psi,
            collapse,
        );
        if let Some(dist_cfg) = dist {
            self.inner.configure_distribution(dist_cfg.inner.clone());
    fn command_params(&self, py: Python<'_>) -> PyResult<PyObject> {
        let dict = PyDict::new_bound(py);
        match self.pulse.command {
            DriveCmd::Collapse {
                grad_scale,
                max_norm,
                lr_decay,
            } => {
                dict.set_item("grad_scale", grad_scale)?;
                dict.set_item("max_norm", max_norm)?;
                dict.set_item("lr_decay", lr_decay)?;
            }
            DriveCmd::Bloom { lr_mul } => {
                dict.set_item("lr_mul", lr_mul)?;
            }
            DriveCmd::None => {}
        }
        Ok(dict.into_py(py))
    }

    fn as_dict(&self, py: Python<'_>) -> PyResult<PyObject> {
        let dict = PyDict::new_bound(py);
        dict.set_item("step", self.pulse.step)?;
        dict.set_item("total", self.pulse.total)?;
        dict.set_item("command", self.command_kind())?;
        dict.set_item("params", self.command_params(py)?)?;
        if let Some(signal) = self.pulse.loop_signal.clone() {
            dict.set_item(
                "loop_signal",
                PyChronoLoopSignal::from_signal(signal).as_dict(py)?,
            )?;
        } else {
            dict.set_item("loop_signal", py.None())?;
        }
        Ok(dict.into_py(py))
    }

    fn __repr__(&self) -> PyResult<String> {
        Ok(format!(
            "CollapsePulse(step={}, total={:.3}, command={})",
            self.pulse.step,
            self.pulse.total,
            self.command_kind()
        ))
    }
}

#[pyclass(module = "spiraltorch", name = "ChronoFrame")]
#[derive(Clone)]
struct PyChronoFrame {
    frame: ChronoFrame,
}

impl PyChronoFrame {
    fn from_frame(frame: ChronoFrame) -> Self {
        Self { frame }
    }

    fn as_frame(&self) -> &ChronoFrame {
        &self.frame
    }

    fn into_frame(self) -> ChronoFrame {
        self.frame
    }
}

#[pyclass(module = "spiraltorch", name = "ChronoSummary")]
struct PyChronoSummary {
    summary: ChronoSummary,
}

impl PyChronoSummary {
    fn from_summary(summary: ChronoSummary) -> Self {
        Self { summary }
    }
}

#[pyclass(module = "spiraltorch", name = "AtlasMetric")]
#[derive(Clone)]
struct PyAtlasMetric {
    metric: AtlasMetric,
}

impl PyAtlasMetric {
    fn from_metric(metric: AtlasMetric) -> Self {
        Self { metric }
    }
}

#[pymethods]
impl PyAtlasMetric {
    #[getter]
    fn name(&self) -> &str {
        &self.metric.name
    }

    #[getter]
    fn value(&self) -> f32 {
        self.metric.value
    }

    fn as_tuple(&self) -> (String, f32) {
        (self.metric.name.clone(), self.metric.value)
    }

    fn __repr__(&self) -> PyResult<String> {
        Ok(format!(
            "AtlasMetric(name={}, value={:.3})",
            self.metric.name, self.metric.value
        ))
    }
}

#[pyclass(module = "spiraltorch", name = "AtlasFrame")]
#[derive(Clone)]
struct PyAtlasFrame {
    frame: AtlasFrame,
}

impl PyAtlasFrame {
    fn from_frame(frame: AtlasFrame) -> Self {
        Self { frame }
    }
}

#[pymethods]
impl PyAtlasFrame {
    #[getter]
    fn timestamp(&self) -> f32 {
        self.frame.timestamp
    }

    #[getter]
    fn loop_support(&self) -> f32 {
        self.frame.loop_support
    }

    #[getter]
    fn collapse_total(&self) -> Option<f32> {
        self.frame.collapse_total
    }

    #[getter]
    fn z_signal(&self) -> Option<f32> {
        self.frame.z_signal
    }

    #[getter]
    fn script_hint(&self) -> Option<String> {
        self.frame.script_hint.clone()
    }

    #[getter]
    fn maintainer_status(&self) -> Option<String> {
        self.frame
            .maintainer_status
            .map(|status| status.as_str().to_string())
    }

    #[getter]
    fn maintainer_diagnostic(&self) -> Option<String> {
        self.frame.maintainer_diagnostic.clone()
    }

    #[getter]
    fn suggested_max_scale(&self) -> Option<f32> {
        self.frame.suggested_max_scale
    }

    #[getter]
    fn suggested_pressure(&self) -> Option<f32> {
        self.frame.suggested_pressure
    }

    fn metrics(&self) -> Vec<PyAtlasMetric> {
        self.frame
            .metrics
            .iter()
            .cloned()
            .map(PyAtlasMetric::from_metric)
            .collect()
    }

    fn notes(&self) -> Vec<String> {
        self.frame.notes.clone()
    }

    fn summary(&self) -> Option<PyChronoSummary> {
        self.frame
            .chrono_summary
            .clone()
            .map(PyChronoSummary::from_summary)
    }

    fn harmonics(&self) -> Option<PyChronoHarmonics> {
        self.frame
            .harmonics
            .clone()
            .map(PyChronoHarmonics::from_harmonics)
    }

    fn as_dict(&self, py: Python<'_>) -> PyResult<PyObject> {
        let dict = PyDict::new_bound(py);
        dict.set_item("timestamp", self.frame.timestamp)?;
        dict.set_item("loop_support", self.frame.loop_support)?;
        dict.set_item("collapse_total", self.frame.collapse_total)?;
        dict.set_item("z_signal", self.frame.z_signal)?;
        dict.set_item("script_hint", self.frame.script_hint.clone())?;
        if let Some(status) = self.frame.maintainer_status {
            dict.set_item("maintainer_status", status.as_str())?;
        }
        dict.set_item(
            "maintainer_diagnostic",
            self.frame.maintainer_diagnostic.clone(),
        )?;
        dict.set_item("suggested_max_scale", self.frame.suggested_max_scale)?;
        dict.set_item("suggested_pressure", self.frame.suggested_pressure)?;
        if let Some(summary) = &self.frame.chrono_summary {
            dict.set_item(
                "summary",
                PyChronoSummary::from_summary(summary.clone()).into_py(py),
            )?;
        }
        if let Some(harmonics) = &self.frame.harmonics {
            dict.set_item(
                "harmonics",
                PyChronoHarmonics::from_harmonics(harmonics.clone()).into_py(py),
            )?;
        }
        let metrics: Vec<(String, f32)> = self
            .frame
            .metrics
            .iter()
            .map(|metric| (metric.name.clone(), metric.value))
            .collect();
        dict.set_item("metrics", metrics)?;
        dict.set_item("notes", self.frame.notes.clone())?;
        Ok(dict.into_py(py))
    }

    fn __repr__(&self) -> PyResult<String> {
        Ok(format!(
            "AtlasFrame(t={:.3}, metrics={})",
            self.frame.timestamp,
            self.frame.metrics.len()
        ))
    }
}

#[pyclass(module = "spiraltorch", name = "ChronoPeak")]
#[derive(Clone)]
struct PyChronoPeak {
    peak: ChronoPeak,
}

impl PyChronoPeak {
    fn from_peak(peak: ChronoPeak) -> Self {
        Self { peak }
    }
}

#[pymethods]
impl PyChronoPeak {
    #[getter]
    fn frequency(&self) -> f32 {
        self.peak.frequency
    }

    #[getter]
    fn magnitude(&self) -> f32 {
        self.peak.magnitude
    }

    #[getter]
    fn phase(&self) -> f32 {
        self.peak.phase
    }

    fn as_dict(&self, py: Python<'_>) -> PyResult<PyObject> {
        let dict = PyDict::new_bound(py);
        dict.set_item("frequency", self.peak.frequency)?;
        dict.set_item("magnitude", self.peak.magnitude)?;
        dict.set_item("phase", self.peak.phase)?;
        Ok(dict.into_py(py))
    }

    fn __repr__(&self) -> PyResult<String> {
        Ok(format!(
            "ChronoPeak(freq={:.3}, magnitude={:.3})",
            self.peak.frequency, self.peak.magnitude
        ))
    }
}

#[pyclass(module = "spiraltorch", name = "ChronoHarmonics")]
struct PyChronoHarmonics {
    harmonics: ChronoHarmonics,
}

impl PyChronoHarmonics {
    fn from_harmonics(harmonics: ChronoHarmonics) -> Self {
        Self { harmonics }
    }
}

#[pymethods]
impl PyChronoHarmonics {
    #[getter]
    fn frames(&self) -> usize {
        self.harmonics.frames
    }

    #[pyo3(signature = (jitter_threshold=None, growth_threshold=None, energy_floor=None, clamp_min=None, clamp_max=None, pressure_step=None, window=None))]
    fn maintainer(
        &mut self,
        jitter_threshold: Option<f32>,
        growth_threshold: Option<f32>,
        energy_floor: Option<f32>,
        clamp_min: Option<f32>,
        clamp_max: Option<f32>,
        pressure_step: Option<f32>,
        window: Option<usize>,
    ) -> PyResult<()> {
        let builder = self.ensure_builder()?;
        let mut config = builder.maintainer_config().clone();
        if let Some(value) = jitter_threshold {
            config.jitter_threshold = value;
        }
        if let Some(value) = growth_threshold {
            config.growth_threshold = value;
        }
        if let Some(value) = energy_floor {
            config.energy_floor = value;
        }
        if let Some(value) = clamp_min {
            config.clamp_min = value;
        }
        if let Some(value) = clamp_max {
            config.clamp_max = value;
        }
        if let Some(value) = pressure_step {
            config.pressure_step = value;
        }
        if let Some(value) = window {
            config.window = value;
        }
        builder.set_maintainer_config(config);
        Ok(())
    }

    fn topos_guard(&mut self, topos: &PyOpenTopos) -> PyResult<()> {
        self.ensure_builder()?.set_topos(Some(topos.inner.clone()));
        Ok(())
    #[getter]
    fn duration(&self) -> f32 {
        self.harmonics.duration
    }

    #[getter]
    fn sample_rate(&self) -> f32 {
        self.harmonics.sample_rate
    }

    #[getter]
    fn nyquist(&self) -> f32 {
        self.harmonics.nyquist
    }

    #[getter]
    fn drift_power(&self) -> Vec<f32> {
        self.harmonics.drift_power.clone()
    }

    #[getter]
    fn energy_power(&self) -> Vec<f32> {
        self.harmonics.energy_power.clone()
    }

    #[getter]
    fn dominant_drift(&self) -> Option<PyChronoPeak> {
        self.harmonics
            .dominant_drift
            .clone()
            .map(PyChronoPeak::from_peak)
    }

    #[getter]
    fn dominant_energy(&self) -> Option<PyChronoPeak> {
        self.harmonics
            .dominant_energy
            .clone()
            .map(PyChronoPeak::from_peak)
    }

    fn as_dict(&self, py: Python<'_>) -> PyResult<PyObject> {
        let dict = PyDict::new_bound(py);
        dict.set_item("frames", self.harmonics.frames)?;
        dict.set_item("duration", self.harmonics.duration)?;
        dict.set_item("sample_rate", self.harmonics.sample_rate)?;
        dict.set_item("nyquist", self.harmonics.nyquist)?;
        dict.set_item("drift_power", self.harmonics.drift_power.clone())?;
        dict.set_item("energy_power", self.harmonics.energy_power.clone())?;
        let drift = if let Some(peak) = self.harmonics.dominant_drift.clone() {
            PyChronoPeak::from_peak(peak).as_dict(py)?
        } else {
            py.None()
        };
        dict.set_item("dominant_drift", drift)?;
        let energy = if let Some(peak) = self.harmonics.dominant_energy.clone() {
            PyChronoPeak::from_peak(peak).as_dict(py)?
        } else {
            py.None()
        };
        dict.set_item("dominant_energy", energy)?;
        Ok(dict.into_py(py))
    }

    fn __repr__(&self) -> PyResult<String> {
        Ok(format!(
            "ChronoHarmonics(frames={}, sample_rate={:.3})",
            self.harmonics.frames, self.harmonics.sample_rate
        ))
    }
}

#[cfg(feature = "golden")]
#[pyclass(module = "spiraltorch", name = "GoldenCooperativeDirective")]
#[derive(Clone)]
struct PyGoldenCooperativeDirective {
    inner: GoldenCooperativeDirective,
}

#[cfg(feature = "golden")]
impl PyGoldenCooperativeDirective {
    fn from_inner(inner: GoldenCooperativeDirective) -> Self {
        Self { inner }
    }
}

#[cfg(feature = "golden")]
#[pymethods]
impl PyGoldenCooperativeDirective {
    #[getter]
    fn push_interval(&self) -> f32 {
        self.inner.push_interval.as_secs_f32()
    }

    #[getter]
    fn summary_window(&self) -> usize {
        self.inner.summary_window
    }

    #[getter]
    fn exploration_priority(&self) -> f32 {
        self.inner.exploration_priority
    }

    fn resonate_over_time(
        &self,
        resonance: &PyDifferentialResonance,
        dt: f32,
    ) -> PyResult<PyChronoFrame> {
        let frame = convert(self.inner.resonate_over_time(&resonance.inner, dt))?;
        Ok(PyChronoFrame::from_frame(frame))
    }

    #[pyo3(signature = (timesteps=None))]
    fn timeline(&self, timesteps: Option<usize>) -> PyResult<Vec<PyChronoFrame>> {
        let frames = self.inner.chrono_frames();
        let limit = timesteps.unwrap_or(frames.len());
        let start = frames.len().saturating_sub(limit);
        Ok(frames[start..]
            .iter()
            .cloned()
            .map(PyChronoFrame::from_frame)
            .collect())
    }

    #[pyo3(signature = (timesteps=None))]
    fn animate_resonance(
        &self,
        timesteps: Option<usize>,
    ) -> PyResult<(Vec<f32>, Vec<f32>, Vec<f32>)> {
        let frames = self.timeline(timesteps)?;
        let mut times = Vec::with_capacity(frames.len());
        let mut energies = Vec::with_capacity(frames.len());
        let mut drifts = Vec::with_capacity(frames.len());
        for frame in &frames {
            let inner = frame.as_frame();
            times.push(inner.timestamp);
            energies.push(inner.total_energy);
            drifts.push(inner.curvature_drift);
        }
        Ok((times, energies, drifts))
    }

    #[pyo3(signature = (timesteps=None))]
    fn timeline_summary(&self, timesteps: Option<usize>) -> Option<PyChronoSummary> {
        self.inner
            .timeline_summary(timesteps)
            .map(PyChronoSummary::from_summary)
    }

    fn atlas(&self) -> Option<PyAtlasFrame> {
        self.inner.atlas().map(PyAtlasFrame::from_frame)
    }

    #[pyo3(signature = (limit=None))]
    fn atlas_route(&self, limit: Option<usize>) -> PyAtlasRoute {
        PyAtlasRoute::from_route(self.inner.atlas_route(limit))
    }

    #[pyo3(signature = (limit=None))]
    fn atlas_route_summary(&self, limit: Option<usize>) -> PyAtlasRouteSummary {
        PyAtlasRouteSummary::from_summary(self.inner.atlas_route_summary(limit))
    }

    #[pyo3(signature = (timesteps=None, bins=16))]
    fn timeline_harmonics(
        &self,
        timesteps: Option<usize>,
        bins: usize,
    ) -> Option<PyChronoHarmonics> {
        self.inner
            .timeline_harmonics(timesteps, bins)
            .map(PyChronoHarmonics::from_harmonics)
    }

    #[pyo3(signature = (timesteps=None, bins=None))]
    fn loop_signal(
        &self,
        timesteps: Option<usize>,
        bins: Option<usize>,
    ) -> Option<PyChronoLoopSignal> {
        self.inner
            .loop_signal(timesteps, bins)
            .map(PyChronoLoopSignal::from_signal)
    }

    #[pyo3(signature = (timesteps=None, temperature=0.6))]
    fn timeline_story(
        &self,
        timesteps: Option<usize>,
        temperature: f32,
    ) -> PyResult<(String, Vec<String>)> {
        let narrative = self
            .inner
            .timeline_narrative(timesteps, temperature)
            .map_err(tensor_err)?;
        Ok((narrative.summary, narrative.highlights))
    }

    #[pyo3(signature = (temperature=0.6))]
    fn atlas_story(&self, temperature: f32) -> PyResult<Option<(String, Vec<String>)>> {
        let narrative = self
            .inner
            .atlas_narrative(temperature)
            .map_err(tensor_err)?;
        Ok(narrative.map(|story| (story.summary, story.highlights)))
    }

    #[pyo3(signature = (timesteps=None, temperature=0.6))]
    fn speak(&self, timesteps: Option<usize>, temperature: f32) -> PyResult<Vec<f32>> {
        convert(self.inner.speak(timesteps, temperature))
    }

    fn maintainer_config(&self, py: Python<'_>) -> PyResult<PyObject> {
        let cfg = self.inner.maintainer_config();
        let dict = PyDict::new_bound(py);
        dict.set_item("jitter_threshold", cfg.jitter_threshold)?;
        dict.set_item("growth_threshold", cfg.growth_threshold)?;
        dict.set_item("energy_floor", cfg.energy_floor)?;
        dict.set_item("clamp_min", cfg.clamp_min)?;
        dict.set_item("clamp_max", cfg.clamp_max)?;
        dict.set_item("pressure_step", cfg.pressure_step)?;
        dict.set_item("window", cfg.window)?;
        Ok(dict.into_py(py))
    }

    #[cfg(feature = "collapse")]
    fn collapse_pulse(&self) -> Option<PyCollapsePulse> {
        hub::get_collapse_pulse().map(PyCollapsePulse::from_pulse)
    }

    #[pyo3(signature = (jitter_threshold=None, growth_threshold=None, energy_floor=None, clamp_min=None, clamp_max=None, pressure_step=None, window=None))]
    fn configure_maintainer(
        &mut self,
        jitter_threshold: Option<f32>,
        growth_threshold: Option<f32>,
        energy_floor: Option<f32>,
        clamp_min: Option<f32>,
        clamp_max: Option<f32>,
        pressure_step: Option<f32>,
        window: Option<usize>,
    ) -> PyResult<()> {
        let mut config = self.inner.maintainer_config();
        if let Some(value) = jitter_threshold {
            config.jitter_threshold = value;
        }
        if let Some(value) = growth_threshold {
            config.growth_threshold = value;
        }
        if let Some(value) = energy_floor {
            config.energy_floor = value;
        }
        if let Some(value) = clamp_min {
            config.clamp_min = value;
        }
        if let Some(value) = clamp_max {
            config.clamp_max = value;
        }
        if let Some(value) = pressure_step {
            config.pressure_step = value;
        }
        if let Some(value) = window {
            config.window = value;
        }
        self.inner.set_maintainer_config(config);
        Ok(())
    }

    fn self_maintain(&self) -> PyMaintainerReport {
        PyMaintainerReport::from_report(self.inner.maintain())
    }

    #[pyo3(signature = (resonance=None, temperature=0.6))]
    fn describe(
        &self,
        resonance: Option<&PyDifferentialResonance>,
        temperature: f32,
    ) -> PyResult<String> {
        let resonance = resonance.map(|res| &res.inner);
        convert(self.inner.describe(resonance, temperature))
    }

    #[pyo3(signature = (rows, cols, top_k=8, mid_k=8, bottom_k=8, here_tolerance=1e-5, psychoid=false, psychoid_log=false, psi=false, collapse=false))]
    fn roundtable(
        &self,
        rows: u32,
        cols: u32,
        top_k: u32,
        mid_k: u32,
        bottom_k: u32,
        here_tolerance: f32,
        psychoid: bool,
        psychoid_log: bool,
        psi: bool,
        collapse: bool,
    ) -> PyRoundtableSchedule {
        let config = build_roundtable_config(
            top_k,
            mid_k,
            bottom_k,
            here_tolerance,
            psychoid,
            psychoid_log,
            psi,
            collapse,
        );
        PyRoundtableSchedule::from_schedule(self.inner.roundtable(rows, cols, config))
    #[getter]
    fn reinforcement_weight(&self) -> f32 {
        self.inner.reinforcement_weight
    }

    fn __repr__(&self) -> PyResult<String> {
        Ok(format!(
            "GoldenCooperativeDirective(push_interval={:.3}, summary_window={}, exploration_priority={:.3}, reinforcement_weight={:.3})",
            self.push_interval(),
            self.summary_window(),
            self.exploration_priority(),
            self.reinforcement_weight()
        ))
    }
}

#[cfg(feature = "golden")]
#[pyclass(module = "spiraltorch", name = "GoldenBlackcatPulse")]
#[derive(Clone)]
struct PyGoldenBlackcatPulse {
    inner: GoldenBlackcatPulse,
}

#[cfg(feature = "golden")]
impl PyGoldenBlackcatPulse {
    fn from_inner(inner: GoldenBlackcatPulse) -> Self {
        Self { inner }
    }
}

#[cfg(feature = "golden")]
#[pymethods]
impl PyGoldenBlackcatPulse {
    #[getter]
    fn exploration_drive(&self) -> f32 {
        self.inner.exploration_drive
    }

    #[getter]
    fn optimization_gain(&self) -> f32 {
        self.inner.optimization_gain
    }

    #[getter]
    fn synergy_score(&self) -> f32 {
        self.inner.synergy_score
    }

    #[getter]
    fn reinforcement_weight(&self) -> f32 {
        self.inner.reinforcement_weight
    }

    #[getter]
    fn mean_support(&self) -> f32 {
        self.inner.mean_support
    }

    #[getter]
    fn mean_reward(&self) -> f64 {
        self.inner.mean_reward
    }

    #[getter]
    fn mean_psi(&self) -> f32 {
        self.inner.mean_psi
    }

    #[getter]
    fn mean_confidence(&self) -> f32 {
        self.inner.mean_confidence
    }

    #[getter]
    fn coverage(&self) -> usize {
        self.inner.coverage
    }

    #[getter]
    fn heuristics_contributions(&self) -> usize {
        self.inner.heuristics_contributions
    }

    #[getter]
    fn append_weight(&self) -> f32 {
        self.inner.append_weight
    }

    #[getter]
    fn retract_count(&self) -> usize {
        self.inner.retract_count
    }

    #[getter]
    fn annotate_count(&self) -> usize {
        self.inner.annotate_count
    }

    #[getter]
    fn dominant_plan(&self) -> Option<String> {
        self.inner.dominant_plan.clone()
    }

    fn is_idle(&self) -> bool {
        self.inner.is_idle()
    }

    #[pyo3(signature = (baseline_interval, baseline_window))]
    fn directive(
        &self,
        baseline_interval: f32,
        baseline_window: usize,
    ) -> PyResult<PyGoldenCooperativeDirective> {
        if baseline_interval <= 0.0 {
            return Err(PyValueError::new_err(
                "baseline_interval must be positive seconds",
            ));
        }
        let directive = self.inner.directive(
            Duration::from_secs_f32(baseline_interval),
            baseline_window.max(1),
        );
        Ok(PyGoldenCooperativeDirective::from_inner(directive))
    }

    fn __repr__(&self) -> PyResult<String> {
        Ok(format!(
            "GoldenBlackcatPulse(exploration={:.3}, optimization={:.3}, synergy={:.3}, reinforcement={:.3}, coverage={}, heuristics={})",
            self.exploration_drive(),
            self.optimization_gain(),
            self.synergy_score(),
            self.reinforcement_weight(),
            self.coverage(),
            self.heuristics_contributions()
        ))
    }
}

#[cfg(feature = "golden")]
#[pyclass(module = "spiraltorch", name = "GoldenCouncilSnapshot")]
#[derive(Clone)]
struct PyGoldenCouncilSnapshot {
    inner: GoldenCouncilSnapshot,
}

#[cfg(feature = "golden")]
impl PyGoldenCouncilSnapshot {
    fn from_inner(inner: GoldenCouncilSnapshot) -> Self {
        Self { inner }
    }
}

#[cfg(feature = "golden")]
#[pymethods]
impl PyGoldenCouncilSnapshot {
    #[getter]
    fn exploration_bias(&self) -> f32 {
        self.inner.exploration_bias
    }

    #[getter]
    fn optimization_bias(&self) -> f32 {
        self.inner.optimization_bias
    }

    #[getter]
    fn synergy_bias(&self) -> f32 {
        self.inner.synergy_bias
    }

    #[getter]
    fn reinforcement_bias(&self) -> f32 {
        self.inner.reinforcement_bias
    }

    #[getter]
    fn resonance(&self) -> f32 {
        self.inner.resonance
    }

    #[getter]
    fn stability(&self) -> f32 {
        self.inner.stability
    }

    #[getter]
    fn momentum(&self) -> f32 {
        self.inner.momentum
    }

    #[getter]
    fn divergence(&self) -> f32 {
        self.inner.divergence
    }

    #[getter]
    fn schedule_hint(&self) -> (f32, f32, f32, f32) {
        self.inner.schedule_hint
    }

    #[getter]
    fn pulse(&self) -> PyGoldenBlackcatPulse {
        PyGoldenBlackcatPulse::from_inner(self.inner.pulse_recap.clone())
    }

    fn __repr__(&self) -> PyResult<String> {
        Ok(format!(
            "GoldenCouncilSnapshot(exploration_bias={:.3}, optimization_bias={:.3}, synergy_bias={:.3}, reinforcement_bias={:.3}, stability={:.3})",
            self.exploration_bias(),
            self.optimization_bias(),
            self.synergy_bias(),
            self.reinforcement_bias(),
            self.stability()
        ))
    }
}

#[pyclass(module = "spiraltorch", name = "ModuleTrainer", unsendable)]
struct PyModuleTrainer {
    inner: ModuleTrainer,
#[pyclass(module = "spiraltorch", name = "ChronoLoopSignal")]
#[derive(Clone)]
struct PyChronoLoopSignal {
    signal: ChronoLoopSignal,
}

impl PyChronoLoopSignal {
    fn from_signal(signal: ChronoLoopSignal) -> Self {
        Self { signal }
    }
}

#[pymethods]
impl PyChronoLoopSignal {
    #[getter]
    fn summary(&self) -> PyChronoSummary {
        PyChronoSummary::from_summary(self.signal.summary.clone())
    }

    #[getter]
    fn harmonics(&self) -> Option<PyChronoHarmonics> {
        self.signal
            .harmonics
            .clone()
            .map(PyChronoHarmonics::from_harmonics)
    }

    #[cfg(feature = "kdsl")]
    #[getter]
    fn spiralk_script(&self) -> Option<String> {
        self.signal.spiralk_script.clone()
    }

    #[cfg(not(feature = "kdsl"))]
    #[getter]
    fn spiralk_script(&self) -> Option<String> {
        None
    }

    #[cfg(feature = "kdsl")]
    #[getter]
    fn spiralk_hints(&self) -> Vec<String> {
        self.signal
            .spiralk_hints
            .iter()
            .map(|hint| {
                format!(
                    "soft({},{},{},{})",
                    hint.field, hint.value_expr, hint.weight_expr, hint.condition_expr
                )
            })
            .collect()
    }

    fn as_dict(&self, py: Python<'_>) -> PyResult<PyObject> {
        let dict = PyDict::new_bound(py);
        dict.set_item(
            "summary",
            PyChronoSummary::from_summary(self.signal.summary.clone()),
        )?;
        if let Some(harmonics) = self.signal.harmonics.clone() {
            dict.set_item("harmonics", PyChronoHarmonics::from_harmonics(harmonics))?;
        } else {
            dict.set_item("harmonics", py.None())?;
        }
        #[cfg(feature = "kdsl")]
        {
            dict.set_item("spiralk_script", self.signal.spiralk_script.clone())?;
            dict.set_item("spiralk_hints", self.spiralk_hints())?;
        }
        #[cfg(not(feature = "kdsl"))]
        {
            dict.set_item("spiralk_script", py.None())?;
        }
        Ok(dict.into_py(py))
    }

    fn __repr__(&self) -> PyResult<String> {
        Ok(format!(
            "ChronoLoopSignal(frames={}, energy_mean={:.3})",
            self.signal.summary.frames, self.signal.summary.mean_energy
        ))
    }
}

#[pymethods]
impl PyChronoSummary {
    #[getter]
    fn frames(&self) -> usize {
        self.summary.frames
    }

    #[getter]
    fn duration(&self) -> f32 {
        self.summary.duration
    }

    #[getter]
    fn latest_timestamp(&self) -> f32 {
        self.summary.latest_timestamp
    }

    #[cfg(feature = "golden")]
    fn last_blackcat_pulse(&self) -> Option<PyGoldenBlackcatPulse> {
        self.inner
            .last_blackcat_pulse()
            .cloned()
            .map(PyGoldenBlackcatPulse::from_inner)
    }

    #[cfg(feature = "golden")]
    fn last_blackcat_directive(&self) -> Option<PyGoldenCooperativeDirective> {
        self.inner
            .last_blackcat_directive()
            .cloned()
            .map(PyGoldenCooperativeDirective::from_inner)
    }

    #[cfg(feature = "golden")]
    fn last_golden_council_snapshot(&self) -> Option<PyGoldenCouncilSnapshot> {
        self.inner
            .last_golden_council_snapshot()
            .cloned()
            .map(PyGoldenCouncilSnapshot::from_inner)
    }

    #[pyo3(signature = (module, loss, batches, schedule))]
    fn train_epoch(
        &mut self,
        module: &Bound<'_, PyAny>,
        loss: &Bound<'_, PyAny>,
        batches: &Bound<'_, PyAny>,
        schedule: &PyRoundtableSchedule,
    ) -> PyResult<PyEpochStats> {
        let stats =
            run_epoch_with_trainer(&mut self.inner, module, loss, batches, &schedule.inner)?;
        Ok(PyEpochStats::from_stats(stats))
    #[getter]
    fn mean_drift(&self) -> f32 {
        self.summary.mean_drift
    }

    #[getter]
    fn mean_abs_drift(&self) -> f32 {
        self.summary.mean_abs_drift
    }

    #[getter]
    fn drift_std(&self) -> f32 {
        self.summary.drift_std
    }

    #[getter]
    fn mean_energy(&self) -> f32 {
        self.summary.mean_energy
    }

    #[getter]
    fn energy_std(&self) -> f32 {
        self.summary.energy_std
    }

    #[getter]
    fn mean_decay(&self) -> f32 {
        self.summary.mean_decay
    }

    #[getter]
    fn min_energy(&self) -> f32 {
        self.summary.min_energy
    }

    #[getter]
    fn max_energy(&self) -> f32 {
        self.summary.max_energy
    }

    fn describe_resonance(&self, resonance: &PyDifferentialResonance) -> PyResult<String> {
        let resonator = TextResonator::with_encoder(self.inner.clone());
        Ok(resonator.describe_resonance(&resonance.inner).summary)
    }

    fn speak(&self, frames: Vec<PyChronoFrame>) -> PyResult<Vec<f32>> {
        let resonator = TextResonator::with_encoder(self.inner.clone());
        let frames: Vec<ChronoFrame> = frames.into_iter().map(|frame| frame.into_frame()).collect();
        convert(resonator.speak(&frames))
    }

    fn __repr__(&self) -> PyResult<String> {
        Ok(format!(
            "ChronoSummary(frames={}, duration={:.3}, energy={:.3}±{:.3})",
            self.summary.frames,
            self.summary.duration,
            self.summary.mean_energy,
            self.summary.energy_std
        ))
    }
}

#[pyclass(module = "spiraltorch", name = "TextResonator")]
#[derive(Clone)]
struct PyTextResonator {
    inner: TextResonator,
}

impl PyTextResonator {
    fn from_inner(inner: TextResonator) -> Self {
        Self { inner }
    }
}

#[pymethods]
impl PyTextResonator {
    #[new]
    fn new(curvature: f32, temperature: f32) -> PyResult<Self> {
        Ok(Self::from_inner(convert(TextResonator::new(
            curvature,
            temperature,
        ))?))
    }

    fn curvature(&self) -> f32 {
        self.inner.encoder().curvature()
    }

    fn temperature(&self) -> f32 {
        self.inner.encoder().temperature()
    }

    fn describe_resonance(&self, resonance: &PyDifferentialResonance) -> PyResult<String> {
        Ok(self.inner.describe_resonance(&resonance.inner).summary)
    }

    fn describe_frame(&self, frame: &PyChronoFrame) -> PyResult<String> {
        Ok(self.inner.describe_frame(frame.as_frame()).summary)
    }

    fn speak(&self, frames: Vec<PyChronoFrame>) -> PyResult<Vec<f32>> {
        let frames: Vec<ChronoFrame> = frames.into_iter().map(|frame| frame.into_frame()).collect();
        convert(self.inner.speak(&frames))
    }

    fn __repr__(&self) -> PyResult<String> {
        Ok(format!(
            "TextResonator(curvature={}, temperature={})",
            self.curvature(),
            self.temperature()
        ))
    }
}

#[pyclass(module = "spiraltorch.nn", name = "ZSpaceProjector")]
struct PyZSpaceProjector {
    inner: Option<NnZSpaceProjector>,
}

impl PyZSpaceProjector {
    fn borrow(&self) -> PyResult<&NnZSpaceProjector> {
        self.inner
            .as_ref()
            .ok_or_else(|| PyValueError::new_err("ZSpaceProjector has been moved"))
#[pymethods]
impl PyChronoFrame {
    #[getter]
    fn step(&self) -> u64 {
        self.frame.step
    }

    #[getter]
    fn timestamp(&self) -> f32 {
        self.frame.timestamp
    }

    #[getter]
    fn dt(&self) -> f32 {
        self.frame.dt
    }

    #[getter]
    fn observed_curvature(&self) -> f32 {
        self.frame.observed_curvature
    }

    #[getter]
    fn curvature_drift(&self) -> f32 {
        self.frame.curvature_drift
    }

    #[getter]
    fn total_energy(&self) -> f32 {
        self.frame.total_energy
    }

    #[getter]
    fn energy_decay(&self) -> f32 {
        self.frame.energy_decay
    }

    #[getter]
    fn homotopy_energy(&self) -> f32 {
        self.frame.homotopy_energy
    }

    #[getter]
    fn functor_energy(&self) -> f32 {
        self.frame.functor_energy
    }

    #[getter]
    fn recursive_energy(&self) -> f32 {
        self.frame.recursive_energy
    }

    #[getter]
    fn projection_energy(&self) -> f32 {
        self.frame.projection_energy
    }

    #[getter]
    fn infinity_energy(&self) -> f32 {
        self.frame.infinity_energy
    }

    fn as_dict(&self, py: Python<'_>) -> PyResult<PyObject> {
        let dict = PyDict::new_bound(py);
        dict.set_item("step", self.frame.step)?;
        dict.set_item("timestamp", self.frame.timestamp)?;
        dict.set_item("dt", self.frame.dt)?;
        dict.set_item("observed_curvature", self.frame.observed_curvature)?;
        dict.set_item("curvature_drift", self.frame.curvature_drift)?;
        dict.set_item("total_energy", self.frame.total_energy)?;
        dict.set_item("energy_decay", self.frame.energy_decay)?;
        dict.set_item("homotopy_energy", self.frame.homotopy_energy)?;
        dict.set_item("functor_energy", self.frame.functor_energy)?;
        dict.set_item("recursive_energy", self.frame.recursive_energy)?;
        dict.set_item("projection_energy", self.frame.projection_energy)?;
        dict.set_item("infinity_energy", self.frame.infinity_energy)?;
        Ok(dict.into_py(py))
    }

    fn __repr__(&self) -> PyResult<String> {
        Ok(format!(
            "ChronoFrame(step={}, t={:.3}, energy={:.3})",
            self.frame.step, self.frame.timestamp, self.frame.total_energy
        ))
    }
}

#[pyclass(module = "spiraltorch", name = "MaintainerReport")]
#[derive(Clone)]
struct PyMaintainerReport {
    report: MaintainerReport,
}

impl PyMaintainerReport {
    fn from_report(report: MaintainerReport) -> Self {
        Self { report }
    }
}

#[pymethods]
impl PyMaintainerReport {
    #[getter]
    fn status(&self) -> &'static str {
        self.report.status.as_str()
    }

    #[getter]
    fn average_drift(&self) -> f32 {
        self.report.average_drift
    }

    #[getter]
    fn mean_energy(&self) -> f32 {
        self.report.mean_energy
    }

    #[getter]
    fn mean_decay(&self) -> f32 {
        self.report.mean_decay
    }

    #[getter]
    fn drift_peak(&self) -> Option<PyChronoPeak> {
        self.report.drift_peak.clone().map(PyChronoPeak::from_peak)
    }

    #[getter]
    fn energy_peak(&self) -> Option<PyChronoPeak> {
        self.report.energy_peak.clone().map(PyChronoPeak::from_peak)
    }

    #[getter]
    fn suggested_max_scale(&self) -> Option<f32> {
        self.report.suggested_max_scale
    }

    #[getter]
    fn suggested_pressure(&self) -> Option<f32> {
        self.report.suggested_pressure
    }

    #[getter]
    fn diagnostic(&self) -> &str {
        &self.report.diagnostic
    }

    #[cfg(feature = "kdsl")]
    #[getter]
    fn spiralk_script(&self) -> Option<String> {
        self.report.spiralk_script.clone()
    }

    fn should_rewrite(&self) -> bool {
        self.report.should_rewrite()
    }

    fn as_dict(&self, py: Python<'_>) -> PyResult<PyObject> {
        let dict = PyDict::new_bound(py);
        dict.set_item("status", self.report.status.as_str())?;
        dict.set_item("average_drift", self.report.average_drift)?;
        dict.set_item("mean_energy", self.report.mean_energy)?;
        dict.set_item("mean_decay", self.report.mean_decay)?;
        let drift_peak = if let Some(peak) = self.report.drift_peak.clone() {
            PyChronoPeak::from_peak(peak).as_dict(py)?
        } else {
            py.None()
        };
        let energy_peak = if let Some(peak) = self.report.energy_peak.clone() {
            PyChronoPeak::from_peak(peak).as_dict(py)?
        } else {
            py.None()
        };
        dict.set_item("drift_peak", drift_peak)?;
        dict.set_item("energy_peak", energy_peak)?;
        dict.set_item("suggested_max_scale", self.report.suggested_max_scale)?;
        dict.set_item("suggested_pressure", self.report.suggested_pressure)?;
        dict.set_item("diagnostic", &self.report.diagnostic)?;
        dict.set_item("should_rewrite", self.report.should_rewrite())?;
        #[cfg(feature = "kdsl")]
        {
            dict.set_item("spiralk_script", self.report.spiralk_script.clone())?;
        }
        #[cfg(not(feature = "kdsl"))]
        {
            dict.set_item("spiralk_script", py.None())?;
        }
        Ok(dict.into_py(py))
    }

    fn __repr__(&self) -> PyResult<String> {
        let peak = self
            .report
            .drift_peak
            .as_ref()
            .map(|p| format!(" {:.2}Hz", p.frequency))
            .unwrap_or_default();
        Ok(format!(
            "MaintainerReport(status={}, drift={:.3}{peak}, energy={:.3})",
            self.report.status.as_str(),
            self.report.average_drift,
            self.report.mean_energy
        ))
    }
}

#[cfg(feature = "collapse")]
#[pyclass(module = "spiraltorch", name = "CollapsePulse")]
#[derive(Clone)]
struct PyCollapsePulse {
    pulse: hub::CollapsePulse,
}

#[cfg(feature = "collapse")]
impl PyCollapsePulse {
    fn from_pulse(pulse: hub::CollapsePulse) -> Self {
        Self { pulse }
    }

    fn command_kind(&self) -> &'static str {
        match self.pulse.command {
            DriveCmd::Collapse { .. } => "collapse",
            DriveCmd::Bloom { .. } => "bloom",
            DriveCmd::None => "none",
        }
    }
}

#[cfg(feature = "collapse")]
#[pymethods]
impl PyCollapsePulse {
    #[getter]
    fn step(&self) -> u64 {
        self.pulse.step
    }

    #[getter]
    fn total(&self) -> f32 {
        self.pulse.total
    }

    #[getter]
    fn command(&self) -> &'static str {
        self.command_kind()
    }

    #[getter]
    fn loop_signal(&self) -> Option<PyChronoLoopSignal> {
        self.pulse
            .loop_signal
            .clone()
            .map(PyChronoLoopSignal::from_signal)
    }

    fn command_params(&self, py: Python<'_>) -> PyResult<PyObject> {
        let dict = PyDict::new_bound(py);
        match self.pulse.command {
            DriveCmd::Collapse {
                grad_scale,
                max_norm,
                lr_decay,
            } => {
                dict.set_item("grad_scale", grad_scale)?;
                dict.set_item("max_norm", max_norm)?;
                dict.set_item("lr_decay", lr_decay)?;
            }
            DriveCmd::Bloom { lr_mul } => {
                dict.set_item("lr_mul", lr_mul)?;
            }
            DriveCmd::None => {}
        }
        Ok(dict.into_py(py))
    }

    fn as_dict(&self, py: Python<'_>) -> PyResult<PyObject> {
        let dict = PyDict::new_bound(py);
        dict.set_item("step", self.pulse.step)?;
        dict.set_item("total", self.pulse.total)?;
        dict.set_item("command", self.command_kind())?;
        dict.set_item("params", self.command_params(py)?)?;
        if let Some(signal) = self.pulse.loop_signal.clone() {
            dict.set_item(
                "loop_signal",
                PyChronoLoopSignal::from_signal(signal).as_dict(py)?,
            )?;
        } else {
            dict.set_item("loop_signal", py.None())?;
        }
        Ok(dict.into_py(py))
    }

    fn __repr__(&self) -> PyResult<String> {
        Ok(format!(
            "CollapsePulse(step={}, total={:.3}, command={})",
            self.pulse.step,
            self.pulse.total,
            self.command_kind()
        ))
    }
}

#[pyclass(module = "spiraltorch", name = "ChronoFrame")]
#[derive(Clone)]
struct PyChronoFrame {
    frame: ChronoFrame,
}

impl PyChronoFrame {
    fn from_frame(frame: ChronoFrame) -> Self {
        Self { frame }
    }

    fn as_frame(&self) -> &ChronoFrame {
        &self.frame
    }

    fn into_frame(self) -> ChronoFrame {
        self.frame
    }
}

#[pyclass(module = "spiraltorch", name = "ChronoSummary")]
struct PyChronoSummary {
    summary: ChronoSummary,
}

impl PyChronoSummary {
    fn from_summary(summary: ChronoSummary) -> Self {
        Self { summary }
    }
}

#[pyclass(module = "spiraltorch", name = "ChronoPeak")]
#[derive(Clone)]
struct PyChronoPeak {
    peak: ChronoPeak,
}

impl PyChronoPeak {
    fn from_peak(peak: ChronoPeak) -> Self {
        Self { peak }
    }
}

#[pymethods]
impl PyChronoPeak {
    #[getter]
    fn frequency(&self) -> f32 {
        self.peak.frequency
    }

    #[getter]
    fn magnitude(&self) -> f32 {
        self.peak.magnitude
    }

    #[getter]
    fn phase(&self) -> f32 {
        self.peak.phase
    }

    fn as_dict(&self, py: Python<'_>) -> PyResult<PyObject> {
        let dict = PyDict::new_bound(py);
        dict.set_item("frequency", self.peak.frequency)?;
        dict.set_item("magnitude", self.peak.magnitude)?;
        dict.set_item("phase", self.peak.phase)?;
        Ok(dict.into_py(py))
    }

    fn __repr__(&self) -> PyResult<String> {
        Ok(format!(
            "ChronoPeak(freq={:.3}, magnitude={:.3})",
            self.peak.frequency, self.peak.magnitude
        ))
    }
}

#[pyclass(module = "spiraltorch", name = "ChronoHarmonics")]
struct PyChronoHarmonics {
    harmonics: ChronoHarmonics,
}

impl PyChronoHarmonics {
    fn from_harmonics(harmonics: ChronoHarmonics) -> Self {
        Self { harmonics }
    }
}

#[pymethods]
impl PyChronoHarmonics {
    #[getter]
    fn frames(&self) -> usize {
        self.harmonics.frames
    }

    #[getter]
    fn duration(&self) -> f32 {
        self.harmonics.duration
    }

    #[getter]
    fn sample_rate(&self) -> f32 {
        self.harmonics.sample_rate
    }

    #[getter]
    fn nyquist(&self) -> f32 {
        self.harmonics.nyquist
    }

    #[getter]
    fn drift_power(&self) -> Vec<f32> {
        self.harmonics.drift_power.clone()
    }

    #[getter]
    fn energy_power(&self) -> Vec<f32> {
        self.harmonics.energy_power.clone()
    }

    #[getter]
    fn dominant_drift(&self) -> Option<PyChronoPeak> {
        self.harmonics
            .dominant_drift
            .clone()
            .map(PyChronoPeak::from_peak)
    }

    #[getter]
    fn dominant_energy(&self) -> Option<PyChronoPeak> {
        self.harmonics
            .dominant_energy
            .clone()
            .map(PyChronoPeak::from_peak)
    }

    fn as_dict(&self, py: Python<'_>) -> PyResult<PyObject> {
        let dict = PyDict::new_bound(py);
        dict.set_item("frames", self.harmonics.frames)?;
        dict.set_item("duration", self.harmonics.duration)?;
        dict.set_item("sample_rate", self.harmonics.sample_rate)?;
        dict.set_item("nyquist", self.harmonics.nyquist)?;
        dict.set_item("drift_power", self.harmonics.drift_power.clone())?;
        dict.set_item("energy_power", self.harmonics.energy_power.clone())?;
        let drift = if let Some(peak) = self.harmonics.dominant_drift.clone() {
            PyChronoPeak::from_peak(peak).as_dict(py)?
        } else {
            py.None()
        };
        dict.set_item("dominant_drift", drift)?;
        let energy = if let Some(peak) = self.harmonics.dominant_energy.clone() {
            PyChronoPeak::from_peak(peak).as_dict(py)?
        } else {
            py.None()
        };
        dict.set_item("dominant_energy", energy)?;
        Ok(dict.into_py(py))
    }

    fn __repr__(&self) -> PyResult<String> {
        Ok(format!(
            "ChronoHarmonics(frames={}, sample_rate={:.3})",
            self.harmonics.frames, self.harmonics.sample_rate
        ))
    }
}

#[pyclass(module = "spiraltorch", name = "ChronoLoopSignal")]
#[derive(Clone)]
struct PyChronoLoopSignal {
    signal: ChronoLoopSignal,
}

impl PyChronoLoopSignal {
    fn from_signal(signal: ChronoLoopSignal) -> Self {
        Self { signal }
    }
}

#[pymethods]
impl PyChronoLoopSignal {
    #[getter]
    fn summary(&self) -> PyChronoSummary {
        PyChronoSummary::from_summary(self.signal.summary.clone())
    }

    #[getter]
    fn distribution(&self) -> Option<PyDistConfig> {
        self.inner
            .distribution_config()
            .map(|config| PyDistConfig::from_config(config.clone()))
    }

    #[pyo3(signature = (rows, cols, top_k=8, mid_k=8, bottom_k=8, here_tolerance=1e-5, psychoid=false, psychoid_log=false, psi=false, collapse=false, dist=None))]
    fn roundtable(
        &mut self,
        rows: u32,
        cols: u32,
        top_k: u32,
        mid_k: u32,
        bottom_k: u32,
        here_tolerance: f32,
        psychoid: bool,
        psychoid_log: bool,
        psi: bool,
        collapse: bool,
        dist: Option<PyDistConfig>,
    ) -> PyResult<PyRoundtableSchedule> {
        let config = build_roundtable_config(
            top_k,
            mid_k,
            bottom_k,
            here_tolerance,
            psychoid,
            psychoid_log,
            psi,
            collapse,
        );
        if let Some(dist_cfg) = dist {
            self.inner.configure_distribution(dist_cfg.inner.clone());
        } else {
            self.inner.clear_distribution();
        }
        Ok(PyRoundtableSchedule::from_schedule(
            self.inner.roundtable(rows, cols, config),
        ))
    fn harmonics(&self) -> Option<PyChronoHarmonics> {
        self.signal
            .harmonics
            .clone()
            .map(PyChronoHarmonics::from_harmonics)
    }

    #[cfg(feature = "kdsl")]
    #[getter]
    fn spiralk_script(&self) -> Option<String> {
        self.signal.spiralk_script.clone()
    }

    #[cfg(not(feature = "kdsl"))]
    #[getter]
    fn spiralk_script(&self) -> Option<String> {
        None
    }

    #[cfg(feature = "kdsl")]
    #[getter]
    fn spiralk_hints(&self) -> Vec<String> {
        self.signal
            .spiralk_hints
            .iter()
            .map(|hint| {
                format!(
                    "soft({},{},{},{})",
                    hint.field, hint.value_expr, hint.weight_expr, hint.condition_expr
                )
            })
            .collect()
    }

    fn as_dict(&self, py: Python<'_>) -> PyResult<PyObject> {
        let dict = PyDict::new_bound(py);
        dict.set_item(
            "summary",
            PyChronoSummary::from_summary(self.signal.summary.clone()),
        )?;
        if let Some(harmonics) = self.signal.harmonics.clone() {
            dict.set_item("harmonics", PyChronoHarmonics::from_harmonics(harmonics))?;
        } else {
            dict.set_item("harmonics", py.None())?;
        }
        #[cfg(feature = "kdsl")]
        {
            dict.set_item("spiralk_script", self.signal.spiralk_script.clone())?;
            dict.set_item("spiralk_hints", self.spiralk_hints())?;
        }
        #[cfg(not(feature = "kdsl"))]
        {
            dict.set_item("spiralk_script", py.None())?;
        }
        Ok(dict.into_py(py))
    }

    fn __repr__(&self) -> PyResult<String> {
        Ok(format!(
            "ChronoLoopSignal(frames={}, energy_mean={:.3})",
            self.signal.summary.frames, self.signal.summary.mean_energy
        ))
    }
}

#[pymethods]
impl PyChronoSummary {
    #[getter]
    fn frames(&self) -> usize {
        self.summary.frames
    }

    #[getter]
    fn duration(&self) -> f32 {
        self.summary.duration
    }

    #[getter]
    fn latest_timestamp(&self) -> f32 {
        self.summary.latest_timestamp
    }

    #[getter]
    fn mean_drift(&self) -> f32 {
        self.summary.mean_drift
    }

    #[getter]
    fn mean_abs_drift(&self) -> f32 {
        self.summary.mean_abs_drift
    }

    #[getter]
    fn drift_std(&self) -> f32 {
        self.summary.drift_std
    }

    #[getter]
    fn mean_energy(&self) -> f32 {
        self.summary.mean_energy
    }

    #[getter]
    fn energy_std(&self) -> f32 {
        self.summary.energy_std
    }

    #[getter]
    fn mean_decay(&self) -> f32 {
        self.summary.mean_decay
    }

    #[getter]
    fn min_energy(&self) -> f32 {
        self.summary.min_energy
    }

    #[getter]
    fn max_energy(&self) -> f32 {
        self.summary.max_energy
    }

    fn __repr__(&self) -> PyResult<String> {
        Ok(format!(
            "ChronoSummary(frames={}, duration={:.3}, energy={:.3}±{:.3})",
            self.summary.frames,
            self.summary.duration,
            self.summary.mean_energy,
            self.summary.energy_std
        ))
    }
}

#[pymethods]
impl PyChronoFrame {
    #[getter]
    fn step(&self) -> u64 {
        self.frame.step
    }

    #[getter]
    fn timestamp(&self) -> f32 {
        self.frame.timestamp
    }

    #[getter]
    fn dt(&self) -> f32 {
        self.frame.dt
    }

    #[getter]
    fn observed_curvature(&self) -> f32 {
        self.frame.observed_curvature
    }

    #[getter]
    fn curvature_drift(&self) -> f32 {
        self.frame.curvature_drift
    }

    #[getter]
    fn total_energy(&self) -> f32 {
        self.frame.total_energy
    }

    #[getter]
    fn energy_decay(&self) -> f32 {
        self.frame.energy_decay
    }

    #[getter]
    fn homotopy_energy(&self) -> f32 {
        self.frame.homotopy_energy
    }

    #[getter]
    fn functor_energy(&self) -> f32 {
        self.frame.functor_energy
    }

    #[getter]
    fn recursive_energy(&self) -> f32 {
        self.frame.recursive_energy
    }

    #[pyo3(signature = (jitter_threshold=None, growth_threshold=None, energy_floor=None, clamp_min=None, clamp_max=None, pressure_step=None, window=None))]
    fn maintainer(
        &mut self,
        jitter_threshold: Option<f32>,
        growth_threshold: Option<f32>,
        energy_floor: Option<f32>,
        clamp_min: Option<f32>,
        clamp_max: Option<f32>,
        pressure_step: Option<f32>,
        window: Option<usize>,
    ) -> PyResult<()> {
        let builder = self.ensure_builder()?;
        let mut config = builder.maintainer_config().clone();
        if let Some(value) = jitter_threshold {
            config.jitter_threshold = value;
        }
        if let Some(value) = growth_threshold {
            config.growth_threshold = value;
        }
        if let Some(value) = energy_floor {
            config.energy_floor = value;
        }
        if let Some(value) = clamp_min {
            config.clamp_min = value;
        }
        if let Some(value) = clamp_max {
            config.clamp_max = value;
        }
        if let Some(value) = pressure_step {
            config.pressure_step = value;
        }
        if let Some(value) = window {
            config.window = value;
        }
        builder.set_maintainer_config(config);
        Ok(())
    }

    fn topos_guard(&mut self, topos: &PyOpenTopos) -> PyResult<()> {
        self.ensure_builder()?.set_topos(Some(topos.inner.clone()));
        Ok(())
    #[getter]
    fn projection_energy(&self) -> f32 {
        self.frame.projection_energy
    }

    #[getter]
    fn infinity_energy(&self) -> f32 {
        self.frame.infinity_energy
    }

    fn as_dict(&self, py: Python<'_>) -> PyResult<PyObject> {
        let dict = PyDict::new_bound(py);
        dict.set_item("step", self.frame.step)?;
        dict.set_item("timestamp", self.frame.timestamp)?;
        dict.set_item("dt", self.frame.dt)?;
        dict.set_item("observed_curvature", self.frame.observed_curvature)?;
        dict.set_item("curvature_drift", self.frame.curvature_drift)?;
        dict.set_item("total_energy", self.frame.total_energy)?;
        dict.set_item("energy_decay", self.frame.energy_decay)?;
        dict.set_item("homotopy_energy", self.frame.homotopy_energy)?;
        dict.set_item("functor_energy", self.frame.functor_energy)?;
        dict.set_item("recursive_energy", self.frame.recursive_energy)?;
        dict.set_item("projection_energy", self.frame.projection_energy)?;
        dict.set_item("infinity_energy", self.frame.infinity_energy)?;
        Ok(dict.into_py(py))
    }

    fn describe_resonance(&self, resonance: &PyDifferentialResonance) -> PyResult<String> {
        let resonator = TextResonator::with_encoder(self.inner.clone());
        Ok(resonator.describe_resonance(&resonance.inner).summary)
    }

    fn speak(&self, frames: Vec<PyChronoFrame>) -> PyResult<Vec<f32>> {
        let resonator = TextResonator::with_encoder(self.inner.clone());
        let frames: Vec<ChronoFrame> = frames.into_iter().map(|frame| frame.into_frame()).collect();
        convert(resonator.speak(&frames))
    }

    fn __repr__(&self) -> PyResult<String> {
        Ok(format!(
            "ChronoFrame(step={}, t={:.3}, energy={:.3})",
            self.frame.step, self.frame.timestamp, self.frame.total_energy
        ))
    }
}

#[pyclass(module = "spiraltorch", name = "TextResonator")]
#[derive(Clone)]
struct PyTextResonator {
    inner: TextResonator,
}

impl PyTextResonator {
    fn from_inner(inner: TextResonator) -> Self {
        Self { inner }
    }
}

#[pymethods]
impl PyTextResonator {
    #[new]
    fn new(curvature: f32, temperature: f32) -> PyResult<Self> {
        Ok(Self::from_inner(convert(TextResonator::new(
            curvature,
            temperature,
        ))?))
    }

    fn curvature(&self) -> f32 {
        self.inner.encoder().curvature()
    }

    fn temperature(&self) -> f32 {
        self.inner.encoder().temperature()
    }

    fn resonate_over_time(
        &self,
        resonance: &PyDifferentialResonance,
        dt: f32,
    ) -> PyResult<PyChronoFrame> {
        let frame = convert(self.inner.resonate_over_time(&resonance.inner, dt))?;
        Ok(PyChronoFrame::from_frame(frame))
    }

    #[pyo3(signature = (timesteps=None))]
    fn timeline(&self, timesteps: Option<usize>) -> PyResult<Vec<PyChronoFrame>> {
        let frames = self.inner.chrono_frames();
        let limit = timesteps.unwrap_or(frames.len());
        let start = frames.len().saturating_sub(limit);
        Ok(frames[start..]
            .iter()
            .cloned()
            .map(PyChronoFrame::from_frame)
            .collect())
    }

    #[pyo3(signature = (timesteps=None))]
    fn animate_resonance(
        &self,
        timesteps: Option<usize>,
    ) -> PyResult<(Vec<f32>, Vec<f32>, Vec<f32>)> {
        let frames = self.timeline(timesteps)?;
        let mut times = Vec::with_capacity(frames.len());
        let mut energies = Vec::with_capacity(frames.len());
        let mut drifts = Vec::with_capacity(frames.len());
        for frame in &frames {
            let inner = frame.as_frame();
            times.push(inner.timestamp);
            energies.push(inner.total_energy);
            drifts.push(inner.curvature_drift);
        }
        Ok((times, energies, drifts))
    }

    #[pyo3(signature = (timesteps=None))]
    fn timeline_summary(&self, timesteps: Option<usize>) -> Option<PyChronoSummary> {
        self.inner
            .timeline_summary(timesteps)
            .map(PyChronoSummary::from_summary)
    }

    fn atlas(&self) -> Option<PyAtlasFrame> {
        self.inner.atlas().map(PyAtlasFrame::from_frame)
    }

    #[pyo3(signature = (limit=None))]
    fn atlas_route(&self, limit: Option<usize>) -> PyAtlasRoute {
        PyAtlasRoute::from_route(self.inner.atlas_route(limit))
    }

    #[pyo3(signature = (timesteps=None, bins=16))]
    fn timeline_harmonics(
        &self,
        timesteps: Option<usize>,
        bins: usize,
    ) -> Option<PyChronoHarmonics> {
        self.inner
            .timeline_harmonics(timesteps, bins)
            .map(PyChronoHarmonics::from_harmonics)
    }

    #[pyo3(signature = (timesteps=None, bins=None))]
    fn loop_signal(
        &self,
        timesteps: Option<usize>,
        bins: Option<usize>,
    ) -> Option<PyChronoLoopSignal> {
        self.inner
            .loop_signal(timesteps, bins)
            .map(PyChronoLoopSignal::from_signal)
    }

    #[pyo3(signature = (timesteps=None, temperature=0.6))]
    fn timeline_story(
        &self,
        timesteps: Option<usize>,
        temperature: f32,
    ) -> PyResult<(String, Vec<String>)> {
        let narrative = self
            .inner
            .timeline_narrative(timesteps, temperature)
            .map_err(tensor_err)?;
        Ok((narrative.summary, narrative.highlights))
    }

    #[pyo3(signature = (temperature=0.6))]
    fn atlas_story(&self, temperature: f32) -> PyResult<Option<(String, Vec<String>)>> {
        let narrative = self
            .inner
            .atlas_narrative(temperature)
            .map_err(tensor_err)?;
        Ok(narrative.map(|story| (story.summary, story.highlights)))
    }

    #[pyo3(signature = (timesteps=None, temperature=0.6))]
    fn speak(&self, timesteps: Option<usize>, temperature: f32) -> PyResult<Vec<f32>> {
        convert(self.inner.speak(timesteps, temperature))
    }

    fn maintainer_config(&self, py: Python<'_>) -> PyResult<PyObject> {
        let cfg = self.inner.maintainer_config();
        let dict = PyDict::new_bound(py);
        dict.set_item("jitter_threshold", cfg.jitter_threshold)?;
        dict.set_item("growth_threshold", cfg.growth_threshold)?;
        dict.set_item("energy_floor", cfg.energy_floor)?;
        dict.set_item("clamp_min", cfg.clamp_min)?;
        dict.set_item("clamp_max", cfg.clamp_max)?;
        dict.set_item("pressure_step", cfg.pressure_step)?;
        dict.set_item("window", cfg.window)?;
        Ok(dict.into_py(py))
    }

    #[cfg(feature = "collapse")]
    fn collapse_pulse(&self) -> Option<PyCollapsePulse> {
        hub::get_collapse_pulse().map(PyCollapsePulse::from_pulse)
    }

    #[pyo3(signature = (jitter_threshold=None, growth_threshold=None, energy_floor=None, clamp_min=None, clamp_max=None, pressure_step=None, window=None))]
    fn configure_maintainer(
        &mut self,
        jitter_threshold: Option<f32>,
        growth_threshold: Option<f32>,
        energy_floor: Option<f32>,
        clamp_min: Option<f32>,
        clamp_max: Option<f32>,
        pressure_step: Option<f32>,
        window: Option<usize>,
    ) -> PyResult<()> {
        let mut config = self.inner.maintainer_config();
        if let Some(value) = jitter_threshold {
            config.jitter_threshold = value;
        }
        if let Some(value) = growth_threshold {
            config.growth_threshold = value;
        }
        if let Some(value) = energy_floor {
            config.energy_floor = value;
        }
        if let Some(value) = clamp_min {
            config.clamp_min = value;
        }
        if let Some(value) = clamp_max {
            config.clamp_max = value;
        }
        if let Some(value) = pressure_step {
            config.pressure_step = value;
        }
        if let Some(value) = window {
            config.window = value;
        }
        self.inner.set_maintainer_config(config);
        Ok(())
    }

    fn self_maintain(&self) -> PyMaintainerReport {
        PyMaintainerReport::from_report(self.inner.maintain())
    }

    #[pyo3(signature = (resonance=None, temperature=0.6))]
    fn describe(
        &self,
        resonance: Option<&PyDifferentialResonance>,
        temperature: f32,
    ) -> PyResult<String> {
        let resonance = resonance.map(|res| &res.inner);
        convert(self.inner.describe(resonance, temperature))
    }

    #[pyo3(signature = (rows, cols, top_k=8, mid_k=8, bottom_k=8, here_tolerance=1e-5, psychoid=false, psychoid_log=false, psi=false, collapse=false))]
    fn roundtable(
        &self,
        rows: u32,
        cols: u32,
        top_k: u32,
        mid_k: u32,
        bottom_k: u32,
        here_tolerance: f32,
        psychoid: bool,
        psychoid_log: bool,
        psi: bool,
        collapse: bool,
    ) -> PyRoundtableSchedule {
        let config = build_roundtable_config(
            top_k,
            mid_k,
            bottom_k,
            here_tolerance,
            psychoid,
            psychoid_log,
            psi,
            collapse,
        );
        PyRoundtableSchedule::from_schedule(self.inner.roundtable(rows, cols, config))
    fn describe_resonance(&self, resonance: &PyDifferentialResonance) -> PyResult<String> {
        Ok(self.inner.describe_resonance(&resonance.inner).summary)
    }

    fn describe_frame(&self, frame: &PyChronoFrame) -> PyResult<String> {
        Ok(self.inner.describe_frame(frame.as_frame()).summary)
    }

    fn speak(&self, frames: Vec<PyChronoFrame>) -> PyResult<Vec<f32>> {
        let frames: Vec<ChronoFrame> = frames.into_iter().map(|frame| frame.into_frame()).collect();
        convert(self.inner.speak(&frames))
    }

    fn __repr__(&self) -> PyResult<String> {
        Ok(format!(
            "TextResonator(curvature={}, temperature={})",
            self.curvature(),
            self.temperature()
        ))
    }
}

#[pyclass(module = "spiraltorch.nn", name = "ZSpaceProjector")]
struct PyZSpaceProjector {
    inner: Option<NnZSpaceProjector>,
#[pyclass(module = "spiraltorch", name = "MaintainerReport")]
#[derive(Clone)]
struct PyMaintainerReport {
    report: MaintainerReport,
}

impl PyMaintainerReport {
    fn from_report(report: MaintainerReport) -> Self {
        Self { report }
    }
}

#[pymethods]
impl PyMaintainerReport {
    #[getter]
    fn status(&self) -> &'static str {
        self.report.status.as_str()
    }

    #[getter]
    fn average_drift(&self) -> f32 {
        self.report.average_drift
    }

    #[getter]
    fn mean_energy(&self) -> f32 {
        self.report.mean_energy
    }

    #[getter]
    fn mean_decay(&self) -> f32 {
        self.report.mean_decay
    }

    #[getter]
    fn drift_peak(&self) -> Option<PyChronoPeak> {
        self.report.drift_peak.clone().map(PyChronoPeak::from_peak)
    }

    #[getter]
    fn energy_peak(&self) -> Option<PyChronoPeak> {
        self.report.energy_peak.clone().map(PyChronoPeak::from_peak)
    }

    #[getter]
    fn suggested_max_scale(&self) -> Option<f32> {
        self.report.suggested_max_scale
    }

    #[getter]
    fn suggested_pressure(&self) -> Option<f32> {
        self.report.suggested_pressure
    }

    #[getter]
    fn diagnostic(&self) -> &str {
        &self.report.diagnostic
    }

    #[cfg(feature = "kdsl")]
    #[getter]
    fn spiralk_script(&self) -> Option<String> {
        self.report.spiralk_script.clone()
    }

    fn should_rewrite(&self) -> bool {
        self.report.should_rewrite()
    }

    fn as_dict(&self, py: Python<'_>) -> PyResult<PyObject> {
        let dict = PyDict::new_bound(py);
        dict.set_item("status", self.report.status.as_str())?;
        dict.set_item("average_drift", self.report.average_drift)?;
        dict.set_item("mean_energy", self.report.mean_energy)?;
        dict.set_item("mean_decay", self.report.mean_decay)?;
        let drift_peak = if let Some(peak) = self.report.drift_peak.clone() {
            PyChronoPeak::from_peak(peak).as_dict(py)?
        } else {
            py.None()
        };
        let energy_peak = if let Some(peak) = self.report.energy_peak.clone() {
            PyChronoPeak::from_peak(peak).as_dict(py)?
        } else {
            py.None()
        };
        dict.set_item("drift_peak", drift_peak)?;
        dict.set_item("energy_peak", energy_peak)?;
        dict.set_item("suggested_max_scale", self.report.suggested_max_scale)?;
        dict.set_item("suggested_pressure", self.report.suggested_pressure)?;
        dict.set_item("diagnostic", &self.report.diagnostic)?;
        dict.set_item("should_rewrite", self.report.should_rewrite())?;
        #[cfg(feature = "kdsl")]
        {
            dict.set_item("spiralk_script", self.report.spiralk_script.clone())?;
        }
        #[cfg(not(feature = "kdsl"))]
        {
            dict.set_item("spiralk_script", py.None())?;
        }
        Ok(dict.into_py(py))
    }

    fn __repr__(&self) -> PyResult<String> {
        let peak = self
            .report
            .drift_peak
            .as_ref()
            .map(|p| format!(" {:.2}Hz", p.frequency))
            .unwrap_or_default();
        Ok(format!(
            "MaintainerReport(status={}, drift={:.3}{peak}, energy={:.3})",
            self.report.status.as_str(),
            self.report.average_drift,
            self.report.mean_energy
        ))
    }
}

#[cfg(feature = "collapse")]
#[pyclass(module = "spiraltorch", name = "CollapsePulse")]
#[derive(Clone)]
struct PyCollapsePulse {
    pulse: hub::CollapsePulse,
}

#[cfg(feature = "collapse")]
impl PyCollapsePulse {
    fn from_pulse(pulse: hub::CollapsePulse) -> Self {
        Self { pulse }
    }

    fn command_kind(&self) -> &'static str {
        match self.pulse.command {
            DriveCmd::Collapse { .. } => "collapse",
            DriveCmd::Bloom { .. } => "bloom",
            DriveCmd::None => "none",
        }
    }
}

#[cfg(feature = "collapse")]
#[pymethods]
impl PyCollapsePulse {
    #[getter]
    fn step(&self) -> u64 {
        self.pulse.step
    }

    #[getter]
    fn total(&self) -> f32 {
        self.pulse.total
    }

    #[getter]
    fn command(&self) -> &'static str {
        self.command_kind()
    }

    #[getter]
    fn loop_signal(&self) -> Option<PyChronoLoopSignal> {
        self.pulse
            .loop_signal
            .clone()
            .map(PyChronoLoopSignal::from_signal)
    }

    fn command_params(&self, py: Python<'_>) -> PyResult<PyObject> {
        let dict = PyDict::new_bound(py);
        match self.pulse.command {
            DriveCmd::Collapse {
                grad_scale,
                max_norm,
                lr_decay,
            } => {
                dict.set_item("grad_scale", grad_scale)?;
                dict.set_item("max_norm", max_norm)?;
                dict.set_item("lr_decay", lr_decay)?;
            }
            DriveCmd::Bloom { lr_mul } => {
                dict.set_item("lr_mul", lr_mul)?;
            }
            DriveCmd::None => {}
        }
        Ok(dict.into_py(py))
    }

    fn as_dict(&self, py: Python<'_>) -> PyResult<PyObject> {
        let dict = PyDict::new_bound(py);
        dict.set_item("step", self.pulse.step)?;
        dict.set_item("total", self.pulse.total)?;
        dict.set_item("command", self.command_kind())?;
        dict.set_item("params", self.command_params(py)?)?;
        if let Some(signal) = self.pulse.loop_signal.clone() {
            dict.set_item(
                "loop_signal",
                PyChronoLoopSignal::from_signal(signal).as_dict(py)?,
            )?;
        } else {
            dict.set_item("loop_signal", py.None())?;
        }
        Ok(dict.into_py(py))
    }

    fn __repr__(&self) -> PyResult<String> {
        Ok(format!(
            "CollapsePulse(step={}, total={:.3}, command={})",
            self.pulse.step,
            self.pulse.total,
            self.command_kind()
        ))
    }
}

#[pyclass(module = "spiraltorch", name = "SpiralDifferentialTrace")]
struct PySpiralDifferentialTrace {
    trace: Option<DifferentialTrace>,
    sot_plan: Option<PySoT3DPlan>,
}

impl PyChronoFrame {
    fn from_frame(frame: ChronoFrame) -> Self {
        Self { frame }
    }

    fn as_frame(&self) -> &ChronoFrame {
        &self.frame
    }

    fn into_frame(self) -> ChronoFrame {
        self.frame
    }
}

#[pyclass(module = "spiraltorch", name = "ChronoSummary")]
struct PyChronoSummary {
    summary: ChronoSummary,
}

impl PyChronoSummary {
    fn from_summary(summary: ChronoSummary) -> Self {
        Self { summary }
    }
}

#[pyclass(module = "spiraltorch", name = "ChronoPeak")]
#[derive(Clone)]
struct PyChronoPeak {
    peak: ChronoPeak,
}

impl PyChronoPeak {
    fn from_peak(peak: ChronoPeak) -> Self {
        Self { peak }
    }
}

#[pymethods]
impl PyChronoPeak {
    #[getter]
    fn frequency(&self) -> f32 {
        self.peak.frequency
    }

    #[getter]
    fn magnitude(&self) -> f32 {
        self.peak.magnitude
    }

    #[getter]
    fn phase(&self) -> f32 {
        self.peak.phase
    }

    fn as_dict(&self, py: Python<'_>) -> PyResult<PyObject> {
        let dict = PyDict::new_bound(py);
        dict.set_item("frequency", self.peak.frequency)?;
        dict.set_item("magnitude", self.peak.magnitude)?;
        dict.set_item("phase", self.peak.phase)?;
        Ok(dict.into_py(py))
    }

    fn __repr__(&self) -> PyResult<String> {
        Ok(format!(
            "ChronoPeak(freq={:.3}, magnitude={:.3})",
            self.peak.frequency, self.peak.magnitude
        ))
    }
}

#[pyclass(module = "spiraltorch", name = "ChronoHarmonics")]
struct PyChronoHarmonics {
    harmonics: ChronoHarmonics,
}

impl PyChronoHarmonics {
    fn from_harmonics(harmonics: ChronoHarmonics) -> Self {
        Self { harmonics }
    }
}

#[pymethods]
impl PyChronoHarmonics {
    #[getter]
    fn frames(&self) -> usize {
        self.harmonics.frames
    }

    #[getter]
    fn duration(&self) -> f32 {
        self.harmonics.duration
    }

    #[getter]
    fn sample_rate(&self) -> f32 {
        self.harmonics.sample_rate
    }

    #[getter]
    fn nyquist(&self) -> f32 {
        self.harmonics.nyquist
    }

    #[getter]
    fn drift_power(&self) -> Vec<f32> {
        self.harmonics.drift_power.clone()
    }
}

fn outcome_band_label(band: OutcomeBand) -> &'static str {
    match band {
        OutcomeBand::Above => "above",
        OutcomeBand::Here => "here",
        OutcomeBand::Beneath => "beneath",
    }
}

#[pyclass(module = "spiraltorch", name = "MaintainerConfig")]
#[derive(Clone, Copy, Debug)]
struct PyMaintainerConfig {
    threshold: f32,
    participants: usize,
}

#[pymethods]
impl PyMaintainerConfig {
    #[new]
    #[pyo3(signature = (threshold=0.6, participants=4))]
    fn new(threshold: f32, participants: usize) -> PyResult<Self> {
        if !(0.0..=1.0).contains(&threshold) {
            return Err(PyValueError::new_err(
                "maintainer threshold must be within [0.0, 1.0]",
            ));
        }
        Ok(Self {
            threshold,
            participants: participants.max(1),
        })
    }

    #[getter]
    fn threshold(&self) -> f32 {
        self.threshold
    }

    #[getter]
    fn participants(&self) -> usize {
        self.participants
    }

    fn __repr__(&self) -> PyResult<String> {
        Ok(format!(
            "MaintainerConfig(threshold={:.3}, participants={})",
            self.threshold, self.participants
        ))
    }
}

#[pyclass(module = "spiraltorch", name = "LightningStageReport")]
#[derive(Clone)]
struct PyLightningStageReport {
    inner: NnLightningStageReport,
    epochs: Vec<PyEpochStats>,
}

impl PyLightningStageReport {
    fn from_report(inner: NnLightningStageReport) -> Self {
        let epochs = inner
            .epochs()
            .iter()
            .copied()
            .map(PyEpochStats::from_stats)
            .collect();
        Self { inner, epochs }
    }
}

#[pymethods]
impl PyLightningStageReport {
    #[getter]
    fn label(&self) -> Option<String> {
        self.inner.label().map(|label| label.to_string())
    }

    #[getter]
    fn rows(&self) -> u32 {
        self.inner.config().rows()
    }

    #[getter]
    fn cols(&self) -> u32 {
        self.inner.config().cols()
    }

    #[getter]
    fn auto_prepare(&self) -> bool {
        self.inner.config().auto_prepare()
    }

    #[getter]
    fn top_k(&self) -> u32 {
        self.inner.config().roundtable().top_k
    }

    #[getter]
    fn mid_k(&self) -> u32 {
        self.inner.config().roundtable().mid_k
    }

    #[getter]
    fn bottom_k(&self) -> u32 {
        self.inner.config().roundtable().bottom_k
    }

    #[getter]
    fn here_tolerance(&self) -> f32 {
        self.inner.config().roundtable().here_tolerance
    }

    #[cfg(feature = "psychoid")]
    #[getter]
    fn psychoid(&self) -> bool {
        self.inner.config().roundtable().psychoid_enabled
    }

    #[cfg(feature = "psychoid")]
    #[getter]
    fn psychoid_log(&self) -> bool {
        self.inner.config().roundtable().psychoid_log
    }

    #[cfg(feature = "psi")]
    #[getter]
    fn psi(&self) -> bool {
        self.inner.config().roundtable().psi_enabled
    }

    #[cfg(feature = "collapse")]
    #[getter]
    fn collapse(&self) -> bool {
        self.inner.config().roundtable().collapse_enabled
    }

    #[getter]
    fn epochs(&self) -> Vec<PyEpochStats> {
        self.epochs.clone()
    }

    #[getter]
    fn total_batches(&self) -> usize {
        self.inner.total_batches()
    }

    fn best_epoch(&self) -> Option<PyEpochStats> {
        self.inner.best_epoch().map(PyEpochStats::from_stats)
    }

    fn __repr__(&self) -> PyResult<String> {
        Ok(format!(
            "LightningStageReport(label={:?}, epochs={}, total_batches={})",
            self.label(),
            self.epochs.len(),
            self.total_batches()
        ))
    }
}

#[pyclass(module = "spiraltorch", name = "LightningReport")]
#[derive(Clone)]
struct PyLightningReport {
    inner: NnLightningReport,
    stages: Vec<PyLightningStageReport>,
}

impl PyLightningReport {
    fn from_report(inner: NnLightningReport) -> Self {
        let stages = inner
            .stages()
            .iter()
            .cloned()
            .map(PyLightningStageReport::from_report)
            .collect();
        Self { inner, stages }
    }
}

#[pymethods]
impl PyLightningReport {
    #[getter]
    fn stages(&self) -> Vec<PyLightningStageReport> {
        self.stages.clone()
    }

    #[getter]
    fn total_epochs(&self) -> usize {
        self.inner.total_epochs()
    }

    #[getter]
    fn total_batches(&self) -> usize {
        self.inner.total_batches()
    }

    fn best_epoch(&self) -> Option<PyEpochStats> {
        self.inner.best_epoch().map(PyEpochStats::from_stats)
    }

    fn best_stage_index(&self) -> Option<usize> {
        self.inner.best_stage_index()
    }

    fn best_stage_label(&self) -> Option<String> {
        self.best_stage_index()
            .and_then(|idx| self.stages.get(idx))
            .and_then(|stage| stage.label())
    }

    fn flatten_epochs(&self) -> Vec<PyEpochStats> {
        self.inner
            .epochs()
            .map(|stats| PyEpochStats::from_stats(*stats))
            .collect()
    }

    fn __repr__(&self) -> PyResult<String> {
        Ok(format!(
            "LightningReport(stages={}, total_epochs={}, total_batches={})",
            self.stages.len(),
            self.total_epochs(),
            self.total_batches()
        ))
    }
}

#[pyclass(module = "spiraltorch", name = "ModuleTrainer", unsendable)]
struct PyModuleTrainer {
    inner: ModuleTrainer,
#[pyclass(module = "spiraltorch", name = "MaintainerReport")]
#[derive(Clone, Debug)]
struct PyMaintainerReport {
    minutes: ModeratorMinutes,
}

impl PyMaintainerReport {
    fn from_minutes(minutes: ModeratorMinutes) -> Self {
        Self { minutes }
    }

    fn minutes(&self) -> &ModeratorMinutes {
        &self.minutes
    }
}

#[pymethods]
impl PyMaintainerReport {
    #[getter]
    fn plan_signature(&self) -> &str {
        &self.minutes.plan_signature
    }

    #[getter]
    fn script_hint(&self) -> &str {
        &self.minutes.script_hint
    }

    #[getter]
    fn winner(&self) -> &'static str {
        outcome_band_label(self.minutes.winner)
    }

    #[getter]
    fn support(&self) -> f32 {
        self.minutes.support
    }

    #[pyo3(signature = (rows, cols, top_k=8, mid_k=8, bottom_k=8, here_tolerance=1e-5, psychoid=false, psychoid_log=false, psi=false, collapse=false, dist=None))]
    fn roundtable(
        &mut self,
        rows: u32,
        cols: u32,
        top_k: u32,
        mid_k: u32,
        bottom_k: u32,
        here_tolerance: f32,
        psychoid: bool,
        psychoid_log: bool,
        psi: bool,
        collapse: bool,
        dist: Option<PyDistConfig>,
    ) -> PyResult<PyRoundtableSchedule> {
        let config = build_roundtable_config(
            top_k,
            mid_k,
            bottom_k,
            here_tolerance,
            psychoid,
            psychoid_log,
            psi,
            collapse,
        );
        if let Some(dist_cfg) = dist {
            self.inner.configure_distribution(dist_cfg.inner.clone());
        } else {
            self.inner.clear_distribution();
        }
        Ok(PyRoundtableSchedule::from_schedule(
            self.inner.roundtable(rows, cols, config),
        ))
    #[getter]
    fn mean_score(&self) -> f32 {
        self.minutes.mean_score
    }

    #[getter]
    fn mean_psi(&self) -> f32 {
        self.minutes.mean_psi
    }

    #[getter]
    fn mean_z(&self) -> f32 {
        self.minutes.mean_z
    }

    #[getter]
    fn confidence(&self) -> (f32, f32) {
        self.minutes.confidence
    }

    #[getter]
    fn reward(&self) -> f64 {
        self.minutes.reward
    }

    #[getter]
    fn issued_at(&self) -> f64 {
        self.minutes
            .issued_at
            .duration_since(SystemTime::UNIX_EPOCH)
            .map(|d| d.as_secs_f64())
            .unwrap_or(0.0)
    }

    fn picks<'py>(&self, py: Python<'py>) -> PyResult<Bound<'py, PyDict>> {
        let picks = PyDict::new_bound(py);
        for (plan, choice) in &self.minutes.picks {
            picks.set_item(plan, choice)?;
        }
        Ok(picks)
    }

    fn notes(&self) -> &str {
        &self.minutes.notes
    }

    fn __repr__(&self) -> PyResult<String> {
        Ok(format!(
            "MaintainerReport(plan='{}', winner={}, support={:.3}, score={:.3})",
            self.plan_signature(),
            self.winner(),
            self.support(),
            self.mean_score()
        ))
    }
}

#[pyclass(module = "spiraltorch", name = "SpiralLightning", unsendable)]
struct PySpiralLightning {
    inner: NnSpiralLightning,
}

impl PySpiralLightning {
    fn from_inner(inner: NnSpiralLightning) -> Self {
        Self { inner }
    }
}

#[pymethods]
impl PySpiralLightning {
    #[new]
    #[pyo3(signature = (session, rows, cols, *, top_k=8, mid_k=8, bottom_k=8, here_tolerance=1e-5, auto_prepare=true, psychoid=false, psychoid_log=false, psi=false, collapse=false))]
    fn new(
        session: PySpiralSession,
        rows: u32,
        cols: u32,
        top_k: u32,
        mid_k: u32,
        bottom_k: u32,
        here_tolerance: f32,
        auto_prepare: bool,
        psychoid: bool,
        psychoid_log: bool,
        psi: bool,
        collapse: bool,
    ) -> Self {
        let roundtable = build_roundtable_config(
            top_k,
            mid_k,
            bottom_k,
            here_tolerance,
            psychoid,
            psychoid_log,
            psi,
            collapse,
        );
        let config = NnLightningConfig::builder(rows, cols)
            .roundtable(roundtable)
            .auto_prepare(auto_prepare)
            .build();
        let inner = NnSpiralLightning::with_config(session.inner.clone(), config);
        Self { inner }
    }

    #[getter]
    fn rows(&self) -> u32 {
        self.inner.config().rows()
    }

    #[getter]
    fn cols(&self) -> u32 {
        self.inner.config().cols()
    }

    #[getter]
    fn auto_prepare(&self) -> bool {
        self.inner.config().auto_prepare()
    }

    fn set_auto_prepare(&mut self, enabled: bool) {
        self.inner.set_auto_prepare(enabled);
    }

    fn schedule(&self) -> PyRoundtableSchedule {
        PyRoundtableSchedule::from_schedule(self.inner.schedule().clone())
    }

    #[pyo3(signature = (rows, cols, *, top_k=8, mid_k=8, bottom_k=8, here_tolerance=1e-5, auto_prepare=true, psychoid=false, psychoid_log=false, psi=false, collapse=false))]
    fn reconfigure(
        &mut self,
        rows: u32,
        cols: u32,
        top_k: u32,
        mid_k: u32,
        bottom_k: u32,
        here_tolerance: f32,
        auto_prepare: bool,
        psychoid: bool,
        psychoid_log: bool,
        psi: bool,
        collapse: bool,
    ) {
        let roundtable = build_roundtable_config(
            top_k,
            mid_k,
            bottom_k,
            here_tolerance,
            psychoid,
            psychoid_log,
            psi,
            collapse,
        );
        let config = NnLightningConfig::builder(rows, cols)
            .roundtable(roundtable)
            .auto_prepare(auto_prepare)
            .build();
        self.inner.reconfigure(config);
    }

    fn prepare_module(&mut self, module: &Bound<'_, PyAny>) -> PyResult<()> {
        prepare_module_for_lightning(&mut self.inner, module)
    }

    fn reset_prepared(&mut self) {
        self.inner.reset_prepared_modules();
    }

    fn train_epoch(
        &mut self,
        module: &Bound<'_, PyAny>,
        loss: &Bound<'_, PyAny>,
        batches: &Bound<'_, PyAny>,
    ) -> PyResult<PyEpochStats> {
        let stats = run_epoch_with_lightning(&mut self.inner, module, loss, batches)?;
        Ok(PyEpochStats::from_stats(stats))
    }

    fn fit(
        &mut self,
        py: Python<'_>,
        module: &Bound<'_, PyAny>,
        loss: &Bound<'_, PyAny>,
        epochs: &Bound<'_, PyAny>,
    ) -> PyResult<Vec<PyEpochStats>> {
        let epoch_objects: Vec<PyObject> = epochs.extract()?;
        let mut reports = Vec::with_capacity(epoch_objects.len());
        for epoch in epoch_objects {
            let bound = epoch.bind(py);
            let stats = run_epoch_with_lightning(&mut self.inner, module, loss, &bound)?;
            reports.push(PyEpochStats::from_stats(stats));
        }
        Ok(reports)
    }

    #[pyo3(signature = (module, loss, stages))]
    fn fit_plan(
        &mut self,
        py: Python<'_>,
        module: &Bound<'_, PyAny>,
        loss: &Bound<'_, PyAny>,
        stages: &Bound<'_, PyAny>,
    ) -> PyResult<PyLightningReport> {
        let stage_objects: Vec<PyObject> = stages.extract()?;
        if stage_objects.is_empty() {
            return Err(PyValueError::new_err(
                "SpiralLightning.fit_plan expects at least one stage",
            ));
        }

        let mut inherited = self.inner.config().clone();
        let mut specs = Vec::with_capacity(stage_objects.len());
        for stage in stage_objects {
            let bound = stage.bind(py);
            let spec = parse_lightning_stage_spec(&bound, &inherited)?;
            inherited = spec.config.clone();
            specs.push(spec);
        }

        let mut stage_reports = Vec::with_capacity(specs.len());
        for spec in specs {
            self.inner.reconfigure(spec.config.clone());
            let mut epoch_stats = Vec::with_capacity(spec.epochs.len());
            for epoch in spec.epochs {
                let bound = epoch.bind(py);
                let stats = run_epoch_with_lightning(&mut self.inner, module, loss, &bound)?;
                epoch_stats.push(stats);
            }
            stage_reports.push(NnLightningStageReport::new(
                spec.config,
                spec.label,
                epoch_stats,
            ));
        }

        let report = NnLightningReport::new(stage_reports);
        Ok(PyLightningReport::from_report(report))
    }

    fn __repr__(&self) -> PyResult<String> {
        Ok(format!(
            "SpiralLightning(rows={}, cols={}, auto_prepare={})",
            self.rows(),
            self.cols(),
            self.auto_prepare()
        ))
    }
}

#[pyclass(module = "spiraltorch", name = "SpiralSessionBuilder")]
struct PySpiralSessionBuilder {
    builder: Option<SpiralSessionBuilder>,
#[pyclass(module = "spiraltorch", name = "ChronoSummary")]
#[derive(Clone, Debug)]
struct PyChronoSummary {
    plan: String,
    script: String,
    winner: OutcomeBand,
    support: f32,
    score: f32,
    psi: f32,
    z: f32,
    count: usize,
    earliest: SystemTime,
    latest: SystemTime,
}

#[pymethods]
impl PyChronoSummary {
    #[getter]
    fn plan_signature(&self) -> &str {
        &self.plan
    }

    #[getter]
    fn script_hint(&self) -> &str {
        &self.script
    }

    #[getter]
    fn winner(&self) -> &'static str {
        outcome_band_label(self.winner)
    }

    #[getter]
    fn support(&self) -> f32 {
        self.support
    }

    #[getter]
    fn mean_score(&self) -> f32 {
        self.score
    }

    #[getter]
    fn mean_psi(&self) -> f32 {
        self.psi
    }

    #[getter]
    fn mean_z(&self) -> f32 {
        self.z
    }

    #[getter]
    fn samples(&self) -> usize {
        self.count
    }

    #[getter]
    fn window_seconds(&self) -> f64 {
        self.latest
            .duration_since(self.earliest)
            .map(|d| d.as_secs_f64())
            .unwrap_or(0.0)
    }

    #[pyo3(signature = (jitter_threshold=None, growth_threshold=None, energy_floor=None, clamp_min=None, clamp_max=None, pressure_step=None, window=None))]
    fn maintainer(
        &mut self,
        jitter_threshold: Option<f32>,
        growth_threshold: Option<f32>,
        energy_floor: Option<f32>,
        clamp_min: Option<f32>,
        clamp_max: Option<f32>,
        pressure_step: Option<f32>,
        window: Option<usize>,
    ) -> PyResult<()> {
        let builder = self.ensure_builder()?;
        let mut config = builder.maintainer_config().clone();
        if let Some(value) = jitter_threshold {
            config.jitter_threshold = value;
        }
        if let Some(value) = growth_threshold {
            config.growth_threshold = value;
        }
        if let Some(value) = energy_floor {
            config.energy_floor = value;
        }
        if let Some(value) = clamp_min {
            config.clamp_min = value;
        }
        if let Some(value) = clamp_max {
            config.clamp_max = value;
        }
        if let Some(value) = pressure_step {
            config.pressure_step = value;
        }
        if let Some(value) = window {
            config.window = value;
        }
        builder.set_maintainer_config(config);
        Ok(())
    }

    fn topos_guard(&mut self, topos: &PyOpenTopos) -> PyResult<()> {
        self.ensure_builder()?.set_topos(Some(topos.inner.clone()));
        Ok(())
    fn __repr__(&self) -> PyResult<String> {
        Ok(format!(
            "ChronoSummary(plan='{}', winner={}, support={:.3}, score={:.3}, samples={})",
            self.plan_signature(),
            self.winner(),
            self.support(),
            self.mean_score(),
            self.samples()
        ))
    }
}

fn aggregate_reports(reports: &[PyMaintainerReport]) -> Option<PyChronoSummary> {
    if reports.is_empty() {
        return None;
    }

    let mut support = 0.0f32;
    let mut score = 0.0f32;
    let mut psi = 0.0f32;
    let mut z = 0.0f32;
    let mut winners: HashMap<OutcomeBand, usize> = HashMap::new();
    let mut earliest = SystemTime::UNIX_EPOCH;
    let mut latest = SystemTime::UNIX_EPOCH;

    for report in reports {
        let minutes = report.minutes();
        support += minutes.support;
        score += minutes.mean_score;
        psi += minutes.mean_psi;
        z += minutes.mean_z;
        *winners.entry(minutes.winner).or_insert(0) += 1;
        if minutes.issued_at < earliest || earliest == SystemTime::UNIX_EPOCH {
            earliest = minutes.issued_at;
        }
        if minutes.issued_at > latest {
            latest = minutes.issued_at;
        }
    }

    let count = reports.len();
    let dominant = winners
        .into_iter()
        .max_by_key(|(_, count)| *count)
        .map(|(band, _)| band)
        .unwrap_or(OutcomeBand::Here);

    let first = reports.first().unwrap().minutes();
    Some(PyChronoSummary {
        plan: first.plan_signature.clone(),
        script: first.script_hint.clone(),
        winner: dominant,
        support: support / count as f32,
        score: score / count as f32,
        psi: psi / count as f32,
        z: z / count as f32,
        count,
        earliest,
        latest,
    })
}

#[pyfunction(name = "chrono_summary")]
fn chrono_summary_py(reports: Vec<PyMaintainerReport>) -> PyResult<PyChronoSummary> {
    aggregate_reports(&reports).ok_or_else(|| {
        PyValueError::new_err("expected at least one MaintainerReport for chrono_summary")
    })
}

#[pyfunction(name = "summarize_timeline")]
fn summarize_timeline_py(mut reports: Vec<PyMaintainerReport>) -> PyResult<PyChronoSummary> {
    reports.sort_by_key(|report| report.minutes().issued_at);
    chrono_summary_py(reports)
}

#[pyfunction(name = "speak_timeline")]
fn speak_timeline_py(reports: Vec<PyMaintainerReport>) -> PyResult<String> {
    let summary = chrono_summary_py(reports.clone())?;
    let mut line = String::new();
    write!(
        &mut line,
        "Plan '{}' settled on {} with support {:.2} across {} rounds.",
        summary.plan_signature(),
        summary.winner(),
        summary.support(),
        summary.samples()
    )
    .expect("formatting to string");
    if summary.mean_z().abs() > 0.0 {
        write!(
            &mut line,
            " Language resonance {:.2} and psi {:.2} guided the decision.",
            summary.mean_z(),
            summary.mean_psi()
        )
        .expect("formatting to string");
    }
    if let Some(report) = reports.last() {
        if !report.minutes().notes.is_empty() {
            write!(&mut line, " Notes: {}", report.notes()).expect("formatting to string");
        }
    }
    Ok(line)
}

#[pyfunction(name = "language_wave_amplitude")]
fn language_wave_amplitude_py(reports: Vec<PyMaintainerReport>) -> PyResult<f32> {
    if reports.is_empty() {
        return Err(PyValueError::new_err(
            "expected at least one MaintainerReport for language_wave_amplitude",
        ));
    }
    let amplitude = reports
        .iter()
        .map(|report| report.minutes().mean_z.abs())
        .sum::<f32>()
        / reports.len() as f32;
    Ok(amplitude)
}

#[pyclass(module = "spiraltorch", name = "EpochStats")]
#[derive(Clone, Copy)]
struct PyEpochStats {
    inner: EpochStats,
}

    #[getter]
    fn energy_power(&self) -> Vec<f32> {
        self.harmonics.energy_power.clone()
    }

    #[getter]
    fn dominant_drift(&self) -> Option<PyChronoPeak> {
        self.harmonics
            .dominant_drift
            .clone()
            .map(PyChronoPeak::from_peak)
    }

    #[getter]
    fn dominant_energy(&self) -> Option<PyChronoPeak> {
        self.harmonics
            .dominant_energy
            .clone()
            .map(PyChronoPeak::from_peak)
    }

    fn as_dict(&self, py: Python<'_>) -> PyResult<PyObject> {
        let dict = PyDict::new_bound(py);
        dict.set_item("frames", self.harmonics.frames)?;
        dict.set_item("duration", self.harmonics.duration)?;
        dict.set_item("sample_rate", self.harmonics.sample_rate)?;
        dict.set_item("nyquist", self.harmonics.nyquist)?;
        dict.set_item("drift_power", self.harmonics.drift_power.clone())?;
        dict.set_item("energy_power", self.harmonics.energy_power.clone())?;
        let drift = if let Some(peak) = self.harmonics.dominant_drift.clone() {
            PyChronoPeak::from_peak(peak).as_dict(py)?
        } else {
            py.None()
        };
        dict.set_item("dominant_drift", drift)?;
        let energy = if let Some(peak) = self.harmonics.dominant_energy.clone() {
            PyChronoPeak::from_peak(peak).as_dict(py)?
        } else {
            py.None()
        };
        dict.set_item("dominant_energy", energy)?;
        Ok(dict.into_py(py))
    }

    fn resonate_over_time(
        &self,
        resonance: &PyDifferentialResonance,
        dt: f32,
    ) -> PyResult<PyChronoFrame> {
        let frame = convert(self.inner.resonate_over_time(&resonance.inner, dt))?;
        Ok(PyChronoFrame::from_frame(frame))
    }

    #[pyo3(signature = (timesteps=None))]
    fn timeline(&self, timesteps: Option<usize>) -> PyResult<Vec<PyChronoFrame>> {
        let frames = self.inner.chrono_frames();
        let limit = timesteps.unwrap_or(frames.len());
        let start = frames.len().saturating_sub(limit);
        Ok(frames[start..]
            .iter()
            .cloned()
            .map(PyChronoFrame::from_frame)
            .collect())
    }

    #[pyo3(signature = (timesteps=None))]
    fn animate_resonance(
        &self,
        timesteps: Option<usize>,
    ) -> PyResult<(Vec<f32>, Vec<f32>, Vec<f32>)> {
        let frames = self.timeline(timesteps)?;
        let mut times = Vec::with_capacity(frames.len());
        let mut energies = Vec::with_capacity(frames.len());
        let mut drifts = Vec::with_capacity(frames.len());
        for frame in &frames {
            let inner = frame.as_frame();
            times.push(inner.timestamp);
            energies.push(inner.total_energy);
            drifts.push(inner.curvature_drift);
        }
        Ok((times, energies, drifts))
    }

    #[pyo3(signature = (timesteps=None))]
    fn timeline_summary(&self, timesteps: Option<usize>) -> Option<PyChronoSummary> {
        self.inner
            .timeline_summary(timesteps)
            .map(PyChronoSummary::from_summary)
    }

    fn atlas(&self) -> Option<PyAtlasFrame> {
        self.inner.atlas().map(PyAtlasFrame::from_frame)
    }

    #[pyo3(signature = (timesteps=None, bins=16))]
    fn timeline_harmonics(
        &self,
        timesteps: Option<usize>,
        bins: usize,
    ) -> Option<PyChronoHarmonics> {
        self.inner
            .timeline_harmonics(timesteps, bins)
            .map(PyChronoHarmonics::from_harmonics)
    }

    #[pyo3(signature = (timesteps=None, bins=None))]
    fn loop_signal(
        &self,
        timesteps: Option<usize>,
        bins: Option<usize>,
    ) -> Option<PyChronoLoopSignal> {
        self.inner
            .loop_signal(timesteps, bins)
            .map(PyChronoLoopSignal::from_signal)
    }

    #[pyo3(signature = (timesteps=None, temperature=0.6))]
    fn timeline_story(
        &self,
        timesteps: Option<usize>,
        temperature: f32,
    ) -> PyResult<(String, Vec<String>)> {
        let narrative = self
            .inner
            .timeline_narrative(timesteps, temperature)
            .map_err(tensor_err)?;
        Ok((narrative.summary, narrative.highlights))
    }

    #[pyo3(signature = (temperature=0.6))]
    fn atlas_story(&self, temperature: f32) -> PyResult<Option<(String, Vec<String>)>> {
        let narrative = self
            .inner
            .atlas_narrative(temperature)
            .map_err(tensor_err)?;
        Ok(narrative.map(|story| (story.summary, story.highlights)))
    }

    #[pyo3(signature = (timesteps=None, temperature=0.6))]
    fn speak(&self, timesteps: Option<usize>, temperature: f32) -> PyResult<Vec<f32>> {
        convert(self.inner.speak(timesteps, temperature))
    }

    fn maintainer_config(&self, py: Python<'_>) -> PyResult<PyObject> {
        let cfg = self.inner.maintainer_config();
        let dict = PyDict::new_bound(py);
        dict.set_item("jitter_threshold", cfg.jitter_threshold)?;
        dict.set_item("growth_threshold", cfg.growth_threshold)?;
        dict.set_item("energy_floor", cfg.energy_floor)?;
        dict.set_item("clamp_min", cfg.clamp_min)?;
        dict.set_item("clamp_max", cfg.clamp_max)?;
        dict.set_item("pressure_step", cfg.pressure_step)?;
        dict.set_item("window", cfg.window)?;
        Ok(dict.into_py(py))
    }

    #[cfg(feature = "collapse")]
    fn collapse_pulse(&self) -> Option<PyCollapsePulse> {
        hub::get_collapse_pulse().map(PyCollapsePulse::from_pulse)
    }

    #[pyo3(signature = (jitter_threshold=None, growth_threshold=None, energy_floor=None, clamp_min=None, clamp_max=None, pressure_step=None, window=None))]
    fn configure_maintainer(
        &mut self,
        jitter_threshold: Option<f32>,
        growth_threshold: Option<f32>,
        energy_floor: Option<f32>,
        clamp_min: Option<f32>,
        clamp_max: Option<f32>,
        pressure_step: Option<f32>,
        window: Option<usize>,
    ) -> PyResult<()> {
        let mut config = self.inner.maintainer_config();
        if let Some(value) = jitter_threshold {
            config.jitter_threshold = value;
        }
        if let Some(value) = growth_threshold {
            config.growth_threshold = value;
        }
        if let Some(value) = energy_floor {
            config.energy_floor = value;
        }
        if let Some(value) = clamp_min {
            config.clamp_min = value;
        }
        if let Some(value) = clamp_max {
            config.clamp_max = value;
        }
        if let Some(value) = pressure_step {
            config.pressure_step = value;
        }
        if let Some(value) = window {
            config.window = value;
        }
        self.inner.set_maintainer_config(config);
        Ok(())
    }

    fn self_maintain(&self) -> PyMaintainerReport {
        PyMaintainerReport::from_report(self.inner.maintain())
    }

    #[pyo3(signature = (resonance=None, temperature=0.6))]
    fn describe(
        &self,
        resonance: Option<&PyDifferentialResonance>,
        temperature: f32,
    ) -> PyResult<String> {
        let resonance = resonance.map(|res| &res.inner);
        convert(self.inner.describe(resonance, temperature))
    }

    #[pyo3(signature = (rows, cols, top_k=8, mid_k=8, bottom_k=8, here_tolerance=1e-5, psychoid=false, psychoid_log=false, psi=false, collapse=false))]
    fn roundtable(
        &self,
        rows: u32,
        cols: u32,
        top_k: u32,
        mid_k: u32,
        bottom_k: u32,
        here_tolerance: f32,
        psychoid: bool,
        psychoid_log: bool,
        psi: bool,
        collapse: bool,
    ) -> PyRoundtableSchedule {
        let config = build_roundtable_config(
            top_k,
            mid_k,
            bottom_k,
            here_tolerance,
            psychoid,
            psychoid_log,
            psi,
            collapse,
        );
        PyRoundtableSchedule::from_schedule(self.inner.roundtable(rows, cols, config))
    fn __repr__(&self) -> PyResult<String> {
        Ok(format!(
            "ChronoHarmonics(frames={}, sample_rate={:.3})",
            self.harmonics.frames, self.harmonics.sample_rate
        ))
    }
}

#[pyclass(module = "spiraltorch", name = "ChronoLoopSignal")]
#[derive(Clone)]
struct PyChronoLoopSignal {
    signal: ChronoLoopSignal,
}

impl PyChronoLoopSignal {
    fn from_signal(signal: ChronoLoopSignal) -> Self {
        Self { signal }
    }
}

#[pymethods]
impl PyChronoLoopSignal {
    #[getter]
    fn summary(&self) -> PyChronoSummary {
        PyChronoSummary::from_summary(self.signal.summary.clone())
    }

    #[getter]
    fn harmonics(&self) -> Option<PyChronoHarmonics> {
        self.signal
            .harmonics
            .clone()
            .map(PyChronoHarmonics::from_harmonics)
    }

    #[cfg(feature = "kdsl")]
    #[getter]
    fn spiralk_script(&self) -> Option<String> {
        self.signal.spiralk_script.clone()
    }

    #[cfg(not(feature = "kdsl"))]
    #[getter]
    fn spiralk_script(&self) -> Option<String> {
        None
    }

    #[cfg(feature = "kdsl")]
    #[getter]
    fn spiralk_hints(&self) -> Vec<String> {
        self.signal
            .spiralk_hints
            .iter()
            .map(|hint| {
                format!(
                    "soft({},{},{},{})",
                    hint.field, hint.value_expr, hint.weight_expr, hint.condition_expr
                )
            })
            .collect()
    }

    fn as_dict(&self, py: Python<'_>) -> PyResult<PyObject> {
        let dict = PyDict::new_bound(py);
        dict.set_item(
            "summary",
            PyChronoSummary::from_summary(self.signal.summary.clone()),
        )?;
        if let Some(harmonics) = self.signal.harmonics.clone() {
            dict.set_item("harmonics", PyChronoHarmonics::from_harmonics(harmonics))?;
        } else {
            dict.set_item("harmonics", py.None())?;
        }
        #[cfg(feature = "kdsl")]
        {
            dict.set_item("spiralk_script", self.signal.spiralk_script.clone())?;
            dict.set_item("spiralk_hints", self.spiralk_hints())?;
        }
        #[cfg(not(feature = "kdsl"))]
        {
            dict.set_item("spiralk_script", py.None())?;
        }
        Ok(dict.into_py(py))
    }

    fn __repr__(&self) -> PyResult<String> {
        Ok(format!(
            "ChronoLoopSignal(frames={}, energy_mean={:.3})",
            self.signal.summary.frames, self.signal.summary.mean_energy
        ))
    }
}

#[pymethods]
impl PyChronoSummary {
    #[getter]
    fn frames(&self) -> usize {
        self.summary.frames
    }

    #[pyo3(signature = (rows, cols, *, top_k=8, mid_k=8, bottom_k=8, here_tolerance=1e-5, auto_prepare=true, psychoid=false, psychoid_log=false, psi=false, collapse=false))]
    fn lightning(
        &self,
        rows: u32,
        cols: u32,
        top_k: u32,
        mid_k: u32,
        bottom_k: u32,
        here_tolerance: f32,
        auto_prepare: bool,
        psychoid: bool,
        psychoid_log: bool,
        psi: bool,
        collapse: bool,
    ) -> PySpiralLightning {
        let roundtable = build_roundtable_config(
            top_k,
            mid_k,
            bottom_k,
            here_tolerance,
            psychoid,
            psychoid_log,
            psi,
            collapse,
        );
        let config = NnLightningConfig::new(rows, cols)
            .with_roundtable(roundtable)
            .with_auto_prepare(auto_prepare);
        PySpiralLightning::from_inner(NnSpiralLightning::with_config(self.inner.clone(), config))
    }

    #[pyo3(signature = (seed, sot=None))]
    fn trace(
        &self,
        seed: &PyTensor,
        sot: Option<&Bound<'_, PyDict>>,
    ) -> PyResult<PySpiralDifferentialTrace> {
        let (rows, cols) = seed.as_tensor().shape();
        let default_steps = match rows.checked_mul(cols) {
            Some(0) | None => 1,
            Some(value) => value.max(1),
        };
        let mut plan_steps = default_steps;
        let mut params = Sot3DParams {
            base_radius: 1.0,
            radial_growth: 0.05,
            base_height: 1.0,
            meso_gain: 0.2,
            micro_gain: 0.05,
        };
        if let Some(cfg) = sot {
            if let Some(value) = cfg.get_item("steps")? {
                plan_steps = value.extract()?;
            }
            if let Some(value) = cfg.get_item("base_radius")? {
                params.base_radius = value.extract()?;
            }
            if let Some(value) = cfg.get_item("radial_growth")? {
                params.radial_growth = value.extract()?;
            }
            if let Some(value) = cfg.get_item("base_height")? {
                params.base_height = value.extract()?;
            }
            if let Some(value) = cfg.get_item("meso_gain")? {
                params.meso_gain = value.extract()?;
            }
            if let Some(value) = cfg.get_item("micro_gain")? {
                params.micro_gain = value.extract()?;
            }
        }
    #[getter]
    fn duration(&self) -> f32 {
        self.summary.duration
    }

    fn install_maintainer(&mut self, config: &PyMaintainerConfig) {
        self.inner
            .install_blackcat_moderator(config.threshold, config.participants);
    }

    fn maintainer_reports(&self) -> Vec<PyMaintainerReport> {
        self.inner
            .blackcat_minutes()
            .into_iter()
            .map(PyMaintainerReport::from_minutes)
            .collect()
    }

    #[getter]
    fn mean_drift(&self) -> f32 {
        self.summary.mean_drift
    }

    #[getter]
    fn mean_abs_drift(&self) -> f32 {
        self.summary.mean_abs_drift
    }

    #[getter]
    fn drift_std(&self) -> f32 {
        self.summary.drift_std
    }

    #[getter]
    fn mean_energy(&self) -> f32 {
        self.summary.mean_energy
    }

    #[getter]
    fn energy_std(&self) -> f32 {
        self.summary.energy_std
    }

    #[getter]
    fn mean_decay(&self) -> f32 {
        self.summary.mean_decay
    }

    #[getter]
    fn min_energy(&self) -> f32 {
        self.summary.min_energy
    }

    #[getter]
    fn max_energy(&self) -> f32 {
        self.summary.max_energy
    }

    fn __repr__(&self) -> PyResult<String> {
        Ok(format!(
            "ModuleTrainer(curvature={:.4}, hyper_lr={:.4}, fallback_lr={:.4})",
            self.curvature(),
            self.hyper_learning_rate(),
            self.fallback_learning_rate()
        ))
    }
}

#[pymethods]
impl PyChronoFrame {
    #[getter]
    fn step(&self) -> u64 {
        self.frame.step
    }

    #[getter]
    fn timestamp(&self) -> f32 {
        self.frame.timestamp
    }

    #[getter]
    fn dt(&self) -> f32 {
        self.frame.dt
    }

    #[getter]
    fn observed_curvature(&self) -> f32 {
        self.frame.observed_curvature
    }

    #[getter]
    fn curvature_drift(&self) -> f32 {
        self.frame.curvature_drift
    }

    #[getter]
    fn total_energy(&self) -> f32 {
        self.frame.total_energy
    }

    #[getter]
    fn energy_decay(&self) -> f32 {
        self.frame.energy_decay
    }

    #[getter]
    fn homotopy_energy(&self) -> f32 {
        self.frame.homotopy_energy
    }

    #[getter]
    fn functor_energy(&self) -> f32 {
        self.frame.functor_energy
    }

    #[getter]
    fn recursive_energy(&self) -> f32 {
        self.frame.recursive_energy
    }

    #[getter]
    fn projection_energy(&self) -> f32 {
        self.frame.projection_energy
    }

    fn install_maintainer(&mut self, config: &PyMaintainerConfig) {
        self.inner
            .trainer_mut()
            .install_blackcat_moderator(config.threshold, config.participants);
    }

    fn maintainer_reports(&self) -> Vec<PyMaintainerReport> {
        self.inner
            .trainer()
            .blackcat_minutes()
            .into_iter()
            .map(PyMaintainerReport::from_minutes)
            .collect()
    }

    fn train_epoch(
        &mut self,
        module: &Bound<'_, PyAny>,
        loss: &Bound<'_, PyAny>,
        batches: &Bound<'_, PyAny>,
    ) -> PyResult<PyEpochStats> {
        let stats = run_epoch_with_lightning(&mut self.inner, module, loss, batches)?;
        Ok(PyEpochStats::from_stats(stats))
    }

    fn as_dict(&self, py: Python<'_>) -> PyResult<PyObject> {
        let dict = PyDict::new_bound(py);
        dict.set_item("step", self.frame.step)?;
        dict.set_item("timestamp", self.frame.timestamp)?;
        dict.set_item("dt", self.frame.dt)?;
        dict.set_item("observed_curvature", self.frame.observed_curvature)?;
        dict.set_item("curvature_drift", self.frame.curvature_drift)?;
        dict.set_item("total_energy", self.frame.total_energy)?;
        dict.set_item("energy_decay", self.frame.energy_decay)?;
        dict.set_item("homotopy_energy", self.frame.homotopy_energy)?;
        dict.set_item("functor_energy", self.frame.functor_energy)?;
        dict.set_item("recursive_energy", self.frame.recursive_energy)?;
        dict.set_item("projection_energy", self.frame.projection_energy)?;
        dict.set_item("infinity_energy", self.frame.infinity_energy)?;
        Ok(dict.into_py(py))
    }

    fn describe_resonance(&self, resonance: &PyDifferentialResonance) -> PyResult<String> {
        let resonator = TextResonator::with_encoder(self.inner.clone());
        Ok(resonator.describe_resonance(&resonance.inner).summary)
    }

    fn speak(&self, frames: Vec<PyChronoFrame>) -> PyResult<Vec<f32>> {
        let resonator = TextResonator::with_encoder(self.inner.clone());
        let frames: Vec<ChronoFrame> = frames.into_iter().map(|frame| frame.into_frame()).collect();
        convert(resonator.speak(&frames))
    }

    fn __repr__(&self) -> PyResult<String> {
        Ok(format!(
            "ChronoFrame(step={}, t={:.3}, energy={:.3})",
            self.frame.step, self.frame.timestamp, self.frame.total_energy
        ))
    }
}

#[pyclass(module = "spiraltorch.rec", name = "Recommender", unsendable)]
struct PyRecommender {
    lightning: NnSpiralLightning,
}

#[pymethods]
impl PyRecommender {
    #[new]
    #[pyo3(signature = (session, rows, cols, *, top_k=8, mid_k=8, bottom_k=8, here_tolerance=1e-5, auto_prepare=true, psychoid=false, psychoid_log=false, psi=false, collapse=false))]
    fn new(
        session: PySpiralSession,
        rows: u32,
        cols: u32,
        top_k: u32,
        mid_k: u32,
        bottom_k: u32,
        here_tolerance: f32,
        auto_prepare: bool,
        psychoid: bool,
        psychoid_log: bool,
        psi: bool,
        collapse: bool,
    ) -> Self {
        let roundtable = build_roundtable_config(
            top_k,
            mid_k,
            bottom_k,
            here_tolerance,
            psychoid,
            psychoid_log,
            psi,
            collapse,
        );
        let config = NnLightningConfig::builder(rows, cols)
            .roundtable(roundtable)
            .auto_prepare(auto_prepare)
            .build();
        let lightning = NnSpiralLightning::with_config(session.inner.clone(), config);
        Self { lightning }
    }

    #[getter]
    fn rows(&self) -> u32 {
        self.lightning.config().rows()
    }

    #[getter]
    fn cols(&self) -> u32 {
        self.lightning.config().cols()
    }

    #[getter]
    fn auto_prepare(&self) -> bool {
        self.lightning.config().auto_prepare()
    }

    fn set_auto_prepare(&mut self, enabled: bool) {
        self.lightning.set_auto_prepare(enabled);
    }

    fn schedule(&self) -> PyRoundtableSchedule {
        PyRoundtableSchedule::from_schedule(self.lightning.schedule().clone())
    }

    #[pyo3(signature = (rows, cols, *, top_k=8, mid_k=8, bottom_k=8, here_tolerance=1e-5, auto_prepare=true, psychoid=false, psychoid_log=false, psi=false, collapse=false))]
    fn reconfigure(
        &mut self,
        rows: u32,
        cols: u32,
        top_k: u32,
        mid_k: u32,
        bottom_k: u32,
        here_tolerance: f32,
        auto_prepare: bool,
        psychoid: bool,
        psychoid_log: bool,
        psi: bool,
        collapse: bool,
    ) {
        let roundtable = build_roundtable_config(
            top_k,
            mid_k,
            bottom_k,
            here_tolerance,
            psychoid,
            psychoid_log,
            psi,
            collapse,
        );
        let config = NnLightningConfig::builder(rows, cols)
            .roundtable(roundtable)
            .auto_prepare(auto_prepare)
            .build();
        self.lightning.reconfigure(config);
    }

    fn install_maintainer(&mut self, config: &PyMaintainerConfig) {
        self.lightning
            .trainer_mut()
            .install_blackcat_moderator(config.threshold, config.participants);
    }

    fn maintainer_reports(&self) -> Vec<PyMaintainerReport> {
        self.lightning
            .trainer()
            .blackcat_minutes()
            .into_iter()
            .map(PyMaintainerReport::from_minutes)
            .collect()
    }

    fn prepare_module(&mut self, module: &Bound<'_, PyAny>) -> PyResult<()> {
        prepare_module_for_lightning(&mut self.lightning, module)
    }

    fn train_epoch(
        &mut self,
        module: &Bound<'_, PyAny>,
        loss: &Bound<'_, PyAny>,
        batches: &Bound<'_, PyAny>,
    ) -> PyResult<PyEpochStats> {
        let stats = run_epoch_with_lightning(&mut self.lightning, module, loss, batches)?;
        Ok(PyEpochStats::from_stats(stats))
    }

    fn recommend(
        &mut self,
        py: Python<'_>,
        module: &Bound<'_, PyAny>,
        input: &PyTensor,
    ) -> PyResult<PyTensor> {
        let input_obj = Py::new(py, input.clone_py())?;
        let output = module.call_method1("forward", (input_obj,))?;
        output.extract::<PyTensor>()
    }

    fn recommend_topk(
        &mut self,
        py: Python<'_>,
        module: &Bound<'_, PyAny>,
        input: &PyTensor,
        k: usize,
        largest: bool,
    ) -> PyResult<(PyTensor, PyTensor)> {
        let output = self.recommend(py, module, input)?;
        topk2d_tensor_py(py, &output, k, None, largest)
    }

    fn maintainer_support(&self) -> f32 {
        let reports = self.maintainer_reports();
        if reports.is_empty() {
            0.0
        } else {
            reports.iter().map(|r| r.support()).sum::<f32>() / reports.len() as f32
        }
    }

    fn __repr__(&self) -> PyResult<String> {
        Ok(format!(
            "Recommender(rows={}, cols={}, auto_prepare={})",
            self.rows(),
            self.cols(),
            self.auto_prepare()
        ))
    }
}

#[pyclass(module = "spiraltorch", name = "SpiralSessionBuilder")]
struct PySpiralSessionBuilder {
    builder: Option<SpiralSessionBuilder>,
}

impl PySpiralSessionBuilder {
    fn from_builder(builder: SpiralSessionBuilder) -> Self {
        Self {
            builder: Some(builder),
        }
    }

    fn ensure_builder(&mut self) -> PyResult<&mut SpiralSessionBuilder> {
        self.builder
            .as_mut()
            .ok_or_else(|| PyValueError::new_err("builder has already been consumed"))
    }
}

#[pymethods]
impl PySpiralSessionBuilder {
    #[new]
    #[pyo3(signature = (device=None))]
    fn new(device: Option<&str>) -> Self {
        let caps = caps_for(device);
        Self {
            builder: Some(SpiralSession::builder(caps)),
        }
    }

    fn curvature(&mut self, curvature: f32) -> PyResult<()> {
        self.ensure_builder()?.set_curvature(curvature);
        Ok(())
    }

    fn hyper_learning_rate(&mut self, learning_rate: f32) -> PyResult<()> {
        self.ensure_builder()?
            .set_hyper_learning_rate(learning_rate);
        Ok(())
    }

    fn fallback_learning_rate(&mut self, learning_rate: f32) -> PyResult<()> {
        self.ensure_builder()?
            .set_fallback_learning_rate(learning_rate);
        Ok(())
    }

    fn entropy_weight(&mut self, entropy_weight: f32) -> PyResult<()> {
        self.ensure_builder()?
            .set_barycenter_entropy(entropy_weight);
        Ok(())
    }

    fn beta_j(&mut self, beta_j: f32) -> PyResult<()> {
        self.ensure_builder()?.set_barycenter_beta_j(beta_j);
        Ok(())
    }

    #[pyo3(signature = (coupling=None))]
    fn coupling(&mut self, coupling: Option<PyTensor>) -> PyResult<()> {
        let tensor = coupling.map(PyTensor::into_tensor);
        self.ensure_builder()?.set_barycenter_coupling(tensor);
        Ok(())
    }

    #[getter]
    fn suggested_pressure(&self) -> Option<f32> {
        self.report.suggested_pressure
    }

    #[getter]
    fn diagnostic(&self) -> &str {
        &self.report.diagnostic
    }

    #[cfg(feature = "kdsl")]
    #[getter]
    fn spiralk_script(&self) -> Option<String> {
        self.report.spiralk_script.clone()
    }

    fn should_rewrite(&self) -> bool {
        self.report.should_rewrite()
    }

    fn as_dict(&self, py: Python<'_>) -> PyResult<PyObject> {
        let dict = PyDict::new_bound(py);
        dict.set_item("status", self.report.status.as_str())?;
        dict.set_item("average_drift", self.report.average_drift)?;
        dict.set_item("mean_energy", self.report.mean_energy)?;
        dict.set_item("mean_decay", self.report.mean_decay)?;
        let drift_peak = if let Some(peak) = self.report.drift_peak.clone() {
            PyChronoPeak::from_peak(peak).as_dict(py)?
        } else {
            py.None()
        };
        let energy_peak = if let Some(peak) = self.report.energy_peak.clone() {
            PyChronoPeak::from_peak(peak).as_dict(py)?
        } else {
            py.None()
        };
        dict.set_item("drift_peak", drift_peak)?;
        dict.set_item("energy_peak", energy_peak)?;
        dict.set_item("suggested_max_scale", self.report.suggested_max_scale)?;
        dict.set_item("suggested_pressure", self.report.suggested_pressure)?;
        dict.set_item("diagnostic", &self.report.diagnostic)?;
        dict.set_item("should_rewrite", self.report.should_rewrite())?;
        #[cfg(feature = "kdsl")]
        {
            dict.set_item("spiralk_script", self.report.spiralk_script.clone())?;
        }
        #[cfg(not(feature = "kdsl"))]
        {
            dict.set_item("spiralk_script", py.None())?;
        }
        Ok(dict.into_py(py))
    }

    fn __repr__(&self) -> PyResult<String> {
        let peak = self
            .report
            .drift_peak
            .as_ref()
            .map(|p| format!(" {:.2}Hz", p.frequency))
            .unwrap_or_default();
        Ok(format!(
            "MaintainerReport(status={}, drift={:.3}{peak}, energy={:.3})",
            self.report.status.as_str(),
            self.report.average_drift,
            self.report.mean_energy
        ))
    }
}

#[cfg(feature = "collapse")]
#[pyclass(module = "spiraltorch", name = "CollapsePulse")]
#[derive(Clone)]
struct PyCollapsePulse {
    pulse: hub::CollapsePulse,
}

#[cfg(feature = "collapse")]
impl PyCollapsePulse {
    fn from_pulse(pulse: hub::CollapsePulse) -> Self {
        Self { pulse }
    }

    fn command_kind(&self) -> &'static str {
        match self.pulse.command {
            DriveCmd::Collapse { .. } => "collapse",
            DriveCmd::Bloom { .. } => "bloom",
            DriveCmd::None => "none",
        }
    }
}

#[cfg(feature = "collapse")]
#[pymethods]
impl PyCollapsePulse {
    #[getter]
    fn step(&self) -> u64 {
        self.pulse.step
    }

    #[getter]
    fn total(&self) -> f32 {
        self.pulse.total
    }

    #[getter]
    fn command(&self) -> &'static str {
        self.command_kind()
    }

    #[getter]
    fn loop_signal(&self) -> Option<PyChronoLoopSignal> {
        self.pulse
            .loop_signal
            .clone()
            .map(PyChronoLoopSignal::from_signal)
    }

    fn command_params(&self, py: Python<'_>) -> PyResult<PyObject> {
        let dict = PyDict::new_bound(py);
        match self.pulse.command {
            DriveCmd::Collapse {
                grad_scale,
                max_norm,
                lr_decay,
            } => {
                dict.set_item("grad_scale", grad_scale)?;
                dict.set_item("max_norm", max_norm)?;
                dict.set_item("lr_decay", lr_decay)?;
            }
            DriveCmd::Bloom { lr_mul } => {
                dict.set_item("lr_mul", lr_mul)?;
            }
            DriveCmd::None => {}
        }
        Ok(dict.into_py(py))
    }

    fn as_dict(&self, py: Python<'_>) -> PyResult<PyObject> {
        let dict = PyDict::new_bound(py);
        dict.set_item("step", self.pulse.step)?;
        dict.set_item("total", self.pulse.total)?;
        dict.set_item("command", self.command_kind())?;
        dict.set_item("params", self.command_params(py)?)?;
        if let Some(signal) = self.pulse.loop_signal.clone() {
            dict.set_item(
                "loop_signal",
                PyChronoLoopSignal::from_signal(signal).as_dict(py)?,
            )?;
        } else {
            dict.set_item("loop_signal", py.None())?;
        }
        Ok(dict.into_py(py))
    }

    fn __repr__(&self) -> PyResult<String> {
        Ok(format!(
            "CollapsePulse(step={}, total={:.3}, command={})",
            self.pulse.step,
            self.pulse.total,
            self.command_kind()
        ))
    }
}

#[pyclass(module = "spiraltorch", name = "SpiralDifferentialTrace")]
struct PySpiralDifferentialTrace {
    trace: Option<DifferentialTrace>,
    sot_plan: Option<PySoT3DPlan>,
}

impl PySpiralDifferentialTrace {
    fn from_trace_with_plan(trace: DifferentialTrace, plan: Option<PySoT3DPlan>) -> Self {
        Self {
            trace: Some(trace),
            sot_plan: plan,
        }
    }

    fn map_trace<F>(&mut self, f: F) -> PyResult<()>
    where
        F: FnOnce(DifferentialTrace) -> PureResult<DifferentialTrace>,
    {
        let trace = self
            .trace
            .take()
            .ok_or_else(|| PyValueError::new_err("trace has already been consumed"))?;
        let trace = convert(f(trace))?;
        self.trace = Some(trace);
        Ok(())
    }

    fn take_trace(&mut self) -> PyResult<DifferentialTrace> {
        self.trace
            .take()
            .ok_or_else(|| PyValueError::new_err("trace has already been consumed"))
    }
}

#[pymethods]
impl PySpiralDifferentialTrace {
    #[getter]
    fn sot_plan(&self) -> Option<PySoT3DPlan> {
        self.sot_plan.clone()
    }

    fn deform(&mut self, generator: &PyTensor, direction: &PyTensor) -> PyResult<()> {
        let generator = generator.as_tensor().clone();
        let direction = direction.as_tensor().clone();
        self.map_trace(move |trace| trace.deform(generator.clone(), direction.clone()))
    }

    fn across(&mut self, topos: &PyOpenTopos) -> PyResult<()> {
        let guard = topos.inner.clone();
        self.map_trace(move |trace| trace.across(guard.clone()))
    }

    #[pyo3(signature = (kernel, source=None))]
    fn via(&mut self, kernel: &PyTensor, source: Option<&PyTensor>) -> PyResult<()> {
        let kernel_tensor = kernel.as_tensor().clone();
        let source_tensor = source.map(|s| s.as_tensor().clone());
        self.map_trace(move |trace| {
            if let Some(ref src) = source_tensor {
                trace.via_with(kernel_tensor.clone(), src.clone())
            } else {
                trace.via(kernel_tensor.clone())
            }
        })
    }

    fn functor_step(&mut self, epsilon: f32) -> PyResult<()> {
        self.map_trace(move |trace| trace.functor_step(epsilon))
    }

    fn with_barycenter(&mut self, barycenter: &PyZSpaceBarycenter) -> PyResult<()> {
        let barycenter_clone = barycenter.inner.clone();
        self.map_trace(move |trace| trace.with_barycenter(&barycenter_clone))
    }

    fn with_barycenter_from(
        &mut self,
        weights: Vec<f32>,
        densities: Vec<PyTensor>,
    ) -> PyResult<()> {
        let tensors: Vec<Tensor> = densities.into_iter().map(PyTensor::into_tensor).collect();
        self.map_trace(move |trace| trace.with_barycenter_from(&weights, tensors.as_slice()))
    }

    #[pyo3(signature = (weights, densities, coupling=None))]
    fn with_barycenter_with(
        &mut self,
        weights: Vec<f32>,
        densities: Vec<PyTensor>,
        coupling: Option<&PyTensor>,
    ) -> PyResult<()> {
        let tensors: Vec<Tensor> = densities.into_iter().map(PyTensor::into_tensor).collect();
        let coupling_tensor = coupling.map(|tensor| tensor.as_tensor().clone());
        self.map_trace(move |trace| {
            let coupling_ref: Option<&Tensor> = coupling_tensor.as_ref().map(|tensor| tensor);
            trace.with_barycenter_with(&weights, tensors.as_slice(), coupling_ref)
        })
    }

    #[pyo3(signature = (levels, curvatures=None))]
    fn with_infinity(
        &mut self,
        levels: Vec<PyTensor>,
        curvatures: Option<Vec<f32>>,
    ) -> PyResult<()> {
        let tensors: Vec<Tensor> = levels.into_iter().map(PyTensor::into_tensor).collect();
        let curvatures = curvatures.unwrap_or_default();
        self.map_trace(move |trace| trace.with_infinity(tensors.clone(), curvatures.clone()))
    }

    fn resonate(&mut self) -> PyResult<PyDifferentialResonance> {
        let trace = self.take_trace()?;
        let resonance = convert(trace.resonate())?;
        Ok(PyDifferentialResonance::from_resonance(resonance))
    }

    fn resonate_with_hypergrad(
        &mut self,
        hypergrad: &mut PyHypergrad,
    ) -> PyResult<PyDifferentialResonance> {
        let trace = self.take_trace()?;
        let resonance = convert(trace.resonate_with_hypergrad(&mut hypergrad.inner))?;
        Ok(PyDifferentialResonance::from_resonance(resonance))
    }

    fn __repr__(&self) -> PyResult<String> {
        Ok("SpiralDifferentialTrace(...)".to_string())
    }
}

#[pymethods]
impl PyComplexTensor {
    #[new]
    #[pyo3(signature = (rows, cols, data=None))]
    fn new(rows: usize, cols: usize, data: Option<Bound<'_, PyAny>>) -> PyResult<Self> {
        let tensor = match data {
            Some(obj) => {
                let raw: Vec<(f32, f32)> = obj.extract()?;
                let values = raw
                    .into_iter()
                    .map(|(re, im)| Complex32::new(re, im))
                    .collect();
                convert(ComplexTensor::from_vec(rows, cols, values))?
            }
            None => convert(ComplexTensor::zeros(rows, cols))?,
        };
        Ok(Self { inner: tensor })
    }

    fn shape(&self) -> (usize, usize) {
        self.inner.shape()
    }

    fn data(&self) -> Vec<(f32, f32)> {
        self.inner
            .data()
            .iter()
            .map(|value| (value.re, value.im))
            .collect()
    }

    fn to_tensor(&self) -> PyResult<PyTensor> {
        Ok(PyTensor::from_tensor(convert(self.inner.to_tensor())?))
    }

    fn matmul(&self, other: &PyComplexTensor) -> PyResult<Self> {
        Ok(Self::from_complex(convert(
            self.inner.matmul(&other.inner),
        )?))
    }

    fn __repr__(&self) -> PyResult<String> {
        let (rows, cols) = self.inner.shape();
        Ok(format!("ComplexTensor(rows={rows}, cols={cols})"))
    }
}

#[pyclass(module = "spiraltorch", name = "OpenTopos")]
#[derive(Clone, Debug)]
struct PyOpenTopos {
    inner: OpenCartesianTopos,
}

impl PyOpenTopos {
    fn from_topos(topos: OpenCartesianTopos) -> Self {
        Self { inner: topos }
    }
}

#[pymethods]
impl PyOpenTopos {
    #[new]
    fn new(
        curvature: f32,
        tolerance: f32,
        saturation: f32,
        max_depth: usize,
        max_volume: usize,
    ) -> PyResult<Self> {
        Ok(Self::from_topos(convert(OpenCartesianTopos::new(
            curvature, tolerance, saturation, max_depth, max_volume,
        ))?))
    }

    fn curvature(&self) -> f32 {
        self.inner.curvature()
    }

    fn tolerance(&self) -> f32 {
        self.inner.tolerance()
    }

    fn saturation(&self) -> f32 {
        self.inner.saturation()
    }

    fn max_depth(&self) -> usize {
        self.inner.max_depth()
    }

    fn max_volume(&self) -> usize {
        self.inner.max_volume()
    }

    fn guard_tensor(&self, label: &str, tensor: &PyTensor) -> PyResult<()> {
        convert(
            self.inner
                .guard_tensor(intern_label(label), tensor.as_tensor()),
        )
    }

    fn saturate_scalar(&self, value: f32) -> f32 {
        self.inner.saturate(value)
    }

    fn saturate_tensor(&self, mut tensor: PyRefMut<'_, PyTensor>) -> PyResult<()> {
        let inner = tensor.as_tensor_mut();
        self.inner.saturate_slice(inner.data_mut());
        convert(self.inner.guard_tensor("tensor", inner))
    }

    fn __repr__(&self) -> PyResult<String> {
        Ok(format!(
            "OpenTopos(curvature={}, tolerance={}, saturation={}, max_depth={}, max_volume={})",
            self.curvature(),
            self.tolerance(),
            self.saturation(),
            self.max_depth(),
            self.max_volume()
        ))
    }
}

#[pyclass(module = "spiraltorch", name = "TensorBiome")]
#[derive(Clone, Debug)]
struct PyTensorBiome {
    inner: TensorBiome,
}

impl PyTensorBiome {
    fn from_biome(biome: TensorBiome) -> Self {
        Self { inner: biome }
    }

    fn total_weight_value(&self) -> f32 {
        self.inner.total_weight()
    }
}

#[pymethods]
impl PyTensorBiome {
    #[new]
    fn new(topos: &PyOpenTopos) -> Self {
        Self {
            inner: TensorBiome::new(topos.inner.clone()),
        }
    }

    fn topos(&self) -> PyOpenTopos {
        PyOpenTopos::from_topos(self.inner.topos().clone())
    }

    fn len(&self) -> usize {
        self.inner.len()
    }

    fn is_empty(&self) -> bool {
        self.inner.is_empty()
    }

    fn total_weight(&self) -> f32 {
        self.total_weight_value()
    }

    fn weights(&self) -> Vec<f32> {
        self.inner.weights().to_vec()
    }

    fn absorb(&mut self, label: &str, tensor: &PyTensor) -> PyResult<()> {
        convert(
            self.inner
                .absorb(intern_label(label), tensor.as_tensor().clone()),
        )
    }

    fn absorb_weighted(&mut self, label: &str, tensor: &PyTensor, weight: f32) -> PyResult<()> {
        convert(
            self.inner
                .absorb_weighted(intern_label(label), tensor.as_tensor().clone(), weight),
        )
    }

    fn clear(&mut self) {
        self.inner.clear();
    }

    fn canopy(&self) -> PyResult<PyTensor> {
        Ok(PyTensor::from_tensor(convert(self.inner.canopy())?))
    }

    fn stack(&self) -> PyResult<PyTensor> {
        Ok(PyTensor::from_tensor(convert(self.inner.stack())?))
    }

    fn shoots(&self, py: Python<'_>) -> PyResult<Vec<Py<PyTensor>>> {
        self.inner
            .shoots()
            .iter()
            .cloned()
            .map(|tensor| Py::new(py, PyTensor::from_tensor(tensor)))
            .collect()
    }

    fn __len__(&self) -> PyResult<usize> {
        Ok(self.len())
    }

    fn __repr__(&self) -> PyResult<String> {
        let (rows, cols) = self
            .inner
            .shoots()
            .first()
            .map(|tensor| tensor.shape())
            .unwrap_or((0, 0));
        Ok(format!(
            "TensorBiome(len={}, shape=({}, {}), total_weight={:.3})",
            self.len(),
            rows,
            cols,
            self.total_weight_value()
        ))
    }
}

#[pyclass(module = "spiraltorch", name = "LanguageWaveEncoder")]
#[derive(Clone, Debug)]
struct PyLanguageWaveEncoder {
    inner: LanguageWaveEncoder,
}

impl PyLanguageWaveEncoder {
    fn encode_wave_internal(&self, text: &str) -> PyResult<ComplexTensor> {
        convert(self.inner.encode_wave(text))
    }
}

#[pymethods]
impl PyLanguageWaveEncoder {
    #[new]
    fn new(curvature: f32, temperature: f32) -> PyResult<Self> {
        Ok(Self {
            inner: convert(LanguageWaveEncoder::new(curvature, temperature))?,
        })
    }

    fn curvature(&self) -> f32 {
        self.inner.curvature()
    }

    fn temperature(&self) -> f32 {
        self.inner.temperature()
    }

    fn encode_wave(&self, text: &str) -> PyResult<PyComplexTensor> {
        Ok(PyComplexTensor::from_complex(
            self.encode_wave_internal(text)?,
        ))
    }

    fn encode_z_space(&self, text: &str) -> PyResult<PyTensor> {
        Ok(PyTensor::from_tensor(convert(
            self.inner.encode_z_space(text),
        )?))
    }

    fn describe_resonance(&self, resonance: &PyDifferentialResonance) -> PyResult<String> {
        let resonator = TextResonator::with_encoder(self.inner.clone());
        Ok(resonator.describe_resonance(&resonance.inner).summary)
    }

    fn speak(&self, frames: Vec<PyChronoFrame>) -> PyResult<Vec<f32>> {
        let resonator = TextResonator::with_encoder(self.inner.clone());
        let frames: Vec<ChronoFrame> = frames.into_iter().map(|frame| frame.into_frame()).collect();
        convert(resonator.speak(&frames))
    }

    #[pyo3(signature = (jitter_threshold=None, growth_threshold=None, energy_floor=None, clamp_min=None, clamp_max=None, pressure_step=None, window=None))]
    fn maintainer(
        &mut self,
        jitter_threshold: Option<f32>,
        growth_threshold: Option<f32>,
        energy_floor: Option<f32>,
        clamp_min: Option<f32>,
        clamp_max: Option<f32>,
        pressure_step: Option<f32>,
        window: Option<usize>,
    ) -> PyResult<()> {
        let builder = self.ensure_builder()?;
        let mut config = builder.maintainer_config().clone();
        if let Some(value) = jitter_threshold {
            config.jitter_threshold = value;
        }
        if let Some(value) = growth_threshold {
            config.growth_threshold = value;
        }
        if let Some(value) = energy_floor {
            config.energy_floor = value;
        }
        if let Some(value) = clamp_min {
            config.clamp_min = value;
        }
        if let Some(value) = clamp_max {
            config.clamp_max = value;
        }
        if let Some(value) = pressure_step {
            config.pressure_step = value;
        }
        if let Some(value) = window {
            config.window = value;
        }
        builder.set_maintainer_config(config);
        Ok(())
    }

    fn topos_guard(&mut self, topos: &PyOpenTopos) -> PyResult<()> {
        self.ensure_builder()?.set_topos(Some(topos.inner.clone()));
        Ok(())
    }
}

#[pyclass(module = "spiraltorch", name = "TextResonator")]
#[derive(Clone)]
struct PyTextResonator {
    inner: TextResonator,
}

impl PyTextResonator {
    fn from_inner(inner: TextResonator) -> Self {
        Self { inner }
    }
}

#[pymethods]
impl PyTextResonator {
    #[new]
    fn new(curvature: f32, temperature: f32) -> PyResult<Self> {
        Ok(Self::from_inner(convert(TextResonator::new(
            curvature,
            temperature,
        ))?))
    }

    fn curvature(&self) -> f32 {
        self.inner.encoder().curvature()
    }

    fn temperature(&self) -> f32 {
        self.inner.encoder().temperature()
    }

    fn describe_resonance(&self, resonance: &PyDifferentialResonance) -> PyResult<String> {
        Ok(self.inner.describe_resonance(&resonance.inner).summary)
    }

    fn describe_frame(&self, frame: &PyChronoFrame) -> PyResult<String> {
        Ok(self.inner.describe_frame(frame.as_frame()).summary)
    }

    fn speak(&self, frames: Vec<PyChronoFrame>) -> PyResult<Vec<f32>> {
        let frames: Vec<ChronoFrame> = frames.into_iter().map(|frame| frame.into_frame()).collect();
        convert(self.inner.speak(&frames))
    }

    fn __repr__(&self) -> PyResult<String> {
        Ok(format!(
            "TextResonator(curvature={}, temperature={})",
            self.curvature(),
            self.temperature()
        ))
    }
}

#[pyclass(module = "spiraltorch.nn", name = "ZSpaceProjector")]
struct PyZSpaceProjector {
    inner: Option<NnZSpaceProjector>,
}

impl PyZSpaceProjector {
    fn borrow(&self) -> PyResult<&NnZSpaceProjector> {
        self.inner
            .as_ref()
            .ok_or_else(|| PyValueError::new_err("ZSpaceProjector has been moved"))
    }

    fn borrow_mut(&mut self) -> PyResult<&mut NnZSpaceProjector> {
        self.inner
            .as_mut()
            .ok_or_else(|| PyValueError::new_err("ZSpaceProjector has been moved"))
    }

    fn take(&mut self) -> PyResult<NnZSpaceProjector> {
        self.inner
            .take()
            .ok_or_else(|| PyValueError::new_err("ZSpaceProjector has been moved"))
    }
}

#[pymethods]
impl PyZSpaceProjector {
    #[new]
    fn new(topos: &PyOpenTopos, encoder: &PyLanguageWaveEncoder) -> PyResult<Self> {
        let inner = convert(NnZSpaceProjector::new(
            topos.inner.clone(),
            encoder.inner.clone(),
        ))?;
        Ok(Self { inner: Some(inner) })
    }

    fn forward(&self, input: &PyTensor) -> PyResult<PyTensor> {
        Ok(PyTensor::from_tensor(convert(
            self.borrow()?.forward(input.as_tensor()),
        )?))
    }

    fn backward(&mut self, input: &PyTensor, grad_output: &PyTensor) -> PyResult<PyTensor> {
        Ok(PyTensor::from_tensor(convert(
            self.borrow_mut()?
                .backward(input.as_tensor(), grad_output.as_tensor()),
        )?))
    }

    fn curvature(&self) -> PyResult<f32> {
        Ok(self.borrow()?.curvature())
    }

    fn topos(&self) -> PyResult<PyOpenTopos> {
        Ok(PyOpenTopos::from_topos(self.borrow()?.topos().clone()))
    }

    fn encode_text(&self, text: &str) -> PyResult<PyTensor> {
        Ok(PyTensor::from_tensor(convert(
            self.borrow()?.encode_text(text),
        )?))
    }

    fn project_spiral(&self, plan: &PySoT3DPlan) -> PyResult<PyTensor> {
        let base = plan.positions_tensor().map_err(tensor_err)?;
        Ok(PyTensor::from_tensor(convert(
            self.borrow()?.forward(&base),
        )?))
    }

    fn reimport_biome(&self, biome: &PyTensorBiome) -> PyResult<PyTensor> {
        Ok(PyTensor::from_tensor(convert(
            self.borrow()?.reimport_biome(&biome.inner),
        )?))
    }
}

#[pyclass(module = "spiraltorch", name = "Hypergrad")]
struct PyHypergrad {
    inner: AmegaHypergrad,
}

impl PyHypergrad {
    fn from_hypergrad(inner: AmegaHypergrad) -> Self {
        Self { inner }
    }

    fn ensure_shape(&self, tensor: &PyTensor) -> PyResult<()> {
        let shape = tensor.shape();
        if shape != self.inner.shape() {
            return Err(PyValueError::new_err(format!(
                "tensor shape {:?} does not match hypergrad {:?}",
                shape,
                self.inner.shape()
            )));
        }
        Ok(())
    }
}

#[pymethods]
impl PyHypergrad {
    #[new]
    #[pyo3(signature = (curvature, learning_rate, rows, cols, topos=None))]
    fn new(
        curvature: f32,
        learning_rate: f32,
        rows: usize,
        cols: usize,
        topos: Option<&PyOpenTopos>,
    ) -> PyResult<Self> {
        let inner = if let Some(topos) = topos {
            convert(AmegaHypergrad::with_topos(
                curvature,
                learning_rate,
                rows,
                cols,
                topos.inner.clone(),
            ))?
        } else {
            convert(AmegaHypergrad::new(curvature, learning_rate, rows, cols))?
        };
        Ok(Self { inner })
    }

    fn curvature(&self) -> f32 {
        self.inner.curvature()
    }

    fn learning_rate(&self) -> f32 {
        self.inner.learning_rate()
    }

    fn resonate_over_time(
        &self,
        resonance: &PyDifferentialResonance,
        dt: f32,
    ) -> PyResult<PyChronoFrame> {
        let frame = convert(self.inner.resonate_over_time(&resonance.inner, dt))?;
        Ok(PyChronoFrame::from_frame(frame))
    }

    #[pyo3(signature = (timesteps=None))]
    fn timeline(&self, timesteps: Option<usize>) -> PyResult<Vec<PyChronoFrame>> {
        let frames = self.inner.chrono_frames();
        let limit = timesteps.unwrap_or(frames.len());
        let start = frames.len().saturating_sub(limit);
        Ok(frames[start..]
            .iter()
            .cloned()
            .map(PyChronoFrame::from_frame)
            .collect())
    }

    #[pyo3(signature = (timesteps=None))]
    fn animate_resonance(
        &self,
        timesteps: Option<usize>,
    ) -> PyResult<(Vec<f32>, Vec<f32>, Vec<f32>)> {
        let frames = self.timeline(timesteps)?;
        let mut times = Vec::with_capacity(frames.len());
        let mut energies = Vec::with_capacity(frames.len());
        let mut drifts = Vec::with_capacity(frames.len());
        for frame in &frames {
            let inner = frame.as_frame();
            times.push(inner.timestamp);
            energies.push(inner.total_energy);
            drifts.push(inner.curvature_drift);
        }
        Ok((times, energies, drifts))
    }

    #[pyo3(signature = (timesteps=None))]
    fn timeline_summary(&self, timesteps: Option<usize>) -> Option<PyChronoSummary> {
        self.inner
            .timeline_summary(timesteps)
            .map(PyChronoSummary::from_summary)
    }

    #[pyo3(signature = (timesteps=None, bins=16))]
    fn timeline_harmonics(
        &self,
        timesteps: Option<usize>,
        bins: usize,
    ) -> Option<PyChronoHarmonics> {
        self.inner
            .timeline_harmonics(timesteps, bins)
            .map(PyChronoHarmonics::from_harmonics)
    }

    #[pyo3(signature = (timesteps=None, bins=None))]
    fn loop_signal(
        &self,
        timesteps: Option<usize>,
        bins: Option<usize>,
    ) -> Option<PyChronoLoopSignal> {
        self.inner
            .loop_signal(timesteps, bins)
            .map(PyChronoLoopSignal::from_signal)
    }

    #[pyo3(signature = (timesteps=None, temperature=0.6))]
    fn timeline_story(
        &self,
        timesteps: Option<usize>,
        temperature: f32,
    ) -> PyResult<(String, Vec<String>)> {
        let narrative = self
            .inner
            .timeline_narrative(timesteps, temperature)
            .map_err(tensor_err)?;
        Ok((narrative.summary, narrative.highlights))
    }

    #[pyo3(signature = (timesteps=None, temperature=0.6))]
    fn speak(&self, timesteps: Option<usize>, temperature: f32) -> PyResult<Vec<f32>> {
        convert(self.inner.speak(timesteps, temperature))
    }

    fn maintainer_config(&self, py: Python<'_>) -> PyResult<PyObject> {
        let cfg = self.inner.maintainer_config();
        let dict = PyDict::new_bound(py);
        dict.set_item("jitter_threshold", cfg.jitter_threshold)?;
        dict.set_item("growth_threshold", cfg.growth_threshold)?;
        dict.set_item("energy_floor", cfg.energy_floor)?;
        dict.set_item("clamp_min", cfg.clamp_min)?;
        dict.set_item("clamp_max", cfg.clamp_max)?;
        dict.set_item("pressure_step", cfg.pressure_step)?;
        dict.set_item("window", cfg.window)?;
        Ok(dict.into_py(py))
    }

    #[cfg(feature = "collapse")]
    fn collapse_pulse(&self) -> Option<PyCollapsePulse> {
        hub::get_collapse_pulse().map(PyCollapsePulse::from_pulse)
    }

    #[pyo3(signature = (jitter_threshold=None, growth_threshold=None, energy_floor=None, clamp_min=None, clamp_max=None, pressure_step=None, window=None))]
    fn configure_maintainer(
        &mut self,
        jitter_threshold: Option<f32>,
        growth_threshold: Option<f32>,
        energy_floor: Option<f32>,
        clamp_min: Option<f32>,
        clamp_max: Option<f32>,
        pressure_step: Option<f32>,
        window: Option<usize>,
    ) -> PyResult<()> {
        let mut config = self.inner.maintainer_config();
        if let Some(value) = jitter_threshold {
            config.jitter_threshold = value;
        }
        if let Some(value) = growth_threshold {
            config.growth_threshold = value;
        }
        if let Some(value) = energy_floor {
            config.energy_floor = value;
        }
        if let Some(value) = clamp_min {
            config.clamp_min = value;
        }
        if let Some(value) = clamp_max {
            config.clamp_max = value;
        }
        if let Some(value) = pressure_step {
            config.pressure_step = value;
        }
        if let Some(value) = window {
            config.window = value;
        }
        self.inner.set_maintainer_config(config);
        Ok(())
    }

    fn self_maintain(&self) -> PyMaintainerReport {
        PyMaintainerReport::from_report(self.inner.maintain())
    }

    #[pyo3(signature = (resonance=None, temperature=0.6))]
    fn describe(
        &self,
        resonance: Option<&PyDifferentialResonance>,
        temperature: f32,
    ) -> PyResult<String> {
        let resonance = resonance.map(|res| &res.inner);
        convert(self.inner.describe(resonance, temperature))
    }

    #[pyo3(signature = (rows, cols, top_k=8, mid_k=8, bottom_k=8, here_tolerance=1e-5, psychoid=false, psychoid_log=false, psi=false, collapse=false))]
    fn roundtable(
        &self,
        rows: u32,
        cols: u32,
        top_k: u32,
        mid_k: u32,
        bottom_k: u32,
        here_tolerance: f32,
        psychoid: bool,
        psychoid_log: bool,
        psi: bool,
        collapse: bool,
    ) -> PyRoundtableSchedule {
        let config = build_roundtable_config(
            top_k,
            mid_k,
            bottom_k,
            here_tolerance,
            psychoid,
            psychoid_log,
            psi,
            collapse,
        );
        PyRoundtableSchedule::from_schedule(self.inner.roundtable(rows, cols, config))
    }

    fn gradient(&self) -> Vec<f32> {
        self.inner.gradient().to_vec()
    }

    fn reset(&mut self) {
        self.inner.reset();
    }

    fn accumulate_wave(&mut self, tensor: &PyTensor) -> PyResult<()> {
        self.ensure_shape(tensor)?;
        convert(self.inner.accumulate_wave(tensor.as_tensor()))
    }

    fn accumulate_complex_wave(&mut self, wave: &PyComplexTensor) -> PyResult<()> {
        convert(self.inner.accumulate_complex_wave(&wave.inner))
    }

    fn accumulate_pair(&mut self, prediction: &PyTensor, target: &PyTensor) -> PyResult<()> {
        self.ensure_shape(prediction)?;
        convert(
            self.inner
                .accumulate_pair(prediction.as_tensor(), target.as_tensor()),
        )
    }

    fn absorb_text(&mut self, encoder: &PyLanguageWaveEncoder, text: &str) -> PyResult<()> {
        convert(self.inner.absorb_text(&encoder.inner, text))
    }

    #[pyo3(signature = (intermediates))]
    fn accumulate_barycenter_path(
        &mut self,
        py: Python<'_>,
        intermediates: Vec<Py<PyBarycenterIntermediate>>,
    ) -> PyResult<()> {
        if intermediates.is_empty() {
            return Err(PyValueError::new_err(
                "barycenter intermediates must not be empty",
            ));
        }
        let mut stages = Vec::with_capacity(intermediates.len());
        for stage in intermediates {
            let guard = stage.borrow(py);
            stages.push(guard.inner.clone());
        }
        convert(self.inner.accumulate_barycenter_path(&stages))
    }

    fn apply(&mut self, mut weights: PyRefMut<'_, PyTensor>) -> PyResult<()> {
        self.ensure_shape(&weights)?;
        convert(self.inner.apply(weights.as_tensor_mut()))
    }

    fn topos(&self) -> PyResult<PyOpenTopos> {
        Ok(PyOpenTopos::from_topos(self.inner.topos().clone()))
    }

    fn __repr__(&self) -> PyResult<String> {
        let (rows, cols) = self.shape();
        Ok(format!(
            "Hypergrad(curvature={}, learning_rate={}, rows={}, cols={})",
            self.curvature(),
            self.learning_rate(),
            rows,
            cols
        ))
    }
}

#[pyclass(module = "spiraltorch", name = "DistConfig")]
#[derive(Clone)]
struct PyDistConfig {
    inner: DistConfig,
}

impl PyDistConfig {
    fn from_config(inner: DistConfig) -> Self {
        Self { inner }
    }
}

#[pymethods]
impl PyDistConfig {
    #[new]
    #[pyo3(signature = (node_id=None, mode=None, push_interval=None, summary_window=None, meta_endpoints=None))]
    fn new(
        node_id: Option<String>,
        mode: Option<&str>,
        push_interval: Option<f32>,
        summary_window: Option<usize>,
        meta_endpoints: Option<Vec<String>>,
    ) -> PyResult<Self> {
        let mut config = DistConfig::default();
        if let Some(id) = node_id {
            config.node_id = id;
        }
        if let Some(mode_str) = mode {
            config.mode = match mode_str {
                "local" | "local-only" => DistMode::LocalOnly,
                "periodic" | "periodic-meta" => DistMode::PeriodicMeta,
                "global" | "fully-global" => DistMode::FullyGlobal,
                other => {
                    return Err(PyValueError::new_err(format!(
                    "unknown dist mode '{}': expected local-only, periodic-meta, or fully-global",
                    other
                )))
                }
            };
        }
        if let Some(interval) = push_interval {
            if interval <= 0.0 {
                return Err(PyValueError::new_err(
                    "push_interval must be positive seconds",
                ));
            }
            config.push_interval = Duration::from_secs_f32(interval);
        }
        if let Some(window) = summary_window {
            config.summary_window = window.max(1);
        }
        if let Some(endpoints) = meta_endpoints {
            config.meta_endpoints = endpoints;
        }
        Ok(Self { inner: config })
    }

    #[getter]
    fn node_id(&self) -> &str {
        &self.inner.node_id
    }

    #[getter]
    fn mode(&self) -> &'static str {
        match self.inner.mode {
            DistMode::LocalOnly => "local-only",
            DistMode::PeriodicMeta => "periodic-meta",
            DistMode::FullyGlobal => "fully-global",
        }
    }

    #[getter]
    fn push_interval(&self) -> f32 {
        self.inner.push_interval.as_secs_f32()
    }

    #[getter]
    fn summary_window(&self) -> usize {
        self.inner.summary_window
    }

    #[getter]
    fn meta_endpoints(&self) -> Vec<String> {
        self.inner.meta_endpoints.clone()
    }

    fn __repr__(&self) -> PyResult<String> {
        Ok(format!(
            "DistConfig(node_id='{}', mode='{}', push_interval={:.1}, summary_window={}, endpoints={:?})",
            self.node_id(),
            self.mode(),
            self.push_interval(),
            self.summary_window(),
            self.meta_endpoints(),
        ))
    }
}

#[pyclass(module = "spiraltorch", name = "RoundtableSchedule", unsendable)]
struct PyRoundtableSchedule {
    inner: RoundtableSchedule,
}

impl PyRoundtableSchedule {
    fn from_schedule(inner: RoundtableSchedule) -> Self {
        Self { inner }
    }
}

#[pymethods]
impl PyRoundtableSchedule {
    fn clone(&self) -> Self {
        Self {
            inner: self.inner.clone(),
        }
    }

    #[getter]
    fn top_k(&self) -> u32 {
        self.inner.above().k
    }

    #[getter]
    fn mid_k(&self) -> u32 {
        self.inner.here().k
    }

    #[getter]
    fn bottom_k(&self) -> u32 {
        self.inner.beneath().k
    }

    fn __repr__(&self) -> PyResult<String> {
        Ok(format!(
            "RoundtableSchedule(top={}, mid={}, bottom={})",
            self.top_k(),
            self.mid_k(),
            self.bottom_k()
        ))
    }
}

fn outcome_band_label(band: OutcomeBand) -> &'static str {
    match band {
        OutcomeBand::Above => "above",
        OutcomeBand::Here => "here",
        OutcomeBand::Beneath => "beneath",
    }
}

#[pyclass(module = "spiraltorch", name = "MaintainerConfig")]
#[derive(Clone, Copy, Debug)]
struct PyMaintainerConfig {
    threshold: f32,
    participants: usize,
}

#[pymethods]
impl PyMaintainerConfig {
    #[new]
    #[pyo3(signature = (threshold=0.6, participants=4))]
    fn new(threshold: f32, participants: usize) -> PyResult<Self> {
        if !(0.0..=1.0).contains(&threshold) {
            return Err(PyValueError::new_err(
                "maintainer threshold must be within [0.0, 1.0]",
            ));
        }
        Ok(Self {
            threshold,
            participants: participants.max(1),
        })
    }

    #[getter]
    fn threshold(&self) -> f32 {
        self.threshold
    }

    #[getter]
    fn participants(&self) -> usize {
        self.participants
    }

    fn __repr__(&self) -> PyResult<String> {
        Ok(format!(
            "MaintainerConfig(threshold={:.3}, participants={})",
            self.threshold, self.participants
        ))
    }
}

#[pyclass(module = "spiraltorch", name = "MaintainerReport")]
#[derive(Clone, Debug)]
struct PyMaintainerReport {
    minutes: ModeratorMinutes,
}

impl PyMaintainerReport {
    fn from_minutes(minutes: ModeratorMinutes) -> Self {
        Self { minutes }
    }

    fn minutes(&self) -> &ModeratorMinutes {
        &self.minutes
    }
}

#[pymethods]
impl PyMaintainerReport {
    #[getter]
    fn plan_signature(&self) -> &str {
        &self.minutes.plan_signature
    }

    #[getter]
    fn script_hint(&self) -> &str {
        &self.minutes.script_hint
    }

    #[getter]
    fn winner(&self) -> &'static str {
        outcome_band_label(self.minutes.winner)
    }

    #[getter]
    fn support(&self) -> f32 {
        self.minutes.support
    }

    #[getter]
    fn mean_score(&self) -> f32 {
        self.minutes.mean_score
    }

    #[getter]
    fn mean_psi(&self) -> f32 {
        self.minutes.mean_psi
    }

    #[getter]
    fn mean_z(&self) -> f32 {
        self.minutes.mean_z
    }

    #[getter]
    fn confidence(&self) -> (f32, f32) {
        self.minutes.confidence
    }

    #[getter]
    fn reward(&self) -> f64 {
        self.minutes.reward
    }

    #[getter]
    fn issued_at(&self) -> f64 {
        self.minutes
            .issued_at
            .duration_since(SystemTime::UNIX_EPOCH)
            .map(|d| d.as_secs_f64())
            .unwrap_or(0.0)
    }

    fn picks<'py>(&self, py: Python<'py>) -> PyResult<Bound<'py, PyDict>> {
        let picks = PyDict::new_bound(py);
        for (plan, choice) in &self.minutes.picks {
            picks.set_item(plan, choice)?;
        }
        Ok(picks)
    }

    fn notes(&self) -> &str {
        &self.minutes.notes
    }

    fn __repr__(&self) -> PyResult<String> {
        Ok(format!(
            "MaintainerReport(plan='{}', winner={}, support={:.3}, score={:.3})",
            self.plan_signature(),
            self.winner(),
            self.support(),
            self.mean_score()
        ))
    }
}

#[pyclass(module = "spiraltorch", name = "ChronoSummary")]
#[derive(Clone, Debug)]
struct PyChronoSummary {
    plan: String,
    script: String,
    winner: OutcomeBand,
    support: f32,
    score: f32,
    psi: f32,
    z: f32,
    count: usize,
    earliest: SystemTime,
    latest: SystemTime,
}

#[pymethods]
impl PyChronoSummary {
    #[getter]
    fn plan_signature(&self) -> &str {
        &self.plan
    }

    #[getter]
    fn script_hint(&self) -> &str {
        &self.script
    }

    #[getter]
    fn winner(&self) -> &'static str {
        outcome_band_label(self.winner)
    }

    #[getter]
    fn support(&self) -> f32 {
        self.support
    }

    #[getter]
    fn mean_score(&self) -> f32 {
        self.score
    }

    #[getter]
    fn mean_psi(&self) -> f32 {
        self.psi
    }

    #[getter]
    fn mean_z(&self) -> f32 {
        self.z
    }

    #[getter]
    fn samples(&self) -> usize {
        self.count
    }

    #[getter]
    fn window_seconds(&self) -> f64 {
        self.latest
            .duration_since(self.earliest)
            .map(|d| d.as_secs_f64())
            .unwrap_or(0.0)
    }

    fn __repr__(&self) -> PyResult<String> {
        Ok(format!(
            "ChronoSummary(plan='{}', winner={}, support={:.3}, score={:.3}, samples={})",
            self.plan_signature(),
            self.winner(),
            self.support(),
            self.mean_score(),
            self.samples()
        ))
    }
}

fn aggregate_reports(reports: &[PyMaintainerReport]) -> Option<PyChronoSummary> {
    if reports.is_empty() {
        return None;
    }

    let mut support = 0.0f32;
    let mut score = 0.0f32;
    let mut psi = 0.0f32;
    let mut z = 0.0f32;
    let mut winners: HashMap<OutcomeBand, usize> = HashMap::new();
    let mut earliest = SystemTime::UNIX_EPOCH;
    let mut latest = SystemTime::UNIX_EPOCH;

    for report in reports {
        let minutes = report.minutes();
        support += minutes.support;
        score += minutes.mean_score;
        psi += minutes.mean_psi;
        z += minutes.mean_z;
        *winners.entry(minutes.winner).or_insert(0) += 1;
        if minutes.issued_at < earliest || earliest == SystemTime::UNIX_EPOCH {
            earliest = minutes.issued_at;
        }
        if minutes.issued_at > latest {
            latest = minutes.issued_at;
        }
    }

    let count = reports.len();
    let dominant = winners
        .into_iter()
        .max_by_key(|(_, count)| *count)
        .map(|(band, _)| band)
        .unwrap_or(OutcomeBand::Here);

    let first = reports.first().unwrap().minutes();
    Some(PyChronoSummary {
        plan: first.plan_signature.clone(),
        script: first.script_hint.clone(),
        winner: dominant,
        support: support / count as f32,
        score: score / count as f32,
        psi: psi / count as f32,
        z: z / count as f32,
        count,
        earliest,
        latest,
    })
}

#[pyfunction(name = "chrono_summary")]
fn chrono_summary_py(reports: Vec<PyMaintainerReport>) -> PyResult<PyChronoSummary> {
    aggregate_reports(&reports).ok_or_else(|| {
        PyValueError::new_err("expected at least one MaintainerReport for chrono_summary")
    })
}

#[pyfunction(name = "summarize_timeline")]
fn summarize_timeline_py(mut reports: Vec<PyMaintainerReport>) -> PyResult<PyChronoSummary> {
    reports.sort_by_key(|report| report.minutes().issued_at);
    chrono_summary_py(reports)
}

#[pyfunction(name = "speak_timeline")]
fn speak_timeline_py(reports: Vec<PyMaintainerReport>) -> PyResult<String> {
    let summary = chrono_summary_py(reports.clone())?;
    let mut line = String::new();
    write!(
        &mut line,
        "Plan '{}' settled on {} with support {:.2} across {} rounds.",
        summary.plan_signature(),
        summary.winner(),
        summary.support(),
        summary.samples()
    )
    .expect("formatting to string");
    if summary.mean_z().abs() > 0.0 {
        write!(
            &mut line,
            " Language resonance {:.2} and psi {:.2} guided the decision.",
            summary.mean_z(),
            summary.mean_psi()
        )
        .expect("formatting to string");
    }
    if let Some(report) = reports.last() {
        if !report.minutes().notes.is_empty() {
            write!(&mut line, " Notes: {}", report.notes()).expect("formatting to string");
        }
    }
    Ok(line)
}

#[pyfunction(name = "language_wave_amplitude")]
fn language_wave_amplitude_py(reports: Vec<PyMaintainerReport>) -> PyResult<f32> {
    if reports.is_empty() {
        return Err(PyValueError::new_err(
            "expected at least one MaintainerReport for language_wave_amplitude",
        ));
    }
    let amplitude = reports
        .iter()
        .map(|report| report.minutes().mean_z.abs())
        .sum::<f32>()
        / reports.len() as f32;
    Ok(amplitude)
}

#[pyclass(module = "spiraltorch", name = "EpochStats")]
#[derive(Clone, Copy)]
struct PyEpochStats {
    inner: EpochStats,
}

impl PyEpochStats {
    fn from_stats(inner: EpochStats) -> Self {
        Self { inner }
    }
}

#[pymethods]
impl PyEpochStats {
    #[getter]
    fn batches(&self) -> usize {
        self.inner.batches
    }

    #[getter]
    fn total_loss(&self) -> f32 {
        self.inner.total_loss
    }

    #[getter]
    fn average_loss(&self) -> f32 {
        self.inner.average_loss
    }

    fn __repr__(&self) -> PyResult<String> {
        Ok(format!(
            "EpochStats(batches={}, total_loss={:.6}, average_loss={:.6})",
            self.batches(),
            self.total_loss(),
            self.average_loss()
        ))
    }
}

#[cfg(feature = "golden")]
#[pyclass(module = "spiraltorch", name = "GoldenCooperativeDirective")]
#[derive(Clone)]
struct PyGoldenCooperativeDirective {
    inner: GoldenCooperativeDirective,
}

#[cfg(feature = "golden")]
impl PyGoldenCooperativeDirective {
    fn from_inner(inner: GoldenCooperativeDirective) -> Self {
        Self { inner }
    }
}

#[cfg(feature = "golden")]
#[pymethods]
impl PyGoldenCooperativeDirective {
    #[getter]
    fn push_interval(&self) -> f32 {
        self.inner.push_interval.as_secs_f32()
    }

    #[getter]
    fn summary_window(&self) -> usize {
        self.inner.summary_window
    }

    #[getter]
    fn exploration_priority(&self) -> f32 {
        self.inner.exploration_priority
    }

    #[getter]
    fn reinforcement_weight(&self) -> f32 {
        self.inner.reinforcement_weight
    }

    fn __repr__(&self) -> PyResult<String> {
        Ok(format!(
            "GoldenCooperativeDirective(push_interval={:.3}, summary_window={}, exploration_priority={:.3}, reinforcement_weight={:.3})",
            self.push_interval(),
            self.summary_window(),
            self.exploration_priority(),
            self.reinforcement_weight()
        ))
    }
}

#[cfg(feature = "golden")]
#[pyclass(module = "spiraltorch", name = "GoldenBlackcatPulse")]
#[derive(Clone)]
struct PyGoldenBlackcatPulse {
    inner: GoldenBlackcatPulse,
}

#[cfg(feature = "golden")]
impl PyGoldenBlackcatPulse {
    fn from_inner(inner: GoldenBlackcatPulse) -> Self {
        Self { inner }
    }
}

#[cfg(feature = "golden")]
#[pymethods]
impl PyGoldenBlackcatPulse {
    #[getter]
    fn exploration_drive(&self) -> f32 {
        self.inner.exploration_drive
    }

    #[getter]
    fn optimization_gain(&self) -> f32 {
        self.inner.optimization_gain
    }

    #[getter]
    fn synergy_score(&self) -> f32 {
        self.inner.synergy_score
    }

    #[getter]
    fn reinforcement_weight(&self) -> f32 {
        self.inner.reinforcement_weight
    }

    #[getter]
    fn mean_support(&self) -> f32 {
        self.inner.mean_support
    }

    #[getter]
    fn mean_reward(&self) -> f64 {
        self.inner.mean_reward
    }

    #[getter]
    fn mean_psi(&self) -> f32 {
        self.inner.mean_psi
    }

    #[getter]
    fn mean_confidence(&self) -> f32 {
        self.inner.mean_confidence
    }

    #[getter]
    fn coverage(&self) -> usize {
        self.inner.coverage
    }

    #[getter]
    fn heuristics_contributions(&self) -> usize {
        self.inner.heuristics_contributions
    }

    #[getter]
    fn append_weight(&self) -> f32 {
        self.inner.append_weight
    }

    #[getter]
    fn retract_count(&self) -> usize {
        self.inner.retract_count
    }

    #[getter]
    fn annotate_count(&self) -> usize {
        self.inner.annotate_count
    }

    #[getter]
    fn dominant_plan(&self) -> Option<String> {
        self.inner.dominant_plan.clone()
    }

    fn is_idle(&self) -> bool {
        self.inner.is_idle()
    }

    #[pyo3(signature = (baseline_interval, baseline_window))]
    fn directive(
        &self,
        baseline_interval: f32,
        baseline_window: usize,
    ) -> PyResult<PyGoldenCooperativeDirective> {
        if baseline_interval <= 0.0 {
            return Err(PyValueError::new_err(
                "baseline_interval must be positive seconds",
            ));
        }
        let directive = self.inner.directive(
            Duration::from_secs_f32(baseline_interval),
            baseline_window.max(1),
        );
        Ok(PyGoldenCooperativeDirective::from_inner(directive))
    }

    fn __repr__(&self) -> PyResult<String> {
        Ok(format!(
            "GoldenBlackcatPulse(exploration={:.3}, optimization={:.3}, synergy={:.3}, reinforcement={:.3}, coverage={}, heuristics={})",
            self.exploration_drive(),
            self.optimization_gain(),
            self.synergy_score(),
            self.reinforcement_weight(),
            self.coverage(),
            self.heuristics_contributions()
        ))
    }
}

#[pyclass(module = "spiraltorch", name = "ModuleTrainer", unsendable)]
struct PyModuleTrainer {
    inner: ModuleTrainer,
}

impl PyModuleTrainer {
    fn from_trainer(inner: ModuleTrainer) -> Self {
        Self { inner }
    }
}

#[pymethods]
impl PyModuleTrainer {
    #[new]
    #[pyo3(signature = (device=None, curvature=-1.0, hyper_learning_rate=0.05, fallback_learning_rate=0.01))]
    fn new(
        device: Option<&str>,
        curvature: f32,
        hyper_learning_rate: f32,
        fallback_learning_rate: f32,
    ) -> Self {
        let caps = caps_for(device);
        let inner =
            ModuleTrainer::new(caps, curvature, hyper_learning_rate, fallback_learning_rate);
        Self { inner }
    }

    #[getter]
    fn curvature(&self) -> f32 {
        self.inner.curvature()
    }

    #[getter]
    fn hyper_learning_rate(&self) -> f32 {
        self.inner.hyper_learning_rate()
    }

    #[getter]
    fn fallback_learning_rate(&self) -> f32 {
        self.inner.fallback_learning_rate()
    }

    #[getter]
    fn distribution(&self) -> Option<PyDistConfig> {
        self.inner
            .distribution_config()
            .map(|config| PyDistConfig::from_config(config.clone()))
    }

    #[pyo3(signature = (rows, cols, top_k=8, mid_k=8, bottom_k=8, here_tolerance=1e-5, psychoid=false, psychoid_log=false, psi=false, collapse=false, dist=None))]
    fn roundtable(
        &mut self,
        rows: u32,
        cols: u32,
        top_k: u32,
        mid_k: u32,
        bottom_k: u32,
        here_tolerance: f32,
        psychoid: bool,
        psychoid_log: bool,
        psi: bool,
        collapse: bool,
        dist: Option<PyDistConfig>,
    ) -> PyResult<PyRoundtableSchedule> {
        let config = build_roundtable_config(
            top_k,
            mid_k,
            bottom_k,
            here_tolerance,
            psychoid,
            psychoid_log,
            psi,
            collapse,
        );
        if let Some(dist_cfg) = dist {
            self.inner.configure_distribution(dist_cfg.inner.clone());
        } else {
            self.inner.clear_distribution();
        }
        Ok(PyRoundtableSchedule::from_schedule(
            self.inner.roundtable(rows, cols, config),
        ))
    }

    #[pyo3(signature = (threshold, participants=2))]
    fn install_meta_conductor(&mut self, threshold: f32, participants: usize) {
        self.inner.install_meta_conductor(threshold, participants);
    }

    #[pyo3(signature = (threshold, participants=2))]
    fn install_blackcat_moderator(&mut self, threshold: f32, participants: usize) {
        self.inner
            .install_blackcat_moderator(threshold, participants);
    }

    fn install_maintainer(&mut self, config: &PyMaintainerConfig) {
        self.inner
            .install_blackcat_moderator(config.threshold, config.participants);
    }

    fn maintainer_reports(&self) -> Vec<PyMaintainerReport> {
        self.inner
            .blackcat_minutes()
            .into_iter()
            .map(PyMaintainerReport::from_minutes)
            .collect()
    fn blackcat_minutes<'py>(&self, py: Python<'py>) -> PyResult<PyObject> {
        let minutes = self.inner.blackcat_minutes();
        let list = PyList::empty_bound(py);
        for minute in minutes {
            let entry = PyDict::new_bound(py);
            entry.set_item("plan_signature", minute.plan_signature.clone())?;
            entry.set_item("script_hint", minute.script_hint.clone())?;
            entry.set_item("winner", format!("{:?}", minute.winner))?;
            entry.set_item("support", minute.support)?;
            entry.set_item("mean_score", minute.mean_score)?;
            entry.set_item("mean_psi", minute.mean_psi)?;
            entry.set_item("confidence", (minute.confidence.0, minute.confidence.1))?;
            entry.set_item("reward", minute.reward)?;
            entry.set_item("notes", minute.notes.clone())?;
            entry.set_item(
                "issued_at",
                minute
                    .issued_at
                    .duration_since(SystemTime::UNIX_EPOCH)
                    .map(|d| d.as_secs_f64())
                    .unwrap_or(0.0),
            )?;
            let picks = PyDict::new_bound(py);
            for (k, v) in minute.picks.iter() {
                picks.set_item(k.clone(), v.clone())?;
            }
            entry.set_item("picks", picks.into_py(py))?;
            list.append(entry.into_py(py))?;
        }
        Ok(list.into_py(py))
    }

    #[cfg(feature = "golden")]
    fn last_blackcat_pulse(&self) -> Option<PyGoldenBlackcatPulse> {
        self.inner
            .last_blackcat_pulse()
            .cloned()
            .map(PyGoldenBlackcatPulse::from_inner)
    }

    #[cfg(feature = "golden")]
    fn last_blackcat_directive(&self) -> Option<PyGoldenCooperativeDirective> {
        self.inner
            .last_blackcat_directive()
            .cloned()
            .map(PyGoldenCooperativeDirective::from_inner)
    }

    #[pyo3(signature = (module, loss, batches, schedule))]
    fn train_epoch(
        &mut self,
        module: &Bound<'_, PyAny>,
        loss: &Bound<'_, PyAny>,
        batches: &Bound<'_, PyAny>,
    ) -> PyResult<PyEpochStats> {
        let stats = run_epoch_with_lightning(&mut self.inner, module, loss, batches)?;
        Ok(PyEpochStats::from_stats(stats))
    }

    fn fit(
        &mut self,
        py: Python<'_>,
        module: &Bound<'_, PyAny>,
        loss: &Bound<'_, PyAny>,
        epochs: &Bound<'_, PyAny>,
    ) -> PyResult<Vec<PyEpochStats>> {
        let epoch_objects: Vec<PyObject> = epochs.extract()?;
        let mut reports = Vec::with_capacity(epoch_objects.len());
        for epoch in epoch_objects {
            let bound = epoch.bind(py);
            let stats = run_epoch_with_lightning(&mut self.inner, module, loss, &bound)?;
            reports.push(PyEpochStats::from_stats(stats));
        }
        Ok(reports)
    }

    fn __repr__(&self) -> PyResult<String> {
        Ok(format!(
            "ModuleTrainer(curvature={:.4}, hyper_lr={:.4}, fallback_lr={:.4})",
            self.curvature(),
            self.hyper_learning_rate(),
            self.fallback_learning_rate()
        ))
    }
}

#[pyclass(module = "spiraltorch", name = "SpiralLightning", unsendable)]
struct PySpiralLightning {
    inner: NnSpiralLightning,
}

impl PySpiralLightning {
    fn from_inner(inner: NnSpiralLightning) -> Self {
        Self { inner }
    }
}

#[pymethods]
impl PySpiralLightning {
    #[new]
    #[pyo3(signature = (session, rows, cols, *, top_k=8, mid_k=8, bottom_k=8, here_tolerance=1e-5, auto_prepare=true, psychoid=false, psychoid_log=false, psi=false, collapse=false))]
    fn new(
        session: PySpiralSession,
        rows: u32,
        cols: u32,
        top_k: u32,
        mid_k: u32,
        bottom_k: u32,
        here_tolerance: f32,
        auto_prepare: bool,
        psychoid: bool,
        psychoid_log: bool,
        psi: bool,
        collapse: bool,
    ) -> Self {
        let roundtable = build_roundtable_config(
            top_k,
            mid_k,
            bottom_k,
            here_tolerance,
            psychoid,
            psychoid_log,
            psi,
            collapse,
        );
        let config = NnLightningConfig::builder(rows, cols)
            .roundtable(roundtable)
            .auto_prepare(auto_prepare)
            .build();
        let inner = NnSpiralLightning::with_config(session.inner.clone(), config);
        Self { inner }
    }

    #[getter]
    fn rows(&self) -> u32 {
        self.inner.config().rows()
    }

    #[getter]
    fn cols(&self) -> u32 {
        self.inner.config().cols()
    }

    #[getter]
    fn auto_prepare(&self) -> bool {
        self.inner.config().auto_prepare()
    }

    fn set_auto_prepare(&mut self, enabled: bool) {
        self.inner.set_auto_prepare(enabled);
    }

    fn schedule(&self) -> PyRoundtableSchedule {
        PyRoundtableSchedule::from_schedule(self.inner.schedule().clone())
    }

    #[pyo3(signature = (rows, cols, *, top_k=8, mid_k=8, bottom_k=8, here_tolerance=1e-5, auto_prepare=true, psychoid=false, psychoid_log=false, psi=false, collapse=false))]
    fn reconfigure(
        &mut self,
        rows: u32,
        cols: u32,
        top_k: u32,
        mid_k: u32,
        bottom_k: u32,
        here_tolerance: f32,
        auto_prepare: bool,
        psychoid: bool,
        psychoid_log: bool,
        psi: bool,
        collapse: bool,
    ) {
        let roundtable = build_roundtable_config(
            top_k,
            mid_k,
            bottom_k,
            here_tolerance,
            psychoid,
            psychoid_log,
            psi,
            collapse,
        );
        let config = NnLightningConfig::builder(rows, cols)
            .roundtable(roundtable)
            .auto_prepare(auto_prepare)
            .build();
        self.inner.reconfigure(config);
    }

    fn prepare_module(&mut self, module: &Bound<'_, PyAny>) -> PyResult<()> {
        prepare_module_for_lightning(&mut self.inner, module)
    }

    fn reset_prepared(&mut self) {
        self.inner.reset_prepared_modules();
    }

    fn install_maintainer(&mut self, config: &PyMaintainerConfig) {
        self.inner
            .trainer_mut()
            .install_blackcat_moderator(config.threshold, config.participants);
    }

    fn maintainer_reports(&self) -> Vec<PyMaintainerReport> {
        self.inner
            .trainer()
            .blackcat_minutes()
            .into_iter()
            .map(PyMaintainerReport::from_minutes)
            .collect()
    }

    fn train_epoch(
        &mut self,
        module: &Bound<'_, PyAny>,
        loss: &Bound<'_, PyAny>,
        batches: &Bound<'_, PyAny>,
    ) -> PyResult<PyEpochStats> {
        let stats = run_epoch_with_lightning(&mut self.inner, module, loss, batches)?;
        Ok(PyEpochStats::from_stats(stats))
    }

    fn fit(
        &mut self,
        py: Python<'_>,
        module: &Bound<'_, PyAny>,
        loss: &Bound<'_, PyAny>,
        epochs: &Bound<'_, PyAny>,
    ) -> PyResult<Vec<PyEpochStats>> {
        let epoch_objects: Vec<PyObject> = epochs.extract()?;
        let mut reports = Vec::with_capacity(epoch_objects.len());
        for epoch in epoch_objects {
            let bound = epoch.bind(py);
            let stats = run_epoch_with_lightning(&mut self.inner, module, loss, &bound)?;
            reports.push(PyEpochStats::from_stats(stats));
        }
        Ok(reports)
    }

    #[pyo3(signature = (module, loss, stages))]
    fn fit_plan(
        &mut self,
        py: Python<'_>,
        module: &Bound<'_, PyAny>,
        loss: &Bound<'_, PyAny>,
        stages: &Bound<'_, PyAny>,
    ) -> PyResult<PyLightningReport> {
        let stage_objects: Vec<PyObject> = stages.extract()?;
        if stage_objects.is_empty() {
            return Err(PyValueError::new_err(
                "SpiralLightning.fit_plan expects at least one stage",
            ));
        }

        let mut inherited = self.inner.config().clone();
        let mut specs = Vec::with_capacity(stage_objects.len());
        for stage in stage_objects {
            let bound = stage.bind(py);
            let spec = parse_lightning_stage_spec(&bound, &inherited)?;
            inherited = spec.config.clone();
            specs.push(spec);
        }

        let mut stage_reports = Vec::with_capacity(specs.len());
        for spec in specs {
            self.inner.reconfigure(spec.config.clone());
            let mut epoch_stats = Vec::with_capacity(spec.epochs.len());
            for epoch in spec.epochs {
                let bound = epoch.bind(py);
                let stats = run_epoch_with_lightning(&mut self.inner, module, loss, &bound)?;
                epoch_stats.push(stats);
            }
            stage_reports.push(NnLightningStageReport::new(
                spec.config,
                spec.label,
                epoch_stats,
            ));
        }

        let report = NnLightningReport::new(stage_reports);
        Ok(PyLightningReport::from_report(report))
    }

    fn __repr__(&self) -> PyResult<String> {
        Ok(format!(
            "SpiralLightning(rows={}, cols={}, auto_prepare={})",
            self.rows(),
            self.cols(),
            self.auto_prepare()
        ))
    }
}

#[pyclass(module = "spiraltorch.rec", name = "Recommender", unsendable)]
struct PyRecommender {
    lightning: NnSpiralLightning,
}

#[pymethods]
impl PyRecommender {
    #[new]
    #[pyo3(signature = (session, rows, cols, *, top_k=8, mid_k=8, bottom_k=8, here_tolerance=1e-5, auto_prepare=true, psychoid=false, psychoid_log=false, psi=false, collapse=false))]
    fn new(
        session: PySpiralSession,
        rows: u32,
        cols: u32,
        top_k: u32,
        mid_k: u32,
        bottom_k: u32,
        here_tolerance: f32,
        auto_prepare: bool,
        psychoid: bool,
        psychoid_log: bool,
        psi: bool,
        collapse: bool,
    ) -> Self {
        let roundtable = build_roundtable_config(
            top_k,
            mid_k,
            bottom_k,
            here_tolerance,
            psychoid,
            psychoid_log,
            psi,
            collapse,
        );
        let config = NnLightningConfig::builder(rows, cols)
            .roundtable(roundtable)
            .auto_prepare(auto_prepare)
            .build();
        let lightning = NnSpiralLightning::with_config(session.inner.clone(), config);
        Self { lightning }
    }

    #[getter]
    fn rows(&self) -> u32 {
        self.lightning.config().rows()
    }

    #[getter]
    fn cols(&self) -> u32 {
        self.lightning.config().cols()
    }

    #[getter]
    fn auto_prepare(&self) -> bool {
        self.lightning.config().auto_prepare()
    }

    fn set_auto_prepare(&mut self, enabled: bool) {
        self.lightning.set_auto_prepare(enabled);
    }

    fn schedule(&self) -> PyRoundtableSchedule {
        PyRoundtableSchedule::from_schedule(self.lightning.schedule().clone())
    }

    #[pyo3(signature = (rows, cols, *, top_k=8, mid_k=8, bottom_k=8, here_tolerance=1e-5, auto_prepare=true, psychoid=false, psychoid_log=false, psi=false, collapse=false))]
    fn reconfigure(
        &mut self,
        rows: u32,
        cols: u32,
        top_k: u32,
        mid_k: u32,
        bottom_k: u32,
        here_tolerance: f32,
        auto_prepare: bool,
        psychoid: bool,
        psychoid_log: bool,
        psi: bool,
        collapse: bool,
    ) {
        let roundtable = build_roundtable_config(
            top_k,
            mid_k,
            bottom_k,
            here_tolerance,
            psychoid,
            psychoid_log,
            psi,
            collapse,
        );
        let config = NnLightningConfig::builder(rows, cols)
            .roundtable(roundtable)
            .auto_prepare(auto_prepare)
            .build();
        self.lightning.reconfigure(config);
    }

    fn install_maintainer(&mut self, config: &PyMaintainerConfig) {
        self.lightning
            .trainer_mut()
            .install_blackcat_moderator(config.threshold, config.participants);
    }

    fn maintainer_reports(&self) -> Vec<PyMaintainerReport> {
        self.lightning
            .trainer()
            .blackcat_minutes()
            .into_iter()
            .map(PyMaintainerReport::from_minutes)
            .collect()
    }

    fn prepare_module(&mut self, module: &Bound<'_, PyAny>) -> PyResult<()> {
        prepare_module_for_lightning(&mut self.lightning, module)
    }

    fn train_epoch(
        &mut self,
        module: &Bound<'_, PyAny>,
        loss: &Bound<'_, PyAny>,
        batches: &Bound<'_, PyAny>,
    ) -> PyResult<PyEpochStats> {
        let stats = run_epoch_with_lightning(&mut self.lightning, module, loss, batches)?;
        Ok(PyEpochStats::from_stats(stats))
    }

    fn recommend(
        &mut self,
        py: Python<'_>,
        module: &Bound<'_, PyAny>,
        input: &PyTensor,
    ) -> PyResult<PyTensor> {
        let input_obj = Py::new(py, input.clone_py())?;
        let output = module.call_method1("forward", (input_obj,))?;
        output.extract::<PyTensor>()
    }

    fn recommend_topk(
        &mut self,
        py: Python<'_>,
        module: &Bound<'_, PyAny>,
        input: &PyTensor,
        k: usize,
        largest: bool,
    ) -> PyResult<(PyTensor, PyTensor)> {
        let output = self.recommend(py, module, input)?;
        topk2d_tensor_py(py, &output, k, None, largest)
    }

    fn maintainer_support(&self) -> f32 {
        let reports = self.maintainer_reports();
        if reports.is_empty() {
            0.0
        } else {
            reports.iter().map(|r| r.support()).sum::<f32>() / reports.len() as f32
        }
    }

    fn __repr__(&self) -> PyResult<String> {
        Ok(format!(
            "Recommender(rows={}, cols={}, auto_prepare={})",
            self.rows(),
            self.cols(),
            self.auto_prepare()
        ))
    }
}

#[pyclass(module = "spiraltorch", name = "SpiralSessionBuilder")]
struct PySpiralSessionBuilder {
    builder: Option<SpiralSessionBuilder>,
}

impl PySpiralSessionBuilder {
    fn from_builder(builder: SpiralSessionBuilder) -> Self {
        Self {
            builder: Some(builder),
        }
    }

    fn ensure_builder(&mut self) -> PyResult<&mut SpiralSessionBuilder> {
        self.builder
            .as_mut()
            .ok_or_else(|| PyValueError::new_err("builder has already been consumed"))
    }
}

#[pymethods]
impl PySpiralSessionBuilder {
    #[new]
    #[pyo3(signature = (device=None))]
    fn new(device: Option<&str>) -> Self {
        let caps = caps_for(device);
        Self {
            builder: Some(SpiralSession::builder(caps)),
        }
    }

    fn curvature(&mut self, curvature: f32) -> PyResult<()> {
        self.ensure_builder()?.set_curvature(curvature);
        Ok(())
    }

    fn hyper_learning_rate(&mut self, learning_rate: f32) -> PyResult<()> {
        self.ensure_builder()?
            .set_hyper_learning_rate(learning_rate);
        Ok(())
    }

    fn fallback_learning_rate(&mut self, learning_rate: f32) -> PyResult<()> {
        self.ensure_builder()?
            .set_fallback_learning_rate(learning_rate);
        Ok(())
    }

    fn entropy_weight(&mut self, entropy_weight: f32) -> PyResult<()> {
        self.ensure_builder()?
            .set_barycenter_entropy(entropy_weight);
        Ok(())
    }

    fn beta_j(&mut self, beta_j: f32) -> PyResult<()> {
        self.ensure_builder()?.set_barycenter_beta_j(beta_j);
        Ok(())
    }

    #[pyo3(signature = (coupling=None))]
    fn coupling(&mut self, coupling: Option<PyTensor>) -> PyResult<()> {
        let tensor = coupling.map(PyTensor::into_tensor);
        self.ensure_builder()?.set_barycenter_coupling(tensor);
    #[pyo3(signature = (jitter_threshold=None, growth_threshold=None, energy_floor=None, clamp_min=None, clamp_max=None, pressure_step=None, window=None))]
    fn maintainer(
        &mut self,
        jitter_threshold: Option<f32>,
        growth_threshold: Option<f32>,
        energy_floor: Option<f32>,
        clamp_min: Option<f32>,
        clamp_max: Option<f32>,
        pressure_step: Option<f32>,
        window: Option<usize>,
    ) -> PyResult<()> {
        let builder = self.ensure_builder()?;
        let mut config = builder.maintainer_config().clone();
        if let Some(value) = jitter_threshold {
            config.jitter_threshold = value;
        }
        if let Some(value) = growth_threshold {
            config.growth_threshold = value;
        }
        if let Some(value) = energy_floor {
            config.energy_floor = value;
        }
        if let Some(value) = clamp_min {
            config.clamp_min = value;
        }
        if let Some(value) = clamp_max {
            config.clamp_max = value;
        }
        if let Some(value) = pressure_step {
            config.pressure_step = value;
        }
        if let Some(value) = window {
            config.window = value;
        }
        builder.set_maintainer_config(config);
        Ok(())
    }

    fn topos_guard(&mut self, topos: &PyOpenTopos) -> PyResult<()> {
        self.ensure_builder()?.set_topos(Some(topos.inner.clone()));
        Ok(())
    }

    #[pyo3(signature = (curvature, tolerance, saturation, max_depth, max_volume))]
    fn topos(
        &mut self,
        curvature: f32,
        tolerance: f32,
        saturation: f32,
        max_depth: usize,
        max_volume: usize,
    ) -> PyResult<()> {
        self.ensure_builder()?
            .set_topos_from_params(curvature, tolerance, saturation, max_depth, max_volume)
            .map_err(tensor_err)?;
        Ok(())
    }

    fn clear_topos(&mut self) {
        if let Some(builder) = self.builder.as_mut() {
            builder.set_topos(None);
        }
    }

    fn build(&mut self) -> PyResult<PySpiralSession> {
        let builder = self
            .builder
            .take()
            .ok_or_else(|| PyValueError::new_err("builder has already been consumed"))?;
        let session = convert(builder.build())?;
        Ok(PySpiralSession::from_session(session))
    }

    fn __repr__(&self) -> PyResult<String> {
        Ok("SpiralSessionBuilder(...)".to_string())
    }
}

#[pyclass(module = "spiraltorch", name = "SpiralSession")]
#[derive(Clone)]
struct PySpiralSession {
    inner: SpiralSession,
}

impl PySpiralSession {
    fn from_session(inner: SpiralSession) -> Self {
        Self { inner }
    }
}

#[pymethods]
impl PySpiralSession {
    #[new]
    #[pyo3(signature = (device=None, curvature=-1.0, hyper_learning_rate=0.05, fallback_learning_rate=0.01, entropy_weight=0.1, beta_j=0.0, topos=None, coupling=None))]
    fn new(
        device: Option<&str>,
        curvature: f32,
        hyper_learning_rate: f32,
        fallback_learning_rate: f32,
        entropy_weight: f32,
        beta_j: f32,
        topos: Option<&PyOpenTopos>,
        coupling: Option<&PyTensor>,
    ) -> PyResult<Self> {
        let caps = caps_for(device);
        let mut builder = SpiralSession::builder(caps);
        builder.set_curvature(curvature);
        builder.set_hyper_learning_rate(hyper_learning_rate);
        builder.set_fallback_learning_rate(fallback_learning_rate);
        builder.set_barycenter_entropy(entropy_weight);
        builder.set_barycenter_beta_j(beta_j);
        if let Some(topos) = topos {
            builder.set_topos(Some(topos.inner.clone()));
        }
        if let Some(coupling) = coupling {
            builder.set_barycenter_coupling(Some(coupling.as_tensor().clone()));
        }
        let session = convert(builder.build())?;
        Ok(Self { inner: session })
    }

    fn builder(&self) -> PySpiralSessionBuilder {
        PySpiralSessionBuilder::from_builder(self.inner.to_builder())
    }

    fn trainer(&self) -> PyModuleTrainer {
        PyModuleTrainer::from_trainer(self.inner.trainer())
    }

    fn resonate_over_time(
        &self,
        resonance: &PyDifferentialResonance,
        dt: f32,
    ) -> PyResult<PyChronoFrame> {
        let frame = convert(self.inner.resonate_over_time(&resonance.inner, dt))?;
        Ok(PyChronoFrame::from_frame(frame))
    }

    #[pyo3(signature = (timesteps=None))]
    fn timeline(&self, timesteps: Option<usize>) -> PyResult<Vec<PyChronoFrame>> {
        let frames = self.inner.chrono_frames();
        let limit = timesteps.unwrap_or(frames.len());
        let start = frames.len().saturating_sub(limit);
        Ok(frames[start..]
            .iter()
            .cloned()
            .map(PyChronoFrame::from_frame)
            .collect())
    }

    #[pyo3(signature = (timesteps=None))]
    fn animate_resonance(
        &self,
        timesteps: Option<usize>,
    ) -> PyResult<(Vec<f32>, Vec<f32>, Vec<f32>)> {
        let frames = self.timeline(timesteps)?;
        let mut times = Vec::with_capacity(frames.len());
        let mut energies = Vec::with_capacity(frames.len());
        let mut drifts = Vec::with_capacity(frames.len());
        for frame in &frames {
            let inner = frame.as_frame();
            times.push(inner.timestamp);
            energies.push(inner.total_energy);
            drifts.push(inner.curvature_drift);
        }
        Ok((times, energies, drifts))
    }

    #[pyo3(signature = (timesteps=None))]
    fn timeline_summary(&self, timesteps: Option<usize>) -> Option<PyChronoSummary> {
        self.inner
            .timeline_summary(timesteps)
            .map(PyChronoSummary::from_summary)
    }

    #[pyo3(signature = (timesteps=None, bins=16))]
    fn timeline_harmonics(
        &self,
        timesteps: Option<usize>,
        bins: usize,
    ) -> Option<PyChronoHarmonics> {
        self.inner
            .timeline_harmonics(timesteps, bins)
            .map(PyChronoHarmonics::from_harmonics)
    }

    #[pyo3(signature = (timesteps=None, bins=None))]
    fn loop_signal(
        &self,
        timesteps: Option<usize>,
        bins: Option<usize>,
    ) -> Option<PyChronoLoopSignal> {
        self.inner
            .loop_signal(timesteps, bins)
            .map(PyChronoLoopSignal::from_signal)
    }

    #[pyo3(signature = (timesteps=None, temperature=0.6))]
    fn timeline_story(
        &self,
        timesteps: Option<usize>,
        temperature: f32,
    ) -> PyResult<(String, Vec<String>)> {
        let narrative = self
            .inner
            .timeline_narrative(timesteps, temperature)
            .map_err(tensor_err)?;
        Ok((narrative.summary, narrative.highlights))
    }

    #[pyo3(signature = (timesteps=None, temperature=0.6))]
    fn speak(&self, timesteps: Option<usize>, temperature: f32) -> PyResult<Vec<f32>> {
        convert(self.inner.speak(timesteps, temperature))
    }

    fn maintainer_config(&self, py: Python<'_>) -> PyResult<PyObject> {
        let cfg = self.inner.maintainer_config();
        let dict = PyDict::new_bound(py);
        dict.set_item("jitter_threshold", cfg.jitter_threshold)?;
        dict.set_item("growth_threshold", cfg.growth_threshold)?;
        dict.set_item("energy_floor", cfg.energy_floor)?;
        dict.set_item("clamp_min", cfg.clamp_min)?;
        dict.set_item("clamp_max", cfg.clamp_max)?;
        dict.set_item("pressure_step", cfg.pressure_step)?;
        dict.set_item("window", cfg.window)?;
        Ok(dict.into_py(py))
    }

    #[cfg(feature = "collapse")]
    fn collapse_pulse(&self) -> Option<PyCollapsePulse> {
        hub::get_collapse_pulse().map(PyCollapsePulse::from_pulse)
    }

    #[pyo3(signature = (jitter_threshold=None, growth_threshold=None, energy_floor=None, clamp_min=None, clamp_max=None, pressure_step=None, window=None))]
    fn configure_maintainer(
        &mut self,
        jitter_threshold: Option<f32>,
        growth_threshold: Option<f32>,
        energy_floor: Option<f32>,
        clamp_min: Option<f32>,
        clamp_max: Option<f32>,
        pressure_step: Option<f32>,
        window: Option<usize>,
    ) -> PyResult<()> {
        let mut config = self.inner.maintainer_config();
        if let Some(value) = jitter_threshold {
            config.jitter_threshold = value;
        }
        if let Some(value) = growth_threshold {
            config.growth_threshold = value;
        }
        if let Some(value) = energy_floor {
            config.energy_floor = value;
        }
        if let Some(value) = clamp_min {
            config.clamp_min = value;
        }
        if let Some(value) = clamp_max {
            config.clamp_max = value;
        }
        if let Some(value) = pressure_step {
            config.pressure_step = value;
        }
        if let Some(value) = window {
            config.window = value;
        }
        self.inner.set_maintainer_config(config);
        Ok(())
    }

    fn self_maintain(&self) -> PyMaintainerReport {
        PyMaintainerReport::from_report(self.inner.maintain())
    }

    #[pyo3(signature = (resonance=None, temperature=0.6))]
    fn describe(
        &self,
        resonance: Option<&PyDifferentialResonance>,
        temperature: f32,
    ) -> PyResult<String> {
        let resonance = resonance.map(|res| &res.inner);
        convert(self.inner.describe(resonance, temperature))
    }

    #[pyo3(signature = (rows, cols, top_k=8, mid_k=8, bottom_k=8, here_tolerance=1e-5, psychoid=false, psychoid_log=false, psi=false, collapse=false))]
    fn roundtable(
        &self,
        rows: u32,
        cols: u32,
        top_k: u32,
        mid_k: u32,
        bottom_k: u32,
        here_tolerance: f32,
        psychoid: bool,
        psychoid_log: bool,
        psi: bool,
        collapse: bool,
    ) -> PyRoundtableSchedule {
        let config = build_roundtable_config(
            top_k,
            mid_k,
            bottom_k,
            here_tolerance,
            psychoid,
            psychoid_log,
            psi,
            collapse,
        );
        PyRoundtableSchedule::from_schedule(self.inner.roundtable(rows, cols, config))
    }

    #[pyo3(signature = (module))]
    fn prepare_module(&self, module: &Bound<'_, PyAny>) -> PyResult<()> {
        if let Ok(mut seq) = module.extract::<PyRefMut<'_, PySequentialModule>>() {
            return convert(self.inner.prepare_module(seq.borrow_mut()?));
        }
        if let Ok(mut linear) = module.extract::<PyRefMut<'_, PyLinearModule>>() {
            return convert(self.inner.prepare_module(linear.borrow_mut()?));
        }
        if let Ok(mut relu) = module.extract::<PyRefMut<'_, PyReluModule>>() {
            return convert(self.inner.prepare_module(relu.borrow_mut()?));
        }
        if let Ok(mut conv) = module.extract::<PyRefMut<'_, PyConv1dModule>>() {
            return convert(self.inner.prepare_module(conv.borrow_mut()?));
        }
        if let Ok(mut wave) = module.extract::<PyRefMut<'_, PyWaveRnnModule>>() {
            return convert(self.inner.prepare_module(wave.borrow_mut()?));
        }
        if let Ok(mut projector) = module.extract::<PyRefMut<'_, PyZSpaceProjector>>() {
            return convert(self.inner.prepare_module(projector.borrow_mut()?));
        }

        Err(PyValueError::new_err(
            "prepare_module expects Linear, Relu, Conv1d, WaveRnn, ZSpaceProjector, or Sequential modules",
        ))
    }

    #[pyo3(signature = (*args))]
    fn train_epoch(&self, args: &Bound<'_, PyTuple>) -> PyResult<PyEpochStats> {
        match args.len() {
            5 => {
                let trainer = args.get_item(0)?;
                let mut trainer = trainer.extract::<PyRefMut<PyModuleTrainer>>()?;
                let module = args.get_item(1)?;
                let loss = args.get_item(2)?;
                let batches = args.get_item(3)?;
                let schedule = args.get_item(4)?.extract::<PyRef<PyRoundtableSchedule>>()?;
                trainer.train_epoch(&module, &loss, &batches, &*schedule)
            }
            4 => {
                let module = args.get_item(0)?;
                let loss = args.get_item(1)?;
                let batches = args.get_item(2)?;
                let schedule = args.get_item(3)?.extract::<PyRef<PyRoundtableSchedule>>()?;
                let mut trainer = self.inner.trainer();
                let stats = run_epoch_with_trainer(
                    &mut trainer,
                    &module,
                    &loss,
                    &batches,
                    &schedule.inner,
                )?;
                Ok(PyEpochStats::from_stats(stats))
            }
            _ => Err(PyValueError::new_err(
                "SpiralSession.train_epoch expects either (trainer, module, loss, batches, schedule) or (module, loss, batches, schedule)",
            )),
        }
    }

    #[pyo3(signature = (rows, cols, *, top_k=8, mid_k=8, bottom_k=8, here_tolerance=1e-5, auto_prepare=true, psychoid=false, psychoid_log=false, psi=false, collapse=false))]
    fn lightning(
        &self,
        rows: u32,
        cols: u32,
        top_k: u32,
        mid_k: u32,
        bottom_k: u32,
        here_tolerance: f32,
        auto_prepare: bool,
        psychoid: bool,
        psychoid_log: bool,
        psi: bool,
        collapse: bool,
    ) -> PySpiralLightning {
        let roundtable = build_roundtable_config(
            top_k,
            mid_k,
            bottom_k,
            here_tolerance,
            psychoid,
            psychoid_log,
            psi,
            collapse,
        );
        let config = NnLightningConfig::new(rows, cols)
            .with_roundtable(roundtable)
            .with_auto_prepare(auto_prepare);
        PySpiralLightning::from_inner(NnSpiralLightning::with_config(self.inner.clone(), config))
    }

    #[pyo3(signature = (seed, sot=None))]
    fn trace(
        &self,
        seed: &PyTensor,
        sot: Option<&Bound<'_, PyDict>>,
    ) -> PyResult<PySpiralDifferentialTrace> {
        let (rows, cols) = seed.as_tensor().shape();
        let default_steps = match rows.checked_mul(cols) {
            Some(0) | None => 1,
            Some(value) => value.max(1),
        };
        let mut plan_steps = default_steps;
        let mut params = Sot3DParams {
            base_radius: 1.0,
            radial_growth: 0.05,
            base_height: 1.0,
            meso_gain: 0.2,
            micro_gain: 0.05,
        };
        if let Some(cfg) = sot {
            if let Some(value) = cfg.get_item("steps")? {
                plan_steps = value.extract()?;
            }
            if let Some(value) = cfg.get_item("base_radius")? {
                params.base_radius = value.extract()?;
            }
            if let Some(value) = cfg.get_item("radial_growth")? {
                params.radial_growth = value.extract()?;
            }
            if let Some(value) = cfg.get_item("base_height")? {
                params.base_height = value.extract()?;
            }
            if let Some(value) = cfg.get_item("meso_gain")? {
                params.meso_gain = value.extract()?;
            }
            if let Some(value) = cfg.get_item("micro_gain")? {
                params.micro_gain = value.extract()?;
            }
        }

        let trace = convert(self.inner.trace(seed.as_tensor().clone()))?;
        let plan = if plan_steps == 0 {
            None
        } else {
            Some(crate::sot::generate_plan_with_params(plan_steps, params)?)
        };
        Ok(PySpiralDifferentialTrace::from_trace_with_plan(trace, plan))
    }

    #[getter]
    fn curvature(&self) -> f32 {
        self.inner.curvature()
    }

    #[getter]
    fn hyper_learning_rate(&self) -> f32 {
        self.inner.hyper_learning_rate()
    }

    #[getter]
    fn fallback_learning_rate(&self) -> f32 {
        self.inner.fallback_learning_rate()
    }

    #[getter]
    fn entropy_weight(&self) -> f32 {
        self.inner.barycenter_entropy_weight()
    }

    #[getter]
    fn beta_j(&self) -> f32 {
        self.inner.barycenter_beta_j()
    }

    #[getter]
    fn coupling(&self) -> Option<PyTensor> {
        self.inner
            .barycenter_coupling()
            .cloned()
            .map(PyTensor::from_tensor)
    }

    fn device_caps(&self, py: Python<'_>) -> PyResult<PyObject> {
        Ok(device_caps_dict(py, self.inner.device_caps())?.into_py(py))
    }

    #[pyo3(signature = (kind, rows, cols, k))]
    fn plan(&self, py: Python<'_>, kind: &str, rows: u32, cols: u32, k: u32) -> PyResult<PyObject> {
        let rank_kind = parse_kind(kind)?;
        let plan = self.inner.plan_rank(rank_kind, rows, cols, k);
        let out = PyDict::new_bound(py);
        out.set_item("kind", kind.to_ascii_lowercase())?;
        out.set_item("rows", rows)?;
        out.set_item("cols", cols)?;
        out.set_item("k", k)?;
        out.set_item("choice", choice_dict(py, &plan)?.into_py(py))?;
        Ok(out.into_py(py))
    }

    fn hypergrad(&self, rows: usize, cols: usize) -> PyResult<PyHypergrad> {
        Ok(PyHypergrad::from_hypergrad(convert(
            self.inner.hypergrad(rows, cols),
        )?))
    }

    #[pyo3(signature = (densities, weights=None, entropy_weight=None, beta_j=None, coupling=None))]
    fn barycenter(
        &self,
        densities: Vec<PyTensor>,
        weights: Option<Vec<f32>>,
        entropy_weight: Option<f32>,
        beta_j: Option<f32>,
        coupling: Option<PyTensor>,
    ) -> PyResult<PyZSpaceBarycenter> {
        if densities.is_empty() {
            return Err(PyValueError::new_err("densities must not be empty"));
        }
        let tensors: Vec<Tensor> = densities.into_iter().map(PyTensor::into_tensor).collect();
        let weight_vec = weights.unwrap_or_else(|| vec![1.0; tensors.len()]);
        if weight_vec.len() != tensors.len() {
            return Err(PyValueError::new_err(format!(
                "expected {} weights, received {}",
                tensors.len(),
                weight_vec.len()
            )));
        }
        let coupling_tensor = coupling.map(PyTensor::into_tensor);
        let coupling_ref = coupling_tensor.as_ref();
        let entropy = entropy_weight.unwrap_or_else(|| self.inner.barycenter_entropy_weight());
        let beta = beta_j.unwrap_or_else(|| self.inner.barycenter_beta_j());
        let result = self.inner.barycenter_with_parameters(
            &weight_vec,
            &tensors,
            entropy,
            beta,
            coupling_ref,
        );
        Ok(PyZSpaceBarycenter::from_result(convert(result)?))
    }

    fn align_hypergrad(
        &self,
        hypergrad: &mut PyHypergrad,
        barycenter: &PyZSpaceBarycenter,
    ) -> PyResult<()> {
        convert(
            self.inner
                .align_hypergrad(&mut hypergrad.inner, &barycenter.inner),
        )
    }

    #[getter]
    fn topos(&self) -> Option<PyOpenTopos> {
        self.inner.topos().cloned().map(PyOpenTopos::from_topos)
    }

    fn __repr__(&self) -> PyResult<String> {
        Ok(format!(
            "SpiralSession(device={}, curvature={}, hyper_lr={}, fallback_lr={})",
            backend_name(self.inner.device_caps().backend),
            self.inner.curvature(),
            self.inner.hyper_learning_rate(),
            self.inner.fallback_learning_rate()
        ))
    }
}

#[pyclass(module = "spiraltorch.rl", name = "PolicyGradient", unsendable)]
struct PyPolicyGradient {
    trainer: ModuleTrainer,
}

#[pymethods]
impl PyPolicyGradient {
    #[new]
    #[pyo3(signature = (device=None, curvature=-1.0, hyper_learning_rate=0.05, fallback_learning_rate=0.01))]
    fn new(
        device: Option<&str>,
        curvature: f32,
        hyper_learning_rate: f32,
        fallback_learning_rate: f32,
    ) -> Self {
        let caps = caps_for(device);
        Self {
            trainer: ModuleTrainer::new(
                caps,
                curvature,
                hyper_learning_rate,
                fallback_learning_rate,
            ),
        }
    }

    #[getter]
    fn curvature(&self) -> f32 {
        self.trainer.curvature()
    }

    #[getter]
    fn hyper_learning_rate(&self) -> f32 {
        self.trainer.hyper_learning_rate()
    }

    #[getter]
    fn fallback_learning_rate(&self) -> f32 {
        self.trainer.fallback_learning_rate()
    }

    #[pyo3(signature = (rows, cols, top_k=8, mid_k=8, bottom_k=8, here_tolerance=1e-5, psychoid=false, psychoid_log=false, psi=false, collapse=false, dist=None))]
    fn roundtable(
        &mut self,
        rows: u32,
        cols: u32,
        top_k: u32,
        mid_k: u32,
        bottom_k: u32,
        here_tolerance: f32,
        psychoid: bool,
        psychoid_log: bool,
        psi: bool,
        collapse: bool,
        dist: Option<PyDistConfig>,
    ) -> PyResult<PyRoundtableSchedule> {
        let config = build_roundtable_config(
            top_k,
            mid_k,
            bottom_k,
            here_tolerance,
            psychoid,
            psychoid_log,
            psi,
            collapse,
        );
        if let Some(dist_cfg) = dist {
            self.trainer.configure_distribution(dist_cfg.inner.clone());
        } else {
            self.trainer.clear_distribution();
        }
        Ok(PyRoundtableSchedule::from_schedule(
            self.trainer.roundtable(rows, cols, config),
        ))
    }

    fn install_maintainer(&mut self, config: &PyMaintainerConfig) {
        self.trainer
            .install_blackcat_moderator(config.threshold, config.participants);
    }

    fn maintainer_reports(&self) -> Vec<PyMaintainerReport> {
        self.trainer
            .blackcat_minutes()
            .into_iter()
            .map(PyMaintainerReport::from_minutes)
            .collect()
    }

    #[pyo3(signature = (module, loss, batches, schedule))]
    fn train_epoch(
        &mut self,
        module: &Bound<'_, PyAny>,
        loss: &Bound<'_, PyAny>,
        batches: &Bound<'_, PyAny>,
        schedule: &PyRoundtableSchedule,
    ) -> PyResult<PyEpochStats> {
        let stats =
            run_epoch_with_trainer(&mut self.trainer, module, loss, batches, &schedule.inner)?;
        Ok(PyEpochStats::from_stats(stats))
    }

    fn __repr__(&self) -> PyResult<String> {
        Ok(format!(
            "PolicyGradient(curvature={:.3}, hyper_lr={:.3}, fallback_lr={:.3})",
            self.curvature(),
            self.hyper_learning_rate(),
            self.fallback_learning_rate()
        ))
    }
}

#[pyclass(module = "spiraltorch.nn", name = "MeanSquaredError")]
struct PyMeanSquaredError {
    inner: MeanSquaredError,
}

impl PyMeanSquaredError {
    fn inner_mut(&mut self) -> &mut MeanSquaredError {
        &mut self.inner
    }
}

#[pymethods]
impl PyMeanSquaredError {
    #[new]
    fn new() -> Self {
        Self {
            inner: MeanSquaredError::new(),
        }
    }

    fn forward(&mut self, prediction: &PyTensor, target: &PyTensor) -> PyResult<PyTensor> {
        Ok(PyTensor::from_tensor(convert(
            self.inner
                .forward(prediction.as_tensor(), target.as_tensor()),
        )?))
    }

    fn backward(&mut self, prediction: &PyTensor, target: &PyTensor) -> PyResult<PyTensor> {
        Ok(PyTensor::from_tensor(convert(
            self.inner
                .backward(prediction.as_tensor(), target.as_tensor()),
        )?))
    }

    fn __repr__(&self) -> PyResult<String> {
        Ok("MeanSquaredError()".to_string())
    }
}

#[pyclass(module = "spiraltorch.nn", name = "HyperbolicCrossEntropy")]
struct PyHyperbolicCrossEntropy {
    inner: NnHyperbolicCrossEntropy,
}

impl PyHyperbolicCrossEntropy {
    fn inner_mut(&mut self) -> &mut NnHyperbolicCrossEntropy {
        &mut self.inner
    }
}

#[pymethods]
impl PyHyperbolicCrossEntropy {
    #[new]
    #[pyo3(signature = (curvature=-1.0, epsilon=None))]
    fn new(curvature: f32, epsilon: Option<f32>) -> PyResult<Self> {
        let inner = match epsilon {
            Some(eps) => convert(NnHyperbolicCrossEntropy::with_epsilon(curvature, eps))?,
            None => convert(NnHyperbolicCrossEntropy::new(curvature))?,
        };
        Ok(Self { inner })
    }

    #[getter]
    fn curvature(&self) -> f32 {
        self.inner.curvature()
    }

    #[getter]
    fn epsilon(&self) -> f32 {
        self.inner.epsilon()
    }

    fn forward(&mut self, prediction: &PyTensor, target: &PyTensor) -> PyResult<PyTensor> {
        Ok(PyTensor::from_tensor(convert(
            self.inner_mut()
                .forward(prediction.as_tensor(), target.as_tensor()),
        )?))
    }

    fn backward(&mut self, prediction: &PyTensor, target: &PyTensor) -> PyResult<PyTensor> {
        Ok(PyTensor::from_tensor(convert(
            self.inner_mut()
                .backward(prediction.as_tensor(), target.as_tensor()),
        )?))
    }

    fn __repr__(&self) -> PyResult<String> {
        Ok(format!(
            "HyperbolicCrossEntropy(curvature={:.3}, epsilon={:.3})",
            self.curvature(),
            self.epsilon()
        ))
    }
}

fn train_trainer_with_dataset(
    trainer: &mut ModuleTrainer,
    module: &Bound<'_, PyAny>,
    loss: &Bound<'_, PyAny>,
    dataset: &[(Tensor, Tensor)],
    schedule: &RoundtableSchedule,
) -> PyResult<Option<EpochStats>> {
    // Sequential
    if let Ok(mut seq) = module.extract::<PyRefMut<'_, PySequentialModule>>() {
        if let Ok(mut mse) = loss.extract::<PyRefMut<'_, PyMeanSquaredError>>() {
            let stats = convert(trainer.train_epoch(
                seq.borrow_mut()?,
                mse.inner_mut(),
                dataset.to_vec(),
                schedule,
            ))?;
            return Ok(Some(stats));
        }
    }
    if let Ok(mut seq) = module.extract::<PyRefMut<'_, PySequentialModule>>() {
        if let Ok(mut hce) = loss.extract::<PyRefMut<'_, PyHyperbolicCrossEntropy>>() {
            let stats = convert(trainer.train_epoch(
                seq.borrow_mut()?,
                hce.inner_mut(),
                dataset.to_vec(),
                schedule,
            ))?;
            return Ok(Some(stats));
        }
    }

    // Linear
    if let Ok(mut linear) = module.extract::<PyRefMut<'_, PyLinearModule>>() {
        if let Ok(mut mse) = loss.extract::<PyRefMut<'_, PyMeanSquaredError>>() {
            let stats = convert(trainer.train_epoch(
                linear.borrow_mut()?,
                mse.inner_mut(),
                dataset.to_vec(),
                schedule,
            ))?;
            return Ok(Some(stats));
        }
    }
    if let Ok(mut linear) = module.extract::<PyRefMut<'_, PyLinearModule>>() {
        if let Ok(mut hce) = loss.extract::<PyRefMut<'_, PyHyperbolicCrossEntropy>>() {
            let stats = convert(trainer.train_epoch(
                linear.borrow_mut()?,
                hce.inner_mut(),
                dataset.to_vec(),
                schedule,
            ))?;
            return Ok(Some(stats));
        }
    }

    // Relu
    if let Ok(mut relu) = module.extract::<PyRefMut<'_, PyReluModule>>() {
        if let Ok(mut mse) = loss.extract::<PyRefMut<'_, PyMeanSquaredError>>() {
            let stats = convert(trainer.train_epoch(
                relu.borrow_mut()?,
                mse.inner_mut(),
                dataset.to_vec(),
                schedule,
            ))?;
            return Ok(Some(stats));
        }
    }
    if let Ok(mut relu) = module.extract::<PyRefMut<'_, PyReluModule>>() {
        if let Ok(mut hce) = loss.extract::<PyRefMut<'_, PyHyperbolicCrossEntropy>>() {
            let stats = convert(trainer.train_epoch(
                relu.borrow_mut()?,
                hce.inner_mut(),
                dataset.to_vec(),
                schedule,
            ))?;
            return Ok(Some(stats));
        }
    }

    // Conv1d
    if let Ok(mut conv) = module.extract::<PyRefMut<'_, PyConv1dModule>>() {
        if let Ok(mut mse) = loss.extract::<PyRefMut<'_, PyMeanSquaredError>>() {
            let stats = convert(trainer.train_epoch(
                conv.borrow_mut()?,
                mse.inner_mut(),
                dataset.to_vec(),
                schedule,
            ))?;
            return Ok(Some(stats));
        }
    }
    if let Ok(mut conv) = module.extract::<PyRefMut<'_, PyConv1dModule>>() {
        if let Ok(mut hce) = loss.extract::<PyRefMut<'_, PyHyperbolicCrossEntropy>>() {
            let stats = convert(trainer.train_epoch(
                conv.borrow_mut()?,
                hce.inner_mut(),
                dataset.to_vec(),
                schedule,
            ))?;
            return Ok(Some(stats));
        }
    }

    // WaveRnn
    if let Ok(mut wave) = module.extract::<PyRefMut<'_, PyWaveRnnModule>>() {
        if let Ok(mut mse) = loss.extract::<PyRefMut<'_, PyMeanSquaredError>>() {
            let stats = convert(trainer.train_epoch(
                wave.borrow_mut()?,
                mse.inner_mut(),
                dataset.to_vec(),
                schedule,
            ))?;
            return Ok(Some(stats));
        }
    }
    if let Ok(mut wave) = module.extract::<PyRefMut<'_, PyWaveRnnModule>>() {
        if let Ok(mut hce) = loss.extract::<PyRefMut<'_, PyHyperbolicCrossEntropy>>() {
            let stats = convert(trainer.train_epoch(
                wave.borrow_mut()?,
                hce.inner_mut(),
                dataset.to_vec(),
                schedule,
            ))?;
            return Ok(Some(stats));
        }
    }

    // ZSpace projector
    if let Ok(mut projector) = module.extract::<PyRefMut<'_, PyZSpaceProjector>>() {
        if let Ok(mut mse) = loss.extract::<PyRefMut<'_, PyMeanSquaredError>>() {
            let stats = convert(trainer.train_epoch(
                projector.borrow_mut()?,
                mse.inner_mut(),
                dataset.to_vec(),
                schedule,
            ))?;
            return Ok(Some(stats));
        }
    }
    if let Ok(mut projector) = module.extract::<PyRefMut<'_, PyZSpaceProjector>>() {
        if let Ok(mut hce) = loss.extract::<PyRefMut<'_, PyHyperbolicCrossEntropy>>() {
            let stats = convert(trainer.train_epoch(
                projector.borrow_mut()?,
                hce.inner_mut(),
                dataset.to_vec(),
                schedule,
            ))?;
            return Ok(Some(stats));
        }
    }

    // Topos resonator
    if let Ok(mut resonator) = module.extract::<PyRefMut<'_, PyToposResonator>>() {
        if let Ok(mut mse) = loss.extract::<PyRefMut<'_, PyMeanSquaredError>>() {
            let stats = convert(trainer.train_epoch(
                resonator.borrow_mut()?,
                mse.inner_mut(),
                dataset.to_vec(),
                schedule,
            ))?;
            return Ok(Some(stats));
        }
    }
    if let Ok(mut resonator) = module.extract::<PyRefMut<'_, PyToposResonator>>() {
        if let Ok(mut hce) = loss.extract::<PyRefMut<'_, PyHyperbolicCrossEntropy>>() {
            let stats = convert(trainer.train_epoch(
                resonator.borrow_mut()?,
                hce.inner_mut(),
                dataset.to_vec(),
                schedule,
            ))?;
            return Ok(Some(stats));
        }
    }

    // ZSpace mixer
    if let Ok(mut mixer) = module.extract::<PyRefMut<'_, PyZSpaceMixer>>() {
        if let Ok(mut mse) = loss.extract::<PyRefMut<'_, PyMeanSquaredError>>() {
            let stats = convert(trainer.train_epoch(
                mixer.borrow_mut()?,
                mse.inner_mut(),
                dataset.to_vec(),
                schedule,
            ))?;
            return Ok(Some(stats));
        }
    }
    if let Ok(mut mixer) = module.extract::<PyRefMut<'_, PyZSpaceMixer>>() {
        if let Ok(mut hce) = loss.extract::<PyRefMut<'_, PyHyperbolicCrossEntropy>>() {
            let stats = convert(trainer.train_epoch(
                mixer.borrow_mut()?,
                hce.inner_mut(),
                dataset.to_vec(),
                schedule,
            ))?;
            return Ok(Some(stats));
        }
    }
}

#[pyclass(module = "spiraltorch.rl", name = "PolicyGradient", unsendable)]
struct PyPolicyGradient {
    trainer: ModuleTrainer,
}

#[pymethods]
impl PyPolicyGradient {
    #[new]
    #[pyo3(signature = (device=None, curvature=-1.0, hyper_learning_rate=0.05, fallback_learning_rate=0.01))]
    fn new(
        device: Option<&str>,
        curvature: f32,
        hyper_learning_rate: f32,
        fallback_learning_rate: f32,
    ) -> Self {
        let caps = caps_for(device);
        Self {
            trainer: ModuleTrainer::new(
                caps,
                curvature,
                hyper_learning_rate,
                fallback_learning_rate,
            ),
        }
    }

    #[getter]
    fn curvature(&self) -> f32 {
        self.trainer.curvature()
    }

    #[getter]
    fn hyper_learning_rate(&self) -> f32 {
        self.trainer.hyper_learning_rate()
    }

    #[getter]
    fn fallback_learning_rate(&self) -> f32 {
        self.trainer.fallback_learning_rate()
    }

    #[pyo3(signature = (rows, cols, top_k=8, mid_k=8, bottom_k=8, here_tolerance=1e-5, psychoid=false, psychoid_log=false, psi=false, collapse=false, dist=None))]
    fn roundtable(
        &mut self,
        rows: u32,
        cols: u32,
        top_k: u32,
        mid_k: u32,
        bottom_k: u32,
        here_tolerance: f32,
        psychoid: bool,
        psychoid_log: bool,
        psi: bool,
        collapse: bool,
        dist: Option<PyDistConfig>,
    ) -> PyResult<PyRoundtableSchedule> {
        let config = build_roundtable_config(
            top_k,
            mid_k,
            bottom_k,
            here_tolerance,
            psychoid,
            psychoid_log,
            psi,
            collapse,
        );
        if let Some(dist_cfg) = dist {
            self.trainer.configure_distribution(dist_cfg.inner.clone());
        } else {
            self.trainer.clear_distribution();
        }
        Ok(PyRoundtableSchedule::from_schedule(
            self.trainer.roundtable(rows, cols, config),
        ))
    }

    fn install_maintainer(&mut self, config: &PyMaintainerConfig) {
        self.trainer
            .install_blackcat_moderator(config.threshold, config.participants);
    }

    fn maintainer_reports(&self) -> Vec<PyMaintainerReport> {
        self.trainer
            .blackcat_minutes()
            .into_iter()
            .map(PyMaintainerReport::from_minutes)
            .collect()
    }

    #[pyo3(signature = (module, loss, batches, schedule))]
    fn train_epoch(
        &mut self,
        module: &Bound<'_, PyAny>,
        loss: &Bound<'_, PyAny>,
        batches: &Bound<'_, PyAny>,
        schedule: &PyRoundtableSchedule,
    ) -> PyResult<PyEpochStats> {
        let stats =
            run_epoch_with_trainer(&mut self.trainer, module, loss, batches, &schedule.inner)?;
        Ok(PyEpochStats::from_stats(stats))
    }

    fn __repr__(&self) -> PyResult<String> {
        Ok(format!(
            "PolicyGradient(curvature={:.3}, hyper_lr={:.3}, fallback_lr={:.3})",
            self.curvature(),
            self.hyper_learning_rate(),
            self.fallback_learning_rate()
        ))
    }
}

#[pyclass(module = "spiraltorch.nn", name = "MeanSquaredError")]
struct PyMeanSquaredError {
    inner: MeanSquaredError,
}

    Ok(None)
}

fn run_epoch_with_trainer(
    trainer: &mut ModuleTrainer,
    module: &Bound<'_, PyAny>,
    loss: &Bound<'_, PyAny>,
    batches: &Bound<'_, PyAny>,
    schedule: &RoundtableSchedule,
) -> PyResult<EpochStats> {
    if let Ok(loader) = batches.extract::<PyRef<PyDataLoader>>() {
        let dataset: Vec<(Tensor, Tensor)> = loader
            .clone_inner()
            .into_iter()
            .map(|batch| convert(batch))
            .collect::<PyResult<_>>()?;
        if let Some(stats) = train_trainer_with_dataset(trainer, module, loss, &dataset, schedule)?
        {
            return Ok(stats);
        }
        return Err(PyValueError::new_err(
            "ModuleTrainer.train_epoch expects a supported module/loss pairing",
        ));
    }

    let dataset: Vec<(Tensor, Tensor)> = batches
        .extract::<Vec<(PyTensor, PyTensor)>>()?
        .into_iter()
        .map(|(input, target)| (input.into_tensor(), target.into_tensor()))
        .collect();

    if let Some(stats) = train_trainer_with_dataset(trainer, module, loss, &dataset, schedule)? {
        return Ok(stats);
    }

    Err(PyValueError::new_err(
        "ModuleTrainer.train_epoch expects a supported module/loss pairing",
    ))
}

fn prepare_module_for_lightning(
    lightning: &mut NnSpiralLightning,
    module: &Bound<'_, PyAny>,
) -> PyResult<()> {
    if let Ok(mut seq) = module.extract::<PyRefMut<'_, PySequentialModule>>() {
        convert(lightning.prepare_module(seq.borrow_mut()?))?;
        return Ok(());
    }
    if let Ok(mut linear) = module.extract::<PyRefMut<'_, PyLinearModule>>() {
        convert(lightning.prepare_module(linear.borrow_mut()?))?;
        return Ok(());
    }
    if let Ok(mut relu) = module.extract::<PyRefMut<'_, PyReluModule>>() {
        convert(lightning.prepare_module(relu.borrow_mut()?))?;
        return Ok(());
    }
    if let Ok(mut conv) = module.extract::<PyRefMut<'_, PyConv1dModule>>() {
        convert(lightning.prepare_module(conv.borrow_mut()?))?;
        return Ok(());
    }
    if let Ok(mut wave) = module.extract::<PyRefMut<'_, PyWaveRnnModule>>() {
        convert(lightning.prepare_module(wave.borrow_mut()?))?;
        return Ok(());
    }
    if let Ok(mut projector) = module.extract::<PyRefMut<'_, PyZSpaceProjector>>() {
        convert(lightning.prepare_module(projector.borrow_mut()?))?;
        return Ok(());
    }
    if let Ok(mut resonator) = module.extract::<PyRefMut<'_, PyToposResonator>>() {
        convert(lightning.prepare_module(resonator.borrow_mut()?))?;
        return Ok(());
    }
    if let Ok(mut mixer) = module.extract::<PyRefMut<'_, PyZSpaceMixer>>() {
        convert(lightning.prepare_module(mixer.borrow_mut()?))?;
        return Ok(());
    }
    Err(PyValueError::new_err(
        "SpiralLightning.prepare_module expects Linear, Relu, Conv1d, WaveRnn, ZSpaceProjector, ToposResonator, ZSpaceMixer, or Sequential modules",
    ))
}

#[pyclass(module = "spiraltorch.nn", name = "HyperbolicCrossEntropy")]
struct PyHyperbolicCrossEntropy {
    inner: NnHyperbolicCrossEntropy,
}

impl PyHyperbolicCrossEntropy {
    fn inner_mut(&mut self) -> &mut NnHyperbolicCrossEntropy {
        &mut self.inner
    }
}

#[pymethods]
impl PyHyperbolicCrossEntropy {
    #[new]
    #[pyo3(signature = (curvature=-1.0, epsilon=None))]
    fn new(curvature: f32, epsilon: Option<f32>) -> PyResult<Self> {
        let inner = match epsilon {
            Some(eps) => convert(NnHyperbolicCrossEntropy::with_epsilon(curvature, eps))?,
            None => convert(NnHyperbolicCrossEntropy::new(curvature))?,
        };
        Ok(Self { inner })
    }

    #[getter]
    fn curvature(&self) -> f32 {
        self.inner.curvature()
    }

    #[getter]
    fn epsilon(&self) -> f32 {
        self.inner.epsilon()
    }

    fn forward(&mut self, prediction: &PyTensor, target: &PyTensor) -> PyResult<PyTensor> {
        Ok(PyTensor::from_tensor(convert(
            self.inner_mut()
                .forward(prediction.as_tensor(), target.as_tensor()),
        )?))
    }

    fn backward(&mut self, prediction: &PyTensor, target: &PyTensor) -> PyResult<PyTensor> {
        Ok(PyTensor::from_tensor(convert(
            self.inner_mut()
                .backward(prediction.as_tensor(), target.as_tensor()),
        )?))
    }

    fn __repr__(&self) -> PyResult<String> {
        Ok(format!(
            "HyperbolicCrossEntropy(curvature={:.3}, epsilon={:.3})",
            self.curvature(),
            self.epsilon()
        ))
    }
}

fn train_trainer_with_dataset(
    trainer: &mut ModuleTrainer,
    module: &Bound<'_, PyAny>,
    loss: &Bound<'_, PyAny>,
    dataset: &[(Tensor, Tensor)],
    schedule: &RoundtableSchedule,
) -> PyResult<Option<EpochStats>> {
    // Sequential
    if let Ok(mut seq) = module.extract::<PyRefMut<'_, PySequentialModule>>() {
        if let Ok(mut mse) = loss.extract::<PyRefMut<'_, PyMeanSquaredError>>() {
            let stats = convert(trainer.train_epoch(
                seq.borrow_mut()?,
                mse.inner_mut(),
                dataset.to_vec(),
                schedule,
            ))?;
            return Ok(Some(stats));
        }
    }
    if let Ok(mut seq) = module.extract::<PyRefMut<'_, PySequentialModule>>() {
        if let Ok(mut hce) = loss.extract::<PyRefMut<'_, PyHyperbolicCrossEntropy>>() {
            let stats = convert(trainer.train_epoch(
                seq.borrow_mut()?,
                hce.inner_mut(),
                dataset.to_vec(),
                schedule,
            ))?;
            return Ok(Some(stats));
        }
    }

    // Linear
    if let Ok(mut linear) = module.extract::<PyRefMut<'_, PyLinearModule>>() {
        if let Ok(mut mse) = loss.extract::<PyRefMut<'_, PyMeanSquaredError>>() {
            let stats = convert(trainer.train_epoch(
                linear.borrow_mut()?,
                mse.inner_mut(),
                dataset.to_vec(),
                schedule,
            ))?;
            return Ok(Some(stats));
        }
    }
    if let Ok(mut linear) = module.extract::<PyRefMut<'_, PyLinearModule>>() {
        if let Ok(mut hce) = loss.extract::<PyRefMut<'_, PyHyperbolicCrossEntropy>>() {
            let stats = convert(trainer.train_epoch(
                linear.borrow_mut()?,
                hce.inner_mut(),
                dataset.to_vec(),
                schedule,
            ))?;
            return Ok(Some(stats));
        }
    }

    // Relu
    if let Ok(mut relu) = module.extract::<PyRefMut<'_, PyReluModule>>() {
        if let Ok(mut mse) = loss.extract::<PyRefMut<'_, PyMeanSquaredError>>() {
            let stats = convert(trainer.train_epoch(
                relu.borrow_mut()?,
                mse.inner_mut(),
                dataset.to_vec(),
                schedule,
            ))?;
            return Ok(Some(stats));
        }
    }
    if let Ok(mut relu) = module.extract::<PyRefMut<'_, PyReluModule>>() {
        if let Ok(mut hce) = loss.extract::<PyRefMut<'_, PyHyperbolicCrossEntropy>>() {
            let stats = convert(trainer.train_epoch(
                relu.borrow_mut()?,
                hce.inner_mut(),
                dataset.to_vec(),
                schedule,
            ))?;
            return Ok(Some(stats));
        }
    }

    // Conv1d
    if let Ok(mut conv) = module.extract::<PyRefMut<'_, PyConv1dModule>>() {
        if let Ok(mut mse) = loss.extract::<PyRefMut<'_, PyMeanSquaredError>>() {
            let stats = convert(trainer.train_epoch(
                conv.borrow_mut()?,
                mse.inner_mut(),
                dataset.to_vec(),
                schedule,
            ))?;
            return Ok(Some(stats));
        }
    }
    if let Ok(mut conv) = module.extract::<PyRefMut<'_, PyConv1dModule>>() {
        if let Ok(mut hce) = loss.extract::<PyRefMut<'_, PyHyperbolicCrossEntropy>>() {
            let stats = convert(trainer.train_epoch(
                conv.borrow_mut()?,
                hce.inner_mut(),
                dataset.to_vec(),
                schedule,
            ))?;
            return Ok(Some(stats));
        }
    }

    // WaveRnn
    if let Ok(mut wave) = module.extract::<PyRefMut<'_, PyWaveRnnModule>>() {
        if let Ok(mut mse) = loss.extract::<PyRefMut<'_, PyMeanSquaredError>>() {
            let stats = convert(trainer.train_epoch(
                wave.borrow_mut()?,
                mse.inner_mut(),
                dataset.to_vec(),
                schedule,
            ))?;
            return Ok(Some(stats));
        }
    }
    if let Ok(mut wave) = module.extract::<PyRefMut<'_, PyWaveRnnModule>>() {
        if let Ok(mut hce) = loss.extract::<PyRefMut<'_, PyHyperbolicCrossEntropy>>() {
            let stats = convert(trainer.train_epoch(
                wave.borrow_mut()?,
                hce.inner_mut(),
                dataset.to_vec(),
                schedule,
            ))?;
            return Ok(Some(stats));
        }
    }

    // ZSpace projector
    if let Ok(mut projector) = module.extract::<PyRefMut<'_, PyZSpaceProjector>>() {
        if let Ok(mut mse) = loss.extract::<PyRefMut<'_, PyMeanSquaredError>>() {
            let stats = convert(trainer.train_epoch(
                projector.borrow_mut()?,
                mse.inner_mut(),
                dataset.to_vec(),
                schedule,
            let stats = convert(lightning.train_epoch(
                linear.borrow_mut()?,
                mse.inner_mut(),
                dataset.to_vec(),
            ))?;
            return Ok(Some(stats));
        }
    }
    if let Ok(mut linear) = module.extract::<PyRefMut<'_, PyLinearModule>>() {
        if let Ok(mut hce) = loss.extract::<PyRefMut<'_, PyHyperbolicCrossEntropy>>() {
            let stats = convert(lightning.train_epoch(
                linear.borrow_mut()?,
                hce.inner_mut(),
                dataset.to_vec(),
            ))?;
            return Ok(Some(stats));
                dataset.clone(),
            ))?;
            return Ok(Some(stats));
        }
    }
    if let Ok(mut projector) = module.extract::<PyRefMut<'_, PyZSpaceProjector>>() {
        if let Ok(mut hce) = loss.extract::<PyRefMut<'_, PyHyperbolicCrossEntropy>>() {
            let stats = convert(trainer.train_epoch(
                projector.borrow_mut()?,
                hce.inner_mut(),
                dataset.to_vec(),
                schedule,
            ))?;
            return Ok(Some(stats));
        }
    }

    // Topos resonator
    if let Ok(mut resonator) = module.extract::<PyRefMut<'_, PyToposResonator>>() {
        if let Ok(mut mse) = loss.extract::<PyRefMut<'_, PyMeanSquaredError>>() {
            let stats = convert(trainer.train_epoch(
                resonator.borrow_mut()?,
                mse.inner_mut(),
                dataset.to_vec(),
                schedule,
            ))?;
            return Ok(Some(stats));
        }
    }
    if let Ok(mut resonator) = module.extract::<PyRefMut<'_, PyToposResonator>>() {
        if let Ok(mut hce) = loss.extract::<PyRefMut<'_, PyHyperbolicCrossEntropy>>() {
            let stats = convert(trainer.train_epoch(
                resonator.borrow_mut()?,
                hce.inner_mut(),
                dataset.to_vec(),
                schedule,
            ))?;
            return Ok(Some(stats));
        }
    }

    // ZSpace mixer
    if let Ok(mut mixer) = module.extract::<PyRefMut<'_, PyZSpaceMixer>>() {
        if let Ok(mut mse) = loss.extract::<PyRefMut<'_, PyMeanSquaredError>>() {
            let stats = convert(trainer.train_epoch(
                mixer.borrow_mut()?,
                mse.inner_mut(),
                dataset.to_vec(),
                schedule,
            ))?;
            return Ok(Some(stats));
        }
    }
    if let Ok(mut mixer) = module.extract::<PyRefMut<'_, PyZSpaceMixer>>() {
        if let Ok(mut hce) = loss.extract::<PyRefMut<'_, PyHyperbolicCrossEntropy>>() {
            let stats = convert(trainer.train_epoch(
                mixer.borrow_mut()?,
                hce.inner_mut(),
                dataset.to_vec(),
                schedule,
            ))?;
            return Ok(Some(stats));
        }
    }

    Ok(None)
}

fn run_epoch_with_trainer(
    trainer: &mut ModuleTrainer,
    module: &Bound<'_, PyAny>,
    loss: &Bound<'_, PyAny>,
    batches: &Bound<'_, PyAny>,
    schedule: &RoundtableSchedule,
) -> PyResult<EpochStats> {
    if let Ok(loader) = batches.extract::<PyRef<PyDataLoader>>() {
        let dataset: Vec<(Tensor, Tensor)> = loader
            .clone_inner()
            .into_iter()
            .map(|batch| convert(batch))
            .collect::<PyResult<_>>()?;
        if let Some(stats) = train_trainer_with_dataset(trainer, module, loss, &dataset, schedule)?
        {
            return Ok(stats);
        }
        return Err(PyValueError::new_err(
            "ModuleTrainer.train_epoch expects a supported module/loss pairing",
        ));
    }

    let dataset: Vec<(Tensor, Tensor)> = batches
        .extract::<Vec<(PyTensor, PyTensor)>>()?
        .into_iter()
        .map(|(input, target)| (input.into_tensor(), target.into_tensor()))
        .collect();

    if let Some(stats) = train_trainer_with_dataset(trainer, module, loss, &dataset, schedule)? {
        return Ok(stats);
    }

    Err(PyValueError::new_err(
        "ModuleTrainer.train_epoch expects a supported module/loss pairing",
        "SpiralLightning.train_epoch expects a Sequential, Linear, or Relu module and a supported loss",
    ))
}

fn prepare_module_for_lightning(
    lightning: &mut NnSpiralLightning,
    module: &Bound<'_, PyAny>,
) -> PyResult<()> {
    if let Ok(mut seq) = module.extract::<PyRefMut<'_, PySequentialModule>>() {
        convert(lightning.prepare_module(seq.borrow_mut()?))?;
        return Ok(());
    }
    if let Ok(mut linear) = module.extract::<PyRefMut<'_, PyLinearModule>>() {
        convert(lightning.prepare_module(linear.borrow_mut()?))?;
        return Ok(());
    }
    if let Ok(mut relu) = module.extract::<PyRefMut<'_, PyReluModule>>() {
        convert(lightning.prepare_module(relu.borrow_mut()?))?;
        return Ok(());
    }
    if let Ok(mut conv) = module.extract::<PyRefMut<'_, PyConv1dModule>>() {
        convert(lightning.prepare_module(conv.borrow_mut()?))?;
        return Ok(());
    }
    if let Ok(mut wave) = module.extract::<PyRefMut<'_, PyWaveRnnModule>>() {
        convert(lightning.prepare_module(wave.borrow_mut()?))?;
        return Ok(());
    }
    if let Ok(mut projector) = module.extract::<PyRefMut<'_, PyZSpaceProjector>>() {
        convert(lightning.prepare_module(projector.borrow_mut()?))?;
        return Ok(());
    }
    if let Ok(mut resonator) = module.extract::<PyRefMut<'_, PyToposResonator>>() {
        convert(lightning.prepare_module(resonator.borrow_mut()?))?;
        return Ok(());
    }
    if let Ok(mut mixer) = module.extract::<PyRefMut<'_, PyZSpaceMixer>>() {
        convert(lightning.prepare_module(mixer.borrow_mut()?))?;
        return Ok(());
    }
    Err(PyValueError::new_err(
        "SpiralLightning.prepare_module expects Linear, Relu, Conv1d, WaveRnn, ZSpaceProjector, ToposResonator, ZSpaceMixer, or Sequential modules",
    ))
}

fn train_lightning_with_dataset(
    lightning: &mut NnSpiralLightning,
    module: &Bound<'_, PyAny>,
    loss: &Bound<'_, PyAny>,
    dataset: &[(Tensor, Tensor)],
) -> PyResult<Option<EpochStats>> {
    if let Ok(mut seq) = module.extract::<PyRefMut<'_, PySequentialModule>>() {
        if let Ok(mut mse) = loss.extract::<PyRefMut<'_, PyMeanSquaredError>>() {
            let stats = convert(lightning.train_epoch(
                seq.borrow_mut()?,
                mse.inner_mut(),
                dataset.to_vec(),
            ))?;
            return Ok(Some(stats));
        }
    }
    if let Ok(mut seq) = module.extract::<PyRefMut<'_, PySequentialModule>>() {
        if let Ok(mut hce) = loss.extract::<PyRefMut<'_, PyHyperbolicCrossEntropy>>() {
            let stats = convert(lightning.train_epoch(
                seq.borrow_mut()?,
                hce.inner_mut(),
                dataset.to_vec(),
            ))?;
            return Ok(Some(stats));
        }
    }

    if let Ok(mut linear) = module.extract::<PyRefMut<'_, PyLinearModule>>() {
        if let Ok(mut mse) = loss.extract::<PyRefMut<'_, PyMeanSquaredError>>() {
            let stats = convert(lightning.train_epoch(
                linear.borrow_mut()?,
                mse.inner_mut(),
                dataset.to_vec(),
            ))?;
            return Ok(Some(stats));
        }
    }
    if let Ok(mut linear) = module.extract::<PyRefMut<'_, PyLinearModule>>() {
        if let Ok(mut hce) = loss.extract::<PyRefMut<'_, PyHyperbolicCrossEntropy>>() {
            let stats = convert(lightning.train_epoch(
                linear.borrow_mut()?,
                hce.inner_mut(),
                dataset.to_vec(),
            ))?;
            return Ok(Some(stats));
        }
    }

    if let Ok(mut relu) = module.extract::<PyRefMut<'_, PyReluModule>>() {
        if let Ok(mut mse) = loss.extract::<PyRefMut<'_, PyMeanSquaredError>>() {
            let stats = convert(lightning.train_epoch(
                relu.borrow_mut()?,
                mse.inner_mut(),
                dataset.to_vec(),
            ))?;
            return Ok(Some(stats));
        }
    }
    if let Ok(mut relu) = module.extract::<PyRefMut<'_, PyReluModule>>() {
        if let Ok(mut hce) = loss.extract::<PyRefMut<'_, PyHyperbolicCrossEntropy>>() {
            let stats = convert(lightning.train_epoch(
                relu.borrow_mut()?,
                hce.inner_mut(),
                dataset.to_vec(),
            ))?;
            return Ok(Some(stats));
        }
    }

    if let Ok(mut conv) = module.extract::<PyRefMut<'_, PyConv1dModule>>() {
        if let Ok(mut mse) = loss.extract::<PyRefMut<'_, PyMeanSquaredError>>() {
            let stats = convert(lightning.train_epoch(
                conv.borrow_mut()?,
                mse.inner_mut(),
                dataset.to_vec(),
            ))?;
            return Ok(Some(stats));
        }
    }
    if let Ok(mut conv) = module.extract::<PyRefMut<'_, PyConv1dModule>>() {
        if let Ok(mut hce) = loss.extract::<PyRefMut<'_, PyHyperbolicCrossEntropy>>() {
            let stats = convert(lightning.train_epoch(
                conv.borrow_mut()?,
                hce.inner_mut(),
                dataset.to_vec(),
            ))?;
            return Ok(Some(stats));
        }
    }

    if let Ok(mut wave) = module.extract::<PyRefMut<'_, PyWaveRnnModule>>() {
        if let Ok(mut mse) = loss.extract::<PyRefMut<'_, PyMeanSquaredError>>() {
            let stats = convert(lightning.train_epoch(
                wave.borrow_mut()?,
                mse.inner_mut(),
                dataset.to_vec(),
            ))?;
            return Ok(Some(stats));
        }
    }
    if let Ok(mut wave) = module.extract::<PyRefMut<'_, PyWaveRnnModule>>() {
        if let Ok(mut hce) = loss.extract::<PyRefMut<'_, PyHyperbolicCrossEntropy>>() {
            let stats = convert(lightning.train_epoch(
                wave.borrow_mut()?,
        }
    }
    if let Ok(mut wave) = module.extract::<PyRefMut<'_, PyWaveRnnModule>>() {
        if let Ok(mut hce) = loss.extract::<PyRefMut<'_, PyHyperbolicCrossEntropy>>() {
            let stats = convert(lightning.train_epoch(
                wave.borrow_mut()?,
                hce.inner_mut(),
                dataset.to_vec(),
            ))?;
            return Ok(Some(stats));
        }
    }

    if let Ok(mut projector) = module.extract::<PyRefMut<'_, PyZSpaceProjector>>() {
        if let Ok(mut mse) = loss.extract::<PyRefMut<'_, PyMeanSquaredError>>() {
            let stats = convert(lightning.train_epoch(
                projector.borrow_mut()?,
                mse.inner_mut(),
                dataset.to_vec(),
            ))?;
            return Ok(Some(stats));
        }
    }
    if let Ok(mut projector) = module.extract::<PyRefMut<'_, PyZSpaceProjector>>() {
        if let Ok(mut hce) = loss.extract::<PyRefMut<'_, PyHyperbolicCrossEntropy>>() {
            let stats = convert(lightning.train_epoch(
                projector.borrow_mut()?,
                hce.inner_mut(),
                dataset.to_vec(),
            ))?;
            return Ok(Some(stats));
        }
    }

    if let Ok(mut resonator) = module.extract::<PyRefMut<'_, PyToposResonator>>() {
        if let Ok(mut mse) = loss.extract::<PyRefMut<'_, PyMeanSquaredError>>() {
            let stats = convert(lightning.train_epoch(
                resonator.borrow_mut()?,
                mse.inner_mut(),
                dataset.to_vec(),
            ))?;
            return Ok(Some(stats));
        }
    }
    if let Ok(mut resonator) = module.extract::<PyRefMut<'_, PyToposResonator>>() {
        if let Ok(mut hce) = loss.extract::<PyRefMut<'_, PyHyperbolicCrossEntropy>>() {
            let stats = convert(lightning.train_epoch(
                resonator.borrow_mut()?,
                hce.inner_mut(),
                dataset.to_vec(),
            ))?;
            return Ok(Some(stats));
        }
        return Err(PyValueError::new_err(
            "SpiralLightning.train_epoch expects a supported module/loss pairing",
        ));
    }

    let dataset: Vec<(Tensor, Tensor)> = batches
        .extract::<Vec<(PyTensor, PyTensor)>>()?
        .into_iter()
        .map(|(input, target)| (input.into_tensor(), target.into_tensor()))
        .collect();

    if let Some(stats) = train_lightning_with_dataset(lightning, module, loss, &dataset)? {
        return Ok(stats);
    }

    Err(PyValueError::new_err(
        "SpiralLightning.train_epoch expects a supported module/loss pairing",
    ))
}

struct LightningStageSpec {
    config: NnLightningConfig,
    epochs: Vec<PyObject>,
    label: Option<String>,
}

fn parse_lightning_stage_spec(
    stage: &Bound<'_, PyAny>,
    base: &NnLightningConfig,
) -> PyResult<LightningStageSpec> {
    let dict = stage.downcast::<PyDict>().map_err(|_| {
        PyValueError::new_err("Lightning stage must be a mapping with 'config' and 'epochs' keys")
    })?;

    let epochs_any = dict
        .get_item("epochs")
        .ok_or_else(|| PyValueError::new_err("Lightning stage requires an 'epochs' sequence"))?;
    let epoch_objects: Vec<PyObject> = epochs_any.extract()?;
    if epoch_objects.is_empty() {
        return Err(PyValueError::new_err(
            "Lightning stage requires at least one epoch",
        ));
    }

    if let Ok(mut projector) = module.extract::<PyRefMut<'_, PyZSpaceProjector>>() {
        if let Ok(mut mse) = loss.extract::<PyRefMut<'_, PyMeanSquaredError>>() {
            let stats = convert(lightning.train_epoch(
                projector.borrow_mut()?,
                mse.inner_mut(),
                dataset.to_vec(),
            ))?;
            return Ok(Some(stats));
        }
    }
    if let Ok(mut projector) = module.extract::<PyRefMut<'_, PyZSpaceProjector>>() {
        if let Ok(mut hce) = loss.extract::<PyRefMut<'_, PyHyperbolicCrossEntropy>>() {
            let stats = convert(lightning.train_epoch(
                projector.borrow_mut()?,
                hce.inner_mut(),
                dataset.to_vec(),
            ))?;
            return Ok(Some(stats));
    let mut config = base.clone();
    if let Some(config_any) = dict.get_item("config") {
        let config_dict = config_any
            .downcast::<PyDict>()
            .map_err(|_| PyValueError::new_err("Lightning stage 'config' must be a mapping"))?;

        let mut rows = config.rows();
        let mut cols = config.cols();
        if let Some(value) = config_dict.get_item("rows") {
            rows = value.extract()?;
        }
        if let Some(value) = config_dict.get_item("cols") {
            cols = value.extract()?;
        }
        if rows != config.rows() || cols != config.cols() {
            config = config.with_output_shape(rows, cols);
        }

    if let Ok(mut resonator) = module.extract::<PyRefMut<'_, PyToposResonator>>() {
        if let Ok(mut mse) = loss.extract::<PyRefMut<'_, PyMeanSquaredError>>() {
            let stats = convert(lightning.train_epoch(
                resonator.borrow_mut()?,
                mse.inner_mut(),
                dataset.to_vec(),
            ))?;
            return Ok(Some(stats));
        }
    }
    if let Ok(mut resonator) = module.extract::<PyRefMut<'_, PyToposResonator>>() {
        if let Ok(mut hce) = loss.extract::<PyRefMut<'_, PyHyperbolicCrossEntropy>>() {
            let stats = convert(lightning.train_epoch(
                resonator.borrow_mut()?,
                hce.inner_mut(),
                dataset.to_vec(),
            ))?;
            return Ok(Some(stats));
        let mut roundtable = config.roundtable();
        if let Some(value) = config_dict.get_item("top_k") {
            roundtable.top_k = value.extract()?;
        }
        if let Some(value) = config_dict.get_item("mid_k") {
            roundtable.mid_k = value.extract()?;
        }
        if let Some(value) = config_dict.get_item("bottom_k") {
            roundtable.bottom_k = value.extract()?;
        }
        if let Some(value) = config_dict.get_item("here_tolerance") {
            roundtable.here_tolerance = value.extract()?;
        }
        #[cfg(feature = "psychoid")]
        if let Some(value) = config_dict.get_item("psychoid") {
            roundtable.psychoid_enabled = value.extract()?;
        }
        #[cfg(feature = "psychoid")]
        if let Some(value) = config_dict.get_item("psychoid_log") {
            roundtable.psychoid_log = value.extract()?;
        }
        #[cfg(feature = "psi")]
        if let Some(value) = config_dict.get_item("psi") {
            roundtable.psi_enabled = value.extract()?;
        }
        #[cfg(feature = "collapse")]
        if let Some(value) = config_dict.get_item("collapse") {
            roundtable.collapse_enabled = value.extract()?;
        }
        config = config.with_roundtable(roundtable);

    if let Ok(mut mixer) = module.extract::<PyRefMut<'_, PyZSpaceMixer>>() {
        if let Ok(mut mse) = loss.extract::<PyRefMut<'_, PyMeanSquaredError>>() {
            let stats = convert(lightning.train_epoch(
                mixer.borrow_mut()?,
                mse.inner_mut(),
                dataset.to_vec(),
            ))?;
            return Ok(Some(stats));
        }
    }
    if let Ok(mut mixer) = module.extract::<PyRefMut<'_, PyZSpaceMixer>>() {
        if let Ok(mut hce) = loss.extract::<PyRefMut<'_, PyHyperbolicCrossEntropy>>() {
            let stats = convert(lightning.train_epoch(
                mixer.borrow_mut()?,
                hce.inner_mut(),
                dataset.to_vec(),
            ))?;
            return Ok(Some(stats));
        }
    }

    Ok(None)
}

fn run_epoch_with_lightning(
    lightning: &mut NnSpiralLightning,
    module: &Bound<'_, PyAny>,
    loss: &Bound<'_, PyAny>,
    batches: &Bound<'_, PyAny>,
) -> PyResult<EpochStats> {
    if let Ok(loader) = batches.extract::<PyRef<PyDataLoader>>() {
        let dataset: Vec<(Tensor, Tensor)> = loader
            .clone_inner()
            .into_iter()
            .map(|batch| convert(batch))
            .collect::<PyResult<_>>()?;
        if let Some(stats) = train_lightning_with_dataset(lightning, module, loss, &dataset)? {
            return Ok(stats);
        if let Some(value) = config_dict.get_item("auto_prepare") {
            config = config.with_auto_prepare(value.extract()?);
        }
        return Err(PyValueError::new_err(
            "SpiralLightning.train_epoch expects a supported module/loss pairing",
        ));
    }

    let dataset: Vec<(Tensor, Tensor)> = batches
        .extract::<Vec<(PyTensor, PyTensor)>>()?
        .into_iter()
        .map(|(input, target)| (input.into_tensor(), target.into_tensor()))
        .collect();

    if let Some(stats) = train_lightning_with_dataset(lightning, module, loss, &dataset)? {
        return Ok(stats);
    }

    Err(PyValueError::new_err(
        "SpiralLightning.train_epoch expects a supported module/loss pairing",
    ))
}

fn prepare_module_for_lightning(
    lightning: &mut NnSpiralLightning,
    module: &Bound<'_, PyAny>,
) -> PyResult<()> {
    if let Ok(mut seq) = module.extract::<PyRefMut<'_, PySequentialModule>>() {
        convert(lightning.prepare_module(seq.borrow_mut()?))?;
        return Ok(());
    }
    if let Ok(mut linear) = module.extract::<PyRefMut<'_, PyLinearModule>>() {
        convert(lightning.prepare_module(linear.borrow_mut()?))?;
        return Ok(());
    }
    if let Ok(mut relu) = module.extract::<PyRefMut<'_, PyReluModule>>() {
        convert(lightning.prepare_module(relu.borrow_mut()?))?;
        return Ok(());
    }
    if let Ok(mut conv) = module.extract::<PyRefMut<'_, PyConv1dModule>>() {
        convert(lightning.prepare_module(conv.borrow_mut()?))?;
        return Ok(());
    }
    if let Ok(mut wave) = module.extract::<PyRefMut<'_, PyWaveRnnModule>>() {
        convert(lightning.prepare_module(wave.borrow_mut()?))?;
        return Ok(());
    }
    if let Ok(mut projector) = module.extract::<PyRefMut<'_, PyZSpaceProjector>>() {
        convert(lightning.prepare_module(projector.borrow_mut()?))?;
        return Ok(());
    }
    Err(PyValueError::new_err(
        "SpiralLightning.prepare_module expects Linear, Relu, Conv1d, WaveRnn, ZSpaceProjector, or Sequential modules",
    ))
}

fn run_epoch_with_lightning(
    lightning: &mut NnSpiralLightning,
    module: &Bound<'_, PyAny>,
    loss: &Bound<'_, PyAny>,
    batches: &Bound<'_, PyAny>,
) -> PyResult<EpochStats> {
    if let Ok(loader) = batches.extract::<PyRef<PyDataLoader>>() {
        if let Ok(mut seq) = module.extract::<PyRefMut<'_, PySequentialModule>>() {
            if let Ok(mut mse) = loss.extract::<PyRefMut<'_, PyMeanSquaredError>>() {
                let stats = convert(lightning.train_epoch(
                    seq.borrow_mut()?,
                    mse.inner_mut(),
                    loader.clone_inner(),
                ))?;
                return Ok(stats);
            }
        }

        if let Ok(mut linear) = module.extract::<PyRefMut<'_, PyLinearModule>>() {
            if let Ok(mut mse) = loss.extract::<PyRefMut<'_, PyMeanSquaredError>>() {
                let stats = convert(lightning.train_epoch(
                    linear.borrow_mut()?,
                    mse.inner_mut(),
                    loader.clone_inner(),
                ))?;
                return Ok(stats);
            }
        }

        if let Ok(mut relu) = module.extract::<PyRefMut<'_, PyReluModule>>() {
            if let Ok(mut mse) = loss.extract::<PyRefMut<'_, PyMeanSquaredError>>() {
                let stats = convert(lightning.train_epoch(
                    relu.borrow_mut()?,
                    mse.inner_mut(),
                    loader.clone_inner(),
                ))?;
                return Ok(stats);
            }
        }
    }

    let dataset: Vec<(Tensor, Tensor)> = batches
        .extract::<Vec<(PyTensor, PyTensor)>>()?
        .into_iter()
        .map(|(input, target)| (input.into_tensor(), target.into_tensor()))
        .collect();

    if let Ok(mut seq) = module.extract::<PyRefMut<'_, PySequentialModule>>() {
        if let Ok(mut mse) = loss.extract::<PyRefMut<'_, PyMeanSquaredError>>() {
            let stats = convert(lightning.train_epoch(
                seq.borrow_mut()?,
                mse.inner_mut(),
                dataset.clone(),
            ))?;
            return Ok(stats);
        }
    }

    if let Ok(mut linear) = module.extract::<PyRefMut<'_, PyLinearModule>>() {
        if let Ok(mut mse) = loss.extract::<PyRefMut<'_, PyMeanSquaredError>>() {
            let stats = convert(lightning.train_epoch(
                linear.borrow_mut()?,
                mse.inner_mut(),
                dataset.clone(),
            ))?;
            return Ok(stats);
        }
    }

    if let Ok(mut relu) = module.extract::<PyRefMut<'_, PyReluModule>>() {
        if let Ok(mut mse) = loss.extract::<PyRefMut<'_, PyMeanSquaredError>>() {
            let stats =
                convert(lightning.train_epoch(relu.borrow_mut()?, mse.inner_mut(), dataset))?;
            return Ok(stats);
        }
    }

    Err(PyValueError::new_err(
        "SpiralLightning.train_epoch expects a Sequential, Linear, or Relu module and a supported loss",
    ))
}

struct LightningStageSpec {
    config: NnLightningConfig,
    epochs: Vec<PyObject>,
    label: Option<String>,
}

fn parse_lightning_stage_spec(
    stage: &Bound<'_, PyAny>,
    base: &NnLightningConfig,
) -> PyResult<LightningStageSpec> {
    let dict = stage.downcast::<PyDict>().map_err(|_| {
        PyValueError::new_err("Lightning stage must be a mapping with 'config' and 'epochs' keys")
    })?;

    let epochs_any = dict
        .get_item("epochs")
        .ok_or_else(|| PyValueError::new_err("Lightning stage requires an 'epochs' sequence"))?;
    let epoch_objects: Vec<PyObject> = epochs_any.extract()?;
    if epoch_objects.is_empty() {
        return Err(PyValueError::new_err(
            "Lightning stage requires at least one epoch",
        ));
    }

    let mut config = base.clone();
    if let Some(config_any) = dict.get_item("config") {
        let config_dict = config_any
            .downcast::<PyDict>()
            .map_err(|_| PyValueError::new_err("Lightning stage 'config' must be a mapping"))?;

        let mut rows = config.rows();
        let mut cols = config.cols();
        if let Some(value) = config_dict.get_item("rows") {
            rows = value.extract()?;
        }
        if let Some(value) = config_dict.get_item("cols") {
            cols = value.extract()?;
        }
        if rows != config.rows() || cols != config.cols() {
            config = config.with_output_shape(rows, cols);
        }

        let mut roundtable = config.roundtable();
        if let Some(value) = config_dict.get_item("top_k") {
            roundtable.top_k = value.extract()?;
        }
        if let Some(value) = config_dict.get_item("mid_k") {
            roundtable.mid_k = value.extract()?;
        }
        if let Some(value) = config_dict.get_item("bottom_k") {
            roundtable.bottom_k = value.extract()?;
        }
        if let Some(value) = config_dict.get_item("here_tolerance") {
            roundtable.here_tolerance = value.extract()?;
        }
        #[cfg(feature = "psychoid")]
        if let Some(value) = config_dict.get_item("psychoid") {
            roundtable.psychoid_enabled = value.extract()?;
        }
        #[cfg(feature = "psychoid")]
        if let Some(value) = config_dict.get_item("psychoid_log") {
            roundtable.psychoid_log = value.extract()?;
        }
        #[cfg(feature = "psi")]
        if let Some(value) = config_dict.get_item("psi") {
            roundtable.psi_enabled = value.extract()?;
        }
        #[cfg(feature = "collapse")]
        if let Some(value) = config_dict.get_item("collapse") {
            roundtable.collapse_enabled = value.extract()?;
        }
        config = config.with_roundtable(roundtable);

        if let Some(value) = config_dict.get_item("auto_prepare") {
            config = config.with_auto_prepare(value.extract()?);
        }
    }

    let label = dict
        .get_item("label")
        .and_then(|value| {
            if value.is_none() {
                None
            } else {
                Some(value.extract::<String>())
            }
        })
        .transpose()?;

    Ok(LightningStageSpec {
        config,
        epochs: epoch_objects,
        label,
    })
}

#[pyclass(module = "spiraltorch.nn", name = "Relu")]
struct PyReluModule {
    inner: Option<NnRelu>,
}

impl PyReluModule {
    fn borrow(&self) -> PyResult<&NnRelu> {
        self.inner
            .as_ref()
            .ok_or_else(|| PyValueError::new_err("Relu module has been moved"))
    }

    fn borrow_mut(&mut self) -> PyResult<&mut NnRelu> {
        self.inner
            .as_mut()
            .ok_or_else(|| PyValueError::new_err("Relu module has been moved"))
    }

    fn take(&mut self) -> PyResult<NnRelu> {
        self.inner
            .take()
            .ok_or_else(|| PyValueError::new_err("Relu module has been moved"))
    }
}

#[pymethods]
impl PyReluModule {
    #[new]
    fn new() -> Self {
        Self {
            inner: Some(NnRelu::new()),
        }
    }

    fn forward(&self, input: &PyTensor) -> PyResult<PyTensor> {
        Ok(PyTensor::from_tensor(convert(
            self.borrow()?.forward(input.as_tensor()),
        )?))
    }

    fn backward(&mut self, input: &PyTensor, grad_output: &PyTensor) -> PyResult<PyTensor> {
        Ok(PyTensor::from_tensor(convert(
            self.borrow_mut()?
                .backward(input.as_tensor(), grad_output.as_tensor()),
        )?))
    }

    fn attach_hypergrad(&mut self, curvature: f32, learning_rate: f32) -> PyResult<()> {
        convert(
            self.borrow_mut()?
                .attach_hypergrad(curvature, learning_rate),
        )
    }

    fn apply_step(&mut self, fallback_lr: f32) -> PyResult<()> {
        convert(self.borrow_mut()?.apply_step(fallback_lr))
    }

    fn zero_grad(&mut self) -> PyResult<()> {
        convert(self.borrow_mut()?.zero_accumulators())
    }

    fn state_dict(&self, py: Python<'_>) -> PyResult<PyObject> {
        let state = PyDict::new_bound(py);
        Ok(state.into_py(py))
    }

    fn load_state_dict(&mut self, dict: &Bound<'_, PyDict>) -> PyResult<()> {
        if dict.is_empty() {
            Ok(())
        } else {
            Err(PyValueError::new_err(
                "Relu does not hold parameters and cannot load a state_dict",
            ))
        }
    }

    fn __repr__(&self) -> PyResult<String> {
        Ok("Relu()".to_string())
    }
}

#[pyclass(module = "spiraltorch.nn", name = "Linear")]
struct PyLinearModule {
    inner: Option<NnLinear>,
}

impl PyLinearModule {
    fn borrow(&self) -> PyResult<&NnLinear> {
        self.inner
            .as_ref()
            .ok_or_else(|| PyValueError::new_err("Linear module has been moved"))
    }

    fn borrow_mut(&mut self) -> PyResult<&mut NnLinear> {
        self.inner
            .as_mut()
            .ok_or_else(|| PyValueError::new_err("Linear module has been moved"))
    }

    fn take(&mut self) -> PyResult<NnLinear> {
        self.inner
            .take()
            .ok_or_else(|| PyValueError::new_err("Linear module has been moved"))
    }
}

#[pymethods]
impl PyLinearModule {
    #[new]
    #[pyo3(signature = (input_dim, output_dim, name=None))]
    fn new(input_dim: usize, output_dim: usize, name: Option<&str>) -> PyResult<Self> {
        let ident = name.unwrap_or("linear");
        let inner = convert(NnLinear::new(ident, input_dim, output_dim))?;
        Ok(Self { inner: Some(inner) })
    }

    fn forward(&self, input: &PyTensor) -> PyResult<PyTensor> {
        let layer = self.borrow()?;
        Ok(PyTensor::from_tensor(convert(
            layer.forward(input.as_tensor()),
        )?))
    }

    fn backward(&mut self, input: &PyTensor, grad_output: &PyTensor) -> PyResult<PyTensor> {
        let layer = self.borrow_mut()?;
        Ok(PyTensor::from_tensor(convert(
            layer.backward(input.as_tensor(), grad_output.as_tensor()),
        )?))
    }

    fn attach_hypergrad(&mut self, curvature: f32, learning_rate: f32) -> PyResult<()> {
        convert(
            self.borrow_mut()?
                .attach_hypergrad(curvature, learning_rate),
        )
    }

    fn apply_step(&mut self, fallback_lr: f32) -> PyResult<()> {
        convert(self.borrow_mut()?.apply_step(fallback_lr))
    }

    fn zero_grad(&mut self) -> PyResult<()> {
        convert(self.borrow_mut()?.zero_accumulators())
    }

    fn state_dict(&self, py: Python<'_>) -> PyResult<PyObject> {
        let state = convert(self.borrow()?.state_dict())?;
        state_to_pydict(py, state)
    }

    fn load_state_dict(&mut self, dict: &Bound<'_, PyDict>) -> PyResult<()> {
        let state = pydict_to_state(dict)?;
        convert(self.borrow_mut()?.load_state_dict(&state))
    }
}

#[pyclass(module = "spiraltorch.nn", name = "Conv1d")]
struct PyConv1dModule {
    inner: Option<NnConv1d>,
}

impl PyConv1dModule {
    fn borrow(&self) -> PyResult<&NnConv1d> {
        self.inner
            .as_ref()
            .ok_or_else(|| PyValueError::new_err("Conv1d module has been moved"))
    }

    fn borrow_mut(&mut self) -> PyResult<&mut NnConv1d> {
        self.inner
            .as_mut()
            .ok_or_else(|| PyValueError::new_err("Conv1d module has been moved"))
    }

    fn take(&mut self) -> PyResult<NnConv1d> {
        self.inner
            .take()
            .ok_or_else(|| PyValueError::new_err("Conv1d module has been moved"))
    }
}

#[pymethods]
impl PyConv1dModule {
    #[new]
    #[pyo3(signature = (in_channels, out_channels, kernel_size, stride=1, padding=0, name=None))]
    fn new(
        in_channels: usize,
        out_channels: usize,
        kernel_size: usize,
        stride: usize,
        padding: usize,
        name: Option<&str>,
    ) -> PyResult<Self> {
        let ident = name.unwrap_or("conv1d");
        let inner = convert(NnConv1d::new(
            ident,
            in_channels,
            out_channels,
            kernel_size,
            stride,
            padding,
        ))?;
        Ok(Self { inner: Some(inner) })
    }

    fn forward(&self, input: &PyTensor) -> PyResult<PyTensor> {
        Ok(PyTensor::from_tensor(convert(
            self.borrow()?.forward(input.as_tensor()),
        )?))
    }

    fn backward(&mut self, input: &PyTensor, grad_output: &PyTensor) -> PyResult<PyTensor> {
        Ok(PyTensor::from_tensor(convert(
            self.borrow_mut()?
                .backward(input.as_tensor(), grad_output.as_tensor()),
        )?))
    }

    fn attach_hypergrad(&mut self, curvature: f32, learning_rate: f32) -> PyResult<()> {
        convert(
            self.borrow_mut()?
                .attach_hypergrad(curvature, learning_rate),
        )
    }

    fn apply_step(&mut self, fallback_lr: f32) -> PyResult<()> {
        convert(self.borrow_mut()?.apply_step(fallback_lr))
    }

    fn zero_grad(&mut self) -> PyResult<()> {
        convert(self.borrow_mut()?.zero_accumulators())
    }

    fn state_dict(&self, py: Python<'_>) -> PyResult<PyObject> {
        let state = convert(self.borrow()?.state_dict())?;
        state_to_pydict(py, state)
    }

    fn load_state_dict(&mut self, dict: &Bound<'_, PyDict>) -> PyResult<()> {
        let state = pydict_to_state(dict)?;
        convert(self.borrow_mut()?.load_state_dict(&state))
    }
}

#[pyclass(module = "spiraltorch.nn", name = "WaveRnn")]
struct PyWaveRnnModule {
    inner: Option<NnWaveRnn>,
}

impl PyWaveRnnModule {
    fn borrow(&self) -> PyResult<&NnWaveRnn> {
        self.inner
            .as_ref()
            .ok_or_else(|| PyValueError::new_err("WaveRnn module has been moved"))
    }

    fn borrow_mut(&mut self) -> PyResult<&mut NnWaveRnn> {
        self.inner
            .as_mut()
            .ok_or_else(|| PyValueError::new_err("WaveRnn module has been moved"))
    }

    fn take(&mut self) -> PyResult<NnWaveRnn> {
        self.inner
            .take()
            .ok_or_else(|| PyValueError::new_err("WaveRnn module has been moved"))
    }
}

#[pymethods]
impl PyWaveRnnModule {
    #[new]
    #[pyo3(signature = (in_channels, hidden_dim, kernel_size, stride=1, padding=0, curvature=-1.0, temperature=0.5, name=None))]
    fn new(
        in_channels: usize,
        hidden_dim: usize,
        kernel_size: usize,
        stride: usize,
        padding: usize,
        curvature: f32,
        temperature: f32,
        name: Option<&str>,
    ) -> PyResult<Self> {
        let ident = name.unwrap_or("wave_rnn");
        let inner = convert(NnWaveRnn::new(
            ident,
            in_channels,
            hidden_dim,
            kernel_size,
            stride,
            padding,
            curvature,
            temperature,
        ))?;
        Ok(Self { inner: Some(inner) })
    }

    fn forward(&self, input: &PyTensor) -> PyResult<PyTensor> {
        Ok(PyTensor::from_tensor(convert(
            self.borrow()?.forward(input.as_tensor()),
        )?))
    }

    fn backward(&mut self, input: &PyTensor, grad_output: &PyTensor) -> PyResult<PyTensor> {
        Ok(PyTensor::from_tensor(convert(
            self.borrow_mut()?
                .backward(input.as_tensor(), grad_output.as_tensor()),
        )?))
    }

    fn attach_hypergrad(&mut self, curvature: f32, learning_rate: f32) -> PyResult<()> {
        convert(
            self.borrow_mut()?
                .attach_hypergrad(curvature, learning_rate),
        )
    }

    fn apply_step(&mut self, fallback_lr: f32) -> PyResult<()> {
        convert(self.borrow_mut()?.apply_step(fallback_lr))
    }

    fn zero_grad(&mut self) -> PyResult<()> {
        convert(self.borrow_mut()?.zero_accumulators())
    }

    fn state_dict(&self, py: Python<'_>) -> PyResult<PyObject> {
        let state = convert(self.borrow()?.state_dict())?;
        state_to_pydict(py, state)
    }

    fn load_state_dict(&mut self, dict: &Bound<'_, PyDict>) -> PyResult<()> {
        let state = pydict_to_state(dict)?;
        convert(self.borrow_mut()?.load_state_dict(&state))
    }
}

#[pyclass(module = "spiraltorch.nn", name = "ToposResonator", unsendable)]
struct PyToposResonator {
    inner: Option<NnToposResonator>,
}

impl PyToposResonator {
    fn borrow(&self) -> PyResult<&NnToposResonator> {
        self.inner
            .as_ref()
            .ok_or_else(|| PyValueError::new_err("ToposResonator has been moved"))
    }

    fn borrow_mut(&mut self) -> PyResult<&mut NnToposResonator> {
        self.inner
            .as_mut()
            .ok_or_else(|| PyValueError::new_err("ToposResonator has been moved"))
    }
}

#[pymethods]
impl PyToposResonator {
    #[new]
    #[pyo3(signature = (rows, cols, name=None))]
    fn new(rows: usize, cols: usize, name: Option<&str>) -> PyResult<Self> {
        let ident = name.unwrap_or("topos_resonator");
        let inner = convert(NnToposResonator::new(ident, rows, cols))?;
        Ok(Self { inner: Some(inner) })
    }

    fn forward(&self, input: &PyTensor) -> PyResult<PyTensor> {
        Ok(PyTensor::from_tensor(convert(
            self.borrow()?.forward(input.as_tensor()),
        )?))
    }

    fn backward(&mut self, input: &PyTensor, grad_output: &PyTensor) -> PyResult<PyTensor> {
        Ok(PyTensor::from_tensor(convert(
            self.borrow_mut()?
                .backward(input.as_tensor(), grad_output.as_tensor()),
        )?))
    }

    fn attach_hypergrad(&mut self, curvature: f32, learning_rate: f32) -> PyResult<()> {
        convert(
            self.borrow_mut()?
                .attach_hypergrad(curvature, learning_rate),
        )
    }

    fn attach_open_topos(
        &mut self,
        curvature: f32,
        learning_rate: f32,
        topos: &PyOpenTopos,
    ) -> PyResult<()> {
        convert(
            self.borrow_mut()?
                .attach_open_topos(curvature, learning_rate, topos.inner.clone()),
        )
    }

    fn apply_step(&mut self, fallback_lr: f32) -> PyResult<()> {
        convert(self.borrow_mut()?.apply_step(fallback_lr))
    }

    fn zero_grad(&mut self) -> PyResult<()> {
        convert(self.borrow_mut()?.zero_accumulators())
    }

    fn state_dict(&self, py: Python<'_>) -> PyResult<PyObject> {
        let state = convert(self.borrow()?.state_dict())?;
        state_to_pydict(py, state)
    }

    fn load_state_dict(&mut self, dict: &Bound<'_, PyDict>) -> PyResult<()> {
        let state = pydict_to_state(dict)?;
        convert(self.borrow_mut()?.load_state_dict(&state))
    }

    fn __repr__(&self) -> PyResult<String> {
        Ok("ToposResonator(...)".to_string())
    }
}

#[pyclass(module = "spiraltorch.nn", name = "ZSpaceMixer", unsendable)]
struct PyZSpaceMixer {
    inner: Option<NnZSpaceMixer>,
}

impl PyZSpaceMixer {
    fn borrow(&self) -> PyResult<&NnZSpaceMixer> {
        self.inner
            .as_ref()
            .ok_or_else(|| PyValueError::new_err("ZSpaceMixer has been moved"))
    }

    fn borrow_mut(&mut self) -> PyResult<&mut NnZSpaceMixer> {
        self.inner
            .as_mut()
            .ok_or_else(|| PyValueError::new_err("ZSpaceMixer has been moved"))
    }
}

#[pymethods]
impl PyZSpaceMixer {
    #[new]
    #[pyo3(signature = (features, name=None))]
    fn new(features: usize, name: Option<&str>) -> PyResult<Self> {
        let ident = name.unwrap_or("zspace_mixer");
        let inner = convert(NnZSpaceMixer::new(ident, features))?;
        Ok(Self { inner: Some(inner) })
    }

    fn forward(&self, input: &PyTensor) -> PyResult<PyTensor> {
        Ok(PyTensor::from_tensor(convert(
            self.borrow()?.forward(input.as_tensor()),
        )?))
    }

    fn backward(&mut self, input: &PyTensor, grad_output: &PyTensor) -> PyResult<PyTensor> {
        Ok(PyTensor::from_tensor(convert(
            self.borrow_mut()?
                .backward(input.as_tensor(), grad_output.as_tensor()),
        )?))
    }

    fn attach_hypergrad(&mut self, curvature: f32, learning_rate: f32) -> PyResult<()> {
        convert(
            self.borrow_mut()?
                .attach_hypergrad(curvature, learning_rate),
        )
    }

    fn apply_step(&mut self, fallback_lr: f32) -> PyResult<()> {
        convert(self.borrow_mut()?.apply_step(fallback_lr))
    }

    fn zero_grad(&mut self) -> PyResult<()> {
        convert(self.borrow_mut()?.zero_accumulators())
    }

    fn state_dict(&self, py: Python<'_>) -> PyResult<PyObject> {
        let state = convert(self.borrow()?.state_dict())?;
        state_to_pydict(py, state)
    }

    fn load_state_dict(&mut self, dict: &Bound<'_, PyDict>) -> PyResult<()> {
        let state = pydict_to_state(dict)?;
        convert(self.borrow_mut()?.load_state_dict(&state))
    }

    fn __repr__(&self) -> PyResult<String> {
        Ok("ZSpaceMixer(...)".to_string())
    }
}

#[pyclass(module = "spiraltorch.nn", name = "Sequential", unsendable)]
struct PySequentialModule {
    inner: Option<NnSequential>,
}

impl PySequentialModule {
    fn borrow(&self) -> PyResult<&NnSequential> {
        self.inner
            .as_ref()
            .ok_or_else(|| PyValueError::new_err("Sequential has been moved"))
    }

    fn borrow_mut(&mut self) -> PyResult<&mut NnSequential> {
        self.inner
            .as_mut()
            .ok_or_else(|| PyValueError::new_err("Sequential has been moved"))
    }
}

#[pymethods]
impl PySequentialModule {
    #[new]
    fn new(py_layers: &Bound<'_, PyAny>) -> PyResult<Self> {
        let seq_iter = py_layers.iter()?;
        let mut seq = NnSequential::new();
        for item in seq_iter {
            let obj = item?;
            if let Ok(mut linear) = obj.extract::<PyRefMut<'_, PyLinearModule>>() {
                seq.push(linear.take()?);
            } else if let Ok(mut relu) = obj.extract::<PyRefMut<'_, PyReluModule>>() {
                seq.push(relu.take()?);
            } else if let Ok(mut conv) = obj.extract::<PyRefMut<'_, PyConv1dModule>>() {
                seq.push(conv.take()?);
            } else if let Ok(mut wave) = obj.extract::<PyRefMut<'_, PyWaveRnnModule>>() {
                seq.push(wave.take()?);
            } else if let Ok(mut projector) = obj.extract::<PyRefMut<'_, PyZSpaceProjector>>() {
                seq.push(projector.take()?);
            } else {
                return Err(PyValueError::new_err(
                    "Sequential expects Linear, Relu, Conv1d, WaveRnn, or ZSpaceProjector modules",
                ));
            }
        }
        Ok(Self { inner: Some(seq) })
    }

    fn forward(&self, input: &PyTensor) -> PyResult<PyTensor> {
        Ok(PyTensor::from_tensor(convert(
            self.borrow()?.forward(input.as_tensor()),
        )?))
    }

    fn backward(&mut self, input: &PyTensor, grad_output: &PyTensor) -> PyResult<PyTensor> {
        Ok(PyTensor::from_tensor(convert(
            self.borrow_mut()?
                .backward(input.as_tensor(), grad_output.as_tensor()),
        )?))
    }

    fn attach_hypergrad(&mut self, curvature: f32, learning_rate: f32) -> PyResult<()> {
        convert(
            self.borrow_mut()?
                .attach_hypergrad(curvature, learning_rate),
        )
    }

    fn apply_step(&mut self, fallback_lr: f32) -> PyResult<()> {
        convert(self.borrow_mut()?.apply_step(fallback_lr))
    }

    fn zero_grad(&mut self) -> PyResult<()> {
        convert(self.borrow_mut()?.zero_accumulators())
    }

    fn state_dict(&self, py: Python<'_>) -> PyResult<PyObject> {
        let state = convert(self.borrow()?.state_dict())?;
        state_to_pydict(py, state)
    }

    fn load_state_dict(&mut self, dict: &Bound<'_, PyDict>) -> PyResult<()> {
        let state = pydict_to_state(dict)?;
        convert(self.borrow_mut()?.load_state_dict(&state))
    }
}

fn parse_kind(kind: &str) -> PyResult<RankKind> {
    match kind.to_ascii_lowercase().as_str() {
        "topk" | "top" => Ok(RankKind::TopK),
        "midk" | "mid" => Ok(RankKind::MidK),
        "bottomk" | "bottom" => Ok(RankKind::BottomK),
        other => Err(pyo3::exceptions::PyValueError::new_err(format!(
            "unsupported rank kind: {}",
            other
        ))),
    }
}

fn caps_for(device: Option<&str>) -> DeviceCaps {
    match device.map(|d| d.to_ascii_lowercase()) {
        Some(ref name) if name == "cuda" => DeviceCaps::cuda(32, 1024, Some(96 * 1024)),
        Some(ref name) if name == "hip" => DeviceCaps::hip(32, 1024, Some(64 * 1024)),
        Some(ref name) if name == "cpu" => DeviceCaps::cpu(),
        Some(ref name) if name == "mps" => DeviceCaps::wgpu(32, true, 256),
        Some(ref name) if name == "wgpu" => DeviceCaps::wgpu(32, true, 256),
        Some(ref name) if name == "auto" => DeviceCaps::wgpu(32, true, 256),
        Some(ref name) if name == "hip-real" => DeviceCaps::hip(32, 1024, Some(64 * 1024)),
        _ => DeviceCaps::wgpu(32, true, 256),
    }
}

fn choice_dict<'py>(py: Python<'py>, plan: &RankPlan) -> PyResult<Bound<'py, PyDict>> {
    let choice = PyDict::new_bound(py);
    choice.set_item("use_2ce", plan.choice.use_2ce)?;
    choice.set_item("workgroup", plan.choice.wg)?;
    choice.set_item("kl", plan.choice.kl)?;
    choice.set_item("channel_stride", plan.choice.ch)?;
    choice.set_item("merge_kind", plan.choice.mk)?;
    choice.set_item("merge_detail", plan.choice.mkd)?;
    choice.set_item("tile", plan.choice.tile)?;
    choice.set_item("compaction_tile", plan.choice.ctile)?;
    Ok(choice)
}

#[pyfunction]
fn ecosystem_snapshot(py: Python<'_>) -> PyResult<PyObject> {
    let report = EcosystemRegistry::global().snapshot();
    ecosystem_report_to_py(py, &report)
}

#[pyfunction]
fn ecosystem_drain(py: Python<'_>) -> PyResult<PyObject> {
    let report = EcosystemRegistry::global().drain();
    ecosystem_report_to_py(py, &report)
}

#[pyfunction]
#[pyo3(signature = (name, stage, metadata=None))]
fn ecosystem_record_connector(
    name: &str,
    stage: &str,
    metadata: Option<HashMap<String, String>>,
) -> PyResult<()> {
    let event = CoreConnectorEvent {
        name: name.to_string(),
        stage: stage.to_string(),
        metadata: metadata.unwrap_or_default(),
        issued_at: SystemTime::now(),
    };
    EcosystemRegistry::global().record_connector(event);
    Ok(())
}

#[pyfunction]
#[pyo3(signature = (name, value, *, tags=None, unit=None))]
fn ecosystem_record_metric(
    name: &str,
    value: f64,
    tags: Option<HashMap<String, String>>,
    unit: Option<&str>,
) -> PyResult<()> {
    let mut sample = CoreMetricSample::new(name, value);
    if let Some(tag_map) = tags {
        for (key, value) in tag_map {
            sample = sample.with_tag(key, value);
        }
    }
    if let Some(unit) = unit {
        sample = sample.with_unit(unit);
    }
    EcosystemRegistry::global().record_metric(sample);
    Ok(())
}

#[pyfunction]
#[pyo3(signature = (*, heuristics=None, roundtables=None, connectors=None, metrics=None))]
fn ecosystem_configure(
    py: Python<'_>,
    heuristics: Option<usize>,
    roundtables: Option<usize>,
    connectors: Option<usize>,
    metrics: Option<usize>,
) -> PyResult<PyObject> {
    EcosystemRegistry::global().configure(|cap| {
        if let Some(value) = heuristics {
            cap.heuristics = value;
        }
        if let Some(value) = roundtables {
            cap.roundtables = value;
        }
        if let Some(value) = connectors {
            cap.connectors = value;
        }
        if let Some(value) = metrics {
            cap.metrics = value;
        }
    });
    ecosystem_capacity(py)
}

#[pyfunction]
fn ecosystem_capacity(py: Python<'_>) -> PyResult<PyObject> {
    let cap = EcosystemRegistry::global().capacity();
    ecosystem_capacity_to_py(py, cap)
}

/// Inspect the unified heuristics for the requested rank family.
#[pyfunction]
#[pyo3(signature = (kind, rows, cols, k, device=None))]
fn plan(
    py: Python<'_>,
    kind: &str,
    rows: u32,
    cols: u32,
    k: u32,
    device: Option<&str>,
) -> PyResult<PyObject> {
    let rank_kind = parse_kind(kind)?;
    let caps = caps_for(device);
    let plan = plan_rank(rank_kind, rows, cols, k, caps);

    let out = PyDict::new_bound(py);
    out.set_item("kind", kind.to_ascii_lowercase())?;
    out.set_item("rows", rows)?;
    out.set_item("cols", cols)?;
    out.set_item("k", k)?;
    out.set_item("choice", choice_dict(py, &plan)?.into_py(py))?;
    Ok(out.into_py(py))
}

#[pyfunction(name = "topk2d_tensor")]
#[pyo3(signature = (x, k, *, device=None, largest=true))]
fn topk2d_tensor_py(
    _py: Python<'_>,
    x: &PyTensor,
    k: usize,
    device: Option<&str>,
    largest: bool,
) -> PyResult<(PyTensor, PyTensor)> {
    let (rows, cols) = x.shape();
    if k == 0 || k > cols {
        return Err(PyValueError::new_err("invalid k for given tensor columns"));
    }

    let route = choose_route(device)?;
    if rows > u32::MAX as usize || cols > u32::MAX as usize {
        return Err(PyValueError::new_err(
            "tensor dimensions exceed planner limits (u32::MAX)",
        ));
    }
    if k > u32::MAX as usize {
        return Err(PyValueError::new_err("k exceeds planner limits (u32::MAX)"));
    }
    let caps = caps_for(Some(route.as_str()));
    let plan = plan_rank(RankKind::TopK, rows as u32, cols as u32, k as u32, caps);
    debug_assert_eq!(plan.rows as usize, rows);
    debug_assert_eq!(plan.cols as usize, cols);

    let data = x.as_tensor().data();
    let (vals, idx) = match route {
        DeviceRoute::Cpu | DeviceRoute::Cuda | DeviceRoute::Mps | DeviceRoute::Wgpu => {
            topk_rows_cpu(data, rows, cols, k, largest)
        }
    };

    let vals_tensor = Tensor::from_vec(rows, k, vals).map_err(tensor_err)?;
    let idx_as_f32: Vec<f32> = idx.iter().map(|&value| value as f32).collect();
    let idx_tensor = Tensor::from_vec(rows, k, idx_as_f32).map_err(tensor_err)?;

    Ok((
        PyTensor::from_tensor(vals_tensor),
        PyTensor::from_tensor(idx_tensor),
    ))
}

/// Compute the Z-space barycenter described by the weighted KL objective.
#[pyfunction(name = "z_space_barycenter")]
#[pyo3(signature = (densities, weights=None, entropy_weight=0.0, beta_j=0.0, coupling=None))]
fn z_space_barycenter_py(
    py: Python<'_>,
    densities: Vec<PyTensor>,
    weights: Option<Vec<f32>>,
    entropy_weight: f32,
    beta_j: f32,
    coupling: Option<PyTensor>,
) -> PyResult<PyObject> {
    if densities.is_empty() {
        return Err(PyValueError::new_err("densities must not be empty"));
    }
    let tensors: Vec<Tensor> = densities.into_iter().map(PyTensor::into_tensor).collect();
    let weight_vec = weights.unwrap_or_else(|| vec![1.0; tensors.len()]);
    if weight_vec.len() != tensors.len() {
        return Err(PyValueError::new_err(format!(
            "expected {} weights, received {}",
            tensors.len(),
            weight_vec.len()
        )));
    }
    let coupling_tensor = coupling.map(PyTensor::into_tensor);
    let coupling_ref = coupling_tensor.as_ref();
    let barycenter = convert(rust_z_space_barycenter(
        &weight_vec,
        &tensors,
        entropy_weight,
        beta_j,
        coupling_ref,
    ))?;
    PyZSpaceBarycenter::from_result(barycenter).as_dict(py)
}

fn parse_frac_pad(pad: &str) -> PyResult<FracPad> {
    match pad.to_ascii_lowercase().as_str() {
        "zero" => Ok(FracPad::Zero),
        "reflect" => Ok(FracPad::Reflect),
        other => Err(PyValueError::new_err(format!(
            "unsupported padding kind: {other}; expected 'zero' or 'reflect'"
        ))),
    }
}

#[pyfunction(name = "gl_coeffs")]
fn gl_coeffs_py(alpha: f32, len: usize) -> Vec<f32> {
    frac_gl_coeffs(alpha, len)
}

#[pyfunction(name = "fracdiff_gl")]
#[pyo3(signature = (tensor, alpha, axis, kernel_len, pad="zero", scale=None))]
fn fracdiff_gl_py(
    tensor: &PyTensor,
    alpha: f32,
    axis: usize,
    kernel_len: usize,
    pad: &str,
    scale: Option<f32>,
) -> PyResult<PyTensor> {
    let array = tensor_to_array(tensor.as_tensor())?;
    let pad = parse_frac_pad(pad)?;
    let result = convert_frac(fracdiff_gl_nd(&array, alpha, axis, kernel_len, pad, scale))?;
    array_to_tensor(result)
}

#[pyfunction(name = "fracdiff_gl_backward")]
#[pyo3(signature = (tensor, alpha, axis, kernel_len, pad="zero", scale=None))]
fn fracdiff_gl_backward_py(
    tensor: &PyTensor,
    alpha: f32,
    axis: usize,
    kernel_len: usize,
    pad: &str,
    scale: Option<f32>,
) -> PyResult<PyTensor> {
    let array = tensor_to_array(tensor.as_tensor())?;
    let pad = parse_frac_pad(pad)?;
    let result = convert_frac(fracdiff_gl_nd_backward(
        &array, alpha, axis, kernel_len, pad, scale,
    ))?;
    array_to_tensor(result)
}

#[pyfunction(name = "fft")]
#[pyo3(signature = (signal, inverse=false))]
fn frac_fft_py(signal: Vec<Complex64>, inverse: bool) -> PyResult<Vec<Complex64>> {
    let mut buffer: Vec<FracComplex32> = signal
        .into_iter()
        .map(|c| FracComplex32::new(c.re as f32, c.im as f32))
        .collect();
    convert_fft(frac_fft_inplace(&mut buffer, inverse))?;
    Ok(buffer
        .into_iter()
        .map(|c| Complex64::new(c.re as f64, c.im as f64))
        .collect())
}

#[pyfunction(name = "gemm")]
#[pyo3(signature = (lhs, rhs, backend=None))]
fn gemm_py(lhs: &PyTensor, rhs: &PyTensor, backend: Option<&str>) -> PyResult<PyTensor> {
    let backend = parse_matmul_backend(backend)?;
    Ok(PyTensor::from_tensor(convert(
        lhs.as_tensor()
            .matmul_with_backend(rhs.as_tensor(), backend),
    )?))
}

#[pyfunction(name = "available_backends")]
fn available_backends_py() -> Vec<&'static str> {
    let mut options = vec!["auto", "faer", "naive"];
    if cfg!(feature = "wgpu") {
        options.push("wgpu");
    }
    options
}

#[pyfunction(name = "is_faer_available")]
fn is_faer_available_py() -> bool {
    faer_dense::is_available()
}

#[pyfunction(name = "is_wgpu_available")]
fn is_wgpu_available_py() -> bool {
    #[cfg(feature = "wgpu")]
    {
        return tensor_wgpu_dense::is_available();
    }
    #[cfg(not(feature = "wgpu"))]
    {
        false
    }
}

#[pyclass(module = "spiraltorch.rl", name = "EpisodeReport")]
struct PyRlEpisodeReport {
    inner: RlEpisodeReport,
}

#[pymethods]
impl PyRlEpisodeReport {
    #[getter]
    fn total_reward(&self) -> f32 {
        self.inner.total_reward
    }

    #[getter]
    fn mean_return(&self) -> f32 {
        self.inner.mean_return
    }

    #[getter]
    fn steps(&self) -> usize {
        self.inner.steps
    }

    #[getter]
    fn hypergrad_applied(&self) -> bool {
        self.inner.hypergrad_applied
    }
}

#[pyclass(module = "spiraltorch.rl", name = "PolicyGradient", unsendable)]
struct PyPolicyGradient {
    inner: Mutex<SpiralPolicyGradient>,
}

#[pymethods]
impl PyPolicyGradient {
    #[new]
    #[pyo3(signature = (state_dim, action_dim, learning_rate=0.01, discount=0.99))]
    fn new(
        state_dim: usize,
        action_dim: usize,
        learning_rate: f32,
        discount: f32,
    ) -> PyResult<Self> {
        let inner = SpiralPolicyGradient::new(state_dim, action_dim, learning_rate, discount)
            .map_err(rl_err)?;
        Ok(Self {
            inner: Mutex::new(inner),
        })
    }

    fn enable_hypergrad(&self, curvature: f32, learning_rate: f32) -> PyResult<()> {
        let mut guard = self.inner.lock().unwrap();
        guard
            .enable_hypergrad(curvature, learning_rate)
            .map_err(rl_err)
    }

    #[pyo3(signature = (state))]
    fn select_action(&self, state: &PyTensor) -> PyResult<(usize, Vec<f32>)> {
        let guard = self.inner.lock().unwrap();
        let probs = guard.policy(state.as_tensor()).map_err(rl_err)?;
        let (action, _) = probs
            .iter()
            .enumerate()
            .max_by(|(_, a), (_, b)| a.partial_cmp(b).unwrap_or(Ordering::Equal))
            .unwrap();
        Ok((action, probs))
    }

    fn record_transition(&self, state: &PyTensor, action: usize, reward: f32) -> PyResult<()> {
        let mut guard = self.inner.lock().unwrap();
        guard
            .record_transition(state.as_tensor().clone(), action, reward)
            .map_err(rl_err)
    }

    fn finish_episode(&self) -> PyResult<PyRlEpisodeReport> {
        let mut guard = self.inner.lock().unwrap();
        let report = guard.finish_episode().map_err(rl_err)?;
        Ok(PyRlEpisodeReport { inner: report })
    }

    fn reset(&self) {
        let mut guard = self.inner.lock().unwrap();
        guard.reset_episode();
    }

    fn weights(&self) -> PyResult<PyTensor> {
        let guard = self.inner.lock().unwrap();
        Ok(PyTensor::from_tensor(guard.weights().clone()))
    }

    fn bias(&self) -> PyResult<Vec<f32>> {
        let guard = self.inner.lock().unwrap();
        Ok(guard.bias().to_vec())
    }
}

#[pyclass(module = "spiraltorch.rec", name = "EpochReport")]
struct PyRecEpochReport {
    inner: RecEpochReport,
}

#[pymethods]
impl PyRecEpochReport {
    #[getter]
    fn rmse(&self) -> f32 {
        self.inner.rmse
    }

    #[getter]
    fn samples(&self) -> usize {
        self.inner.samples
    }

    #[getter]
    fn regularization_penalty(&self) -> f32 {
        self.inner.regularization_penalty
    }
}

#[pyclass(module = "spiraltorch.rec", name = "Recommender", unsendable)]
struct PyRecommender {
    inner: Mutex<SpiralRecommender>,
}

#[pymethods]
impl PyRecommender {
    #[new]
    #[pyo3(signature = (users, items, factors, learning_rate=0.01, regularization=0.001, curvature=-1.0))]
    fn new(
        users: usize,
        items: usize,
        factors: usize,
        learning_rate: f32,
        regularization: f32,
        curvature: f32,
    ) -> PyResult<Self> {
        let inner = SpiralRecommender::new(
            users,
            items,
            factors,
            learning_rate,
            regularization,
            curvature,
        )
        .map_err(rec_err)?;
        Ok(Self {
            inner: Mutex::new(inner),
        })
    }

    fn predict(&self, user: usize, item: usize) -> PyResult<f32> {
        let guard = self.inner.lock().unwrap();
        guard.predict(user, item).map_err(rec_err)
    }

    fn train_epoch(&self, ratings: Vec<(usize, usize, f32)>) -> PyResult<PyRecEpochReport> {
        let triples: Vec<RecRatingTriple> = ratings
            .into_iter()
            .map(|(u, i, r)| RecRatingTriple::new(u, i, r))
            .collect();
        let mut guard = self.inner.lock().unwrap();
        let report = guard.train_epoch(&triples).map_err(rec_err)?;
        Ok(PyRecEpochReport { inner: report })
    }

    fn user_embedding(&self, user: usize) -> PyResult<PyTensor> {
        let guard = self.inner.lock().unwrap();
        Ok(PyTensor::from_tensor(
            guard.user_embedding(user).map_err(rec_err)?,
        ))
    }

    fn item_embedding(&self, item: usize) -> PyResult<PyTensor> {
        let guard = self.inner.lock().unwrap();
        Ok(PyTensor::from_tensor(
            guard.item_embedding(item).map_err(rec_err)?,
        ))
    }

    #[getter]
    fn users(&self) -> PyResult<usize> {
        let guard = self.inner.lock().unwrap();
        Ok(guard.users())
    }

    #[getter]
    fn items(&self) -> PyResult<usize> {
        let guard = self.inner.lock().unwrap();
        Ok(guard.items())
    }

    #[getter]
    fn factors(&self) -> PyResult<usize> {
        let guard = self.inner.lock().unwrap();
        Ok(guard.factors())
    }
}

#[pymodule]
fn nn(_py: Python<'_>, m: &Bound<'_, PyModule>) -> PyResult<()> {
    m.add_class::<PyMeanSquaredError>()?;
    m.add_class::<PyHyperbolicCrossEntropy>()?;
    m.add_class::<PyLinearModule>()?;
    m.add_class::<PyReluModule>()?;
    m.add_class::<PyConv1dModule>()?;
    m.add_class::<PyWaveRnnModule>()?;
    m.add_class::<PyToposResonator>()?;
    m.add_class::<PyZSpaceMixer>()?;
    m.add_class::<PyZSpaceProjector>()?;
    m.add_class::<PySequentialModule>()?;
    m.setattr(
        "__all__",
        vec![
            "MeanSquaredError",
            "HyperbolicCrossEntropy",
            "Linear",
            "Relu",
            "Conv1d",
            "WaveRnn",
            "ToposResonator",
            "ZSpaceMixer",
            "ZSpaceProjector",
            "Sequential",
        ],
    )?;
    m.setattr(
        "__doc__",
        "Rust-backed neural network modules and losses: MeanSquaredError, HyperbolicCrossEntropy, Linear, Relu, Conv1d, WaveRnn, ToposResonator, ZSpaceMixer, ZSpaceProjector, Sequential.",
    )?;
    Ok(())
}

#[pymodule]
fn frac(_py: Python<'_>, m: &Bound<'_, PyModule>) -> PyResult<()> {
    m.add_function(wrap_pyfunction!(gl_coeffs_py, m)?)?;
    m.add_function(wrap_pyfunction!(fracdiff_gl_py, m)?)?;
    m.add_function(wrap_pyfunction!(fracdiff_gl_backward_py, m)?)?;
    m.add_function(wrap_pyfunction!(frac_fft_py, m)?)?;
    m.setattr(
        "__all__",
        vec!["gl_coeffs", "fracdiff_gl", "fracdiff_gl_backward", "fft"],
    )?;
    m.setattr(
        "__doc__",
        "Fractional calculus operators and FFT helpers used by SpiralTorch.",
    )?;
    Ok(())
}

#[pymodule]
fn dataset(_py: Python<'_>, m: &Bound<'_, PyModule>) -> PyResult<()> {
    m.add_function(wrap_pyfunction!(dataset_from_vec_py, m)?)?;
    m.add_function(wrap_pyfunction!(dataset_shuffle_py, m)?)?;
    m.add_function(wrap_pyfunction!(dataset_batched_py, m)?)?;
    m.add_function(wrap_pyfunction!(dataset_prefetch_py, m)?)?;
    m.add_class::<PyDataLoader>()?;
    m.add_class::<PyDataLoaderIter>()?;
    m.setattr(
        "__all__",
        vec![
            "from_vec",
            "shuffle",
            "batched",
            "prefetch",
            "DataLoader",
            "DataLoaderIter",
        ],
    )?;
    m.setattr(
        "__doc__",
        "Dataset helpers for SpiralTorch sessions: build loaders from vectors, shuffle, batch, and prefetch in Rust.",
    )?;
    Ok(())
}

#[pymodule]
fn linalg(_py: Python<'_>, m: &Bound<'_, PyModule>) -> PyResult<()> {
    m.add_function(wrap_pyfunction!(gemm_py, m)?)?;
    m.add_function(wrap_pyfunction!(available_backends_py, m)?)?;
    m.add_function(wrap_pyfunction!(is_faer_available_py, m)?)?;
    m.add_function(wrap_pyfunction!(is_wgpu_available_py, m)?)?;
    m.setattr(
        "__all__",
        vec![
            "gemm",
            "available_backends",
            "is_faer_available",
            "is_wgpu_available",
        ],
    )?;
    m.setattr(
        "__doc__",
        "Dense linear algebra helpers accelerated by faer (SIMD) and WGPU compute GEMM.",
    )?;
    Ok(())
}

#[pymodule]
fn rl(_py: Python<'_>, m: &Bound<'_, PyModule>) -> PyResult<()> {
    m.add_class::<PyPolicyGradient>()?;
    m.setattr("__all__", vec!["PolicyGradient"])?;
    m.setattr(
        "__doc__",
        "Reinforcement learning helpers built on top of SpiralTorch's module trainer.",
    )?;
    Ok(())
}

#[pymodule]
fn rec(_py: Python<'_>, m: &Bound<'_, PyModule>) -> PyResult<()> {
    m.add_class::<PyRecommender>()?;
    m.setattr("__all__", vec!["Recommender"])?;
    m.setattr(
        "__doc__",
        "Recommendation harness that wraps SpiralLightning for inference and ranking.",
    )?;
    Ok(())
}

/// Convenience helper for the TopK family.
#[pyfunction]
#[pyo3(signature = (rows, cols, k, device=None))]
fn plan_topk(
    py: Python<'_>,
    rows: u32,
    cols: u32,
    k: u32,
    device: Option<&str>,
) -> PyResult<PyObject> {
    plan(py, "topk", rows, cols, k, device)
}

/// Convenience helper for the MidK family.
#[pyfunction]
#[pyo3(signature = (rows, cols, k, device=None))]
fn plan_midk(
    py: Python<'_>,
    rows: u32,
    cols: u32,
    k: u32,
    device: Option<&str>,
) -> PyResult<PyObject> {
    plan(py, "midk", rows, cols, k, device)
}

/// Convenience helper for the BottomK family.
#[pyfunction]
#[pyo3(signature = (rows, cols, k, device=None))]
fn plan_bottomk(
    py: Python<'_>,
    rows: u32,
    cols: u32,
    k: u32,
    device: Option<&str>,
) -> PyResult<PyObject> {
    plan(py, "bottomk", rows, cols, k, device)
}

/// Extract row-wise top-k values and column indices on the host for quick inspection.
#[pyfunction(name = "topk2d")]
#[pyo3(signature = (tensor, k, *, largest=true))]
fn topk2d_py(tensor: &PyTensor, k: usize, largest: bool) -> PyResult<(PyTensor, Vec<Vec<usize>>)> {
    let (rows, cols) = tensor.as_tensor().shape();
    if k == 0 || k > cols {
        return Err(PyValueError::new_err(
            "k must be between 1 and the number of columns",
        ));
    }

    let mut values = Vec::with_capacity(rows * k);
    let mut indices = Vec::with_capacity(rows);
    let data = tensor.as_tensor().data();
    for row in 0..rows {
        let slice = &data[row * cols..(row + 1) * cols];
        let mut pairs: Vec<(usize, f32)> = slice.iter().copied().enumerate().collect();
        pairs.sort_unstable_by(|a, b| {
            let ord = a.1.partial_cmp(&b.1).unwrap_or(Ordering::Equal);
            if largest {
                ord.reverse()
            } else {
                ord
            }
        });
        let mut row_indices = Vec::with_capacity(k);
        for (idx, value) in pairs.into_iter().take(k) {
            values.push(value);
            row_indices.push(idx);
        }
        indices.push(row_indices);
    }

    let values_tensor = PyTensor::from_tensor(convert(Tensor::from_vec(rows, k, values))?);
    Ok((values_tensor, indices))
}

/// Surface ROCm probing hints for Python callers.
#[pyfunction]
fn hip_probe(py: Python<'_>) -> PyResult<PyObject> {
    let out = PyDict::new_bound(py);
    out.set_item("available", hip_runtime_available())?;

    let devices = PyList::empty_bound(py);
    for info in hip_device_info() {
        devices.append(py_device_info(py, info)?.into_py(py))?;
    }
    out.set_item("devices", devices.into_py(py))?;

    Ok(out.into_py(py))
}

#[pyfunction]
fn get_psychoid_stats(py: Python<'_>) -> PyResult<Option<PyObject>> {
    #[cfg(feature = "psychoid")]
    {
        if let Some(reading) = hub::get_last_psychoid() {
            let dict = PyDict::new_bound(py);
            dict.set_item("step", reading.step)?;
            dict.set_item("cti", reading.cti)?;
            let raw = PyDict::new_bound(py);
            for (key, value) in reading.raw.iter() {
                raw.set_item(*key, value)?;
            }
            let z = PyDict::new_bound(py);
            for (key, value) in reading.z_scores.iter() {
                z.set_item(*key, value)?;
            }
            dict.set_item("raw", raw)?;
            dict.set_item("z", z)?;
            return Ok(Some(dict.into_py(py)));
        }
        Ok(None)
    }
    #[cfg(not(feature = "psychoid"))]
    {
        let _ = py;
        Ok(None)
    }
}

/// Return a basic capability template for the given device string.
#[pyfunction]
#[pyo3(signature = (device=None))]
fn describe_device(py: Python<'_>, device: Option<&str>) -> PyResult<PyObject> {
    let caps = caps_for(device);
    Ok(device_caps_dict(py, caps)?.into_py(py))
}

#[pyfunction]
#[pyo3(signature = (model_name, serialized_file, export_path, handler, extra_files=None, config=None, version=None, requirements_file=None, force=false, archive_format=None))]
fn torchserve_archive(
    model_name: &str,
    serialized_file: &str,
    export_path: &str,
    handler: &str,
    extra_files: Option<Vec<String>>,
    config: Option<&str>,
    version: Option<&str>,
    requirements_file: Option<&str>,
    force: bool,
    archive_format: Option<&str>,
) -> PyResult<String> {
    let mut cmd = Command::new("torch-model-archiver");
    cmd.arg("--model-name").arg(model_name);
    cmd.arg("--serialized-file").arg(serialized_file);
    cmd.arg("--handler").arg(handler);
    cmd.arg("--export-path").arg(export_path);

    if let Some(extra) = extra_files {
        if !extra.is_empty() {
            cmd.arg("--extra-files").arg(extra.join(","));
        }
    }
    if let Some(config) = config {
        cmd.arg("--config-file").arg(config);
    }
    if let Some(version) = version {
        cmd.arg("--version").arg(version);
    }
    if let Some(req) = requirements_file {
        cmd.arg("--requirements-file").arg(req);
    }
    if let Some(fmt) = archive_format {
        cmd.arg("--archive-format").arg(fmt);
    }
    if force {
        cmd.arg("--force");
    }

    let output = cmd.output().map_err(|err| match err.kind() {
        ErrorKind::NotFound => PyRuntimeError::new_err(
            "torch-model-archiver CLI was not found in PATH; install TorchServe tooling first",
        ),
        _ => PyRuntimeError::new_err(format!("failed to execute torch-model-archiver: {err}")),
    })?;

    if !output.status.success() {
        let stderr = String::from_utf8_lossy(&output.stderr);
        return Err(PyRuntimeError::new_err(format!(
            "torch-model-archiver failed with status {}: {}",
            output.status,
            stderr.trim()
        )));
    }

    let base_name = format!("{model_name}.mar");
    let default_path = Path::new(export_path).join(&base_name);
    let archive_path = version
        .map(|v| Path::new(export_path).join(format!("{model_name}_v{v}.mar")))
        .filter(|candidate| candidate.exists())
        .unwrap_or(default_path);

    Ok(archive_path.to_string_lossy().into_owned())
}

#[pyfunction]
#[pyo3(signature = (model, name, signatures=None, labels=None, metadata=None, custom_objects=None, context=None, api_version=None))]
fn bentoml_save_model(
    py: Python<'_>,
    model: PyObject,
    name: &str,
    signatures: Option<&Bound<'_, PyDict>>,
    labels: Option<&Bound<'_, PyDict>>,
    metadata: Option<&Bound<'_, PyDict>>,
    custom_objects: Option<&Bound<'_, PyDict>>,
    context: Option<&Bound<'_, PyDict>>,
    api_version: Option<&str>,
) -> PyResult<PyObject> {
    let bentoml = PyModule::import_bound(py, "bentoml").map_err(|err| {
        PyImportError::new_err(format!(
            "bentoml is required for BentoML integration but could not be imported: {err}"
        ))
    })?;
    let pytorch = bentoml.getattr("pytorch").map_err(|err| {
        PyImportError::new_err(format!("bentoml.pytorch backend is unavailable: {err}"))
    })?;

    let kwargs = PyDict::new_bound(py);
    if let Some(signatures) = signatures {
        kwargs.set_item("signatures", signatures)?;
    }
    if let Some(labels) = labels {
        kwargs.set_item("labels", labels)?;
    }
    if let Some(metadata) = metadata {
        kwargs.set_item("metadata", metadata)?;
    }
    if let Some(custom_objects) = custom_objects {
        kwargs.set_item("custom_objects", custom_objects)?;
    }
    if let Some(context) = context {
        kwargs.set_item("context", context)?;
    }
    if let Some(api_version) = api_version {
        kwargs.set_item("api_version", api_version)?;
    }

    let saved = pytorch.call_method("save_model", (name, model), Some(&kwargs))?;
    Ok(saved.into_py(py))
}

#[pyfunction]
#[pyo3(signature = (objective, n_trials=None, timeout=None, study_name=None, storage=None, direction="minimize", sampler=None, pruner=None))]
fn optuna_optimize(
    py: Python<'_>,
    objective: PyObject,
    n_trials: Option<usize>,
    timeout: Option<f64>,
    study_name: Option<&str>,
    storage: Option<&str>,
    direction: &str,
    sampler: Option<PyObject>,
    pruner: Option<PyObject>,
) -> PyResult<PyObject> {
    let optuna = PyModule::import_bound(py, "optuna").map_err(|err| {
        PyImportError::new_err(format!(
            "optuna is required for hyperparameter search but could not be imported: {err}"
        ))
    })?;

    let create_kwargs = PyDict::new_bound(py);
    create_kwargs.set_item("direction", direction)?;
    if let Some(name) = study_name {
        create_kwargs.set_item("study_name", name)?;
    }
    if let Some(storage) = storage {
        create_kwargs.set_item("storage", storage)?;
    }
    if let Some(sampler) = sampler {
        create_kwargs.set_item("sampler", sampler)?;
    }
    if let Some(pruner) = pruner {
        create_kwargs.set_item("pruner", pruner)?;
    }

    let study = optuna.call_method("create_study", (), Some(&create_kwargs))?;

    let optimize_kwargs = PyDict::new_bound(py);
    if let Some(n_trials) = n_trials {
        optimize_kwargs.set_item("n_trials", n_trials)?;
    }
    if let Some(timeout) = timeout {
        optimize_kwargs.set_item("timeout", timeout)?;
    }

    study.call_method("optimize", (objective,), Some(&optimize_kwargs))?;

    Ok(study.into_py(py))
}

#[pyfunction]
#[pyo3(signature = (trainable, config=None, num_samples=None, resources_per_trial=None, metric=None, mode=None, name=None, local_dir=None, init=true))]
fn ray_tune_run(
    py: Python<'_>,
    trainable: PyObject,
    config: Option<&Bound<'_, PyDict>>,
    num_samples: Option<usize>,
    resources_per_trial: Option<&Bound<'_, PyDict>>,
    metric: Option<&str>,
    mode: Option<&str>,
    name: Option<&str>,
    local_dir: Option<&str>,
    init: bool,
) -> PyResult<PyObject> {
    let ray = PyModule::import_bound(py, "ray").map_err(|err| {
        PyImportError::new_err(format!(
            "ray is required for Ray Tune integration but could not be imported: {err}"
        ))
    })?;

    if init {
        let initialized: bool = ray.getattr("is_initialized")?.call0()?.extract()?;
        if !initialized {
            let _ = ray.call_method0("init")?;
        }
    }

    let tune = ray.getattr("tune").map_err(|err| {
        PyImportError::new_err(format!("ray.tune namespace is unavailable: {err}"))
    })?;

    let kwargs = PyDict::new_bound(py);
    if let Some(config) = config {
        kwargs.set_item("config", config)?;
    }
    if let Some(num_samples) = num_samples {
        kwargs.set_item("num_samples", num_samples)?;
    }
    if let Some(resources_per_trial) = resources_per_trial {
        kwargs.set_item("resources_per_trial", resources_per_trial)?;
    }
    if let Some(metric) = metric {
        kwargs.set_item("metric", metric)?;
    }
    if let Some(mode) = mode {
        kwargs.set_item("mode", mode)?;
    }
    if let Some(name) = name {
        kwargs.set_item("name", name)?;
    }
    if let Some(local_dir) = local_dir {
        kwargs.set_item("local_dir", local_dir)?;
    }

    let result = tune.call_method("run", (trainable,), Some(&kwargs))?;
    Ok(result.into_py(py))
}

#[pyfunction]
#[pyo3(signature = (model, example_input, export_path, opset_version=17, dynamic_axes=None, input_names=None, output_names=None, do_constant_folding=true))]
fn export_onnx(
    py: Python<'_>,
    model: PyObject,
    example_input: PyObject,
    export_path: &str,
    opset_version: i32,
    dynamic_axes: Option<&Bound<'_, PyDict>>,
    input_names: Option<Vec<String>>,
    output_names: Option<Vec<String>>,
    do_constant_folding: bool,
) -> PyResult<()> {
    let torch = PyModule::import_bound(py, "torch").map_err(|err| {
        PyImportError::new_err(format!(
            "torch is required to export ONNX models but could not be imported: {err}"
        ))
    })?;
    let onnx = torch.getattr("onnx").map_err(|err| {
        PyRuntimeError::new_err(format!("torch.onnx export utility unavailable: {err}"))
    })?;

    let kwargs = PyDict::new_bound(py);
    kwargs.set_item("opset_version", opset_version)?;
    kwargs.set_item("do_constant_folding", do_constant_folding)?;
    if let Some(dynamic_axes) = dynamic_axes {
        kwargs.set_item("dynamic_axes", dynamic_axes)?;
    }
    if let Some(input_names) = input_names {
        kwargs.set_item("input_names", input_names)?;
    }
    if let Some(output_names) = output_names {
        kwargs.set_item("output_names", output_names)?;
    }

    onnx.call_method("export", (model, example_input, export_path), Some(&kwargs))?;

    Ok(())
}

fn integrations(_py: Python<'_>, m: &Bound<'_, PyModule>) -> PyResult<()> {
    m.add_function(wrap_pyfunction!(torchserve_archive, m)?)?;
    m.add_function(wrap_pyfunction!(bentoml_save_model, m)?)?;
    m.add_function(wrap_pyfunction!(optuna_optimize, m)?)?;
    m.add_function(wrap_pyfunction!(ray_tune_run, m)?)?;
    m.add_function(wrap_pyfunction!(export_onnx, m)?)?;

    m.setattr(
        "__all__",
        vec![
            "torchserve_archive",
            "bentoml_save_model",
            "optuna_optimize",
            "ray_tune_run",
            "export_onnx",
        ],
    )?;

    Ok(())
}

/// SpiralTorch Python module.
#[pymodule]
fn spiraltorch(_py: Python<'_>, m: &Bound<'_, PyModule>) -> PyResult<()> {
    let nn_mod = PyModule::new_bound(_py, "nn")?;
    nn(_py, &nn_mod)?;
    m.add_submodule(&nn_mod)?;
    let frac_mod = PyModule::new_bound(_py, "frac")?;
    frac(_py, &frac_mod)?;
    m.add_submodule(&frac_mod)?;
    let dataset_mod = PyModule::new_bound(_py, "dataset")?;
    dataset(_py, &dataset_mod)?;
    m.add_submodule(&dataset_mod)?;
    let linalg_mod = PyModule::new_bound(_py, "linalg")?;
    linalg(_py, &linalg_mod)?;
    m.add_submodule(&linalg_mod)?;
    let rl_mod = PyModule::new_bound(_py, "rl")?;
    rl(_py, &rl_mod)?;
    m.add_submodule(&rl_mod)?;
    let rec_mod = PyModule::new_bound(_py, "rec")?;
    rec(_py, &rec_mod)?;
    m.add_submodule(&rec_mod)?;
    let sot_mod = PyModule::new_bound(_py, "sot")?;
    sot::module(_py, &sot_mod)?;
    m.add_submodule(&sot_mod)?;
    let integrations_mod = PyModule::new_bound(_py, "integrations")?;
    integrations(_py, &integrations_mod)?;
    m.add_submodule(&integrations_mod)?;
    m.add_function(wrap_pyfunction!(plan, m)?)?;
    m.add_function(wrap_pyfunction!(plan_topk, m)?)?;
    m.add_function(wrap_pyfunction!(plan_midk, m)?)?;
    m.add_function(wrap_pyfunction!(plan_bottomk, m)?)?;
    m.add_function(wrap_pyfunction!(topk2d_tensor_py, m)?)?;
    m.add_function(wrap_pyfunction!(topk2d_py, m)?)?;
    m.add_function(wrap_pyfunction!(z_space_barycenter_py, m)?)?;
    m.add_function(wrap_pyfunction!(hip_probe, m)?)?;
    m.add_function(wrap_pyfunction!(describe_device, m)?)?;
    m.add_function(wrap_pyfunction!(get_psychoid_stats, m)?)?;
    m.add_function(wrap_pyfunction!(ecosystem_snapshot, m)?)?;
    m.add_function(wrap_pyfunction!(ecosystem_drain, m)?)?;
    m.add_function(wrap_pyfunction!(ecosystem_record_connector, m)?)?;
    m.add_function(wrap_pyfunction!(ecosystem_record_metric, m)?)?;
    m.add_function(wrap_pyfunction!(ecosystem_capacity, m)?)?;
    m.add_function(wrap_pyfunction!(ecosystem_configure, m)?)?;
    m.add_function(wrap_pyfunction!(describe_resonance, m)?)?;
    m.add_function(wrap_pyfunction!(describe_frame, m)?)?;
    m.add_function(wrap_pyfunction!(describe_timeline, m)?)?;
    m.add_function(wrap_pyfunction!(describe_atlas, m)?)?;
    m.add_function(wrap_pyfunction!(chrono_summary_py, m)?)?;
    m.add_function(wrap_pyfunction!(summarize_timeline_py, m)?)?;
    m.add_function(wrap_pyfunction!(speak_timeline_py, m)?)?;
    m.add_function(wrap_pyfunction!(language_wave_amplitude_py, m)?)?;
    m.add_function(wrap_pyfunction!(describe_resonance, m)?)?;
    m.add_function(wrap_pyfunction!(describe_frame, m)?)?;
    m.add_function(wrap_pyfunction!(describe_timeline, m)?)?;
    m.add_class::<PyTensor>()?;
    m.add_class::<PyComplexTensor>()?;
    m.add_class::<PyBarycenterIntermediate>()?;
    m.add_class::<PyZSpaceBarycenter>()?;
    m.add_class::<PyDifferentialResonance>()?;
    m.add_class::<PyAtlasMetric>()?;
    m.add_class::<PyAtlasDistrict>()?;
    m.add_class::<PyAtlasFrame>()?;
    m.add_class::<PyAtlasRoute>()?;
    m.add_class::<PyAtlasDistrictSummary>()?;
    m.add_class::<PyAtlasRouteSummary>()?;
    m.add_class::<PyChronoFrame>()?;
    m.add_class::<PyChronoSummary>()?;
    m.add_class::<PyChronoPeak>()?;
    m.add_class::<PyChronoHarmonics>()?;
    m.add_class::<PyChronoLoopSignal>()?;
    m.add_class::<PyMaintainerReport>()?;
    #[cfg(feature = "collapse")]
    m.add_class::<PyCollapsePulse>()?;
    m.add_class::<PySpiralDifferentialTrace>()?;
    m.add_class::<PyOpenTopos>()?;
    m.add_class::<PyTensorBiome>()?;
    m.add_class::<PyLanguageWaveEncoder>()?;
    m.add_class::<PyTextResonator>()?;
    m.add_class::<PyHypergrad>()?;
    m.add_class::<PyDistConfig>()?;
    m.add_class::<PyRoundtableSchedule>()?;
    m.add_class::<PyMaintainerConfig>()?;
    m.add_class::<PyMaintainerReport>()?;
    m.add_class::<PyChronoSummary>()?;
    m.add_class::<PyEpochStats>()?;
<<<<<<< HEAD
    m.add_class::<PyBlackcatRuntimeStats>()?;
=======
    m.add_class::<PyLightningStageReport>()?;
    m.add_class::<PyLightningReport>()?;
>>>>>>> 9db26b3b
    m.add_class::<PyModuleTrainer>()?;
    #[cfg(feature = "golden")]
    {
        m.add_class::<PyGoldenBlackcatPulse>()?;
        m.add_class::<PyGoldenCooperativeDirective>()?;
        m.add_class::<PyHeurOp>()?;
        m.add_class::<PyCouncilEvidence>()?;
        m.add_class::<PyGoldenCouncilSnapshot>()?;
    }
    m.add_class::<PySpiralLightning>()?;
    m.add_class::<PySpiralSessionBuilder>()?;
    m.add_class::<PySpiralSession>()?;

<<<<<<< HEAD
=======
    m.setattr(
        "__all__",
        vec![
            "plan",
            "plan_topk",
            "plan_midk",
            "plan_bottomk",
            "topk2d_tensor",
            "topk2d",
            "z_space_barycenter",
            "hip_probe",
            "describe_device",
            "get_psychoid_stats",
            "describe_resonance",
            "describe_frame",
            "describe_timeline",
            "describe_atlas",
            "ecosystem_snapshot",
            "ecosystem_drain",
            "ecosystem_record_connector",
            "ecosystem_record_metric",
            "ecosystem_capacity",
            "ecosystem_configure",
            "Tensor",
            "ComplexTensor",
            "BarycenterIntermediate",
            "ZSpaceBarycenter",
            "DifferentialResonance",
            "AtlasMetric",
            "AtlasFrame",
            "ChronoFrame",
            "ChronoSummary",
            "SpiralDifferentialTrace",
            "OpenTopos",
            "TensorBiome",
            "LanguageWaveEncoder",
            "TextResonator",
            "Hypergrad",
            "DistConfig",
            "RoundtableSchedule",
            "EpochStats",
            "ModuleTrainer",
            "SpiralLightning",
            "SpiralSessionBuilder",
            "SpiralSession",
            "nn",
            "frac",
            "dataset",
            "linalg",
            "rl",
            "rec",
            "sot",
            "integrations",
        ],
    )?;
>>>>>>> 9db26b3b
    let mut exported = vec![
        "plan",
        "plan_topk",
        "topk2d_tensor",
        "z_space_barycenter",
        "hip_probe",
        "describe_device",
        "get_psychoid_stats",
        "describe_resonance",
        "describe_frame",
        "Tensor",
        "ComplexTensor",
        "BarycenterIntermediate",
        "ZSpaceBarycenter",
        "DifferentialResonance",
        "ChronoFrame",
        "ChronoSummary",
        "SpiralDifferentialTrace",
        "OpenTopos",
        "TensorBiome",
        "LanguageWaveEncoder",
        "TextResonator",
        "Hypergrad",
        "DistConfig",
        "RoundtableSchedule",
        "EpochStats",
<<<<<<< HEAD
        "BlackcatRuntimeStats",
=======
>>>>>>> 9db26b3b
        "ModuleTrainer",
        "SpiralLightning",
        "SpiralSessionBuilder",
        "SpiralSession",
        "nn",
        "frac",
        "dataset",
        "linalg",
        "rl",
        "rec",
        "sot",
        "integrations",
    ];
    #[cfg(feature = "golden")]
    {
        exported.push("GoldenBlackcatPulse");
        exported.push("GoldenCooperativeDirective");
        exported.push("HeurOp");
        exported.push("CouncilEvidence");
        exported.push("GoldenCouncilSnapshot");
    }
    m.setattr("__all__", exported)?;
    m.setattr("__version__", env!("CARGO_PKG_VERSION"))?;

    // Provide a tiny doc string that highlights the zero-shim approach.
    m.setattr(
        "__doc__",
        "Rust-first training primitives for SpiralTorch: tensors, hypergrads, top-k planners, and unified datasets.",
    )?;

    Ok(())
}<|MERGE_RESOLUTION|>--- conflicted
+++ resolved
@@ -90,8 +90,6 @@
     RoundtableSummary as CoreRoundtableSummary,
 };
 use st_core::ops::rank_entry::{plan_rank, RankPlan};
-<<<<<<< HEAD
-=======
 use st_core::telemetry::atlas::{AtlasFrame, AtlasMetric};
 use st_core::telemetry::chrono::{
     ChronoFrame, ChronoHarmonics, ChronoLoopSignal, ChronoPeak, ChronoSummary,
@@ -101,7 +99,6 @@
 use st_core::telemetry::chrono::{
     ChronoFrame, ChronoHarmonics, ChronoLoopSignal, ChronoPeak, ChronoSummary,
 };
->>>>>>> 9db26b3b
 #[cfg(any(feature = "psi", feature = "psychoid"))]
 use st_core::runtime::blackcat::BlackcatRuntimeStats;
 use st_core::telemetry::chrono::{ChronoFrame, ChronoSummary};
@@ -2470,7 +2467,6 @@
 }
 
 #[cfg(feature = "golden")]
-<<<<<<< HEAD
 #[pyclass(module = "spiraltorch", name = "GoldenCooperativeDirective")]
 #[derive(Clone)]
 struct PyGoldenCooperativeDirective {
@@ -2519,13 +2515,10 @@
 }
 
 #[cfg(feature = "golden")]
-=======
->>>>>>> 9db26b3b
 #[pyclass(module = "spiraltorch", name = "GoldenBlackcatPulse")]
 #[derive(Clone)]
 struct PyGoldenBlackcatPulse {
     inner: GoldenBlackcatPulse,
-<<<<<<< HEAD
 }
 
 #[cfg(feature = "golden")]
@@ -2957,8 +2950,6 @@
 #[pyclass(module = "spiraltorch", name = "ModuleTrainer", unsendable)]
 struct PyModuleTrainer {
     inner: ModuleTrainer,
-=======
->>>>>>> 9db26b3b
 }
 
 #[cfg(feature = "golden")]
@@ -3006,7 +2997,6 @@
         self.inner.mean_psi
     }
 
-<<<<<<< HEAD
     #[pyo3(signature = (per_epoch, cooldown))]
     fn set_rewrite_budget(&mut self, per_epoch: u32, cooldown: u32) {
         self.inner.set_rewrite_budget(per_epoch, cooldown);
@@ -3118,7 +3108,6 @@
         let stats =
             run_epoch_with_trainer(&mut self.inner, module, loss, batches, &schedule.inner)?;
         Ok(PyEpochStats::from_stats(stats))
-=======
     #[getter]
     fn mean_confidence(&self) -> f32 {
         self.inner.mean_confidence
@@ -3174,7 +3163,6 @@
             baseline_window.max(1),
         );
         Ok(PyGoldenCooperativeDirective::from_inner(directive))
->>>>>>> 9db26b3b
     }
 
     fn __repr__(&self) -> PyResult<String> {
@@ -16826,12 +16814,9 @@
     m.add_class::<PyMaintainerReport>()?;
     m.add_class::<PyChronoSummary>()?;
     m.add_class::<PyEpochStats>()?;
-<<<<<<< HEAD
     m.add_class::<PyBlackcatRuntimeStats>()?;
-=======
     m.add_class::<PyLightningStageReport>()?;
     m.add_class::<PyLightningReport>()?;
->>>>>>> 9db26b3b
     m.add_class::<PyModuleTrainer>()?;
     #[cfg(feature = "golden")]
     {
@@ -16845,8 +16830,6 @@
     m.add_class::<PySpiralSessionBuilder>()?;
     m.add_class::<PySpiralSession>()?;
 
-<<<<<<< HEAD
-=======
     m.setattr(
         "__all__",
         vec![
@@ -16902,7 +16885,6 @@
             "integrations",
         ],
     )?;
->>>>>>> 9db26b3b
     let mut exported = vec![
         "plan",
         "plan_topk",
@@ -16929,10 +16911,7 @@
         "DistConfig",
         "RoundtableSchedule",
         "EpochStats",
-<<<<<<< HEAD
         "BlackcatRuntimeStats",
-=======
->>>>>>> 9db26b3b
         "ModuleTrainer",
         "SpiralLightning",
         "SpiralSessionBuilder",
