--- conflicted
+++ resolved
@@ -3208,10 +3208,6 @@
     m.add_submodule(&sot_mod)?;
     m.add_function(wrap_pyfunction!(plan, m)?)?;
     m.add_function(wrap_pyfunction!(plan_topk, m)?)?;
-<<<<<<< HEAD
-=======
-    m.add_function(wrap_pyfunction!(topk2d_py, m)?)?;
->>>>>>> 8d8cead2
     m.add_function(wrap_pyfunction!(topk2d_tensor_py, m)?)?;
     m.add_function(wrap_pyfunction!(z_space_barycenter_py, m)?)?;
     m.add_function(wrap_pyfunction!(hip_probe, m)?)?;
@@ -3240,10 +3236,6 @@
         vec![
             "plan",
             "plan_topk",
-<<<<<<< HEAD
-=======
-            "topk2d",
->>>>>>> 8d8cead2
             "topk2d_tensor",
             "z_space_barycenter",
             "hip_probe",
