// SPDX-License-Identifier: AGPL-3.0-or-later
// © 2025 Ryo ∴ SpiralArchitect (kishkavsesvit@icloud.com)
// Part of SpiralTorch — Licensed under AGPL-3.0-or-later.
// Unauthorized derivative works or closed redistribution prohibited under AGPL §13.

mod sot;

use crate::sot::{PySoT3DPlan, Sot3DParams};

use ndarray::{Array2, ArrayD, Ix2};
use num_complex::Complex64;
use pyo3::exceptions::{PyImportError, PyRuntimeError, PyValueError};
use pyo3::prelude::*;
use pyo3::types::{PyAny, PyDict, PyList, PyModule, PySequence, PyTuple};
use pyo3::wrap_pyfunction;
use pyo3::Bound;
use pyo3::Py;
use pyo3::PyRef;
use pyo3::PyRefMut;
use st_backend_hip::{
    device_info as hip_device_info, hip_available as hip_runtime_available,
    DeviceInfo as HipDeviceInfo,
};
use st_core::backend::device_caps::{BackendKind, DeviceCaps};
use st_core::backend::unison_heuristics::RankKind;
<<<<<<< HEAD
#[cfg(feature = "collapse")]
use st_core::engine::collapse_drive::DriveCmd;
use st_core::ops::rank_entry::{plan_rank, RankPlan};
use st_core::telemetry::atlas::{
    AtlasDistrict, AtlasDistrictSummary, AtlasFrame, AtlasMetric, AtlasRoute, AtlasRouteSummary,
};
use st_core::telemetry::chrono::{
    ChronoFrame, ChronoHarmonics, ChronoLoopSignal, ChronoPeak, ChronoSummary,
};
use st_core::telemetry::hub;
use st_core::telemetry::maintainer::MaintainerReport;
=======
use st_core::ecosystem::{
    ConnectorEvent as CoreConnectorEvent, DistributionSummary as CoreDistributionSummary,
    EcosystemCapacity, EcosystemRegistry, EcosystemReport as CoreEcosystemReport,
    HeuristicChoiceSummary as CoreHeuristicChoiceSummary,
    HeuristicDecision as CoreHeuristicDecision, MetricDigest as CoreMetricDigest,
    MetricSample as CoreMetricSample, RankPlanSummary as CoreRankPlanSummary,
    RoundtableConfigSummary as CoreRoundtableConfigSummary,
    RoundtableSummary as CoreRoundtableSummary,
};
#[cfg(feature = "collapse")]
use st_core::engine::collapse_drive::DriveCmd;
use st_core::ops::rank_entry::{plan_rank, RankPlan};
use st_core::telemetry::atlas::{AtlasDistrict, AtlasFrame, AtlasMetric, AtlasRoute};
use st_core::telemetry::chrono::{
    ChronoFrame, ChronoHarmonics, ChronoLoopSignal, ChronoPeak, ChronoSummary,
};
use st_core::telemetry::hub;
use st_core::telemetry::maintainer::MaintainerReport;
use st_core::ecosystem::{
    ConnectorEvent as CoreConnectorEvent, DistributionSummary as CoreDistributionSummary,
    EcosystemRegistry, EcosystemReport as CoreEcosystemReport,
    HeuristicChoiceSummary as CoreHeuristicChoiceSummary,
    HeuristicDecision as CoreHeuristicDecision, RankPlanSummary as CoreRankPlanSummary,
    RoundtableConfigSummary as CoreRoundtableConfigSummary,
    RoundtableSummary as CoreRoundtableSummary,
};
use st_core::ops::rank_entry::{plan_rank, RankPlan};
use st_core::telemetry::atlas::{AtlasFrame, AtlasMetric};
use st_core::telemetry::chrono::{
    ChronoFrame, ChronoHarmonics, ChronoLoopSignal, ChronoPeak, ChronoSummary,
};
use st_core::telemetry::hub;
use st_core::telemetry::maintainer::{MaintainerConfig, MaintainerReport, MaintainerStatus};
use st_core::telemetry::chrono::{
    ChronoFrame, ChronoHarmonics, ChronoLoopSignal, ChronoPeak, ChronoSummary,
};
#[cfg(any(feature = "psi", feature = "psychoid"))]
use st_core::telemetry::hub;
use st_core::telemetry::maintainer::{MaintainerConfig, MaintainerReport};
>>>>>>> 06563d52
use st_frac::fft::{fft_inplace as frac_fft_inplace, Complex32 as FracComplex32, FftError};
use st_frac::{
    fracdiff_gl_nd, fracdiff_gl_nd_backward, gl_coeffs as frac_gl_coeffs, FracErr, Pad as FracPad,
};
use st_nn::dataset::DataLoaderBatches as NnDataLoaderBatches;
use st_nn::dataset_from_vec as nn_dataset_from_vec;
use st_nn::{
    Conv1d as NnConv1d, DataLoader as NnDataLoader, DifferentialTrace, DistConfig, DistMode,
    EpochStats, LightningConfig as NnLightningConfig, LightningReport as NnLightningReport,
    LightningStageReport as NnLightningStageReport, Linear as NnLinear, Loss, MeanSquaredError,
    Module, ModuleTrainer, Relu as NnRelu, RoundtableConfig, RoundtableSchedule,
    Sequential as NnSequential, SpiralLightning as NnSpiralLightning, SpiralSession,
    SpiralSessionBuilder, WaveRnn as NnWaveRnn, ZSpaceProjector as NnZSpaceProjector,
};
#[cfg(feature = "golden")]
use st_nn::{GoldenBlackcatPulse, GoldenCooperativeDirective, GoldenCouncilSnapshot};
use st_rec::{RatingTriple as RecRatingTriple, RecEpochReport, SpiralRecError, SpiralRecommender};
use st_rl::{EpisodeReport as RlEpisodeReport, SpiralPolicyGradient, SpiralRlError};
use st_tensor::backend::faer_dense;
#[cfg(feature = "wgpu")]
use st_tensor::backend::wgpu_dense as tensor_wgpu_dense;
use st_tensor::pure::{
    measure::{
        z_space_barycenter as rust_z_space_barycenter, BarycenterIntermediate, ZSpaceBarycenter,
    },
    topos::OpenCartesianTopos,
    AmegaHypergrad, Complex32, ComplexTensor, DifferentialResonance, LanguageWaveEncoder,
    MatmulBackend, PureResult, Tensor, TensorBiome, TensorError,
};
use st_text::{
    describe_atlas as text_describe_atlas, describe_frame as text_describe_frame,
    describe_resonance as text_describe_resonance, describe_timeline as text_describe_timeline,
    TextResonator,
};
use std::cmp::Ordering;
use std::collections::HashMap;
use std::fmt::Write as _;
use std::sync::{Mutex, OnceLock};
use std::time::{Duration, SystemTime};

#[derive(Clone, Copy, Debug, PartialEq, Eq)]
enum DeviceRoute {
    Wgpu,
    Cuda,
    Mps,
    Cpu,
}

impl DeviceRoute {
    fn as_str(self) -> &'static str {
        match self {
            DeviceRoute::Wgpu => "wgpu",
            DeviceRoute::Cuda => "cuda",
            DeviceRoute::Mps => "mps",
            DeviceRoute::Cpu => "cpu",
        }
    }
}

fn device_available(route: DeviceRoute) -> bool {
    match route {
        DeviceRoute::Wgpu => cfg!(feature = "wgpu-rt"),
        DeviceRoute::Cuda => cfg!(feature = "cuda"),
        DeviceRoute::Mps => cfg!(feature = "mps"),
        DeviceRoute::Cpu => true,
    }
}

fn choose_route(device: Option<&str>) -> PyResult<DeviceRoute> {
    let hint = device.unwrap_or("auto").to_ascii_lowercase();
    match hint.as_str() {
        "auto" => {
            for candidate in [
                DeviceRoute::Wgpu,
                DeviceRoute::Cuda,
                DeviceRoute::Mps,
                DeviceRoute::Cpu,
            ] {
                if device_available(candidate) {
                    return Ok(candidate);
                }
            }
            Ok(DeviceRoute::Cpu)
        }
        "wgpu" => Ok(if device_available(DeviceRoute::Wgpu) {
            DeviceRoute::Wgpu
        } else {
            DeviceRoute::Cpu
        }),
        "cuda" => Ok(if device_available(DeviceRoute::Cuda) {
            DeviceRoute::Cuda
        } else {
            DeviceRoute::Cpu
        }),
        "mps" => Ok(if device_available(DeviceRoute::Mps) {
            DeviceRoute::Mps
        } else {
            DeviceRoute::Cpu
        }),
        "cpu" => Ok(DeviceRoute::Cpu),
        other => Err(PyValueError::new_err(format!(
            "unsupported device hint: {other}"
        ))),
    }
}

fn topk_rows_cpu(
    data: &[f32],
    rows: usize,
    cols: usize,
    k: usize,
    largest: bool,
) -> (Vec<f32>, Vec<i32>) {
    use std::cmp::Ordering;

    let mut out_vals = vec![0.0f32; rows * k];
    let mut out_idx = vec![0i32; rows * k];
    let mut idx_buf: Vec<usize> = (0..cols).collect();

    for r in 0..rows {
        let row_offset = r * cols;
        for (slot, value) in idx_buf.iter_mut().enumerate() {
            *value = slot;
        }

        if k < cols {
            idx_buf.select_nth_unstable_by(k, |&a, &b| {
                let va = data[row_offset + a];
                let vb = data[row_offset + b];
                let ordering = va.partial_cmp(&vb).unwrap_or(Ordering::Equal);
                if largest {
                    ordering.reverse()
                } else {
                    ordering
                }
            });
        }

        let mut topk = idx_buf[..k].to_vec();
        topk.sort_unstable_by(|&a, &b| {
            let va = data[row_offset + a];
            let vb = data[row_offset + b];
            let ordering = va.partial_cmp(&vb).unwrap_or(Ordering::Equal);
            if largest {
                ordering.reverse()
            } else {
                ordering
            }
        });

        for (j, &col) in topk.iter().enumerate() {
            let target = r * k + j;
            out_vals[target] = data[row_offset + col];
            out_idx[target] = col as i32;
        }
    }

    (out_vals, out_idx)
}

fn tensor_err(err: TensorError) -> PyErr {
    PyValueError::new_err(err.to_string())
}

fn convert<T>(value: PureResult<T>) -> PyResult<T> {
    value.map_err(tensor_err)
}

fn rl_err(err: SpiralRlError) -> PyErr {
    match err {
        SpiralRlError::Tensor(err) => tensor_err(err),
        SpiralRlError::EmptyEpisode => PyValueError::new_err(
            "no transitions recorded — call record_transition before finishing the episode",
        ),
        SpiralRlError::InvalidStateShape {
            expected,
            rows,
            cols,
        } => PyValueError::new_err(format!(
            "state tensor must be shaped as (1, {expected}) but received ({rows}, {cols})"
        )),
        SpiralRlError::InvalidAction { action, actions } => PyValueError::new_err(format!(
            "action index {action} exceeds configured action space {actions}"
        )),
        SpiralRlError::InvalidDiscount { discount } => PyValueError::new_err(format!(
            "discount factor must lie within [0, 1]; received {discount}"
        )),
    }
}

fn rec_err(err: SpiralRecError) -> PyErr {
    match err {
        SpiralRecError::Tensor(err) => tensor_err(err),
        SpiralRecError::OutOfBoundsRating { user, item } => PyValueError::new_err(format!(
            "rating ({user}, {item}) falls outside the configured recommender bounds"
        )),
        SpiralRecError::EmptyBatch => {
            PyValueError::new_err("at least one rating triple is required to train an epoch")
        }
    }
}

fn convert_frac<T>(value: Result<T, FracErr>) -> PyResult<T> {
    value.map_err(|err| PyValueError::new_err(err.to_string()))
}

fn convert_fft<T>(value: Result<T, FftError>) -> PyResult<T> {
    value.map_err(|err| {
        PyValueError::new_err(match err {
            FftError::Empty => "signal must not be empty".to_string(),
            FftError::NonPowerOfTwo => {
                "signal length must be a power of two for the radix FFT".to_string()
            }
        })
    })
}

#[pyfunction]
fn describe_resonance(resonance: &PyDifferentialResonance) -> PyResult<String> {
    convert(text_describe_resonance(&resonance.inner))
}

#[pyfunction]
fn describe_frame(frame: &PyChronoFrame) -> String {
    text_describe_frame(frame.as_frame())
}

#[pyfunction]
fn describe_timeline(frames: Vec<PyChronoFrame>) -> PyResult<String> {
    let inner: Vec<ChronoFrame> = frames.into_iter().map(PyChronoFrame::into_frame).collect();
    convert(text_describe_timeline(&inner))
}

#[pyfunction]
fn describe_atlas(atlas: &PyAtlasFrame) -> PyResult<String> {
    convert(text_describe_atlas(&atlas.frame))
<<<<<<< HEAD
=======
fn heuristic_choice_to_py(
    py: Python<'_>,
    choice: &CoreHeuristicChoiceSummary,
) -> PyResult<PyObject> {
    let dict = PyDict::new_bound(py);
    dict.set_item("use_two_stage", choice.use_two_stage)?;
    dict.set_item("workgroup", choice.workgroup)?;
    dict.set_item("lanes", choice.lanes)?;
    dict.set_item("channel_stride", choice.channel_stride)?;
    dict.set_item("algo_hint", choice.algo_hint.clone())?;
    dict.set_item("compaction_tile", choice.compaction_tile)?;
    dict.set_item("fft_tile_cols", choice.fft_tile_cols)?;
    dict.set_item("fft_radix", choice.fft_radix)?;
    dict.set_item("fft_segments", choice.fft_segments)?;
    Ok(dict.into())
}

fn heuristic_to_py(py: Python<'_>, decision: &CoreHeuristicDecision) -> PyResult<PyObject> {
    let dict = PyDict::new_bound(py);
    dict.set_item("subsystem", decision.subsystem.clone())?;
    dict.set_item("kind", decision.kind.clone())?;
    dict.set_item("rows", decision.rows)?;
    dict.set_item("cols", decision.cols)?;
    dict.set_item("k", decision.k)?;
    dict.set_item("choice", heuristic_choice_to_py(py, &decision.choice)?)?;
    dict.set_item("score_hint", decision.score_hint)?;
    dict.set_item("source", decision.source.as_str())?;
    dict.set_item("issued_at", decision.issued_at_secs())?;
    Ok(dict.into())
}

fn roundtable_config_to_py(
    py: Python<'_>,
    config: &CoreRoundtableConfigSummary,
) -> PyResult<PyObject> {
    let dict = PyDict::new_bound(py);
    dict.set_item("top_k", config.top_k)?;
    dict.set_item("mid_k", config.mid_k)?;
    dict.set_item("bottom_k", config.bottom_k)?;
    dict.set_item("here_tolerance", config.here_tolerance)?;
    let extras = PyDict::new_bound(py);
    for (key, value) in &config.extras {
        extras.set_item(key, *value)?;
    }
    dict.set_item("extras", extras)?;
    Ok(dict.into())
}

fn rank_plan_to_py(py: Python<'_>, summary: &CoreRankPlanSummary) -> PyResult<PyObject> {
    let dict = PyDict::new_bound(py);
    dict.set_item("kind", summary.kind.as_str())?;
    dict.set_item("rows", summary.rows)?;
    dict.set_item("cols", summary.cols)?;
    dict.set_item("k", summary.k)?;
    dict.set_item("workgroup", summary.workgroup)?;
    dict.set_item("lanes", summary.lanes)?;
    dict.set_item("channel_stride", summary.channel_stride)?;
    dict.set_item("tile", summary.tile)?;
    dict.set_item("compaction_tile", summary.compaction_tile)?;
    dict.set_item("subgroup", summary.subgroup)?;
    dict.set_item("fft_tile", summary.fft_tile)?;
    dict.set_item("fft_radix", summary.fft_radix)?;
    dict.set_item("fft_segments", summary.fft_segments)?;
    Ok(dict.into())
}

fn distribution_to_py(py: Python<'_>, summary: &CoreDistributionSummary) -> PyResult<PyObject> {
    let dict = PyDict::new_bound(py);
    dict.set_item("node_id", summary.node_id.clone())?;
    dict.set_item("mode", summary.mode.clone())?;
    dict.set_item("summary_window", summary.summary_window)?;
    dict.set_item("push_interval_ms", summary.push_interval_ms)?;
    dict.set_item("meta_endpoints", summary.meta_endpoints.clone())?;
    Ok(dict.into())
}

fn roundtable_to_py(py: Python<'_>, summary: &CoreRoundtableSummary) -> PyResult<PyObject> {
    let dict = PyDict::new_bound(py);
    dict.set_item("rows", summary.rows)?;
    dict.set_item("cols", summary.cols)?;
    dict.set_item("config", roundtable_config_to_py(py, &summary.config)?)?;
    let plans = PyList::empty_bound(py);
    for plan in &summary.plans {
        plans.append(rank_plan_to_py(py, plan)?)?;
    }
    dict.set_item("plans", plans)?;
    dict.set_item("autopilot_enabled", summary.autopilot_enabled)?;
    if let Some(dist) = &summary.distribution {
        dict.set_item("distribution", distribution_to_py(py, dist)?)?;
    } else {
        dict.set_item("distribution", py.None())?;
    }
    dict.set_item("issued_at", summary.issued_at_secs())?;
    Ok(dict.into())
}

fn connector_to_py(py: Python<'_>, event: &CoreConnectorEvent) -> PyResult<PyObject> {
    let dict = PyDict::new_bound(py);
    dict.set_item("name", event.name.clone())?;
    dict.set_item("stage", event.stage.clone())?;
    dict.set_item("issued_at", event.issued_at_secs())?;
    let meta = PyDict::new_bound(py);
    for (key, value) in &event.metadata {
        meta.set_item(key, value)?;
    }
    dict.set_item("metadata", meta)?;
    Ok(dict.into())
}

fn metric_sample_to_py(py: Python<'_>, sample: &CoreMetricSample) -> PyResult<PyObject> {
    let dict = PyDict::new_bound(py);
    dict.set_item("name", sample.name.clone())?;
    dict.set_item("value", sample.value)?;
    dict.set_item("issued_at", sample.issued_at_secs())?;
    if let Some(unit) = &sample.unit {
        dict.set_item("unit", unit.clone())?;
    }
    let tags = PyDict::new_bound(py);
    for (key, value) in &sample.tags {
        tags.set_item(key, value)?;
    }
    dict.set_item("tags", tags)?;
    Ok(dict.into())
}

fn metric_digest_to_py(py: Python<'_>, digest: &CoreMetricDigest) -> PyResult<PyObject> {
    let dict = PyDict::new_bound(py);
    dict.set_item("name", digest.name.clone())?;
    dict.set_item("count", digest.count)?;
    dict.set_item("sum", digest.sum)?;
    dict.set_item("min", digest.min)?;
    dict.set_item("max", digest.max)?;
    dict.set_item("average", digest.average)?;
    dict.set_item("first_at", digest.first_at_secs())?;
    dict.set_item("last_value", digest.last_value)?;
    dict.set_item("last_at", digest.last_at_secs())?;
    if let Some(unit) = &digest.unit {
        dict.set_item("unit", unit.clone())?;
    }
    let tags = PyDict::new_bound(py);
    for (key, value) in &digest.tags {
        tags.set_item(key, value)?;
    }
    dict.set_item("tags", tags)?;
    Ok(dict.into())
}

fn ecosystem_capacity_to_py(py: Python<'_>, cap: EcosystemCapacity) -> PyResult<PyObject> {
    let dict = PyDict::new_bound(py);
    dict.set_item("heuristics", cap.heuristics)?;
    dict.set_item("roundtables", cap.roundtables)?;
    dict.set_item("connectors", cap.connectors)?;
    dict.set_item("metrics", cap.metrics)?;
    Ok(dict.into())
}

fn ecosystem_report_to_py(py: Python<'_>, report: &CoreEcosystemReport) -> PyResult<PyObject> {
    let heuristics = PyList::empty_bound(py);
    for decision in report.heuristics() {
        heuristics.append(heuristic_to_py(py, decision)?)?;
    }
    let roundtables = PyList::empty_bound(py);
    for summary in report.roundtables() {
        roundtables.append(roundtable_to_py(py, summary)?)?;
    }
    let connectors = PyList::empty_bound(py);
    for event in report.connectors() {
        connectors.append(connector_to_py(py, event)?)?;
    }
    let metrics = PyList::empty_bound(py);
    for sample in report.metrics() {
        metrics.append(metric_sample_to_py(py, sample)?)?;
    }
    let metric_digests = PyList::empty_bound(py);
    for digest in report.metric_digests() {
        metric_digests.append(metric_digest_to_py(py, digest)?)?;
    }
    let dict = PyDict::new_bound(py);
    dict.set_item("heuristics", heuristics)?;
    dict.set_item("roundtables", roundtables)?;
    dict.set_item("connectors", connectors)?;
    dict.set_item("metrics", metrics)?;
    dict.set_item("metric_digests", metric_digests)?;
    Ok(dict.into())
>>>>>>> 06563d52
}

#[allow(clippy::too_many_arguments)]
fn build_roundtable_config(
    top_k: u32,
    mid_k: u32,
    bottom_k: u32,
    here_tolerance: f32,
    psychoid: bool,
    psychoid_log: bool,
    psi: bool,
    collapse: bool,
) -> RoundtableConfig {
    #[cfg(not(feature = "psychoid"))]
    {
        let _ = psychoid;
        let _ = psychoid_log;
    }
    #[cfg(not(feature = "psi"))]
    {
        let _ = psi;
    }
    #[cfg(not(feature = "collapse"))]
    {
        let _ = collapse;
    }

    let mut config = RoundtableConfig {
        top_k,
        mid_k,
        bottom_k,
        here_tolerance: here_tolerance.max(0.0),
        ..RoundtableConfig::default()
    };

    #[cfg(feature = "psychoid")]
    {
        if psychoid {
            config = if psychoid_log {
                config.enable_psychoid_with_log()
            } else {
                config.enable_psychoid()
            };
        }
    }

    #[cfg(feature = "psi")]
    {
        if psi {
            config = config.enable_psi();
        }
    }

    #[cfg(feature = "collapse")]
    {
        if collapse {
            config = config.enable_collapse();
        }
    }

    config
}

fn intern_label(label: &str) -> &'static str {
    static INTERNER: OnceLock<Mutex<Vec<&'static str>>> = OnceLock::new();
    let storage = INTERNER.get_or_init(|| Mutex::new(Vec::new()));
    {
        let guard = storage.lock().expect("intern labels lock poisoned");
        if let Some(&existing) = guard.iter().find(|&&item| item == label) {
            return existing;
        }
    }
    let leaked: &'static str = Box::leak(label.to_owned().into_boxed_str());
    let mut guard = storage.lock().expect("intern labels lock poisoned");
    guard.push(leaked);
    leaked
}

fn state_to_pydict(py: Python<'_>, state: HashMap<String, Tensor>) -> PyResult<PyObject> {
    let dict = PyDict::new_bound(py);
    for (name, tensor) in state {
        let py_tensor = PyTensor::from_tensor(tensor);
        dict.set_item(name, py_tensor.into_py(py))?;
    }
    Ok(dict.into_py(py))
}

fn pydict_to_state(dict: &Bound<'_, PyDict>) -> PyResult<HashMap<String, Tensor>> {
    let mut state = HashMap::new();
    for (key, value) in dict.iter() {
        let name: String = key.extract()?;
        let tensor: PyTensor = value.extract()?;
        state.insert(name, tensor.as_tensor().clone());
    }
    Ok(state)
}

fn py_device_info<'py>(py: Python<'py>, info: HipDeviceInfo) -> PyResult<Bound<'py, PyDict>> {
    let dict = PyDict::new_bound(py);
    dict.set_item("id", info.id)?;
    dict.set_item("name", info.name.as_ref())?;
    dict.set_item("multi_node", info.multi_node)?;
    Ok(dict)
}

fn backend_name(kind: BackendKind) -> &'static str {
    match kind {
        BackendKind::Wgpu => "wgpu",
        BackendKind::Cuda => "cuda",
        BackendKind::Hip => "hip",
        BackendKind::Cpu => "cpu",
    }
}

fn tensor_to_array(tensor: &Tensor) -> PyResult<ArrayD<f32>> {
    let (rows, cols) = tensor.shape();
    Array2::from_shape_vec((rows, cols), tensor.data().to_vec())
        .map(|array| array.into_dyn())
        .map_err(|_| PyValueError::new_err("failed to view tensor as ndarray"))
}

fn array_to_tensor(array: ArrayD<f32>) -> PyResult<PyTensor> {
    let matrix: Array2<f32> = array
        .into_dimensionality::<Ix2>()
        .map_err(|_| PyValueError::new_err("fractional operators require 2D tensors"))?;
    let (rows, cols) = matrix.dim();
    let data = matrix.into_raw_vec();
    Ok(PyTensor::from_tensor(convert(Tensor::from_vec(
        rows, cols, data,
    ))?))
}

fn parse_matmul_backend(label: Option<&str>) -> PyResult<MatmulBackend> {
    match label {
        None => Ok(MatmulBackend::Auto),
        Some(value) => {
            let normalized = value.to_ascii_lowercase();
            match normalized.as_str() {
                "auto" => Ok(MatmulBackend::Auto),
                "faer" | "simd" => Ok(MatmulBackend::CpuFaer),
                "cpu" | "naive" => Ok(MatmulBackend::CpuNaive),
                #[cfg(feature = "wgpu")]
                "wgpu" | "gpu" => Ok(MatmulBackend::GpuWgpu),
                #[cfg(not(feature = "wgpu"))]
                "wgpu" | "gpu" => Err(PyValueError::new_err(
                    "WGPU backend requested but SpiralTorch was built without the `wgpu` feature",
                )),
                other => Err(PyValueError::new_err(format!(
                    "unknown matmul backend `{other}`; expected auto, faer, naive{}",
                    if cfg!(feature = "wgpu") {
                        ", or wgpu"
                    } else {
                        ""
                    }
                ))),
            }
        }
    }
}

fn device_caps_dict<'py>(py: Python<'py>, caps: DeviceCaps) -> PyResult<Bound<'py, PyDict>> {
    let dict = PyDict::new_bound(py);
    dict.set_item("backend", backend_name(caps.backend))?;
    dict.set_item("lane_width", caps.lane_width)?;
    dict.set_item("max_workgroup", caps.max_workgroup)?;
    dict.set_item("subgroup", caps.subgroup)?;
    match caps.shared_mem_per_workgroup {
        Some(value) => dict.set_item("shared_mem_per_workgroup", value)?,
        None => dict.set_item("shared_mem_per_workgroup", py.None())?,
    }
    Ok(dict)
}

#[pyclass(module = "spiraltorch", name = "Tensor")]
#[derive(Clone, Debug)]
struct PyTensor {
    inner: Tensor,
}

impl PyTensor {
    fn from_tensor(tensor: Tensor) -> Self {
        Self { inner: tensor }
    }

    fn as_tensor(&self) -> &Tensor {
        &self.inner
    }

    fn as_tensor_mut(&mut self) -> &mut Tensor {
        &mut self.inner
    }

    fn into_tensor(self) -> Tensor {
        self.inner
    }
}

#[pymethods]
impl PyTensor {
    #[new]
    #[pyo3(signature = (rows, cols, data=None))]
    fn new(rows: usize, cols: usize, data: Option<Bound<'_, PyAny>>) -> PyResult<Self> {
        let tensor = match data {
            Some(obj) => {
                let values: Vec<f32> = obj.extract()?;
                convert(Tensor::from_vec(rows, cols, values))?
            }
            None => convert(Tensor::zeros(rows, cols))?,
        };
        Ok(Self { inner: tensor })
    }

    #[staticmethod]
    fn zeros(rows: usize, cols: usize) -> PyResult<Self> {
        Ok(Self::from_tensor(convert(Tensor::zeros(rows, cols))?))
    }

    #[pyo3(name = "clone")]
    fn clone_py(&self) -> Self {
        Self {
            inner: self.inner.clone(),
        }
    }

    #[getter]
    fn rows(&self) -> usize {
        self.inner.shape().0
    }

    #[getter]
    fn cols(&self) -> usize {
        self.inner.shape().1
    }

    fn shape(&self) -> (usize, usize) {
        self.inner.shape()
    }

    fn data(&self) -> Vec<f32> {
        self.inner.data().to_vec()
    }

    fn tolist(&self) -> Vec<Vec<f32>> {
        let (rows, cols) = self.inner.shape();
        let mut out = Vec::with_capacity(rows);
        for r in 0..rows {
            let start = r * cols;
            let end = start + cols;
            out.push(self.inner.data()[start..end].to_vec());
        }
        out
    }

    #[pyo3(signature = (other, backend=None))]
    fn matmul(&self, other: &PyTensor, backend: Option<&str>) -> PyResult<Self> {
        let backend = parse_matmul_backend(backend)?;
        Ok(Self::from_tensor(convert(
            self.inner.matmul_with_backend(other.as_tensor(), backend),
        )?))
    }

    fn add(&self, other: &PyTensor) -> PyResult<Self> {
        Ok(Self::from_tensor(convert(
            self.inner.add(other.as_tensor()),
        )?))
    }

    fn sub(&self, other: &PyTensor) -> PyResult<Self> {
        Ok(Self::from_tensor(convert(
            self.inner.sub(other.as_tensor()),
        )?))
    }

    fn scale(&self, value: f32) -> PyResult<Self> {
        Ok(Self::from_tensor(convert(self.inner.scale(value))?))
    }

    fn hadamard(&self, other: &PyTensor) -> PyResult<Self> {
        Ok(Self::from_tensor(convert(
            self.inner.hadamard(other.as_tensor()),
        )?))
    }

    fn add_scaled_inplace(&mut self, other: &PyTensor, scale: f32) -> PyResult<()> {
        convert(self.inner.add_scaled(other.as_tensor(), scale))
    }

    fn add_row_inplace(&mut self, bias: Vec<f32>) -> PyResult<()> {
        convert(self.inner.add_row_inplace(&bias))
    }

    fn transpose(&self) -> Self {
        Self::from_tensor(self.inner.transpose())
    }

    fn sum_axis0(&self) -> Vec<f32> {
        self.inner.sum_axis0()
    }

    fn squared_l2_norm(&self) -> f32 {
        self.inner.squared_l2_norm()
    }

    fn project_to_poincare(&self, curvature: f32) -> PyResult<Self> {
        Ok(Self::from_tensor(convert(
            self.inner.project_to_poincare(curvature),
        )?))
    }

    fn hyperbolic_distance(&self, other: &PyTensor, curvature: f32) -> PyResult<f32> {
        convert(self.inner.hyperbolic_distance(other.as_tensor(), curvature))
    }

    fn __repr__(&self) -> PyResult<String> {
        let (rows, cols) = self.inner.shape();
        Ok(format!("Tensor(rows={rows}, cols={cols})"))
    }
}

#[pyclass(module = "spiraltorch.dataset", name = "DataLoader", unsendable)]
#[derive(Clone)]
struct PyDataLoader {
    inner: NnDataLoader,
}

impl PyDataLoader {
    fn from_loader(inner: NnDataLoader) -> Self {
        Self { inner }
    }

    fn clone_inner(&self) -> NnDataLoader {
        self.inner.clone()
    }
}

#[pymethods]
impl PyDataLoader {
    fn __len__(&self) -> usize {
        self.inner.len()
    }

    fn is_empty(&self) -> bool {
        self.inner.is_empty()
    }

    #[getter]
    fn batch_size(&self) -> usize {
        self.inner.batch_size()
    }

    #[getter]
    fn prefetch_depth(&self) -> usize {
        self.inner.prefetch_depth()
    }

    fn shuffle(&self, seed: u64) -> Self {
        Self::from_loader(self.inner.clone().shuffle(seed))
    }

    fn batched(&self, batch_size: usize) -> Self {
        Self::from_loader(self.inner.clone().batched(batch_size))
    }

    fn prefetch(&self, depth: usize) -> Self {
        Self::from_loader(self.inner.clone().prefetch(depth))
    }

    fn __iter__(slf: PyRef<'_, Self>) -> PyResult<Py<PyDataLoaderIter>> {
        Py::new(
            slf.py(),
            PyDataLoaderIter {
                inner: Some(slf.clone_inner().into_iter()),
            },
        )
    }

    fn __repr__(&self) -> PyResult<String> {
        Ok(format!(
            "DataLoader(len={}, batch_size={})",
            self.inner.len(),
            self.inner.batch_size()
        ))
    }
}

#[pyclass(module = "spiraltorch.dataset", name = "DataLoaderIter", unsendable)]
struct PyDataLoaderIter {
    inner: Option<NnDataLoaderBatches>,
}

#[pymethods]
impl PyDataLoaderIter {
    fn __iter__(slf: PyRefMut<'_, Self>) -> PyRefMut<'_, Self> {
        slf
    }

    fn __next__(&mut self) -> PyResult<Option<(PyTensor, PyTensor)>> {
        if let Some(iter) = self.inner.as_mut() {
            match iter.next() {
                Some(Ok((input, target))) => {
                    return Ok(Some((
                        PyTensor::from_tensor(input),
                        PyTensor::from_tensor(target),
                    )));
                }
                Some(Err(err)) => return Err(tensor_err(err)),
                None => {
                    self.inner = None;
                    return Ok(None);
                }
            }
        }
        Ok(None)
    }
}

#[pyfunction(name = "from_vec")]
fn dataset_from_vec_py(samples: Vec<(PyTensor, PyTensor)>) -> PyResult<PyDataLoader> {
    let owned: Vec<(Tensor, Tensor)> = samples
        .into_iter()
        .map(|(input, target)| (input.into_tensor(), target.into_tensor()))
        .collect();
    Ok(PyDataLoader::from_loader(nn_dataset_from_vec(owned)))
}

#[pyfunction(name = "shuffle")]
fn dataset_shuffle_py(loader: &PyDataLoader, seed: u64) -> PyDataLoader {
    loader.shuffle(seed)
}

#[pyfunction(name = "batched")]
fn dataset_batched_py(loader: &PyDataLoader, batch_size: usize) -> PyDataLoader {
    loader.batched(batch_size)
}

#[pyfunction(name = "prefetch")]
fn dataset_prefetch_py(loader: &PyDataLoader, depth: usize) -> PyDataLoader {
    loader.prefetch(depth)
}

#[pyclass(module = "spiraltorch", name = "ComplexTensor")]
#[derive(Clone, Debug)]
struct PyComplexTensor {
    inner: ComplexTensor,
}

impl PyComplexTensor {
    fn from_complex(inner: ComplexTensor) -> Self {
        Self { inner }
    }
}

#[pyclass(module = "spiraltorch", name = "BarycenterIntermediate")]
#[derive(Clone, Debug)]
struct PyBarycenterIntermediate {
    inner: BarycenterIntermediate,
}

impl PyBarycenterIntermediate {
    fn from_stage(stage: BarycenterIntermediate) -> Self {
        Self { inner: stage }
    }
}

#[pyclass(module = "spiraltorch", name = "ZSpaceBarycenter")]
#[derive(Clone, Debug)]
struct PyZSpaceBarycenter {
    inner: ZSpaceBarycenter,
}

impl PyZSpaceBarycenter {
    fn from_result(result: ZSpaceBarycenter) -> Self {
        Self { inner: result }
    }
}

#[pymethods]
impl PyZSpaceBarycenter {
    #[getter]
    fn density(&self) -> PyResult<PyTensor> {
        Ok(PyTensor::from_tensor(self.inner.density.clone()))
    }

    #[getter]
    fn kl_energy(&self) -> f32 {
        self.inner.kl_energy
    }

    #[getter]
    fn entropy(&self) -> f32 {
        self.inner.entropy
    }

    #[getter]
    fn coupling_energy(&self) -> f32 {
        self.inner.coupling_energy
    }

    #[getter]
    fn objective(&self) -> f32 {
        self.inner.objective
    }

    #[getter]
    fn effective_weight(&self) -> f32 {
        self.inner.effective_weight
    }

    fn intermediates(&self, py: Python<'_>) -> PyResult<Vec<Py<PyBarycenterIntermediate>>> {
        let mut out = Vec::with_capacity(self.inner.intermediates.len());
        for stage in &self.inner.intermediates {
            out.push(Py::new(
                py,
                PyBarycenterIntermediate::from_stage(stage.clone()),
            )?);
        }
        Ok(out)
    }

    fn as_dict(&self, py: Python<'_>) -> PyResult<PyObject> {
        let dict = PyDict::new_bound(py);
        dict.set_item(
            "density",
            PyTensor::from_tensor(self.inner.density.clone()).into_py(py),
        )?;
        dict.set_item("kl_energy", self.inner.kl_energy)?;
        dict.set_item("entropy", self.inner.entropy)?;
        dict.set_item("coupling_energy", self.inner.coupling_energy)?;
        dict.set_item("objective", self.inner.objective)?;
        dict.set_item("effective_weight", self.inner.effective_weight)?;
        let py_intermediates = PyList::empty_bound(py);
        for stage in &self.inner.intermediates {
            py_intermediates
                .append(PyBarycenterIntermediate::from_stage(stage.clone()).into_py(py))?;
        }
        dict.set_item("intermediates", py_intermediates.into_py(py))?;
        Ok(dict.into_py(py))
    }

    fn __repr__(&self) -> PyResult<String> {
        Ok(format!(
            "ZSpaceBarycenter(objective={:.6}, entropy={:.6})",
            self.inner.objective, self.inner.entropy
        ))
    }
}

#[pymethods]
impl PyBarycenterIntermediate {
    #[getter]
    fn interpolation(&self) -> f32 {
        self.inner.interpolation
    }

    #[getter]
    fn density(&self) -> PyResult<PyTensor> {
        Ok(PyTensor::from_tensor(self.inner.density.clone()))
    }

    #[getter]
    fn kl_energy(&self) -> f32 {
        self.inner.kl_energy
    }

    #[getter]
    fn entropy(&self) -> f32 {
        self.inner.entropy
    }

    #[getter]
    fn objective(&self) -> f32 {
        self.inner.objective
    }

    fn as_tuple(&self) -> PyResult<(f32, PyTensor, f32, f32, f32)> {
        Ok((
            self.inner.interpolation,
            PyTensor::from_tensor(self.inner.density.clone()),
            self.inner.kl_energy,
            self.inner.entropy,
            self.inner.objective,
        ))
    }

    fn __repr__(&self) -> PyResult<String> {
        Ok(format!(
            "BarycenterIntermediate(interpolation={:.2}, objective={:.6})",
            self.inner.interpolation, self.inner.objective
        ))
    }
}

#[pyclass(module = "spiraltorch", name = "DifferentialResonance")]
#[derive(Clone)]
struct PyDifferentialResonance {
    inner: DifferentialResonance,
}

impl PyDifferentialResonance {
    fn from_resonance(inner: DifferentialResonance) -> Self {
        Self { inner }
    }
}

#[pymethods]
impl PyDifferentialResonance {
    #[getter]
    fn homotopy_flow(&self) -> PyResult<PyTensor> {
        Ok(PyTensor::from_tensor(self.inner.homotopy_flow.clone()))
    }

    #[getter]
    fn functor_linearisation(&self) -> PyResult<PyTensor> {
        Ok(PyTensor::from_tensor(
            self.inner.functor_linearisation.clone(),
        ))
    }

    #[getter]
    fn recursive_objective(&self) -> PyResult<PyTensor> {
        Ok(PyTensor::from_tensor(
            self.inner.recursive_objective.clone(),
        ))
    }

    #[getter]
    fn infinity_projection(&self) -> PyResult<PyTensor> {
        Ok(PyTensor::from_tensor(
            self.inner.infinity_projection.clone(),
        ))
    }

    #[getter]
    fn infinity_energy(&self) -> PyResult<PyTensor> {
        Ok(PyTensor::from_tensor(self.inner.infinity_energy.clone()))
    }

    fn as_dict(&self, py: Python<'_>) -> PyResult<PyObject> {
        let dict = PyDict::new_bound(py);
        dict.set_item(
            "homotopy_flow",
            PyTensor::from_tensor(self.inner.homotopy_flow.clone()).into_py(py),
        )?;
        dict.set_item(
            "functor_linearisation",
            PyTensor::from_tensor(self.inner.functor_linearisation.clone()).into_py(py),
        )?;
        dict.set_item(
            "recursive_objective",
            PyTensor::from_tensor(self.inner.recursive_objective.clone()).into_py(py),
        )?;
        dict.set_item(
            "infinity_projection",
            PyTensor::from_tensor(self.inner.infinity_projection.clone()).into_py(py),
        )?;
        dict.set_item(
            "infinity_energy",
            PyTensor::from_tensor(self.inner.infinity_energy.clone()).into_py(py),
        )?;
        Ok(dict.into_py(py))
    }

    fn __repr__(&self) -> PyResult<String> {
        Ok("DifferentialResonance(...)".to_string())
    }
}

#[pyclass(module = "spiraltorch", name = "ChronoFrame")]
#[derive(Clone)]
struct PyChronoFrame {
    frame: ChronoFrame,
}

impl PyChronoFrame {
    fn from_frame(frame: ChronoFrame) -> Self {
        Self { frame }
    }

    fn as_frame(&self) -> &ChronoFrame {
        &self.frame
    }

    fn into_frame(self) -> ChronoFrame {
        self.frame
    }
}

#[pyclass(module = "spiraltorch", name = "ChronoSummary")]
struct PyChronoSummary {
    summary: ChronoSummary,
}

impl PyChronoSummary {
    fn from_summary(summary: ChronoSummary) -> Self {
        Self { summary }
    }
}

#[pyclass(module = "spiraltorch", name = "AtlasMetric")]
#[derive(Clone)]
struct PyAtlasMetric {
    metric: AtlasMetric,
}

impl PyAtlasMetric {
    fn from_metric(metric: AtlasMetric) -> Self {
        Self { metric }
    }
}

#[pymethods]
impl PyAtlasMetric {
    #[getter]
    fn name(&self) -> &str {
        &self.metric.name
    }

    #[getter]
    fn value(&self) -> f32 {
        self.metric.value
    }

    #[getter]
    fn district(&self) -> Option<String> {
        self.metric.district().map(|name| name.to_string())
    }

    fn as_tuple(&self) -> (String, f32) {
        (self.metric.name.clone(), self.metric.value)
    }

    fn __repr__(&self) -> PyResult<String> {
        if let Some(district) = self.metric.district() {
            Ok(format!(
                "AtlasMetric(name={}, value={:.3}, district={})",
                self.metric.name, self.metric.value, district
            ))
        } else {
            Ok(format!(
                "AtlasMetric(name={}, value={:.3})",
                self.metric.name, self.metric.value
            ))
        }
    }
}

#[pyclass(module = "spiraltorch", name = "AtlasDistrict")]
#[derive(Clone)]
struct PyAtlasDistrict {
    district: AtlasDistrict,
}

impl PyAtlasDistrict {
    fn from_district(district: AtlasDistrict) -> Self {
        Self { district }
    }
}

#[pymethods]
impl PyAtlasDistrict {
    #[getter]
    fn name(&self) -> &str {
        &self.district.name
    }

    #[getter]
    fn mean(&self) -> f32 {
        self.district.mean
    }

    #[getter]
    fn span(&self) -> f32 {
        self.district.span
    }

    fn metrics(&self) -> Vec<PyAtlasMetric> {
        self.district
            .metrics
            .iter()
            .cloned()
            .map(PyAtlasMetric::from_metric)
            .collect()
    }

    fn __repr__(&self) -> PyResult<String> {
        Ok(format!(
            "AtlasDistrict(name={}, mean={:.3}, span={:.3}, metrics={})",
            self.district.name,
            self.district.mean,
            self.district.span,
            self.district.metrics.len()
        ))
    }
}

#[pyclass(module = "spiraltorch", name = "AtlasFrame")]
#[derive(Clone)]
struct PyAtlasFrame {
    frame: AtlasFrame,
}

impl PyAtlasFrame {
    fn from_frame(frame: AtlasFrame) -> Self {
        Self { frame }
    }
}

#[pymethods]
impl PyAtlasFrame {
    #[getter]
    fn timestamp(&self) -> f32 {
        self.frame.timestamp
    }

    #[getter]
    fn loop_support(&self) -> f32 {
        self.frame.loop_support
    }

    #[getter]
    fn collapse_total(&self) -> Option<f32> {
        self.frame.collapse_total
    }

    #[getter]
    fn z_signal(&self) -> Option<f32> {
        self.frame.z_signal
    }

    #[getter]
    fn script_hint(&self) -> Option<String> {
        self.frame.script_hint.clone()
    }

    #[getter]
    fn maintainer_status(&self) -> Option<String> {
        self.frame
            .maintainer_status
            .map(|status| status.as_str().to_string())
    }

    #[getter]
    fn maintainer_diagnostic(&self) -> Option<String> {
        self.frame.maintainer_diagnostic.clone()
    }

    #[getter]
    fn suggested_max_scale(&self) -> Option<f32> {
        self.frame.suggested_max_scale
    }

    #[getter]
    fn suggested_pressure(&self) -> Option<f32> {
        self.frame.suggested_pressure
    }

    fn metrics(&self) -> Vec<PyAtlasMetric> {
        self.frame
            .metrics
            .iter()
            .cloned()
            .map(PyAtlasMetric::from_metric)
            .collect()
    }

    fn districts(&self) -> Vec<PyAtlasDistrict> {
        self.frame
            .districts()
            .into_iter()
            .map(PyAtlasDistrict::from_district)
            .collect()
    }

    fn notes(&self) -> Vec<String> {
        self.frame.notes.clone()
    }

    fn summary(&self) -> Option<PyChronoSummary> {
        self.frame
            .chrono_summary
            .clone()
            .map(PyChronoSummary::from_summary)
    }

    fn harmonics(&self) -> Option<PyChronoHarmonics> {
        self.frame
            .harmonics
            .clone()
            .map(PyChronoHarmonics::from_harmonics)
    }

    fn as_dict(&self, py: Python<'_>) -> PyResult<PyObject> {
        let dict = PyDict::new_bound(py);
        dict.set_item("timestamp", self.frame.timestamp)?;
        dict.set_item("loop_support", self.frame.loop_support)?;
        dict.set_item("collapse_total", self.frame.collapse_total)?;
        dict.set_item("z_signal", self.frame.z_signal)?;
        dict.set_item("script_hint", self.frame.script_hint.clone())?;
        if let Some(status) = self.frame.maintainer_status {
            dict.set_item("maintainer_status", status.as_str())?;
        }
        dict.set_item(
            "maintainer_diagnostic",
            self.frame.maintainer_diagnostic.clone(),
        )?;
        dict.set_item("suggested_max_scale", self.frame.suggested_max_scale)?;
        dict.set_item("suggested_pressure", self.frame.suggested_pressure)?;
        if let Some(summary) = &self.frame.chrono_summary {
            dict.set_item(
                "summary",
                PyChronoSummary::from_summary(summary.clone()).into_py(py),
            )?;
        }
        if let Some(harmonics) = &self.frame.harmonics {
            dict.set_item(
                "harmonics",
                PyChronoHarmonics::from_harmonics(harmonics.clone()).into_py(py),
            )?;
        }
        let metrics: Vec<(String, f32)> = self
            .frame
            .metrics
            .iter()
            .map(|metric| (metric.name.clone(), metric.value))
            .collect();
        dict.set_item("metrics", metrics)?;
        dict.set_item("notes", self.frame.notes.clone())?;
        Ok(dict.into_py(py))
    }

    fn __repr__(&self) -> PyResult<String> {
        Ok(format!(
            "AtlasFrame(t={:.3}, metrics={})",
            self.frame.timestamp,
            self.frame.metrics.len()
        ))
    }
}

#[pyclass(module = "spiraltorch", name = "AtlasRoute")]
#[derive(Clone)]
struct PyAtlasRoute {
    route: AtlasRoute,
}

impl PyAtlasRoute {
    fn from_route(route: AtlasRoute) -> Self {
        Self { route }
    }
}

#[pymethods]
impl PyAtlasRoute {
    #[getter]
    fn frames(&self) -> Vec<PyAtlasFrame> {
        self.route
            .frames
            .iter()
            .cloned()
            .map(PyAtlasFrame::from_frame)
            .collect()
    }

    #[getter]
    fn length(&self) -> usize {
        self.route.len()
    }

    fn is_empty(&self) -> bool {
        self.route.is_empty()
    }

    fn latest(&self) -> Option<PyAtlasFrame> {
        self.route.latest().cloned().map(PyAtlasFrame::from_frame)
    }

    fn __repr__(&self) -> PyResult<String> {
        Ok(format!(
            "AtlasRoute(length={}, latest_ts={:.3})",
            self.route.len(),
            self.route
                .latest()
                .map(|frame| frame.timestamp)
                .unwrap_or(0.0)
        ))
    }
}

#[pyclass(module = "spiraltorch", name = "AtlasDistrictSummary")]
#[derive(Clone)]
struct PyAtlasDistrictSummary {
    summary: AtlasDistrictSummary,
}

impl PyAtlasDistrictSummary {
    fn from_summary(summary: AtlasDistrictSummary) -> Self {
        Self { summary }
    }
}

#[pymethods]
impl PyAtlasDistrictSummary {
    #[getter]
    fn name(&self) -> &str {
        &self.summary.name
    }

    #[getter]
    fn coverage(&self) -> usize {
        self.summary.coverage
    }

    #[getter]
    fn mean(&self) -> f32 {
        self.summary.mean
    }

    #[getter]
    fn latest(&self) -> f32 {
        self.summary.latest
    }

    #[getter]
    fn min(&self) -> f32 {
        self.summary.min
    }

    #[getter]
    fn max(&self) -> f32 {
        self.summary.max
    }

    #[getter]
    fn delta(&self) -> f32 {
        self.summary.delta
    }
}

#[pyclass(module = "spiraltorch", name = "AtlasRouteSummary")]
#[derive(Clone)]
struct PyAtlasRouteSummary {
    summary: AtlasRouteSummary,
}

impl PyAtlasRouteSummary {
    fn from_summary(summary: AtlasRouteSummary) -> Self {
        Self { summary }
    }
}

#[pymethods]
impl PyAtlasRouteSummary {
    #[getter]
    fn frames(&self) -> usize {
        self.summary.frames
    }

    #[getter]
    fn latest_timestamp(&self) -> f32 {
        self.summary.latest_timestamp
    }

    #[getter]
    fn mean_loop_support(&self) -> f32 {
        self.summary.mean_loop_support
    }

    #[getter]
    fn latest_collapse_total(&self) -> Option<f32> {
        self.summary.latest_collapse_total
    }

    #[getter]
    fn latest_z_signal(&self) -> Option<f32> {
        self.summary.latest_z_signal
    }

    #[getter]
    fn maintainer_status(&self) -> Option<&'static str> {
        self.summary
            .maintainer_status
            .map(|status| status.as_str())
    }

    #[getter]
    fn maintainer_diagnostic(&self) -> Option<&str> {
        self.summary.maintainer_diagnostic.as_deref()
    }

    #[getter]
    fn suggested_max_scale(&self) -> Option<f32> {
        self.summary.suggested_max_scale
    }

    #[getter]
    fn suggested_pressure(&self) -> Option<f32> {
        self.summary.suggested_pressure
    }

    #[getter]
    fn script_hint(&self) -> Option<&str> {
        self.summary.script_hint.as_deref()
    }

    #[getter]
    fn districts(&self) -> Vec<PyAtlasDistrictSummary> {
        self.summary
            .districts
            .clone()
            .into_iter()
            .map(PyAtlasDistrictSummary::from_summary)
            .collect()
    }
}

#[pyclass(module = "spiraltorch", name = "ChronoPeak")]
#[derive(Clone)]
struct PyChronoPeak {
    peak: ChronoPeak,
}

impl PyChronoPeak {
    fn from_peak(peak: ChronoPeak) -> Self {
        Self { peak }
    }
}

#[pymethods]
impl PyChronoPeak {
    #[getter]
    fn frequency(&self) -> f32 {
        self.peak.frequency
    }

    #[getter]
    fn magnitude(&self) -> f32 {
        self.peak.magnitude
    }

    #[getter]
    fn phase(&self) -> f32 {
        self.peak.phase
    }

    fn as_dict(&self, py: Python<'_>) -> PyResult<PyObject> {
        let dict = PyDict::new_bound(py);
        dict.set_item("frequency", self.peak.frequency)?;
        dict.set_item("magnitude", self.peak.magnitude)?;
        dict.set_item("phase", self.peak.phase)?;
        Ok(dict.into_py(py))
    }

    fn __repr__(&self) -> PyResult<String> {
        Ok(format!(
            "ChronoPeak(freq={:.3}, magnitude={:.3})",
            self.peak.frequency, self.peak.magnitude
        ))
    }
}

#[pyclass(module = "spiraltorch", name = "ChronoHarmonics")]
struct PyChronoHarmonics {
    harmonics: ChronoHarmonics,
}

impl PyChronoHarmonics {
    fn from_harmonics(harmonics: ChronoHarmonics) -> Self {
        Self { harmonics }
    }
}

#[pymethods]
impl PyChronoHarmonics {
    #[getter]
    fn frames(&self) -> usize {
        self.harmonics.frames
    }

    #[getter]
    fn duration(&self) -> f32 {
        self.harmonics.duration
    }

    #[getter]
    fn sample_rate(&self) -> f32 {
        self.harmonics.sample_rate
    }

    #[getter]
    fn nyquist(&self) -> f32 {
        self.harmonics.nyquist
    }

    #[getter]
    fn drift_power(&self) -> Vec<f32> {
        self.harmonics.drift_power.clone()
    }

    #[getter]
    fn energy_power(&self) -> Vec<f32> {
        self.harmonics.energy_power.clone()
    }

    #[getter]
    fn dominant_drift(&self) -> Option<PyChronoPeak> {
        self.harmonics
            .dominant_drift
            .clone()
            .map(PyChronoPeak::from_peak)
    }

    #[getter]
    fn dominant_energy(&self) -> Option<PyChronoPeak> {
        self.harmonics
            .dominant_energy
            .clone()
            .map(PyChronoPeak::from_peak)
    }

    fn as_dict(&self, py: Python<'_>) -> PyResult<PyObject> {
        let dict = PyDict::new_bound(py);
        dict.set_item("frames", self.harmonics.frames)?;
        dict.set_item("duration", self.harmonics.duration)?;
        dict.set_item("sample_rate", self.harmonics.sample_rate)?;
        dict.set_item("nyquist", self.harmonics.nyquist)?;
        dict.set_item("drift_power", self.harmonics.drift_power.clone())?;
        dict.set_item("energy_power", self.harmonics.energy_power.clone())?;
        let drift = if let Some(peak) = self.harmonics.dominant_drift.clone() {
            PyChronoPeak::from_peak(peak).as_dict(py)?
        } else {
            py.None()
        };
        dict.set_item("dominant_drift", drift)?;
        let energy = if let Some(peak) = self.harmonics.dominant_energy.clone() {
            PyChronoPeak::from_peak(peak).as_dict(py)?
        } else {
            py.None()
        };
        dict.set_item("dominant_energy", energy)?;
        Ok(dict.into_py(py))
    }

    fn __repr__(&self) -> PyResult<String> {
        Ok(format!(
            "ChronoHarmonics(frames={}, sample_rate={:.3})",
            self.harmonics.frames, self.harmonics.sample_rate
        ))
    }
}

#[pyclass(module = "spiraltorch", name = "ChronoLoopSignal")]
#[derive(Clone)]
struct PyChronoLoopSignal {
    signal: ChronoLoopSignal,
}

impl PyChronoLoopSignal {
    fn from_signal(signal: ChronoLoopSignal) -> Self {
        Self { signal }
    }
}

#[pymethods]
impl PyChronoLoopSignal {
    #[getter]
    fn summary(&self) -> PyChronoSummary {
        PyChronoSummary::from_summary(self.signal.summary.clone())
    }

    #[getter]
    fn harmonics(&self) -> Option<PyChronoHarmonics> {
        self.signal
            .harmonics
            .clone()
            .map(PyChronoHarmonics::from_harmonics)
    }

    #[cfg(feature = "kdsl")]
    #[getter]
    fn spiralk_script(&self) -> Option<String> {
        self.signal.spiralk_script.clone()
    }

    #[cfg(not(feature = "kdsl"))]
    #[getter]
    fn spiralk_script(&self) -> Option<String> {
        None
    }

    #[cfg(feature = "kdsl")]
    #[getter]
    fn spiralk_hints(&self) -> Vec<String> {
        self.signal
            .spiralk_hints
            .iter()
            .map(|hint| {
                format!(
                    "soft({},{},{},{})",
                    hint.field, hint.value_expr, hint.weight_expr, hint.condition_expr
                )
            })
            .collect()
    }

    fn as_dict(&self, py: Python<'_>) -> PyResult<PyObject> {
        let dict = PyDict::new_bound(py);
        dict.set_item(
            "summary",
            PyChronoSummary::from_summary(self.signal.summary.clone()).into_py(py),
        )?;
        if let Some(harmonics) = self.signal.harmonics.clone() {
            dict.set_item(
                "harmonics",
                PyChronoHarmonics::from_harmonics(harmonics).into_py(py),
            )?;
        } else {
            dict.set_item("harmonics", py.None())?;
        }
        #[cfg(feature = "kdsl")]
        {
            dict.set_item("spiralk_script", self.signal.spiralk_script.clone())?;
            dict.set_item("spiralk_hints", self.spiralk_hints())?;
        }
        #[cfg(not(feature = "kdsl"))]
        {
            dict.set_item("spiralk_script", py.None())?;
        }
        Ok(dict.into_py(py))
    }

    fn __repr__(&self) -> PyResult<String> {
        Ok(format!(
            "ChronoLoopSignal(frames={}, energy_mean={:.3})",
            self.signal.summary.frames, self.signal.summary.mean_energy
        ))
    }
}

#[pymethods]
impl PyChronoSummary {
    #[getter]
    fn frames(&self) -> usize {
        self.summary.frames
    }

    #[getter]
    fn duration(&self) -> f32 {
        self.summary.duration
    }

    #[getter]
    fn latest_timestamp(&self) -> f32 {
        self.summary.latest_timestamp
    }

    #[getter]
    fn mean_drift(&self) -> f32 {
        self.summary.mean_drift
    }

    #[getter]
    fn mean_abs_drift(&self) -> f32 {
        self.summary.mean_abs_drift
    }

    #[getter]
    fn drift_std(&self) -> f32 {
        self.summary.drift_std
    }

    #[getter]
    fn mean_energy(&self) -> f32 {
        self.summary.mean_energy
    }

    #[getter]
    fn energy_std(&self) -> f32 {
        self.summary.energy_std
    }

    #[getter]
    fn mean_decay(&self) -> f32 {
        self.summary.mean_decay
    }

    #[getter]
    fn min_energy(&self) -> f32 {
        self.summary.min_energy
    }

    #[getter]
    fn max_energy(&self) -> f32 {
        self.summary.max_energy
    }

    fn __repr__(&self) -> PyResult<String> {
        Ok(format!(
            "ChronoSummary(frames={}, duration={:.3}, energy={:.3}±{:.3})",
            self.summary.frames,
            self.summary.duration,
            self.summary.mean_energy,
            self.summary.energy_std
        ))
    }
}

#[pymethods]
impl PyChronoFrame {
    #[getter]
    fn step(&self) -> u64 {
        self.frame.step
    }

    #[getter]
    fn timestamp(&self) -> f32 {
        self.frame.timestamp
    }

    #[getter]
    fn dt(&self) -> f32 {
        self.frame.dt
    }

    #[getter]
    fn observed_curvature(&self) -> f32 {
        self.frame.observed_curvature
    }

    #[getter]
    fn curvature_drift(&self) -> f32 {
        self.frame.curvature_drift
    }

    #[getter]
    fn total_energy(&self) -> f32 {
        self.frame.total_energy
    }

    #[getter]
    fn energy_decay(&self) -> f32 {
        self.frame.energy_decay
    }

    #[getter]
    fn homotopy_energy(&self) -> f32 {
        self.frame.homotopy_energy
    }

    #[getter]
    fn functor_energy(&self) -> f32 {
        self.frame.functor_energy
    }

    #[getter]
    fn recursive_energy(&self) -> f32 {
        self.frame.recursive_energy
    }

    #[getter]
    fn projection_energy(&self) -> f32 {
        self.frame.projection_energy
    }

    #[getter]
    fn infinity_energy(&self) -> f32 {
        self.frame.infinity_energy
    }

    fn as_dict(&self, py: Python<'_>) -> PyResult<PyObject> {
        let dict = PyDict::new_bound(py);
        dict.set_item("step", self.frame.step)?;
        dict.set_item("timestamp", self.frame.timestamp)?;
        dict.set_item("dt", self.frame.dt)?;
        dict.set_item("observed_curvature", self.frame.observed_curvature)?;
        dict.set_item("curvature_drift", self.frame.curvature_drift)?;
        dict.set_item("total_energy", self.frame.total_energy)?;
        dict.set_item("energy_decay", self.frame.energy_decay)?;
        dict.set_item("homotopy_energy", self.frame.homotopy_energy)?;
        dict.set_item("functor_energy", self.frame.functor_energy)?;
        dict.set_item("recursive_energy", self.frame.recursive_energy)?;
        dict.set_item("projection_energy", self.frame.projection_energy)?;
        dict.set_item("infinity_energy", self.frame.infinity_energy)?;
        Ok(dict.into_py(py))
    }

    fn __repr__(&self) -> PyResult<String> {
        Ok(format!(
            "ChronoFrame(step={}, t={:.3}, energy={:.3})",
            self.frame.step, self.frame.timestamp, self.frame.total_energy
        ))
    }
}

#[pyclass(module = "spiraltorch", name = "MaintainerReport")]
#[derive(Clone)]
struct PyMaintainerReport {
    report: MaintainerReport,
}

impl PyMaintainerReport {
    fn from_report(report: MaintainerReport) -> Self {
        Self { report }
    }
}

#[pymethods]
impl PyMaintainerReport {
    #[getter]
    fn status(&self) -> &'static str {
        self.report.status.as_str()
    }

    #[getter]
    fn average_drift(&self) -> f32 {
        self.report.average_drift
    }

    #[getter]
    fn mean_energy(&self) -> f32 {
        self.report.mean_energy
    }

    #[getter]
    fn mean_decay(&self) -> f32 {
        self.report.mean_decay
    }

    #[getter]
    fn drift_peak(&self) -> Option<PyChronoPeak> {
        self.report.drift_peak.clone().map(PyChronoPeak::from_peak)
    }

    #[getter]
    fn energy_peak(&self) -> Option<PyChronoPeak> {
        self.report.energy_peak.clone().map(PyChronoPeak::from_peak)
    }

    #[getter]
    fn suggested_max_scale(&self) -> Option<f32> {
        self.report.suggested_max_scale
    }

    #[getter]
    fn suggested_pressure(&self) -> Option<f32> {
        self.report.suggested_pressure
    }

    #[getter]
    fn diagnostic(&self) -> &str {
        &self.report.diagnostic
    }

    #[cfg(feature = "kdsl")]
    #[getter]
    fn spiralk_script(&self) -> Option<String> {
        self.report.spiralk_script.clone()
    }

    fn should_rewrite(&self) -> bool {
        self.report.should_rewrite()
    }

    fn as_dict(&self, py: Python<'_>) -> PyResult<PyObject> {
        let dict = PyDict::new_bound(py);
        dict.set_item("status", self.report.status.as_str())?;
        dict.set_item("average_drift", self.report.average_drift)?;
        dict.set_item("mean_energy", self.report.mean_energy)?;
        dict.set_item("mean_decay", self.report.mean_decay)?;
        let drift_peak = if let Some(peak) = self.report.drift_peak.clone() {
            PyChronoPeak::from_peak(peak).as_dict(py)?
        } else {
            py.None()
        };
        let energy_peak = if let Some(peak) = self.report.energy_peak.clone() {
            PyChronoPeak::from_peak(peak).as_dict(py)?
        } else {
            py.None()
        };
        dict.set_item("drift_peak", drift_peak)?;
        dict.set_item("energy_peak", energy_peak)?;
        dict.set_item("suggested_max_scale", self.report.suggested_max_scale)?;
        dict.set_item("suggested_pressure", self.report.suggested_pressure)?;
        dict.set_item("diagnostic", &self.report.diagnostic)?;
        dict.set_item("should_rewrite", self.report.should_rewrite())?;
        #[cfg(feature = "kdsl")]
        {
            dict.set_item("spiralk_script", self.report.spiralk_script.clone())?;
        }
        #[cfg(not(feature = "kdsl"))]
        {
            dict.set_item("spiralk_script", py.None())?;
        }
        Ok(dict.into_py(py))
    }

    fn __repr__(&self) -> PyResult<String> {
        let peak = self
            .report
            .drift_peak
            .as_ref()
            .map(|p| format!(" {:.2}Hz", p.frequency))
            .unwrap_or_default();
        Ok(format!(
            "MaintainerReport(status={}, drift={:.3}{peak}, energy={:.3})",
            self.report.status.as_str(),
            self.report.average_drift,
            self.report.mean_energy
        ))
    }
}

#[cfg(feature = "collapse")]
#[pyclass(module = "spiraltorch", name = "CollapsePulse")]
#[derive(Clone)]
struct PyCollapsePulse {
    pulse: hub::CollapsePulse,
}

#[cfg(feature = "collapse")]
impl PyCollapsePulse {
    fn from_pulse(pulse: hub::CollapsePulse) -> Self {
        Self { pulse }
    }

    fn command_kind(&self) -> &'static str {
        match self.pulse.command {
            DriveCmd::Collapse { .. } => "collapse",
            DriveCmd::Bloom { .. } => "bloom",
            DriveCmd::None => "none",
        }
    }
}

#[cfg(feature = "collapse")]
#[pymethods]
impl PyCollapsePulse {
    #[getter]
    fn step(&self) -> u64 {
        self.pulse.step
    }

    #[getter]
    fn total(&self) -> f32 {
        self.pulse.total
    }

    #[getter]
    fn command(&self) -> &'static str {
        self.command_kind()
    }

    #[getter]
    fn loop_signal(&self) -> Option<PyChronoLoopSignal> {
        self.pulse
            .loop_signal
            .clone()
            .map(PyChronoLoopSignal::from_signal)
    }

    fn command_params(&self, py: Python<'_>) -> PyResult<PyObject> {
        let dict = PyDict::new_bound(py);
        match self.pulse.command {
            DriveCmd::Collapse {
                grad_scale,
                max_norm,
                lr_decay,
            } => {
                dict.set_item("grad_scale", grad_scale)?;
                dict.set_item("max_norm", max_norm)?;
                dict.set_item("lr_decay", lr_decay)?;
            }
            DriveCmd::Bloom { lr_mul } => {
                dict.set_item("lr_mul", lr_mul)?;
            }
            DriveCmd::None => {}
        }
        Ok(dict.into_py(py))
    }

    fn as_dict(&self, py: Python<'_>) -> PyResult<PyObject> {
        let dict = PyDict::new_bound(py);
        dict.set_item("step", self.pulse.step)?;
        dict.set_item("total", self.pulse.total)?;
        dict.set_item("command", self.command_kind())?;
        dict.set_item("params", self.command_params(py)?)?;
        if let Some(signal) = self.pulse.loop_signal.clone() {
            dict.set_item(
                "loop_signal",
                PyChronoLoopSignal::from_signal(signal).as_dict(py)?,
            )?;
        } else {
            dict.set_item("loop_signal", py.None())?;
        }
        Ok(dict.into_py(py))
    }

    fn __repr__(&self) -> PyResult<String> {
        Ok(format!(
            "CollapsePulse(step={}, total={:.3}, command={})",
            self.pulse.step,
            self.pulse.total,
            self.command_kind()
        ))
    }
}

#[pyclass(module = "spiraltorch", name = "ChronoFrame")]
#[derive(Clone)]
struct PyChronoFrame {
    frame: ChronoFrame,
}

impl PyChronoFrame {
    fn from_frame(frame: ChronoFrame) -> Self {
        Self { frame }
    }

    fn as_frame(&self) -> &ChronoFrame {
        &self.frame
    }

    fn into_frame(self) -> ChronoFrame {
        self.frame
    }
}

#[pyclass(module = "spiraltorch", name = "ChronoSummary")]
struct PyChronoSummary {
    summary: ChronoSummary,
}

impl PyChronoSummary {
    fn from_summary(summary: ChronoSummary) -> Self {
        Self { summary }
    }
}

#[pyclass(module = "spiraltorch", name = "AtlasMetric")]
#[derive(Clone)]
struct PyAtlasMetric {
    metric: AtlasMetric,
}

impl PyAtlasMetric {
    fn from_metric(metric: AtlasMetric) -> Self {
        Self { metric }
    }
}

#[pymethods]
impl PyAtlasMetric {
    #[getter]
    fn name(&self) -> &str {
        &self.metric.name
    }

    #[getter]
    fn value(&self) -> f32 {
        self.metric.value
    }

    #[getter]
    fn district(&self) -> Option<String> {
        self.metric.district().map(|name| name.to_string())
    }

    fn as_tuple(&self) -> (String, f32) {
        (self.metric.name.clone(), self.metric.value)
    }

    fn __repr__(&self) -> PyResult<String> {
        if let Some(district) = self.metric.district() {
            Ok(format!(
                "AtlasMetric(name={}, value={:.3}, district={})",
                self.metric.name, self.metric.value, district
            ))
        } else {
            Ok(format!(
                "AtlasMetric(name={}, value={:.3})",
                self.metric.name, self.metric.value
            ))
        }
    }
}

#[pyclass(module = "spiraltorch", name = "AtlasDistrict")]
#[derive(Clone)]
struct PyAtlasDistrict {
    district: AtlasDistrict,
}

impl PyAtlasDistrict {
    fn from_district(district: AtlasDistrict) -> Self {
        Self { district }
    }
}

#[pymethods]
impl PyAtlasDistrict {
    #[getter]
    fn name(&self) -> &str {
        &self.district.name
    }

    #[getter]
    fn mean(&self) -> f32 {
        self.district.mean
    }

    #[getter]
    fn span(&self) -> f32 {
        self.district.span
    }

    fn metrics(&self) -> Vec<PyAtlasMetric> {
        self.district
            .metrics
            .iter()
            .cloned()
            .map(PyAtlasMetric::from_metric)
            .collect()
    }

    fn __repr__(&self) -> PyResult<String> {
        Ok(format!(
            "AtlasDistrict(name={}, mean={:.3}, span={:.3}, metrics={})",
            self.district.name,
            self.district.mean,
            self.district.span,
            self.district.metrics.len()
        ))
    }
}

#[pyclass(module = "spiraltorch", name = "AtlasFrame")]
#[derive(Clone)]
struct PyAtlasFrame {
    frame: AtlasFrame,
}

impl PyAtlasFrame {
    fn from_frame(frame: AtlasFrame) -> Self {
        Self { frame }
    }
}

#[pymethods]
impl PyAtlasFrame {
    #[getter]
    fn timestamp(&self) -> f32 {
        self.frame.timestamp
    }

    #[getter]
    fn loop_support(&self) -> f32 {
        self.frame.loop_support
    }

    #[getter]
    fn collapse_total(&self) -> Option<f32> {
        self.frame.collapse_total
    }

    #[getter]
    fn z_signal(&self) -> Option<f32> {
        self.frame.z_signal
    }

    #[getter]
    fn script_hint(&self) -> Option<String> {
        self.frame.script_hint.clone()
    }

    #[getter]
    fn maintainer_status(&self) -> Option<String> {
        self.frame
            .maintainer_status
            .map(|status| status.as_str().to_string())
    }

    #[getter]
    fn maintainer_diagnostic(&self) -> Option<String> {
        self.frame.maintainer_diagnostic.clone()
    }

    #[getter]
    fn suggested_max_scale(&self) -> Option<f32> {
        self.frame.suggested_max_scale
    }

    #[getter]
    fn suggested_pressure(&self) -> Option<f32> {
        self.frame.suggested_pressure
    }

    fn metrics(&self) -> Vec<PyAtlasMetric> {
        self.frame
            .metrics
            .iter()
            .cloned()
            .map(PyAtlasMetric::from_metric)
            .collect()
    }

    fn districts(&self) -> Vec<PyAtlasDistrict> {
        self.frame
            .districts()
            .into_iter()
            .map(PyAtlasDistrict::from_district)
            .collect()
    }

    fn notes(&self) -> Vec<String> {
        self.frame.notes.clone()
    }

    fn summary(&self) -> Option<PyChronoSummary> {
        self.frame
            .chrono_summary
            .clone()
            .map(PyChronoSummary::from_summary)
    }

    fn harmonics(&self) -> Option<PyChronoHarmonics> {
        self.frame
            .harmonics
            .clone()
            .map(PyChronoHarmonics::from_harmonics)
    }

    fn as_dict(&self, py: Python<'_>) -> PyResult<PyObject> {
        let dict = PyDict::new_bound(py);
        dict.set_item("timestamp", self.frame.timestamp)?;
        dict.set_item("loop_support", self.frame.loop_support)?;
        dict.set_item("collapse_total", self.frame.collapse_total)?;
        dict.set_item("z_signal", self.frame.z_signal)?;
        dict.set_item("script_hint", self.frame.script_hint.clone())?;
        if let Some(status) = self.frame.maintainer_status {
            dict.set_item("maintainer_status", status.as_str())?;
        }
        dict.set_item(
            "maintainer_diagnostic",
            self.frame.maintainer_diagnostic.clone(),
        )?;
        dict.set_item("suggested_max_scale", self.frame.suggested_max_scale)?;
        dict.set_item("suggested_pressure", self.frame.suggested_pressure)?;
        if let Some(summary) = &self.frame.chrono_summary {
            dict.set_item(
                "summary",
                PyChronoSummary::from_summary(summary.clone()).into_py(py),
            )?;
        }
        if let Some(harmonics) = &self.frame.harmonics {
            dict.set_item(
                "harmonics",
                PyChronoHarmonics::from_harmonics(harmonics.clone()).into_py(py),
            )?;
        }
        let metrics: Vec<(String, f32)> = self
            .frame
            .metrics
            .iter()
            .map(|metric| (metric.name.clone(), metric.value))
            .collect();
        dict.set_item("metrics", metrics)?;
        dict.set_item("notes", self.frame.notes.clone())?;
        Ok(dict.into_py(py))
    }

    fn __repr__(&self) -> PyResult<String> {
        Ok(format!(
            "AtlasFrame(t={:.3}, metrics={})",
            self.frame.timestamp,
            self.frame.metrics.len()
        ))
    }
}

#[pyclass(module = "spiraltorch", name = "AtlasRoute")]
#[derive(Clone)]
struct PyAtlasRoute {
    route: AtlasRoute,
}

impl PyAtlasRoute {
    fn from_route(route: AtlasRoute) -> Self {
        Self { route }
    }
}

#[pymethods]
impl PyAtlasRoute {
    #[getter]
    fn frames(&self) -> Vec<PyAtlasFrame> {
        self.route
            .frames
            .iter()
            .cloned()
            .map(PyAtlasFrame::from_frame)
            .collect()
    }

    #[getter]
    fn length(&self) -> usize {
        self.route.len()
    }

    fn is_empty(&self) -> bool {
        self.route.is_empty()
    }

    fn latest(&self) -> Option<PyAtlasFrame> {
        self.route.latest().cloned().map(PyAtlasFrame::from_frame)
    }

    fn __repr__(&self) -> PyResult<String> {
        Ok(format!(
            "AtlasRoute(length={}, latest_ts={:.3})",
            self.route.len(),
            self.route
                .latest()
                .map(|frame| frame.timestamp)
                .unwrap_or(0.0)
        ))
    }
}

#[pyclass(module = "spiraltorch", name = "ChronoPeak")]
#[derive(Clone)]
struct PyChronoPeak {
    peak: ChronoPeak,
}

impl PyChronoPeak {
    fn from_peak(peak: ChronoPeak) -> Self {
        Self { peak }
    }
}

#[pymethods]
impl PyChronoPeak {
    #[getter]
    fn frequency(&self) -> f32 {
        self.peak.frequency
    }

    #[getter]
    fn magnitude(&self) -> f32 {
        self.peak.magnitude
    }

    #[getter]
    fn phase(&self) -> f32 {
        self.peak.phase
    }

    fn as_dict(&self, py: Python<'_>) -> PyResult<PyObject> {
        let dict = PyDict::new_bound(py);
        dict.set_item("frequency", self.peak.frequency)?;
        dict.set_item("magnitude", self.peak.magnitude)?;
        dict.set_item("phase", self.peak.phase)?;
        Ok(dict.into_py(py))
    }

    fn describe_resonance(&self, resonance: &PyDifferentialResonance) -> PyResult<String> {
        let resonator = TextResonator::with_encoder(self.inner.clone());
        Ok(resonator.describe_resonance(&resonance.inner).summary)
    }

    fn speak(&self, frames: Vec<PyChronoFrame>) -> PyResult<Vec<f32>> {
        let resonator = TextResonator::with_encoder(self.inner.clone());
        let frames: Vec<ChronoFrame> = frames.into_iter().map(|frame| frame.into_frame()).collect();
        convert(resonator.speak(&frames))
    }

    fn __repr__(&self) -> PyResult<String> {
        Ok(format!(
            "ChronoPeak(freq={:.3}, magnitude={:.3})",
            self.peak.frequency, self.peak.magnitude
        ))
    }
}

<<<<<<< HEAD
#[pyclass(module = "spiraltorch", name = "TextResonator")]
#[derive(Clone)]
struct PyTextResonator {
    inner: TextResonator,
}

impl PyTextResonator {
    fn from_inner(inner: TextResonator) -> Self {
        Self { inner }
    }
}

#[pymethods]
impl PyTextResonator {
    #[new]
    fn new(curvature: f32, temperature: f32) -> PyResult<Self> {
        Ok(Self::from_inner(convert(TextResonator::new(
            curvature,
            temperature,
        ))?))
    }

    fn curvature(&self) -> f32 {
        self.inner.encoder().curvature()
    }

    fn temperature(&self) -> f32 {
        self.inner.encoder().temperature()
    }

    fn describe_resonance(&self, resonance: &PyDifferentialResonance) -> PyResult<String> {
        Ok(self.inner.describe_resonance(&resonance.inner).summary)
    }

    fn describe_frame(&self, frame: &PyChronoFrame) -> PyResult<String> {
        Ok(self.inner.describe_frame(frame.as_frame()).summary)
    }

    fn speak(&self, frames: Vec<PyChronoFrame>) -> PyResult<Vec<f32>> {
        let frames: Vec<ChronoFrame> = frames.into_iter().map(|frame| frame.into_frame()).collect();
        convert(self.inner.speak(&frames))
    }

    fn __repr__(&self) -> PyResult<String> {
        Ok(format!(
            "TextResonator(curvature={}, temperature={})",
            self.curvature(),
            self.temperature()
        ))
    }
}

#[pyclass(module = "spiraltorch.nn", name = "ZSpaceProjector")]
struct PyZSpaceProjector {
    inner: Option<NnZSpaceProjector>,
=======
#[pyclass(module = "spiraltorch", name = "ChronoHarmonics")]
struct PyChronoHarmonics {
    harmonics: ChronoHarmonics,
>>>>>>> 06563d52
}

impl PyChronoHarmonics {
    fn from_harmonics(harmonics: ChronoHarmonics) -> Self {
        Self { harmonics }
    }
}

#[pymethods]
impl PyChronoHarmonics {
    #[getter]
    fn frames(&self) -> usize {
        self.harmonics.frames
    }

    #[getter]
    fn duration(&self) -> f32 {
        self.harmonics.duration
    }

    #[getter]
    fn sample_rate(&self) -> f32 {
        self.harmonics.sample_rate
    }

    #[getter]
    fn nyquist(&self) -> f32 {
        self.harmonics.nyquist
    }

    #[getter]
    fn drift_power(&self) -> Vec<f32> {
        self.harmonics.drift_power.clone()
    }

    #[getter]
    fn energy_power(&self) -> Vec<f32> {
        self.harmonics.energy_power.clone()
    }

    #[getter]
    fn dominant_drift(&self) -> Option<PyChronoPeak> {
        self.harmonics
            .dominant_drift
            .clone()
            .map(PyChronoPeak::from_peak)
    }

    #[getter]
    fn dominant_energy(&self) -> Option<PyChronoPeak> {
        self.harmonics
            .dominant_energy
            .clone()
            .map(PyChronoPeak::from_peak)
    }

    fn as_dict(&self, py: Python<'_>) -> PyResult<PyObject> {
        let dict = PyDict::new_bound(py);
        dict.set_item("frames", self.harmonics.frames)?;
        dict.set_item("duration", self.harmonics.duration)?;
        dict.set_item("sample_rate", self.harmonics.sample_rate)?;
        dict.set_item("nyquist", self.harmonics.nyquist)?;
        dict.set_item("drift_power", self.harmonics.drift_power.clone())?;
        dict.set_item("energy_power", self.harmonics.energy_power.clone())?;
        let drift = if let Some(peak) = self.harmonics.dominant_drift.clone() {
            PyChronoPeak::from_peak(peak).as_dict(py)?
        } else {
            py.None()
        };
        dict.set_item("dominant_drift", drift)?;
        let energy = if let Some(peak) = self.harmonics.dominant_energy.clone() {
            PyChronoPeak::from_peak(peak).as_dict(py)?
        } else {
            py.None()
        };
        dict.set_item("dominant_energy", energy)?;
        Ok(dict.into_py(py))
    }

    fn __repr__(&self) -> PyResult<String> {
        Ok(format!(
            "ChronoHarmonics(frames={}, sample_rate={:.3})",
            self.harmonics.frames, self.harmonics.sample_rate
        ))
    }
}

#[pyclass(module = "spiraltorch", name = "ChronoLoopSignal")]
#[derive(Clone)]
struct PyChronoLoopSignal {
    signal: ChronoLoopSignal,
}

impl PyChronoLoopSignal {
    fn from_signal(signal: ChronoLoopSignal) -> Self {
        Self { signal }
    }
}

#[pymethods]
impl PyChronoLoopSignal {
    #[getter]
    fn summary(&self) -> PyChronoSummary {
        PyChronoSummary::from_summary(self.signal.summary.clone())
    }

    #[getter]
    fn harmonics(&self) -> Option<PyChronoHarmonics> {
        self.signal
            .harmonics
            .clone()
            .map(PyChronoHarmonics::from_harmonics)
    }

    #[cfg(feature = "kdsl")]
    #[getter]
    fn spiralk_script(&self) -> Option<String> {
        self.signal.spiralk_script.clone()
    }

    #[cfg(not(feature = "kdsl"))]
    #[getter]
    fn spiralk_script(&self) -> Option<String> {
        None
    }

    #[cfg(feature = "kdsl")]
    #[getter]
    fn spiralk_hints(&self) -> Vec<String> {
        self.signal
            .spiralk_hints
            .iter()
            .map(|hint| {
                format!(
                    "soft({},{},{},{})",
                    hint.field, hint.value_expr, hint.weight_expr, hint.condition_expr
                )
            })
            .collect()
    }

    fn as_dict(&self, py: Python<'_>) -> PyResult<PyObject> {
        let dict = PyDict::new_bound(py);
        dict.set_item(
            "summary",
            PyChronoSummary::from_summary(self.signal.summary.clone()).into_py(py),
        )?;
        if let Some(harmonics) = self.signal.harmonics.clone() {
            dict.set_item(
                "harmonics",
                PyChronoHarmonics::from_harmonics(harmonics).into_py(py),
            )?;
        } else {
            dict.set_item("harmonics", py.None())?;
        }
        #[cfg(feature = "kdsl")]
        {
            dict.set_item("spiralk_script", self.signal.spiralk_script.clone())?;
            dict.set_item("spiralk_hints", self.spiralk_hints())?;
        }
        #[cfg(not(feature = "kdsl"))]
        {
            dict.set_item("spiralk_script", py.None())?;
        }
        Ok(dict.into_py(py))
    }

    fn __repr__(&self) -> PyResult<String> {
        Ok(format!(
            "ChronoLoopSignal(frames={}, energy_mean={:.3})",
            self.signal.summary.frames, self.signal.summary.mean_energy
        ))
    }
}

#[pymethods]
impl PyChronoSummary {
    #[getter]
    fn frames(&self) -> usize {
        self.summary.frames
    }

    #[getter]
    fn duration(&self) -> f32 {
        self.summary.duration
    }

    #[getter]
    fn latest_timestamp(&self) -> f32 {
        self.summary.latest_timestamp
    }

    #[getter]
    fn mean_drift(&self) -> f32 {
        self.summary.mean_drift
    }

    #[getter]
    fn mean_abs_drift(&self) -> f32 {
        self.summary.mean_abs_drift
    }

    #[getter]
    fn drift_std(&self) -> f32 {
        self.summary.drift_std
    }

    #[getter]
    fn mean_energy(&self) -> f32 {
        self.summary.mean_energy
    }

    #[getter]
    fn energy_std(&self) -> f32 {
        self.summary.energy_std
    }

    #[getter]
    fn mean_decay(&self) -> f32 {
        self.summary.mean_decay
    }

    #[getter]
    fn min_energy(&self) -> f32 {
        self.summary.min_energy
    }

    #[getter]
    fn max_energy(&self) -> f32 {
        self.summary.max_energy
    }

    fn __repr__(&self) -> PyResult<String> {
        Ok(format!(
            "ChronoSummary(frames={}, duration={:.3}, energy={:.3}±{:.3})",
            self.summary.frames,
            self.summary.duration,
            self.summary.mean_energy,
            self.summary.energy_std
        ))
    }
}

#[pymethods]
impl PyChronoFrame {
    #[getter]
    fn step(&self) -> u64 {
        self.frame.step
    }

    #[getter]
    fn timestamp(&self) -> f32 {
        self.frame.timestamp
    }

    #[getter]
    fn dt(&self) -> f32 {
        self.frame.dt
    }

    #[getter]
    fn observed_curvature(&self) -> f32 {
        self.frame.observed_curvature
    }

    #[getter]
    fn curvature_drift(&self) -> f32 {
        self.frame.curvature_drift
    }

    #[getter]
    fn total_energy(&self) -> f32 {
        self.frame.total_energy
    }

    #[getter]
    fn energy_decay(&self) -> f32 {
        self.frame.energy_decay
    }

    #[getter]
    fn homotopy_energy(&self) -> f32 {
        self.frame.homotopy_energy
    }

    #[getter]
    fn functor_energy(&self) -> f32 {
        self.frame.functor_energy
    }

    #[getter]
    fn recursive_energy(&self) -> f32 {
        self.frame.recursive_energy
    }

    #[getter]
    fn projection_energy(&self) -> f32 {
        self.frame.projection_energy
    }

    #[getter]
    fn infinity_energy(&self) -> f32 {
        self.frame.infinity_energy
    }

    fn as_dict(&self, py: Python<'_>) -> PyResult<PyObject> {
        let dict = PyDict::new_bound(py);
        dict.set_item("step", self.frame.step)?;
        dict.set_item("timestamp", self.frame.timestamp)?;
        dict.set_item("dt", self.frame.dt)?;
        dict.set_item("observed_curvature", self.frame.observed_curvature)?;
        dict.set_item("curvature_drift", self.frame.curvature_drift)?;
        dict.set_item("total_energy", self.frame.total_energy)?;
        dict.set_item("energy_decay", self.frame.energy_decay)?;
        dict.set_item("homotopy_energy", self.frame.homotopy_energy)?;
        dict.set_item("functor_energy", self.frame.functor_energy)?;
        dict.set_item("recursive_energy", self.frame.recursive_energy)?;
        dict.set_item("projection_energy", self.frame.projection_energy)?;
        dict.set_item("infinity_energy", self.frame.infinity_energy)?;
        Ok(dict.into_py(py))
    }

    fn __repr__(&self) -> PyResult<String> {
        Ok(format!(
            "ChronoFrame(step={}, t={:.3}, energy={:.3})",
            self.frame.step, self.frame.timestamp, self.frame.total_energy
        ))
    }
}

#[pyclass(module = "spiraltorch", name = "MaintainerReport")]
#[derive(Clone)]
struct PyMaintainerReport {
    report: MaintainerReport,
}

impl PyMaintainerReport {
    fn from_report(report: MaintainerReport) -> Self {
        Self { report }
    }
}

#[pymethods]
impl PyMaintainerReport {
    #[getter]
    fn status(&self) -> &'static str {
        self.report.status.as_str()
    }

    #[getter]
    fn average_drift(&self) -> f32 {
        self.report.average_drift
    }

    #[getter]
    fn mean_energy(&self) -> f32 {
        self.report.mean_energy
    }

    #[getter]
    fn mean_decay(&self) -> f32 {
        self.report.mean_decay
    }

    #[getter]
    fn drift_peak(&self) -> Option<PyChronoPeak> {
        self.report.drift_peak.clone().map(PyChronoPeak::from_peak)
    }

    #[getter]
    fn energy_peak(&self) -> Option<PyChronoPeak> {
        self.report.energy_peak.clone().map(PyChronoPeak::from_peak)
    }

    #[getter]
    fn suggested_max_scale(&self) -> Option<f32> {
        self.report.suggested_max_scale
    }

    #[getter]
    fn suggested_pressure(&self) -> Option<f32> {
        self.report.suggested_pressure
    }

    #[getter]
    fn diagnostic(&self) -> &str {
        &self.report.diagnostic
    }

    #[cfg(feature = "kdsl")]
    #[getter]
    fn spiralk_script(&self) -> Option<String> {
        self.report.spiralk_script.clone()
    }

    fn should_rewrite(&self) -> bool {
        self.report.should_rewrite()
    }

    fn as_dict(&self, py: Python<'_>) -> PyResult<PyObject> {
        let dict = PyDict::new_bound(py);
        dict.set_item("status", self.report.status.as_str())?;
        dict.set_item("average_drift", self.report.average_drift)?;
        dict.set_item("mean_energy", self.report.mean_energy)?;
        dict.set_item("mean_decay", self.report.mean_decay)?;
        let drift_peak = if let Some(peak) = self.report.drift_peak.clone() {
            PyChronoPeak::from_peak(peak).as_dict(py)?
        } else {
            py.None()
        };
        let energy_peak = if let Some(peak) = self.report.energy_peak.clone() {
            PyChronoPeak::from_peak(peak).as_dict(py)?
        } else {
            py.None()
        };
        dict.set_item("drift_peak", drift_peak)?;
        dict.set_item("energy_peak", energy_peak)?;
        dict.set_item("suggested_max_scale", self.report.suggested_max_scale)?;
        dict.set_item("suggested_pressure", self.report.suggested_pressure)?;
        dict.set_item("diagnostic", &self.report.diagnostic)?;
        dict.set_item("should_rewrite", self.report.should_rewrite())?;
        #[cfg(feature = "kdsl")]
        {
            dict.set_item("spiralk_script", self.report.spiralk_script.clone())?;
        }
        #[cfg(not(feature = "kdsl"))]
        {
            dict.set_item("spiralk_script", py.None())?;
        }
        Ok(dict.into_py(py))
    }

    fn __repr__(&self) -> PyResult<String> {
        let peak = self
            .report
            .drift_peak
            .as_ref()
            .map(|p| format!(" {:.2}Hz", p.frequency))
            .unwrap_or_default();
        Ok(format!(
            "MaintainerReport(status={}, drift={:.3}{peak}, energy={:.3})",
            self.report.status.as_str(),
            self.report.average_drift,
            self.report.mean_energy
        ))
    }
}

#[cfg(feature = "collapse")]
#[pyclass(module = "spiraltorch", name = "CollapsePulse")]
#[derive(Clone)]
struct PyCollapsePulse {
    pulse: hub::CollapsePulse,
}

#[cfg(feature = "collapse")]
impl PyCollapsePulse {
    fn from_pulse(pulse: hub::CollapsePulse) -> Self {
        Self { pulse }
    }

    fn command_kind(&self) -> &'static str {
        match self.pulse.command {
            DriveCmd::Collapse { .. } => "collapse",
            DriveCmd::Bloom { .. } => "bloom",
            DriveCmd::None => "none",
        }
    }
}

#[cfg(feature = "collapse")]
#[pymethods]
impl PyCollapsePulse {
    #[getter]
    fn step(&self) -> u64 {
        self.pulse.step
    }

    #[getter]
    fn total(&self) -> f32 {
        self.pulse.total
    }

    #[getter]
    fn command(&self) -> &'static str {
        self.command_kind()
    }

    #[getter]
    fn loop_signal(&self) -> Option<PyChronoLoopSignal> {
        self.pulse
            .loop_signal
            .clone()
            .map(PyChronoLoopSignal::from_signal)
    }

    #[getter]
    fn distribution(&self) -> Option<PyDistConfig> {
        self.inner
            .distribution_config()
            .map(|config| PyDistConfig::from_config(config.clone()))
    }

    #[pyo3(signature = (rows, cols, top_k=8, mid_k=8, bottom_k=8, here_tolerance=1e-5, psychoid=false, psychoid_log=false, psi=false, collapse=false, dist=None))]
    fn roundtable(
        &mut self,
        rows: u32,
        cols: u32,
        top_k: u32,
        mid_k: u32,
        bottom_k: u32,
        here_tolerance: f32,
        psychoid: bool,
        psychoid_log: bool,
        psi: bool,
        collapse: bool,
        dist: Option<PyDistConfig>,
    ) -> PyResult<PyRoundtableSchedule> {
        let config = build_roundtable_config(
            top_k,
            mid_k,
            bottom_k,
            here_tolerance,
            psychoid,
            psychoid_log,
            psi,
            collapse,
        );
        if let Some(dist_cfg) = dist {
            self.inner.configure_distribution(dist_cfg.inner.clone());
    fn command_params(&self, py: Python<'_>) -> PyResult<PyObject> {
        let dict = PyDict::new_bound(py);
        match self.pulse.command {
            DriveCmd::Collapse {
                grad_scale,
                max_norm,
                lr_decay,
            } => {
                dict.set_item("grad_scale", grad_scale)?;
                dict.set_item("max_norm", max_norm)?;
                dict.set_item("lr_decay", lr_decay)?;
            }
            DriveCmd::Bloom { lr_mul } => {
                dict.set_item("lr_mul", lr_mul)?;
            }
            DriveCmd::None => {}
        }
        Ok(dict.into_py(py))
    }

    fn as_dict(&self, py: Python<'_>) -> PyResult<PyObject> {
        let dict = PyDict::new_bound(py);
        dict.set_item("step", self.pulse.step)?;
        dict.set_item("total", self.pulse.total)?;
        dict.set_item("command", self.command_kind())?;
        dict.set_item("params", self.command_params(py)?)?;
        if let Some(signal) = self.pulse.loop_signal.clone() {
            dict.set_item(
                "loop_signal",
                PyChronoLoopSignal::from_signal(signal).as_dict(py)?,
            )?;
        } else {
            dict.set_item("loop_signal", py.None())?;
        }
        Ok(dict.into_py(py))
    }

    fn __repr__(&self) -> PyResult<String> {
        Ok(format!(
            "CollapsePulse(step={}, total={:.3}, command={})",
            self.pulse.step,
            self.pulse.total,
            self.command_kind()
        ))
    }
}

#[pyclass(module = "spiraltorch", name = "ChronoFrame")]
#[derive(Clone)]
struct PyChronoFrame {
    frame: ChronoFrame,
}

impl PyChronoFrame {
    fn from_frame(frame: ChronoFrame) -> Self {
        Self { frame }
    }

    fn as_frame(&self) -> &ChronoFrame {
        &self.frame
    }

    fn into_frame(self) -> ChronoFrame {
        self.frame
    }
}

#[pyclass(module = "spiraltorch", name = "ChronoSummary")]
struct PyChronoSummary {
    summary: ChronoSummary,
}

impl PyChronoSummary {
    fn from_summary(summary: ChronoSummary) -> Self {
        Self { summary }
    }
}

#[pyclass(module = "spiraltorch", name = "AtlasMetric")]
#[derive(Clone)]
struct PyAtlasMetric {
    metric: AtlasMetric,
}

impl PyAtlasMetric {
    fn from_metric(metric: AtlasMetric) -> Self {
        Self { metric }
    }
}

#[pymethods]
impl PyAtlasMetric {
    #[getter]
    fn name(&self) -> &str {
        &self.metric.name
    }

    #[getter]
    fn value(&self) -> f32 {
        self.metric.value
    }

    fn as_tuple(&self) -> (String, f32) {
        (self.metric.name.clone(), self.metric.value)
    }

    fn __repr__(&self) -> PyResult<String> {
        Ok(format!(
            "AtlasMetric(name={}, value={:.3})",
            self.metric.name, self.metric.value
        ))
    }
}

#[pyclass(module = "spiraltorch", name = "AtlasFrame")]
#[derive(Clone)]
struct PyAtlasFrame {
    frame: AtlasFrame,
}

impl PyAtlasFrame {
    fn from_frame(frame: AtlasFrame) -> Self {
        Self { frame }
    }
}

#[pymethods]
impl PyAtlasFrame {
    #[getter]
    fn timestamp(&self) -> f32 {
        self.frame.timestamp
    }

    #[getter]
    fn loop_support(&self) -> f32 {
        self.frame.loop_support
    }

    #[getter]
    fn collapse_total(&self) -> Option<f32> {
        self.frame.collapse_total
    }

    #[getter]
    fn z_signal(&self) -> Option<f32> {
        self.frame.z_signal
    }

    #[getter]
    fn script_hint(&self) -> Option<String> {
        self.frame.script_hint.clone()
    }

    #[getter]
    fn maintainer_status(&self) -> Option<String> {
        self.frame
            .maintainer_status
            .map(|status| status.as_str().to_string())
    }

    #[getter]
    fn maintainer_diagnostic(&self) -> Option<String> {
        self.frame.maintainer_diagnostic.clone()
    }

    #[getter]
    fn suggested_max_scale(&self) -> Option<f32> {
        self.frame.suggested_max_scale
    }

    #[getter]
    fn suggested_pressure(&self) -> Option<f32> {
        self.frame.suggested_pressure
    }

    fn metrics(&self) -> Vec<PyAtlasMetric> {
        self.frame
            .metrics
            .iter()
            .cloned()
            .map(PyAtlasMetric::from_metric)
            .collect()
    }

    fn notes(&self) -> Vec<String> {
        self.frame.notes.clone()
    }

    fn summary(&self) -> Option<PyChronoSummary> {
        self.frame
            .chrono_summary
            .clone()
            .map(PyChronoSummary::from_summary)
    }

    fn harmonics(&self) -> Option<PyChronoHarmonics> {
        self.frame
            .harmonics
            .clone()
            .map(PyChronoHarmonics::from_harmonics)
    }

    fn as_dict(&self, py: Python<'_>) -> PyResult<PyObject> {
        let dict = PyDict::new_bound(py);
        dict.set_item("timestamp", self.frame.timestamp)?;
        dict.set_item("loop_support", self.frame.loop_support)?;
        dict.set_item("collapse_total", self.frame.collapse_total)?;
        dict.set_item("z_signal", self.frame.z_signal)?;
        dict.set_item("script_hint", self.frame.script_hint.clone())?;
        if let Some(status) = self.frame.maintainer_status {
            dict.set_item("maintainer_status", status.as_str())?;
        }
        dict.set_item(
            "maintainer_diagnostic",
            self.frame.maintainer_diagnostic.clone(),
        )?;
        dict.set_item("suggested_max_scale", self.frame.suggested_max_scale)?;
        dict.set_item("suggested_pressure", self.frame.suggested_pressure)?;
        if let Some(summary) = &self.frame.chrono_summary {
            dict.set_item(
                "summary",
                PyChronoSummary::from_summary(summary.clone()).into_py(py),
            )?;
        }
        if let Some(harmonics) = &self.frame.harmonics {
            dict.set_item(
                "harmonics",
                PyChronoHarmonics::from_harmonics(harmonics.clone()).into_py(py),
            )?;
        }
        let metrics: Vec<(String, f32)> = self
            .frame
            .metrics
            .iter()
            .map(|metric| (metric.name.clone(), metric.value))
            .collect();
        dict.set_item("metrics", metrics)?;
        dict.set_item("notes", self.frame.notes.clone())?;
        Ok(dict.into_py(py))
    }

    fn __repr__(&self) -> PyResult<String> {
        Ok(format!(
            "AtlasFrame(t={:.3}, metrics={})",
            self.frame.timestamp,
            self.frame.metrics.len()
        ))
    }
}

#[pyclass(module = "spiraltorch", name = "ChronoPeak")]
#[derive(Clone)]
struct PyChronoPeak {
    peak: ChronoPeak,
}

impl PyChronoPeak {
    fn from_peak(peak: ChronoPeak) -> Self {
        Self { peak }
    }
}

#[pymethods]
impl PyChronoPeak {
    #[getter]
    fn frequency(&self) -> f32 {
        self.peak.frequency
    }

    #[getter]
    fn magnitude(&self) -> f32 {
        self.peak.magnitude
    }

    #[getter]
    fn phase(&self) -> f32 {
        self.peak.phase
    }

    fn as_dict(&self, py: Python<'_>) -> PyResult<PyObject> {
        let dict = PyDict::new_bound(py);
        dict.set_item("frequency", self.peak.frequency)?;
        dict.set_item("magnitude", self.peak.magnitude)?;
        dict.set_item("phase", self.peak.phase)?;
        Ok(dict.into_py(py))
    }

    fn __repr__(&self) -> PyResult<String> {
        Ok(format!(
            "ChronoPeak(freq={:.3}, magnitude={:.3})",
            self.peak.frequency, self.peak.magnitude
        ))
    }
}

#[pyclass(module = "spiraltorch", name = "ChronoHarmonics")]
struct PyChronoHarmonics {
    harmonics: ChronoHarmonics,
}

impl PyChronoHarmonics {
    fn from_harmonics(harmonics: ChronoHarmonics) -> Self {
        Self { harmonics }
    }
}

#[pymethods]
impl PyChronoHarmonics {
    #[getter]
    fn frames(&self) -> usize {
        self.harmonics.frames
    }

<<<<<<< HEAD
    #[pyo3(signature = (jitter_threshold=None, growth_threshold=None, energy_floor=None, clamp_min=None, clamp_max=None, pressure_step=None, window=None))]
    fn maintainer(
        &mut self,
        jitter_threshold: Option<f32>,
        growth_threshold: Option<f32>,
        energy_floor: Option<f32>,
        clamp_min: Option<f32>,
        clamp_max: Option<f32>,
        pressure_step: Option<f32>,
        window: Option<usize>,
    ) -> PyResult<()> {
        let builder = self.ensure_builder()?;
        let mut config = builder.maintainer_config().clone();
        if let Some(value) = jitter_threshold {
            config.jitter_threshold = value;
        }
        if let Some(value) = growth_threshold {
            config.growth_threshold = value;
        }
        if let Some(value) = energy_floor {
            config.energy_floor = value;
        }
        if let Some(value) = clamp_min {
            config.clamp_min = value;
        }
        if let Some(value) = clamp_max {
            config.clamp_max = value;
        }
        if let Some(value) = pressure_step {
            config.pressure_step = value;
        }
        if let Some(value) = window {
            config.window = value;
        }
        builder.set_maintainer_config(config);
        Ok(())
    }

    fn topos_guard(&mut self, topos: &PyOpenTopos) -> PyResult<()> {
        self.ensure_builder()?.set_topos(Some(topos.inner.clone()));
        Ok(())
=======
    #[getter]
    fn duration(&self) -> f32 {
        self.harmonics.duration
>>>>>>> 06563d52
    }

    #[getter]
    fn sample_rate(&self) -> f32 {
        self.harmonics.sample_rate
    }

    #[getter]
    fn nyquist(&self) -> f32 {
        self.harmonics.nyquist
    }

    #[getter]
    fn drift_power(&self) -> Vec<f32> {
        self.harmonics.drift_power.clone()
    }

    #[getter]
    fn energy_power(&self) -> Vec<f32> {
        self.harmonics.energy_power.clone()
    }

    #[getter]
    fn dominant_drift(&self) -> Option<PyChronoPeak> {
        self.harmonics
            .dominant_drift
            .clone()
            .map(PyChronoPeak::from_peak)
    }

    #[getter]
    fn dominant_energy(&self) -> Option<PyChronoPeak> {
        self.harmonics
            .dominant_energy
            .clone()
            .map(PyChronoPeak::from_peak)
    }

    fn as_dict(&self, py: Python<'_>) -> PyResult<PyObject> {
        let dict = PyDict::new_bound(py);
        dict.set_item("frames", self.harmonics.frames)?;
        dict.set_item("duration", self.harmonics.duration)?;
        dict.set_item("sample_rate", self.harmonics.sample_rate)?;
        dict.set_item("nyquist", self.harmonics.nyquist)?;
        dict.set_item("drift_power", self.harmonics.drift_power.clone())?;
        dict.set_item("energy_power", self.harmonics.energy_power.clone())?;
        let drift = if let Some(peak) = self.harmonics.dominant_drift.clone() {
            PyChronoPeak::from_peak(peak).as_dict(py)?
        } else {
            py.None()
        };
        dict.set_item("dominant_drift", drift)?;
        let energy = if let Some(peak) = self.harmonics.dominant_energy.clone() {
            PyChronoPeak::from_peak(peak).as_dict(py)?
        } else {
            py.None()
        };
        dict.set_item("dominant_energy", energy)?;
        Ok(dict.into_py(py))
    }

    fn __repr__(&self) -> PyResult<String> {
        Ok(format!(
            "ChronoHarmonics(frames={}, sample_rate={:.3})",
            self.harmonics.frames, self.harmonics.sample_rate
        ))
    }
}

#[cfg(feature = "golden")]
#[pyclass(module = "spiraltorch", name = "GoldenCooperativeDirective")]
#[derive(Clone)]
struct PyGoldenCooperativeDirective {
    inner: GoldenCooperativeDirective,
}

#[cfg(feature = "golden")]
impl PyGoldenCooperativeDirective {
    fn from_inner(inner: GoldenCooperativeDirective) -> Self {
        Self { inner }
    }
}

#[cfg(feature = "golden")]
#[pymethods]
impl PyGoldenCooperativeDirective {
    #[getter]
    fn push_interval(&self) -> f32 {
        self.inner.push_interval.as_secs_f32()
    }

    #[getter]
    fn summary_window(&self) -> usize {
        self.inner.summary_window
    }

    #[getter]
    fn exploration_priority(&self) -> f32 {
        self.inner.exploration_priority
    }

<<<<<<< HEAD
    fn resonate_over_time(
        &self,
        resonance: &PyDifferentialResonance,
        dt: f32,
    ) -> PyResult<PyChronoFrame> {
        let frame = convert(self.inner.resonate_over_time(&resonance.inner, dt))?;
        Ok(PyChronoFrame::from_frame(frame))
    }

    #[pyo3(signature = (timesteps=None))]
    fn timeline(&self, timesteps: Option<usize>) -> PyResult<Vec<PyChronoFrame>> {
        let frames = self.inner.chrono_frames();
        let limit = timesteps.unwrap_or(frames.len());
        let start = frames.len().saturating_sub(limit);
        Ok(frames[start..]
            .iter()
            .cloned()
            .map(PyChronoFrame::from_frame)
            .collect())
    }

    #[pyo3(signature = (timesteps=None))]
    fn animate_resonance(
        &self,
        timesteps: Option<usize>,
    ) -> PyResult<(Vec<f32>, Vec<f32>, Vec<f32>)> {
        let frames = self.timeline(timesteps)?;
        let mut times = Vec::with_capacity(frames.len());
        let mut energies = Vec::with_capacity(frames.len());
        let mut drifts = Vec::with_capacity(frames.len());
        for frame in &frames {
            let inner = frame.as_frame();
            times.push(inner.timestamp);
            energies.push(inner.total_energy);
            drifts.push(inner.curvature_drift);
        }
        Ok((times, energies, drifts))
    }

    #[pyo3(signature = (timesteps=None))]
    fn timeline_summary(&self, timesteps: Option<usize>) -> Option<PyChronoSummary> {
        self.inner
            .timeline_summary(timesteps)
            .map(PyChronoSummary::from_summary)
    }

    fn atlas(&self) -> Option<PyAtlasFrame> {
        self.inner.atlas().map(PyAtlasFrame::from_frame)
    }

    #[pyo3(signature = (limit=None))]
    fn atlas_route(&self, limit: Option<usize>) -> PyAtlasRoute {
        PyAtlasRoute::from_route(self.inner.atlas_route(limit))
    }

    #[pyo3(signature = (limit=None))]
    fn atlas_route_summary(&self, limit: Option<usize>) -> PyAtlasRouteSummary {
        PyAtlasRouteSummary::from_summary(self.inner.atlas_route_summary(limit))
    }

    #[pyo3(signature = (timesteps=None, bins=16))]
    fn timeline_harmonics(
        &self,
        timesteps: Option<usize>,
        bins: usize,
    ) -> Option<PyChronoHarmonics> {
        self.inner
            .timeline_harmonics(timesteps, bins)
            .map(PyChronoHarmonics::from_harmonics)
    }

    #[pyo3(signature = (timesteps=None, bins=None))]
    fn loop_signal(
        &self,
        timesteps: Option<usize>,
        bins: Option<usize>,
    ) -> Option<PyChronoLoopSignal> {
        self.inner
            .loop_signal(timesteps, bins)
            .map(PyChronoLoopSignal::from_signal)
    }

    #[pyo3(signature = (timesteps=None, temperature=0.6))]
    fn timeline_story(
        &self,
        timesteps: Option<usize>,
        temperature: f32,
    ) -> PyResult<(String, Vec<String>)> {
        let narrative = self
            .inner
            .timeline_narrative(timesteps, temperature)
            .map_err(tensor_err)?;
        Ok((narrative.summary, narrative.highlights))
    }

    #[pyo3(signature = (temperature=0.6))]
    fn atlas_story(&self, temperature: f32) -> PyResult<Option<(String, Vec<String>)>> {
        let narrative = self
            .inner
            .atlas_narrative(temperature)
            .map_err(tensor_err)?;
        Ok(narrative.map(|story| (story.summary, story.highlights)))
    }

    #[pyo3(signature = (timesteps=None, temperature=0.6))]
    fn speak(&self, timesteps: Option<usize>, temperature: f32) -> PyResult<Vec<f32>> {
        convert(self.inner.speak(timesteps, temperature))
    }

    fn maintainer_config(&self, py: Python<'_>) -> PyResult<PyObject> {
        let cfg = self.inner.maintainer_config();
        let dict = PyDict::new_bound(py);
        dict.set_item("jitter_threshold", cfg.jitter_threshold)?;
        dict.set_item("growth_threshold", cfg.growth_threshold)?;
        dict.set_item("energy_floor", cfg.energy_floor)?;
        dict.set_item("clamp_min", cfg.clamp_min)?;
        dict.set_item("clamp_max", cfg.clamp_max)?;
        dict.set_item("pressure_step", cfg.pressure_step)?;
        dict.set_item("window", cfg.window)?;
        Ok(dict.into_py(py))
    }

    #[cfg(feature = "collapse")]
    fn collapse_pulse(&self) -> Option<PyCollapsePulse> {
        hub::get_collapse_pulse().map(PyCollapsePulse::from_pulse)
    }

    #[pyo3(signature = (jitter_threshold=None, growth_threshold=None, energy_floor=None, clamp_min=None, clamp_max=None, pressure_step=None, window=None))]
    fn configure_maintainer(
        &mut self,
        jitter_threshold: Option<f32>,
        growth_threshold: Option<f32>,
        energy_floor: Option<f32>,
        clamp_min: Option<f32>,
        clamp_max: Option<f32>,
        pressure_step: Option<f32>,
        window: Option<usize>,
    ) -> PyResult<()> {
        let mut config = self.inner.maintainer_config();
        if let Some(value) = jitter_threshold {
            config.jitter_threshold = value;
        }
        if let Some(value) = growth_threshold {
            config.growth_threshold = value;
        }
        if let Some(value) = energy_floor {
            config.energy_floor = value;
        }
        if let Some(value) = clamp_min {
            config.clamp_min = value;
        }
        if let Some(value) = clamp_max {
            config.clamp_max = value;
        }
        if let Some(value) = pressure_step {
            config.pressure_step = value;
        }
        if let Some(value) = window {
            config.window = value;
        }
        self.inner.set_maintainer_config(config);
        Ok(())
    }

    fn self_maintain(&self) -> PyMaintainerReport {
        PyMaintainerReport::from_report(self.inner.maintain())
    }

    #[pyo3(signature = (resonance=None, temperature=0.6))]
    fn describe(
        &self,
        resonance: Option<&PyDifferentialResonance>,
        temperature: f32,
    ) -> PyResult<String> {
        let resonance = resonance.map(|res| &res.inner);
        convert(self.inner.describe(resonance, temperature))
    }

    #[pyo3(signature = (rows, cols, top_k=8, mid_k=8, bottom_k=8, here_tolerance=1e-5, psychoid=false, psychoid_log=false, psi=false, collapse=false))]
    fn roundtable(
        &self,
        rows: u32,
        cols: u32,
        top_k: u32,
        mid_k: u32,
        bottom_k: u32,
        here_tolerance: f32,
        psychoid: bool,
        psychoid_log: bool,
        psi: bool,
        collapse: bool,
    ) -> PyRoundtableSchedule {
        let config = build_roundtable_config(
            top_k,
            mid_k,
            bottom_k,
            here_tolerance,
            psychoid,
            psychoid_log,
            psi,
            collapse,
        );
        PyRoundtableSchedule::from_schedule(self.inner.roundtable(rows, cols, config))
=======
    #[getter]
    fn reinforcement_weight(&self) -> f32 {
        self.inner.reinforcement_weight
>>>>>>> 06563d52
    }

    fn __repr__(&self) -> PyResult<String> {
        Ok(format!(
            "GoldenCooperativeDirective(push_interval={:.3}, summary_window={}, exploration_priority={:.3}, reinforcement_weight={:.3})",
            self.push_interval(),
            self.summary_window(),
            self.exploration_priority(),
            self.reinforcement_weight()
        ))
    }
}

#[cfg(feature = "golden")]
#[pyclass(module = "spiraltorch", name = "GoldenBlackcatPulse")]
#[derive(Clone)]
struct PyGoldenBlackcatPulse {
    inner: GoldenBlackcatPulse,
}

#[cfg(feature = "golden")]
impl PyGoldenBlackcatPulse {
    fn from_inner(inner: GoldenBlackcatPulse) -> Self {
        Self { inner }
    }
}

#[cfg(feature = "golden")]
#[pymethods]
impl PyGoldenBlackcatPulse {
    #[getter]
    fn exploration_drive(&self) -> f32 {
        self.inner.exploration_drive
    }

    #[getter]
    fn optimization_gain(&self) -> f32 {
        self.inner.optimization_gain
    }

    #[getter]
    fn synergy_score(&self) -> f32 {
        self.inner.synergy_score
    }

    #[getter]
    fn reinforcement_weight(&self) -> f32 {
        self.inner.reinforcement_weight
    }

    #[getter]
    fn mean_support(&self) -> f32 {
        self.inner.mean_support
    }

    #[getter]
    fn mean_reward(&self) -> f64 {
        self.inner.mean_reward
    }

    #[getter]
    fn mean_psi(&self) -> f32 {
        self.inner.mean_psi
    }

    #[getter]
    fn mean_confidence(&self) -> f32 {
        self.inner.mean_confidence
    }

    #[getter]
    fn coverage(&self) -> usize {
        self.inner.coverage
    }

    #[getter]
    fn heuristics_contributions(&self) -> usize {
        self.inner.heuristics_contributions
    }

    #[getter]
    fn append_weight(&self) -> f32 {
        self.inner.append_weight
    }

    #[getter]
    fn retract_count(&self) -> usize {
        self.inner.retract_count
    }

    #[getter]
    fn annotate_count(&self) -> usize {
        self.inner.annotate_count
    }

    #[getter]
    fn dominant_plan(&self) -> Option<String> {
        self.inner.dominant_plan.clone()
    }

    fn is_idle(&self) -> bool {
        self.inner.is_idle()
    }

    #[pyo3(signature = (baseline_interval, baseline_window))]
    fn directive(
        &self,
        baseline_interval: f32,
        baseline_window: usize,
    ) -> PyResult<PyGoldenCooperativeDirective> {
        if baseline_interval <= 0.0 {
            return Err(PyValueError::new_err(
                "baseline_interval must be positive seconds",
            ));
        }
        let directive = self.inner.directive(
            Duration::from_secs_f32(baseline_interval),
            baseline_window.max(1),
        );
        Ok(PyGoldenCooperativeDirective::from_inner(directive))
    }

    fn __repr__(&self) -> PyResult<String> {
        Ok(format!(
            "GoldenBlackcatPulse(exploration={:.3}, optimization={:.3}, synergy={:.3}, reinforcement={:.3}, coverage={}, heuristics={})",
            self.exploration_drive(),
            self.optimization_gain(),
            self.synergy_score(),
            self.reinforcement_weight(),
            self.coverage(),
            self.heuristics_contributions()
        ))
    }
}

#[cfg(feature = "golden")]
#[pyclass(module = "spiraltorch", name = "GoldenCouncilSnapshot")]
#[derive(Clone)]
struct PyGoldenCouncilSnapshot {
    inner: GoldenCouncilSnapshot,
}

#[cfg(feature = "golden")]
impl PyGoldenCouncilSnapshot {
    fn from_inner(inner: GoldenCouncilSnapshot) -> Self {
        Self { inner }
    }
}

#[cfg(feature = "golden")]
#[pymethods]
impl PyGoldenCouncilSnapshot {
    #[getter]
    fn exploration_bias(&self) -> f32 {
        self.inner.exploration_bias
    }

    #[getter]
    fn optimization_bias(&self) -> f32 {
        self.inner.optimization_bias
    }

    #[getter]
    fn synergy_bias(&self) -> f32 {
        self.inner.synergy_bias
    }

    #[getter]
    fn reinforcement_bias(&self) -> f32 {
        self.inner.reinforcement_bias
    }

    #[getter]
    fn resonance(&self) -> f32 {
        self.inner.resonance
    }

    #[getter]
    fn stability(&self) -> f32 {
        self.inner.stability
    }

    #[getter]
    fn momentum(&self) -> f32 {
        self.inner.momentum
    }

    #[getter]
    fn divergence(&self) -> f32 {
        self.inner.divergence
    }

    #[getter]
    fn schedule_hint(&self) -> (f32, f32, f32, f32) {
        self.inner.schedule_hint
    }

    #[getter]
    fn pulse(&self) -> PyGoldenBlackcatPulse {
        PyGoldenBlackcatPulse::from_inner(self.inner.pulse_recap.clone())
    }

    fn __repr__(&self) -> PyResult<String> {
        Ok(format!(
            "GoldenCouncilSnapshot(exploration_bias={:.3}, optimization_bias={:.3}, synergy_bias={:.3}, reinforcement_bias={:.3}, stability={:.3})",
            self.exploration_bias(),
            self.optimization_bias(),
            self.synergy_bias(),
            self.reinforcement_bias(),
            self.stability()
        ))
    }
}

#[pyclass(module = "spiraltorch", name = "ModuleTrainer", unsendable)]
struct PyModuleTrainer {
    inner: ModuleTrainer,
#[pyclass(module = "spiraltorch", name = "ChronoLoopSignal")]
#[derive(Clone)]
struct PyChronoLoopSignal {
    signal: ChronoLoopSignal,
}

impl PyChronoLoopSignal {
    fn from_signal(signal: ChronoLoopSignal) -> Self {
        Self { signal }
    }
}

#[pymethods]
impl PyChronoLoopSignal {
    #[getter]
    fn summary(&self) -> PyChronoSummary {
        PyChronoSummary::from_summary(self.signal.summary.clone())
    }

    #[getter]
    fn harmonics(&self) -> Option<PyChronoHarmonics> {
        self.signal
            .harmonics
            .clone()
            .map(PyChronoHarmonics::from_harmonics)
    }

    #[cfg(feature = "kdsl")]
    #[getter]
    fn spiralk_script(&self) -> Option<String> {
        self.signal.spiralk_script.clone()
    }

    #[cfg(not(feature = "kdsl"))]
    #[getter]
    fn spiralk_script(&self) -> Option<String> {
        None
    }

    #[cfg(feature = "kdsl")]
    #[getter]
    fn spiralk_hints(&self) -> Vec<String> {
        self.signal
            .spiralk_hints
            .iter()
            .map(|hint| {
                format!(
                    "soft({},{},{},{})",
                    hint.field, hint.value_expr, hint.weight_expr, hint.condition_expr
                )
            })
            .collect()
    }

    fn as_dict(&self, py: Python<'_>) -> PyResult<PyObject> {
        let dict = PyDict::new_bound(py);
        dict.set_item(
            "summary",
            PyChronoSummary::from_summary(self.signal.summary.clone()),
        )?;
        if let Some(harmonics) = self.signal.harmonics.clone() {
            dict.set_item("harmonics", PyChronoHarmonics::from_harmonics(harmonics))?;
        } else {
            dict.set_item("harmonics", py.None())?;
        }
        #[cfg(feature = "kdsl")]
        {
            dict.set_item("spiralk_script", self.signal.spiralk_script.clone())?;
            dict.set_item("spiralk_hints", self.spiralk_hints())?;
        }
        #[cfg(not(feature = "kdsl"))]
        {
            dict.set_item("spiralk_script", py.None())?;
        }
        Ok(dict.into_py(py))
    }

    fn __repr__(&self) -> PyResult<String> {
        Ok(format!(
            "ChronoLoopSignal(frames={}, energy_mean={:.3})",
            self.signal.summary.frames, self.signal.summary.mean_energy
        ))
    }
}

#[pymethods]
impl PyChronoSummary {
    #[getter]
    fn frames(&self) -> usize {
        self.summary.frames
    }

    #[getter]
    fn duration(&self) -> f32 {
        self.summary.duration
    }

    #[getter]
    fn latest_timestamp(&self) -> f32 {
        self.summary.latest_timestamp
    }

    #[cfg(feature = "golden")]
    fn last_blackcat_pulse(&self) -> Option<PyGoldenBlackcatPulse> {
        self.inner
            .last_blackcat_pulse()
            .cloned()
            .map(PyGoldenBlackcatPulse::from_inner)
    }

    #[cfg(feature = "golden")]
    fn last_blackcat_directive(&self) -> Option<PyGoldenCooperativeDirective> {
        self.inner
            .last_blackcat_directive()
            .cloned()
            .map(PyGoldenCooperativeDirective::from_inner)
    }

    #[cfg(feature = "golden")]
    fn last_golden_council_snapshot(&self) -> Option<PyGoldenCouncilSnapshot> {
        self.inner
            .last_golden_council_snapshot()
            .cloned()
            .map(PyGoldenCouncilSnapshot::from_inner)
    }

    #[pyo3(signature = (module, loss, batches, schedule))]
    fn train_epoch(
        &mut self,
        module: &Bound<'_, PyAny>,
        loss: &Bound<'_, PyAny>,
        batches: &Bound<'_, PyAny>,
        schedule: &PyRoundtableSchedule,
    ) -> PyResult<PyEpochStats> {
        let stats =
            run_epoch_with_trainer(&mut self.inner, module, loss, batches, &schedule.inner)?;
        Ok(PyEpochStats::from_stats(stats))
    #[getter]
    fn mean_drift(&self) -> f32 {
        self.summary.mean_drift
    }

    #[getter]
    fn mean_abs_drift(&self) -> f32 {
        self.summary.mean_abs_drift
    }

    #[getter]
    fn drift_std(&self) -> f32 {
        self.summary.drift_std
    }

    #[getter]
    fn mean_energy(&self) -> f32 {
        self.summary.mean_energy
    }

    #[getter]
    fn energy_std(&self) -> f32 {
        self.summary.energy_std
    }

    #[getter]
    fn mean_decay(&self) -> f32 {
        self.summary.mean_decay
    }

    #[getter]
    fn min_energy(&self) -> f32 {
        self.summary.min_energy
    }

    #[getter]
    fn max_energy(&self) -> f32 {
        self.summary.max_energy
    }

    fn describe_resonance(&self, resonance: &PyDifferentialResonance) -> PyResult<String> {
        let resonator = TextResonator::with_encoder(self.inner.clone());
        Ok(resonator.describe_resonance(&resonance.inner).summary)
    }

    fn speak(&self, frames: Vec<PyChronoFrame>) -> PyResult<Vec<f32>> {
        let resonator = TextResonator::with_encoder(self.inner.clone());
        let frames: Vec<ChronoFrame> = frames.into_iter().map(|frame| frame.into_frame()).collect();
        convert(resonator.speak(&frames))
    }

    fn __repr__(&self) -> PyResult<String> {
        Ok(format!(
            "ChronoSummary(frames={}, duration={:.3}, energy={:.3}±{:.3})",
            self.summary.frames,
            self.summary.duration,
            self.summary.mean_energy,
            self.summary.energy_std
        ))
    }
}

#[pyclass(module = "spiraltorch", name = "TextResonator")]
#[derive(Clone)]
struct PyTextResonator {
    inner: TextResonator,
}

impl PyTextResonator {
    fn from_inner(inner: TextResonator) -> Self {
        Self { inner }
    }
}

#[pymethods]
impl PyTextResonator {
    #[new]
    fn new(curvature: f32, temperature: f32) -> PyResult<Self> {
        Ok(Self::from_inner(convert(TextResonator::new(
            curvature,
            temperature,
        ))?))
    }

    fn curvature(&self) -> f32 {
        self.inner.encoder().curvature()
    }

    fn temperature(&self) -> f32 {
        self.inner.encoder().temperature()
    }

    fn describe_resonance(&self, resonance: &PyDifferentialResonance) -> PyResult<String> {
        Ok(self.inner.describe_resonance(&resonance.inner).summary)
    }

    fn describe_frame(&self, frame: &PyChronoFrame) -> PyResult<String> {
        Ok(self.inner.describe_frame(frame.as_frame()).summary)
    }

    fn speak(&self, frames: Vec<PyChronoFrame>) -> PyResult<Vec<f32>> {
        let frames: Vec<ChronoFrame> = frames.into_iter().map(|frame| frame.into_frame()).collect();
        convert(self.inner.speak(&frames))
    }

    fn __repr__(&self) -> PyResult<String> {
        Ok(format!(
            "TextResonator(curvature={}, temperature={})",
            self.curvature(),
            self.temperature()
        ))
    }
}

#[pyclass(module = "spiraltorch.nn", name = "ZSpaceProjector")]
struct PyZSpaceProjector {
    inner: Option<NnZSpaceProjector>,
}

impl PyZSpaceProjector {
    fn borrow(&self) -> PyResult<&NnZSpaceProjector> {
        self.inner
            .as_ref()
            .ok_or_else(|| PyValueError::new_err("ZSpaceProjector has been moved"))
#[pymethods]
impl PyChronoFrame {
    #[getter]
    fn step(&self) -> u64 {
        self.frame.step
    }

    #[getter]
    fn timestamp(&self) -> f32 {
        self.frame.timestamp
    }

    #[getter]
    fn dt(&self) -> f32 {
        self.frame.dt
    }

    #[getter]
    fn observed_curvature(&self) -> f32 {
        self.frame.observed_curvature
    }

    #[getter]
    fn curvature_drift(&self) -> f32 {
        self.frame.curvature_drift
    }

    #[getter]
    fn total_energy(&self) -> f32 {
        self.frame.total_energy
    }

    #[getter]
    fn energy_decay(&self) -> f32 {
        self.frame.energy_decay
    }

    #[getter]
    fn homotopy_energy(&self) -> f32 {
        self.frame.homotopy_energy
    }

    #[getter]
    fn functor_energy(&self) -> f32 {
        self.frame.functor_energy
    }

    #[getter]
    fn recursive_energy(&self) -> f32 {
        self.frame.recursive_energy
    }

    #[getter]
    fn projection_energy(&self) -> f32 {
        self.frame.projection_energy
    }

    #[getter]
    fn infinity_energy(&self) -> f32 {
        self.frame.infinity_energy
    }

    fn as_dict(&self, py: Python<'_>) -> PyResult<PyObject> {
        let dict = PyDict::new_bound(py);
        dict.set_item("step", self.frame.step)?;
        dict.set_item("timestamp", self.frame.timestamp)?;
        dict.set_item("dt", self.frame.dt)?;
        dict.set_item("observed_curvature", self.frame.observed_curvature)?;
        dict.set_item("curvature_drift", self.frame.curvature_drift)?;
        dict.set_item("total_energy", self.frame.total_energy)?;
        dict.set_item("energy_decay", self.frame.energy_decay)?;
        dict.set_item("homotopy_energy", self.frame.homotopy_energy)?;
        dict.set_item("functor_energy", self.frame.functor_energy)?;
        dict.set_item("recursive_energy", self.frame.recursive_energy)?;
        dict.set_item("projection_energy", self.frame.projection_energy)?;
        dict.set_item("infinity_energy", self.frame.infinity_energy)?;
        Ok(dict.into_py(py))
    }

    fn __repr__(&self) -> PyResult<String> {
        Ok(format!(
            "ChronoFrame(step={}, t={:.3}, energy={:.3})",
            self.frame.step, self.frame.timestamp, self.frame.total_energy
        ))
    }
}

#[pyclass(module = "spiraltorch", name = "MaintainerReport")]
#[derive(Clone)]
struct PyMaintainerReport {
    report: MaintainerReport,
}

impl PyMaintainerReport {
    fn from_report(report: MaintainerReport) -> Self {
        Self { report }
    }
}

#[pymethods]
impl PyMaintainerReport {
    #[getter]
    fn status(&self) -> &'static str {
        self.report.status.as_str()
    }

    #[getter]
    fn average_drift(&self) -> f32 {
        self.report.average_drift
    }

    #[getter]
    fn mean_energy(&self) -> f32 {
        self.report.mean_energy
    }

    #[getter]
    fn mean_decay(&self) -> f32 {
        self.report.mean_decay
    }

    #[getter]
    fn drift_peak(&self) -> Option<PyChronoPeak> {
        self.report.drift_peak.clone().map(PyChronoPeak::from_peak)
    }

    #[getter]
    fn energy_peak(&self) -> Option<PyChronoPeak> {
        self.report.energy_peak.clone().map(PyChronoPeak::from_peak)
    }

    #[getter]
    fn suggested_max_scale(&self) -> Option<f32> {
        self.report.suggested_max_scale
    }

    #[getter]
    fn suggested_pressure(&self) -> Option<f32> {
        self.report.suggested_pressure
    }

    #[getter]
    fn diagnostic(&self) -> &str {
        &self.report.diagnostic
    }

    #[cfg(feature = "kdsl")]
    #[getter]
    fn spiralk_script(&self) -> Option<String> {
        self.report.spiralk_script.clone()
    }

    fn should_rewrite(&self) -> bool {
        self.report.should_rewrite()
    }

    fn as_dict(&self, py: Python<'_>) -> PyResult<PyObject> {
        let dict = PyDict::new_bound(py);
        dict.set_item("status", self.report.status.as_str())?;
        dict.set_item("average_drift", self.report.average_drift)?;
        dict.set_item("mean_energy", self.report.mean_energy)?;
        dict.set_item("mean_decay", self.report.mean_decay)?;
        let drift_peak = if let Some(peak) = self.report.drift_peak.clone() {
            PyChronoPeak::from_peak(peak).as_dict(py)?
        } else {
            py.None()
        };
        let energy_peak = if let Some(peak) = self.report.energy_peak.clone() {
            PyChronoPeak::from_peak(peak).as_dict(py)?
        } else {
            py.None()
        };
        dict.set_item("drift_peak", drift_peak)?;
        dict.set_item("energy_peak", energy_peak)?;
        dict.set_item("suggested_max_scale", self.report.suggested_max_scale)?;
        dict.set_item("suggested_pressure", self.report.suggested_pressure)?;
        dict.set_item("diagnostic", &self.report.diagnostic)?;
        dict.set_item("should_rewrite", self.report.should_rewrite())?;
        #[cfg(feature = "kdsl")]
        {
            dict.set_item("spiralk_script", self.report.spiralk_script.clone())?;
        }
        #[cfg(not(feature = "kdsl"))]
        {
            dict.set_item("spiralk_script", py.None())?;
        }
        Ok(dict.into_py(py))
    }

    fn __repr__(&self) -> PyResult<String> {
        let peak = self
            .report
            .drift_peak
            .as_ref()
            .map(|p| format!(" {:.2}Hz", p.frequency))
            .unwrap_or_default();
        Ok(format!(
            "MaintainerReport(status={}, drift={:.3}{peak}, energy={:.3})",
            self.report.status.as_str(),
            self.report.average_drift,
            self.report.mean_energy
        ))
    }
}

#[cfg(feature = "collapse")]
#[pyclass(module = "spiraltorch", name = "CollapsePulse")]
#[derive(Clone)]
struct PyCollapsePulse {
    pulse: hub::CollapsePulse,
}

#[cfg(feature = "collapse")]
impl PyCollapsePulse {
    fn from_pulse(pulse: hub::CollapsePulse) -> Self {
        Self { pulse }
    }

    fn command_kind(&self) -> &'static str {
        match self.pulse.command {
            DriveCmd::Collapse { .. } => "collapse",
            DriveCmd::Bloom { .. } => "bloom",
            DriveCmd::None => "none",
        }
    }
}

#[cfg(feature = "collapse")]
#[pymethods]
impl PyCollapsePulse {
    #[getter]
    fn step(&self) -> u64 {
        self.pulse.step
    }

    #[getter]
    fn total(&self) -> f32 {
        self.pulse.total
    }

    #[getter]
    fn command(&self) -> &'static str {
        self.command_kind()
    }

    #[getter]
    fn loop_signal(&self) -> Option<PyChronoLoopSignal> {
        self.pulse
            .loop_signal
            .clone()
            .map(PyChronoLoopSignal::from_signal)
    }

    fn command_params(&self, py: Python<'_>) -> PyResult<PyObject> {
        let dict = PyDict::new_bound(py);
        match self.pulse.command {
            DriveCmd::Collapse {
                grad_scale,
                max_norm,
                lr_decay,
            } => {
                dict.set_item("grad_scale", grad_scale)?;
                dict.set_item("max_norm", max_norm)?;
                dict.set_item("lr_decay", lr_decay)?;
            }
            DriveCmd::Bloom { lr_mul } => {
                dict.set_item("lr_mul", lr_mul)?;
            }
            DriveCmd::None => {}
        }
        Ok(dict.into_py(py))
    }

    fn as_dict(&self, py: Python<'_>) -> PyResult<PyObject> {
        let dict = PyDict::new_bound(py);
        dict.set_item("step", self.pulse.step)?;
        dict.set_item("total", self.pulse.total)?;
        dict.set_item("command", self.command_kind())?;
        dict.set_item("params", self.command_params(py)?)?;
        if let Some(signal) = self.pulse.loop_signal.clone() {
            dict.set_item(
                "loop_signal",
                PyChronoLoopSignal::from_signal(signal).as_dict(py)?,
            )?;
        } else {
            dict.set_item("loop_signal", py.None())?;
        }
        Ok(dict.into_py(py))
    }

    fn __repr__(&self) -> PyResult<String> {
        Ok(format!(
            "CollapsePulse(step={}, total={:.3}, command={})",
            self.pulse.step,
            self.pulse.total,
            self.command_kind()
        ))
    }
}

#[pyclass(module = "spiraltorch", name = "ChronoFrame")]
#[derive(Clone)]
struct PyChronoFrame {
    frame: ChronoFrame,
}

impl PyChronoFrame {
    fn from_frame(frame: ChronoFrame) -> Self {
        Self { frame }
    }

    fn as_frame(&self) -> &ChronoFrame {
        &self.frame
    }

    fn into_frame(self) -> ChronoFrame {
        self.frame
    }
}

#[pyclass(module = "spiraltorch", name = "ChronoSummary")]
struct PyChronoSummary {
    summary: ChronoSummary,
}

impl PyChronoSummary {
    fn from_summary(summary: ChronoSummary) -> Self {
        Self { summary }
    }
}

#[pyclass(module = "spiraltorch", name = "ChronoPeak")]
#[derive(Clone)]
struct PyChronoPeak {
    peak: ChronoPeak,
}

impl PyChronoPeak {
    fn from_peak(peak: ChronoPeak) -> Self {
        Self { peak }
    }
}

#[pymethods]
impl PyChronoPeak {
    #[getter]
    fn frequency(&self) -> f32 {
        self.peak.frequency
    }

    #[getter]
    fn magnitude(&self) -> f32 {
        self.peak.magnitude
    }

    #[getter]
    fn phase(&self) -> f32 {
        self.peak.phase
    }

    fn as_dict(&self, py: Python<'_>) -> PyResult<PyObject> {
        let dict = PyDict::new_bound(py);
        dict.set_item("frequency", self.peak.frequency)?;
        dict.set_item("magnitude", self.peak.magnitude)?;
        dict.set_item("phase", self.peak.phase)?;
        Ok(dict.into_py(py))
    }

    fn __repr__(&self) -> PyResult<String> {
        Ok(format!(
            "ChronoPeak(freq={:.3}, magnitude={:.3})",
            self.peak.frequency, self.peak.magnitude
        ))
    }
}

#[pyclass(module = "spiraltorch", name = "ChronoHarmonics")]
struct PyChronoHarmonics {
    harmonics: ChronoHarmonics,
}

impl PyChronoHarmonics {
    fn from_harmonics(harmonics: ChronoHarmonics) -> Self {
        Self { harmonics }
    }
}

#[pymethods]
impl PyChronoHarmonics {
    #[getter]
    fn frames(&self) -> usize {
        self.harmonics.frames
    }

    #[getter]
    fn duration(&self) -> f32 {
        self.harmonics.duration
    }

    #[getter]
    fn sample_rate(&self) -> f32 {
        self.harmonics.sample_rate
    }

    #[getter]
    fn nyquist(&self) -> f32 {
        self.harmonics.nyquist
    }

    #[getter]
    fn drift_power(&self) -> Vec<f32> {
        self.harmonics.drift_power.clone()
    }

    #[getter]
    fn energy_power(&self) -> Vec<f32> {
        self.harmonics.energy_power.clone()
    }

    #[getter]
    fn dominant_drift(&self) -> Option<PyChronoPeak> {
        self.harmonics
            .dominant_drift
            .clone()
            .map(PyChronoPeak::from_peak)
    }

    #[getter]
    fn dominant_energy(&self) -> Option<PyChronoPeak> {
        self.harmonics
            .dominant_energy
            .clone()
            .map(PyChronoPeak::from_peak)
    }

    fn as_dict(&self, py: Python<'_>) -> PyResult<PyObject> {
        let dict = PyDict::new_bound(py);
        dict.set_item("frames", self.harmonics.frames)?;
        dict.set_item("duration", self.harmonics.duration)?;
        dict.set_item("sample_rate", self.harmonics.sample_rate)?;
        dict.set_item("nyquist", self.harmonics.nyquist)?;
        dict.set_item("drift_power", self.harmonics.drift_power.clone())?;
        dict.set_item("energy_power", self.harmonics.energy_power.clone())?;
        let drift = if let Some(peak) = self.harmonics.dominant_drift.clone() {
            PyChronoPeak::from_peak(peak).as_dict(py)?
        } else {
            py.None()
        };
        dict.set_item("dominant_drift", drift)?;
        let energy = if let Some(peak) = self.harmonics.dominant_energy.clone() {
            PyChronoPeak::from_peak(peak).as_dict(py)?
        } else {
            py.None()
        };
        dict.set_item("dominant_energy", energy)?;
        Ok(dict.into_py(py))
    }

    fn __repr__(&self) -> PyResult<String> {
        Ok(format!(
            "ChronoHarmonics(frames={}, sample_rate={:.3})",
            self.harmonics.frames, self.harmonics.sample_rate
        ))
    }
}

#[pyclass(module = "spiraltorch", name = "ChronoLoopSignal")]
#[derive(Clone)]
struct PyChronoLoopSignal {
    signal: ChronoLoopSignal,
}

impl PyChronoLoopSignal {
    fn from_signal(signal: ChronoLoopSignal) -> Self {
        Self { signal }
    }
}

#[pymethods]
impl PyChronoLoopSignal {
    #[getter]
    fn summary(&self) -> PyChronoSummary {
        PyChronoSummary::from_summary(self.signal.summary.clone())
    }

    #[getter]
    fn distribution(&self) -> Option<PyDistConfig> {
        self.inner
            .distribution_config()
            .map(|config| PyDistConfig::from_config(config.clone()))
    }

    #[pyo3(signature = (rows, cols, top_k=8, mid_k=8, bottom_k=8, here_tolerance=1e-5, psychoid=false, psychoid_log=false, psi=false, collapse=false, dist=None))]
    fn roundtable(
        &mut self,
        rows: u32,
        cols: u32,
        top_k: u32,
        mid_k: u32,
        bottom_k: u32,
        here_tolerance: f32,
        psychoid: bool,
        psychoid_log: bool,
        psi: bool,
        collapse: bool,
        dist: Option<PyDistConfig>,
    ) -> PyResult<PyRoundtableSchedule> {
        let config = build_roundtable_config(
            top_k,
            mid_k,
            bottom_k,
            here_tolerance,
            psychoid,
            psychoid_log,
            psi,
            collapse,
        );
        if let Some(dist_cfg) = dist {
            self.inner.configure_distribution(dist_cfg.inner.clone());
        } else {
            self.inner.clear_distribution();
        }
        Ok(PyRoundtableSchedule::from_schedule(
            self.inner.roundtable(rows, cols, config),
        ))
    fn harmonics(&self) -> Option<PyChronoHarmonics> {
        self.signal
            .harmonics
            .clone()
            .map(PyChronoHarmonics::from_harmonics)
    }

    #[cfg(feature = "kdsl")]
    #[getter]
    fn spiralk_script(&self) -> Option<String> {
        self.signal.spiralk_script.clone()
    }

    #[cfg(not(feature = "kdsl"))]
    #[getter]
    fn spiralk_script(&self) -> Option<String> {
        None
    }

    #[cfg(feature = "kdsl")]
    #[getter]
    fn spiralk_hints(&self) -> Vec<String> {
        self.signal
            .spiralk_hints
            .iter()
            .map(|hint| {
                format!(
                    "soft({},{},{},{})",
                    hint.field, hint.value_expr, hint.weight_expr, hint.condition_expr
                )
            })
            .collect()
    }

    fn as_dict(&self, py: Python<'_>) -> PyResult<PyObject> {
        let dict = PyDict::new_bound(py);
        dict.set_item(
            "summary",
            PyChronoSummary::from_summary(self.signal.summary.clone()),
        )?;
        if let Some(harmonics) = self.signal.harmonics.clone() {
            dict.set_item("harmonics", PyChronoHarmonics::from_harmonics(harmonics))?;
        } else {
            dict.set_item("harmonics", py.None())?;
        }
        #[cfg(feature = "kdsl")]
        {
            dict.set_item("spiralk_script", self.signal.spiralk_script.clone())?;
            dict.set_item("spiralk_hints", self.spiralk_hints())?;
        }
        #[cfg(not(feature = "kdsl"))]
        {
            dict.set_item("spiralk_script", py.None())?;
        }
        Ok(dict.into_py(py))
    }

    fn __repr__(&self) -> PyResult<String> {
        Ok(format!(
            "ChronoLoopSignal(frames={}, energy_mean={:.3})",
            self.signal.summary.frames, self.signal.summary.mean_energy
        ))
    }
}

#[pymethods]
impl PyChronoSummary {
    #[getter]
    fn frames(&self) -> usize {
        self.summary.frames
    }

    #[getter]
    fn duration(&self) -> f32 {
        self.summary.duration
    }

    #[getter]
    fn latest_timestamp(&self) -> f32 {
        self.summary.latest_timestamp
    }

    #[getter]
    fn mean_drift(&self) -> f32 {
        self.summary.mean_drift
    }

    #[getter]
    fn mean_abs_drift(&self) -> f32 {
        self.summary.mean_abs_drift
    }

    #[getter]
    fn drift_std(&self) -> f32 {
        self.summary.drift_std
    }

    #[getter]
    fn mean_energy(&self) -> f32 {
        self.summary.mean_energy
    }

    #[getter]
    fn energy_std(&self) -> f32 {
        self.summary.energy_std
    }

    #[getter]
    fn mean_decay(&self) -> f32 {
        self.summary.mean_decay
    }

    #[getter]
    fn min_energy(&self) -> f32 {
        self.summary.min_energy
    }

    #[getter]
    fn max_energy(&self) -> f32 {
        self.summary.max_energy
    }

    fn __repr__(&self) -> PyResult<String> {
        Ok(format!(
            "ChronoSummary(frames={}, duration={:.3}, energy={:.3}±{:.3})",
            self.summary.frames,
            self.summary.duration,
            self.summary.mean_energy,
            self.summary.energy_std
        ))
    }
}

#[pymethods]
impl PyChronoFrame {
    #[getter]
    fn step(&self) -> u64 {
        self.frame.step
    }

    #[getter]
    fn timestamp(&self) -> f32 {
        self.frame.timestamp
    }

    #[getter]
    fn dt(&self) -> f32 {
        self.frame.dt
    }

    #[getter]
    fn observed_curvature(&self) -> f32 {
        self.frame.observed_curvature
    }

    #[getter]
    fn curvature_drift(&self) -> f32 {
        self.frame.curvature_drift
    }

    #[getter]
    fn total_energy(&self) -> f32 {
        self.frame.total_energy
    }

    #[getter]
    fn energy_decay(&self) -> f32 {
        self.frame.energy_decay
    }

    #[getter]
    fn homotopy_energy(&self) -> f32 {
        self.frame.homotopy_energy
    }

    #[getter]
    fn functor_energy(&self) -> f32 {
        self.frame.functor_energy
    }

    #[getter]
    fn recursive_energy(&self) -> f32 {
        self.frame.recursive_energy
    }

    #[pyo3(signature = (jitter_threshold=None, growth_threshold=None, energy_floor=None, clamp_min=None, clamp_max=None, pressure_step=None, window=None))]
    fn maintainer(
        &mut self,
        jitter_threshold: Option<f32>,
        growth_threshold: Option<f32>,
        energy_floor: Option<f32>,
        clamp_min: Option<f32>,
        clamp_max: Option<f32>,
        pressure_step: Option<f32>,
        window: Option<usize>,
    ) -> PyResult<()> {
        let builder = self.ensure_builder()?;
        let mut config = builder.maintainer_config().clone();
        if let Some(value) = jitter_threshold {
            config.jitter_threshold = value;
        }
        if let Some(value) = growth_threshold {
            config.growth_threshold = value;
        }
        if let Some(value) = energy_floor {
            config.energy_floor = value;
        }
        if let Some(value) = clamp_min {
            config.clamp_min = value;
        }
        if let Some(value) = clamp_max {
            config.clamp_max = value;
        }
        if let Some(value) = pressure_step {
            config.pressure_step = value;
        }
        if let Some(value) = window {
            config.window = value;
        }
        builder.set_maintainer_config(config);
        Ok(())
    }

    fn topos_guard(&mut self, topos: &PyOpenTopos) -> PyResult<()> {
        self.ensure_builder()?.set_topos(Some(topos.inner.clone()));
        Ok(())
    #[getter]
    fn projection_energy(&self) -> f32 {
        self.frame.projection_energy
    }

    #[getter]
    fn infinity_energy(&self) -> f32 {
        self.frame.infinity_energy
    }

    fn as_dict(&self, py: Python<'_>) -> PyResult<PyObject> {
        let dict = PyDict::new_bound(py);
        dict.set_item("step", self.frame.step)?;
        dict.set_item("timestamp", self.frame.timestamp)?;
        dict.set_item("dt", self.frame.dt)?;
        dict.set_item("observed_curvature", self.frame.observed_curvature)?;
        dict.set_item("curvature_drift", self.frame.curvature_drift)?;
        dict.set_item("total_energy", self.frame.total_energy)?;
        dict.set_item("energy_decay", self.frame.energy_decay)?;
        dict.set_item("homotopy_energy", self.frame.homotopy_energy)?;
        dict.set_item("functor_energy", self.frame.functor_energy)?;
        dict.set_item("recursive_energy", self.frame.recursive_energy)?;
        dict.set_item("projection_energy", self.frame.projection_energy)?;
        dict.set_item("infinity_energy", self.frame.infinity_energy)?;
        Ok(dict.into_py(py))
    }

    fn describe_resonance(&self, resonance: &PyDifferentialResonance) -> PyResult<String> {
        let resonator = TextResonator::with_encoder(self.inner.clone());
        Ok(resonator.describe_resonance(&resonance.inner).summary)
    }

    fn speak(&self, frames: Vec<PyChronoFrame>) -> PyResult<Vec<f32>> {
        let resonator = TextResonator::with_encoder(self.inner.clone());
        let frames: Vec<ChronoFrame> = frames.into_iter().map(|frame| frame.into_frame()).collect();
        convert(resonator.speak(&frames))
    }

    fn __repr__(&self) -> PyResult<String> {
        Ok(format!(
            "ChronoFrame(step={}, t={:.3}, energy={:.3})",
            self.frame.step, self.frame.timestamp, self.frame.total_energy
        ))
    }
}

#[pyclass(module = "spiraltorch", name = "TextResonator")]
#[derive(Clone)]
struct PyTextResonator {
    inner: TextResonator,
}

impl PyTextResonator {
    fn from_inner(inner: TextResonator) -> Self {
        Self { inner }
    }
}

#[pymethods]
impl PyTextResonator {
    #[new]
    fn new(curvature: f32, temperature: f32) -> PyResult<Self> {
        Ok(Self::from_inner(convert(TextResonator::new(
            curvature,
            temperature,
        ))?))
    }

    fn curvature(&self) -> f32 {
        self.inner.encoder().curvature()
    }

    fn temperature(&self) -> f32 {
        self.inner.encoder().temperature()
    }

    fn resonate_over_time(
        &self,
        resonance: &PyDifferentialResonance,
        dt: f32,
    ) -> PyResult<PyChronoFrame> {
        let frame = convert(self.inner.resonate_over_time(&resonance.inner, dt))?;
        Ok(PyChronoFrame::from_frame(frame))
    }

    #[pyo3(signature = (timesteps=None))]
    fn timeline(&self, timesteps: Option<usize>) -> PyResult<Vec<PyChronoFrame>> {
        let frames = self.inner.chrono_frames();
        let limit = timesteps.unwrap_or(frames.len());
        let start = frames.len().saturating_sub(limit);
        Ok(frames[start..]
            .iter()
            .cloned()
            .map(PyChronoFrame::from_frame)
            .collect())
    }

    #[pyo3(signature = (timesteps=None))]
    fn animate_resonance(
        &self,
        timesteps: Option<usize>,
    ) -> PyResult<(Vec<f32>, Vec<f32>, Vec<f32>)> {
        let frames = self.timeline(timesteps)?;
        let mut times = Vec::with_capacity(frames.len());
        let mut energies = Vec::with_capacity(frames.len());
        let mut drifts = Vec::with_capacity(frames.len());
        for frame in &frames {
            let inner = frame.as_frame();
            times.push(inner.timestamp);
            energies.push(inner.total_energy);
            drifts.push(inner.curvature_drift);
        }
        Ok((times, energies, drifts))
    }

    #[pyo3(signature = (timesteps=None))]
    fn timeline_summary(&self, timesteps: Option<usize>) -> Option<PyChronoSummary> {
        self.inner
            .timeline_summary(timesteps)
            .map(PyChronoSummary::from_summary)
    }

    fn atlas(&self) -> Option<PyAtlasFrame> {
        self.inner.atlas().map(PyAtlasFrame::from_frame)
    }

    #[pyo3(signature = (limit=None))]
    fn atlas_route(&self, limit: Option<usize>) -> PyAtlasRoute {
        PyAtlasRoute::from_route(self.inner.atlas_route(limit))
    }

    #[pyo3(signature = (timesteps=None, bins=16))]
    fn timeline_harmonics(
        &self,
        timesteps: Option<usize>,
        bins: usize,
    ) -> Option<PyChronoHarmonics> {
        self.inner
            .timeline_harmonics(timesteps, bins)
            .map(PyChronoHarmonics::from_harmonics)
    }

    #[pyo3(signature = (timesteps=None, bins=None))]
    fn loop_signal(
        &self,
        timesteps: Option<usize>,
        bins: Option<usize>,
    ) -> Option<PyChronoLoopSignal> {
        self.inner
            .loop_signal(timesteps, bins)
            .map(PyChronoLoopSignal::from_signal)
    }

    #[pyo3(signature = (timesteps=None, temperature=0.6))]
    fn timeline_story(
        &self,
        timesteps: Option<usize>,
        temperature: f32,
    ) -> PyResult<(String, Vec<String>)> {
        let narrative = self
            .inner
            .timeline_narrative(timesteps, temperature)
            .map_err(tensor_err)?;
        Ok((narrative.summary, narrative.highlights))
    }

    #[pyo3(signature = (temperature=0.6))]
    fn atlas_story(&self, temperature: f32) -> PyResult<Option<(String, Vec<String>)>> {
        let narrative = self
            .inner
            .atlas_narrative(temperature)
            .map_err(tensor_err)?;
        Ok(narrative.map(|story| (story.summary, story.highlights)))
    }

    #[pyo3(signature = (timesteps=None, temperature=0.6))]
    fn speak(&self, timesteps: Option<usize>, temperature: f32) -> PyResult<Vec<f32>> {
        convert(self.inner.speak(timesteps, temperature))
    }

    fn maintainer_config(&self, py: Python<'_>) -> PyResult<PyObject> {
        let cfg = self.inner.maintainer_config();
        let dict = PyDict::new_bound(py);
        dict.set_item("jitter_threshold", cfg.jitter_threshold)?;
        dict.set_item("growth_threshold", cfg.growth_threshold)?;
        dict.set_item("energy_floor", cfg.energy_floor)?;
        dict.set_item("clamp_min", cfg.clamp_min)?;
        dict.set_item("clamp_max", cfg.clamp_max)?;
        dict.set_item("pressure_step", cfg.pressure_step)?;
        dict.set_item("window", cfg.window)?;
        Ok(dict.into_py(py))
    }

    #[cfg(feature = "collapse")]
    fn collapse_pulse(&self) -> Option<PyCollapsePulse> {
        hub::get_collapse_pulse().map(PyCollapsePulse::from_pulse)
    }

    #[pyo3(signature = (jitter_threshold=None, growth_threshold=None, energy_floor=None, clamp_min=None, clamp_max=None, pressure_step=None, window=None))]
    fn configure_maintainer(
        &mut self,
        jitter_threshold: Option<f32>,
        growth_threshold: Option<f32>,
        energy_floor: Option<f32>,
        clamp_min: Option<f32>,
        clamp_max: Option<f32>,
        pressure_step: Option<f32>,
        window: Option<usize>,
    ) -> PyResult<()> {
        let mut config = self.inner.maintainer_config();
        if let Some(value) = jitter_threshold {
            config.jitter_threshold = value;
        }
        if let Some(value) = growth_threshold {
            config.growth_threshold = value;
        }
        if let Some(value) = energy_floor {
            config.energy_floor = value;
        }
        if let Some(value) = clamp_min {
            config.clamp_min = value;
        }
        if let Some(value) = clamp_max {
            config.clamp_max = value;
        }
        if let Some(value) = pressure_step {
            config.pressure_step = value;
        }
        if let Some(value) = window {
            config.window = value;
        }
        self.inner.set_maintainer_config(config);
        Ok(())
    }

    fn self_maintain(&self) -> PyMaintainerReport {
        PyMaintainerReport::from_report(self.inner.maintain())
    }

    #[pyo3(signature = (resonance=None, temperature=0.6))]
    fn describe(
        &self,
        resonance: Option<&PyDifferentialResonance>,
        temperature: f32,
    ) -> PyResult<String> {
        let resonance = resonance.map(|res| &res.inner);
        convert(self.inner.describe(resonance, temperature))
    }

    #[pyo3(signature = (rows, cols, top_k=8, mid_k=8, bottom_k=8, here_tolerance=1e-5, psychoid=false, psychoid_log=false, psi=false, collapse=false))]
    fn roundtable(
        &self,
        rows: u32,
        cols: u32,
        top_k: u32,
        mid_k: u32,
        bottom_k: u32,
        here_tolerance: f32,
        psychoid: bool,
        psychoid_log: bool,
        psi: bool,
        collapse: bool,
    ) -> PyRoundtableSchedule {
        let config = build_roundtable_config(
            top_k,
            mid_k,
            bottom_k,
            here_tolerance,
            psychoid,
            psychoid_log,
            psi,
            collapse,
        );
        PyRoundtableSchedule::from_schedule(self.inner.roundtable(rows, cols, config))
    fn describe_resonance(&self, resonance: &PyDifferentialResonance) -> PyResult<String> {
        Ok(self.inner.describe_resonance(&resonance.inner).summary)
    }

    fn describe_frame(&self, frame: &PyChronoFrame) -> PyResult<String> {
        Ok(self.inner.describe_frame(frame.as_frame()).summary)
    }

    fn speak(&self, frames: Vec<PyChronoFrame>) -> PyResult<Vec<f32>> {
        let frames: Vec<ChronoFrame> = frames.into_iter().map(|frame| frame.into_frame()).collect();
        convert(self.inner.speak(&frames))
    }

    fn __repr__(&self) -> PyResult<String> {
        Ok(format!(
            "TextResonator(curvature={}, temperature={})",
            self.curvature(),
            self.temperature()
        ))
    }
}

#[pyclass(module = "spiraltorch.nn", name = "ZSpaceProjector")]
struct PyZSpaceProjector {
    inner: Option<NnZSpaceProjector>,
#[pyclass(module = "spiraltorch", name = "MaintainerReport")]
#[derive(Clone)]
struct PyMaintainerReport {
    report: MaintainerReport,
}

impl PyMaintainerReport {
    fn from_report(report: MaintainerReport) -> Self {
        Self { report }
    }
}

#[pymethods]
impl PyMaintainerReport {
    #[getter]
    fn status(&self) -> &'static str {
        self.report.status.as_str()
    }

    #[getter]
    fn average_drift(&self) -> f32 {
        self.report.average_drift
    }

    #[getter]
    fn mean_energy(&self) -> f32 {
        self.report.mean_energy
    }

    #[getter]
    fn mean_decay(&self) -> f32 {
        self.report.mean_decay
    }

    #[getter]
    fn drift_peak(&self) -> Option<PyChronoPeak> {
        self.report.drift_peak.clone().map(PyChronoPeak::from_peak)
    }

    #[getter]
    fn energy_peak(&self) -> Option<PyChronoPeak> {
        self.report.energy_peak.clone().map(PyChronoPeak::from_peak)
    }

    #[getter]
    fn suggested_max_scale(&self) -> Option<f32> {
        self.report.suggested_max_scale
    }

    #[getter]
    fn suggested_pressure(&self) -> Option<f32> {
        self.report.suggested_pressure
    }

    #[getter]
    fn diagnostic(&self) -> &str {
        &self.report.diagnostic
    }

    #[cfg(feature = "kdsl")]
    #[getter]
    fn spiralk_script(&self) -> Option<String> {
        self.report.spiralk_script.clone()
    }

    fn should_rewrite(&self) -> bool {
        self.report.should_rewrite()
    }

    fn as_dict(&self, py: Python<'_>) -> PyResult<PyObject> {
        let dict = PyDict::new_bound(py);
        dict.set_item("status", self.report.status.as_str())?;
        dict.set_item("average_drift", self.report.average_drift)?;
        dict.set_item("mean_energy", self.report.mean_energy)?;
        dict.set_item("mean_decay", self.report.mean_decay)?;
        let drift_peak = if let Some(peak) = self.report.drift_peak.clone() {
            PyChronoPeak::from_peak(peak).as_dict(py)?
        } else {
            py.None()
        };
        let energy_peak = if let Some(peak) = self.report.energy_peak.clone() {
            PyChronoPeak::from_peak(peak).as_dict(py)?
        } else {
            py.None()
        };
        dict.set_item("drift_peak", drift_peak)?;
        dict.set_item("energy_peak", energy_peak)?;
        dict.set_item("suggested_max_scale", self.report.suggested_max_scale)?;
        dict.set_item("suggested_pressure", self.report.suggested_pressure)?;
        dict.set_item("diagnostic", &self.report.diagnostic)?;
        dict.set_item("should_rewrite", self.report.should_rewrite())?;
        #[cfg(feature = "kdsl")]
        {
            dict.set_item("spiralk_script", self.report.spiralk_script.clone())?;
        }
        #[cfg(not(feature = "kdsl"))]
        {
            dict.set_item("spiralk_script", py.None())?;
        }
        Ok(dict.into_py(py))
    }

    fn __repr__(&self) -> PyResult<String> {
        let peak = self
            .report
            .drift_peak
            .as_ref()
            .map(|p| format!(" {:.2}Hz", p.frequency))
            .unwrap_or_default();
        Ok(format!(
            "MaintainerReport(status={}, drift={:.3}{peak}, energy={:.3})",
            self.report.status.as_str(),
            self.report.average_drift,
            self.report.mean_energy
        ))
    }
}

#[cfg(feature = "collapse")]
#[pyclass(module = "spiraltorch", name = "CollapsePulse")]
#[derive(Clone)]
struct PyCollapsePulse {
    pulse: hub::CollapsePulse,
}

#[cfg(feature = "collapse")]
impl PyCollapsePulse {
    fn from_pulse(pulse: hub::CollapsePulse) -> Self {
        Self { pulse }
    }

    fn command_kind(&self) -> &'static str {
        match self.pulse.command {
            DriveCmd::Collapse { .. } => "collapse",
            DriveCmd::Bloom { .. } => "bloom",
            DriveCmd::None => "none",
        }
    }
}

#[cfg(feature = "collapse")]
#[pymethods]
impl PyCollapsePulse {
    #[getter]
    fn step(&self) -> u64 {
        self.pulse.step
    }

    #[getter]
    fn total(&self) -> f32 {
        self.pulse.total
    }

    #[getter]
    fn command(&self) -> &'static str {
        self.command_kind()
    }

    #[getter]
    fn loop_signal(&self) -> Option<PyChronoLoopSignal> {
        self.pulse
            .loop_signal
            .clone()
            .map(PyChronoLoopSignal::from_signal)
    }

    fn command_params(&self, py: Python<'_>) -> PyResult<PyObject> {
        let dict = PyDict::new_bound(py);
        match self.pulse.command {
            DriveCmd::Collapse {
                grad_scale,
                max_norm,
                lr_decay,
            } => {
                dict.set_item("grad_scale", grad_scale)?;
                dict.set_item("max_norm", max_norm)?;
                dict.set_item("lr_decay", lr_decay)?;
            }
            DriveCmd::Bloom { lr_mul } => {
                dict.set_item("lr_mul", lr_mul)?;
            }
            DriveCmd::None => {}
        }
        Ok(dict.into_py(py))
    }

    fn as_dict(&self, py: Python<'_>) -> PyResult<PyObject> {
        let dict = PyDict::new_bound(py);
        dict.set_item("step", self.pulse.step)?;
        dict.set_item("total", self.pulse.total)?;
        dict.set_item("command", self.command_kind())?;
        dict.set_item("params", self.command_params(py)?)?;
        if let Some(signal) = self.pulse.loop_signal.clone() {
            dict.set_item(
                "loop_signal",
                PyChronoLoopSignal::from_signal(signal).as_dict(py)?,
            )?;
        } else {
            dict.set_item("loop_signal", py.None())?;
        }
        Ok(dict.into_py(py))
    }

    fn __repr__(&self) -> PyResult<String> {
        Ok(format!(
            "CollapsePulse(step={}, total={:.3}, command={})",
            self.pulse.step,
            self.pulse.total,
            self.command_kind()
        ))
    }
}

#[pyclass(module = "spiraltorch", name = "SpiralDifferentialTrace")]
struct PySpiralDifferentialTrace {
    trace: Option<DifferentialTrace>,
    sot_plan: Option<PySoT3DPlan>,
}

impl PyChronoFrame {
    fn from_frame(frame: ChronoFrame) -> Self {
        Self { frame }
    }

    fn as_frame(&self) -> &ChronoFrame {
        &self.frame
    }

    fn into_frame(self) -> ChronoFrame {
        self.frame
    }
}

#[pyclass(module = "spiraltorch", name = "ChronoSummary")]
struct PyChronoSummary {
    summary: ChronoSummary,
}

impl PyChronoSummary {
    fn from_summary(summary: ChronoSummary) -> Self {
        Self { summary }
    }
}

#[pyclass(module = "spiraltorch", name = "ChronoPeak")]
#[derive(Clone)]
struct PyChronoPeak {
    peak: ChronoPeak,
}

impl PyChronoPeak {
    fn from_peak(peak: ChronoPeak) -> Self {
        Self { peak }
    }
}

#[pymethods]
impl PyChronoPeak {
    #[getter]
    fn frequency(&self) -> f32 {
        self.peak.frequency
    }

    #[getter]
    fn magnitude(&self) -> f32 {
        self.peak.magnitude
    }

    #[getter]
    fn phase(&self) -> f32 {
        self.peak.phase
    }

    fn as_dict(&self, py: Python<'_>) -> PyResult<PyObject> {
        let dict = PyDict::new_bound(py);
        dict.set_item("frequency", self.peak.frequency)?;
        dict.set_item("magnitude", self.peak.magnitude)?;
        dict.set_item("phase", self.peak.phase)?;
        Ok(dict.into_py(py))
    }

    fn __repr__(&self) -> PyResult<String> {
        Ok(format!(
            "ChronoPeak(freq={:.3}, magnitude={:.3})",
            self.peak.frequency, self.peak.magnitude
        ))
    }
}

#[pyclass(module = "spiraltorch", name = "ChronoHarmonics")]
struct PyChronoHarmonics {
    harmonics: ChronoHarmonics,
}

impl PyChronoHarmonics {
    fn from_harmonics(harmonics: ChronoHarmonics) -> Self {
        Self { harmonics }
    }
}

#[pymethods]
impl PyChronoHarmonics {
    #[getter]
    fn frames(&self) -> usize {
        self.harmonics.frames
    }

    #[getter]
    fn duration(&self) -> f32 {
        self.harmonics.duration
    }

    #[getter]
    fn sample_rate(&self) -> f32 {
        self.harmonics.sample_rate
    }

    #[getter]
    fn nyquist(&self) -> f32 {
        self.harmonics.nyquist
    }

    #[getter]
    fn drift_power(&self) -> Vec<f32> {
        self.harmonics.drift_power.clone()
    }
}

fn outcome_band_label(band: OutcomeBand) -> &'static str {
    match band {
        OutcomeBand::Above => "above",
        OutcomeBand::Here => "here",
        OutcomeBand::Beneath => "beneath",
    }
}

#[pyclass(module = "spiraltorch", name = "MaintainerConfig")]
#[derive(Clone, Copy, Debug)]
struct PyMaintainerConfig {
    threshold: f32,
    participants: usize,
}

#[pymethods]
impl PyMaintainerConfig {
    #[new]
    #[pyo3(signature = (threshold=0.6, participants=4))]
    fn new(threshold: f32, participants: usize) -> PyResult<Self> {
        if !(0.0..=1.0).contains(&threshold) {
            return Err(PyValueError::new_err(
                "maintainer threshold must be within [0.0, 1.0]",
            ));
        }
        Ok(Self {
            threshold,
            participants: participants.max(1),
        })
    }

    #[getter]
    fn threshold(&self) -> f32 {
        self.threshold
    }

    #[getter]
    fn participants(&self) -> usize {
        self.participants
    }

    fn __repr__(&self) -> PyResult<String> {
        Ok(format!(
            "MaintainerConfig(threshold={:.3}, participants={})",
            self.threshold, self.participants
        ))
    }
}

#[pyclass(module = "spiraltorch", name = "LightningStageReport")]
#[derive(Clone)]
struct PyLightningStageReport {
    inner: NnLightningStageReport,
    epochs: Vec<PyEpochStats>,
}

impl PyLightningStageReport {
    fn from_report(inner: NnLightningStageReport) -> Self {
        let epochs = inner
            .epochs()
            .iter()
            .copied()
            .map(PyEpochStats::from_stats)
            .collect();
        Self { inner, epochs }
    }
}

#[pymethods]
impl PyLightningStageReport {
    #[getter]
    fn label(&self) -> Option<String> {
        self.inner.label().map(|label| label.to_string())
    }

    #[getter]
    fn rows(&self) -> u32 {
        self.inner.config().rows()
    }

    #[getter]
    fn cols(&self) -> u32 {
        self.inner.config().cols()
    }

    #[getter]
    fn auto_prepare(&self) -> bool {
        self.inner.config().auto_prepare()
    }

    #[getter]
    fn top_k(&self) -> u32 {
        self.inner.config().roundtable().top_k
    }

    #[getter]
    fn mid_k(&self) -> u32 {
        self.inner.config().roundtable().mid_k
    }

    #[getter]
    fn bottom_k(&self) -> u32 {
        self.inner.config().roundtable().bottom_k
    }

    #[getter]
    fn here_tolerance(&self) -> f32 {
        self.inner.config().roundtable().here_tolerance
    }

    #[cfg(feature = "psychoid")]
    #[getter]
    fn psychoid(&self) -> bool {
        self.inner.config().roundtable().psychoid_enabled
    }

    #[cfg(feature = "psychoid")]
    #[getter]
    fn psychoid_log(&self) -> bool {
        self.inner.config().roundtable().psychoid_log
    }

    #[cfg(feature = "psi")]
    #[getter]
    fn psi(&self) -> bool {
        self.inner.config().roundtable().psi_enabled
    }

    #[cfg(feature = "collapse")]
    #[getter]
    fn collapse(&self) -> bool {
        self.inner.config().roundtable().collapse_enabled
    }

    #[getter]
    fn epochs(&self) -> Vec<PyEpochStats> {
        self.epochs.clone()
    }

    #[getter]
    fn total_batches(&self) -> usize {
        self.inner.total_batches()
    }

    fn best_epoch(&self) -> Option<PyEpochStats> {
        self.inner.best_epoch().map(PyEpochStats::from_stats)
    }

    fn __repr__(&self) -> PyResult<String> {
        Ok(format!(
            "LightningStageReport(label={:?}, epochs={}, total_batches={})",
            self.label(),
            self.epochs.len(),
            self.total_batches()
        ))
    }
}

#[pyclass(module = "spiraltorch", name = "LightningReport")]
#[derive(Clone)]
struct PyLightningReport {
    inner: NnLightningReport,
    stages: Vec<PyLightningStageReport>,
}

impl PyLightningReport {
    fn from_report(inner: NnLightningReport) -> Self {
        let stages = inner
            .stages()
            .iter()
            .cloned()
            .map(PyLightningStageReport::from_report)
            .collect();
        Self { inner, stages }
    }
}

#[pymethods]
impl PyLightningReport {
    #[getter]
    fn stages(&self) -> Vec<PyLightningStageReport> {
        self.stages.clone()
    }

    #[getter]
    fn total_epochs(&self) -> usize {
        self.inner.total_epochs()
    }

    #[getter]
    fn total_batches(&self) -> usize {
        self.inner.total_batches()
    }

    fn best_epoch(&self) -> Option<PyEpochStats> {
        self.inner.best_epoch().map(PyEpochStats::from_stats)
    }

    fn best_stage_index(&self) -> Option<usize> {
        self.inner.best_stage_index()
    }

    fn best_stage_label(&self) -> Option<String> {
        self.best_stage_index()
            .and_then(|idx| self.stages.get(idx))
            .and_then(|stage| stage.label())
    }

    fn flatten_epochs(&self) -> Vec<PyEpochStats> {
        self.inner
            .epochs()
            .map(|stats| PyEpochStats::from_stats(*stats))
            .collect()
    }

    fn __repr__(&self) -> PyResult<String> {
        Ok(format!(
            "LightningReport(stages={}, total_epochs={}, total_batches={})",
            self.stages.len(),
            self.total_epochs(),
            self.total_batches()
        ))
    }
}

#[pyclass(module = "spiraltorch", name = "ModuleTrainer", unsendable)]
struct PyModuleTrainer {
    inner: ModuleTrainer,
#[pyclass(module = "spiraltorch", name = "MaintainerReport")]
#[derive(Clone, Debug)]
struct PyMaintainerReport {
    minutes: ModeratorMinutes,
}

impl PyMaintainerReport {
    fn from_minutes(minutes: ModeratorMinutes) -> Self {
        Self { minutes }
    }

    fn minutes(&self) -> &ModeratorMinutes {
        &self.minutes
    }
}

#[pymethods]
impl PyMaintainerReport {
    #[getter]
    fn plan_signature(&self) -> &str {
        &self.minutes.plan_signature
    }

    #[getter]
    fn script_hint(&self) -> &str {
        &self.minutes.script_hint
    }

    #[getter]
    fn winner(&self) -> &'static str {
        outcome_band_label(self.minutes.winner)
    }

    #[getter]
    fn support(&self) -> f32 {
        self.minutes.support
    }

    #[pyo3(signature = (rows, cols, top_k=8, mid_k=8, bottom_k=8, here_tolerance=1e-5, psychoid=false, psychoid_log=false, psi=false, collapse=false, dist=None))]
    fn roundtable(
        &mut self,
        rows: u32,
        cols: u32,
        top_k: u32,
        mid_k: u32,
        bottom_k: u32,
        here_tolerance: f32,
        psychoid: bool,
        psychoid_log: bool,
        psi: bool,
        collapse: bool,
        dist: Option<PyDistConfig>,
    ) -> PyResult<PyRoundtableSchedule> {
        let config = build_roundtable_config(
            top_k,
            mid_k,
            bottom_k,
            here_tolerance,
            psychoid,
            psychoid_log,
            psi,
            collapse,
        );
        if let Some(dist_cfg) = dist {
            self.inner.configure_distribution(dist_cfg.inner.clone());
        } else {
            self.inner.clear_distribution();
        }
        Ok(PyRoundtableSchedule::from_schedule(
            self.inner.roundtable(rows, cols, config),
        ))
    #[getter]
    fn mean_score(&self) -> f32 {
        self.minutes.mean_score
    }

    #[getter]
    fn mean_psi(&self) -> f32 {
        self.minutes.mean_psi
    }

    #[getter]
    fn mean_z(&self) -> f32 {
        self.minutes.mean_z
    }

    #[getter]
    fn confidence(&self) -> (f32, f32) {
        self.minutes.confidence
    }

    #[getter]
    fn reward(&self) -> f64 {
        self.minutes.reward
    }

    #[getter]
    fn issued_at(&self) -> f64 {
        self.minutes
            .issued_at
            .duration_since(SystemTime::UNIX_EPOCH)
            .map(|d| d.as_secs_f64())
            .unwrap_or(0.0)
    }

    fn picks<'py>(&self, py: Python<'py>) -> PyResult<Bound<'py, PyDict>> {
        let picks = PyDict::new_bound(py);
        for (plan, choice) in &self.minutes.picks {
            picks.set_item(plan, choice)?;
        }
        Ok(picks)
    }

    fn notes(&self) -> &str {
        &self.minutes.notes
    }

    fn __repr__(&self) -> PyResult<String> {
        Ok(format!(
            "MaintainerReport(plan='{}', winner={}, support={:.3}, score={:.3})",
            self.plan_signature(),
            self.winner(),
            self.support(),
            self.mean_score()
        ))
    }
}

#[pyclass(module = "spiraltorch", name = "SpiralLightning", unsendable)]
struct PySpiralLightning {
    inner: NnSpiralLightning,
}

impl PySpiralLightning {
    fn from_inner(inner: NnSpiralLightning) -> Self {
        Self { inner }
    }
}

#[pymethods]
impl PySpiralLightning {
    #[new]
    #[pyo3(signature = (session, rows, cols, *, top_k=8, mid_k=8, bottom_k=8, here_tolerance=1e-5, auto_prepare=true, psychoid=false, psychoid_log=false, psi=false, collapse=false))]
    fn new(
        session: PySpiralSession,
        rows: u32,
        cols: u32,
        top_k: u32,
        mid_k: u32,
        bottom_k: u32,
        here_tolerance: f32,
        auto_prepare: bool,
        psychoid: bool,
        psychoid_log: bool,
        psi: bool,
        collapse: bool,
    ) -> Self {
        let roundtable = build_roundtable_config(
            top_k,
            mid_k,
            bottom_k,
            here_tolerance,
            psychoid,
            psychoid_log,
            psi,
            collapse,
        );
        let config = NnLightningConfig::builder(rows, cols)
            .roundtable(roundtable)
            .auto_prepare(auto_prepare)
            .build();
        let inner = NnSpiralLightning::with_config(session.inner.clone(), config);
        Self { inner }
    }

    #[getter]
    fn rows(&self) -> u32 {
        self.inner.config().rows()
    }

    #[getter]
    fn cols(&self) -> u32 {
        self.inner.config().cols()
    }

    #[getter]
    fn auto_prepare(&self) -> bool {
        self.inner.config().auto_prepare()
    }

    fn set_auto_prepare(&mut self, enabled: bool) {
        self.inner.set_auto_prepare(enabled);
    }

    fn schedule(&self) -> PyRoundtableSchedule {
        PyRoundtableSchedule::from_schedule(self.inner.schedule().clone())
    }

    #[pyo3(signature = (rows, cols, *, top_k=8, mid_k=8, bottom_k=8, here_tolerance=1e-5, auto_prepare=true, psychoid=false, psychoid_log=false, psi=false, collapse=false))]
    fn reconfigure(
        &mut self,
        rows: u32,
        cols: u32,
        top_k: u32,
        mid_k: u32,
        bottom_k: u32,
        here_tolerance: f32,
        auto_prepare: bool,
        psychoid: bool,
        psychoid_log: bool,
        psi: bool,
        collapse: bool,
    ) {
        let roundtable = build_roundtable_config(
            top_k,
            mid_k,
            bottom_k,
            here_tolerance,
            psychoid,
            psychoid_log,
            psi,
            collapse,
        );
        let config = NnLightningConfig::builder(rows, cols)
            .roundtable(roundtable)
            .auto_prepare(auto_prepare)
            .build();
        self.inner.reconfigure(config);
    }

    fn prepare_module(&mut self, module: &Bound<'_, PyAny>) -> PyResult<()> {
        prepare_module_for_lightning(&mut self.inner, module)
    }

    fn reset_prepared(&mut self) {
        self.inner.reset_prepared_modules();
    }

    fn train_epoch(
        &mut self,
        module: &Bound<'_, PyAny>,
        loss: &Bound<'_, PyAny>,
        batches: &Bound<'_, PyAny>,
    ) -> PyResult<PyEpochStats> {
        let stats = run_epoch_with_lightning(&mut self.inner, module, loss, batches)?;
        Ok(PyEpochStats::from_stats(stats))
    }

    fn fit(
        &mut self,
        py: Python<'_>,
        module: &Bound<'_, PyAny>,
        loss: &Bound<'_, PyAny>,
        epochs: &Bound<'_, PyAny>,
    ) -> PyResult<Vec<PyEpochStats>> {
        let epoch_objects: Vec<PyObject> = epochs.extract()?;
        let mut reports = Vec::with_capacity(epoch_objects.len());
        for epoch in epoch_objects {
            let bound = epoch.bind(py);
            let stats = run_epoch_with_lightning(&mut self.inner, module, loss, &bound)?;
            reports.push(PyEpochStats::from_stats(stats));
        }
        Ok(reports)
    }

    #[pyo3(signature = (module, loss, stages))]
    fn fit_plan(
        &mut self,
        py: Python<'_>,
        module: &Bound<'_, PyAny>,
        loss: &Bound<'_, PyAny>,
        stages: &Bound<'_, PyAny>,
    ) -> PyResult<PyLightningReport> {
        let stage_objects: Vec<PyObject> = stages.extract()?;
        if stage_objects.is_empty() {
            return Err(PyValueError::new_err(
                "SpiralLightning.fit_plan expects at least one stage",
            ));
        }

        let mut inherited = self.inner.config().clone();
        let mut specs = Vec::with_capacity(stage_objects.len());
        for stage in stage_objects {
            let bound = stage.bind(py);
            let spec = parse_lightning_stage_spec(&bound, &inherited)?;
            inherited = spec.config.clone();
            specs.push(spec);
        }

        let mut stage_reports = Vec::with_capacity(specs.len());
        for spec in specs {
            self.inner.reconfigure(spec.config.clone());
            let mut epoch_stats = Vec::with_capacity(spec.epochs.len());
            for epoch in spec.epochs {
                let bound = epoch.bind(py);
                let stats = run_epoch_with_lightning(&mut self.inner, module, loss, &bound)?;
                epoch_stats.push(stats);
            }
            stage_reports.push(NnLightningStageReport::new(
                spec.config,
                spec.label,
                epoch_stats,
            ));
        }

        let report = NnLightningReport::new(stage_reports);
        Ok(PyLightningReport::from_report(report))
    }

    fn __repr__(&self) -> PyResult<String> {
        Ok(format!(
            "SpiralLightning(rows={}, cols={}, auto_prepare={})",
            self.rows(),
            self.cols(),
            self.auto_prepare()
        ))
    }
}

#[pyclass(module = "spiraltorch", name = "SpiralSessionBuilder")]
struct PySpiralSessionBuilder {
    builder: Option<SpiralSessionBuilder>,
#[pyclass(module = "spiraltorch", name = "ChronoSummary")]
#[derive(Clone, Debug)]
struct PyChronoSummary {
    plan: String,
    script: String,
    winner: OutcomeBand,
    support: f32,
    score: f32,
    psi: f32,
    z: f32,
    count: usize,
    earliest: SystemTime,
    latest: SystemTime,
}

#[pymethods]
impl PyChronoSummary {
    #[getter]
    fn plan_signature(&self) -> &str {
        &self.plan
    }

    #[getter]
    fn script_hint(&self) -> &str {
        &self.script
    }

    #[getter]
    fn winner(&self) -> &'static str {
        outcome_band_label(self.winner)
    }

    #[getter]
    fn support(&self) -> f32 {
        self.support
    }

    #[getter]
    fn mean_score(&self) -> f32 {
        self.score
    }

    #[getter]
    fn mean_psi(&self) -> f32 {
        self.psi
    }

    #[getter]
    fn mean_z(&self) -> f32 {
        self.z
    }

    #[getter]
    fn samples(&self) -> usize {
        self.count
    }

    #[getter]
    fn window_seconds(&self) -> f64 {
        self.latest
            .duration_since(self.earliest)
            .map(|d| d.as_secs_f64())
            .unwrap_or(0.0)
    }

    #[pyo3(signature = (jitter_threshold=None, growth_threshold=None, energy_floor=None, clamp_min=None, clamp_max=None, pressure_step=None, window=None))]
    fn maintainer(
        &mut self,
        jitter_threshold: Option<f32>,
        growth_threshold: Option<f32>,
        energy_floor: Option<f32>,
        clamp_min: Option<f32>,
        clamp_max: Option<f32>,
        pressure_step: Option<f32>,
        window: Option<usize>,
    ) -> PyResult<()> {
        let builder = self.ensure_builder()?;
        let mut config = builder.maintainer_config().clone();
        if let Some(value) = jitter_threshold {
            config.jitter_threshold = value;
        }
        if let Some(value) = growth_threshold {
            config.growth_threshold = value;
        }
        if let Some(value) = energy_floor {
            config.energy_floor = value;
        }
        if let Some(value) = clamp_min {
            config.clamp_min = value;
        }
        if let Some(value) = clamp_max {
            config.clamp_max = value;
        }
        if let Some(value) = pressure_step {
            config.pressure_step = value;
        }
        if let Some(value) = window {
            config.window = value;
        }
        builder.set_maintainer_config(config);
        Ok(())
    }

    fn topos_guard(&mut self, topos: &PyOpenTopos) -> PyResult<()> {
        self.ensure_builder()?.set_topos(Some(topos.inner.clone()));
        Ok(())
    fn __repr__(&self) -> PyResult<String> {
        Ok(format!(
            "ChronoSummary(plan='{}', winner={}, support={:.3}, score={:.3}, samples={})",
            self.plan_signature(),
            self.winner(),
            self.support(),
            self.mean_score(),
            self.samples()
        ))
    }
}

fn aggregate_reports(reports: &[PyMaintainerReport]) -> Option<PyChronoSummary> {
    if reports.is_empty() {
        return None;
    }

    let mut support = 0.0f32;
    let mut score = 0.0f32;
    let mut psi = 0.0f32;
    let mut z = 0.0f32;
    let mut winners: HashMap<OutcomeBand, usize> = HashMap::new();
    let mut earliest = SystemTime::UNIX_EPOCH;
    let mut latest = SystemTime::UNIX_EPOCH;

    for report in reports {
        let minutes = report.minutes();
        support += minutes.support;
        score += minutes.mean_score;
        psi += minutes.mean_psi;
        z += minutes.mean_z;
        *winners.entry(minutes.winner).or_insert(0) += 1;
        if minutes.issued_at < earliest || earliest == SystemTime::UNIX_EPOCH {
            earliest = minutes.issued_at;
        }
        if minutes.issued_at > latest {
            latest = minutes.issued_at;
        }
    }

    let count = reports.len();
    let dominant = winners
        .into_iter()
        .max_by_key(|(_, count)| *count)
        .map(|(band, _)| band)
        .unwrap_or(OutcomeBand::Here);

    let first = reports.first().unwrap().minutes();
    Some(PyChronoSummary {
        plan: first.plan_signature.clone(),
        script: first.script_hint.clone(),
        winner: dominant,
        support: support / count as f32,
        score: score / count as f32,
        psi: psi / count as f32,
        z: z / count as f32,
        count,
        earliest,
        latest,
    })
}

#[pyfunction(name = "chrono_summary")]
fn chrono_summary_py(reports: Vec<PyMaintainerReport>) -> PyResult<PyChronoSummary> {
    aggregate_reports(&reports).ok_or_else(|| {
        PyValueError::new_err("expected at least one MaintainerReport for chrono_summary")
    })
}

#[pyfunction(name = "summarize_timeline")]
fn summarize_timeline_py(mut reports: Vec<PyMaintainerReport>) -> PyResult<PyChronoSummary> {
    reports.sort_by_key(|report| report.minutes().issued_at);
    chrono_summary_py(reports)
}

#[pyfunction(name = "speak_timeline")]
fn speak_timeline_py(reports: Vec<PyMaintainerReport>) -> PyResult<String> {
    let summary = chrono_summary_py(reports.clone())?;
    let mut line = String::new();
    write!(
        &mut line,
        "Plan '{}' settled on {} with support {:.2} across {} rounds.",
        summary.plan_signature(),
        summary.winner(),
        summary.support(),
        summary.samples()
    )
    .expect("formatting to string");
    if summary.mean_z().abs() > 0.0 {
        write!(
            &mut line,
            " Language resonance {:.2} and psi {:.2} guided the decision.",
            summary.mean_z(),
            summary.mean_psi()
        )
        .expect("formatting to string");
    }
    if let Some(report) = reports.last() {
        if !report.minutes().notes.is_empty() {
            write!(&mut line, " Notes: {}", report.notes()).expect("formatting to string");
        }
    }
    Ok(line)
}

#[pyfunction(name = "language_wave_amplitude")]
fn language_wave_amplitude_py(reports: Vec<PyMaintainerReport>) -> PyResult<f32> {
    if reports.is_empty() {
        return Err(PyValueError::new_err(
            "expected at least one MaintainerReport for language_wave_amplitude",
        ));
    }
    let amplitude = reports
        .iter()
        .map(|report| report.minutes().mean_z.abs())
        .sum::<f32>()
        / reports.len() as f32;
    Ok(amplitude)
}

#[pyclass(module = "spiraltorch", name = "EpochStats")]
#[derive(Clone, Copy)]
struct PyEpochStats {
    inner: EpochStats,
}

    #[getter]
    fn energy_power(&self) -> Vec<f32> {
        self.harmonics.energy_power.clone()
    }

    #[getter]
    fn dominant_drift(&self) -> Option<PyChronoPeak> {
        self.harmonics
            .dominant_drift
            .clone()
            .map(PyChronoPeak::from_peak)
    }

    #[getter]
    fn dominant_energy(&self) -> Option<PyChronoPeak> {
        self.harmonics
            .dominant_energy
            .clone()
            .map(PyChronoPeak::from_peak)
    }

    fn as_dict(&self, py: Python<'_>) -> PyResult<PyObject> {
        let dict = PyDict::new_bound(py);
        dict.set_item("frames", self.harmonics.frames)?;
        dict.set_item("duration", self.harmonics.duration)?;
        dict.set_item("sample_rate", self.harmonics.sample_rate)?;
        dict.set_item("nyquist", self.harmonics.nyquist)?;
        dict.set_item("drift_power", self.harmonics.drift_power.clone())?;
        dict.set_item("energy_power", self.harmonics.energy_power.clone())?;
        let drift = if let Some(peak) = self.harmonics.dominant_drift.clone() {
            PyChronoPeak::from_peak(peak).as_dict(py)?
        } else {
            py.None()
        };
        dict.set_item("dominant_drift", drift)?;
        let energy = if let Some(peak) = self.harmonics.dominant_energy.clone() {
            PyChronoPeak::from_peak(peak).as_dict(py)?
        } else {
            py.None()
        };
        dict.set_item("dominant_energy", energy)?;
        Ok(dict.into_py(py))
    }

    fn resonate_over_time(
        &self,
        resonance: &PyDifferentialResonance,
        dt: f32,
    ) -> PyResult<PyChronoFrame> {
        let frame = convert(self.inner.resonate_over_time(&resonance.inner, dt))?;
        Ok(PyChronoFrame::from_frame(frame))
    }

    #[pyo3(signature = (timesteps=None))]
    fn timeline(&self, timesteps: Option<usize>) -> PyResult<Vec<PyChronoFrame>> {
        let frames = self.inner.chrono_frames();
        let limit = timesteps.unwrap_or(frames.len());
        let start = frames.len().saturating_sub(limit);
        Ok(frames[start..]
            .iter()
            .cloned()
            .map(PyChronoFrame::from_frame)
            .collect())
    }

    #[pyo3(signature = (timesteps=None))]
    fn animate_resonance(
        &self,
        timesteps: Option<usize>,
    ) -> PyResult<(Vec<f32>, Vec<f32>, Vec<f32>)> {
        let frames = self.timeline(timesteps)?;
        let mut times = Vec::with_capacity(frames.len());
        let mut energies = Vec::with_capacity(frames.len());
        let mut drifts = Vec::with_capacity(frames.len());
        for frame in &frames {
            let inner = frame.as_frame();
            times.push(inner.timestamp);
            energies.push(inner.total_energy);
            drifts.push(inner.curvature_drift);
        }
        Ok((times, energies, drifts))
    }

    #[pyo3(signature = (timesteps=None))]
    fn timeline_summary(&self, timesteps: Option<usize>) -> Option<PyChronoSummary> {
        self.inner
            .timeline_summary(timesteps)
            .map(PyChronoSummary::from_summary)
    }

    fn atlas(&self) -> Option<PyAtlasFrame> {
        self.inner.atlas().map(PyAtlasFrame::from_frame)
    }

    #[pyo3(signature = (timesteps=None, bins=16))]
    fn timeline_harmonics(
        &self,
        timesteps: Option<usize>,
        bins: usize,
    ) -> Option<PyChronoHarmonics> {
        self.inner
            .timeline_harmonics(timesteps, bins)
            .map(PyChronoHarmonics::from_harmonics)
    }

    #[pyo3(signature = (timesteps=None, bins=None))]
    fn loop_signal(
        &self,
        timesteps: Option<usize>,
        bins: Option<usize>,
    ) -> Option<PyChronoLoopSignal> {
        self.inner
            .loop_signal(timesteps, bins)
            .map(PyChronoLoopSignal::from_signal)
    }

    #[pyo3(signature = (timesteps=None, temperature=0.6))]
    fn timeline_story(
        &self,
        timesteps: Option<usize>,
        temperature: f32,
    ) -> PyResult<(String, Vec<String>)> {
        let narrative = self
            .inner
            .timeline_narrative(timesteps, temperature)
            .map_err(tensor_err)?;
        Ok((narrative.summary, narrative.highlights))
    }

    #[pyo3(signature = (temperature=0.6))]
    fn atlas_story(&self, temperature: f32) -> PyResult<Option<(String, Vec<String>)>> {
        let narrative = self
            .inner
            .atlas_narrative(temperature)
            .map_err(tensor_err)?;
        Ok(narrative.map(|story| (story.summary, story.highlights)))
    }

    #[pyo3(signature = (timesteps=None, temperature=0.6))]
    fn speak(&self, timesteps: Option<usize>, temperature: f32) -> PyResult<Vec<f32>> {
        convert(self.inner.speak(timesteps, temperature))
    }

    fn maintainer_config(&self, py: Python<'_>) -> PyResult<PyObject> {
        let cfg = self.inner.maintainer_config();
        let dict = PyDict::new_bound(py);
        dict.set_item("jitter_threshold", cfg.jitter_threshold)?;
        dict.set_item("growth_threshold", cfg.growth_threshold)?;
        dict.set_item("energy_floor", cfg.energy_floor)?;
        dict.set_item("clamp_min", cfg.clamp_min)?;
        dict.set_item("clamp_max", cfg.clamp_max)?;
        dict.set_item("pressure_step", cfg.pressure_step)?;
        dict.set_item("window", cfg.window)?;
        Ok(dict.into_py(py))
    }

    #[cfg(feature = "collapse")]
    fn collapse_pulse(&self) -> Option<PyCollapsePulse> {
        hub::get_collapse_pulse().map(PyCollapsePulse::from_pulse)
    }

    #[pyo3(signature = (jitter_threshold=None, growth_threshold=None, energy_floor=None, clamp_min=None, clamp_max=None, pressure_step=None, window=None))]
    fn configure_maintainer(
        &mut self,
        jitter_threshold: Option<f32>,
        growth_threshold: Option<f32>,
        energy_floor: Option<f32>,
        clamp_min: Option<f32>,
        clamp_max: Option<f32>,
        pressure_step: Option<f32>,
        window: Option<usize>,
    ) -> PyResult<()> {
        let mut config = self.inner.maintainer_config();
        if let Some(value) = jitter_threshold {
            config.jitter_threshold = value;
        }
        if let Some(value) = growth_threshold {
            config.growth_threshold = value;
        }
        if let Some(value) = energy_floor {
            config.energy_floor = value;
        }
        if let Some(value) = clamp_min {
            config.clamp_min = value;
        }
        if let Some(value) = clamp_max {
            config.clamp_max = value;
        }
        if let Some(value) = pressure_step {
            config.pressure_step = value;
        }
        if let Some(value) = window {
            config.window = value;
        }
        self.inner.set_maintainer_config(config);
        Ok(())
    }

    fn self_maintain(&self) -> PyMaintainerReport {
        PyMaintainerReport::from_report(self.inner.maintain())
    }

    #[pyo3(signature = (resonance=None, temperature=0.6))]
    fn describe(
        &self,
        resonance: Option<&PyDifferentialResonance>,
        temperature: f32,
    ) -> PyResult<String> {
        let resonance = resonance.map(|res| &res.inner);
        convert(self.inner.describe(resonance, temperature))
    }

    #[pyo3(signature = (rows, cols, top_k=8, mid_k=8, bottom_k=8, here_tolerance=1e-5, psychoid=false, psychoid_log=false, psi=false, collapse=false))]
    fn roundtable(
        &self,
        rows: u32,
        cols: u32,
        top_k: u32,
        mid_k: u32,
        bottom_k: u32,
        here_tolerance: f32,
        psychoid: bool,
        psychoid_log: bool,
        psi: bool,
        collapse: bool,
    ) -> PyRoundtableSchedule {
        let config = build_roundtable_config(
            top_k,
            mid_k,
            bottom_k,
            here_tolerance,
            psychoid,
            psychoid_log,
            psi,
            collapse,
        );
        PyRoundtableSchedule::from_schedule(self.inner.roundtable(rows, cols, config))
    fn __repr__(&self) -> PyResult<String> {
        Ok(format!(
            "ChronoHarmonics(frames={}, sample_rate={:.3})",
            self.harmonics.frames, self.harmonics.sample_rate
        ))
    }
}

#[pyclass(module = "spiraltorch", name = "ChronoLoopSignal")]
#[derive(Clone)]
struct PyChronoLoopSignal {
    signal: ChronoLoopSignal,
}

impl PyChronoLoopSignal {
    fn from_signal(signal: ChronoLoopSignal) -> Self {
        Self { signal }
    }
}

#[pymethods]
impl PyChronoLoopSignal {
    #[getter]
    fn summary(&self) -> PyChronoSummary {
        PyChronoSummary::from_summary(self.signal.summary.clone())
    }

    #[getter]
    fn harmonics(&self) -> Option<PyChronoHarmonics> {
        self.signal
            .harmonics
            .clone()
            .map(PyChronoHarmonics::from_harmonics)
    }

    #[cfg(feature = "kdsl")]
    #[getter]
    fn spiralk_script(&self) -> Option<String> {
        self.signal.spiralk_script.clone()
    }

    #[cfg(not(feature = "kdsl"))]
    #[getter]
    fn spiralk_script(&self) -> Option<String> {
        None
    }

    #[cfg(feature = "kdsl")]
    #[getter]
    fn spiralk_hints(&self) -> Vec<String> {
        self.signal
            .spiralk_hints
            .iter()
            .map(|hint| {
                format!(
                    "soft({},{},{},{})",
                    hint.field, hint.value_expr, hint.weight_expr, hint.condition_expr
                )
            })
            .collect()
    }

    fn as_dict(&self, py: Python<'_>) -> PyResult<PyObject> {
        let dict = PyDict::new_bound(py);
        dict.set_item(
            "summary",
            PyChronoSummary::from_summary(self.signal.summary.clone()),
        )?;
        if let Some(harmonics) = self.signal.harmonics.clone() {
            dict.set_item("harmonics", PyChronoHarmonics::from_harmonics(harmonics))?;
        } else {
            dict.set_item("harmonics", py.None())?;
        }
        #[cfg(feature = "kdsl")]
        {
            dict.set_item("spiralk_script", self.signal.spiralk_script.clone())?;
            dict.set_item("spiralk_hints", self.spiralk_hints())?;
        }
        #[cfg(not(feature = "kdsl"))]
        {
            dict.set_item("spiralk_script", py.None())?;
        }
        Ok(dict.into_py(py))
    }

    fn __repr__(&self) -> PyResult<String> {
        Ok(format!(
            "ChronoLoopSignal(frames={}, energy_mean={:.3})",
            self.signal.summary.frames, self.signal.summary.mean_energy
        ))
    }
}

#[pymethods]
impl PyChronoSummary {
    #[getter]
    fn frames(&self) -> usize {
        self.summary.frames
    }

    #[pyo3(signature = (rows, cols, *, top_k=8, mid_k=8, bottom_k=8, here_tolerance=1e-5, auto_prepare=true, psychoid=false, psychoid_log=false, psi=false, collapse=false))]
    fn lightning(
        &self,
        rows: u32,
        cols: u32,
        top_k: u32,
        mid_k: u32,
        bottom_k: u32,
        here_tolerance: f32,
        auto_prepare: bool,
        psychoid: bool,
        psychoid_log: bool,
        psi: bool,
        collapse: bool,
    ) -> PySpiralLightning {
        let roundtable = build_roundtable_config(
            top_k,
            mid_k,
            bottom_k,
            here_tolerance,
            psychoid,
            psychoid_log,
            psi,
            collapse,
        );
        let config = NnLightningConfig::new(rows, cols)
            .with_roundtable(roundtable)
            .with_auto_prepare(auto_prepare);
        PySpiralLightning::from_inner(NnSpiralLightning::with_config(self.inner.clone(), config))
    }

    #[pyo3(signature = (seed, sot=None))]
    fn trace(
        &self,
        seed: &PyTensor,
        sot: Option<&Bound<'_, PyDict>>,
    ) -> PyResult<PySpiralDifferentialTrace> {
        let (rows, cols) = seed.as_tensor().shape();
        let default_steps = match rows.checked_mul(cols) {
            Some(0) | None => 1,
            Some(value) => value.max(1),
        };
        let mut plan_steps = default_steps;
        let mut params = Sot3DParams {
            base_radius: 1.0,
            radial_growth: 0.05,
            base_height: 1.0,
            meso_gain: 0.2,
            micro_gain: 0.05,
        };
        if let Some(cfg) = sot {
            if let Some(value) = cfg.get_item("steps")? {
                plan_steps = value.extract()?;
            }
            if let Some(value) = cfg.get_item("base_radius")? {
                params.base_radius = value.extract()?;
            }
            if let Some(value) = cfg.get_item("radial_growth")? {
                params.radial_growth = value.extract()?;
            }
            if let Some(value) = cfg.get_item("base_height")? {
                params.base_height = value.extract()?;
            }
            if let Some(value) = cfg.get_item("meso_gain")? {
                params.meso_gain = value.extract()?;
            }
            if let Some(value) = cfg.get_item("micro_gain")? {
                params.micro_gain = value.extract()?;
            }
        }
    #[getter]
    fn duration(&self) -> f32 {
        self.summary.duration
    }

    fn install_maintainer(&mut self, config: &PyMaintainerConfig) {
        self.inner
            .install_blackcat_moderator(config.threshold, config.participants);
    }

    fn maintainer_reports(&self) -> Vec<PyMaintainerReport> {
        self.inner
            .blackcat_minutes()
            .into_iter()
            .map(PyMaintainerReport::from_minutes)
            .collect()
    }

    #[getter]
    fn mean_drift(&self) -> f32 {
        self.summary.mean_drift
    }

    #[getter]
    fn mean_abs_drift(&self) -> f32 {
        self.summary.mean_abs_drift
    }

    #[getter]
    fn drift_std(&self) -> f32 {
        self.summary.drift_std
    }

    #[getter]
    fn mean_energy(&self) -> f32 {
        self.summary.mean_energy
    }

    #[getter]
    fn energy_std(&self) -> f32 {
        self.summary.energy_std
    }

    #[getter]
    fn mean_decay(&self) -> f32 {
        self.summary.mean_decay
    }

    #[getter]
    fn min_energy(&self) -> f32 {
        self.summary.min_energy
    }

    #[getter]
    fn max_energy(&self) -> f32 {
        self.summary.max_energy
    }

    fn __repr__(&self) -> PyResult<String> {
        Ok(format!(
            "ModuleTrainer(curvature={:.4}, hyper_lr={:.4}, fallback_lr={:.4})",
            self.curvature(),
            self.hyper_learning_rate(),
            self.fallback_learning_rate()
        ))
    }
}

#[pymethods]
impl PyChronoFrame {
    #[getter]
    fn step(&self) -> u64 {
        self.frame.step
    }

    #[getter]
    fn timestamp(&self) -> f32 {
        self.frame.timestamp
    }

    #[getter]
    fn dt(&self) -> f32 {
        self.frame.dt
    }

    #[getter]
    fn observed_curvature(&self) -> f32 {
        self.frame.observed_curvature
    }

    #[getter]
    fn curvature_drift(&self) -> f32 {
        self.frame.curvature_drift
    }

    #[getter]
    fn total_energy(&self) -> f32 {
        self.frame.total_energy
    }

    #[getter]
    fn energy_decay(&self) -> f32 {
        self.frame.energy_decay
    }

    #[getter]
    fn homotopy_energy(&self) -> f32 {
        self.frame.homotopy_energy
    }

    #[getter]
    fn functor_energy(&self) -> f32 {
        self.frame.functor_energy
    }

    #[getter]
    fn recursive_energy(&self) -> f32 {
        self.frame.recursive_energy
    }

    #[getter]
    fn projection_energy(&self) -> f32 {
        self.frame.projection_energy
    }

    fn install_maintainer(&mut self, config: &PyMaintainerConfig) {
        self.inner
            .trainer_mut()
            .install_blackcat_moderator(config.threshold, config.participants);
    }

    fn maintainer_reports(&self) -> Vec<PyMaintainerReport> {
        self.inner
            .trainer()
            .blackcat_minutes()
            .into_iter()
            .map(PyMaintainerReport::from_minutes)
            .collect()
    }

    fn train_epoch(
        &mut self,
        module: &Bound<'_, PyAny>,
        loss: &Bound<'_, PyAny>,
        batches: &Bound<'_, PyAny>,
    ) -> PyResult<PyEpochStats> {
        let stats = run_epoch_with_lightning(&mut self.inner, module, loss, batches)?;
        Ok(PyEpochStats::from_stats(stats))
    }

    fn as_dict(&self, py: Python<'_>) -> PyResult<PyObject> {
        let dict = PyDict::new_bound(py);
        dict.set_item("step", self.frame.step)?;
        dict.set_item("timestamp", self.frame.timestamp)?;
        dict.set_item("dt", self.frame.dt)?;
        dict.set_item("observed_curvature", self.frame.observed_curvature)?;
        dict.set_item("curvature_drift", self.frame.curvature_drift)?;
        dict.set_item("total_energy", self.frame.total_energy)?;
        dict.set_item("energy_decay", self.frame.energy_decay)?;
        dict.set_item("homotopy_energy", self.frame.homotopy_energy)?;
        dict.set_item("functor_energy", self.frame.functor_energy)?;
        dict.set_item("recursive_energy", self.frame.recursive_energy)?;
        dict.set_item("projection_energy", self.frame.projection_energy)?;
        dict.set_item("infinity_energy", self.frame.infinity_energy)?;
        Ok(dict.into_py(py))
    }

    fn describe_resonance(&self, resonance: &PyDifferentialResonance) -> PyResult<String> {
        let resonator = TextResonator::with_encoder(self.inner.clone());
        Ok(resonator.describe_resonance(&resonance.inner).summary)
    }

    fn speak(&self, frames: Vec<PyChronoFrame>) -> PyResult<Vec<f32>> {
        let resonator = TextResonator::with_encoder(self.inner.clone());
        let frames: Vec<ChronoFrame> = frames.into_iter().map(|frame| frame.into_frame()).collect();
        convert(resonator.speak(&frames))
    }

    fn __repr__(&self) -> PyResult<String> {
        Ok(format!(
            "ChronoFrame(step={}, t={:.3}, energy={:.3})",
            self.frame.step, self.frame.timestamp, self.frame.total_energy
        ))
    }
}

#[pyclass(module = "spiraltorch.rec", name = "Recommender", unsendable)]
struct PyRecommender {
    lightning: NnSpiralLightning,
}

#[pymethods]
impl PyRecommender {
    #[new]
    #[pyo3(signature = (session, rows, cols, *, top_k=8, mid_k=8, bottom_k=8, here_tolerance=1e-5, auto_prepare=true, psychoid=false, psychoid_log=false, psi=false, collapse=false))]
    fn new(
        session: PySpiralSession,
        rows: u32,
        cols: u32,
        top_k: u32,
        mid_k: u32,
        bottom_k: u32,
        here_tolerance: f32,
        auto_prepare: bool,
        psychoid: bool,
        psychoid_log: bool,
        psi: bool,
        collapse: bool,
    ) -> Self {
        let roundtable = build_roundtable_config(
            top_k,
            mid_k,
            bottom_k,
            here_tolerance,
            psychoid,
            psychoid_log,
            psi,
            collapse,
        );
        let config = NnLightningConfig::builder(rows, cols)
            .roundtable(roundtable)
            .auto_prepare(auto_prepare)
            .build();
        let lightning = NnSpiralLightning::with_config(session.inner.clone(), config);
        Self { lightning }
    }

    #[getter]
    fn rows(&self) -> u32 {
        self.lightning.config().rows()
    }

    #[getter]
    fn cols(&self) -> u32 {
        self.lightning.config().cols()
    }

    #[getter]
    fn auto_prepare(&self) -> bool {
        self.lightning.config().auto_prepare()
    }

    fn set_auto_prepare(&mut self, enabled: bool) {
        self.lightning.set_auto_prepare(enabled);
    }

    fn schedule(&self) -> PyRoundtableSchedule {
        PyRoundtableSchedule::from_schedule(self.lightning.schedule().clone())
    }

    #[pyo3(signature = (rows, cols, *, top_k=8, mid_k=8, bottom_k=8, here_tolerance=1e-5, auto_prepare=true, psychoid=false, psychoid_log=false, psi=false, collapse=false))]
    fn reconfigure(
        &mut self,
        rows: u32,
        cols: u32,
        top_k: u32,
        mid_k: u32,
        bottom_k: u32,
        here_tolerance: f32,
        auto_prepare: bool,
        psychoid: bool,
        psychoid_log: bool,
        psi: bool,
        collapse: bool,
    ) {
        let roundtable = build_roundtable_config(
            top_k,
            mid_k,
            bottom_k,
            here_tolerance,
            psychoid,
            psychoid_log,
            psi,
            collapse,
        );
        let config = NnLightningConfig::builder(rows, cols)
            .roundtable(roundtable)
            .auto_prepare(auto_prepare)
            .build();
        self.lightning.reconfigure(config);
    }

    fn install_maintainer(&mut self, config: &PyMaintainerConfig) {
        self.lightning
            .trainer_mut()
            .install_blackcat_moderator(config.threshold, config.participants);
    }

    fn maintainer_reports(&self) -> Vec<PyMaintainerReport> {
        self.lightning
            .trainer()
            .blackcat_minutes()
            .into_iter()
            .map(PyMaintainerReport::from_minutes)
            .collect()
    }

    fn prepare_module(&mut self, module: &Bound<'_, PyAny>) -> PyResult<()> {
        prepare_module_for_lightning(&mut self.lightning, module)
    }

    fn train_epoch(
        &mut self,
        module: &Bound<'_, PyAny>,
        loss: &Bound<'_, PyAny>,
        batches: &Bound<'_, PyAny>,
    ) -> PyResult<PyEpochStats> {
        let stats = run_epoch_with_lightning(&mut self.lightning, module, loss, batches)?;
        Ok(PyEpochStats::from_stats(stats))
    }

    fn recommend(
        &mut self,
        py: Python<'_>,
        module: &Bound<'_, PyAny>,
        input: &PyTensor,
    ) -> PyResult<PyTensor> {
        let input_obj = Py::new(py, input.clone_py())?;
        let output = module.call_method1("forward", (input_obj,))?;
        output.extract::<PyTensor>()
    }

    fn recommend_topk(
        &mut self,
        py: Python<'_>,
        module: &Bound<'_, PyAny>,
        input: &PyTensor,
        k: usize,
        largest: bool,
    ) -> PyResult<(PyTensor, PyTensor)> {
        let output = self.recommend(py, module, input)?;
        topk2d_tensor_py(py, &output, k, None, largest)
    }

    fn maintainer_support(&self) -> f32 {
        let reports = self.maintainer_reports();
        if reports.is_empty() {
            0.0
        } else {
            reports.iter().map(|r| r.support()).sum::<f32>() / reports.len() as f32
        }
    }

    fn __repr__(&self) -> PyResult<String> {
        Ok(format!(
            "Recommender(rows={}, cols={}, auto_prepare={})",
            self.rows(),
            self.cols(),
            self.auto_prepare()
        ))
    }
}

#[pyclass(module = "spiraltorch", name = "SpiralSessionBuilder")]
struct PySpiralSessionBuilder {
    builder: Option<SpiralSessionBuilder>,
}

impl PySpiralSessionBuilder {
    fn from_builder(builder: SpiralSessionBuilder) -> Self {
        Self {
            builder: Some(builder),
        }
    }

    fn ensure_builder(&mut self) -> PyResult<&mut SpiralSessionBuilder> {
        self.builder
            .as_mut()
            .ok_or_else(|| PyValueError::new_err("builder has already been consumed"))
    }
}

#[pymethods]
impl PySpiralSessionBuilder {
    #[new]
    #[pyo3(signature = (device=None))]
    fn new(device: Option<&str>) -> Self {
        let caps = caps_for(device);
        Self {
            builder: Some(SpiralSession::builder(caps)),
        }
    }

    fn curvature(&mut self, curvature: f32) -> PyResult<()> {
        self.ensure_builder()?.set_curvature(curvature);
        Ok(())
    }

    fn hyper_learning_rate(&mut self, learning_rate: f32) -> PyResult<()> {
        self.ensure_builder()?
            .set_hyper_learning_rate(learning_rate);
        Ok(())
    }

    fn fallback_learning_rate(&mut self, learning_rate: f32) -> PyResult<()> {
        self.ensure_builder()?
            .set_fallback_learning_rate(learning_rate);
        Ok(())
    }

    fn entropy_weight(&mut self, entropy_weight: f32) -> PyResult<()> {
        self.ensure_builder()?
            .set_barycenter_entropy(entropy_weight);
        Ok(())
    }

    fn beta_j(&mut self, beta_j: f32) -> PyResult<()> {
        self.ensure_builder()?.set_barycenter_beta_j(beta_j);
        Ok(())
    }

    #[pyo3(signature = (coupling=None))]
    fn coupling(&mut self, coupling: Option<PyTensor>) -> PyResult<()> {
        let tensor = coupling.map(PyTensor::into_tensor);
        self.ensure_builder()?.set_barycenter_coupling(tensor);
        Ok(())
    }

    #[getter]
    fn suggested_pressure(&self) -> Option<f32> {
        self.report.suggested_pressure
    }

    #[getter]
    fn diagnostic(&self) -> &str {
        &self.report.diagnostic
    }

    #[cfg(feature = "kdsl")]
    #[getter]
    fn spiralk_script(&self) -> Option<String> {
        self.report.spiralk_script.clone()
    }

    fn should_rewrite(&self) -> bool {
        self.report.should_rewrite()
    }

    fn as_dict(&self, py: Python<'_>) -> PyResult<PyObject> {
        let dict = PyDict::new_bound(py);
        dict.set_item("status", self.report.status.as_str())?;
        dict.set_item("average_drift", self.report.average_drift)?;
        dict.set_item("mean_energy", self.report.mean_energy)?;
        dict.set_item("mean_decay", self.report.mean_decay)?;
        let drift_peak = if let Some(peak) = self.report.drift_peak.clone() {
            PyChronoPeak::from_peak(peak).as_dict(py)?
        } else {
            py.None()
        };
        let energy_peak = if let Some(peak) = self.report.energy_peak.clone() {
            PyChronoPeak::from_peak(peak).as_dict(py)?
        } else {
            py.None()
        };
        dict.set_item("drift_peak", drift_peak)?;
        dict.set_item("energy_peak", energy_peak)?;
        dict.set_item("suggested_max_scale", self.report.suggested_max_scale)?;
        dict.set_item("suggested_pressure", self.report.suggested_pressure)?;
        dict.set_item("diagnostic", &self.report.diagnostic)?;
        dict.set_item("should_rewrite", self.report.should_rewrite())?;
        #[cfg(feature = "kdsl")]
        {
            dict.set_item("spiralk_script", self.report.spiralk_script.clone())?;
        }
        #[cfg(not(feature = "kdsl"))]
        {
            dict.set_item("spiralk_script", py.None())?;
        }
        Ok(dict.into_py(py))
    }

    fn __repr__(&self) -> PyResult<String> {
        let peak = self
            .report
            .drift_peak
            .as_ref()
            .map(|p| format!(" {:.2}Hz", p.frequency))
            .unwrap_or_default();
        Ok(format!(
            "MaintainerReport(status={}, drift={:.3}{peak}, energy={:.3})",
            self.report.status.as_str(),
            self.report.average_drift,
            self.report.mean_energy
        ))
    }
}

#[cfg(feature = "collapse")]
#[pyclass(module = "spiraltorch", name = "CollapsePulse")]
#[derive(Clone)]
struct PyCollapsePulse {
    pulse: hub::CollapsePulse,
}

#[cfg(feature = "collapse")]
impl PyCollapsePulse {
    fn from_pulse(pulse: hub::CollapsePulse) -> Self {
        Self { pulse }
    }

    fn command_kind(&self) -> &'static str {
        match self.pulse.command {
            DriveCmd::Collapse { .. } => "collapse",
            DriveCmd::Bloom { .. } => "bloom",
            DriveCmd::None => "none",
        }
    }
}

#[cfg(feature = "collapse")]
#[pymethods]
impl PyCollapsePulse {
    #[getter]
    fn step(&self) -> u64 {
        self.pulse.step
    }

    #[getter]
    fn total(&self) -> f32 {
        self.pulse.total
    }

    #[getter]
    fn command(&self) -> &'static str {
        self.command_kind()
    }

    #[getter]
    fn loop_signal(&self) -> Option<PyChronoLoopSignal> {
        self.pulse
            .loop_signal
            .clone()
            .map(PyChronoLoopSignal::from_signal)
    }

    fn command_params(&self, py: Python<'_>) -> PyResult<PyObject> {
        let dict = PyDict::new_bound(py);
        match self.pulse.command {
            DriveCmd::Collapse {
                grad_scale,
                max_norm,
                lr_decay,
            } => {
                dict.set_item("grad_scale", grad_scale)?;
                dict.set_item("max_norm", max_norm)?;
                dict.set_item("lr_decay", lr_decay)?;
            }
            DriveCmd::Bloom { lr_mul } => {
                dict.set_item("lr_mul", lr_mul)?;
            }
            DriveCmd::None => {}
        }
        Ok(dict.into_py(py))
    }

    fn as_dict(&self, py: Python<'_>) -> PyResult<PyObject> {
        let dict = PyDict::new_bound(py);
        dict.set_item("step", self.pulse.step)?;
        dict.set_item("total", self.pulse.total)?;
        dict.set_item("command", self.command_kind())?;
        dict.set_item("params", self.command_params(py)?)?;
        if let Some(signal) = self.pulse.loop_signal.clone() {
            dict.set_item(
                "loop_signal",
                PyChronoLoopSignal::from_signal(signal).as_dict(py)?,
            )?;
        } else {
            dict.set_item("loop_signal", py.None())?;
        }
        Ok(dict.into_py(py))
    }

    fn __repr__(&self) -> PyResult<String> {
        Ok(format!(
            "CollapsePulse(step={}, total={:.3}, command={})",
            self.pulse.step,
            self.pulse.total,
            self.command_kind()
        ))
    }
}

#[pyclass(module = "spiraltorch", name = "SpiralDifferentialTrace")]
struct PySpiralDifferentialTrace {
    trace: Option<DifferentialTrace>,
    sot_plan: Option<PySoT3DPlan>,
}

impl PySpiralDifferentialTrace {
    fn from_trace_with_plan(trace: DifferentialTrace, plan: Option<PySoT3DPlan>) -> Self {
        Self {
            trace: Some(trace),
            sot_plan: plan,
        }
    }

    fn map_trace<F>(&mut self, f: F) -> PyResult<()>
    where
        F: FnOnce(DifferentialTrace) -> PureResult<DifferentialTrace>,
    {
        let trace = self
            .trace
            .take()
            .ok_or_else(|| PyValueError::new_err("trace has already been consumed"))?;
        let trace = convert(f(trace))?;
        self.trace = Some(trace);
        Ok(())
    }

    fn take_trace(&mut self) -> PyResult<DifferentialTrace> {
        self.trace
            .take()
            .ok_or_else(|| PyValueError::new_err("trace has already been consumed"))
    }
}

#[pymethods]
impl PySpiralDifferentialTrace {
    #[getter]
    fn sot_plan(&self) -> Option<PySoT3DPlan> {
        self.sot_plan.clone()
    }

    fn deform(&mut self, generator: &PyTensor, direction: &PyTensor) -> PyResult<()> {
        let generator = generator.as_tensor().clone();
        let direction = direction.as_tensor().clone();
        self.map_trace(move |trace| trace.deform(generator.clone(), direction.clone()))
    }

    fn across(&mut self, topos: &PyOpenTopos) -> PyResult<()> {
        let guard = topos.inner.clone();
        self.map_trace(move |trace| trace.across(guard.clone()))
    }

    #[pyo3(signature = (kernel, source=None))]
    fn via(&mut self, kernel: &PyTensor, source: Option<&PyTensor>) -> PyResult<()> {
        let kernel_tensor = kernel.as_tensor().clone();
        let source_tensor = source.map(|s| s.as_tensor().clone());
        self.map_trace(move |trace| {
            if let Some(ref src) = source_tensor {
                trace.via_with(kernel_tensor.clone(), src.clone())
            } else {
                trace.via(kernel_tensor.clone())
            }
        })
    }

    fn functor_step(&mut self, epsilon: f32) -> PyResult<()> {
        self.map_trace(move |trace| trace.functor_step(epsilon))
    }

    fn with_barycenter(&mut self, barycenter: &PyZSpaceBarycenter) -> PyResult<()> {
        let barycenter_clone = barycenter.inner.clone();
        self.map_trace(move |trace| trace.with_barycenter(&barycenter_clone))
    }

    fn with_barycenter_from(
        &mut self,
        weights: Vec<f32>,
        densities: Vec<PyTensor>,
    ) -> PyResult<()> {
        let tensors: Vec<Tensor> = densities.into_iter().map(PyTensor::into_tensor).collect();
        self.map_trace(move |trace| trace.with_barycenter_from(&weights, tensors.as_slice()))
    }

    #[pyo3(signature = (weights, densities, coupling=None))]
    fn with_barycenter_with(
        &mut self,
        weights: Vec<f32>,
        densities: Vec<PyTensor>,
        coupling: Option<&PyTensor>,
    ) -> PyResult<()> {
        let tensors: Vec<Tensor> = densities.into_iter().map(PyTensor::into_tensor).collect();
        let coupling_tensor = coupling.map(|tensor| tensor.as_tensor().clone());
        self.map_trace(move |trace| {
            let coupling_ref: Option<&Tensor> = coupling_tensor.as_ref().map(|tensor| tensor);
            trace.with_barycenter_with(&weights, tensors.as_slice(), coupling_ref)
        })
    }

    #[pyo3(signature = (levels, curvatures=None))]
    fn with_infinity(
        &mut self,
        levels: Vec<PyTensor>,
        curvatures: Option<Vec<f32>>,
    ) -> PyResult<()> {
        let tensors: Vec<Tensor> = levels.into_iter().map(PyTensor::into_tensor).collect();
        let curvatures = curvatures.unwrap_or_default();
        self.map_trace(move |trace| trace.with_infinity(tensors.clone(), curvatures.clone()))
    }

    fn resonate(&mut self) -> PyResult<PyDifferentialResonance> {
        let trace = self.take_trace()?;
        let resonance = convert(trace.resonate())?;
        Ok(PyDifferentialResonance::from_resonance(resonance))
    }

    fn resonate_with_hypergrad(
        &mut self,
        hypergrad: &mut PyHypergrad,
    ) -> PyResult<PyDifferentialResonance> {
        let trace = self.take_trace()?;
        let resonance = convert(trace.resonate_with_hypergrad(&mut hypergrad.inner))?;
        Ok(PyDifferentialResonance::from_resonance(resonance))
    }

    fn __repr__(&self) -> PyResult<String> {
        Ok("SpiralDifferentialTrace(...)".to_string())
    }
}

#[pymethods]
impl PyComplexTensor {
    #[new]
    #[pyo3(signature = (rows, cols, data=None))]
    fn new(rows: usize, cols: usize, data: Option<Bound<'_, PyAny>>) -> PyResult<Self> {
        let tensor = match data {
            Some(obj) => {
                let raw: Vec<(f32, f32)> = obj.extract()?;
                let values = raw
                    .into_iter()
                    .map(|(re, im)| Complex32::new(re, im))
                    .collect();
                convert(ComplexTensor::from_vec(rows, cols, values))?
            }
            None => convert(ComplexTensor::zeros(rows, cols))?,
        };
        Ok(Self { inner: tensor })
    }

    fn shape(&self) -> (usize, usize) {
        self.inner.shape()
    }

    fn data(&self) -> Vec<(f32, f32)> {
        self.inner
            .data()
            .iter()
            .map(|value| (value.re, value.im))
            .collect()
    }

    fn to_tensor(&self) -> PyResult<PyTensor> {
        Ok(PyTensor::from_tensor(convert(self.inner.to_tensor())?))
    }

    fn matmul(&self, other: &PyComplexTensor) -> PyResult<Self> {
        Ok(Self::from_complex(convert(
            self.inner.matmul(&other.inner),
        )?))
    }

    fn __repr__(&self) -> PyResult<String> {
        let (rows, cols) = self.inner.shape();
        Ok(format!("ComplexTensor(rows={rows}, cols={cols})"))
    }
}

#[pyclass(module = "spiraltorch", name = "OpenTopos")]
#[derive(Clone, Debug)]
struct PyOpenTopos {
    inner: OpenCartesianTopos,
}

impl PyOpenTopos {
    fn from_topos(topos: OpenCartesianTopos) -> Self {
        Self { inner: topos }
    }
}

#[pymethods]
impl PyOpenTopos {
    #[new]
    fn new(
        curvature: f32,
        tolerance: f32,
        saturation: f32,
        max_depth: usize,
        max_volume: usize,
    ) -> PyResult<Self> {
        Ok(Self::from_topos(convert(OpenCartesianTopos::new(
            curvature, tolerance, saturation, max_depth, max_volume,
        ))?))
    }

    fn curvature(&self) -> f32 {
        self.inner.curvature()
    }

    fn tolerance(&self) -> f32 {
        self.inner.tolerance()
    }

    fn saturation(&self) -> f32 {
        self.inner.saturation()
    }

    fn max_depth(&self) -> usize {
        self.inner.max_depth()
    }

    fn max_volume(&self) -> usize {
        self.inner.max_volume()
    }

    fn guard_tensor(&self, label: &str, tensor: &PyTensor) -> PyResult<()> {
        convert(
            self.inner
                .guard_tensor(intern_label(label), tensor.as_tensor()),
        )
    }

    fn saturate_scalar(&self, value: f32) -> f32 {
        self.inner.saturate(value)
    }

    fn saturate_tensor(&self, mut tensor: PyRefMut<'_, PyTensor>) -> PyResult<()> {
        let inner = tensor.as_tensor_mut();
        self.inner.saturate_slice(inner.data_mut());
        convert(self.inner.guard_tensor("tensor", inner))
    }

    fn __repr__(&self) -> PyResult<String> {
        Ok(format!(
            "OpenTopos(curvature={}, tolerance={}, saturation={}, max_depth={}, max_volume={})",
            self.curvature(),
            self.tolerance(),
            self.saturation(),
            self.max_depth(),
            self.max_volume()
        ))
    }
}

#[pyclass(module = "spiraltorch", name = "TensorBiome")]
#[derive(Clone, Debug)]
struct PyTensorBiome {
    inner: TensorBiome,
}

impl PyTensorBiome {
    fn from_biome(biome: TensorBiome) -> Self {
        Self { inner: biome }
    }

    fn total_weight_value(&self) -> f32 {
        self.inner.total_weight()
    }
}

#[pymethods]
impl PyTensorBiome {
    #[new]
    fn new(topos: &PyOpenTopos) -> Self {
        Self {
            inner: TensorBiome::new(topos.inner.clone()),
        }
    }

    fn topos(&self) -> PyOpenTopos {
        PyOpenTopos::from_topos(self.inner.topos().clone())
    }

    fn len(&self) -> usize {
        self.inner.len()
    }

    fn is_empty(&self) -> bool {
        self.inner.is_empty()
    }

    fn total_weight(&self) -> f32 {
        self.total_weight_value()
    }

    fn weights(&self) -> Vec<f32> {
        self.inner.weights().to_vec()
    }

    fn absorb(&mut self, label: &str, tensor: &PyTensor) -> PyResult<()> {
        convert(
            self.inner
                .absorb(intern_label(label), tensor.as_tensor().clone()),
        )
    }

    fn absorb_weighted(&mut self, label: &str, tensor: &PyTensor, weight: f32) -> PyResult<()> {
        convert(
            self.inner
                .absorb_weighted(intern_label(label), tensor.as_tensor().clone(), weight),
        )
    }

    fn clear(&mut self) {
        self.inner.clear();
    }

    fn canopy(&self) -> PyResult<PyTensor> {
        Ok(PyTensor::from_tensor(convert(self.inner.canopy())?))
    }

    fn stack(&self) -> PyResult<PyTensor> {
        Ok(PyTensor::from_tensor(convert(self.inner.stack())?))
    }

    fn shoots(&self, py: Python<'_>) -> PyResult<Vec<Py<PyTensor>>> {
        self.inner
            .shoots()
            .iter()
            .cloned()
            .map(|tensor| Py::new(py, PyTensor::from_tensor(tensor)))
            .collect()
    }

    fn __len__(&self) -> PyResult<usize> {
        Ok(self.len())
    }

    fn __repr__(&self) -> PyResult<String> {
        let (rows, cols) = self
            .inner
            .shoots()
            .first()
            .map(|tensor| tensor.shape())
            .unwrap_or((0, 0));
        Ok(format!(
            "TensorBiome(len={}, shape=({}, {}), total_weight={:.3})",
            self.len(),
            rows,
            cols,
            self.total_weight_value()
        ))
    }
}

#[pyclass(module = "spiraltorch", name = "LanguageWaveEncoder")]
#[derive(Clone, Debug)]
struct PyLanguageWaveEncoder {
    inner: LanguageWaveEncoder,
}

impl PyLanguageWaveEncoder {
    fn encode_wave_internal(&self, text: &str) -> PyResult<ComplexTensor> {
        convert(self.inner.encode_wave(text))
    }
}

#[pymethods]
impl PyLanguageWaveEncoder {
    #[new]
    fn new(curvature: f32, temperature: f32) -> PyResult<Self> {
        Ok(Self {
            inner: convert(LanguageWaveEncoder::new(curvature, temperature))?,
        })
    }

    fn curvature(&self) -> f32 {
        self.inner.curvature()
    }

    fn temperature(&self) -> f32 {
        self.inner.temperature()
    }

    fn encode_wave(&self, text: &str) -> PyResult<PyComplexTensor> {
        Ok(PyComplexTensor::from_complex(
            self.encode_wave_internal(text)?,
        ))
    }

    fn encode_z_space(&self, text: &str) -> PyResult<PyTensor> {
        Ok(PyTensor::from_tensor(convert(
            self.inner.encode_z_space(text),
        )?))
    }

    fn describe_resonance(&self, resonance: &PyDifferentialResonance) -> PyResult<String> {
        let resonator = TextResonator::with_encoder(self.inner.clone());
        Ok(resonator.describe_resonance(&resonance.inner).summary)
    }

    fn speak(&self, frames: Vec<PyChronoFrame>) -> PyResult<Vec<f32>> {
        let resonator = TextResonator::with_encoder(self.inner.clone());
        let frames: Vec<ChronoFrame> = frames.into_iter().map(|frame| frame.into_frame()).collect();
        convert(resonator.speak(&frames))
    }

    #[pyo3(signature = (jitter_threshold=None, growth_threshold=None, energy_floor=None, clamp_min=None, clamp_max=None, pressure_step=None, window=None))]
    fn maintainer(
        &mut self,
        jitter_threshold: Option<f32>,
        growth_threshold: Option<f32>,
        energy_floor: Option<f32>,
        clamp_min: Option<f32>,
        clamp_max: Option<f32>,
        pressure_step: Option<f32>,
        window: Option<usize>,
    ) -> PyResult<()> {
        let builder = self.ensure_builder()?;
        let mut config = builder.maintainer_config().clone();
        if let Some(value) = jitter_threshold {
            config.jitter_threshold = value;
        }
        if let Some(value) = growth_threshold {
            config.growth_threshold = value;
        }
        if let Some(value) = energy_floor {
            config.energy_floor = value;
        }
        if let Some(value) = clamp_min {
            config.clamp_min = value;
        }
        if let Some(value) = clamp_max {
            config.clamp_max = value;
        }
        if let Some(value) = pressure_step {
            config.pressure_step = value;
        }
        if let Some(value) = window {
            config.window = value;
        }
        builder.set_maintainer_config(config);
        Ok(())
    }

    fn topos_guard(&mut self, topos: &PyOpenTopos) -> PyResult<()> {
        self.ensure_builder()?.set_topos(Some(topos.inner.clone()));
        Ok(())
    }
}

#[pyclass(module = "spiraltorch", name = "TextResonator")]
#[derive(Clone)]
struct PyTextResonator {
    inner: TextResonator,
}

impl PyTextResonator {
    fn from_inner(inner: TextResonator) -> Self {
        Self { inner }
    }
}

#[pymethods]
impl PyTextResonator {
    #[new]
    fn new(curvature: f32, temperature: f32) -> PyResult<Self> {
        Ok(Self::from_inner(convert(TextResonator::new(
            curvature,
            temperature,
        ))?))
    }

    fn curvature(&self) -> f32 {
        self.inner.encoder().curvature()
    }

    fn temperature(&self) -> f32 {
        self.inner.encoder().temperature()
    }

    fn describe_resonance(&self, resonance: &PyDifferentialResonance) -> PyResult<String> {
        Ok(self.inner.describe_resonance(&resonance.inner).summary)
    }

    fn describe_frame(&self, frame: &PyChronoFrame) -> PyResult<String> {
        Ok(self.inner.describe_frame(frame.as_frame()).summary)
    }

    fn speak(&self, frames: Vec<PyChronoFrame>) -> PyResult<Vec<f32>> {
        let frames: Vec<ChronoFrame> = frames.into_iter().map(|frame| frame.into_frame()).collect();
        convert(self.inner.speak(&frames))
    }

    fn __repr__(&self) -> PyResult<String> {
        Ok(format!(
            "TextResonator(curvature={}, temperature={})",
            self.curvature(),
            self.temperature()
        ))
    }
}

#[pyclass(module = "spiraltorch.nn", name = "ZSpaceProjector")]
struct PyZSpaceProjector {
    inner: Option<NnZSpaceProjector>,
}

impl PyZSpaceProjector {
    fn borrow(&self) -> PyResult<&NnZSpaceProjector> {
        self.inner
            .as_ref()
            .ok_or_else(|| PyValueError::new_err("ZSpaceProjector has been moved"))
    }

    fn borrow_mut(&mut self) -> PyResult<&mut NnZSpaceProjector> {
        self.inner
            .as_mut()
            .ok_or_else(|| PyValueError::new_err("ZSpaceProjector has been moved"))
    }

    fn take(&mut self) -> PyResult<NnZSpaceProjector> {
        self.inner
            .take()
            .ok_or_else(|| PyValueError::new_err("ZSpaceProjector has been moved"))
    }
}

#[pymethods]
impl PyZSpaceProjector {
    #[new]
    fn new(topos: &PyOpenTopos, encoder: &PyLanguageWaveEncoder) -> PyResult<Self> {
        let inner = convert(NnZSpaceProjector::new(
            topos.inner.clone(),
            encoder.inner.clone(),
        ))?;
        Ok(Self { inner: Some(inner) })
    }

    fn forward(&self, input: &PyTensor) -> PyResult<PyTensor> {
        Ok(PyTensor::from_tensor(convert(
            self.borrow()?.forward(input.as_tensor()),
        )?))
    }

    fn backward(&mut self, input: &PyTensor, grad_output: &PyTensor) -> PyResult<PyTensor> {
        Ok(PyTensor::from_tensor(convert(
            self.borrow_mut()?
                .backward(input.as_tensor(), grad_output.as_tensor()),
        )?))
    }

    fn curvature(&self) -> PyResult<f32> {
        Ok(self.borrow()?.curvature())
    }

    fn topos(&self) -> PyResult<PyOpenTopos> {
        Ok(PyOpenTopos::from_topos(self.borrow()?.topos().clone()))
    }

    fn encode_text(&self, text: &str) -> PyResult<PyTensor> {
        Ok(PyTensor::from_tensor(convert(
            self.borrow()?.encode_text(text),
        )?))
    }

    fn project_spiral(&self, plan: &PySoT3DPlan) -> PyResult<PyTensor> {
        let base = plan.positions_tensor().map_err(tensor_err)?;
        Ok(PyTensor::from_tensor(convert(
            self.borrow()?.forward(&base),
        )?))
    }

    fn reimport_biome(&self, biome: &PyTensorBiome) -> PyResult<PyTensor> {
        Ok(PyTensor::from_tensor(convert(
            self.borrow()?.reimport_biome(&biome.inner),
        )?))
    }
}

#[pyclass(module = "spiraltorch", name = "Hypergrad")]
struct PyHypergrad {
    inner: AmegaHypergrad,
}

impl PyHypergrad {
    fn from_hypergrad(inner: AmegaHypergrad) -> Self {
        Self { inner }
    }

    fn ensure_shape(&self, tensor: &PyTensor) -> PyResult<()> {
        let shape = tensor.shape();
        if shape != self.inner.shape() {
            return Err(PyValueError::new_err(format!(
                "tensor shape {:?} does not match hypergrad {:?}",
                shape,
                self.inner.shape()
            )));
        }
        Ok(())
    }
}

#[pymethods]
impl PyHypergrad {
    #[new]
    #[pyo3(signature = (curvature, learning_rate, rows, cols, topos=None))]
    fn new(
        curvature: f32,
        learning_rate: f32,
        rows: usize,
        cols: usize,
        topos: Option<&PyOpenTopos>,
    ) -> PyResult<Self> {
        let inner = if let Some(topos) = topos {
            convert(AmegaHypergrad::with_topos(
                curvature,
                learning_rate,
                rows,
                cols,
                topos.inner.clone(),
            ))?
        } else {
            convert(AmegaHypergrad::new(curvature, learning_rate, rows, cols))?
        };
        Ok(Self { inner })
    }

    fn curvature(&self) -> f32 {
        self.inner.curvature()
    }

    fn learning_rate(&self) -> f32 {
        self.inner.learning_rate()
    }

    fn resonate_over_time(
        &self,
        resonance: &PyDifferentialResonance,
        dt: f32,
    ) -> PyResult<PyChronoFrame> {
        let frame = convert(self.inner.resonate_over_time(&resonance.inner, dt))?;
        Ok(PyChronoFrame::from_frame(frame))
    }

    #[pyo3(signature = (timesteps=None))]
    fn timeline(&self, timesteps: Option<usize>) -> PyResult<Vec<PyChronoFrame>> {
        let frames = self.inner.chrono_frames();
        let limit = timesteps.unwrap_or(frames.len());
        let start = frames.len().saturating_sub(limit);
        Ok(frames[start..]
            .iter()
            .cloned()
            .map(PyChronoFrame::from_frame)
            .collect())
    }

    #[pyo3(signature = (timesteps=None))]
    fn animate_resonance(
        &self,
        timesteps: Option<usize>,
    ) -> PyResult<(Vec<f32>, Vec<f32>, Vec<f32>)> {
        let frames = self.timeline(timesteps)?;
        let mut times = Vec::with_capacity(frames.len());
        let mut energies = Vec::with_capacity(frames.len());
        let mut drifts = Vec::with_capacity(frames.len());
        for frame in &frames {
            let inner = frame.as_frame();
            times.push(inner.timestamp);
            energies.push(inner.total_energy);
            drifts.push(inner.curvature_drift);
        }
        Ok((times, energies, drifts))
    }

    #[pyo3(signature = (timesteps=None))]
    fn timeline_summary(&self, timesteps: Option<usize>) -> Option<PyChronoSummary> {
        self.inner
            .timeline_summary(timesteps)
            .map(PyChronoSummary::from_summary)
    }

    #[pyo3(signature = (timesteps=None, bins=16))]
    fn timeline_harmonics(
        &self,
        timesteps: Option<usize>,
        bins: usize,
    ) -> Option<PyChronoHarmonics> {
        self.inner
            .timeline_harmonics(timesteps, bins)
            .map(PyChronoHarmonics::from_harmonics)
    }

    #[pyo3(signature = (timesteps=None, bins=None))]
    fn loop_signal(
        &self,
        timesteps: Option<usize>,
        bins: Option<usize>,
    ) -> Option<PyChronoLoopSignal> {
        self.inner
            .loop_signal(timesteps, bins)
            .map(PyChronoLoopSignal::from_signal)
    }

    #[pyo3(signature = (timesteps=None, temperature=0.6))]
    fn timeline_story(
        &self,
        timesteps: Option<usize>,
        temperature: f32,
    ) -> PyResult<(String, Vec<String>)> {
        let narrative = self
            .inner
            .timeline_narrative(timesteps, temperature)
            .map_err(tensor_err)?;
        Ok((narrative.summary, narrative.highlights))
    }

    #[pyo3(signature = (timesteps=None, temperature=0.6))]
    fn speak(&self, timesteps: Option<usize>, temperature: f32) -> PyResult<Vec<f32>> {
        convert(self.inner.speak(timesteps, temperature))
    }

    fn maintainer_config(&self, py: Python<'_>) -> PyResult<PyObject> {
        let cfg = self.inner.maintainer_config();
        let dict = PyDict::new_bound(py);
        dict.set_item("jitter_threshold", cfg.jitter_threshold)?;
        dict.set_item("growth_threshold", cfg.growth_threshold)?;
        dict.set_item("energy_floor", cfg.energy_floor)?;
        dict.set_item("clamp_min", cfg.clamp_min)?;
        dict.set_item("clamp_max", cfg.clamp_max)?;
        dict.set_item("pressure_step", cfg.pressure_step)?;
        dict.set_item("window", cfg.window)?;
        Ok(dict.into_py(py))
    }

    #[cfg(feature = "collapse")]
    fn collapse_pulse(&self) -> Option<PyCollapsePulse> {
        hub::get_collapse_pulse().map(PyCollapsePulse::from_pulse)
    }

    #[pyo3(signature = (jitter_threshold=None, growth_threshold=None, energy_floor=None, clamp_min=None, clamp_max=None, pressure_step=None, window=None))]
    fn configure_maintainer(
        &mut self,
        jitter_threshold: Option<f32>,
        growth_threshold: Option<f32>,
        energy_floor: Option<f32>,
        clamp_min: Option<f32>,
        clamp_max: Option<f32>,
        pressure_step: Option<f32>,
        window: Option<usize>,
    ) -> PyResult<()> {
        let mut config = self.inner.maintainer_config();
        if let Some(value) = jitter_threshold {
            config.jitter_threshold = value;
        }
        if let Some(value) = growth_threshold {
            config.growth_threshold = value;
        }
        if let Some(value) = energy_floor {
            config.energy_floor = value;
        }
        if let Some(value) = clamp_min {
            config.clamp_min = value;
        }
        if let Some(value) = clamp_max {
            config.clamp_max = value;
        }
        if let Some(value) = pressure_step {
            config.pressure_step = value;
        }
        if let Some(value) = window {
            config.window = value;
        }
        self.inner.set_maintainer_config(config);
        Ok(())
    }

    fn self_maintain(&self) -> PyMaintainerReport {
        PyMaintainerReport::from_report(self.inner.maintain())
    }

    #[pyo3(signature = (resonance=None, temperature=0.6))]
    fn describe(
        &self,
        resonance: Option<&PyDifferentialResonance>,
        temperature: f32,
    ) -> PyResult<String> {
        let resonance = resonance.map(|res| &res.inner);
        convert(self.inner.describe(resonance, temperature))
    }

    #[pyo3(signature = (rows, cols, top_k=8, mid_k=8, bottom_k=8, here_tolerance=1e-5, psychoid=false, psychoid_log=false, psi=false, collapse=false))]
    fn roundtable(
        &self,
        rows: u32,
        cols: u32,
        top_k: u32,
        mid_k: u32,
        bottom_k: u32,
        here_tolerance: f32,
        psychoid: bool,
        psychoid_log: bool,
        psi: bool,
        collapse: bool,
    ) -> PyRoundtableSchedule {
        let config = build_roundtable_config(
            top_k,
            mid_k,
            bottom_k,
            here_tolerance,
            psychoid,
            psychoid_log,
            psi,
            collapse,
        );
        PyRoundtableSchedule::from_schedule(self.inner.roundtable(rows, cols, config))
    }

    fn gradient(&self) -> Vec<f32> {
        self.inner.gradient().to_vec()
    }

    fn reset(&mut self) {
        self.inner.reset();
    }

    fn accumulate_wave(&mut self, tensor: &PyTensor) -> PyResult<()> {
        self.ensure_shape(tensor)?;
        convert(self.inner.accumulate_wave(tensor.as_tensor()))
    }

    fn accumulate_complex_wave(&mut self, wave: &PyComplexTensor) -> PyResult<()> {
        convert(self.inner.accumulate_complex_wave(&wave.inner))
    }

    fn accumulate_pair(&mut self, prediction: &PyTensor, target: &PyTensor) -> PyResult<()> {
        self.ensure_shape(prediction)?;
        convert(
            self.inner
                .accumulate_pair(prediction.as_tensor(), target.as_tensor()),
        )
    }

    fn absorb_text(&mut self, encoder: &PyLanguageWaveEncoder, text: &str) -> PyResult<()> {
        convert(self.inner.absorb_text(&encoder.inner, text))
    }

    #[pyo3(signature = (intermediates))]
    fn accumulate_barycenter_path(
        &mut self,
        py: Python<'_>,
        intermediates: Vec<Py<PyBarycenterIntermediate>>,
    ) -> PyResult<()> {
        if intermediates.is_empty() {
            return Err(PyValueError::new_err(
                "barycenter intermediates must not be empty",
            ));
        }
        let mut stages = Vec::with_capacity(intermediates.len());
        for stage in intermediates {
            let guard = stage.borrow(py);
            stages.push(guard.inner.clone());
        }
        convert(self.inner.accumulate_barycenter_path(&stages))
    }

    fn apply(&mut self, mut weights: PyRefMut<'_, PyTensor>) -> PyResult<()> {
        self.ensure_shape(&weights)?;
        convert(self.inner.apply(weights.as_tensor_mut()))
    }

    fn topos(&self) -> PyResult<PyOpenTopos> {
        Ok(PyOpenTopos::from_topos(self.inner.topos().clone()))
    }

    fn __repr__(&self) -> PyResult<String> {
        let (rows, cols) = self.shape();
        Ok(format!(
            "Hypergrad(curvature={}, learning_rate={}, rows={}, cols={})",
            self.curvature(),
            self.learning_rate(),
            rows,
            cols
        ))
    }
}

#[pyclass(module = "spiraltorch", name = "DistConfig")]
#[derive(Clone)]
struct PyDistConfig {
    inner: DistConfig,
}

impl PyDistConfig {
    fn from_config(inner: DistConfig) -> Self {
        Self { inner }
    }
}

#[pymethods]
impl PyDistConfig {
    #[new]
    #[pyo3(signature = (node_id=None, mode=None, push_interval=None, summary_window=None, meta_endpoints=None))]
    fn new(
        node_id: Option<String>,
        mode: Option<&str>,
        push_interval: Option<f32>,
        summary_window: Option<usize>,
        meta_endpoints: Option<Vec<String>>,
    ) -> PyResult<Self> {
        let mut config = DistConfig::default();
        if let Some(id) = node_id {
            config.node_id = id;
        }
        if let Some(mode_str) = mode {
            config.mode = match mode_str {
                "local" | "local-only" => DistMode::LocalOnly,
                "periodic" | "periodic-meta" => DistMode::PeriodicMeta,
                "global" | "fully-global" => DistMode::FullyGlobal,
                other => {
                    return Err(PyValueError::new_err(format!(
                    "unknown dist mode '{}': expected local-only, periodic-meta, or fully-global",
                    other
                )))
                }
            };
        }
        if let Some(interval) = push_interval {
            if interval <= 0.0 {
                return Err(PyValueError::new_err(
                    "push_interval must be positive seconds",
                ));
            }
            config.push_interval = Duration::from_secs_f32(interval);
        }
        if let Some(window) = summary_window {
            config.summary_window = window.max(1);
        }
        if let Some(endpoints) = meta_endpoints {
            config.meta_endpoints = endpoints;
        }
        Ok(Self { inner: config })
    }

    #[getter]
    fn node_id(&self) -> &str {
        &self.inner.node_id
    }

    #[getter]
    fn mode(&self) -> &'static str {
        match self.inner.mode {
            DistMode::LocalOnly => "local-only",
            DistMode::PeriodicMeta => "periodic-meta",
            DistMode::FullyGlobal => "fully-global",
        }
    }

    #[getter]
    fn push_interval(&self) -> f32 {
        self.inner.push_interval.as_secs_f32()
    }

    #[getter]
    fn summary_window(&self) -> usize {
        self.inner.summary_window
    }

    #[getter]
    fn meta_endpoints(&self) -> Vec<String> {
        self.inner.meta_endpoints.clone()
    }

    fn __repr__(&self) -> PyResult<String> {
        Ok(format!(
            "DistConfig(node_id='{}', mode='{}', push_interval={:.1}, summary_window={}, endpoints={:?})",
            self.node_id(),
            self.mode(),
            self.push_interval(),
            self.summary_window(),
            self.meta_endpoints(),
        ))
    }
}

#[pyclass(module = "spiraltorch", name = "RoundtableSchedule", unsendable)]
struct PyRoundtableSchedule {
    inner: RoundtableSchedule,
}

impl PyRoundtableSchedule {
    fn from_schedule(inner: RoundtableSchedule) -> Self {
        Self { inner }
    }
}

#[pymethods]
impl PyRoundtableSchedule {
    fn clone(&self) -> Self {
        Self {
            inner: self.inner.clone(),
        }
    }

    #[getter]
    fn top_k(&self) -> u32 {
        self.inner.above().k
    }

    #[getter]
    fn mid_k(&self) -> u32 {
        self.inner.here().k
    }

    #[getter]
    fn bottom_k(&self) -> u32 {
        self.inner.beneath().k
    }

    fn __repr__(&self) -> PyResult<String> {
        Ok(format!(
            "RoundtableSchedule(top={}, mid={}, bottom={})",
            self.top_k(),
            self.mid_k(),
            self.bottom_k()
        ))
    }
}

fn outcome_band_label(band: OutcomeBand) -> &'static str {
    match band {
        OutcomeBand::Above => "above",
        OutcomeBand::Here => "here",
        OutcomeBand::Beneath => "beneath",
    }
}

#[pyclass(module = "spiraltorch", name = "MaintainerConfig")]
#[derive(Clone, Copy, Debug)]
struct PyMaintainerConfig {
    threshold: f32,
    participants: usize,
}

#[pymethods]
impl PyMaintainerConfig {
    #[new]
    #[pyo3(signature = (threshold=0.6, participants=4))]
    fn new(threshold: f32, participants: usize) -> PyResult<Self> {
        if !(0.0..=1.0).contains(&threshold) {
            return Err(PyValueError::new_err(
                "maintainer threshold must be within [0.0, 1.0]",
            ));
        }
        Ok(Self {
            threshold,
            participants: participants.max(1),
        })
    }

    #[getter]
    fn threshold(&self) -> f32 {
        self.threshold
    }

    #[getter]
    fn participants(&self) -> usize {
        self.participants
    }

    fn __repr__(&self) -> PyResult<String> {
        Ok(format!(
            "MaintainerConfig(threshold={:.3}, participants={})",
            self.threshold, self.participants
        ))
    }
}

#[pyclass(module = "spiraltorch", name = "MaintainerReport")]
#[derive(Clone, Debug)]
struct PyMaintainerReport {
    minutes: ModeratorMinutes,
}

impl PyMaintainerReport {
    fn from_minutes(minutes: ModeratorMinutes) -> Self {
        Self { minutes }
    }

    fn minutes(&self) -> &ModeratorMinutes {
        &self.minutes
    }
}

#[pymethods]
impl PyMaintainerReport {
    #[getter]
    fn plan_signature(&self) -> &str {
        &self.minutes.plan_signature
    }

    #[getter]
    fn script_hint(&self) -> &str {
        &self.minutes.script_hint
    }

    #[getter]
    fn winner(&self) -> &'static str {
        outcome_band_label(self.minutes.winner)
    }

    #[getter]
    fn support(&self) -> f32 {
        self.minutes.support
    }

    #[getter]
    fn mean_score(&self) -> f32 {
        self.minutes.mean_score
    }

    #[getter]
    fn mean_psi(&self) -> f32 {
        self.minutes.mean_psi
    }

    #[getter]
    fn mean_z(&self) -> f32 {
        self.minutes.mean_z
    }

    #[getter]
    fn confidence(&self) -> (f32, f32) {
        self.minutes.confidence
    }

    #[getter]
    fn reward(&self) -> f64 {
        self.minutes.reward
    }

    #[getter]
    fn issued_at(&self) -> f64 {
        self.minutes
            .issued_at
            .duration_since(SystemTime::UNIX_EPOCH)
            .map(|d| d.as_secs_f64())
            .unwrap_or(0.0)
    }

    fn picks<'py>(&self, py: Python<'py>) -> PyResult<Bound<'py, PyDict>> {
        let picks = PyDict::new_bound(py);
        for (plan, choice) in &self.minutes.picks {
            picks.set_item(plan, choice)?;
        }
        Ok(picks)
    }

    fn notes(&self) -> &str {
        &self.minutes.notes
    }

    fn __repr__(&self) -> PyResult<String> {
        Ok(format!(
            "MaintainerReport(plan='{}', winner={}, support={:.3}, score={:.3})",
            self.plan_signature(),
            self.winner(),
            self.support(),
            self.mean_score()
        ))
    }
}

#[pyclass(module = "spiraltorch", name = "ChronoSummary")]
#[derive(Clone, Debug)]
struct PyChronoSummary {
    plan: String,
    script: String,
    winner: OutcomeBand,
    support: f32,
    score: f32,
    psi: f32,
    z: f32,
    count: usize,
    earliest: SystemTime,
    latest: SystemTime,
}

#[pymethods]
impl PyChronoSummary {
    #[getter]
    fn plan_signature(&self) -> &str {
        &self.plan
    }

    #[getter]
    fn script_hint(&self) -> &str {
        &self.script
    }

    #[getter]
    fn winner(&self) -> &'static str {
        outcome_band_label(self.winner)
    }

    #[getter]
    fn support(&self) -> f32 {
        self.support
    }

    #[getter]
    fn mean_score(&self) -> f32 {
        self.score
    }

    #[getter]
    fn mean_psi(&self) -> f32 {
        self.psi
    }

    #[getter]
    fn mean_z(&self) -> f32 {
        self.z
    }

    #[getter]
    fn samples(&self) -> usize {
        self.count
    }

    #[getter]
    fn window_seconds(&self) -> f64 {
        self.latest
            .duration_since(self.earliest)
            .map(|d| d.as_secs_f64())
            .unwrap_or(0.0)
    }

    fn __repr__(&self) -> PyResult<String> {
        Ok(format!(
            "ChronoSummary(plan='{}', winner={}, support={:.3}, score={:.3}, samples={})",
            self.plan_signature(),
            self.winner(),
            self.support(),
            self.mean_score(),
            self.samples()
        ))
    }
}

fn aggregate_reports(reports: &[PyMaintainerReport]) -> Option<PyChronoSummary> {
    if reports.is_empty() {
        return None;
    }

    let mut support = 0.0f32;
    let mut score = 0.0f32;
    let mut psi = 0.0f32;
    let mut z = 0.0f32;
    let mut winners: HashMap<OutcomeBand, usize> = HashMap::new();
    let mut earliest = SystemTime::UNIX_EPOCH;
    let mut latest = SystemTime::UNIX_EPOCH;

    for report in reports {
        let minutes = report.minutes();
        support += minutes.support;
        score += minutes.mean_score;
        psi += minutes.mean_psi;
        z += minutes.mean_z;
        *winners.entry(minutes.winner).or_insert(0) += 1;
        if minutes.issued_at < earliest || earliest == SystemTime::UNIX_EPOCH {
            earliest = minutes.issued_at;
        }
        if minutes.issued_at > latest {
            latest = minutes.issued_at;
        }
    }

    let count = reports.len();
    let dominant = winners
        .into_iter()
        .max_by_key(|(_, count)| *count)
        .map(|(band, _)| band)
        .unwrap_or(OutcomeBand::Here);

    let first = reports.first().unwrap().minutes();
    Some(PyChronoSummary {
        plan: first.plan_signature.clone(),
        script: first.script_hint.clone(),
        winner: dominant,
        support: support / count as f32,
        score: score / count as f32,
        psi: psi / count as f32,
        z: z / count as f32,
        count,
        earliest,
        latest,
    })
}

#[pyfunction(name = "chrono_summary")]
fn chrono_summary_py(reports: Vec<PyMaintainerReport>) -> PyResult<PyChronoSummary> {
    aggregate_reports(&reports).ok_or_else(|| {
        PyValueError::new_err("expected at least one MaintainerReport for chrono_summary")
    })
}

#[pyfunction(name = "summarize_timeline")]
fn summarize_timeline_py(mut reports: Vec<PyMaintainerReport>) -> PyResult<PyChronoSummary> {
    reports.sort_by_key(|report| report.minutes().issued_at);
    chrono_summary_py(reports)
}

#[pyfunction(name = "speak_timeline")]
fn speak_timeline_py(reports: Vec<PyMaintainerReport>) -> PyResult<String> {
    let summary = chrono_summary_py(reports.clone())?;
    let mut line = String::new();
    write!(
        &mut line,
        "Plan '{}' settled on {} with support {:.2} across {} rounds.",
        summary.plan_signature(),
        summary.winner(),
        summary.support(),
        summary.samples()
    )
    .expect("formatting to string");
    if summary.mean_z().abs() > 0.0 {
        write!(
            &mut line,
            " Language resonance {:.2} and psi {:.2} guided the decision.",
            summary.mean_z(),
            summary.mean_psi()
        )
        .expect("formatting to string");
    }
    if let Some(report) = reports.last() {
        if !report.minutes().notes.is_empty() {
            write!(&mut line, " Notes: {}", report.notes()).expect("formatting to string");
        }
    }
    Ok(line)
}

#[pyfunction(name = "language_wave_amplitude")]
fn language_wave_amplitude_py(reports: Vec<PyMaintainerReport>) -> PyResult<f32> {
    if reports.is_empty() {
        return Err(PyValueError::new_err(
            "expected at least one MaintainerReport for language_wave_amplitude",
        ));
    }
    let amplitude = reports
        .iter()
        .map(|report| report.minutes().mean_z.abs())
        .sum::<f32>()
        / reports.len() as f32;
    Ok(amplitude)
}

#[pyclass(module = "spiraltorch", name = "EpochStats")]
#[derive(Clone, Copy)]
struct PyEpochStats {
    inner: EpochStats,
}

impl PyEpochStats {
    fn from_stats(inner: EpochStats) -> Self {
        Self { inner }
    }
}

#[pymethods]
impl PyEpochStats {
    #[getter]
    fn batches(&self) -> usize {
        self.inner.batches
    }

    #[getter]
    fn total_loss(&self) -> f32 {
        self.inner.total_loss
    }

    #[getter]
    fn average_loss(&self) -> f32 {
        self.inner.average_loss
    }

    fn __repr__(&self) -> PyResult<String> {
        Ok(format!(
            "EpochStats(batches={}, total_loss={:.6}, average_loss={:.6})",
            self.batches(),
            self.total_loss(),
            self.average_loss()
        ))
    }
}

#[cfg(feature = "golden")]
#[pyclass(module = "spiraltorch", name = "GoldenCooperativeDirective")]
#[derive(Clone)]
struct PyGoldenCooperativeDirective {
    inner: GoldenCooperativeDirective,
}

#[cfg(feature = "golden")]
impl PyGoldenCooperativeDirective {
    fn from_inner(inner: GoldenCooperativeDirective) -> Self {
        Self { inner }
    }
}

#[cfg(feature = "golden")]
#[pymethods]
impl PyGoldenCooperativeDirective {
    #[getter]
    fn push_interval(&self) -> f32 {
        self.inner.push_interval.as_secs_f32()
    }

    #[getter]
    fn summary_window(&self) -> usize {
        self.inner.summary_window
    }

    #[getter]
    fn exploration_priority(&self) -> f32 {
        self.inner.exploration_priority
    }

    #[getter]
    fn reinforcement_weight(&self) -> f32 {
        self.inner.reinforcement_weight
    }

    fn __repr__(&self) -> PyResult<String> {
        Ok(format!(
            "GoldenCooperativeDirective(push_interval={:.3}, summary_window={}, exploration_priority={:.3}, reinforcement_weight={:.3})",
            self.push_interval(),
            self.summary_window(),
            self.exploration_priority(),
            self.reinforcement_weight()
        ))
    }
}

#[cfg(feature = "golden")]
#[pyclass(module = "spiraltorch", name = "GoldenBlackcatPulse")]
#[derive(Clone)]
struct PyGoldenBlackcatPulse {
    inner: GoldenBlackcatPulse,
}

#[cfg(feature = "golden")]
impl PyGoldenBlackcatPulse {
    fn from_inner(inner: GoldenBlackcatPulse) -> Self {
        Self { inner }
    }
}

#[cfg(feature = "golden")]
#[pymethods]
impl PyGoldenBlackcatPulse {
    #[getter]
    fn exploration_drive(&self) -> f32 {
        self.inner.exploration_drive
    }

    #[getter]
    fn optimization_gain(&self) -> f32 {
        self.inner.optimization_gain
    }

    #[getter]
    fn synergy_score(&self) -> f32 {
        self.inner.synergy_score
    }

    #[getter]
    fn reinforcement_weight(&self) -> f32 {
        self.inner.reinforcement_weight
    }

    #[getter]
    fn mean_support(&self) -> f32 {
        self.inner.mean_support
    }

    #[getter]
    fn mean_reward(&self) -> f64 {
        self.inner.mean_reward
    }

    #[getter]
    fn mean_psi(&self) -> f32 {
        self.inner.mean_psi
    }

    #[getter]
    fn mean_confidence(&self) -> f32 {
        self.inner.mean_confidence
    }

    #[getter]
    fn coverage(&self) -> usize {
        self.inner.coverage
    }

    #[getter]
    fn heuristics_contributions(&self) -> usize {
        self.inner.heuristics_contributions
    }

    #[getter]
    fn append_weight(&self) -> f32 {
        self.inner.append_weight
    }

    #[getter]
    fn retract_count(&self) -> usize {
        self.inner.retract_count
    }

    #[getter]
    fn annotate_count(&self) -> usize {
        self.inner.annotate_count
    }

    #[getter]
    fn dominant_plan(&self) -> Option<String> {
        self.inner.dominant_plan.clone()
    }

    fn is_idle(&self) -> bool {
        self.inner.is_idle()
    }

    #[pyo3(signature = (baseline_interval, baseline_window))]
    fn directive(
        &self,
        baseline_interval: f32,
        baseline_window: usize,
    ) -> PyResult<PyGoldenCooperativeDirective> {
        if baseline_interval <= 0.0 {
            return Err(PyValueError::new_err(
                "baseline_interval must be positive seconds",
            ));
        }
        let directive = self.inner.directive(
            Duration::from_secs_f32(baseline_interval),
            baseline_window.max(1),
        );
        Ok(PyGoldenCooperativeDirective::from_inner(directive))
    }

    fn __repr__(&self) -> PyResult<String> {
        Ok(format!(
            "GoldenBlackcatPulse(exploration={:.3}, optimization={:.3}, synergy={:.3}, reinforcement={:.3}, coverage={}, heuristics={})",
            self.exploration_drive(),
            self.optimization_gain(),
            self.synergy_score(),
            self.reinforcement_weight(),
            self.coverage(),
            self.heuristics_contributions()
        ))
    }
}

#[pyclass(module = "spiraltorch", name = "ModuleTrainer", unsendable)]
struct PyModuleTrainer {
    inner: ModuleTrainer,
}

impl PyModuleTrainer {
    fn from_trainer(inner: ModuleTrainer) -> Self {
        Self { inner }
    }
}

#[pymethods]
impl PyModuleTrainer {
    #[new]
    #[pyo3(signature = (device=None, curvature=-1.0, hyper_learning_rate=0.05, fallback_learning_rate=0.01))]
    fn new(
        device: Option<&str>,
        curvature: f32,
        hyper_learning_rate: f32,
        fallback_learning_rate: f32,
    ) -> Self {
        let caps = caps_for(device);
        let inner =
            ModuleTrainer::new(caps, curvature, hyper_learning_rate, fallback_learning_rate);
        Self { inner }
    }

    #[getter]
    fn curvature(&self) -> f32 {
        self.inner.curvature()
    }

    #[getter]
    fn hyper_learning_rate(&self) -> f32 {
        self.inner.hyper_learning_rate()
    }

    #[getter]
    fn fallback_learning_rate(&self) -> f32 {
        self.inner.fallback_learning_rate()
    }

    #[getter]
    fn distribution(&self) -> Option<PyDistConfig> {
        self.inner
            .distribution_config()
            .map(|config| PyDistConfig::from_config(config.clone()))
    }

    #[pyo3(signature = (rows, cols, top_k=8, mid_k=8, bottom_k=8, here_tolerance=1e-5, psychoid=false, psychoid_log=false, psi=false, collapse=false, dist=None))]
    fn roundtable(
        &mut self,
        rows: u32,
        cols: u32,
        top_k: u32,
        mid_k: u32,
        bottom_k: u32,
        here_tolerance: f32,
        psychoid: bool,
        psychoid_log: bool,
        psi: bool,
        collapse: bool,
        dist: Option<PyDistConfig>,
    ) -> PyResult<PyRoundtableSchedule> {
        let config = build_roundtable_config(
            top_k,
            mid_k,
            bottom_k,
            here_tolerance,
            psychoid,
            psychoid_log,
            psi,
            collapse,
        );
        if let Some(dist_cfg) = dist {
            self.inner.configure_distribution(dist_cfg.inner.clone());
        } else {
            self.inner.clear_distribution();
        }
        Ok(PyRoundtableSchedule::from_schedule(
            self.inner.roundtable(rows, cols, config),
        ))
    }

    #[pyo3(signature = (threshold, participants=2))]
    fn install_meta_conductor(&mut self, threshold: f32, participants: usize) {
        self.inner.install_meta_conductor(threshold, participants);
    }

    #[pyo3(signature = (threshold, participants=2))]
    fn install_blackcat_moderator(&mut self, threshold: f32, participants: usize) {
        self.inner
            .install_blackcat_moderator(threshold, participants);
    }

    fn install_maintainer(&mut self, config: &PyMaintainerConfig) {
        self.inner
            .install_blackcat_moderator(config.threshold, config.participants);
    }

    fn maintainer_reports(&self) -> Vec<PyMaintainerReport> {
        self.inner
            .blackcat_minutes()
            .into_iter()
            .map(PyMaintainerReport::from_minutes)
            .collect()
    fn blackcat_minutes<'py>(&self, py: Python<'py>) -> PyResult<PyObject> {
        let minutes = self.inner.blackcat_minutes();
        let list = PyList::empty_bound(py);
        for minute in minutes {
            let entry = PyDict::new_bound(py);
            entry.set_item("plan_signature", minute.plan_signature.clone())?;
            entry.set_item("script_hint", minute.script_hint.clone())?;
            entry.set_item("winner", format!("{:?}", minute.winner))?;
            entry.set_item("support", minute.support)?;
            entry.set_item("mean_score", minute.mean_score)?;
            entry.set_item("mean_psi", minute.mean_psi)?;
            entry.set_item("confidence", (minute.confidence.0, minute.confidence.1))?;
            entry.set_item("reward", minute.reward)?;
            entry.set_item("notes", minute.notes.clone())?;
            entry.set_item(
                "issued_at",
                minute
                    .issued_at
                    .duration_since(SystemTime::UNIX_EPOCH)
                    .map(|d| d.as_secs_f64())
                    .unwrap_or(0.0),
            )?;
            let picks = PyDict::new_bound(py);
            for (k, v) in minute.picks.iter() {
                picks.set_item(k.clone(), v.clone())?;
            }
            entry.set_item("picks", picks.into_py(py))?;
            list.append(entry.into_py(py))?;
        }
        Ok(list.into_py(py))
    }

    #[cfg(feature = "golden")]
    fn last_blackcat_pulse(&self) -> Option<PyGoldenBlackcatPulse> {
        self.inner
            .last_blackcat_pulse()
            .cloned()
            .map(PyGoldenBlackcatPulse::from_inner)
    }

    #[cfg(feature = "golden")]
    fn last_blackcat_directive(&self) -> Option<PyGoldenCooperativeDirective> {
        self.inner
            .last_blackcat_directive()
            .cloned()
            .map(PyGoldenCooperativeDirective::from_inner)
    }

    #[pyo3(signature = (module, loss, batches, schedule))]
    fn train_epoch(
        &mut self,
        module: &Bound<'_, PyAny>,
        loss: &Bound<'_, PyAny>,
        batches: &Bound<'_, PyAny>,
    ) -> PyResult<PyEpochStats> {
        let stats = run_epoch_with_lightning(&mut self.inner, module, loss, batches)?;
        Ok(PyEpochStats::from_stats(stats))
    }

    fn fit(
        &mut self,
        py: Python<'_>,
        module: &Bound<'_, PyAny>,
        loss: &Bound<'_, PyAny>,
        epochs: &Bound<'_, PyAny>,
    ) -> PyResult<Vec<PyEpochStats>> {
        let epoch_objects: Vec<PyObject> = epochs.extract()?;
        let mut reports = Vec::with_capacity(epoch_objects.len());
        for epoch in epoch_objects {
            let bound = epoch.bind(py);
            let stats = run_epoch_with_lightning(&mut self.inner, module, loss, &bound)?;
            reports.push(PyEpochStats::from_stats(stats));
        }
        Ok(reports)
    }

    fn __repr__(&self) -> PyResult<String> {
        Ok(format!(
            "ModuleTrainer(curvature={:.4}, hyper_lr={:.4}, fallback_lr={:.4})",
            self.curvature(),
            self.hyper_learning_rate(),
            self.fallback_learning_rate()
        ))
    }
}

#[pyclass(module = "spiraltorch", name = "SpiralLightning", unsendable)]
struct PySpiralLightning {
    inner: NnSpiralLightning,
}

impl PySpiralLightning {
    fn from_inner(inner: NnSpiralLightning) -> Self {
        Self { inner }
    }
}

#[pymethods]
impl PySpiralLightning {
    #[new]
    #[pyo3(signature = (session, rows, cols, *, top_k=8, mid_k=8, bottom_k=8, here_tolerance=1e-5, auto_prepare=true, psychoid=false, psychoid_log=false, psi=false, collapse=false))]
    fn new(
        session: PySpiralSession,
        rows: u32,
        cols: u32,
        top_k: u32,
        mid_k: u32,
        bottom_k: u32,
        here_tolerance: f32,
        auto_prepare: bool,
        psychoid: bool,
        psychoid_log: bool,
        psi: bool,
        collapse: bool,
    ) -> Self {
        let roundtable = build_roundtable_config(
            top_k,
            mid_k,
            bottom_k,
            here_tolerance,
            psychoid,
            psychoid_log,
            psi,
            collapse,
        );
        let config = NnLightningConfig::builder(rows, cols)
            .roundtable(roundtable)
            .auto_prepare(auto_prepare)
            .build();
        let inner = NnSpiralLightning::with_config(session.inner.clone(), config);
        Self { inner }
    }

    #[getter]
    fn rows(&self) -> u32 {
        self.inner.config().rows()
    }

    #[getter]
    fn cols(&self) -> u32 {
        self.inner.config().cols()
    }

    #[getter]
    fn auto_prepare(&self) -> bool {
        self.inner.config().auto_prepare()
    }

    fn set_auto_prepare(&mut self, enabled: bool) {
        self.inner.set_auto_prepare(enabled);
    }

    fn schedule(&self) -> PyRoundtableSchedule {
        PyRoundtableSchedule::from_schedule(self.inner.schedule().clone())
    }

    #[pyo3(signature = (rows, cols, *, top_k=8, mid_k=8, bottom_k=8, here_tolerance=1e-5, auto_prepare=true, psychoid=false, psychoid_log=false, psi=false, collapse=false))]
    fn reconfigure(
        &mut self,
        rows: u32,
        cols: u32,
        top_k: u32,
        mid_k: u32,
        bottom_k: u32,
        here_tolerance: f32,
        auto_prepare: bool,
        psychoid: bool,
        psychoid_log: bool,
        psi: bool,
        collapse: bool,
    ) {
        let roundtable = build_roundtable_config(
            top_k,
            mid_k,
            bottom_k,
            here_tolerance,
            psychoid,
            psychoid_log,
            psi,
            collapse,
        );
        let config = NnLightningConfig::builder(rows, cols)
            .roundtable(roundtable)
            .auto_prepare(auto_prepare)
            .build();
        self.inner.reconfigure(config);
    }

    fn prepare_module(&mut self, module: &Bound<'_, PyAny>) -> PyResult<()> {
        prepare_module_for_lightning(&mut self.inner, module)
    }

    fn reset_prepared(&mut self) {
        self.inner.reset_prepared_modules();
    }

    fn install_maintainer(&mut self, config: &PyMaintainerConfig) {
        self.inner
            .trainer_mut()
            .install_blackcat_moderator(config.threshold, config.participants);
    }

    fn maintainer_reports(&self) -> Vec<PyMaintainerReport> {
        self.inner
            .trainer()
            .blackcat_minutes()
            .into_iter()
            .map(PyMaintainerReport::from_minutes)
            .collect()
    }

    fn train_epoch(
        &mut self,
        module: &Bound<'_, PyAny>,
        loss: &Bound<'_, PyAny>,
        batches: &Bound<'_, PyAny>,
    ) -> PyResult<PyEpochStats> {
        let stats = run_epoch_with_lightning(&mut self.inner, module, loss, batches)?;
        Ok(PyEpochStats::from_stats(stats))
    }

    fn fit(
        &mut self,
        py: Python<'_>,
        module: &Bound<'_, PyAny>,
        loss: &Bound<'_, PyAny>,
        epochs: &Bound<'_, PyAny>,
    ) -> PyResult<Vec<PyEpochStats>> {
        let epoch_objects: Vec<PyObject> = epochs.extract()?;
        let mut reports = Vec::with_capacity(epoch_objects.len());
        for epoch in epoch_objects {
            let bound = epoch.bind(py);
            let stats = run_epoch_with_lightning(&mut self.inner, module, loss, &bound)?;
            reports.push(PyEpochStats::from_stats(stats));
        }
        Ok(reports)
    }

    #[pyo3(signature = (module, loss, stages))]
    fn fit_plan(
        &mut self,
        py: Python<'_>,
        module: &Bound<'_, PyAny>,
        loss: &Bound<'_, PyAny>,
        stages: &Bound<'_, PyAny>,
    ) -> PyResult<PyLightningReport> {
        let stage_objects: Vec<PyObject> = stages.extract()?;
        if stage_objects.is_empty() {
            return Err(PyValueError::new_err(
                "SpiralLightning.fit_plan expects at least one stage",
            ));
        }

        let mut inherited = self.inner.config().clone();
        let mut specs = Vec::with_capacity(stage_objects.len());
        for stage in stage_objects {
            let bound = stage.bind(py);
            let spec = parse_lightning_stage_spec(&bound, &inherited)?;
            inherited = spec.config.clone();
            specs.push(spec);
        }

        let mut stage_reports = Vec::with_capacity(specs.len());
        for spec in specs {
            self.inner.reconfigure(spec.config.clone());
            let mut epoch_stats = Vec::with_capacity(spec.epochs.len());
            for epoch in spec.epochs {
                let bound = epoch.bind(py);
                let stats = run_epoch_with_lightning(&mut self.inner, module, loss, &bound)?;
                epoch_stats.push(stats);
            }
            stage_reports.push(NnLightningStageReport::new(
                spec.config,
                spec.label,
                epoch_stats,
            ));
        }

        let report = NnLightningReport::new(stage_reports);
        Ok(PyLightningReport::from_report(report))
    }

    fn __repr__(&self) -> PyResult<String> {
        Ok(format!(
            "SpiralLightning(rows={}, cols={}, auto_prepare={})",
            self.rows(),
            self.cols(),
            self.auto_prepare()
        ))
    }
}

#[pyclass(module = "spiraltorch.rec", name = "Recommender", unsendable)]
struct PyRecommender {
    lightning: NnSpiralLightning,
}

#[pymethods]
impl PyRecommender {
    #[new]
    #[pyo3(signature = (session, rows, cols, *, top_k=8, mid_k=8, bottom_k=8, here_tolerance=1e-5, auto_prepare=true, psychoid=false, psychoid_log=false, psi=false, collapse=false))]
    fn new(
        session: PySpiralSession,
        rows: u32,
        cols: u32,
        top_k: u32,
        mid_k: u32,
        bottom_k: u32,
        here_tolerance: f32,
        auto_prepare: bool,
        psychoid: bool,
        psychoid_log: bool,
        psi: bool,
        collapse: bool,
    ) -> Self {
        let roundtable = build_roundtable_config(
            top_k,
            mid_k,
            bottom_k,
            here_tolerance,
            psychoid,
            psychoid_log,
            psi,
            collapse,
        );
        let config = NnLightningConfig::builder(rows, cols)
            .roundtable(roundtable)
            .auto_prepare(auto_prepare)
            .build();
        let lightning = NnSpiralLightning::with_config(session.inner.clone(), config);
        Self { lightning }
    }

    #[getter]
    fn rows(&self) -> u32 {
        self.lightning.config().rows()
    }

    #[getter]
    fn cols(&self) -> u32 {
        self.lightning.config().cols()
    }

    #[getter]
    fn auto_prepare(&self) -> bool {
        self.lightning.config().auto_prepare()
    }

    fn set_auto_prepare(&mut self, enabled: bool) {
        self.lightning.set_auto_prepare(enabled);
    }

    fn schedule(&self) -> PyRoundtableSchedule {
        PyRoundtableSchedule::from_schedule(self.lightning.schedule().clone())
    }

    #[pyo3(signature = (rows, cols, *, top_k=8, mid_k=8, bottom_k=8, here_tolerance=1e-5, auto_prepare=true, psychoid=false, psychoid_log=false, psi=false, collapse=false))]
    fn reconfigure(
        &mut self,
        rows: u32,
        cols: u32,
        top_k: u32,
        mid_k: u32,
        bottom_k: u32,
        here_tolerance: f32,
        auto_prepare: bool,
        psychoid: bool,
        psychoid_log: bool,
        psi: bool,
        collapse: bool,
    ) {
        let roundtable = build_roundtable_config(
            top_k,
            mid_k,
            bottom_k,
            here_tolerance,
            psychoid,
            psychoid_log,
            psi,
            collapse,
        );
        let config = NnLightningConfig::builder(rows, cols)
            .roundtable(roundtable)
            .auto_prepare(auto_prepare)
            .build();
        self.lightning.reconfigure(config);
    }

    fn install_maintainer(&mut self, config: &PyMaintainerConfig) {
        self.lightning
            .trainer_mut()
            .install_blackcat_moderator(config.threshold, config.participants);
    }

    fn maintainer_reports(&self) -> Vec<PyMaintainerReport> {
        self.lightning
            .trainer()
            .blackcat_minutes()
            .into_iter()
            .map(PyMaintainerReport::from_minutes)
            .collect()
    }

    fn prepare_module(&mut self, module: &Bound<'_, PyAny>) -> PyResult<()> {
        prepare_module_for_lightning(&mut self.lightning, module)
    }

    fn train_epoch(
        &mut self,
        module: &Bound<'_, PyAny>,
        loss: &Bound<'_, PyAny>,
        batches: &Bound<'_, PyAny>,
    ) -> PyResult<PyEpochStats> {
        let stats = run_epoch_with_lightning(&mut self.lightning, module, loss, batches)?;
        Ok(PyEpochStats::from_stats(stats))
    }

    fn recommend(
        &mut self,
        py: Python<'_>,
        module: &Bound<'_, PyAny>,
        input: &PyTensor,
    ) -> PyResult<PyTensor> {
        let input_obj = Py::new(py, input.clone_py())?;
        let output = module.call_method1("forward", (input_obj,))?;
        output.extract::<PyTensor>()
    }

    fn recommend_topk(
        &mut self,
        py: Python<'_>,
        module: &Bound<'_, PyAny>,
        input: &PyTensor,
        k: usize,
        largest: bool,
    ) -> PyResult<(PyTensor, PyTensor)> {
        let output = self.recommend(py, module, input)?;
        topk2d_tensor_py(py, &output, k, None, largest)
    }

    fn maintainer_support(&self) -> f32 {
        let reports = self.maintainer_reports();
        if reports.is_empty() {
            0.0
        } else {
            reports.iter().map(|r| r.support()).sum::<f32>() / reports.len() as f32
        }
    }

    fn __repr__(&self) -> PyResult<String> {
        Ok(format!(
            "Recommender(rows={}, cols={}, auto_prepare={})",
            self.rows(),
            self.cols(),
            self.auto_prepare()
        ))
    }
}

#[pyclass(module = "spiraltorch", name = "SpiralSessionBuilder")]
struct PySpiralSessionBuilder {
    builder: Option<SpiralSessionBuilder>,
}

impl PySpiralSessionBuilder {
    fn from_builder(builder: SpiralSessionBuilder) -> Self {
        Self {
            builder: Some(builder),
        }
    }

    fn ensure_builder(&mut self) -> PyResult<&mut SpiralSessionBuilder> {
        self.builder
            .as_mut()
            .ok_or_else(|| PyValueError::new_err("builder has already been consumed"))
    }
}

#[pymethods]
impl PySpiralSessionBuilder {
    #[new]
    #[pyo3(signature = (device=None))]
    fn new(device: Option<&str>) -> Self {
        let caps = caps_for(device);
        Self {
            builder: Some(SpiralSession::builder(caps)),
        }
    }

    fn curvature(&mut self, curvature: f32) -> PyResult<()> {
        self.ensure_builder()?.set_curvature(curvature);
        Ok(())
    }

    fn hyper_learning_rate(&mut self, learning_rate: f32) -> PyResult<()> {
        self.ensure_builder()?
            .set_hyper_learning_rate(learning_rate);
        Ok(())
    }

    fn fallback_learning_rate(&mut self, learning_rate: f32) -> PyResult<()> {
        self.ensure_builder()?
            .set_fallback_learning_rate(learning_rate);
        Ok(())
    }

    fn entropy_weight(&mut self, entropy_weight: f32) -> PyResult<()> {
        self.ensure_builder()?
            .set_barycenter_entropy(entropy_weight);
        Ok(())
    }

    fn beta_j(&mut self, beta_j: f32) -> PyResult<()> {
        self.ensure_builder()?.set_barycenter_beta_j(beta_j);
        Ok(())
    }

    #[pyo3(signature = (coupling=None))]
    fn coupling(&mut self, coupling: Option<PyTensor>) -> PyResult<()> {
        let tensor = coupling.map(PyTensor::into_tensor);
        self.ensure_builder()?.set_barycenter_coupling(tensor);
    #[pyo3(signature = (jitter_threshold=None, growth_threshold=None, energy_floor=None, clamp_min=None, clamp_max=None, pressure_step=None, window=None))]
    fn maintainer(
        &mut self,
        jitter_threshold: Option<f32>,
        growth_threshold: Option<f32>,
        energy_floor: Option<f32>,
        clamp_min: Option<f32>,
        clamp_max: Option<f32>,
        pressure_step: Option<f32>,
        window: Option<usize>,
    ) -> PyResult<()> {
        let builder = self.ensure_builder()?;
        let mut config = builder.maintainer_config().clone();
        if let Some(value) = jitter_threshold {
            config.jitter_threshold = value;
        }
        if let Some(value) = growth_threshold {
            config.growth_threshold = value;
        }
        if let Some(value) = energy_floor {
            config.energy_floor = value;
        }
        if let Some(value) = clamp_min {
            config.clamp_min = value;
        }
        if let Some(value) = clamp_max {
            config.clamp_max = value;
        }
        if let Some(value) = pressure_step {
            config.pressure_step = value;
        }
        if let Some(value) = window {
            config.window = value;
        }
        builder.set_maintainer_config(config);
        Ok(())
    }

    fn topos_guard(&mut self, topos: &PyOpenTopos) -> PyResult<()> {
        self.ensure_builder()?.set_topos(Some(topos.inner.clone()));
        Ok(())
    }

    #[pyo3(signature = (curvature, tolerance, saturation, max_depth, max_volume))]
    fn topos(
        &mut self,
        curvature: f32,
        tolerance: f32,
        saturation: f32,
        max_depth: usize,
        max_volume: usize,
    ) -> PyResult<()> {
        self.ensure_builder()?
            .set_topos_from_params(curvature, tolerance, saturation, max_depth, max_volume)
            .map_err(tensor_err)?;
        Ok(())
    }

    fn clear_topos(&mut self) {
        if let Some(builder) = self.builder.as_mut() {
            builder.set_topos(None);
        }
    }

    fn build(&mut self) -> PyResult<PySpiralSession> {
        let builder = self
            .builder
            .take()
            .ok_or_else(|| PyValueError::new_err("builder has already been consumed"))?;
        let session = convert(builder.build())?;
        Ok(PySpiralSession::from_session(session))
    }

    fn __repr__(&self) -> PyResult<String> {
        Ok("SpiralSessionBuilder(...)".to_string())
    }
}

#[pyclass(module = "spiraltorch", name = "SpiralSession")]
#[derive(Clone)]
struct PySpiralSession {
    inner: SpiralSession,
}

impl PySpiralSession {
    fn from_session(inner: SpiralSession) -> Self {
        Self { inner }
    }
}

#[pymethods]
impl PySpiralSession {
    #[new]
    #[pyo3(signature = (device=None, curvature=-1.0, hyper_learning_rate=0.05, fallback_learning_rate=0.01, entropy_weight=0.1, beta_j=0.0, topos=None, coupling=None))]
    fn new(
        device: Option<&str>,
        curvature: f32,
        hyper_learning_rate: f32,
        fallback_learning_rate: f32,
        entropy_weight: f32,
        beta_j: f32,
        topos: Option<&PyOpenTopos>,
        coupling: Option<&PyTensor>,
    ) -> PyResult<Self> {
        let caps = caps_for(device);
        let mut builder = SpiralSession::builder(caps);
        builder.set_curvature(curvature);
        builder.set_hyper_learning_rate(hyper_learning_rate);
        builder.set_fallback_learning_rate(fallback_learning_rate);
        builder.set_barycenter_entropy(entropy_weight);
        builder.set_barycenter_beta_j(beta_j);
        if let Some(topos) = topos {
            builder.set_topos(Some(topos.inner.clone()));
        }
        if let Some(coupling) = coupling {
            builder.set_barycenter_coupling(Some(coupling.as_tensor().clone()));
        }
        let session = convert(builder.build())?;
        Ok(Self { inner: session })
    }

    fn builder(&self) -> PySpiralSessionBuilder {
        PySpiralSessionBuilder::from_builder(self.inner.to_builder())
    }

    fn trainer(&self) -> PyModuleTrainer {
        PyModuleTrainer::from_trainer(self.inner.trainer())
    }

    fn resonate_over_time(
        &self,
        resonance: &PyDifferentialResonance,
        dt: f32,
    ) -> PyResult<PyChronoFrame> {
        let frame = convert(self.inner.resonate_over_time(&resonance.inner, dt))?;
        Ok(PyChronoFrame::from_frame(frame))
    }

    #[pyo3(signature = (timesteps=None))]
    fn timeline(&self, timesteps: Option<usize>) -> PyResult<Vec<PyChronoFrame>> {
        let frames = self.inner.chrono_frames();
        let limit = timesteps.unwrap_or(frames.len());
        let start = frames.len().saturating_sub(limit);
        Ok(frames[start..]
            .iter()
            .cloned()
            .map(PyChronoFrame::from_frame)
            .collect())
    }

    #[pyo3(signature = (timesteps=None))]
    fn animate_resonance(
        &self,
        timesteps: Option<usize>,
    ) -> PyResult<(Vec<f32>, Vec<f32>, Vec<f32>)> {
        let frames = self.timeline(timesteps)?;
        let mut times = Vec::with_capacity(frames.len());
        let mut energies = Vec::with_capacity(frames.len());
        let mut drifts = Vec::with_capacity(frames.len());
        for frame in &frames {
            let inner = frame.as_frame();
            times.push(inner.timestamp);
            energies.push(inner.total_energy);
            drifts.push(inner.curvature_drift);
        }
        Ok((times, energies, drifts))
    }

    #[pyo3(signature = (timesteps=None))]
    fn timeline_summary(&self, timesteps: Option<usize>) -> Option<PyChronoSummary> {
        self.inner
            .timeline_summary(timesteps)
            .map(PyChronoSummary::from_summary)
    }

    #[pyo3(signature = (timesteps=None, bins=16))]
    fn timeline_harmonics(
        &self,
        timesteps: Option<usize>,
        bins: usize,
    ) -> Option<PyChronoHarmonics> {
        self.inner
            .timeline_harmonics(timesteps, bins)
            .map(PyChronoHarmonics::from_harmonics)
    }

    #[pyo3(signature = (timesteps=None, bins=None))]
    fn loop_signal(
        &self,
        timesteps: Option<usize>,
        bins: Option<usize>,
    ) -> Option<PyChronoLoopSignal> {
        self.inner
            .loop_signal(timesteps, bins)
            .map(PyChronoLoopSignal::from_signal)
    }

    #[pyo3(signature = (timesteps=None, temperature=0.6))]
    fn timeline_story(
        &self,
        timesteps: Option<usize>,
        temperature: f32,
    ) -> PyResult<(String, Vec<String>)> {
        let narrative = self
            .inner
            .timeline_narrative(timesteps, temperature)
            .map_err(tensor_err)?;
        Ok((narrative.summary, narrative.highlights))
    }

    #[pyo3(signature = (timesteps=None, temperature=0.6))]
    fn speak(&self, timesteps: Option<usize>, temperature: f32) -> PyResult<Vec<f32>> {
        convert(self.inner.speak(timesteps, temperature))
    }

    fn maintainer_config(&self, py: Python<'_>) -> PyResult<PyObject> {
        let cfg = self.inner.maintainer_config();
        let dict = PyDict::new_bound(py);
        dict.set_item("jitter_threshold", cfg.jitter_threshold)?;
        dict.set_item("growth_threshold", cfg.growth_threshold)?;
        dict.set_item("energy_floor", cfg.energy_floor)?;
        dict.set_item("clamp_min", cfg.clamp_min)?;
        dict.set_item("clamp_max", cfg.clamp_max)?;
        dict.set_item("pressure_step", cfg.pressure_step)?;
        dict.set_item("window", cfg.window)?;
        Ok(dict.into_py(py))
    }

    #[cfg(feature = "collapse")]
    fn collapse_pulse(&self) -> Option<PyCollapsePulse> {
        hub::get_collapse_pulse().map(PyCollapsePulse::from_pulse)
    }

    #[pyo3(signature = (jitter_threshold=None, growth_threshold=None, energy_floor=None, clamp_min=None, clamp_max=None, pressure_step=None, window=None))]
    fn configure_maintainer(
        &mut self,
        jitter_threshold: Option<f32>,
        growth_threshold: Option<f32>,
        energy_floor: Option<f32>,
        clamp_min: Option<f32>,
        clamp_max: Option<f32>,
        pressure_step: Option<f32>,
        window: Option<usize>,
    ) -> PyResult<()> {
        let mut config = self.inner.maintainer_config();
        if let Some(value) = jitter_threshold {
            config.jitter_threshold = value;
        }
        if let Some(value) = growth_threshold {
            config.growth_threshold = value;
        }
        if let Some(value) = energy_floor {
            config.energy_floor = value;
        }
        if let Some(value) = clamp_min {
            config.clamp_min = value;
        }
        if let Some(value) = clamp_max {
            config.clamp_max = value;
        }
        if let Some(value) = pressure_step {
            config.pressure_step = value;
        }
        if let Some(value) = window {
            config.window = value;
        }
        self.inner.set_maintainer_config(config);
        Ok(())
    }

    fn self_maintain(&self) -> PyMaintainerReport {
        PyMaintainerReport::from_report(self.inner.maintain())
    }

    #[pyo3(signature = (resonance=None, temperature=0.6))]
    fn describe(
        &self,
        resonance: Option<&PyDifferentialResonance>,
        temperature: f32,
    ) -> PyResult<String> {
        let resonance = resonance.map(|res| &res.inner);
        convert(self.inner.describe(resonance, temperature))
    }

    #[pyo3(signature = (rows, cols, top_k=8, mid_k=8, bottom_k=8, here_tolerance=1e-5, psychoid=false, psychoid_log=false, psi=false, collapse=false))]
    fn roundtable(
        &self,
        rows: u32,
        cols: u32,
        top_k: u32,
        mid_k: u32,
        bottom_k: u32,
        here_tolerance: f32,
        psychoid: bool,
        psychoid_log: bool,
        psi: bool,
        collapse: bool,
    ) -> PyRoundtableSchedule {
        let config = build_roundtable_config(
            top_k,
            mid_k,
            bottom_k,
            here_tolerance,
            psychoid,
            psychoid_log,
            psi,
            collapse,
        );
        PyRoundtableSchedule::from_schedule(self.inner.roundtable(rows, cols, config))
    }

    #[pyo3(signature = (module))]
    fn prepare_module(&self, module: &Bound<'_, PyAny>) -> PyResult<()> {
        if let Ok(mut seq) = module.extract::<PyRefMut<'_, PySequentialModule>>() {
            return convert(self.inner.prepare_module(seq.borrow_mut()?));
        }
        if let Ok(mut linear) = module.extract::<PyRefMut<'_, PyLinearModule>>() {
            return convert(self.inner.prepare_module(linear.borrow_mut()?));
        }
        if let Ok(mut relu) = module.extract::<PyRefMut<'_, PyReluModule>>() {
            return convert(self.inner.prepare_module(relu.borrow_mut()?));
        }
        if let Ok(mut conv) = module.extract::<PyRefMut<'_, PyConv1dModule>>() {
            return convert(self.inner.prepare_module(conv.borrow_mut()?));
        }
        if let Ok(mut wave) = module.extract::<PyRefMut<'_, PyWaveRnnModule>>() {
            return convert(self.inner.prepare_module(wave.borrow_mut()?));
        }
        if let Ok(mut projector) = module.extract::<PyRefMut<'_, PyZSpaceProjector>>() {
            return convert(self.inner.prepare_module(projector.borrow_mut()?));
        }

        Err(PyValueError::new_err(
            "prepare_module expects Linear, Relu, Conv1d, WaveRnn, ZSpaceProjector, or Sequential modules",
        ))
    }

    #[pyo3(signature = (*args))]
    fn train_epoch(&self, args: &Bound<'_, PyTuple>) -> PyResult<PyEpochStats> {
        match args.len() {
            5 => {
                let trainer = args.get_item(0)?;
                let mut trainer = trainer.extract::<PyRefMut<PyModuleTrainer>>()?;
                let module = args.get_item(1)?;
                let loss = args.get_item(2)?;
                let batches = args.get_item(3)?;
                let schedule = args.get_item(4)?.extract::<PyRef<PyRoundtableSchedule>>()?;
                trainer.train_epoch(&module, &loss, &batches, &*schedule)
            }
            4 => {
                let module = args.get_item(0)?;
                let loss = args.get_item(1)?;
                let batches = args.get_item(2)?;
                let schedule = args.get_item(3)?.extract::<PyRef<PyRoundtableSchedule>>()?;
                let mut trainer = self.inner.trainer();
                let stats = run_epoch_with_trainer(
                    &mut trainer,
                    &module,
                    &loss,
                    &batches,
                    &schedule.inner,
                )?;
                Ok(PyEpochStats::from_stats(stats))
            }
            _ => Err(PyValueError::new_err(
                "SpiralSession.train_epoch expects either (trainer, module, loss, batches, schedule) or (module, loss, batches, schedule)",
            )),
        }
    }

    #[pyo3(signature = (rows, cols, *, top_k=8, mid_k=8, bottom_k=8, here_tolerance=1e-5, auto_prepare=true, psychoid=false, psychoid_log=false, psi=false, collapse=false))]
    fn lightning(
        &self,
        rows: u32,
        cols: u32,
        top_k: u32,
        mid_k: u32,
        bottom_k: u32,
        here_tolerance: f32,
        auto_prepare: bool,
        psychoid: bool,
        psychoid_log: bool,
        psi: bool,
        collapse: bool,
    ) -> PySpiralLightning {
        let roundtable = build_roundtable_config(
            top_k,
            mid_k,
            bottom_k,
            here_tolerance,
            psychoid,
            psychoid_log,
            psi,
            collapse,
        );
        let config = NnLightningConfig::new(rows, cols)
            .with_roundtable(roundtable)
            .with_auto_prepare(auto_prepare);
        PySpiralLightning::from_inner(NnSpiralLightning::with_config(self.inner.clone(), config))
    }

    #[pyo3(signature = (seed, sot=None))]
    fn trace(
        &self,
        seed: &PyTensor,
        sot: Option<&Bound<'_, PyDict>>,
    ) -> PyResult<PySpiralDifferentialTrace> {
        let (rows, cols) = seed.as_tensor().shape();
        let default_steps = match rows.checked_mul(cols) {
            Some(0) | None => 1,
            Some(value) => value.max(1),
        };
        let mut plan_steps = default_steps;
        let mut params = Sot3DParams {
            base_radius: 1.0,
            radial_growth: 0.05,
            base_height: 1.0,
            meso_gain: 0.2,
            micro_gain: 0.05,
        };
        if let Some(cfg) = sot {
            if let Some(value) = cfg.get_item("steps")? {
                plan_steps = value.extract()?;
            }
            if let Some(value) = cfg.get_item("base_radius")? {
                params.base_radius = value.extract()?;
            }
            if let Some(value) = cfg.get_item("radial_growth")? {
                params.radial_growth = value.extract()?;
            }
            if let Some(value) = cfg.get_item("base_height")? {
                params.base_height = value.extract()?;
            }
            if let Some(value) = cfg.get_item("meso_gain")? {
                params.meso_gain = value.extract()?;
            }
            if let Some(value) = cfg.get_item("micro_gain")? {
                params.micro_gain = value.extract()?;
            }
        }

        let trace = convert(self.inner.trace(seed.as_tensor().clone()))?;
        let plan = if plan_steps == 0 {
            None
        } else {
            Some(crate::sot::generate_plan_with_params(plan_steps, params)?)
        };
        Ok(PySpiralDifferentialTrace::from_trace_with_plan(trace, plan))
    }

    #[getter]
    fn curvature(&self) -> f32 {
        self.inner.curvature()
    }

    #[getter]
    fn hyper_learning_rate(&self) -> f32 {
        self.inner.hyper_learning_rate()
    }

    #[getter]
    fn fallback_learning_rate(&self) -> f32 {
        self.inner.fallback_learning_rate()
    }

    #[getter]
    fn entropy_weight(&self) -> f32 {
        self.inner.barycenter_entropy_weight()
    }

    #[getter]
    fn beta_j(&self) -> f32 {
        self.inner.barycenter_beta_j()
    }

    #[getter]
    fn coupling(&self) -> Option<PyTensor> {
        self.inner
            .barycenter_coupling()
            .cloned()
            .map(PyTensor::from_tensor)
    }

    fn device_caps(&self, py: Python<'_>) -> PyResult<PyObject> {
        Ok(device_caps_dict(py, self.inner.device_caps())?.into_py(py))
    }

    #[pyo3(signature = (kind, rows, cols, k))]
    fn plan(&self, py: Python<'_>, kind: &str, rows: u32, cols: u32, k: u32) -> PyResult<PyObject> {
        let rank_kind = parse_kind(kind)?;
        let plan = self.inner.plan_rank(rank_kind, rows, cols, k);
        let out = PyDict::new_bound(py);
        out.set_item("kind", kind.to_ascii_lowercase())?;
        out.set_item("rows", rows)?;
        out.set_item("cols", cols)?;
        out.set_item("k", k)?;
        out.set_item("choice", choice_dict(py, &plan)?.into_py(py))?;
        Ok(out.into_py(py))
    }

    fn hypergrad(&self, rows: usize, cols: usize) -> PyResult<PyHypergrad> {
        Ok(PyHypergrad::from_hypergrad(convert(
            self.inner.hypergrad(rows, cols),
        )?))
    }

    #[pyo3(signature = (densities, weights=None, entropy_weight=None, beta_j=None, coupling=None))]
    fn barycenter(
        &self,
        densities: Vec<PyTensor>,
        weights: Option<Vec<f32>>,
        entropy_weight: Option<f32>,
        beta_j: Option<f32>,
        coupling: Option<PyTensor>,
    ) -> PyResult<PyZSpaceBarycenter> {
        if densities.is_empty() {
            return Err(PyValueError::new_err("densities must not be empty"));
        }
        let tensors: Vec<Tensor> = densities.into_iter().map(PyTensor::into_tensor).collect();
        let weight_vec = weights.unwrap_or_else(|| vec![1.0; tensors.len()]);
        if weight_vec.len() != tensors.len() {
            return Err(PyValueError::new_err(format!(
                "expected {} weights, received {}",
                tensors.len(),
                weight_vec.len()
            )));
        }
        let coupling_tensor = coupling.map(PyTensor::into_tensor);
        let coupling_ref = coupling_tensor.as_ref();
        let entropy = entropy_weight.unwrap_or_else(|| self.inner.barycenter_entropy_weight());
        let beta = beta_j.unwrap_or_else(|| self.inner.barycenter_beta_j());
        let result = self.inner.barycenter_with_parameters(
            &weight_vec,
            &tensors,
            entropy,
            beta,
            coupling_ref,
        );
        Ok(PyZSpaceBarycenter::from_result(convert(result)?))
    }

    fn align_hypergrad(
        &self,
        hypergrad: &mut PyHypergrad,
        barycenter: &PyZSpaceBarycenter,
    ) -> PyResult<()> {
        convert(
            self.inner
                .align_hypergrad(&mut hypergrad.inner, &barycenter.inner),
        )
    }

    #[getter]
    fn topos(&self) -> Option<PyOpenTopos> {
        self.inner.topos().cloned().map(PyOpenTopos::from_topos)
    }

    fn __repr__(&self) -> PyResult<String> {
        Ok(format!(
            "SpiralSession(device={}, curvature={}, hyper_lr={}, fallback_lr={})",
            backend_name(self.inner.device_caps().backend),
            self.inner.curvature(),
            self.inner.hyper_learning_rate(),
            self.inner.fallback_learning_rate()
        ))
    }
}

#[pyclass(module = "spiraltorch.rl", name = "PolicyGradient", unsendable)]
struct PyPolicyGradient {
    trainer: ModuleTrainer,
}

#[pymethods]
impl PyPolicyGradient {
    #[new]
    #[pyo3(signature = (device=None, curvature=-1.0, hyper_learning_rate=0.05, fallback_learning_rate=0.01))]
    fn new(
        device: Option<&str>,
        curvature: f32,
        hyper_learning_rate: f32,
        fallback_learning_rate: f32,
    ) -> Self {
        let caps = caps_for(device);
        Self {
            trainer: ModuleTrainer::new(
                caps,
                curvature,
                hyper_learning_rate,
                fallback_learning_rate,
            ),
        }
    }

    #[getter]
    fn curvature(&self) -> f32 {
        self.trainer.curvature()
    }

    #[getter]
    fn hyper_learning_rate(&self) -> f32 {
        self.trainer.hyper_learning_rate()
    }

    #[getter]
    fn fallback_learning_rate(&self) -> f32 {
        self.trainer.fallback_learning_rate()
    }

    #[pyo3(signature = (rows, cols, top_k=8, mid_k=8, bottom_k=8, here_tolerance=1e-5, psychoid=false, psychoid_log=false, psi=false, collapse=false, dist=None))]
    fn roundtable(
        &mut self,
        rows: u32,
        cols: u32,
        top_k: u32,
        mid_k: u32,
        bottom_k: u32,
        here_tolerance: f32,
        psychoid: bool,
        psychoid_log: bool,
        psi: bool,
        collapse: bool,
        dist: Option<PyDistConfig>,
    ) -> PyResult<PyRoundtableSchedule> {
        let config = build_roundtable_config(
            top_k,
            mid_k,
            bottom_k,
            here_tolerance,
            psychoid,
            psychoid_log,
            psi,
            collapse,
        );
        if let Some(dist_cfg) = dist {
            self.trainer.configure_distribution(dist_cfg.inner.clone());
        } else {
            self.trainer.clear_distribution();
        }
        Ok(PyRoundtableSchedule::from_schedule(
            self.trainer.roundtable(rows, cols, config),
        ))
    }

    fn install_maintainer(&mut self, config: &PyMaintainerConfig) {
        self.trainer
            .install_blackcat_moderator(config.threshold, config.participants);
    }

    fn maintainer_reports(&self) -> Vec<PyMaintainerReport> {
        self.trainer
            .blackcat_minutes()
            .into_iter()
            .map(PyMaintainerReport::from_minutes)
            .collect()
    }

    #[pyo3(signature = (module, loss, batches, schedule))]
    fn train_epoch(
        &mut self,
        module: &Bound<'_, PyAny>,
        loss: &Bound<'_, PyAny>,
        batches: &Bound<'_, PyAny>,
        schedule: &PyRoundtableSchedule,
    ) -> PyResult<PyEpochStats> {
        let stats =
            run_epoch_with_trainer(&mut self.trainer, module, loss, batches, &schedule.inner)?;
        Ok(PyEpochStats::from_stats(stats))
    }

    fn __repr__(&self) -> PyResult<String> {
        Ok(format!(
            "PolicyGradient(curvature={:.3}, hyper_lr={:.3}, fallback_lr={:.3})",
            self.curvature(),
            self.hyper_learning_rate(),
            self.fallback_learning_rate()
        ))
    }
}

#[pyclass(module = "spiraltorch.nn", name = "MeanSquaredError")]
struct PyMeanSquaredError {
    inner: MeanSquaredError,
}

impl PyMeanSquaredError {
    fn inner_mut(&mut self) -> &mut MeanSquaredError {
        &mut self.inner
    }
}

#[pymethods]
impl PyMeanSquaredError {
    #[new]
    fn new() -> Self {
        Self {
            inner: MeanSquaredError::new(),
        }
    }

    fn forward(&mut self, prediction: &PyTensor, target: &PyTensor) -> PyResult<PyTensor> {
        Ok(PyTensor::from_tensor(convert(
            self.inner
                .forward(prediction.as_tensor(), target.as_tensor()),
        )?))
    }

    fn backward(&mut self, prediction: &PyTensor, target: &PyTensor) -> PyResult<PyTensor> {
        Ok(PyTensor::from_tensor(convert(
            self.inner
                .backward(prediction.as_tensor(), target.as_tensor()),
        )?))
    }

    fn __repr__(&self) -> PyResult<String> {
        Ok("MeanSquaredError()".to_string())
    }
}

#[pyclass(module = "spiraltorch.nn", name = "HyperbolicCrossEntropy")]
struct PyHyperbolicCrossEntropy {
    inner: NnHyperbolicCrossEntropy,
}

impl PyHyperbolicCrossEntropy {
    fn inner_mut(&mut self) -> &mut NnHyperbolicCrossEntropy {
        &mut self.inner
    }
}

#[pymethods]
impl PyHyperbolicCrossEntropy {
    #[new]
    #[pyo3(signature = (curvature=-1.0, epsilon=None))]
    fn new(curvature: f32, epsilon: Option<f32>) -> PyResult<Self> {
        let inner = match epsilon {
            Some(eps) => convert(NnHyperbolicCrossEntropy::with_epsilon(curvature, eps))?,
            None => convert(NnHyperbolicCrossEntropy::new(curvature))?,
        };
        Ok(Self { inner })
    }

    #[getter]
    fn curvature(&self) -> f32 {
        self.inner.curvature()
    }

    #[getter]
    fn epsilon(&self) -> f32 {
        self.inner.epsilon()
    }

    fn forward(&mut self, prediction: &PyTensor, target: &PyTensor) -> PyResult<PyTensor> {
        Ok(PyTensor::from_tensor(convert(
            self.inner_mut()
                .forward(prediction.as_tensor(), target.as_tensor()),
        )?))
    }

    fn backward(&mut self, prediction: &PyTensor, target: &PyTensor) -> PyResult<PyTensor> {
        Ok(PyTensor::from_tensor(convert(
            self.inner_mut()
                .backward(prediction.as_tensor(), target.as_tensor()),
        )?))
    }

    fn __repr__(&self) -> PyResult<String> {
        Ok(format!(
            "HyperbolicCrossEntropy(curvature={:.3}, epsilon={:.3})",
            self.curvature(),
            self.epsilon()
        ))
    }
}

fn train_trainer_with_dataset(
    trainer: &mut ModuleTrainer,
    module: &Bound<'_, PyAny>,
    loss: &Bound<'_, PyAny>,
    dataset: &[(Tensor, Tensor)],
    schedule: &RoundtableSchedule,
) -> PyResult<Option<EpochStats>> {
    // Sequential
    if let Ok(mut seq) = module.extract::<PyRefMut<'_, PySequentialModule>>() {
        if let Ok(mut mse) = loss.extract::<PyRefMut<'_, PyMeanSquaredError>>() {
            let stats = convert(trainer.train_epoch(
                seq.borrow_mut()?,
                mse.inner_mut(),
                dataset.to_vec(),
                schedule,
            ))?;
            return Ok(Some(stats));
        }
    }
    if let Ok(mut seq) = module.extract::<PyRefMut<'_, PySequentialModule>>() {
        if let Ok(mut hce) = loss.extract::<PyRefMut<'_, PyHyperbolicCrossEntropy>>() {
            let stats = convert(trainer.train_epoch(
                seq.borrow_mut()?,
                hce.inner_mut(),
                dataset.to_vec(),
                schedule,
            ))?;
            return Ok(Some(stats));
        }
    }

    // Linear
    if let Ok(mut linear) = module.extract::<PyRefMut<'_, PyLinearModule>>() {
        if let Ok(mut mse) = loss.extract::<PyRefMut<'_, PyMeanSquaredError>>() {
            let stats = convert(trainer.train_epoch(
                linear.borrow_mut()?,
                mse.inner_mut(),
                dataset.to_vec(),
                schedule,
            ))?;
            return Ok(Some(stats));
        }
    }
    if let Ok(mut linear) = module.extract::<PyRefMut<'_, PyLinearModule>>() {
        if let Ok(mut hce) = loss.extract::<PyRefMut<'_, PyHyperbolicCrossEntropy>>() {
            let stats = convert(trainer.train_epoch(
                linear.borrow_mut()?,
                hce.inner_mut(),
                dataset.to_vec(),
                schedule,
            ))?;
            return Ok(Some(stats));
        }
    }

    // Relu
    if let Ok(mut relu) = module.extract::<PyRefMut<'_, PyReluModule>>() {
        if let Ok(mut mse) = loss.extract::<PyRefMut<'_, PyMeanSquaredError>>() {
            let stats = convert(trainer.train_epoch(
                relu.borrow_mut()?,
                mse.inner_mut(),
                dataset.to_vec(),
                schedule,
            ))?;
            return Ok(Some(stats));
        }
    }
    if let Ok(mut relu) = module.extract::<PyRefMut<'_, PyReluModule>>() {
        if let Ok(mut hce) = loss.extract::<PyRefMut<'_, PyHyperbolicCrossEntropy>>() {
            let stats = convert(trainer.train_epoch(
                relu.borrow_mut()?,
                hce.inner_mut(),
                dataset.to_vec(),
                schedule,
            ))?;
            return Ok(Some(stats));
        }
    }

    // Conv1d
    if let Ok(mut conv) = module.extract::<PyRefMut<'_, PyConv1dModule>>() {
        if let Ok(mut mse) = loss.extract::<PyRefMut<'_, PyMeanSquaredError>>() {
            let stats = convert(trainer.train_epoch(
                conv.borrow_mut()?,
                mse.inner_mut(),
                dataset.to_vec(),
                schedule,
            ))?;
            return Ok(Some(stats));
        }
    }
    if let Ok(mut conv) = module.extract::<PyRefMut<'_, PyConv1dModule>>() {
        if let Ok(mut hce) = loss.extract::<PyRefMut<'_, PyHyperbolicCrossEntropy>>() {
            let stats = convert(trainer.train_epoch(
                conv.borrow_mut()?,
                hce.inner_mut(),
                dataset.to_vec(),
                schedule,
            ))?;
            return Ok(Some(stats));
        }
    }

    // WaveRnn
    if let Ok(mut wave) = module.extract::<PyRefMut<'_, PyWaveRnnModule>>() {
        if let Ok(mut mse) = loss.extract::<PyRefMut<'_, PyMeanSquaredError>>() {
            let stats = convert(trainer.train_epoch(
                wave.borrow_mut()?,
                mse.inner_mut(),
                dataset.to_vec(),
                schedule,
            ))?;
            return Ok(Some(stats));
        }
    }
    if let Ok(mut wave) = module.extract::<PyRefMut<'_, PyWaveRnnModule>>() {
        if let Ok(mut hce) = loss.extract::<PyRefMut<'_, PyHyperbolicCrossEntropy>>() {
            let stats = convert(trainer.train_epoch(
                wave.borrow_mut()?,
                hce.inner_mut(),
                dataset.to_vec(),
                schedule,
            ))?;
            return Ok(Some(stats));
        }
    }

    // ZSpace projector
    if let Ok(mut projector) = module.extract::<PyRefMut<'_, PyZSpaceProjector>>() {
        if let Ok(mut mse) = loss.extract::<PyRefMut<'_, PyMeanSquaredError>>() {
            let stats = convert(trainer.train_epoch(
                projector.borrow_mut()?,
                mse.inner_mut(),
                dataset.to_vec(),
                schedule,
            ))?;
            return Ok(Some(stats));
        }
    }
    if let Ok(mut projector) = module.extract::<PyRefMut<'_, PyZSpaceProjector>>() {
        if let Ok(mut hce) = loss.extract::<PyRefMut<'_, PyHyperbolicCrossEntropy>>() {
            let stats = convert(trainer.train_epoch(
                projector.borrow_mut()?,
                hce.inner_mut(),
                dataset.to_vec(),
                schedule,
            ))?;
            return Ok(Some(stats));
        }
    }

    // Topos resonator
    if let Ok(mut resonator) = module.extract::<PyRefMut<'_, PyToposResonator>>() {
        if let Ok(mut mse) = loss.extract::<PyRefMut<'_, PyMeanSquaredError>>() {
            let stats = convert(trainer.train_epoch(
                resonator.borrow_mut()?,
                mse.inner_mut(),
                dataset.to_vec(),
                schedule,
            ))?;
            return Ok(Some(stats));
        }
    }
    if let Ok(mut resonator) = module.extract::<PyRefMut<'_, PyToposResonator>>() {
        if let Ok(mut hce) = loss.extract::<PyRefMut<'_, PyHyperbolicCrossEntropy>>() {
            let stats = convert(trainer.train_epoch(
                resonator.borrow_mut()?,
                hce.inner_mut(),
                dataset.to_vec(),
                schedule,
            ))?;
            return Ok(Some(stats));
        }
    }

    // ZSpace mixer
    if let Ok(mut mixer) = module.extract::<PyRefMut<'_, PyZSpaceMixer>>() {
        if let Ok(mut mse) = loss.extract::<PyRefMut<'_, PyMeanSquaredError>>() {
            let stats = convert(trainer.train_epoch(
                mixer.borrow_mut()?,
                mse.inner_mut(),
                dataset.to_vec(),
                schedule,
            ))?;
            return Ok(Some(stats));
        }
    }
    if let Ok(mut mixer) = module.extract::<PyRefMut<'_, PyZSpaceMixer>>() {
        if let Ok(mut hce) = loss.extract::<PyRefMut<'_, PyHyperbolicCrossEntropy>>() {
            let stats = convert(trainer.train_epoch(
                mixer.borrow_mut()?,
                hce.inner_mut(),
                dataset.to_vec(),
                schedule,
            ))?;
            return Ok(Some(stats));
        }
    }
}

#[pyclass(module = "spiraltorch.rl", name = "PolicyGradient", unsendable)]
struct PyPolicyGradient {
    trainer: ModuleTrainer,
}

#[pymethods]
impl PyPolicyGradient {
    #[new]
    #[pyo3(signature = (device=None, curvature=-1.0, hyper_learning_rate=0.05, fallback_learning_rate=0.01))]
    fn new(
        device: Option<&str>,
        curvature: f32,
        hyper_learning_rate: f32,
        fallback_learning_rate: f32,
    ) -> Self {
        let caps = caps_for(device);
        Self {
            trainer: ModuleTrainer::new(
                caps,
                curvature,
                hyper_learning_rate,
                fallback_learning_rate,
            ),
        }
    }

    #[getter]
    fn curvature(&self) -> f32 {
        self.trainer.curvature()
    }

    #[getter]
    fn hyper_learning_rate(&self) -> f32 {
        self.trainer.hyper_learning_rate()
    }

    #[getter]
    fn fallback_learning_rate(&self) -> f32 {
        self.trainer.fallback_learning_rate()
    }

    #[pyo3(signature = (rows, cols, top_k=8, mid_k=8, bottom_k=8, here_tolerance=1e-5, psychoid=false, psychoid_log=false, psi=false, collapse=false, dist=None))]
    fn roundtable(
        &mut self,
        rows: u32,
        cols: u32,
        top_k: u32,
        mid_k: u32,
        bottom_k: u32,
        here_tolerance: f32,
        psychoid: bool,
        psychoid_log: bool,
        psi: bool,
        collapse: bool,
        dist: Option<PyDistConfig>,
    ) -> PyResult<PyRoundtableSchedule> {
        let config = build_roundtable_config(
            top_k,
            mid_k,
            bottom_k,
            here_tolerance,
            psychoid,
            psychoid_log,
            psi,
            collapse,
        );
        if let Some(dist_cfg) = dist {
            self.trainer.configure_distribution(dist_cfg.inner.clone());
        } else {
            self.trainer.clear_distribution();
        }
        Ok(PyRoundtableSchedule::from_schedule(
            self.trainer.roundtable(rows, cols, config),
        ))
    }

    fn install_maintainer(&mut self, config: &PyMaintainerConfig) {
        self.trainer
            .install_blackcat_moderator(config.threshold, config.participants);
    }

    fn maintainer_reports(&self) -> Vec<PyMaintainerReport> {
        self.trainer
            .blackcat_minutes()
            .into_iter()
            .map(PyMaintainerReport::from_minutes)
            .collect()
    }

    #[pyo3(signature = (module, loss, batches, schedule))]
    fn train_epoch(
        &mut self,
        module: &Bound<'_, PyAny>,
        loss: &Bound<'_, PyAny>,
        batches: &Bound<'_, PyAny>,
        schedule: &PyRoundtableSchedule,
    ) -> PyResult<PyEpochStats> {
        let stats =
            run_epoch_with_trainer(&mut self.trainer, module, loss, batches, &schedule.inner)?;
        Ok(PyEpochStats::from_stats(stats))
    }

    fn __repr__(&self) -> PyResult<String> {
        Ok(format!(
            "PolicyGradient(curvature={:.3}, hyper_lr={:.3}, fallback_lr={:.3})",
            self.curvature(),
            self.hyper_learning_rate(),
            self.fallback_learning_rate()
        ))
    }
}

#[pyclass(module = "spiraltorch.nn", name = "MeanSquaredError")]
struct PyMeanSquaredError {
    inner: MeanSquaredError,
}

    Ok(None)
}

fn run_epoch_with_trainer(
    trainer: &mut ModuleTrainer,
    module: &Bound<'_, PyAny>,
    loss: &Bound<'_, PyAny>,
    batches: &Bound<'_, PyAny>,
    schedule: &RoundtableSchedule,
) -> PyResult<EpochStats> {
    if let Ok(loader) = batches.extract::<PyRef<PyDataLoader>>() {
        let dataset: Vec<(Tensor, Tensor)> = loader
            .clone_inner()
            .into_iter()
            .map(|batch| convert(batch))
            .collect::<PyResult<_>>()?;
        if let Some(stats) = train_trainer_with_dataset(trainer, module, loss, &dataset, schedule)?
        {
            return Ok(stats);
        }
        return Err(PyValueError::new_err(
            "ModuleTrainer.train_epoch expects a supported module/loss pairing",
        ));
    }

    let dataset: Vec<(Tensor, Tensor)> = batches
        .extract::<Vec<(PyTensor, PyTensor)>>()?
        .into_iter()
        .map(|(input, target)| (input.into_tensor(), target.into_tensor()))
        .collect();

    if let Some(stats) = train_trainer_with_dataset(trainer, module, loss, &dataset, schedule)? {
        return Ok(stats);
    }

    Err(PyValueError::new_err(
        "ModuleTrainer.train_epoch expects a supported module/loss pairing",
    ))
}

fn prepare_module_for_lightning(
    lightning: &mut NnSpiralLightning,
    module: &Bound<'_, PyAny>,
) -> PyResult<()> {
    if let Ok(mut seq) = module.extract::<PyRefMut<'_, PySequentialModule>>() {
        convert(lightning.prepare_module(seq.borrow_mut()?))?;
        return Ok(());
    }
    if let Ok(mut linear) = module.extract::<PyRefMut<'_, PyLinearModule>>() {
        convert(lightning.prepare_module(linear.borrow_mut()?))?;
        return Ok(());
    }
    if let Ok(mut relu) = module.extract::<PyRefMut<'_, PyReluModule>>() {
        convert(lightning.prepare_module(relu.borrow_mut()?))?;
        return Ok(());
    }
    if let Ok(mut conv) = module.extract::<PyRefMut<'_, PyConv1dModule>>() {
        convert(lightning.prepare_module(conv.borrow_mut()?))?;
        return Ok(());
    }
    if let Ok(mut wave) = module.extract::<PyRefMut<'_, PyWaveRnnModule>>() {
        convert(lightning.prepare_module(wave.borrow_mut()?))?;
        return Ok(());
    }
    if let Ok(mut projector) = module.extract::<PyRefMut<'_, PyZSpaceProjector>>() {
        convert(lightning.prepare_module(projector.borrow_mut()?))?;
        return Ok(());
    }
    if let Ok(mut resonator) = module.extract::<PyRefMut<'_, PyToposResonator>>() {
        convert(lightning.prepare_module(resonator.borrow_mut()?))?;
        return Ok(());
    }
    if let Ok(mut mixer) = module.extract::<PyRefMut<'_, PyZSpaceMixer>>() {
        convert(lightning.prepare_module(mixer.borrow_mut()?))?;
        return Ok(());
    }
    Err(PyValueError::new_err(
        "SpiralLightning.prepare_module expects Linear, Relu, Conv1d, WaveRnn, ZSpaceProjector, ToposResonator, ZSpaceMixer, or Sequential modules",
    ))
}

#[pyclass(module = "spiraltorch.nn", name = "HyperbolicCrossEntropy")]
struct PyHyperbolicCrossEntropy {
    inner: NnHyperbolicCrossEntropy,
}

impl PyHyperbolicCrossEntropy {
    fn inner_mut(&mut self) -> &mut NnHyperbolicCrossEntropy {
        &mut self.inner
    }
}

#[pymethods]
impl PyHyperbolicCrossEntropy {
    #[new]
    #[pyo3(signature = (curvature=-1.0, epsilon=None))]
    fn new(curvature: f32, epsilon: Option<f32>) -> PyResult<Self> {
        let inner = match epsilon {
            Some(eps) => convert(NnHyperbolicCrossEntropy::with_epsilon(curvature, eps))?,
            None => convert(NnHyperbolicCrossEntropy::new(curvature))?,
        };
        Ok(Self { inner })
    }

    #[getter]
    fn curvature(&self) -> f32 {
        self.inner.curvature()
    }

    #[getter]
    fn epsilon(&self) -> f32 {
        self.inner.epsilon()
    }

    fn forward(&mut self, prediction: &PyTensor, target: &PyTensor) -> PyResult<PyTensor> {
        Ok(PyTensor::from_tensor(convert(
            self.inner_mut()
                .forward(prediction.as_tensor(), target.as_tensor()),
        )?))
    }

    fn backward(&mut self, prediction: &PyTensor, target: &PyTensor) -> PyResult<PyTensor> {
        Ok(PyTensor::from_tensor(convert(
            self.inner_mut()
                .backward(prediction.as_tensor(), target.as_tensor()),
        )?))
    }

    fn __repr__(&self) -> PyResult<String> {
        Ok(format!(
            "HyperbolicCrossEntropy(curvature={:.3}, epsilon={:.3})",
            self.curvature(),
            self.epsilon()
        ))
    }
}

fn train_trainer_with_dataset(
    trainer: &mut ModuleTrainer,
    module: &Bound<'_, PyAny>,
    loss: &Bound<'_, PyAny>,
    dataset: &[(Tensor, Tensor)],
    schedule: &RoundtableSchedule,
) -> PyResult<Option<EpochStats>> {
    // Sequential
    if let Ok(mut seq) = module.extract::<PyRefMut<'_, PySequentialModule>>() {
        if let Ok(mut mse) = loss.extract::<PyRefMut<'_, PyMeanSquaredError>>() {
            let stats = convert(trainer.train_epoch(
                seq.borrow_mut()?,
                mse.inner_mut(),
                dataset.to_vec(),
                schedule,
            ))?;
            return Ok(Some(stats));
        }
    }
    if let Ok(mut seq) = module.extract::<PyRefMut<'_, PySequentialModule>>() {
        if let Ok(mut hce) = loss.extract::<PyRefMut<'_, PyHyperbolicCrossEntropy>>() {
            let stats = convert(trainer.train_epoch(
                seq.borrow_mut()?,
                hce.inner_mut(),
                dataset.to_vec(),
                schedule,
            ))?;
            return Ok(Some(stats));
        }
    }

    // Linear
    if let Ok(mut linear) = module.extract::<PyRefMut<'_, PyLinearModule>>() {
        if let Ok(mut mse) = loss.extract::<PyRefMut<'_, PyMeanSquaredError>>() {
            let stats = convert(trainer.train_epoch(
                linear.borrow_mut()?,
                mse.inner_mut(),
                dataset.to_vec(),
                schedule,
            ))?;
            return Ok(Some(stats));
        }
    }
    if let Ok(mut linear) = module.extract::<PyRefMut<'_, PyLinearModule>>() {
        if let Ok(mut hce) = loss.extract::<PyRefMut<'_, PyHyperbolicCrossEntropy>>() {
            let stats = convert(trainer.train_epoch(
                linear.borrow_mut()?,
                hce.inner_mut(),
                dataset.to_vec(),
                schedule,
            ))?;
            return Ok(Some(stats));
        }
    }

    // Relu
    if let Ok(mut relu) = module.extract::<PyRefMut<'_, PyReluModule>>() {
        if let Ok(mut mse) = loss.extract::<PyRefMut<'_, PyMeanSquaredError>>() {
            let stats = convert(trainer.train_epoch(
                relu.borrow_mut()?,
                mse.inner_mut(),
                dataset.to_vec(),
                schedule,
            ))?;
            return Ok(Some(stats));
        }
    }
    if let Ok(mut relu) = module.extract::<PyRefMut<'_, PyReluModule>>() {
        if let Ok(mut hce) = loss.extract::<PyRefMut<'_, PyHyperbolicCrossEntropy>>() {
            let stats = convert(trainer.train_epoch(
                relu.borrow_mut()?,
                hce.inner_mut(),
                dataset.to_vec(),
                schedule,
            ))?;
            return Ok(Some(stats));
        }
    }

    // Conv1d
    if let Ok(mut conv) = module.extract::<PyRefMut<'_, PyConv1dModule>>() {
        if let Ok(mut mse) = loss.extract::<PyRefMut<'_, PyMeanSquaredError>>() {
            let stats = convert(trainer.train_epoch(
                conv.borrow_mut()?,
                mse.inner_mut(),
                dataset.to_vec(),
                schedule,
            ))?;
            return Ok(Some(stats));
        }
    }
    if let Ok(mut conv) = module.extract::<PyRefMut<'_, PyConv1dModule>>() {
        if let Ok(mut hce) = loss.extract::<PyRefMut<'_, PyHyperbolicCrossEntropy>>() {
            let stats = convert(trainer.train_epoch(
                conv.borrow_mut()?,
                hce.inner_mut(),
                dataset.to_vec(),
                schedule,
            ))?;
            return Ok(Some(stats));
        }
    }

    // WaveRnn
    if let Ok(mut wave) = module.extract::<PyRefMut<'_, PyWaveRnnModule>>() {
        if let Ok(mut mse) = loss.extract::<PyRefMut<'_, PyMeanSquaredError>>() {
            let stats = convert(trainer.train_epoch(
                wave.borrow_mut()?,
                mse.inner_mut(),
                dataset.to_vec(),
                schedule,
            ))?;
            return Ok(Some(stats));
        }
    }
    if let Ok(mut wave) = module.extract::<PyRefMut<'_, PyWaveRnnModule>>() {
        if let Ok(mut hce) = loss.extract::<PyRefMut<'_, PyHyperbolicCrossEntropy>>() {
            let stats = convert(trainer.train_epoch(
                wave.borrow_mut()?,
                hce.inner_mut(),
                dataset.to_vec(),
                schedule,
            ))?;
            return Ok(Some(stats));
        }
    }

    // ZSpace projector
    if let Ok(mut projector) = module.extract::<PyRefMut<'_, PyZSpaceProjector>>() {
        if let Ok(mut mse) = loss.extract::<PyRefMut<'_, PyMeanSquaredError>>() {
            let stats = convert(trainer.train_epoch(
                projector.borrow_mut()?,
                mse.inner_mut(),
                dataset.to_vec(),
                schedule,
            let stats = convert(lightning.train_epoch(
                linear.borrow_mut()?,
                mse.inner_mut(),
                dataset.to_vec(),
            ))?;
            return Ok(Some(stats));
        }
    }
    if let Ok(mut linear) = module.extract::<PyRefMut<'_, PyLinearModule>>() {
        if let Ok(mut hce) = loss.extract::<PyRefMut<'_, PyHyperbolicCrossEntropy>>() {
            let stats = convert(lightning.train_epoch(
                linear.borrow_mut()?,
                hce.inner_mut(),
                dataset.to_vec(),
            ))?;
            return Ok(Some(stats));
                dataset.clone(),
            ))?;
            return Ok(Some(stats));
        }
    }
    if let Ok(mut projector) = module.extract::<PyRefMut<'_, PyZSpaceProjector>>() {
        if let Ok(mut hce) = loss.extract::<PyRefMut<'_, PyHyperbolicCrossEntropy>>() {
            let stats = convert(trainer.train_epoch(
                projector.borrow_mut()?,
                hce.inner_mut(),
                dataset.to_vec(),
                schedule,
            ))?;
            return Ok(Some(stats));
        }
    }

    // Topos resonator
    if let Ok(mut resonator) = module.extract::<PyRefMut<'_, PyToposResonator>>() {
        if let Ok(mut mse) = loss.extract::<PyRefMut<'_, PyMeanSquaredError>>() {
            let stats = convert(trainer.train_epoch(
                resonator.borrow_mut()?,
                mse.inner_mut(),
                dataset.to_vec(),
                schedule,
            ))?;
            return Ok(Some(stats));
        }
    }
    if let Ok(mut resonator) = module.extract::<PyRefMut<'_, PyToposResonator>>() {
        if let Ok(mut hce) = loss.extract::<PyRefMut<'_, PyHyperbolicCrossEntropy>>() {
            let stats = convert(trainer.train_epoch(
                resonator.borrow_mut()?,
                hce.inner_mut(),
                dataset.to_vec(),
                schedule,
            ))?;
            return Ok(Some(stats));
        }
    }

    // ZSpace mixer
    if let Ok(mut mixer) = module.extract::<PyRefMut<'_, PyZSpaceMixer>>() {
        if let Ok(mut mse) = loss.extract::<PyRefMut<'_, PyMeanSquaredError>>() {
            let stats = convert(trainer.train_epoch(
                mixer.borrow_mut()?,
                mse.inner_mut(),
                dataset.to_vec(),
                schedule,
            ))?;
            return Ok(Some(stats));
        }
    }
    if let Ok(mut mixer) = module.extract::<PyRefMut<'_, PyZSpaceMixer>>() {
        if let Ok(mut hce) = loss.extract::<PyRefMut<'_, PyHyperbolicCrossEntropy>>() {
            let stats = convert(trainer.train_epoch(
                mixer.borrow_mut()?,
                hce.inner_mut(),
                dataset.to_vec(),
                schedule,
            ))?;
            return Ok(Some(stats));
        }
    }

    Ok(None)
}

fn run_epoch_with_trainer(
    trainer: &mut ModuleTrainer,
    module: &Bound<'_, PyAny>,
    loss: &Bound<'_, PyAny>,
    batches: &Bound<'_, PyAny>,
    schedule: &RoundtableSchedule,
) -> PyResult<EpochStats> {
    if let Ok(loader) = batches.extract::<PyRef<PyDataLoader>>() {
        let dataset: Vec<(Tensor, Tensor)> = loader
            .clone_inner()
            .into_iter()
            .map(|batch| convert(batch))
            .collect::<PyResult<_>>()?;
        if let Some(stats) = train_trainer_with_dataset(trainer, module, loss, &dataset, schedule)?
        {
            return Ok(stats);
        }
        return Err(PyValueError::new_err(
            "ModuleTrainer.train_epoch expects a supported module/loss pairing",
        ));
    }

    let dataset: Vec<(Tensor, Tensor)> = batches
        .extract::<Vec<(PyTensor, PyTensor)>>()?
        .into_iter()
        .map(|(input, target)| (input.into_tensor(), target.into_tensor()))
        .collect();

    if let Some(stats) = train_trainer_with_dataset(trainer, module, loss, &dataset, schedule)? {
        return Ok(stats);
    }

    Err(PyValueError::new_err(
        "ModuleTrainer.train_epoch expects a supported module/loss pairing",
        "SpiralLightning.train_epoch expects a Sequential, Linear, or Relu module and a supported loss",
    ))
}

fn prepare_module_for_lightning(
    lightning: &mut NnSpiralLightning,
    module: &Bound<'_, PyAny>,
) -> PyResult<()> {
    if let Ok(mut seq) = module.extract::<PyRefMut<'_, PySequentialModule>>() {
        convert(lightning.prepare_module(seq.borrow_mut()?))?;
        return Ok(());
    }
    if let Ok(mut linear) = module.extract::<PyRefMut<'_, PyLinearModule>>() {
        convert(lightning.prepare_module(linear.borrow_mut()?))?;
        return Ok(());
    }
    if let Ok(mut relu) = module.extract::<PyRefMut<'_, PyReluModule>>() {
        convert(lightning.prepare_module(relu.borrow_mut()?))?;
        return Ok(());
    }
    if let Ok(mut conv) = module.extract::<PyRefMut<'_, PyConv1dModule>>() {
        convert(lightning.prepare_module(conv.borrow_mut()?))?;
        return Ok(());
    }
    if let Ok(mut wave) = module.extract::<PyRefMut<'_, PyWaveRnnModule>>() {
        convert(lightning.prepare_module(wave.borrow_mut()?))?;
        return Ok(());
    }
    if let Ok(mut projector) = module.extract::<PyRefMut<'_, PyZSpaceProjector>>() {
        convert(lightning.prepare_module(projector.borrow_mut()?))?;
        return Ok(());
    }
    if let Ok(mut resonator) = module.extract::<PyRefMut<'_, PyToposResonator>>() {
        convert(lightning.prepare_module(resonator.borrow_mut()?))?;
        return Ok(());
    }
    if let Ok(mut mixer) = module.extract::<PyRefMut<'_, PyZSpaceMixer>>() {
        convert(lightning.prepare_module(mixer.borrow_mut()?))?;
        return Ok(());
    }
    Err(PyValueError::new_err(
        "SpiralLightning.prepare_module expects Linear, Relu, Conv1d, WaveRnn, ZSpaceProjector, ToposResonator, ZSpaceMixer, or Sequential modules",
    ))
}

fn train_lightning_with_dataset(
    lightning: &mut NnSpiralLightning,
    module: &Bound<'_, PyAny>,
    loss: &Bound<'_, PyAny>,
    dataset: &[(Tensor, Tensor)],
) -> PyResult<Option<EpochStats>> {
    if let Ok(mut seq) = module.extract::<PyRefMut<'_, PySequentialModule>>() {
        if let Ok(mut mse) = loss.extract::<PyRefMut<'_, PyMeanSquaredError>>() {
            let stats = convert(lightning.train_epoch(
                seq.borrow_mut()?,
                mse.inner_mut(),
                dataset.to_vec(),
            ))?;
            return Ok(Some(stats));
        }
    }
    if let Ok(mut seq) = module.extract::<PyRefMut<'_, PySequentialModule>>() {
        if let Ok(mut hce) = loss.extract::<PyRefMut<'_, PyHyperbolicCrossEntropy>>() {
            let stats = convert(lightning.train_epoch(
                seq.borrow_mut()?,
                hce.inner_mut(),
                dataset.to_vec(),
            ))?;
            return Ok(Some(stats));
        }
    }

    if let Ok(mut linear) = module.extract::<PyRefMut<'_, PyLinearModule>>() {
        if let Ok(mut mse) = loss.extract::<PyRefMut<'_, PyMeanSquaredError>>() {
            let stats = convert(lightning.train_epoch(
                linear.borrow_mut()?,
                mse.inner_mut(),
                dataset.to_vec(),
            ))?;
            return Ok(Some(stats));
        }
    }
    if let Ok(mut linear) = module.extract::<PyRefMut<'_, PyLinearModule>>() {
        if let Ok(mut hce) = loss.extract::<PyRefMut<'_, PyHyperbolicCrossEntropy>>() {
            let stats = convert(lightning.train_epoch(
                linear.borrow_mut()?,
                hce.inner_mut(),
                dataset.to_vec(),
            ))?;
            return Ok(Some(stats));
        }
    }

    if let Ok(mut relu) = module.extract::<PyRefMut<'_, PyReluModule>>() {
        if let Ok(mut mse) = loss.extract::<PyRefMut<'_, PyMeanSquaredError>>() {
            let stats = convert(lightning.train_epoch(
                relu.borrow_mut()?,
                mse.inner_mut(),
                dataset.to_vec(),
            ))?;
            return Ok(Some(stats));
        }
    }
    if let Ok(mut relu) = module.extract::<PyRefMut<'_, PyReluModule>>() {
        if let Ok(mut hce) = loss.extract::<PyRefMut<'_, PyHyperbolicCrossEntropy>>() {
            let stats = convert(lightning.train_epoch(
                relu.borrow_mut()?,
                hce.inner_mut(),
                dataset.to_vec(),
            ))?;
            return Ok(Some(stats));
        }
    }

    if let Ok(mut conv) = module.extract::<PyRefMut<'_, PyConv1dModule>>() {
        if let Ok(mut mse) = loss.extract::<PyRefMut<'_, PyMeanSquaredError>>() {
            let stats = convert(lightning.train_epoch(
                conv.borrow_mut()?,
                mse.inner_mut(),
                dataset.to_vec(),
            ))?;
            return Ok(Some(stats));
        }
    }
    if let Ok(mut conv) = module.extract::<PyRefMut<'_, PyConv1dModule>>() {
        if let Ok(mut hce) = loss.extract::<PyRefMut<'_, PyHyperbolicCrossEntropy>>() {
            let stats = convert(lightning.train_epoch(
                conv.borrow_mut()?,
                hce.inner_mut(),
                dataset.to_vec(),
            ))?;
            return Ok(Some(stats));
        }
    }

    if let Ok(mut wave) = module.extract::<PyRefMut<'_, PyWaveRnnModule>>() {
        if let Ok(mut mse) = loss.extract::<PyRefMut<'_, PyMeanSquaredError>>() {
            let stats = convert(lightning.train_epoch(
                wave.borrow_mut()?,
                mse.inner_mut(),
                dataset.to_vec(),
            ))?;
            return Ok(Some(stats));
        }
    }
    if let Ok(mut wave) = module.extract::<PyRefMut<'_, PyWaveRnnModule>>() {
        if let Ok(mut hce) = loss.extract::<PyRefMut<'_, PyHyperbolicCrossEntropy>>() {
            let stats = convert(lightning.train_epoch(
                wave.borrow_mut()?,
        }
    }
    if let Ok(mut wave) = module.extract::<PyRefMut<'_, PyWaveRnnModule>>() {
        if let Ok(mut hce) = loss.extract::<PyRefMut<'_, PyHyperbolicCrossEntropy>>() {
            let stats = convert(lightning.train_epoch(
                wave.borrow_mut()?,
                hce.inner_mut(),
                dataset.to_vec(),
            ))?;
            return Ok(Some(stats));
        }
    }

    if let Ok(mut projector) = module.extract::<PyRefMut<'_, PyZSpaceProjector>>() {
        if let Ok(mut mse) = loss.extract::<PyRefMut<'_, PyMeanSquaredError>>() {
            let stats = convert(lightning.train_epoch(
                projector.borrow_mut()?,
                mse.inner_mut(),
                dataset.to_vec(),
            ))?;
            return Ok(Some(stats));
        }
    }
    if let Ok(mut projector) = module.extract::<PyRefMut<'_, PyZSpaceProjector>>() {
        if let Ok(mut hce) = loss.extract::<PyRefMut<'_, PyHyperbolicCrossEntropy>>() {
            let stats = convert(lightning.train_epoch(
                projector.borrow_mut()?,
                hce.inner_mut(),
                dataset.to_vec(),
            ))?;
            return Ok(Some(stats));
        }
    }

    if let Ok(mut resonator) = module.extract::<PyRefMut<'_, PyToposResonator>>() {
        if let Ok(mut mse) = loss.extract::<PyRefMut<'_, PyMeanSquaredError>>() {
            let stats = convert(lightning.train_epoch(
                resonator.borrow_mut()?,
                mse.inner_mut(),
                dataset.to_vec(),
            ))?;
            return Ok(Some(stats));
        }
    }
    if let Ok(mut resonator) = module.extract::<PyRefMut<'_, PyToposResonator>>() {
        if let Ok(mut hce) = loss.extract::<PyRefMut<'_, PyHyperbolicCrossEntropy>>() {
            let stats = convert(lightning.train_epoch(
                resonator.borrow_mut()?,
                hce.inner_mut(),
                dataset.to_vec(),
            ))?;
            return Ok(Some(stats));
        }
        return Err(PyValueError::new_err(
            "SpiralLightning.train_epoch expects a supported module/loss pairing",
        ));
    }

    let dataset: Vec<(Tensor, Tensor)> = batches
        .extract::<Vec<(PyTensor, PyTensor)>>()?
        .into_iter()
        .map(|(input, target)| (input.into_tensor(), target.into_tensor()))
        .collect();

    if let Some(stats) = train_lightning_with_dataset(lightning, module, loss, &dataset)? {
        return Ok(stats);
    }

    Err(PyValueError::new_err(
        "SpiralLightning.train_epoch expects a supported module/loss pairing",
    ))
}

struct LightningStageSpec {
    config: NnLightningConfig,
    epochs: Vec<PyObject>,
    label: Option<String>,
}

fn parse_lightning_stage_spec(
    stage: &Bound<'_, PyAny>,
    base: &NnLightningConfig,
) -> PyResult<LightningStageSpec> {
    let dict = stage.downcast::<PyDict>().map_err(|_| {
        PyValueError::new_err("Lightning stage must be a mapping with 'config' and 'epochs' keys")
    })?;

    let epochs_any = dict
        .get_item("epochs")
        .ok_or_else(|| PyValueError::new_err("Lightning stage requires an 'epochs' sequence"))?;
    let epoch_objects: Vec<PyObject> = epochs_any.extract()?;
    if epoch_objects.is_empty() {
        return Err(PyValueError::new_err(
            "Lightning stage requires at least one epoch",
        ));
    }

    if let Ok(mut projector) = module.extract::<PyRefMut<'_, PyZSpaceProjector>>() {
        if let Ok(mut mse) = loss.extract::<PyRefMut<'_, PyMeanSquaredError>>() {
            let stats = convert(lightning.train_epoch(
                projector.borrow_mut()?,
                mse.inner_mut(),
                dataset.to_vec(),
            ))?;
            return Ok(Some(stats));
        }
    }
    if let Ok(mut projector) = module.extract::<PyRefMut<'_, PyZSpaceProjector>>() {
        if let Ok(mut hce) = loss.extract::<PyRefMut<'_, PyHyperbolicCrossEntropy>>() {
            let stats = convert(lightning.train_epoch(
                projector.borrow_mut()?,
                hce.inner_mut(),
                dataset.to_vec(),
            ))?;
            return Ok(Some(stats));
    let mut config = base.clone();
    if let Some(config_any) = dict.get_item("config") {
        let config_dict = config_any
            .downcast::<PyDict>()
            .map_err(|_| PyValueError::new_err("Lightning stage 'config' must be a mapping"))?;

        let mut rows = config.rows();
        let mut cols = config.cols();
        if let Some(value) = config_dict.get_item("rows") {
            rows = value.extract()?;
        }
        if let Some(value) = config_dict.get_item("cols") {
            cols = value.extract()?;
        }
        if rows != config.rows() || cols != config.cols() {
            config = config.with_output_shape(rows, cols);
        }

    if let Ok(mut resonator) = module.extract::<PyRefMut<'_, PyToposResonator>>() {
        if let Ok(mut mse) = loss.extract::<PyRefMut<'_, PyMeanSquaredError>>() {
            let stats = convert(lightning.train_epoch(
                resonator.borrow_mut()?,
                mse.inner_mut(),
                dataset.to_vec(),
            ))?;
            return Ok(Some(stats));
        }
    }
    if let Ok(mut resonator) = module.extract::<PyRefMut<'_, PyToposResonator>>() {
        if let Ok(mut hce) = loss.extract::<PyRefMut<'_, PyHyperbolicCrossEntropy>>() {
            let stats = convert(lightning.train_epoch(
                resonator.borrow_mut()?,
                hce.inner_mut(),
                dataset.to_vec(),
            ))?;
            return Ok(Some(stats));
        let mut roundtable = config.roundtable();
        if let Some(value) = config_dict.get_item("top_k") {
            roundtable.top_k = value.extract()?;
        }
        if let Some(value) = config_dict.get_item("mid_k") {
            roundtable.mid_k = value.extract()?;
        }
        if let Some(value) = config_dict.get_item("bottom_k") {
            roundtable.bottom_k = value.extract()?;
        }
        if let Some(value) = config_dict.get_item("here_tolerance") {
            roundtable.here_tolerance = value.extract()?;
        }
        #[cfg(feature = "psychoid")]
        if let Some(value) = config_dict.get_item("psychoid") {
            roundtable.psychoid_enabled = value.extract()?;
        }
        #[cfg(feature = "psychoid")]
        if let Some(value) = config_dict.get_item("psychoid_log") {
            roundtable.psychoid_log = value.extract()?;
        }
        #[cfg(feature = "psi")]
        if let Some(value) = config_dict.get_item("psi") {
            roundtable.psi_enabled = value.extract()?;
        }
        #[cfg(feature = "collapse")]
        if let Some(value) = config_dict.get_item("collapse") {
            roundtable.collapse_enabled = value.extract()?;
        }
        config = config.with_roundtable(roundtable);

    if let Ok(mut mixer) = module.extract::<PyRefMut<'_, PyZSpaceMixer>>() {
        if let Ok(mut mse) = loss.extract::<PyRefMut<'_, PyMeanSquaredError>>() {
            let stats = convert(lightning.train_epoch(
                mixer.borrow_mut()?,
                mse.inner_mut(),
                dataset.to_vec(),
            ))?;
            return Ok(Some(stats));
        }
    }
    if let Ok(mut mixer) = module.extract::<PyRefMut<'_, PyZSpaceMixer>>() {
        if let Ok(mut hce) = loss.extract::<PyRefMut<'_, PyHyperbolicCrossEntropy>>() {
            let stats = convert(lightning.train_epoch(
                mixer.borrow_mut()?,
                hce.inner_mut(),
                dataset.to_vec(),
            ))?;
            return Ok(Some(stats));
        }
    }

    Ok(None)
}

fn run_epoch_with_lightning(
    lightning: &mut NnSpiralLightning,
    module: &Bound<'_, PyAny>,
    loss: &Bound<'_, PyAny>,
    batches: &Bound<'_, PyAny>,
) -> PyResult<EpochStats> {
    if let Ok(loader) = batches.extract::<PyRef<PyDataLoader>>() {
        let dataset: Vec<(Tensor, Tensor)> = loader
            .clone_inner()
            .into_iter()
            .map(|batch| convert(batch))
            .collect::<PyResult<_>>()?;
        if let Some(stats) = train_lightning_with_dataset(lightning, module, loss, &dataset)? {
            return Ok(stats);
        if let Some(value) = config_dict.get_item("auto_prepare") {
            config = config.with_auto_prepare(value.extract()?);
        }
        return Err(PyValueError::new_err(
            "SpiralLightning.train_epoch expects a supported module/loss pairing",
        ));
    }

    let dataset: Vec<(Tensor, Tensor)> = batches
        .extract::<Vec<(PyTensor, PyTensor)>>()?
        .into_iter()
        .map(|(input, target)| (input.into_tensor(), target.into_tensor()))
        .collect();

    if let Some(stats) = train_lightning_with_dataset(lightning, module, loss, &dataset)? {
        return Ok(stats);
    }

    Err(PyValueError::new_err(
        "SpiralLightning.train_epoch expects a supported module/loss pairing",
    ))
}

fn prepare_module_for_lightning(
    lightning: &mut NnSpiralLightning,
    module: &Bound<'_, PyAny>,
) -> PyResult<()> {
    if let Ok(mut seq) = module.extract::<PyRefMut<'_, PySequentialModule>>() {
        convert(lightning.prepare_module(seq.borrow_mut()?))?;
        return Ok(());
    }
    if let Ok(mut linear) = module.extract::<PyRefMut<'_, PyLinearModule>>() {
        convert(lightning.prepare_module(linear.borrow_mut()?))?;
        return Ok(());
    }
    if let Ok(mut relu) = module.extract::<PyRefMut<'_, PyReluModule>>() {
        convert(lightning.prepare_module(relu.borrow_mut()?))?;
        return Ok(());
    }
    if let Ok(mut conv) = module.extract::<PyRefMut<'_, PyConv1dModule>>() {
        convert(lightning.prepare_module(conv.borrow_mut()?))?;
        return Ok(());
    }
    if let Ok(mut wave) = module.extract::<PyRefMut<'_, PyWaveRnnModule>>() {
        convert(lightning.prepare_module(wave.borrow_mut()?))?;
        return Ok(());
    }
    if let Ok(mut projector) = module.extract::<PyRefMut<'_, PyZSpaceProjector>>() {
        convert(lightning.prepare_module(projector.borrow_mut()?))?;
        return Ok(());
    }
    Err(PyValueError::new_err(
        "SpiralLightning.prepare_module expects Linear, Relu, Conv1d, WaveRnn, ZSpaceProjector, or Sequential modules",
    ))
}

fn run_epoch_with_lightning(
    lightning: &mut NnSpiralLightning,
    module: &Bound<'_, PyAny>,
    loss: &Bound<'_, PyAny>,
    batches: &Bound<'_, PyAny>,
) -> PyResult<EpochStats> {
    if let Ok(loader) = batches.extract::<PyRef<PyDataLoader>>() {
        if let Ok(mut seq) = module.extract::<PyRefMut<'_, PySequentialModule>>() {
            if let Ok(mut mse) = loss.extract::<PyRefMut<'_, PyMeanSquaredError>>() {
                let stats = convert(lightning.train_epoch(
                    seq.borrow_mut()?,
                    mse.inner_mut(),
                    loader.clone_inner(),
                ))?;
                return Ok(stats);
            }
        }

        if let Ok(mut linear) = module.extract::<PyRefMut<'_, PyLinearModule>>() {
            if let Ok(mut mse) = loss.extract::<PyRefMut<'_, PyMeanSquaredError>>() {
                let stats = convert(lightning.train_epoch(
                    linear.borrow_mut()?,
                    mse.inner_mut(),
                    loader.clone_inner(),
                ))?;
                return Ok(stats);
            }
        }

        if let Ok(mut relu) = module.extract::<PyRefMut<'_, PyReluModule>>() {
            if let Ok(mut mse) = loss.extract::<PyRefMut<'_, PyMeanSquaredError>>() {
                let stats = convert(lightning.train_epoch(
                    relu.borrow_mut()?,
                    mse.inner_mut(),
                    loader.clone_inner(),
                ))?;
                return Ok(stats);
            }
        }
    }

    let dataset: Vec<(Tensor, Tensor)> = batches
        .extract::<Vec<(PyTensor, PyTensor)>>()?
        .into_iter()
        .map(|(input, target)| (input.into_tensor(), target.into_tensor()))
        .collect();

    if let Ok(mut seq) = module.extract::<PyRefMut<'_, PySequentialModule>>() {
        if let Ok(mut mse) = loss.extract::<PyRefMut<'_, PyMeanSquaredError>>() {
            let stats = convert(lightning.train_epoch(
                seq.borrow_mut()?,
                mse.inner_mut(),
                dataset.clone(),
            ))?;
            return Ok(stats);
        }
    }

    if let Ok(mut linear) = module.extract::<PyRefMut<'_, PyLinearModule>>() {
        if let Ok(mut mse) = loss.extract::<PyRefMut<'_, PyMeanSquaredError>>() {
            let stats = convert(lightning.train_epoch(
                linear.borrow_mut()?,
                mse.inner_mut(),
                dataset.clone(),
            ))?;
            return Ok(stats);
        }
    }

    if let Ok(mut relu) = module.extract::<PyRefMut<'_, PyReluModule>>() {
        if let Ok(mut mse) = loss.extract::<PyRefMut<'_, PyMeanSquaredError>>() {
            let stats =
                convert(lightning.train_epoch(relu.borrow_mut()?, mse.inner_mut(), dataset))?;
            return Ok(stats);
        }
    }

    Err(PyValueError::new_err(
        "SpiralLightning.train_epoch expects a Sequential, Linear, or Relu module and a supported loss",
    ))
}

struct LightningStageSpec {
    config: NnLightningConfig,
    epochs: Vec<PyObject>,
    label: Option<String>,
}

fn parse_lightning_stage_spec(
    stage: &Bound<'_, PyAny>,
    base: &NnLightningConfig,
) -> PyResult<LightningStageSpec> {
    let dict = stage.downcast::<PyDict>().map_err(|_| {
        PyValueError::new_err("Lightning stage must be a mapping with 'config' and 'epochs' keys")
    })?;

    let epochs_any = dict
        .get_item("epochs")
        .ok_or_else(|| PyValueError::new_err("Lightning stage requires an 'epochs' sequence"))?;
    let epoch_objects: Vec<PyObject> = epochs_any.extract()?;
    if epoch_objects.is_empty() {
        return Err(PyValueError::new_err(
            "Lightning stage requires at least one epoch",
        ));
    }

    let mut config = base.clone();
    if let Some(config_any) = dict.get_item("config") {
        let config_dict = config_any
            .downcast::<PyDict>()
            .map_err(|_| PyValueError::new_err("Lightning stage 'config' must be a mapping"))?;

        let mut rows = config.rows();
        let mut cols = config.cols();
        if let Some(value) = config_dict.get_item("rows") {
            rows = value.extract()?;
        }
        if let Some(value) = config_dict.get_item("cols") {
            cols = value.extract()?;
        }
        if rows != config.rows() || cols != config.cols() {
            config = config.with_output_shape(rows, cols);
        }

        let mut roundtable = config.roundtable();
        if let Some(value) = config_dict.get_item("top_k") {
            roundtable.top_k = value.extract()?;
        }
        if let Some(value) = config_dict.get_item("mid_k") {
            roundtable.mid_k = value.extract()?;
        }
        if let Some(value) = config_dict.get_item("bottom_k") {
            roundtable.bottom_k = value.extract()?;
        }
        if let Some(value) = config_dict.get_item("here_tolerance") {
            roundtable.here_tolerance = value.extract()?;
        }
        #[cfg(feature = "psychoid")]
        if let Some(value) = config_dict.get_item("psychoid") {
            roundtable.psychoid_enabled = value.extract()?;
        }
        #[cfg(feature = "psychoid")]
        if let Some(value) = config_dict.get_item("psychoid_log") {
            roundtable.psychoid_log = value.extract()?;
        }
        #[cfg(feature = "psi")]
        if let Some(value) = config_dict.get_item("psi") {
            roundtable.psi_enabled = value.extract()?;
        }
        #[cfg(feature = "collapse")]
        if let Some(value) = config_dict.get_item("collapse") {
            roundtable.collapse_enabled = value.extract()?;
        }
        config = config.with_roundtable(roundtable);

        if let Some(value) = config_dict.get_item("auto_prepare") {
            config = config.with_auto_prepare(value.extract()?);
        }
    }

    let label = dict
        .get_item("label")
        .and_then(|value| {
            if value.is_none() {
                None
            } else {
                Some(value.extract::<String>())
            }
        })
        .transpose()?;

    Ok(LightningStageSpec {
        config,
        epochs: epoch_objects,
        label,
    })
}

#[pyclass(module = "spiraltorch.nn", name = "Relu")]
struct PyReluModule {
    inner: Option<NnRelu>,
}

impl PyReluModule {
    fn borrow(&self) -> PyResult<&NnRelu> {
        self.inner
            .as_ref()
            .ok_or_else(|| PyValueError::new_err("Relu module has been moved"))
    }

    fn borrow_mut(&mut self) -> PyResult<&mut NnRelu> {
        self.inner
            .as_mut()
            .ok_or_else(|| PyValueError::new_err("Relu module has been moved"))
    }

    fn take(&mut self) -> PyResult<NnRelu> {
        self.inner
            .take()
            .ok_or_else(|| PyValueError::new_err("Relu module has been moved"))
    }
}

#[pymethods]
impl PyReluModule {
    #[new]
    fn new() -> Self {
        Self {
            inner: Some(NnRelu::new()),
        }
    }

    fn forward(&self, input: &PyTensor) -> PyResult<PyTensor> {
        Ok(PyTensor::from_tensor(convert(
            self.borrow()?.forward(input.as_tensor()),
        )?))
    }

    fn backward(&mut self, input: &PyTensor, grad_output: &PyTensor) -> PyResult<PyTensor> {
        Ok(PyTensor::from_tensor(convert(
            self.borrow_mut()?
                .backward(input.as_tensor(), grad_output.as_tensor()),
        )?))
    }

    fn attach_hypergrad(&mut self, curvature: f32, learning_rate: f32) -> PyResult<()> {
        convert(
            self.borrow_mut()?
                .attach_hypergrad(curvature, learning_rate),
        )
    }

    fn apply_step(&mut self, fallback_lr: f32) -> PyResult<()> {
        convert(self.borrow_mut()?.apply_step(fallback_lr))
    }

    fn zero_grad(&mut self) -> PyResult<()> {
        convert(self.borrow_mut()?.zero_accumulators())
    }

    fn state_dict(&self, py: Python<'_>) -> PyResult<PyObject> {
        let state = PyDict::new_bound(py);
        Ok(state.into_py(py))
    }

    fn load_state_dict(&mut self, dict: &Bound<'_, PyDict>) -> PyResult<()> {
        if dict.is_empty() {
            Ok(())
        } else {
            Err(PyValueError::new_err(
                "Relu does not hold parameters and cannot load a state_dict",
            ))
        }
    }

    fn __repr__(&self) -> PyResult<String> {
        Ok("Relu()".to_string())
    }
}

#[pyclass(module = "spiraltorch.nn", name = "Linear")]
struct PyLinearModule {
    inner: Option<NnLinear>,
}

impl PyLinearModule {
    fn borrow(&self) -> PyResult<&NnLinear> {
        self.inner
            .as_ref()
            .ok_or_else(|| PyValueError::new_err("Linear module has been moved"))
    }

    fn borrow_mut(&mut self) -> PyResult<&mut NnLinear> {
        self.inner
            .as_mut()
            .ok_or_else(|| PyValueError::new_err("Linear module has been moved"))
    }

    fn take(&mut self) -> PyResult<NnLinear> {
        self.inner
            .take()
            .ok_or_else(|| PyValueError::new_err("Linear module has been moved"))
    }
}

#[pymethods]
impl PyLinearModule {
    #[new]
    #[pyo3(signature = (input_dim, output_dim, name=None))]
    fn new(input_dim: usize, output_dim: usize, name: Option<&str>) -> PyResult<Self> {
        let ident = name.unwrap_or("linear");
        let inner = convert(NnLinear::new(ident, input_dim, output_dim))?;
        Ok(Self { inner: Some(inner) })
    }

    fn forward(&self, input: &PyTensor) -> PyResult<PyTensor> {
        let layer = self.borrow()?;
        Ok(PyTensor::from_tensor(convert(
            layer.forward(input.as_tensor()),
        )?))
    }

    fn backward(&mut self, input: &PyTensor, grad_output: &PyTensor) -> PyResult<PyTensor> {
        let layer = self.borrow_mut()?;
        Ok(PyTensor::from_tensor(convert(
            layer.backward(input.as_tensor(), grad_output.as_tensor()),
        )?))
    }

    fn attach_hypergrad(&mut self, curvature: f32, learning_rate: f32) -> PyResult<()> {
        convert(
            self.borrow_mut()?
                .attach_hypergrad(curvature, learning_rate),
        )
    }

    fn apply_step(&mut self, fallback_lr: f32) -> PyResult<()> {
        convert(self.borrow_mut()?.apply_step(fallback_lr))
    }

    fn zero_grad(&mut self) -> PyResult<()> {
        convert(self.borrow_mut()?.zero_accumulators())
    }

    fn state_dict(&self, py: Python<'_>) -> PyResult<PyObject> {
        let state = convert(self.borrow()?.state_dict())?;
        state_to_pydict(py, state)
    }

    fn load_state_dict(&mut self, dict: &Bound<'_, PyDict>) -> PyResult<()> {
        let state = pydict_to_state(dict)?;
        convert(self.borrow_mut()?.load_state_dict(&state))
    }
}

#[pyclass(module = "spiraltorch.nn", name = "Conv1d")]
struct PyConv1dModule {
    inner: Option<NnConv1d>,
}

impl PyConv1dModule {
    fn borrow(&self) -> PyResult<&NnConv1d> {
        self.inner
            .as_ref()
            .ok_or_else(|| PyValueError::new_err("Conv1d module has been moved"))
    }

    fn borrow_mut(&mut self) -> PyResult<&mut NnConv1d> {
        self.inner
            .as_mut()
            .ok_or_else(|| PyValueError::new_err("Conv1d module has been moved"))
    }

    fn take(&mut self) -> PyResult<NnConv1d> {
        self.inner
            .take()
            .ok_or_else(|| PyValueError::new_err("Conv1d module has been moved"))
    }
}

#[pymethods]
impl PyConv1dModule {
    #[new]
    #[pyo3(signature = (in_channels, out_channels, kernel_size, stride=1, padding=0, name=None))]
    fn new(
        in_channels: usize,
        out_channels: usize,
        kernel_size: usize,
        stride: usize,
        padding: usize,
        name: Option<&str>,
    ) -> PyResult<Self> {
        let ident = name.unwrap_or("conv1d");
        let inner = convert(NnConv1d::new(
            ident,
            in_channels,
            out_channels,
            kernel_size,
            stride,
            padding,
        ))?;
        Ok(Self { inner: Some(inner) })
    }

    fn forward(&self, input: &PyTensor) -> PyResult<PyTensor> {
        Ok(PyTensor::from_tensor(convert(
            self.borrow()?.forward(input.as_tensor()),
        )?))
    }

    fn backward(&mut self, input: &PyTensor, grad_output: &PyTensor) -> PyResult<PyTensor> {
        Ok(PyTensor::from_tensor(convert(
            self.borrow_mut()?
                .backward(input.as_tensor(), grad_output.as_tensor()),
        )?))
    }

    fn attach_hypergrad(&mut self, curvature: f32, learning_rate: f32) -> PyResult<()> {
        convert(
            self.borrow_mut()?
                .attach_hypergrad(curvature, learning_rate),
        )
    }

    fn apply_step(&mut self, fallback_lr: f32) -> PyResult<()> {
        convert(self.borrow_mut()?.apply_step(fallback_lr))
    }

    fn zero_grad(&mut self) -> PyResult<()> {
        convert(self.borrow_mut()?.zero_accumulators())
    }

    fn state_dict(&self, py: Python<'_>) -> PyResult<PyObject> {
        let state = convert(self.borrow()?.state_dict())?;
        state_to_pydict(py, state)
    }

    fn load_state_dict(&mut self, dict: &Bound<'_, PyDict>) -> PyResult<()> {
        let state = pydict_to_state(dict)?;
        convert(self.borrow_mut()?.load_state_dict(&state))
    }
}

#[pyclass(module = "spiraltorch.nn", name = "WaveRnn")]
struct PyWaveRnnModule {
    inner: Option<NnWaveRnn>,
}

impl PyWaveRnnModule {
    fn borrow(&self) -> PyResult<&NnWaveRnn> {
        self.inner
            .as_ref()
            .ok_or_else(|| PyValueError::new_err("WaveRnn module has been moved"))
    }

    fn borrow_mut(&mut self) -> PyResult<&mut NnWaveRnn> {
        self.inner
            .as_mut()
            .ok_or_else(|| PyValueError::new_err("WaveRnn module has been moved"))
    }

    fn take(&mut self) -> PyResult<NnWaveRnn> {
        self.inner
            .take()
            .ok_or_else(|| PyValueError::new_err("WaveRnn module has been moved"))
    }
}

#[pymethods]
impl PyWaveRnnModule {
    #[new]
    #[pyo3(signature = (in_channels, hidden_dim, kernel_size, stride=1, padding=0, curvature=-1.0, temperature=0.5, name=None))]
    fn new(
        in_channels: usize,
        hidden_dim: usize,
        kernel_size: usize,
        stride: usize,
        padding: usize,
        curvature: f32,
        temperature: f32,
        name: Option<&str>,
    ) -> PyResult<Self> {
        let ident = name.unwrap_or("wave_rnn");
        let inner = convert(NnWaveRnn::new(
            ident,
            in_channels,
            hidden_dim,
            kernel_size,
            stride,
            padding,
            curvature,
            temperature,
        ))?;
        Ok(Self { inner: Some(inner) })
    }

    fn forward(&self, input: &PyTensor) -> PyResult<PyTensor> {
        Ok(PyTensor::from_tensor(convert(
            self.borrow()?.forward(input.as_tensor()),
        )?))
    }

    fn backward(&mut self, input: &PyTensor, grad_output: &PyTensor) -> PyResult<PyTensor> {
        Ok(PyTensor::from_tensor(convert(
            self.borrow_mut()?
                .backward(input.as_tensor(), grad_output.as_tensor()),
        )?))
    }

    fn attach_hypergrad(&mut self, curvature: f32, learning_rate: f32) -> PyResult<()> {
        convert(
            self.borrow_mut()?
                .attach_hypergrad(curvature, learning_rate),
        )
    }

    fn apply_step(&mut self, fallback_lr: f32) -> PyResult<()> {
        convert(self.borrow_mut()?.apply_step(fallback_lr))
    }

    fn zero_grad(&mut self) -> PyResult<()> {
        convert(self.borrow_mut()?.zero_accumulators())
    }

    fn state_dict(&self, py: Python<'_>) -> PyResult<PyObject> {
        let state = convert(self.borrow()?.state_dict())?;
        state_to_pydict(py, state)
    }

    fn load_state_dict(&mut self, dict: &Bound<'_, PyDict>) -> PyResult<()> {
        let state = pydict_to_state(dict)?;
        convert(self.borrow_mut()?.load_state_dict(&state))
    }
}

#[pyclass(module = "spiraltorch.nn", name = "ToposResonator", unsendable)]
struct PyToposResonator {
    inner: Option<NnToposResonator>,
}

impl PyToposResonator {
    fn borrow(&self) -> PyResult<&NnToposResonator> {
        self.inner
            .as_ref()
            .ok_or_else(|| PyValueError::new_err("ToposResonator has been moved"))
    }

    fn borrow_mut(&mut self) -> PyResult<&mut NnToposResonator> {
        self.inner
            .as_mut()
            .ok_or_else(|| PyValueError::new_err("ToposResonator has been moved"))
    }
}

#[pymethods]
impl PyToposResonator {
    #[new]
    #[pyo3(signature = (rows, cols, name=None))]
    fn new(rows: usize, cols: usize, name: Option<&str>) -> PyResult<Self> {
        let ident = name.unwrap_or("topos_resonator");
        let inner = convert(NnToposResonator::new(ident, rows, cols))?;
        Ok(Self { inner: Some(inner) })
    }

    fn forward(&self, input: &PyTensor) -> PyResult<PyTensor> {
        Ok(PyTensor::from_tensor(convert(
            self.borrow()?.forward(input.as_tensor()),
        )?))
    }

    fn backward(&mut self, input: &PyTensor, grad_output: &PyTensor) -> PyResult<PyTensor> {
        Ok(PyTensor::from_tensor(convert(
            self.borrow_mut()?
                .backward(input.as_tensor(), grad_output.as_tensor()),
        )?))
    }

    fn attach_hypergrad(&mut self, curvature: f32, learning_rate: f32) -> PyResult<()> {
        convert(
            self.borrow_mut()?
                .attach_hypergrad(curvature, learning_rate),
        )
    }

    fn attach_open_topos(
        &mut self,
        curvature: f32,
        learning_rate: f32,
        topos: &PyOpenTopos,
    ) -> PyResult<()> {
        convert(
            self.borrow_mut()?
                .attach_open_topos(curvature, learning_rate, topos.inner.clone()),
        )
    }

    fn apply_step(&mut self, fallback_lr: f32) -> PyResult<()> {
        convert(self.borrow_mut()?.apply_step(fallback_lr))
    }

    fn zero_grad(&mut self) -> PyResult<()> {
        convert(self.borrow_mut()?.zero_accumulators())
    }

    fn state_dict(&self, py: Python<'_>) -> PyResult<PyObject> {
        let state = convert(self.borrow()?.state_dict())?;
        state_to_pydict(py, state)
    }

    fn load_state_dict(&mut self, dict: &Bound<'_, PyDict>) -> PyResult<()> {
        let state = pydict_to_state(dict)?;
        convert(self.borrow_mut()?.load_state_dict(&state))
    }

    fn __repr__(&self) -> PyResult<String> {
        Ok("ToposResonator(...)".to_string())
    }
}

#[pyclass(module = "spiraltorch.nn", name = "ZSpaceMixer", unsendable)]
struct PyZSpaceMixer {
    inner: Option<NnZSpaceMixer>,
}

impl PyZSpaceMixer {
    fn borrow(&self) -> PyResult<&NnZSpaceMixer> {
        self.inner
            .as_ref()
            .ok_or_else(|| PyValueError::new_err("ZSpaceMixer has been moved"))
    }

    fn borrow_mut(&mut self) -> PyResult<&mut NnZSpaceMixer> {
        self.inner
            .as_mut()
            .ok_or_else(|| PyValueError::new_err("ZSpaceMixer has been moved"))
    }
}

#[pymethods]
impl PyZSpaceMixer {
    #[new]
    #[pyo3(signature = (features, name=None))]
    fn new(features: usize, name: Option<&str>) -> PyResult<Self> {
        let ident = name.unwrap_or("zspace_mixer");
        let inner = convert(NnZSpaceMixer::new(ident, features))?;
        Ok(Self { inner: Some(inner) })
    }

    fn forward(&self, input: &PyTensor) -> PyResult<PyTensor> {
        Ok(PyTensor::from_tensor(convert(
            self.borrow()?.forward(input.as_tensor()),
        )?))
    }

    fn backward(&mut self, input: &PyTensor, grad_output: &PyTensor) -> PyResult<PyTensor> {
        Ok(PyTensor::from_tensor(convert(
            self.borrow_mut()?
                .backward(input.as_tensor(), grad_output.as_tensor()),
        )?))
    }

    fn attach_hypergrad(&mut self, curvature: f32, learning_rate: f32) -> PyResult<()> {
        convert(
            self.borrow_mut()?
                .attach_hypergrad(curvature, learning_rate),
        )
    }

    fn apply_step(&mut self, fallback_lr: f32) -> PyResult<()> {
        convert(self.borrow_mut()?.apply_step(fallback_lr))
    }

    fn zero_grad(&mut self) -> PyResult<()> {
        convert(self.borrow_mut()?.zero_accumulators())
    }

    fn state_dict(&self, py: Python<'_>) -> PyResult<PyObject> {
        let state = convert(self.borrow()?.state_dict())?;
        state_to_pydict(py, state)
    }

    fn load_state_dict(&mut self, dict: &Bound<'_, PyDict>) -> PyResult<()> {
        let state = pydict_to_state(dict)?;
        convert(self.borrow_mut()?.load_state_dict(&state))
    }

    fn __repr__(&self) -> PyResult<String> {
        Ok("ZSpaceMixer(...)".to_string())
    }
}

#[pyclass(module = "spiraltorch.nn", name = "Sequential", unsendable)]
struct PySequentialModule {
    inner: Option<NnSequential>,
}

impl PySequentialModule {
    fn borrow(&self) -> PyResult<&NnSequential> {
        self.inner
            .as_ref()
            .ok_or_else(|| PyValueError::new_err("Sequential has been moved"))
    }

    fn borrow_mut(&mut self) -> PyResult<&mut NnSequential> {
        self.inner
            .as_mut()
            .ok_or_else(|| PyValueError::new_err("Sequential has been moved"))
    }
}

#[pymethods]
impl PySequentialModule {
    #[new]
    fn new(py_layers: &Bound<'_, PyAny>) -> PyResult<Self> {
        let seq_iter = py_layers.iter()?;
        let mut seq = NnSequential::new();
        for item in seq_iter {
            let obj = item?;
            if let Ok(mut linear) = obj.extract::<PyRefMut<'_, PyLinearModule>>() {
                seq.push(linear.take()?);
            } else if let Ok(mut relu) = obj.extract::<PyRefMut<'_, PyReluModule>>() {
                seq.push(relu.take()?);
            } else if let Ok(mut conv) = obj.extract::<PyRefMut<'_, PyConv1dModule>>() {
                seq.push(conv.take()?);
            } else if let Ok(mut wave) = obj.extract::<PyRefMut<'_, PyWaveRnnModule>>() {
                seq.push(wave.take()?);
            } else if let Ok(mut projector) = obj.extract::<PyRefMut<'_, PyZSpaceProjector>>() {
                seq.push(projector.take()?);
            } else {
                return Err(PyValueError::new_err(
                    "Sequential expects Linear, Relu, Conv1d, WaveRnn, or ZSpaceProjector modules",
                ));
            }
        }
        Ok(Self { inner: Some(seq) })
    }

    fn forward(&self, input: &PyTensor) -> PyResult<PyTensor> {
        Ok(PyTensor::from_tensor(convert(
            self.borrow()?.forward(input.as_tensor()),
        )?))
    }

    fn backward(&mut self, input: &PyTensor, grad_output: &PyTensor) -> PyResult<PyTensor> {
        Ok(PyTensor::from_tensor(convert(
            self.borrow_mut()?
                .backward(input.as_tensor(), grad_output.as_tensor()),
        )?))
    }

    fn attach_hypergrad(&mut self, curvature: f32, learning_rate: f32) -> PyResult<()> {
        convert(
            self.borrow_mut()?
                .attach_hypergrad(curvature, learning_rate),
        )
    }

    fn apply_step(&mut self, fallback_lr: f32) -> PyResult<()> {
        convert(self.borrow_mut()?.apply_step(fallback_lr))
    }

    fn zero_grad(&mut self) -> PyResult<()> {
        convert(self.borrow_mut()?.zero_accumulators())
    }

    fn state_dict(&self, py: Python<'_>) -> PyResult<PyObject> {
        let state = convert(self.borrow()?.state_dict())?;
        state_to_pydict(py, state)
    }

    fn load_state_dict(&mut self, dict: &Bound<'_, PyDict>) -> PyResult<()> {
        let state = pydict_to_state(dict)?;
        convert(self.borrow_mut()?.load_state_dict(&state))
    }
}

fn parse_kind(kind: &str) -> PyResult<RankKind> {
    match kind.to_ascii_lowercase().as_str() {
        "topk" | "top" => Ok(RankKind::TopK),
        "midk" | "mid" => Ok(RankKind::MidK),
        "bottomk" | "bottom" => Ok(RankKind::BottomK),
        other => Err(pyo3::exceptions::PyValueError::new_err(format!(
            "unsupported rank kind: {}",
            other
        ))),
    }
}

fn caps_for(device: Option<&str>) -> DeviceCaps {
    match device.map(|d| d.to_ascii_lowercase()) {
        Some(ref name) if name == "cuda" => DeviceCaps::cuda(32, 1024, Some(96 * 1024)),
        Some(ref name) if name == "hip" => DeviceCaps::hip(32, 1024, Some(64 * 1024)),
        Some(ref name) if name == "cpu" => DeviceCaps::cpu(),
        Some(ref name) if name == "mps" => DeviceCaps::wgpu(32, true, 256),
        Some(ref name) if name == "wgpu" => DeviceCaps::wgpu(32, true, 256),
        Some(ref name) if name == "auto" => DeviceCaps::wgpu(32, true, 256),
        Some(ref name) if name == "hip-real" => DeviceCaps::hip(32, 1024, Some(64 * 1024)),
        _ => DeviceCaps::wgpu(32, true, 256),
    }
}

fn choice_dict<'py>(py: Python<'py>, plan: &RankPlan) -> PyResult<Bound<'py, PyDict>> {
    let choice = PyDict::new_bound(py);
    choice.set_item("use_2ce", plan.choice.use_2ce)?;
    choice.set_item("workgroup", plan.choice.wg)?;
    choice.set_item("kl", plan.choice.kl)?;
    choice.set_item("channel_stride", plan.choice.ch)?;
    choice.set_item("merge_kind", plan.choice.mk)?;
    choice.set_item("merge_detail", plan.choice.mkd)?;
    choice.set_item("tile", plan.choice.tile)?;
    choice.set_item("compaction_tile", plan.choice.ctile)?;
    Ok(choice)
}

#[pyfunction]
fn ecosystem_snapshot(py: Python<'_>) -> PyResult<PyObject> {
    let report = EcosystemRegistry::global().snapshot();
    ecosystem_report_to_py(py, &report)
}

#[pyfunction]
fn ecosystem_drain(py: Python<'_>) -> PyResult<PyObject> {
    let report = EcosystemRegistry::global().drain();
    ecosystem_report_to_py(py, &report)
}

#[pyfunction]
#[pyo3(signature = (name, stage, metadata=None))]
fn ecosystem_record_connector(
    name: &str,
    stage: &str,
    metadata: Option<HashMap<String, String>>,
) -> PyResult<()> {
    let event = CoreConnectorEvent {
        name: name.to_string(),
        stage: stage.to_string(),
        metadata: metadata.unwrap_or_default(),
        issued_at: SystemTime::now(),
    };
    EcosystemRegistry::global().record_connector(event);
    Ok(())
}

#[pyfunction]
#[pyo3(signature = (name, value, *, tags=None, unit=None))]
fn ecosystem_record_metric(
    name: &str,
    value: f64,
    tags: Option<HashMap<String, String>>,
    unit: Option<&str>,
) -> PyResult<()> {
    let mut sample = CoreMetricSample::new(name, value);
    if let Some(tag_map) = tags {
        for (key, value) in tag_map {
            sample = sample.with_tag(key, value);
        }
    }
    if let Some(unit) = unit {
        sample = sample.with_unit(unit);
    }
    EcosystemRegistry::global().record_metric(sample);
    Ok(())
}

#[pyfunction]
#[pyo3(signature = (*, heuristics=None, roundtables=None, connectors=None, metrics=None))]
fn ecosystem_configure(
    py: Python<'_>,
    heuristics: Option<usize>,
    roundtables: Option<usize>,
    connectors: Option<usize>,
    metrics: Option<usize>,
) -> PyResult<PyObject> {
    EcosystemRegistry::global().configure(|cap| {
        if let Some(value) = heuristics {
            cap.heuristics = value;
        }
        if let Some(value) = roundtables {
            cap.roundtables = value;
        }
        if let Some(value) = connectors {
            cap.connectors = value;
        }
        if let Some(value) = metrics {
            cap.metrics = value;
        }
    });
    ecosystem_capacity(py)
}

#[pyfunction]
fn ecosystem_capacity(py: Python<'_>) -> PyResult<PyObject> {
    let cap = EcosystemRegistry::global().capacity();
    ecosystem_capacity_to_py(py, cap)
}

/// Inspect the unified heuristics for the requested rank family.
#[pyfunction]
#[pyo3(signature = (kind, rows, cols, k, device=None))]
fn plan(
    py: Python<'_>,
    kind: &str,
    rows: u32,
    cols: u32,
    k: u32,
    device: Option<&str>,
) -> PyResult<PyObject> {
    let rank_kind = parse_kind(kind)?;
    let caps = caps_for(device);
    let plan = plan_rank(rank_kind, rows, cols, k, caps);

    let out = PyDict::new_bound(py);
    out.set_item("kind", kind.to_ascii_lowercase())?;
    out.set_item("rows", rows)?;
    out.set_item("cols", cols)?;
    out.set_item("k", k)?;
    out.set_item("choice", choice_dict(py, &plan)?.into_py(py))?;
    Ok(out.into_py(py))
}

#[pyfunction(name = "topk2d_tensor")]
#[pyo3(signature = (x, k, *, device=None, largest=true))]
fn topk2d_tensor_py(
    _py: Python<'_>,
    x: &PyTensor,
    k: usize,
    device: Option<&str>,
    largest: bool,
) -> PyResult<(PyTensor, PyTensor)> {
    let (rows, cols) = x.shape();
    if k == 0 || k > cols {
        return Err(PyValueError::new_err("invalid k for given tensor columns"));
    }

    let route = choose_route(device)?;
    if rows > u32::MAX as usize || cols > u32::MAX as usize {
        return Err(PyValueError::new_err(
            "tensor dimensions exceed planner limits (u32::MAX)",
        ));
    }
    if k > u32::MAX as usize {
        return Err(PyValueError::new_err("k exceeds planner limits (u32::MAX)"));
    }
    let caps = caps_for(Some(route.as_str()));
    let plan = plan_rank(RankKind::TopK, rows as u32, cols as u32, k as u32, caps);
    debug_assert_eq!(plan.rows as usize, rows);
    debug_assert_eq!(plan.cols as usize, cols);

    let data = x.as_tensor().data();
    let (vals, idx) = match route {
        DeviceRoute::Cpu | DeviceRoute::Cuda | DeviceRoute::Mps | DeviceRoute::Wgpu => {
            topk_rows_cpu(data, rows, cols, k, largest)
        }
    };

    let vals_tensor = Tensor::from_vec(rows, k, vals).map_err(tensor_err)?;
    let idx_as_f32: Vec<f32> = idx.iter().map(|&value| value as f32).collect();
    let idx_tensor = Tensor::from_vec(rows, k, idx_as_f32).map_err(tensor_err)?;

    Ok((
        PyTensor::from_tensor(vals_tensor),
        PyTensor::from_tensor(idx_tensor),
    ))
}

/// Compute the Z-space barycenter described by the weighted KL objective.
#[pyfunction(name = "z_space_barycenter")]
#[pyo3(signature = (densities, weights=None, entropy_weight=0.0, beta_j=0.0, coupling=None))]
fn z_space_barycenter_py(
    py: Python<'_>,
    densities: Vec<PyTensor>,
    weights: Option<Vec<f32>>,
    entropy_weight: f32,
    beta_j: f32,
    coupling: Option<PyTensor>,
) -> PyResult<PyObject> {
    if densities.is_empty() {
        return Err(PyValueError::new_err("densities must not be empty"));
    }
    let tensors: Vec<Tensor> = densities.into_iter().map(PyTensor::into_tensor).collect();
    let weight_vec = weights.unwrap_or_else(|| vec![1.0; tensors.len()]);
    if weight_vec.len() != tensors.len() {
        return Err(PyValueError::new_err(format!(
            "expected {} weights, received {}",
            tensors.len(),
            weight_vec.len()
        )));
    }
    let coupling_tensor = coupling.map(PyTensor::into_tensor);
    let coupling_ref = coupling_tensor.as_ref();
    let barycenter = convert(rust_z_space_barycenter(
        &weight_vec,
        &tensors,
        entropy_weight,
        beta_j,
        coupling_ref,
    ))?;
    PyZSpaceBarycenter::from_result(barycenter).as_dict(py)
}

fn parse_frac_pad(pad: &str) -> PyResult<FracPad> {
    match pad.to_ascii_lowercase().as_str() {
        "zero" => Ok(FracPad::Zero),
        "reflect" => Ok(FracPad::Reflect),
        other => Err(PyValueError::new_err(format!(
            "unsupported padding kind: {other}; expected 'zero' or 'reflect'"
        ))),
    }
}

#[pyfunction(name = "gl_coeffs")]
fn gl_coeffs_py(alpha: f32, len: usize) -> Vec<f32> {
    frac_gl_coeffs(alpha, len)
}

#[pyfunction(name = "fracdiff_gl")]
#[pyo3(signature = (tensor, alpha, axis, kernel_len, pad="zero", scale=None))]
fn fracdiff_gl_py(
    tensor: &PyTensor,
    alpha: f32,
    axis: usize,
    kernel_len: usize,
    pad: &str,
    scale: Option<f32>,
) -> PyResult<PyTensor> {
    let array = tensor_to_array(tensor.as_tensor())?;
    let pad = parse_frac_pad(pad)?;
    let result = convert_frac(fracdiff_gl_nd(&array, alpha, axis, kernel_len, pad, scale))?;
    array_to_tensor(result)
}

#[pyfunction(name = "fracdiff_gl_backward")]
#[pyo3(signature = (tensor, alpha, axis, kernel_len, pad="zero", scale=None))]
fn fracdiff_gl_backward_py(
    tensor: &PyTensor,
    alpha: f32,
    axis: usize,
    kernel_len: usize,
    pad: &str,
    scale: Option<f32>,
) -> PyResult<PyTensor> {
    let array = tensor_to_array(tensor.as_tensor())?;
    let pad = parse_frac_pad(pad)?;
    let result = convert_frac(fracdiff_gl_nd_backward(
        &array, alpha, axis, kernel_len, pad, scale,
    ))?;
    array_to_tensor(result)
}

#[pyfunction(name = "fft")]
#[pyo3(signature = (signal, inverse=false))]
fn frac_fft_py(signal: Vec<Complex64>, inverse: bool) -> PyResult<Vec<Complex64>> {
    let mut buffer: Vec<FracComplex32> = signal
        .into_iter()
        .map(|c| FracComplex32::new(c.re as f32, c.im as f32))
        .collect();
    convert_fft(frac_fft_inplace(&mut buffer, inverse))?;
    Ok(buffer
        .into_iter()
        .map(|c| Complex64::new(c.re as f64, c.im as f64))
        .collect())
}

#[pyfunction(name = "gemm")]
#[pyo3(signature = (lhs, rhs, backend=None))]
fn gemm_py(lhs: &PyTensor, rhs: &PyTensor, backend: Option<&str>) -> PyResult<PyTensor> {
    let backend = parse_matmul_backend(backend)?;
    Ok(PyTensor::from_tensor(convert(
        lhs.as_tensor()
            .matmul_with_backend(rhs.as_tensor(), backend),
    )?))
}

#[pyfunction(name = "available_backends")]
fn available_backends_py() -> Vec<&'static str> {
    let mut options = vec!["auto", "faer", "naive"];
    if cfg!(feature = "wgpu") {
        options.push("wgpu");
    }
    options
}

#[pyfunction(name = "is_faer_available")]
fn is_faer_available_py() -> bool {
    faer_dense::is_available()
}

#[pyfunction(name = "is_wgpu_available")]
fn is_wgpu_available_py() -> bool {
    #[cfg(feature = "wgpu")]
    {
        return tensor_wgpu_dense::is_available();
    }
    #[cfg(not(feature = "wgpu"))]
    {
        false
    }
}

#[pyclass(module = "spiraltorch.rl", name = "EpisodeReport")]
struct PyRlEpisodeReport {
    inner: RlEpisodeReport,
}

#[pymethods]
impl PyRlEpisodeReport {
    #[getter]
    fn total_reward(&self) -> f32 {
        self.inner.total_reward
    }

    #[getter]
    fn mean_return(&self) -> f32 {
        self.inner.mean_return
    }

    #[getter]
    fn steps(&self) -> usize {
        self.inner.steps
    }

    #[getter]
    fn hypergrad_applied(&self) -> bool {
        self.inner.hypergrad_applied
    }
}

#[pyclass(module = "spiraltorch.rl", name = "PolicyGradient", unsendable)]
struct PyPolicyGradient {
    inner: Mutex<SpiralPolicyGradient>,
}

#[pymethods]
impl PyPolicyGradient {
    #[new]
    #[pyo3(signature = (state_dim, action_dim, learning_rate=0.01, discount=0.99))]
    fn new(
        state_dim: usize,
        action_dim: usize,
        learning_rate: f32,
        discount: f32,
    ) -> PyResult<Self> {
        let inner = SpiralPolicyGradient::new(state_dim, action_dim, learning_rate, discount)
            .map_err(rl_err)?;
        Ok(Self {
            inner: Mutex::new(inner),
        })
    }

    fn enable_hypergrad(&self, curvature: f32, learning_rate: f32) -> PyResult<()> {
        let mut guard = self.inner.lock().unwrap();
        guard
            .enable_hypergrad(curvature, learning_rate)
            .map_err(rl_err)
    }

    #[pyo3(signature = (state))]
    fn select_action(&self, state: &PyTensor) -> PyResult<(usize, Vec<f32>)> {
        let guard = self.inner.lock().unwrap();
        let probs = guard.policy(state.as_tensor()).map_err(rl_err)?;
        let (action, _) = probs
            .iter()
            .enumerate()
            .max_by(|(_, a), (_, b)| a.partial_cmp(b).unwrap_or(Ordering::Equal))
            .unwrap();
        Ok((action, probs))
    }

    fn record_transition(&self, state: &PyTensor, action: usize, reward: f32) -> PyResult<()> {
        let mut guard = self.inner.lock().unwrap();
        guard
            .record_transition(state.as_tensor().clone(), action, reward)
            .map_err(rl_err)
    }

    fn finish_episode(&self) -> PyResult<PyRlEpisodeReport> {
        let mut guard = self.inner.lock().unwrap();
        let report = guard.finish_episode().map_err(rl_err)?;
        Ok(PyRlEpisodeReport { inner: report })
    }

    fn reset(&self) {
        let mut guard = self.inner.lock().unwrap();
        guard.reset_episode();
    }

    fn weights(&self) -> PyResult<PyTensor> {
        let guard = self.inner.lock().unwrap();
        Ok(PyTensor::from_tensor(guard.weights().clone()))
    }

    fn bias(&self) -> PyResult<Vec<f32>> {
        let guard = self.inner.lock().unwrap();
        Ok(guard.bias().to_vec())
    }
}

#[pyclass(module = "spiraltorch.rec", name = "EpochReport")]
struct PyRecEpochReport {
    inner: RecEpochReport,
}

#[pymethods]
impl PyRecEpochReport {
    #[getter]
    fn rmse(&self) -> f32 {
        self.inner.rmse
    }

    #[getter]
    fn samples(&self) -> usize {
        self.inner.samples
    }

    #[getter]
    fn regularization_penalty(&self) -> f32 {
        self.inner.regularization_penalty
    }
}

#[pyclass(module = "spiraltorch.rec", name = "Recommender", unsendable)]
struct PyRecommender {
    inner: Mutex<SpiralRecommender>,
}

#[pymethods]
impl PyRecommender {
    #[new]
    #[pyo3(signature = (users, items, factors, learning_rate=0.01, regularization=0.001, curvature=-1.0))]
    fn new(
        users: usize,
        items: usize,
        factors: usize,
        learning_rate: f32,
        regularization: f32,
        curvature: f32,
    ) -> PyResult<Self> {
        let inner = SpiralRecommender::new(
            users,
            items,
            factors,
            learning_rate,
            regularization,
            curvature,
        )
        .map_err(rec_err)?;
        Ok(Self {
            inner: Mutex::new(inner),
        })
    }

    fn predict(&self, user: usize, item: usize) -> PyResult<f32> {
        let guard = self.inner.lock().unwrap();
        guard.predict(user, item).map_err(rec_err)
    }

    fn train_epoch(&self, ratings: Vec<(usize, usize, f32)>) -> PyResult<PyRecEpochReport> {
        let triples: Vec<RecRatingTriple> = ratings
            .into_iter()
            .map(|(u, i, r)| RecRatingTriple::new(u, i, r))
            .collect();
        let mut guard = self.inner.lock().unwrap();
        let report = guard.train_epoch(&triples).map_err(rec_err)?;
        Ok(PyRecEpochReport { inner: report })
    }

    fn user_embedding(&self, user: usize) -> PyResult<PyTensor> {
        let guard = self.inner.lock().unwrap();
        Ok(PyTensor::from_tensor(
            guard.user_embedding(user).map_err(rec_err)?,
        ))
    }

    fn item_embedding(&self, item: usize) -> PyResult<PyTensor> {
        let guard = self.inner.lock().unwrap();
        Ok(PyTensor::from_tensor(
            guard.item_embedding(item).map_err(rec_err)?,
        ))
    }

    #[getter]
    fn users(&self) -> PyResult<usize> {
        let guard = self.inner.lock().unwrap();
        Ok(guard.users())
    }

    #[getter]
    fn items(&self) -> PyResult<usize> {
        let guard = self.inner.lock().unwrap();
        Ok(guard.items())
    }

    #[getter]
    fn factors(&self) -> PyResult<usize> {
        let guard = self.inner.lock().unwrap();
        Ok(guard.factors())
    }
}

#[pymodule]
fn nn(_py: Python<'_>, m: &Bound<'_, PyModule>) -> PyResult<()> {
    m.add_class::<PyMeanSquaredError>()?;
    m.add_class::<PyHyperbolicCrossEntropy>()?;
    m.add_class::<PyLinearModule>()?;
    m.add_class::<PyReluModule>()?;
    m.add_class::<PyConv1dModule>()?;
    m.add_class::<PyWaveRnnModule>()?;
    m.add_class::<PyToposResonator>()?;
    m.add_class::<PyZSpaceMixer>()?;
    m.add_class::<PyZSpaceProjector>()?;
    m.add_class::<PySequentialModule>()?;
    m.setattr(
        "__all__",
        vec![
            "MeanSquaredError",
            "HyperbolicCrossEntropy",
            "Linear",
            "Relu",
            "Conv1d",
            "WaveRnn",
            "ToposResonator",
            "ZSpaceMixer",
            "ZSpaceProjector",
            "Sequential",
        ],
    )?;
    m.setattr(
        "__doc__",
        "Rust-backed neural network modules and losses: MeanSquaredError, HyperbolicCrossEntropy, Linear, Relu, Conv1d, WaveRnn, ToposResonator, ZSpaceMixer, ZSpaceProjector, Sequential.",
    )?;
    Ok(())
}

#[pymodule]
fn frac(_py: Python<'_>, m: &Bound<'_, PyModule>) -> PyResult<()> {
    m.add_function(wrap_pyfunction!(gl_coeffs_py, m)?)?;
    m.add_function(wrap_pyfunction!(fracdiff_gl_py, m)?)?;
    m.add_function(wrap_pyfunction!(fracdiff_gl_backward_py, m)?)?;
    m.add_function(wrap_pyfunction!(frac_fft_py, m)?)?;
    m.setattr(
        "__all__",
        vec!["gl_coeffs", "fracdiff_gl", "fracdiff_gl_backward", "fft"],
    )?;
    m.setattr(
        "__doc__",
        "Fractional calculus operators and FFT helpers used by SpiralTorch.",
    )?;
    Ok(())
}

#[pymodule]
fn dataset(_py: Python<'_>, m: &Bound<'_, PyModule>) -> PyResult<()> {
    m.add_function(wrap_pyfunction!(dataset_from_vec_py, m)?)?;
    m.add_function(wrap_pyfunction!(dataset_shuffle_py, m)?)?;
    m.add_function(wrap_pyfunction!(dataset_batched_py, m)?)?;
    m.add_function(wrap_pyfunction!(dataset_prefetch_py, m)?)?;
    m.add_class::<PyDataLoader>()?;
    m.add_class::<PyDataLoaderIter>()?;
    m.setattr(
        "__all__",
        vec![
            "from_vec",
            "shuffle",
            "batched",
            "prefetch",
            "DataLoader",
            "DataLoaderIter",
        ],
    )?;
    m.setattr(
        "__doc__",
        "Dataset helpers for SpiralTorch sessions: build loaders from vectors, shuffle, batch, and prefetch in Rust.",
    )?;
    Ok(())
}

#[pymodule]
fn linalg(_py: Python<'_>, m: &Bound<'_, PyModule>) -> PyResult<()> {
    m.add_function(wrap_pyfunction!(gemm_py, m)?)?;
    m.add_function(wrap_pyfunction!(available_backends_py, m)?)?;
    m.add_function(wrap_pyfunction!(is_faer_available_py, m)?)?;
    m.add_function(wrap_pyfunction!(is_wgpu_available_py, m)?)?;
    m.setattr(
        "__all__",
        vec![
            "gemm",
            "available_backends",
            "is_faer_available",
            "is_wgpu_available",
        ],
    )?;
    m.setattr(
        "__doc__",
        "Dense linear algebra helpers accelerated by faer (SIMD) and WGPU compute GEMM.",
    )?;
    Ok(())
}

#[pymodule]
fn rl(_py: Python<'_>, m: &Bound<'_, PyModule>) -> PyResult<()> {
    m.add_class::<PyPolicyGradient>()?;
    m.setattr("__all__", vec!["PolicyGradient"])?;
    m.setattr(
        "__doc__",
        "Reinforcement learning helpers built on top of SpiralTorch's module trainer.",
    )?;
    Ok(())
}

#[pymodule]
fn rec(_py: Python<'_>, m: &Bound<'_, PyModule>) -> PyResult<()> {
    m.add_class::<PyRecommender>()?;
    m.setattr("__all__", vec!["Recommender"])?;
    m.setattr(
        "__doc__",
        "Recommendation harness that wraps SpiralLightning for inference and ranking.",
    )?;
    Ok(())
}

/// Convenience helper for the TopK family.
#[pyfunction]
#[pyo3(signature = (rows, cols, k, device=None))]
fn plan_topk(
    py: Python<'_>,
    rows: u32,
    cols: u32,
    k: u32,
    device: Option<&str>,
) -> PyResult<PyObject> {
    plan(py, "topk", rows, cols, k, device)
}

/// Convenience helper for the MidK family.
#[pyfunction]
#[pyo3(signature = (rows, cols, k, device=None))]
fn plan_midk(
    py: Python<'_>,
    rows: u32,
    cols: u32,
    k: u32,
    device: Option<&str>,
) -> PyResult<PyObject> {
    plan(py, "midk", rows, cols, k, device)
}

/// Convenience helper for the BottomK family.
#[pyfunction]
#[pyo3(signature = (rows, cols, k, device=None))]
fn plan_bottomk(
    py: Python<'_>,
    rows: u32,
    cols: u32,
    k: u32,
    device: Option<&str>,
) -> PyResult<PyObject> {
    plan(py, "bottomk", rows, cols, k, device)
}

/// Extract row-wise top-k values and column indices on the host for quick inspection.
#[pyfunction(name = "topk2d")]
#[pyo3(signature = (tensor, k, *, largest=true))]
fn topk2d_py(tensor: &PyTensor, k: usize, largest: bool) -> PyResult<(PyTensor, Vec<Vec<usize>>)> {
    let (rows, cols) = tensor.as_tensor().shape();
    if k == 0 || k > cols {
        return Err(PyValueError::new_err(
            "k must be between 1 and the number of columns",
        ));
    }

    let mut values = Vec::with_capacity(rows * k);
    let mut indices = Vec::with_capacity(rows);
    let data = tensor.as_tensor().data();
    for row in 0..rows {
        let slice = &data[row * cols..(row + 1) * cols];
        let mut pairs: Vec<(usize, f32)> = slice.iter().copied().enumerate().collect();
        pairs.sort_unstable_by(|a, b| {
            let ord = a.1.partial_cmp(&b.1).unwrap_or(Ordering::Equal);
            if largest {
                ord.reverse()
            } else {
                ord
            }
        });
        let mut row_indices = Vec::with_capacity(k);
        for (idx, value) in pairs.into_iter().take(k) {
            values.push(value);
            row_indices.push(idx);
        }
        indices.push(row_indices);
    }

    let values_tensor = PyTensor::from_tensor(convert(Tensor::from_vec(rows, k, values))?);
    Ok((values_tensor, indices))
}

/// Surface ROCm probing hints for Python callers.
#[pyfunction]
fn hip_probe(py: Python<'_>) -> PyResult<PyObject> {
    let out = PyDict::new_bound(py);
    out.set_item("available", hip_runtime_available())?;

    let devices = PyList::empty_bound(py);
    for info in hip_device_info() {
        devices.append(py_device_info(py, info)?.into_py(py))?;
    }
    out.set_item("devices", devices.into_py(py))?;

    Ok(out.into_py(py))
}

#[pyfunction]
fn get_psychoid_stats(py: Python<'_>) -> PyResult<Option<PyObject>> {
    #[cfg(feature = "psychoid")]
    {
        if let Some(reading) = hub::get_last_psychoid() {
            let dict = PyDict::new_bound(py);
            dict.set_item("step", reading.step)?;
            dict.set_item("cti", reading.cti)?;
            let raw = PyDict::new_bound(py);
            for (key, value) in reading.raw.iter() {
                raw.set_item(*key, value)?;
            }
            let z = PyDict::new_bound(py);
            for (key, value) in reading.z_scores.iter() {
                z.set_item(*key, value)?;
            }
            dict.set_item("raw", raw)?;
            dict.set_item("z", z)?;
            return Ok(Some(dict.into_py(py)));
        }
        Ok(None)
    }
    #[cfg(not(feature = "psychoid"))]
    {
        let _ = py;
        Ok(None)
    }
}

/// Return a basic capability template for the given device string.
#[pyfunction]
#[pyo3(signature = (device=None))]
fn describe_device(py: Python<'_>, device: Option<&str>) -> PyResult<PyObject> {
    let caps = caps_for(device);
    Ok(device_caps_dict(py, caps)?.into_py(py))
}

#[pyfunction]
#[pyo3(signature = (model_name, serialized_file, export_path, handler, extra_files=None, config=None, version=None, requirements_file=None, force=false, archive_format=None))]
fn torchserve_archive(
    model_name: &str,
    serialized_file: &str,
    export_path: &str,
    handler: &str,
    extra_files: Option<Vec<String>>,
    config: Option<&str>,
    version: Option<&str>,
    requirements_file: Option<&str>,
    force: bool,
    archive_format: Option<&str>,
) -> PyResult<String> {
    let mut cmd = Command::new("torch-model-archiver");
    cmd.arg("--model-name").arg(model_name);
    cmd.arg("--serialized-file").arg(serialized_file);
    cmd.arg("--handler").arg(handler);
    cmd.arg("--export-path").arg(export_path);

    if let Some(extra) = extra_files {
        if !extra.is_empty() {
            cmd.arg("--extra-files").arg(extra.join(","));
        }
    }
    if let Some(config) = config {
        cmd.arg("--config-file").arg(config);
    }
    if let Some(version) = version {
        cmd.arg("--version").arg(version);
    }
    if let Some(req) = requirements_file {
        cmd.arg("--requirements-file").arg(req);
    }
    if let Some(fmt) = archive_format {
        cmd.arg("--archive-format").arg(fmt);
    }
    if force {
        cmd.arg("--force");
    }

    let output = cmd.output().map_err(|err| match err.kind() {
        ErrorKind::NotFound => PyRuntimeError::new_err(
            "torch-model-archiver CLI was not found in PATH; install TorchServe tooling first",
        ),
        _ => PyRuntimeError::new_err(format!("failed to execute torch-model-archiver: {err}")),
    })?;

    if !output.status.success() {
        let stderr = String::from_utf8_lossy(&output.stderr);
        return Err(PyRuntimeError::new_err(format!(
            "torch-model-archiver failed with status {}: {}",
            output.status,
            stderr.trim()
        )));
    }

    let base_name = format!("{model_name}.mar");
    let default_path = Path::new(export_path).join(&base_name);
    let archive_path = version
        .map(|v| Path::new(export_path).join(format!("{model_name}_v{v}.mar")))
        .filter(|candidate| candidate.exists())
        .unwrap_or(default_path);

    Ok(archive_path.to_string_lossy().into_owned())
}

#[pyfunction]
#[pyo3(signature = (model, name, signatures=None, labels=None, metadata=None, custom_objects=None, context=None, api_version=None))]
fn bentoml_save_model(
    py: Python<'_>,
    model: PyObject,
    name: &str,
    signatures: Option<&Bound<'_, PyDict>>,
    labels: Option<&Bound<'_, PyDict>>,
    metadata: Option<&Bound<'_, PyDict>>,
    custom_objects: Option<&Bound<'_, PyDict>>,
    context: Option<&Bound<'_, PyDict>>,
    api_version: Option<&str>,
) -> PyResult<PyObject> {
    let bentoml = PyModule::import_bound(py, "bentoml").map_err(|err| {
        PyImportError::new_err(format!(
            "bentoml is required for BentoML integration but could not be imported: {err}"
        ))
    })?;
    let pytorch = bentoml.getattr("pytorch").map_err(|err| {
        PyImportError::new_err(format!("bentoml.pytorch backend is unavailable: {err}"))
    })?;

    let kwargs = PyDict::new_bound(py);
    if let Some(signatures) = signatures {
        kwargs.set_item("signatures", signatures)?;
    }
    if let Some(labels) = labels {
        kwargs.set_item("labels", labels)?;
    }
    if let Some(metadata) = metadata {
        kwargs.set_item("metadata", metadata)?;
    }
    if let Some(custom_objects) = custom_objects {
        kwargs.set_item("custom_objects", custom_objects)?;
    }
    if let Some(context) = context {
        kwargs.set_item("context", context)?;
    }
    if let Some(api_version) = api_version {
        kwargs.set_item("api_version", api_version)?;
    }

    let saved = pytorch.call_method("save_model", (name, model), Some(&kwargs))?;
    Ok(saved.into_py(py))
}

#[pyfunction]
#[pyo3(signature = (objective, n_trials=None, timeout=None, study_name=None, storage=None, direction="minimize", sampler=None, pruner=None))]
fn optuna_optimize(
    py: Python<'_>,
    objective: PyObject,
    n_trials: Option<usize>,
    timeout: Option<f64>,
    study_name: Option<&str>,
    storage: Option<&str>,
    direction: &str,
    sampler: Option<PyObject>,
    pruner: Option<PyObject>,
) -> PyResult<PyObject> {
    let optuna = PyModule::import_bound(py, "optuna").map_err(|err| {
        PyImportError::new_err(format!(
            "optuna is required for hyperparameter search but could not be imported: {err}"
        ))
    })?;

    let create_kwargs = PyDict::new_bound(py);
    create_kwargs.set_item("direction", direction)?;
    if let Some(name) = study_name {
        create_kwargs.set_item("study_name", name)?;
    }
    if let Some(storage) = storage {
        create_kwargs.set_item("storage", storage)?;
    }
    if let Some(sampler) = sampler {
        create_kwargs.set_item("sampler", sampler)?;
    }
    if let Some(pruner) = pruner {
        create_kwargs.set_item("pruner", pruner)?;
    }

    let study = optuna.call_method("create_study", (), Some(&create_kwargs))?;

    let optimize_kwargs = PyDict::new_bound(py);
    if let Some(n_trials) = n_trials {
        optimize_kwargs.set_item("n_trials", n_trials)?;
    }
    if let Some(timeout) = timeout {
        optimize_kwargs.set_item("timeout", timeout)?;
    }

    study.call_method("optimize", (objective,), Some(&optimize_kwargs))?;

    Ok(study.into_py(py))
}

#[pyfunction]
#[pyo3(signature = (trainable, config=None, num_samples=None, resources_per_trial=None, metric=None, mode=None, name=None, local_dir=None, init=true))]
fn ray_tune_run(
    py: Python<'_>,
    trainable: PyObject,
    config: Option<&Bound<'_, PyDict>>,
    num_samples: Option<usize>,
    resources_per_trial: Option<&Bound<'_, PyDict>>,
    metric: Option<&str>,
    mode: Option<&str>,
    name: Option<&str>,
    local_dir: Option<&str>,
    init: bool,
) -> PyResult<PyObject> {
    let ray = PyModule::import_bound(py, "ray").map_err(|err| {
        PyImportError::new_err(format!(
            "ray is required for Ray Tune integration but could not be imported: {err}"
        ))
    })?;

    if init {
        let initialized: bool = ray.getattr("is_initialized")?.call0()?.extract()?;
        if !initialized {
            let _ = ray.call_method0("init")?;
        }
    }

    let tune = ray.getattr("tune").map_err(|err| {
        PyImportError::new_err(format!("ray.tune namespace is unavailable: {err}"))
    })?;

    let kwargs = PyDict::new_bound(py);
    if let Some(config) = config {
        kwargs.set_item("config", config)?;
    }
    if let Some(num_samples) = num_samples {
        kwargs.set_item("num_samples", num_samples)?;
    }
    if let Some(resources_per_trial) = resources_per_trial {
        kwargs.set_item("resources_per_trial", resources_per_trial)?;
    }
    if let Some(metric) = metric {
        kwargs.set_item("metric", metric)?;
    }
    if let Some(mode) = mode {
        kwargs.set_item("mode", mode)?;
    }
    if let Some(name) = name {
        kwargs.set_item("name", name)?;
    }
    if let Some(local_dir) = local_dir {
        kwargs.set_item("local_dir", local_dir)?;
    }

    let result = tune.call_method("run", (trainable,), Some(&kwargs))?;
    Ok(result.into_py(py))
}

#[pyfunction]
#[pyo3(signature = (model, example_input, export_path, opset_version=17, dynamic_axes=None, input_names=None, output_names=None, do_constant_folding=true))]
fn export_onnx(
    py: Python<'_>,
    model: PyObject,
    example_input: PyObject,
    export_path: &str,
    opset_version: i32,
    dynamic_axes: Option<&Bound<'_, PyDict>>,
    input_names: Option<Vec<String>>,
    output_names: Option<Vec<String>>,
    do_constant_folding: bool,
) -> PyResult<()> {
    let torch = PyModule::import_bound(py, "torch").map_err(|err| {
        PyImportError::new_err(format!(
            "torch is required to export ONNX models but could not be imported: {err}"
        ))
    })?;
    let onnx = torch.getattr("onnx").map_err(|err| {
        PyRuntimeError::new_err(format!("torch.onnx export utility unavailable: {err}"))
    })?;

    let kwargs = PyDict::new_bound(py);
    kwargs.set_item("opset_version", opset_version)?;
    kwargs.set_item("do_constant_folding", do_constant_folding)?;
    if let Some(dynamic_axes) = dynamic_axes {
        kwargs.set_item("dynamic_axes", dynamic_axes)?;
    }
    if let Some(input_names) = input_names {
        kwargs.set_item("input_names", input_names)?;
    }
    if let Some(output_names) = output_names {
        kwargs.set_item("output_names", output_names)?;
    }

    onnx.call_method("export", (model, example_input, export_path), Some(&kwargs))?;

    Ok(())
}

fn integrations(_py: Python<'_>, m: &Bound<'_, PyModule>) -> PyResult<()> {
    m.add_function(wrap_pyfunction!(torchserve_archive, m)?)?;
    m.add_function(wrap_pyfunction!(bentoml_save_model, m)?)?;
    m.add_function(wrap_pyfunction!(optuna_optimize, m)?)?;
    m.add_function(wrap_pyfunction!(ray_tune_run, m)?)?;
    m.add_function(wrap_pyfunction!(export_onnx, m)?)?;

    m.setattr(
        "__all__",
        vec![
            "torchserve_archive",
            "bentoml_save_model",
            "optuna_optimize",
            "ray_tune_run",
            "export_onnx",
        ],
    )?;

    Ok(())
}

/// SpiralTorch Python module.
#[pymodule]
fn spiraltorch(_py: Python<'_>, m: &Bound<'_, PyModule>) -> PyResult<()> {
    let nn_mod = PyModule::new_bound(_py, "nn")?;
    nn(_py, &nn_mod)?;
    m.add_submodule(&nn_mod)?;
    let frac_mod = PyModule::new_bound(_py, "frac")?;
    frac(_py, &frac_mod)?;
    m.add_submodule(&frac_mod)?;
    let dataset_mod = PyModule::new_bound(_py, "dataset")?;
    dataset(_py, &dataset_mod)?;
    m.add_submodule(&dataset_mod)?;
    let linalg_mod = PyModule::new_bound(_py, "linalg")?;
    linalg(_py, &linalg_mod)?;
    m.add_submodule(&linalg_mod)?;
    let rl_mod = PyModule::new_bound(_py, "rl")?;
    rl(_py, &rl_mod)?;
    m.add_submodule(&rl_mod)?;
    let rec_mod = PyModule::new_bound(_py, "rec")?;
    rec(_py, &rec_mod)?;
    m.add_submodule(&rec_mod)?;
    let sot_mod = PyModule::new_bound(_py, "sot")?;
    sot::module(_py, &sot_mod)?;
    m.add_submodule(&sot_mod)?;
    let integrations_mod = PyModule::new_bound(_py, "integrations")?;
    integrations(_py, &integrations_mod)?;
    m.add_submodule(&integrations_mod)?;
    m.add_function(wrap_pyfunction!(plan, m)?)?;
    m.add_function(wrap_pyfunction!(plan_topk, m)?)?;
    m.add_function(wrap_pyfunction!(plan_midk, m)?)?;
    m.add_function(wrap_pyfunction!(plan_bottomk, m)?)?;
    m.add_function(wrap_pyfunction!(topk2d_tensor_py, m)?)?;
    m.add_function(wrap_pyfunction!(topk2d_py, m)?)?;
    m.add_function(wrap_pyfunction!(z_space_barycenter_py, m)?)?;
    m.add_function(wrap_pyfunction!(hip_probe, m)?)?;
    m.add_function(wrap_pyfunction!(describe_device, m)?)?;
    m.add_function(wrap_pyfunction!(get_psychoid_stats, m)?)?;
<<<<<<< HEAD
=======
    m.add_function(wrap_pyfunction!(ecosystem_snapshot, m)?)?;
    m.add_function(wrap_pyfunction!(ecosystem_drain, m)?)?;
    m.add_function(wrap_pyfunction!(ecosystem_record_connector, m)?)?;
    m.add_function(wrap_pyfunction!(ecosystem_record_metric, m)?)?;
    m.add_function(wrap_pyfunction!(ecosystem_capacity, m)?)?;
    m.add_function(wrap_pyfunction!(ecosystem_configure, m)?)?;
>>>>>>> 06563d52
    m.add_function(wrap_pyfunction!(describe_resonance, m)?)?;
    m.add_function(wrap_pyfunction!(describe_frame, m)?)?;
    m.add_function(wrap_pyfunction!(describe_timeline, m)?)?;
    m.add_function(wrap_pyfunction!(describe_atlas, m)?)?;
<<<<<<< HEAD
=======
    m.add_function(wrap_pyfunction!(chrono_summary_py, m)?)?;
    m.add_function(wrap_pyfunction!(summarize_timeline_py, m)?)?;
    m.add_function(wrap_pyfunction!(speak_timeline_py, m)?)?;
    m.add_function(wrap_pyfunction!(language_wave_amplitude_py, m)?)?;
    m.add_function(wrap_pyfunction!(describe_resonance, m)?)?;
    m.add_function(wrap_pyfunction!(describe_frame, m)?)?;
    m.add_function(wrap_pyfunction!(describe_timeline, m)?)?;
>>>>>>> 06563d52
    m.add_class::<PyTensor>()?;
    m.add_class::<PyComplexTensor>()?;
    m.add_class::<PyBarycenterIntermediate>()?;
    m.add_class::<PyZSpaceBarycenter>()?;
    m.add_class::<PyDifferentialResonance>()?;
    m.add_class::<PyAtlasMetric>()?;
    m.add_class::<PyAtlasDistrict>()?;
    m.add_class::<PyAtlasFrame>()?;
    m.add_class::<PyAtlasRoute>()?;
<<<<<<< HEAD
    m.add_class::<PyAtlasDistrictSummary>()?;
    m.add_class::<PyAtlasRouteSummary>()?;
=======
>>>>>>> 06563d52
    m.add_class::<PyChronoFrame>()?;
    m.add_class::<PyChronoSummary>()?;
    m.add_class::<PyChronoPeak>()?;
    m.add_class::<PyChronoHarmonics>()?;
    m.add_class::<PyChronoLoopSignal>()?;
    m.add_class::<PyMaintainerReport>()?;
    #[cfg(feature = "collapse")]
    m.add_class::<PyCollapsePulse>()?;
    m.add_class::<PySpiralDifferentialTrace>()?;
    m.add_class::<PyOpenTopos>()?;
    m.add_class::<PyTensorBiome>()?;
    m.add_class::<PyLanguageWaveEncoder>()?;
    m.add_class::<PyTextResonator>()?;
    m.add_class::<PyHypergrad>()?;
    m.add_class::<PyDistConfig>()?;
    m.add_class::<PyRoundtableSchedule>()?;
    m.add_class::<PyMaintainerConfig>()?;
    m.add_class::<PyMaintainerReport>()?;
    m.add_class::<PyChronoSummary>()?;
    m.add_class::<PyEpochStats>()?;
    m.add_class::<PyLightningStageReport>()?;
    m.add_class::<PyLightningReport>()?;
    m.add_class::<PyModuleTrainer>()?;
    #[cfg(feature = "golden")]
    {
        m.add_class::<PyGoldenBlackcatPulse>()?;
        m.add_class::<PyGoldenCooperativeDirective>()?;
        m.add_class::<PyGoldenCouncilSnapshot>()?;
    }
    m.add_class::<PySpiralLightning>()?;
    m.add_class::<PySpiralSessionBuilder>()?;
    m.add_class::<PySpiralSession>()?;

    m.setattr(
        "__all__",
        vec![
            "plan",
            "plan_topk",
            "plan_midk",
            "plan_bottomk",
            "topk2d_tensor",
            "topk2d",
            "z_space_barycenter",
            "hip_probe",
            "describe_device",
            "get_psychoid_stats",
<<<<<<< HEAD
            "describe_resonance",
            "describe_frame",
            "describe_timeline",
            "describe_atlas",
=======
            "ecosystem_snapshot",
            "ecosystem_drain",
            "ecosystem_record_connector",
            "ecosystem_record_metric",
            "ecosystem_capacity",
            "ecosystem_configure",
>>>>>>> 06563d52
            "Tensor",
            "ComplexTensor",
            "BarycenterIntermediate",
            "ZSpaceBarycenter",
            "DifferentialResonance",
            "AtlasMetric",
            "AtlasFrame",
            "ChronoFrame",
            "ChronoSummary",
            "SpiralDifferentialTrace",
            "OpenTopos",
            "TensorBiome",
            "LanguageWaveEncoder",
            "TextResonator",
            "Hypergrad",
            "DistConfig",
            "RoundtableSchedule",
            "EpochStats",
            "ModuleTrainer",
            "SpiralLightning",
            "SpiralSessionBuilder",
            "SpiralSession",
            "nn",
            "frac",
            "dataset",
            "linalg",
            "rl",
            "rec",
            "sot",
            "integrations",
        ],
    )?;
    m.setattr("__version__", env!("CARGO_PKG_VERSION"))?;

    // Provide a tiny doc string that highlights the zero-shim approach.
    m.setattr(
        "__doc__",
        "Rust-first training primitives for SpiralTorch: tensors, hypergrads, top-k planners, and unified datasets.",
    )?;

    Ok(())
}<|MERGE_RESOLUTION|>--- conflicted
+++ resolved
@@ -23,7 +23,6 @@
 };
 use st_core::backend::device_caps::{BackendKind, DeviceCaps};
 use st_core::backend::unison_heuristics::RankKind;
-<<<<<<< HEAD
 #[cfg(feature = "collapse")]
 use st_core::engine::collapse_drive::DriveCmd;
 use st_core::ops::rank_entry::{plan_rank, RankPlan};
@@ -35,7 +34,6 @@
 };
 use st_core::telemetry::hub;
 use st_core::telemetry::maintainer::MaintainerReport;
-=======
 use st_core::ecosystem::{
     ConnectorEvent as CoreConnectorEvent, DistributionSummary as CoreDistributionSummary,
     EcosystemCapacity, EcosystemRegistry, EcosystemReport as CoreEcosystemReport,
@@ -75,7 +73,6 @@
 #[cfg(any(feature = "psi", feature = "psychoid"))]
 use st_core::telemetry::hub;
 use st_core::telemetry::maintainer::{MaintainerConfig, MaintainerReport};
->>>>>>> 06563d52
 use st_frac::fft::{fft_inplace as frac_fft_inplace, Complex32 as FracComplex32, FftError};
 use st_frac::{
     fracdiff_gl_nd, fracdiff_gl_nd_backward, gl_coeffs as frac_gl_coeffs, FracErr, Pad as FracPad,
@@ -312,8 +309,6 @@
 #[pyfunction]
 fn describe_atlas(atlas: &PyAtlasFrame) -> PyResult<String> {
     convert(text_describe_atlas(&atlas.frame))
-<<<<<<< HEAD
-=======
 fn heuristic_choice_to_py(
     py: Python<'_>,
     choice: &CoreHeuristicChoiceSummary,
@@ -498,7 +493,6 @@
     dict.set_item("metrics", metrics)?;
     dict.set_item("metric_digests", metric_digests)?;
     Ok(dict.into())
->>>>>>> 06563d52
 }
 
 #[allow(clippy::too_many_arguments)]
@@ -2582,7 +2576,6 @@
     }
 }
 
-<<<<<<< HEAD
 #[pyclass(module = "spiraltorch", name = "TextResonator")]
 #[derive(Clone)]
 struct PyTextResonator {
@@ -2638,11 +2631,9 @@
 #[pyclass(module = "spiraltorch.nn", name = "ZSpaceProjector")]
 struct PyZSpaceProjector {
     inner: Option<NnZSpaceProjector>,
-=======
 #[pyclass(module = "spiraltorch", name = "ChronoHarmonics")]
 struct PyChronoHarmonics {
     harmonics: ChronoHarmonics,
->>>>>>> 06563d52
 }
 
 impl PyChronoHarmonics {
@@ -3486,7 +3477,6 @@
         self.harmonics.frames
     }
 
-<<<<<<< HEAD
     #[pyo3(signature = (jitter_threshold=None, growth_threshold=None, energy_floor=None, clamp_min=None, clamp_max=None, pressure_step=None, window=None))]
     fn maintainer(
         &mut self,
@@ -3528,11 +3518,9 @@
     fn topos_guard(&mut self, topos: &PyOpenTopos) -> PyResult<()> {
         self.ensure_builder()?.set_topos(Some(topos.inner.clone()));
         Ok(())
-=======
     #[getter]
     fn duration(&self) -> f32 {
         self.harmonics.duration
->>>>>>> 06563d52
     }
 
     #[getter]
@@ -3634,7 +3622,6 @@
         self.inner.exploration_priority
     }
 
-<<<<<<< HEAD
     fn resonate_over_time(
         &self,
         resonance: &PyDifferentialResonance,
@@ -3838,11 +3825,9 @@
             collapse,
         );
         PyRoundtableSchedule::from_schedule(self.inner.roundtable(rows, cols, config))
-=======
     #[getter]
     fn reinforcement_weight(&self) -> f32 {
         self.inner.reinforcement_weight
->>>>>>> 06563d52
     }
 
     fn __repr__(&self) -> PyResult<String> {
@@ -13415,21 +13400,16 @@
     m.add_function(wrap_pyfunction!(hip_probe, m)?)?;
     m.add_function(wrap_pyfunction!(describe_device, m)?)?;
     m.add_function(wrap_pyfunction!(get_psychoid_stats, m)?)?;
-<<<<<<< HEAD
-=======
     m.add_function(wrap_pyfunction!(ecosystem_snapshot, m)?)?;
     m.add_function(wrap_pyfunction!(ecosystem_drain, m)?)?;
     m.add_function(wrap_pyfunction!(ecosystem_record_connector, m)?)?;
     m.add_function(wrap_pyfunction!(ecosystem_record_metric, m)?)?;
     m.add_function(wrap_pyfunction!(ecosystem_capacity, m)?)?;
     m.add_function(wrap_pyfunction!(ecosystem_configure, m)?)?;
->>>>>>> 06563d52
     m.add_function(wrap_pyfunction!(describe_resonance, m)?)?;
     m.add_function(wrap_pyfunction!(describe_frame, m)?)?;
     m.add_function(wrap_pyfunction!(describe_timeline, m)?)?;
     m.add_function(wrap_pyfunction!(describe_atlas, m)?)?;
-<<<<<<< HEAD
-=======
     m.add_function(wrap_pyfunction!(chrono_summary_py, m)?)?;
     m.add_function(wrap_pyfunction!(summarize_timeline_py, m)?)?;
     m.add_function(wrap_pyfunction!(speak_timeline_py, m)?)?;
@@ -13437,7 +13417,6 @@
     m.add_function(wrap_pyfunction!(describe_resonance, m)?)?;
     m.add_function(wrap_pyfunction!(describe_frame, m)?)?;
     m.add_function(wrap_pyfunction!(describe_timeline, m)?)?;
->>>>>>> 06563d52
     m.add_class::<PyTensor>()?;
     m.add_class::<PyComplexTensor>()?;
     m.add_class::<PyBarycenterIntermediate>()?;
@@ -13447,11 +13426,8 @@
     m.add_class::<PyAtlasDistrict>()?;
     m.add_class::<PyAtlasFrame>()?;
     m.add_class::<PyAtlasRoute>()?;
-<<<<<<< HEAD
     m.add_class::<PyAtlasDistrictSummary>()?;
     m.add_class::<PyAtlasRouteSummary>()?;
-=======
->>>>>>> 06563d52
     m.add_class::<PyChronoFrame>()?;
     m.add_class::<PyChronoSummary>()?;
     m.add_class::<PyChronoPeak>()?;
@@ -13498,19 +13474,16 @@
             "hip_probe",
             "describe_device",
             "get_psychoid_stats",
-<<<<<<< HEAD
             "describe_resonance",
             "describe_frame",
             "describe_timeline",
             "describe_atlas",
-=======
             "ecosystem_snapshot",
             "ecosystem_drain",
             "ecosystem_record_connector",
             "ecosystem_record_metric",
             "ecosystem_capacity",
             "ecosystem_configure",
->>>>>>> 06563d52
             "Tensor",
             "ComplexTensor",
             "BarycenterIntermediate",
