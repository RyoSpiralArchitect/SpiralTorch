--- conflicted
+++ resolved
@@ -23,7 +23,6 @@
 };
 use st_core::backend::device_caps::{BackendKind, DeviceCaps};
 use st_core::backend::unison_heuristics::RankKind;
-<<<<<<< HEAD
 #[cfg(feature = "collapse")]
 use st_core::engine::collapse_drive::DriveCmd;
 use st_core::ops::rank_entry::{plan_rank, RankPlan};
@@ -33,7 +32,6 @@
 };
 use st_core::telemetry::hub;
 use st_core::telemetry::maintainer::MaintainerReport;
-=======
 use st_core::ecosystem::{
     ConnectorEvent as CoreConnectorEvent, DistributionSummary as CoreDistributionSummary,
     EcosystemRegistry, EcosystemReport as CoreEcosystemReport,
@@ -55,7 +53,6 @@
 #[cfg(any(feature = "psi", feature = "psychoid"))]
 use st_core::telemetry::hub;
 use st_core::telemetry::maintainer::{MaintainerConfig, MaintainerReport};
->>>>>>> 7a12e49d
 use st_frac::fft::{fft_inplace as frac_fft_inplace, Complex32 as FracComplex32, FftError};
 use st_frac::{
     fracdiff_gl_nd, fracdiff_gl_nd_backward, gl_coeffs as frac_gl_coeffs, FracErr, Pad as FracPad,
@@ -273,7 +270,6 @@
     })
 }
 
-<<<<<<< HEAD
 #[pyfunction]
 fn describe_resonance(resonance: &PyDifferentialResonance) -> PyResult<String> {
     convert(text_describe_resonance(&resonance.inner))
@@ -293,7 +289,6 @@
 #[pyfunction]
 fn describe_atlas(atlas: &PyAtlasFrame) -> PyResult<String> {
     convert(text_describe_atlas(&atlas.frame))
-=======
 fn heuristic_choice_to_py(
     py: Python<'_>,
     choice: &CoreHeuristicChoiceSummary,
@@ -421,7 +416,6 @@
     dict.set_item("roundtables", roundtables)?;
     dict.set_item("connectors", connectors)?;
     Ok(dict.into())
->>>>>>> 7a12e49d
 }
 
 #[allow(clippy::too_many_arguments)]
@@ -2503,7 +2497,6 @@
     }
 }
 
-<<<<<<< HEAD
 #[pyclass(module = "spiraltorch", name = "TextResonator")]
 #[derive(Clone)]
 struct PyTextResonator {
@@ -2566,13 +2559,11 @@
         self.inner
             .as_ref()
             .ok_or_else(|| PyValueError::new_err("ZSpaceProjector has been moved"))
-=======
 #[pymethods]
 impl PyChronoFrame {
     #[getter]
     fn step(&self) -> u64 {
         self.frame.step
->>>>>>> 7a12e49d
     }
 
     #[getter]
@@ -3278,7 +3269,6 @@
         self.frame.recursive_energy
     }
 
-<<<<<<< HEAD
     #[pyo3(signature = (jitter_threshold=None, growth_threshold=None, energy_floor=None, clamp_min=None, clamp_max=None, pressure_step=None, window=None))]
     fn maintainer(
         &mut self,
@@ -3320,11 +3310,9 @@
     fn topos_guard(&mut self, topos: &PyOpenTopos) -> PyResult<()> {
         self.ensure_builder()?.set_topos(Some(topos.inner.clone()));
         Ok(())
-=======
     #[getter]
     fn projection_energy(&self) -> f32 {
         self.frame.projection_energy
->>>>>>> 7a12e49d
     }
 
     #[getter]
@@ -3398,7 +3386,6 @@
         self.inner.encoder().temperature()
     }
 
-<<<<<<< HEAD
     fn resonate_over_time(
         &self,
         resonance: &PyDifferentialResonance,
@@ -3597,10 +3584,8 @@
             collapse,
         );
         PyRoundtableSchedule::from_schedule(self.inner.roundtable(rows, cols, config))
-=======
     fn describe_resonance(&self, resonance: &PyDifferentialResonance) -> PyResult<String> {
         Ok(self.inner.describe_resonance(&resonance.inner).summary)
->>>>>>> 7a12e49d
     }
 
     fn describe_frame(&self, frame: &PyChronoFrame) -> PyResult<String> {
@@ -11614,18 +11599,13 @@
     m.add_function(wrap_pyfunction!(hip_probe, m)?)?;
     m.add_function(wrap_pyfunction!(describe_device, m)?)?;
     m.add_function(wrap_pyfunction!(get_psychoid_stats, m)?)?;
-<<<<<<< HEAD
-=======
     m.add_function(wrap_pyfunction!(ecosystem_snapshot, m)?)?;
     m.add_function(wrap_pyfunction!(ecosystem_drain, m)?)?;
     m.add_function(wrap_pyfunction!(ecosystem_record_connector, m)?)?;
->>>>>>> 7a12e49d
     m.add_function(wrap_pyfunction!(describe_resonance, m)?)?;
     m.add_function(wrap_pyfunction!(describe_frame, m)?)?;
     m.add_function(wrap_pyfunction!(describe_timeline, m)?)?;
     m.add_function(wrap_pyfunction!(describe_atlas, m)?)?;
-<<<<<<< HEAD
-=======
     m.add_function(wrap_pyfunction!(chrono_summary_py, m)?)?;
     m.add_function(wrap_pyfunction!(summarize_timeline_py, m)?)?;
     m.add_function(wrap_pyfunction!(speak_timeline_py, m)?)?;
@@ -11633,20 +11613,15 @@
     m.add_function(wrap_pyfunction!(describe_resonance, m)?)?;
     m.add_function(wrap_pyfunction!(describe_frame, m)?)?;
     m.add_function(wrap_pyfunction!(describe_timeline, m)?)?;
->>>>>>> 7a12e49d
     m.add_class::<PyTensor>()?;
     m.add_class::<PyComplexTensor>()?;
     m.add_class::<PyBarycenterIntermediate>()?;
     m.add_class::<PyZSpaceBarycenter>()?;
     m.add_class::<PyDifferentialResonance>()?;
     m.add_class::<PyAtlasMetric>()?;
-<<<<<<< HEAD
     m.add_class::<PyAtlasDistrict>()?;
     m.add_class::<PyAtlasFrame>()?;
     m.add_class::<PyAtlasRoute>()?;
-=======
-    m.add_class::<PyAtlasFrame>()?;
->>>>>>> 7a12e49d
     m.add_class::<PyChronoFrame>()?;
     m.add_class::<PyChronoSummary>()?;
     m.add_class::<PyChronoPeak>()?;
@@ -11692,26 +11667,10 @@
             "hip_probe",
             "describe_device",
             "get_psychoid_stats",
-<<<<<<< HEAD
-=======
-            "ecosystem_snapshot",
-            "ecosystem_drain",
-            "ecosystem_record_connector",
->>>>>>> 7a12e49d
             "describe_resonance",
             "describe_frame",
             "describe_timeline",
             "describe_atlas",
-<<<<<<< HEAD
-=======
-            "chrono_summary",
-            "summarize_timeline",
-            "speak_timeline",
-            "language_wave_amplitude",
-            "describe_resonance",
-            "describe_frame",
-            "describe_timeline",
->>>>>>> 7a12e49d
             "Tensor",
             "ComplexTensor",
             "BarycenterIntermediate",
