//! Minimal one-binary PyO3 module: `import spiraltorch`

use pyo3::prelude::*;
use pyo3::types::PyModule;

mod tensor;
mod compat;
mod nn;
mod rl;
mod rec;
mod telemetry;
mod pure;
mod nn;
mod planner;
<<<<<<< HEAD
mod export;
=======
mod inference;
>>>>>>> 69d9175a

// =======================
// extras（安全・自己完結）
// =======================
mod extras {
    use super::*;
    use pyo3::wrap_pyfunction; // ← マクロをこのモジュール内に import
    use std::sync::atomic::{AtomicU64, Ordering};

    pub const GOLDEN_RATIO: f64 = 1.618_033_988_749_894_8_f64;
    pub const GOLDEN_ANGLE: f64 = 2.0 * std::f64::consts::PI / (GOLDEN_RATIO * GOLDEN_RATIO);

    static GLOBAL_SEED: AtomicU64 = AtomicU64::new(0);

    #[pyfunction]
    pub fn set_global_seed(seed: u64) { GLOBAL_SEED.store(seed, Ordering::SeqCst); }

    #[pyfunction]
    pub fn golden_angle() -> f64 { GOLDEN_ANGLE }

    #[pyfunction]
    pub fn golden_ratio() -> f64 { GOLDEN_RATIO }

    #[derive(Clone, Copy, Debug)]
    struct OrbitLength { pub actual: usize, #[allow(dead_code)] pub ideal: usize }

    fn nacci_orbits(order: usize, seeds: &[usize], total_steps: usize) -> Vec<OrbitLength> {
        use std::collections::VecDeque;
        assert!(order > 0, "order must be >= 1");
        let mut window: VecDeque<usize> = if seeds.len() >= order {
            seeds[seeds.len() - order..].iter().copied().collect()
        } else {
            let mut w = vec![1usize; order - seeds.len()];
            w.extend_from_slice(seeds);
            w.into_iter().collect()
        };
        let mut remaining = total_steps;
        let mut out = Vec::new();
        while remaining > 0 {
            let ideal: usize = window.iter().sum::<usize>().max(1);
            let take = ideal.min(remaining);
            out.push(OrbitLength { actual: take, ideal });
            remaining -= take;
            window.pop_front();
            window.push_back(ideal);
        }
        out
    }

    #[pyfunction]
    pub fn fibonacci_pacing(total_steps: usize) -> Vec<usize> {
        nacci_orbits(2, &[1, 1], total_steps).into_iter().map(|o| o.actual).collect()
    }

    #[pyfunction]
    pub fn pack_nacci_chunks(order: usize, total_steps: usize) -> Vec<usize> {
        let mut seeds = vec![1usize; order.saturating_sub(1)];
        if order > 0 { seeds.push(2); }
        nacci_orbits(order, &seeds, total_steps).into_iter().map(|o| o.actual).collect()
    }

    #[pyfunction]
    pub fn pack_tribonacci_chunks(total_steps: usize) -> Vec<usize> {
        nacci_orbits(3, &[1, 1, 2], total_steps).into_iter().map(|o| o.actual).collect()
    }

    #[pyfunction]
    pub fn pack_tetranacci_chunks(total_steps: usize) -> Vec<usize> {
        nacci_orbits(4, &[1, 1, 2, 4], total_steps).into_iter().map(|o| o.actual).collect()
    }

    // ← 引数名を #[pyo3(signature=...)] と一致させる
    #[pyfunction]
    #[pyo3(signature = (n, total_steps, base_radius, radial_growth, base_height, meso_gain, micro_gain, seed=None))]
    pub fn generate_plan_batch_ex(
        py: Python<'_>,
        n: usize,
        total_steps: usize,
        base_radius: f64,
        radial_growth: f64,
        base_height: f64,
        meso_gain: f64,
        micro_gain: f64,
        seed: Option<u64>,
    ) -> PyResult<Vec<PyObject>> {
        fn call_generate_plan(
            _py: Python<'_>,
            _total_steps: usize,
            _base_radius: f64,
            _radial_growth: f64,
            _base_height: f64,
            _meso_gain: f64,
            _micro_gain: f64,
            _seed: Option<u64>,
        ) -> PyResult<PyObject> {
            Err(pyo3::exceptions::PyNotImplementedError::new_err(
                "wire generate_plan_batch_ex() to your existing generate_plan()",
            ))
        }

        let base_seed = seed.unwrap_or_else(|| GLOBAL_SEED.load(Ordering::SeqCst));
        let mut out = Vec::with_capacity(n);
        for i in 0..n {
            let s = base_seed.wrapping_add(i as u64);
            let plan_obj = call_generate_plan(
                py, total_steps, base_radius, radial_growth, base_height, meso_gain, micro_gain, Some(s)
            )?;
            out.push(plan_obj);
        }
        Ok(out)
    }

    pub fn register(py: Python<'_>, m: &Bound<PyModule>) -> PyResult<()> {
        m.add_function(wrap_pyfunction!(set_global_seed, m)?)?;
        m.add_function(wrap_pyfunction!(golden_angle, m)?)?;
        m.add_function(wrap_pyfunction!(golden_ratio, m)?)?;
        m.add_function(wrap_pyfunction!(fibonacci_pacing, m)?)?;
        m.add_function(wrap_pyfunction!(pack_nacci_chunks, m)?)?;
        m.add_function(wrap_pyfunction!(pack_tribonacci_chunks, m)?)?;
        m.add_function(wrap_pyfunction!(pack_tetranacci_chunks, m)?)?;
        m.add_function(wrap_pyfunction!(generate_plan_batch_ex, m)?)?;
        m.add("__doc__", "SpiralTorch extras: seeds/golden/n-bonacci/chunking/plan-batch")?;
        let _ = py;
        Ok(())
    }
}

// =======================
// st-frac の実API
// =======================
mod frac_bindings {
    use super::*;
    use pyo3::wrap_pyfunction; // ← ここでも import
    use st_frac::{Pad, gl_coeffs_adaptive as gl_coeffs_adaptive_rs, fracdiff_gl_1d as fracdiff_gl_1d_rs};

    #[pyfunction]
    #[pyo3(signature = (alpha, tol=1e-6, max_len=8192))]
    fn gl_coeffs_adaptive(alpha: f32, tol: f32, max_len: usize) -> Vec<f32> {
        gl_coeffs_adaptive_rs(alpha, tol, max_len)
    }

    #[pyfunction]
    #[pyo3(signature = (x, alpha, kernel_len, pad="zero", pad_constant=None, scale=None))]
    fn fracdiff_gl_1d(
        x: Vec<f32>,
        alpha: f32,
        kernel_len: usize,
        pad: &str,
        pad_constant: Option<f32>,
        scale: Option<f32>,
    ) -> PyResult<Vec<f32>> {
        let pad = match pad.to_ascii_lowercase().as_str() {
            "zero"     => Pad::Zero,
            "reflect"  => Pad::Reflect,
            "constant" => Pad::Constant(pad_constant.unwrap_or(0.0)),
            other => return Err(pyo3::exceptions::PyValueError::new_err(
                format!("unknown pad '{other}', expected 'zero'|'reflect'|'constant'")))
        };
        fracdiff_gl_1d_rs(&x, alpha, kernel_len, pad, scale)
            .map_err(|e| pyo3::exceptions::PyRuntimeError::new_err(format!("{e:?}")))
    }

    pub fn register(_py: Python<'_>, m: &Bound<PyModule>) -> PyResult<()> {
        m.add_function(wrap_pyfunction!(gl_coeffs_adaptive, m)?)?;
        m.add_function(wrap_pyfunction!(fracdiff_gl_1d, m)?)?;
        m.add("__doc__", "Fractional differencing (Grünwald–Letnikov) and helpers.")?;
        Ok(())
    }
}

// =======================
// ルート #[pymodule]
// =======================
#[pymodule]
fn spiraltorch(py: Python<'_>, m: &Bound<PyModule>) -> PyResult<()> {
    // 1) トップレベル（そのまま import できる）
    extras::register(py, m)?;
    tensor::register(py, m)?;
    compat::register(py, m)?;
    pure::register(py, m)?;
    planner::register(py, m)?;
    hpo::register(py, m)?;
    inference::register(py, m)?;

    // 2) サブモジュール（空でも import 可）
    nn::register(py, m)?;
    rl::register(py, m)?;
    rec::register(py, m)?;
    telemetry::register(py, m)?;

    let export_module = PyModule::new_bound(py, "export")?;
    export::register(py, &export_module)?;
    m.add_submodule(&export_module)?;

    let frac = PyModule::new_bound(py, "frac")?;
    frac_bindings::register(py, &frac)?; // 実APIを公開
    m.add_submodule(&frac)?;

    let dataset = PyModule::new_bound(py, "dataset")?;
    dataset.add("__doc__", "Datasets & loaders")?;
    m.add_submodule(&dataset)?;

    let linalg = PyModule::new_bound(py, "linalg")?;
    linalg.add("__doc__", "Linear algebra utilities")?;
    m.add_submodule(&linalg)?;

    let ecosystem = PyModule::new_bound(py, "ecosystem")?;
    ecosystem.add("__doc__", "Integrations & ecosystem glue")?;
    m.add_submodule(&ecosystem)?;

    // 3) __all__
    m.add("__all__", vec![
        "Tensor","from_dlpack","to_dlpack",
        "ComplexTensor","OpenCartesianTopos","LanguageWaveEncoder","Hypergrad","TensorBiome","GradientSummary",
        "ZSpaceBarycenter","BarycenterIntermediate","z_space_barycenter",
        "RankPlan","plan","plan_topk","describe_device","hip_probe",
<<<<<<< HEAD
        "nn","frac","dataset","linalg","rl","rec","telemetry","ecosystem","export",
=======
        "nn","frac","dataset","linalg","rl","rec","telemetry","ecosystem","hpo","inference",
>>>>>>> 69d9175a
        "golden_ratio","golden_angle","set_global_seed",
        "fibonacci_pacing","pack_nacci_chunks","pack_tribonacci_chunks","pack_tetranacci_chunks",
        "generate_plan_batch_ex",
        "gl_coeffs_adaptive","fracdiff_gl_1d",
    ])?;
    Ok(())
}<|MERGE_RESOLUTION|>--- conflicted
+++ resolved
@@ -12,11 +12,8 @@
 mod pure;
 mod nn;
 mod planner;
-<<<<<<< HEAD
 mod export;
-=======
 mod inference;
->>>>>>> 69d9175a
 
 // =======================
 // extras（安全・自己完結）
@@ -233,11 +230,7 @@
         "ComplexTensor","OpenCartesianTopos","LanguageWaveEncoder","Hypergrad","TensorBiome","GradientSummary",
         "ZSpaceBarycenter","BarycenterIntermediate","z_space_barycenter",
         "RankPlan","plan","plan_topk","describe_device","hip_probe",
-<<<<<<< HEAD
-        "nn","frac","dataset","linalg","rl","rec","telemetry","ecosystem","export",
-=======
-        "nn","frac","dataset","linalg","rl","rec","telemetry","ecosystem","hpo","inference",
->>>>>>> 69d9175a
+        "nn","frac","dataset","linalg","rl","rec","telemetry","ecosystem","hpo","inference","export",
         "golden_ratio","golden_angle","set_global_seed",
         "fibonacci_pacing","pack_nacci_chunks","pack_tribonacci_chunks","pack_tetranacci_chunks",
         "generate_plan_batch_ex",
