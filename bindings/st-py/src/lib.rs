--- conflicted
+++ resolved
@@ -2371,7 +2371,6 @@
     }
 }
 
-<<<<<<< HEAD
 #[cfg(feature = "golden")]
 #[pyclass(module = "spiraltorch", name = "GoldenCooperativeDirective")]
 #[derive(Clone)]
@@ -2527,177 +2526,10 @@
             baseline_window.max(1),
         );
         Ok(PyGoldenCooperativeDirective::from_inner(directive))
-=======
-#[pyclass(module = "spiraltorch", name = "LightningStageReport")]
-#[derive(Clone)]
-struct PyLightningStageReport {
-    inner: NnLightningStageReport,
-    epochs: Vec<PyEpochStats>,
-}
-
-impl PyLightningStageReport {
-    fn from_report(inner: NnLightningStageReport) -> Self {
-        let epochs = inner
-            .epochs()
-            .iter()
-            .copied()
-            .map(PyEpochStats::from_stats)
-            .collect();
-        Self { inner, epochs }
-    }
-}
-
-#[pymethods]
-impl PyLightningStageReport {
-    #[getter]
-    fn label(&self) -> Option<String> {
-        self.inner.label().map(|label| label.to_string())
-    }
-
-    #[getter]
-    fn rows(&self) -> u32 {
-        self.inner.config().rows()
-    }
-
-    #[getter]
-    fn cols(&self) -> u32 {
-        self.inner.config().cols()
-    }
-
-    #[getter]
-    fn auto_prepare(&self) -> bool {
-        self.inner.config().auto_prepare()
-    }
-
-    #[getter]
-    fn top_k(&self) -> u32 {
-        self.inner.config().roundtable().top_k
-    }
-
-    #[getter]
-    fn mid_k(&self) -> u32 {
-        self.inner.config().roundtable().mid_k
-    }
-
-    #[getter]
-    fn bottom_k(&self) -> u32 {
-        self.inner.config().roundtable().bottom_k
-    }
-
-    #[getter]
-    fn here_tolerance(&self) -> f32 {
-        self.inner.config().roundtable().here_tolerance
-    }
-
-    #[cfg(feature = "psychoid")]
-    #[getter]
-    fn psychoid(&self) -> bool {
-        self.inner.config().roundtable().psychoid_enabled
-    }
-
-    #[cfg(feature = "psychoid")]
-    #[getter]
-    fn psychoid_log(&self) -> bool {
-        self.inner.config().roundtable().psychoid_log
-    }
-
-    #[cfg(feature = "psi")]
-    #[getter]
-    fn psi(&self) -> bool {
-        self.inner.config().roundtable().psi_enabled
-    }
-
-    #[cfg(feature = "collapse")]
-    #[getter]
-    fn collapse(&self) -> bool {
-        self.inner.config().roundtable().collapse_enabled
-    }
-
-    #[getter]
-    fn epochs(&self) -> Vec<PyEpochStats> {
-        self.epochs.clone()
-    }
-
-    #[getter]
-    fn total_batches(&self) -> usize {
-        self.inner.total_batches()
-    }
-
-    fn best_epoch(&self) -> Option<PyEpochStats> {
-        self.inner.best_epoch().map(PyEpochStats::from_stats)
     }
 
     fn __repr__(&self) -> PyResult<String> {
         Ok(format!(
-            "LightningStageReport(label={:?}, epochs={}, total_batches={})",
-            self.label(),
-            self.epochs.len(),
-            self.total_batches()
-        ))
-    }
-}
-
-#[pyclass(module = "spiraltorch", name = "LightningReport")]
-#[derive(Clone)]
-struct PyLightningReport {
-    inner: NnLightningReport,
-    stages: Vec<PyLightningStageReport>,
-}
-
-impl PyLightningReport {
-    fn from_report(inner: NnLightningReport) -> Self {
-        let stages = inner
-            .stages()
-            .iter()
-            .cloned()
-            .map(PyLightningStageReport::from_report)
-            .collect();
-        Self { inner, stages }
-    }
-}
-
-#[pymethods]
-impl PyLightningReport {
-    #[getter]
-    fn stages(&self) -> Vec<PyLightningStageReport> {
-        self.stages.clone()
-    }
-
-    #[getter]
-    fn total_epochs(&self) -> usize {
-        self.inner.total_epochs()
-    }
-
-    #[getter]
-    fn total_batches(&self) -> usize {
-        self.inner.total_batches()
-    }
-
-    fn best_epoch(&self) -> Option<PyEpochStats> {
-        self.inner.best_epoch().map(PyEpochStats::from_stats)
-    }
-
-    fn best_stage_index(&self) -> Option<usize> {
-        self.inner.best_stage_index()
-    }
-
-    fn best_stage_label(&self) -> Option<String> {
-        self.best_stage_index()
-            .and_then(|idx| self.stages.get(idx))
-            .and_then(|stage| stage.label())
-    }
-
-    fn flatten_epochs(&self) -> Vec<PyEpochStats> {
-        self.inner
-            .epochs()
-            .map(|stats| PyEpochStats::from_stats(*stats))
-            .collect()
->>>>>>> 1ad30383
-    }
-
-    fn __repr__(&self) -> PyResult<String> {
-        Ok(format!(
-<<<<<<< HEAD
             "GoldenBlackcatPulse(exploration={:.3}, optimization={:.3}, synergy={:.3}, reinforcement={:.3}, coverage={}, heuristics={})",
             self.exploration_drive(),
             self.optimization_gain(),
@@ -2705,12 +2537,6 @@
             self.reinforcement_weight(),
             self.coverage(),
             self.heuristics_contributions()
-=======
-            "LightningReport(stages={}, total_epochs={}, total_batches={})",
-            self.stages.len(),
-            self.total_epochs(),
-            self.total_batches()
->>>>>>> 1ad30383
         ))
     }
 }
@@ -2842,7 +2668,6 @@
         Ok(list.into_py(py))
     }
 
-<<<<<<< HEAD
     #[cfg(feature = "golden")]
     fn last_blackcat_pulse(&self) -> Option<PyGoldenBlackcatPulse> {
         self.inner
@@ -2860,141 +2685,6 @@
     }
 
     #[pyo3(signature = (module, loss, batches, schedule))]
-=======
-    #[pyo3(signature = (module, loss, batches, schedule))]
-    fn train_epoch(
-        &mut self,
-        module: &Bound<'_, PyAny>,
-        loss: &Bound<'_, PyAny>,
-        batches: &Bound<'_, PyAny>,
-        schedule: &PyRoundtableSchedule,
-    ) -> PyResult<PyEpochStats> {
-        let stats =
-            run_epoch_with_trainer(&mut self.inner, module, loss, batches, &schedule.inner)?;
-        Ok(PyEpochStats::from_stats(stats))
-    }
-
-    fn __repr__(&self) -> PyResult<String> {
-        Ok(format!(
-            "ModuleTrainer(curvature={:.4}, hyper_lr={:.4}, fallback_lr={:.4})",
-            self.curvature(),
-            self.hyper_learning_rate(),
-            self.fallback_learning_rate()
-        ))
-    }
-}
-
-#[pyclass(module = "spiraltorch", name = "SpiralLightning", unsendable)]
-struct PySpiralLightning {
-    inner: NnSpiralLightning,
-}
-
-impl PySpiralLightning {
-    fn from_inner(inner: NnSpiralLightning) -> Self {
-        Self { inner }
-    }
-}
-
-#[pymethods]
-impl PySpiralLightning {
-    #[new]
-    #[pyo3(signature = (session, rows, cols, *, top_k=8, mid_k=8, bottom_k=8, here_tolerance=1e-5, auto_prepare=true, psychoid=false, psychoid_log=false, psi=false, collapse=false))]
-    fn new(
-        session: PySpiralSession,
-        rows: u32,
-        cols: u32,
-        top_k: u32,
-        mid_k: u32,
-        bottom_k: u32,
-        here_tolerance: f32,
-        auto_prepare: bool,
-        psychoid: bool,
-        psychoid_log: bool,
-        psi: bool,
-        collapse: bool,
-    ) -> Self {
-        let roundtable = build_roundtable_config(
-            top_k,
-            mid_k,
-            bottom_k,
-            here_tolerance,
-            psychoid,
-            psychoid_log,
-            psi,
-            collapse,
-        );
-        let config = NnLightningConfig::builder(rows, cols)
-            .roundtable(roundtable)
-            .auto_prepare(auto_prepare)
-            .build();
-        let inner = NnSpiralLightning::with_config(session.inner.clone(), config);
-        Self { inner }
-    }
-
-    #[getter]
-    fn rows(&self) -> u32 {
-        self.inner.config().rows()
-    }
-
-    #[getter]
-    fn cols(&self) -> u32 {
-        self.inner.config().cols()
-    }
-
-    #[getter]
-    fn auto_prepare(&self) -> bool {
-        self.inner.config().auto_prepare()
-    }
-
-    fn set_auto_prepare(&mut self, enabled: bool) {
-        self.inner.set_auto_prepare(enabled);
-    }
-
-    fn schedule(&self) -> PyRoundtableSchedule {
-        PyRoundtableSchedule::from_schedule(self.inner.schedule().clone())
-    }
-
-    #[pyo3(signature = (rows, cols, *, top_k=8, mid_k=8, bottom_k=8, here_tolerance=1e-5, auto_prepare=true, psychoid=false, psychoid_log=false, psi=false, collapse=false))]
-    fn reconfigure(
-        &mut self,
-        rows: u32,
-        cols: u32,
-        top_k: u32,
-        mid_k: u32,
-        bottom_k: u32,
-        here_tolerance: f32,
-        auto_prepare: bool,
-        psychoid: bool,
-        psychoid_log: bool,
-        psi: bool,
-        collapse: bool,
-    ) {
-        let roundtable = build_roundtable_config(
-            top_k,
-            mid_k,
-            bottom_k,
-            here_tolerance,
-            psychoid,
-            psychoid_log,
-            psi,
-            collapse,
-        );
-        let config = NnLightningConfig::builder(rows, cols)
-            .roundtable(roundtable)
-            .auto_prepare(auto_prepare)
-            .build();
-        self.inner.reconfigure(config);
-    }
-
-    fn prepare_module(&mut self, module: &Bound<'_, PyAny>) -> PyResult<()> {
-        prepare_module_for_lightning(&mut self.inner, module)
-    }
-
-    fn reset_prepared(&mut self) {
-        self.inner.reset_prepared_modules();
-    }
-
->>>>>>> 1ad30383
     fn train_epoch(
         &mut self,
         module: &Bound<'_, PyAny>,
@@ -5766,7 +5456,6 @@
     m.add_class::<PySpiralSessionBuilder>()?;
     m.add_class::<PySpiralSession>()?;
 
-<<<<<<< HEAD
     let mut exported = vec![
         "plan",
         "plan_topk",
@@ -5812,54 +5501,6 @@
         exported.push("GoldenCooperativeDirective");
     }
     m.setattr("__all__", exported)?;
-=======
-    m.setattr(
-        "__all__",
-        vec![
-            "plan",
-            "plan_topk",
-            "plan_midk",
-            "plan_bottomk",
-            "topk2d_tensor",
-            "topk2d",
-            "z_space_barycenter",
-            "hip_probe",
-            "describe_device",
-            "get_psychoid_stats",
-            "describe_resonance",
-            "describe_frame",
-            "describe_timeline",
-            "Tensor",
-            "ComplexTensor",
-            "BarycenterIntermediate",
-            "ZSpaceBarycenter",
-            "DifferentialResonance",
-            "ChronoFrame",
-            "ChronoSummary",
-            "SpiralDifferentialTrace",
-            "OpenTopos",
-            "TensorBiome",
-            "LanguageWaveEncoder",
-            "TextResonator",
-            "Hypergrad",
-            "DistConfig",
-            "RoundtableSchedule",
-            "EpochStats",
-            "ModuleTrainer",
-            "SpiralLightning",
-            "SpiralSessionBuilder",
-            "SpiralSession",
-            "nn",
-            "frac",
-            "dataset",
-            "linalg",
-            "rl",
-            "rec",
-            "sot",
-            "integrations",
-        ],
-    )?;
->>>>>>> 1ad30383
     m.setattr("__version__", env!("CARGO_PKG_VERSION"))?;
 
     // Provide a tiny doc string that highlights the zero-shim approach.
