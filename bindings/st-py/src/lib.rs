// SPDX-License-Identifier: AGPL-3.0-or-later
// © 2025 Ryo ∴ SpiralArchitect (kishkavsesvit@icloud.com)
// Part of SpiralTorch — Licensed under AGPL-3.0-or-later.
// Unauthorized derivative works or closed redistribution prohibited under AGPL §13.

mod sot;

use crate::sot::{PySoT3DPlan, Sot3DParams};

use ndarray::{Array2, ArrayD, Ix2};
use num_complex::Complex64;
use pyo3::exceptions::{PyImportError, PyRuntimeError, PyValueError};
use pyo3::prelude::*;
use pyo3::types::{PyAny, PyDict, PyList, PyModule, PyTuple};
use pyo3::wrap_pyfunction;
use pyo3::Bound;
use pyo3::PyRef;
use pyo3::PyRefMut;
use st_backend_hip::{
    device_info as hip_device_info, hip_available as hip_runtime_available,
    DeviceInfo as HipDeviceInfo,
};
use st_core::backend::device_caps::{BackendKind, DeviceCaps};
use st_core::backend::unison_heuristics::RankKind;
use st_core::ops::rank_entry::{plan_rank, RankPlan};
<<<<<<< HEAD
use st_core::telemetry::chrono::{ChronoFrame, ChronoHarmonics, ChronoPeak, ChronoSummary};
=======
use st_core::telemetry::chrono::{ChronoFrame, ChronoSummary};
>>>>>>> 0e595f11
#[cfg(any(feature = "psi", feature = "psychoid"))]
use st_core::telemetry::hub;
use st_core::telemetry::maintainer::{MaintainerConfig, MaintainerReport};
use st_frac::fft::{fft_inplace as frac_fft_inplace, Complex32 as FracComplex32, FftError};
use st_frac::{
    fracdiff_gl_nd, fracdiff_gl_nd_backward, gl_coeffs as frac_gl_coeffs, FracErr, Pad as FracPad,
};
use st_nn::dataset::DataLoaderBatches as NnDataLoaderBatches;
use st_nn::dataset_from_vec as nn_dataset_from_vec;
use st_nn::{
    Conv1d as NnConv1d, DataLoader as NnDataLoader, DifferentialTrace, DistConfig, DistMode,
    EpochStats, LightningConfig as NnLightningConfig, Linear as NnLinear, Loss, MeanSquaredError,
    Module, ModuleTrainer, Relu as NnRelu, RoundtableConfig, RoundtableSchedule,
    Sequential as NnSequential, SpiralLightning as NnSpiralLightning, SpiralSession,
    SpiralSessionBuilder, WaveRnn as NnWaveRnn, ZSpaceProjector as NnZSpaceProjector,
};
use st_rec::{RatingTriple as RecRatingTriple, RecEpochReport, SpiralRecError, SpiralRecommender};
use st_rl::{EpisodeReport as RlEpisodeReport, SpiralPolicyGradient, SpiralRlError};
use st_tensor::backend::faer_dense;
#[cfg(feature = "wgpu")]
use st_tensor::backend::wgpu_dense as tensor_wgpu_dense;
use st_tensor::pure::{
    measure::{
        z_space_barycenter as rust_z_space_barycenter, BarycenterIntermediate, ZSpaceBarycenter,
    },
    topos::OpenCartesianTopos,
    AmegaHypergrad, Complex32, ComplexTensor, DifferentialResonance, LanguageWaveEncoder,
    MatmulBackend, PureResult, Tensor, TensorBiome, TensorError,
};
use st_text::{
    describe_frame as text_describe_frame, describe_resonance as text_describe_resonance,
<<<<<<< HEAD
    describe_timeline as text_describe_timeline, TextResonator,
=======
    TextResonator,
>>>>>>> 0e595f11
};
use std::cmp::Ordering;
use std::collections::HashMap;
use std::io::ErrorKind;
use std::path::Path;
use std::process::Command;
use std::sync::{Mutex, OnceLock};
use std::time::{Duration, SystemTime};

#[derive(Clone, Copy, Debug, PartialEq, Eq)]
enum DeviceRoute {
    Wgpu,
    Cuda,
    Mps,
    Cpu,
}

impl DeviceRoute {
    fn as_str(self) -> &'static str {
        match self {
            DeviceRoute::Wgpu => "wgpu",
            DeviceRoute::Cuda => "cuda",
            DeviceRoute::Mps => "mps",
            DeviceRoute::Cpu => "cpu",
        }
    }
}

fn device_available(route: DeviceRoute) -> bool {
    match route {
        DeviceRoute::Wgpu => cfg!(feature = "wgpu-rt"),
        DeviceRoute::Cuda => cfg!(feature = "cuda"),
        DeviceRoute::Mps => cfg!(feature = "mps"),
        DeviceRoute::Cpu => true,
    }
}

fn choose_route(device: Option<&str>) -> PyResult<DeviceRoute> {
    let hint = device.unwrap_or("auto").to_ascii_lowercase();
    match hint.as_str() {
        "auto" => {
            for candidate in [
                DeviceRoute::Wgpu,
                DeviceRoute::Cuda,
                DeviceRoute::Mps,
                DeviceRoute::Cpu,
            ] {
                if device_available(candidate) {
                    return Ok(candidate);
                }
            }
            Ok(DeviceRoute::Cpu)
        }
        "wgpu" => Ok(if device_available(DeviceRoute::Wgpu) {
            DeviceRoute::Wgpu
        } else {
            DeviceRoute::Cpu
        }),
        "cuda" => Ok(if device_available(DeviceRoute::Cuda) {
            DeviceRoute::Cuda
        } else {
            DeviceRoute::Cpu
        }),
        "mps" => Ok(if device_available(DeviceRoute::Mps) {
            DeviceRoute::Mps
        } else {
            DeviceRoute::Cpu
        }),
        "cpu" => Ok(DeviceRoute::Cpu),
        other => Err(PyValueError::new_err(format!(
            "unsupported device hint: {other}"
        ))),
    }
}

fn topk_rows_cpu(
    data: &[f32],
    rows: usize,
    cols: usize,
    k: usize,
    largest: bool,
) -> (Vec<f32>, Vec<i32>) {
    use std::cmp::Ordering;

    let mut out_vals = vec![0.0f32; rows * k];
    let mut out_idx = vec![0i32; rows * k];
    let mut idx_buf: Vec<usize> = (0..cols).collect();

    for r in 0..rows {
        let row_offset = r * cols;
        for (slot, value) in idx_buf.iter_mut().enumerate() {
            *value = slot;
        }

        if k < cols {
            idx_buf.select_nth_unstable_by(k, |&a, &b| {
                let va = data[row_offset + a];
                let vb = data[row_offset + b];
                let ordering = va.partial_cmp(&vb).unwrap_or(Ordering::Equal);
                if largest {
                    ordering.reverse()
                } else {
                    ordering
                }
            });
        }

        let mut topk = idx_buf[..k].to_vec();
        topk.sort_unstable_by(|&a, &b| {
            let va = data[row_offset + a];
            let vb = data[row_offset + b];
            let ordering = va.partial_cmp(&vb).unwrap_or(Ordering::Equal);
            if largest {
                ordering.reverse()
            } else {
                ordering
            }
        });

        for (j, &col) in topk.iter().enumerate() {
            let target = r * k + j;
            out_vals[target] = data[row_offset + col];
            out_idx[target] = col as i32;
        }
    }

    (out_vals, out_idx)
}

fn tensor_err(err: TensorError) -> PyErr {
    PyValueError::new_err(err.to_string())
}

fn convert<T>(value: PureResult<T>) -> PyResult<T> {
    value.map_err(tensor_err)
}

fn rl_err(err: SpiralRlError) -> PyErr {
    match err {
        SpiralRlError::Tensor(err) => tensor_err(err),
        SpiralRlError::EmptyEpisode => PyValueError::new_err(
            "no transitions recorded — call record_transition before finishing the episode",
        ),
        SpiralRlError::InvalidStateShape {
            expected,
            rows,
            cols,
        } => PyValueError::new_err(format!(
            "state tensor must be shaped as (1, {expected}) but received ({rows}, {cols})"
        )),
        SpiralRlError::InvalidAction { action, actions } => PyValueError::new_err(format!(
            "action index {action} exceeds configured action space {actions}"
        )),
        SpiralRlError::InvalidDiscount { discount } => PyValueError::new_err(format!(
            "discount factor must lie within [0, 1]; received {discount}"
        )),
    }
}

fn rec_err(err: SpiralRecError) -> PyErr {
    match err {
        SpiralRecError::Tensor(err) => tensor_err(err),
        SpiralRecError::OutOfBoundsRating { user, item } => PyValueError::new_err(format!(
            "rating ({user}, {item}) falls outside the configured recommender bounds"
        )),
        SpiralRecError::EmptyBatch => {
            PyValueError::new_err("at least one rating triple is required to train an epoch")
        }
    }
}

fn convert_frac<T>(value: Result<T, FracErr>) -> PyResult<T> {
    value.map_err(|err| PyValueError::new_err(err.to_string()))
}

fn convert_fft<T>(value: Result<T, FftError>) -> PyResult<T> {
    value.map_err(|err| {
        PyValueError::new_err(match err {
            FftError::Empty => "signal must not be empty".to_string(),
            FftError::NonPowerOfTwo => {
                "signal length must be a power of two for the radix FFT".to_string()
            }
        })
    })
}

#[pyfunction]
fn describe_resonance(resonance: &PyDifferentialResonance) -> PyResult<String> {
    convert(text_describe_resonance(&resonance.inner))
}

#[pyfunction]
fn describe_frame(frame: &PyChronoFrame) -> String {
    text_describe_frame(frame.as_frame())
}

<<<<<<< HEAD
#[pyfunction]
fn describe_timeline(frames: Vec<PyChronoFrame>) -> PyResult<String> {
    let inner: Vec<ChronoFrame> = frames.into_iter().map(PyChronoFrame::into_frame).collect();
    convert(text_describe_timeline(&inner))
}

=======
>>>>>>> 0e595f11
#[allow(clippy::too_many_arguments)]
fn build_roundtable_config(
    top_k: u32,
    mid_k: u32,
    bottom_k: u32,
    here_tolerance: f32,
    psychoid: bool,
    psychoid_log: bool,
    psi: bool,
    collapse: bool,
) -> RoundtableConfig {
    #[cfg(not(feature = "psychoid"))]
    {
        let _ = psychoid;
        let _ = psychoid_log;
    }
    #[cfg(not(feature = "psi"))]
    {
        let _ = psi;
    }
    #[cfg(not(feature = "collapse"))]
    {
        let _ = collapse;
    }

    let mut config = RoundtableConfig {
        top_k,
        mid_k,
        bottom_k,
        here_tolerance: here_tolerance.max(0.0),
        ..RoundtableConfig::default()
    };

    #[cfg(feature = "psychoid")]
    {
        if psychoid {
            config = if psychoid_log {
                config.enable_psychoid_with_log()
            } else {
                config.enable_psychoid()
            };
        }
    }

    #[cfg(feature = "psi")]
    {
        if psi {
            config = config.enable_psi();
        }
    }

    #[cfg(feature = "collapse")]
    {
        if collapse {
            config = config.enable_collapse();
        }
    }

    config
}

fn intern_label(label: &str) -> &'static str {
    static INTERNER: OnceLock<Mutex<Vec<&'static str>>> = OnceLock::new();
    let storage = INTERNER.get_or_init(|| Mutex::new(Vec::new()));
    {
        let guard = storage.lock().expect("intern labels lock poisoned");
        if let Some(&existing) = guard.iter().find(|&&item| item == label) {
            return existing;
        }
    }
    let leaked: &'static str = Box::leak(label.to_owned().into_boxed_str());
    let mut guard = storage.lock().expect("intern labels lock poisoned");
    guard.push(leaked);
    leaked
}

fn state_to_pydict(py: Python<'_>, state: HashMap<String, Tensor>) -> PyResult<PyObject> {
    let dict = PyDict::new_bound(py);
    for (name, tensor) in state {
        let py_tensor = PyTensor::from_tensor(tensor);
        dict.set_item(name, py_tensor.into_py(py))?;
    }
    Ok(dict.into_py(py))
}

fn pydict_to_state(dict: &Bound<'_, PyDict>) -> PyResult<HashMap<String, Tensor>> {
    let mut state = HashMap::new();
    for (key, value) in dict.iter() {
        let name: String = key.extract()?;
        let tensor: PyTensor = value.extract()?;
        state.insert(name, tensor.as_tensor().clone());
    }
    Ok(state)
}

fn py_device_info<'py>(py: Python<'py>, info: HipDeviceInfo) -> PyResult<Bound<'py, PyDict>> {
    let dict = PyDict::new_bound(py);
    dict.set_item("id", info.id)?;
    dict.set_item("name", info.name.as_ref())?;
    dict.set_item("multi_node", info.multi_node)?;
    Ok(dict)
}

fn backend_name(kind: BackendKind) -> &'static str {
    match kind {
        BackendKind::Wgpu => "wgpu",
        BackendKind::Cuda => "cuda",
        BackendKind::Hip => "hip",
        BackendKind::Cpu => "cpu",
    }
}

fn tensor_to_array(tensor: &Tensor) -> PyResult<ArrayD<f32>> {
    let (rows, cols) = tensor.shape();
    Array2::from_shape_vec((rows, cols), tensor.data().to_vec())
        .map(|array| array.into_dyn())
        .map_err(|_| PyValueError::new_err("failed to view tensor as ndarray"))
}

fn array_to_tensor(array: ArrayD<f32>) -> PyResult<PyTensor> {
    let matrix: Array2<f32> = array
        .into_dimensionality::<Ix2>()
        .map_err(|_| PyValueError::new_err("fractional operators require 2D tensors"))?;
    let (rows, cols) = matrix.dim();
    let data = matrix.into_raw_vec();
    Ok(PyTensor::from_tensor(convert(Tensor::from_vec(
        rows, cols, data,
    ))?))
}

fn parse_matmul_backend(label: Option<&str>) -> PyResult<MatmulBackend> {
    match label {
        None => Ok(MatmulBackend::Auto),
        Some(value) => {
            let normalized = value.to_ascii_lowercase();
            match normalized.as_str() {
                "auto" => Ok(MatmulBackend::Auto),
                "faer" | "simd" => Ok(MatmulBackend::CpuFaer),
                "cpu" | "naive" => Ok(MatmulBackend::CpuNaive),
                #[cfg(feature = "wgpu")]
                "wgpu" | "gpu" => Ok(MatmulBackend::GpuWgpu),
                #[cfg(not(feature = "wgpu"))]
                "wgpu" | "gpu" => Err(PyValueError::new_err(
                    "WGPU backend requested but SpiralTorch was built without the `wgpu` feature",
                )),
                other => Err(PyValueError::new_err(format!(
                    "unknown matmul backend `{other}`; expected auto, faer, naive{}",
                    if cfg!(feature = "wgpu") {
                        ", or wgpu"
                    } else {
                        ""
                    }
                ))),
            }
        }
    }
}

fn device_caps_dict<'py>(py: Python<'py>, caps: DeviceCaps) -> PyResult<Bound<'py, PyDict>> {
    let dict = PyDict::new_bound(py);
    dict.set_item("backend", backend_name(caps.backend))?;
    dict.set_item("lane_width", caps.lane_width)?;
    dict.set_item("max_workgroup", caps.max_workgroup)?;
    dict.set_item("subgroup", caps.subgroup)?;
    match caps.shared_mem_per_workgroup {
        Some(value) => dict.set_item("shared_mem_per_workgroup", value)?,
        None => dict.set_item("shared_mem_per_workgroup", py.None())?,
    }
    Ok(dict)
}

#[pyclass(module = "spiraltorch", name = "Tensor")]
#[derive(Clone, Debug)]
struct PyTensor {
    inner: Tensor,
}

impl PyTensor {
    fn from_tensor(tensor: Tensor) -> Self {
        Self { inner: tensor }
    }

    fn as_tensor(&self) -> &Tensor {
        &self.inner
    }

    fn as_tensor_mut(&mut self) -> &mut Tensor {
        &mut self.inner
    }

    fn into_tensor(self) -> Tensor {
        self.inner
    }
}

#[pymethods]
impl PyTensor {
    #[new]
    #[pyo3(signature = (rows, cols, data=None))]
    fn new(rows: usize, cols: usize, data: Option<Bound<'_, PyAny>>) -> PyResult<Self> {
        let tensor = match data {
            Some(obj) => {
                let values: Vec<f32> = obj.extract()?;
                convert(Tensor::from_vec(rows, cols, values))?
            }
            None => convert(Tensor::zeros(rows, cols))?,
        };
        Ok(Self { inner: tensor })
    }

    #[staticmethod]
    fn zeros(rows: usize, cols: usize) -> PyResult<Self> {
        Ok(Self::from_tensor(convert(Tensor::zeros(rows, cols))?))
    }

    #[pyo3(name = "clone")]
    fn clone_py(&self) -> Self {
        Self {
            inner: self.inner.clone(),
        }
    }

    #[getter]
    fn rows(&self) -> usize {
        self.inner.shape().0
    }

    #[getter]
    fn cols(&self) -> usize {
        self.inner.shape().1
    }

    fn shape(&self) -> (usize, usize) {
        self.inner.shape()
    }

    fn data(&self) -> Vec<f32> {
        self.inner.data().to_vec()
    }

    fn tolist(&self) -> Vec<Vec<f32>> {
        let (rows, cols) = self.inner.shape();
        let mut out = Vec::with_capacity(rows);
        for r in 0..rows {
            let start = r * cols;
            let end = start + cols;
            out.push(self.inner.data()[start..end].to_vec());
        }
        out
    }

    #[pyo3(signature = (other, backend=None))]
    fn matmul(&self, other: &PyTensor, backend: Option<&str>) -> PyResult<Self> {
        let backend = parse_matmul_backend(backend)?;
        Ok(Self::from_tensor(convert(
            self.inner.matmul_with_backend(other.as_tensor(), backend),
        )?))
    }

    fn add(&self, other: &PyTensor) -> PyResult<Self> {
        Ok(Self::from_tensor(convert(
            self.inner.add(other.as_tensor()),
        )?))
    }

    fn sub(&self, other: &PyTensor) -> PyResult<Self> {
        Ok(Self::from_tensor(convert(
            self.inner.sub(other.as_tensor()),
        )?))
    }

    fn scale(&self, value: f32) -> PyResult<Self> {
        Ok(Self::from_tensor(convert(self.inner.scale(value))?))
    }

    fn hadamard(&self, other: &PyTensor) -> PyResult<Self> {
        Ok(Self::from_tensor(convert(
            self.inner.hadamard(other.as_tensor()),
        )?))
    }

    fn add_scaled_inplace(&mut self, other: &PyTensor, scale: f32) -> PyResult<()> {
        convert(self.inner.add_scaled(other.as_tensor(), scale))
    }

    fn add_row_inplace(&mut self, bias: Vec<f32>) -> PyResult<()> {
        convert(self.inner.add_row_inplace(&bias))
    }

    fn transpose(&self) -> Self {
        Self::from_tensor(self.inner.transpose())
    }

    fn sum_axis0(&self) -> Vec<f32> {
        self.inner.sum_axis0()
    }

    fn squared_l2_norm(&self) -> f32 {
        self.inner.squared_l2_norm()
    }

    fn project_to_poincare(&self, curvature: f32) -> PyResult<Self> {
        Ok(Self::from_tensor(convert(
            self.inner.project_to_poincare(curvature),
        )?))
    }

    fn hyperbolic_distance(&self, other: &PyTensor, curvature: f32) -> PyResult<f32> {
        convert(self.inner.hyperbolic_distance(other.as_tensor(), curvature))
    }

    fn __repr__(&self) -> PyResult<String> {
        let (rows, cols) = self.inner.shape();
        Ok(format!("Tensor(rows={rows}, cols={cols})"))
    }
}

#[pyclass(module = "spiraltorch.dataset", name = "DataLoader", unsendable)]
#[derive(Clone)]
struct PyDataLoader {
    inner: NnDataLoader,
}

impl PyDataLoader {
    fn from_loader(inner: NnDataLoader) -> Self {
        Self { inner }
    }

    fn clone_inner(&self) -> NnDataLoader {
        self.inner.clone()
    }
}

#[pymethods]
impl PyDataLoader {
    fn __len__(&self) -> usize {
        self.inner.len()
    }

    fn is_empty(&self) -> bool {
        self.inner.is_empty()
    }

    #[getter]
    fn batch_size(&self) -> usize {
        self.inner.batch_size()
    }

    #[getter]
    fn prefetch_depth(&self) -> usize {
        self.inner.prefetch_depth()
    }

    fn shuffle(&self, seed: u64) -> Self {
        Self::from_loader(self.inner.clone().shuffle(seed))
    }

    fn batched(&self, batch_size: usize) -> Self {
        Self::from_loader(self.inner.clone().batched(batch_size))
    }

    fn prefetch(&self, depth: usize) -> Self {
        Self::from_loader(self.inner.clone().prefetch(depth))
    }

    fn __iter__(slf: PyRef<'_, Self>) -> PyResult<Py<PyDataLoaderIter>> {
        Py::new(
            slf.py(),
            PyDataLoaderIter {
                inner: Some(slf.clone_inner().into_iter()),
            },
        )
    }

    fn __repr__(&self) -> PyResult<String> {
        Ok(format!(
            "DataLoader(len={}, batch_size={})",
            self.inner.len(),
            self.inner.batch_size()
        ))
    }
}

#[pyclass(module = "spiraltorch.dataset", name = "DataLoaderIter", unsendable)]
struct PyDataLoaderIter {
    inner: Option<NnDataLoaderBatches>,
}

#[pymethods]
impl PyDataLoaderIter {
    fn __iter__(slf: PyRefMut<'_, Self>) -> PyRefMut<'_, Self> {
        slf
    }

    fn __next__(&mut self) -> PyResult<Option<(PyTensor, PyTensor)>> {
        if let Some(iter) = self.inner.as_mut() {
            match iter.next() {
                Some(Ok((input, target))) => {
                    return Ok(Some((
                        PyTensor::from_tensor(input),
                        PyTensor::from_tensor(target),
                    )));
                }
                Some(Err(err)) => return Err(tensor_err(err)),
                None => {
                    self.inner = None;
                    return Ok(None);
                }
            }
        }
        Ok(None)
    }
}

#[pyfunction(name = "from_vec")]
fn dataset_from_vec_py(samples: Vec<(PyTensor, PyTensor)>) -> PyResult<PyDataLoader> {
    let owned: Vec<(Tensor, Tensor)> = samples
        .into_iter()
        .map(|(input, target)| (input.into_tensor(), target.into_tensor()))
        .collect();
    Ok(PyDataLoader::from_loader(nn_dataset_from_vec(owned)))
}

#[pyclass(module = "spiraltorch", name = "ComplexTensor")]
#[derive(Clone, Debug)]
struct PyComplexTensor {
    inner: ComplexTensor,
}

impl PyComplexTensor {
    fn from_complex(inner: ComplexTensor) -> Self {
        Self { inner }
    }
}

#[pyclass(module = "spiraltorch", name = "BarycenterIntermediate")]
#[derive(Clone, Debug)]
struct PyBarycenterIntermediate {
    inner: BarycenterIntermediate,
}

impl PyBarycenterIntermediate {
    fn from_stage(stage: BarycenterIntermediate) -> Self {
        Self { inner: stage }
    }
}

#[pyclass(module = "spiraltorch", name = "ZSpaceBarycenter")]
#[derive(Clone, Debug)]
struct PyZSpaceBarycenter {
    inner: ZSpaceBarycenter,
}

impl PyZSpaceBarycenter {
    fn from_result(result: ZSpaceBarycenter) -> Self {
        Self { inner: result }
    }
}

#[pymethods]
impl PyZSpaceBarycenter {
    #[getter]
    fn density(&self) -> PyResult<PyTensor> {
        Ok(PyTensor::from_tensor(self.inner.density.clone()))
    }

    #[getter]
    fn kl_energy(&self) -> f32 {
        self.inner.kl_energy
    }

    #[getter]
    fn entropy(&self) -> f32 {
        self.inner.entropy
    }

    #[getter]
    fn coupling_energy(&self) -> f32 {
        self.inner.coupling_energy
    }

    #[getter]
    fn objective(&self) -> f32 {
        self.inner.objective
    }

    #[getter]
    fn effective_weight(&self) -> f32 {
        self.inner.effective_weight
    }

    fn intermediates(&self, py: Python<'_>) -> PyResult<Vec<Py<PyBarycenterIntermediate>>> {
        let mut out = Vec::with_capacity(self.inner.intermediates.len());
        for stage in &self.inner.intermediates {
            out.push(Py::new(
                py,
                PyBarycenterIntermediate::from_stage(stage.clone()),
            )?);
        }
        Ok(out)
    }

    fn as_dict(&self, py: Python<'_>) -> PyResult<PyObject> {
        let dict = PyDict::new_bound(py);
        dict.set_item(
            "density",
            PyTensor::from_tensor(self.inner.density.clone()).into_py(py),
        )?;
        dict.set_item("kl_energy", self.inner.kl_energy)?;
        dict.set_item("entropy", self.inner.entropy)?;
        dict.set_item("coupling_energy", self.inner.coupling_energy)?;
        dict.set_item("objective", self.inner.objective)?;
        dict.set_item("effective_weight", self.inner.effective_weight)?;
        let py_intermediates = PyList::empty_bound(py);
        for stage in &self.inner.intermediates {
            py_intermediates
                .append(PyBarycenterIntermediate::from_stage(stage.clone()).into_py(py))?;
        }
        dict.set_item("intermediates", py_intermediates.into_py(py))?;
        Ok(dict.into_py(py))
    }

    fn __repr__(&self) -> PyResult<String> {
        Ok(format!(
            "ZSpaceBarycenter(objective={:.6}, entropy={:.6})",
            self.inner.objective, self.inner.entropy
        ))
    }
}

#[pymethods]
impl PyBarycenterIntermediate {
    #[getter]
    fn interpolation(&self) -> f32 {
        self.inner.interpolation
    }

    #[getter]
    fn density(&self) -> PyResult<PyTensor> {
        Ok(PyTensor::from_tensor(self.inner.density.clone()))
    }

    #[getter]
    fn kl_energy(&self) -> f32 {
        self.inner.kl_energy
    }

    #[getter]
    fn entropy(&self) -> f32 {
        self.inner.entropy
    }

    #[getter]
    fn objective(&self) -> f32 {
        self.inner.objective
    }

    fn as_tuple(&self) -> PyResult<(f32, PyTensor, f32, f32, f32)> {
        Ok((
            self.inner.interpolation,
            PyTensor::from_tensor(self.inner.density.clone()),
            self.inner.kl_energy,
            self.inner.entropy,
            self.inner.objective,
        ))
    }

    fn __repr__(&self) -> PyResult<String> {
        Ok(format!(
            "BarycenterIntermediate(interpolation={:.2}, objective={:.6})",
            self.inner.interpolation, self.inner.objective
        ))
    }
}

#[pyclass(module = "spiraltorch", name = "DifferentialResonance")]
#[derive(Clone)]
struct PyDifferentialResonance {
    inner: DifferentialResonance,
}

impl PyDifferentialResonance {
    fn from_resonance(inner: DifferentialResonance) -> Self {
        Self { inner }
    }
}

#[pymethods]
impl PyDifferentialResonance {
    #[getter]
    fn homotopy_flow(&self) -> PyResult<PyTensor> {
        Ok(PyTensor::from_tensor(self.inner.homotopy_flow.clone()))
    }

    #[getter]
    fn functor_linearisation(&self) -> PyResult<PyTensor> {
        Ok(PyTensor::from_tensor(
            self.inner.functor_linearisation.clone(),
        ))
    }

    #[getter]
    fn recursive_objective(&self) -> PyResult<PyTensor> {
        Ok(PyTensor::from_tensor(
            self.inner.recursive_objective.clone(),
        ))
    }

    #[getter]
    fn infinity_projection(&self) -> PyResult<PyTensor> {
        Ok(PyTensor::from_tensor(
            self.inner.infinity_projection.clone(),
        ))
    }

    #[getter]
    fn infinity_energy(&self) -> PyResult<PyTensor> {
        Ok(PyTensor::from_tensor(self.inner.infinity_energy.clone()))
    }

    fn as_dict(&self, py: Python<'_>) -> PyResult<PyObject> {
        let dict = PyDict::new_bound(py);
        dict.set_item(
            "homotopy_flow",
            PyTensor::from_tensor(self.inner.homotopy_flow.clone()).into_py(py),
        )?;
        dict.set_item(
            "functor_linearisation",
            PyTensor::from_tensor(self.inner.functor_linearisation.clone()).into_py(py),
        )?;
        dict.set_item(
            "recursive_objective",
            PyTensor::from_tensor(self.inner.recursive_objective.clone()).into_py(py),
        )?;
        dict.set_item(
            "infinity_projection",
            PyTensor::from_tensor(self.inner.infinity_projection.clone()).into_py(py),
        )?;
        dict.set_item(
            "infinity_energy",
            PyTensor::from_tensor(self.inner.infinity_energy.clone()).into_py(py),
        )?;
        Ok(dict.into_py(py))
    }

    fn __repr__(&self) -> PyResult<String> {
        Ok("DifferentialResonance(...)".to_string())
    }
}

#[pyclass(module = "spiraltorch", name = "ChronoFrame")]
#[derive(Clone)]
struct PyChronoFrame {
    frame: ChronoFrame,
}

impl PyChronoFrame {
    fn from_frame(frame: ChronoFrame) -> Self {
        Self { frame }
    }

    fn as_frame(&self) -> &ChronoFrame {
        &self.frame
    }

    fn into_frame(self) -> ChronoFrame {
        self.frame
    }
}

#[pyclass(module = "spiraltorch", name = "ChronoSummary")]
struct PyChronoSummary {
    summary: ChronoSummary,
}

impl PyChronoSummary {
    fn from_summary(summary: ChronoSummary) -> Self {
        Self { summary }
    }
}

<<<<<<< HEAD
#[pyclass(module = "spiraltorch", name = "ChronoPeak")]
#[derive(Clone)]
struct PyChronoPeak {
    peak: ChronoPeak,
}

impl PyChronoPeak {
    fn from_peak(peak: ChronoPeak) -> Self {
        Self { peak }
    }
}

#[pymethods]
impl PyChronoPeak {
    #[getter]
    fn frequency(&self) -> f32 {
        self.peak.frequency
    }

    #[getter]
    fn magnitude(&self) -> f32 {
        self.peak.magnitude
    }

    #[getter]
    fn phase(&self) -> f32 {
        self.peak.phase
    }

    fn as_dict(&self, py: Python<'_>) -> PyResult<PyObject> {
        let dict = PyDict::new_bound(py);
        dict.set_item("frequency", self.peak.frequency)?;
        dict.set_item("magnitude", self.peak.magnitude)?;
        dict.set_item("phase", self.peak.phase)?;
        Ok(dict.into_py(py))
    }

    fn __repr__(&self) -> PyResult<String> {
        Ok(format!(
            "ChronoPeak(freq={:.3}, magnitude={:.3})",
            self.peak.frequency, self.peak.magnitude
        ))
    }
}

#[pyclass(module = "spiraltorch", name = "ChronoHarmonics")]
struct PyChronoHarmonics {
    harmonics: ChronoHarmonics,
}

impl PyChronoHarmonics {
    fn from_harmonics(harmonics: ChronoHarmonics) -> Self {
        Self { harmonics }
    }
}

#[pymethods]
impl PyChronoHarmonics {
    #[getter]
    fn frames(&self) -> usize {
        self.harmonics.frames
    }

    #[getter]
    fn duration(&self) -> f32 {
        self.harmonics.duration
    }

    #[getter]
    fn sample_rate(&self) -> f32 {
        self.harmonics.sample_rate
    }

    #[getter]
    fn nyquist(&self) -> f32 {
        self.harmonics.nyquist
    }

    #[getter]
    fn drift_power(&self) -> Vec<f32> {
        self.harmonics.drift_power.clone()
    }

    #[getter]
    fn energy_power(&self) -> Vec<f32> {
        self.harmonics.energy_power.clone()
    }

    #[getter]
    fn dominant_drift(&self) -> Option<PyChronoPeak> {
        self.harmonics
            .dominant_drift
            .clone()
            .map(PyChronoPeak::from_peak)
    }

    #[getter]
    fn dominant_energy(&self) -> Option<PyChronoPeak> {
        self.harmonics
            .dominant_energy
            .clone()
            .map(PyChronoPeak::from_peak)
    }

    fn as_dict(&self, py: Python<'_>) -> PyResult<PyObject> {
        let dict = PyDict::new_bound(py);
        dict.set_item("frames", self.harmonics.frames)?;
        dict.set_item("duration", self.harmonics.duration)?;
        dict.set_item("sample_rate", self.harmonics.sample_rate)?;
        dict.set_item("nyquist", self.harmonics.nyquist)?;
        dict.set_item("drift_power", self.harmonics.drift_power.clone())?;
        dict.set_item("energy_power", self.harmonics.energy_power.clone())?;
        let drift = if let Some(peak) = self.harmonics.dominant_drift.clone() {
            PyChronoPeak::from_peak(peak).as_dict(py)?
        } else {
            py.None()
        };
        dict.set_item("dominant_drift", drift)?;
        let energy = if let Some(peak) = self.harmonics.dominant_energy.clone() {
            PyChronoPeak::from_peak(peak).as_dict(py)?
        } else {
            py.None()
        };
        dict.set_item("dominant_energy", energy)?;
        Ok(dict.into_py(py))
    }

    fn __repr__(&self) -> PyResult<String> {
        Ok(format!(
            "ChronoHarmonics(frames={}, sample_rate={:.3})",
            self.harmonics.frames, self.harmonics.sample_rate
        ))
    }
}

=======
>>>>>>> 0e595f11
#[pymethods]
impl PyChronoSummary {
    #[getter]
    fn frames(&self) -> usize {
        self.summary.frames
    }

    #[getter]
    fn duration(&self) -> f32 {
        self.summary.duration
    }

    #[getter]
    fn latest_timestamp(&self) -> f32 {
        self.summary.latest_timestamp
    }

    #[getter]
    fn mean_drift(&self) -> f32 {
        self.summary.mean_drift
    }

    #[getter]
    fn mean_abs_drift(&self) -> f32 {
        self.summary.mean_abs_drift
    }

    #[getter]
    fn drift_std(&self) -> f32 {
        self.summary.drift_std
    }

    #[getter]
    fn mean_energy(&self) -> f32 {
        self.summary.mean_energy
    }

    #[getter]
    fn energy_std(&self) -> f32 {
        self.summary.energy_std
    }

    #[getter]
    fn mean_decay(&self) -> f32 {
        self.summary.mean_decay
    }

    #[getter]
    fn min_energy(&self) -> f32 {
        self.summary.min_energy
    }

    #[getter]
    fn max_energy(&self) -> f32 {
        self.summary.max_energy
    }

    fn __repr__(&self) -> PyResult<String> {
        Ok(format!(
            "ChronoSummary(frames={}, duration={:.3}, energy={:.3}±{:.3})",
            self.summary.frames,
            self.summary.duration,
            self.summary.mean_energy,
            self.summary.energy_std
        ))
    }
}

#[pymethods]
impl PyChronoFrame {
    #[getter]
    fn step(&self) -> u64 {
        self.frame.step
    }

    #[getter]
    fn timestamp(&self) -> f32 {
        self.frame.timestamp
    }

    #[getter]
    fn dt(&self) -> f32 {
        self.frame.dt
    }

    #[getter]
    fn observed_curvature(&self) -> f32 {
        self.frame.observed_curvature
    }

    #[getter]
    fn curvature_drift(&self) -> f32 {
        self.frame.curvature_drift
    }

    #[getter]
    fn total_energy(&self) -> f32 {
        self.frame.total_energy
    }

    #[getter]
    fn energy_decay(&self) -> f32 {
        self.frame.energy_decay
    }

    #[getter]
    fn homotopy_energy(&self) -> f32 {
        self.frame.homotopy_energy
    }

    #[getter]
    fn functor_energy(&self) -> f32 {
        self.frame.functor_energy
    }

    #[getter]
    fn recursive_energy(&self) -> f32 {
        self.frame.recursive_energy
    }

    #[getter]
    fn projection_energy(&self) -> f32 {
        self.frame.projection_energy
    }

    #[getter]
    fn infinity_energy(&self) -> f32 {
        self.frame.infinity_energy
    }

    fn as_dict(&self, py: Python<'_>) -> PyResult<PyObject> {
        let dict = PyDict::new_bound(py);
        dict.set_item("step", self.frame.step)?;
        dict.set_item("timestamp", self.frame.timestamp)?;
        dict.set_item("dt", self.frame.dt)?;
        dict.set_item("observed_curvature", self.frame.observed_curvature)?;
        dict.set_item("curvature_drift", self.frame.curvature_drift)?;
        dict.set_item("total_energy", self.frame.total_energy)?;
        dict.set_item("energy_decay", self.frame.energy_decay)?;
        dict.set_item("homotopy_energy", self.frame.homotopy_energy)?;
        dict.set_item("functor_energy", self.frame.functor_energy)?;
        dict.set_item("recursive_energy", self.frame.recursive_energy)?;
        dict.set_item("projection_energy", self.frame.projection_energy)?;
        dict.set_item("infinity_energy", self.frame.infinity_energy)?;
        Ok(dict.into_py(py))
    }

    fn __repr__(&self) -> PyResult<String> {
        Ok(format!(
            "ChronoFrame(step={}, t={:.3}, energy={:.3})",
            self.frame.step, self.frame.timestamp, self.frame.total_energy
        ))
    }
}

#[pyclass(module = "spiraltorch", name = "MaintainerReport")]
#[derive(Clone)]
struct PyMaintainerReport {
    report: MaintainerReport,
}

impl PyMaintainerReport {
    fn from_report(report: MaintainerReport) -> Self {
        Self { report }
    }
}

#[pymethods]
impl PyMaintainerReport {
    #[getter]
    fn status(&self) -> &'static str {
        self.report.status.as_str()
    }

    #[getter]
    fn average_drift(&self) -> f32 {
        self.report.average_drift
    }

    #[getter]
    fn mean_energy(&self) -> f32 {
        self.report.mean_energy
    }

    #[getter]
    fn mean_decay(&self) -> f32 {
        self.report.mean_decay
    }

    #[getter]
<<<<<<< HEAD
    fn drift_peak(&self) -> Option<PyChronoPeak> {
        self.report.drift_peak.clone().map(PyChronoPeak::from_peak)
    }

    #[getter]
    fn energy_peak(&self) -> Option<PyChronoPeak> {
        self.report.energy_peak.clone().map(PyChronoPeak::from_peak)
    }

    #[getter]
=======
>>>>>>> 0e595f11
    fn suggested_max_scale(&self) -> Option<f32> {
        self.report.suggested_max_scale
    }

    #[getter]
    fn suggested_pressure(&self) -> Option<f32> {
        self.report.suggested_pressure
    }

    #[getter]
    fn diagnostic(&self) -> &str {
        &self.report.diagnostic
    }

    fn should_rewrite(&self) -> bool {
        self.report.should_rewrite()
    }

    fn as_dict(&self, py: Python<'_>) -> PyResult<PyObject> {
        let dict = PyDict::new_bound(py);
        dict.set_item("status", self.report.status.as_str())?;
        dict.set_item("average_drift", self.report.average_drift)?;
        dict.set_item("mean_energy", self.report.mean_energy)?;
        dict.set_item("mean_decay", self.report.mean_decay)?;
<<<<<<< HEAD
        let drift_peak = if let Some(peak) = self.report.drift_peak.clone() {
            PyChronoPeak::from_peak(peak).as_dict(py)?
        } else {
            py.None()
        };
        let energy_peak = if let Some(peak) = self.report.energy_peak.clone() {
            PyChronoPeak::from_peak(peak).as_dict(py)?
        } else {
            py.None()
        };
        dict.set_item("drift_peak", drift_peak)?;
        dict.set_item("energy_peak", energy_peak)?;
=======
>>>>>>> 0e595f11
        dict.set_item("suggested_max_scale", self.report.suggested_max_scale)?;
        dict.set_item("suggested_pressure", self.report.suggested_pressure)?;
        dict.set_item("diagnostic", &self.report.diagnostic)?;
        dict.set_item("should_rewrite", self.report.should_rewrite())?;
        Ok(dict.into_py(py))
    }

    fn __repr__(&self) -> PyResult<String> {
<<<<<<< HEAD
        let peak = self
            .report
            .drift_peak
            .as_ref()
            .map(|p| format!(" {:.2}Hz", p.frequency))
            .unwrap_or_default();
        Ok(format!(
            "MaintainerReport(status={}, drift={:.3}{peak}, energy={:.3})",
=======
        Ok(format!(
            "MaintainerReport(status={}, drift={:.3}, energy={:.3})",
>>>>>>> 0e595f11
            self.report.status.as_str(),
            self.report.average_drift,
            self.report.mean_energy
        ))
    }
}

#[pyclass(module = "spiraltorch", name = "SpiralDifferentialTrace")]
struct PySpiralDifferentialTrace {
    trace: Option<DifferentialTrace>,
    sot_plan: Option<PySoT3DPlan>,
}

impl PySpiralDifferentialTrace {
    fn from_trace_with_plan(trace: DifferentialTrace, plan: Option<PySoT3DPlan>) -> Self {
        Self {
            trace: Some(trace),
            sot_plan: plan,
        }
    }

    fn map_trace<F>(&mut self, f: F) -> PyResult<()>
    where
        F: FnOnce(DifferentialTrace) -> PureResult<DifferentialTrace>,
    {
        let trace = self
            .trace
            .take()
            .ok_or_else(|| PyValueError::new_err("trace has already been consumed"))?;
        let trace = convert(f(trace))?;
        self.trace = Some(trace);
        Ok(())
    }

    fn take_trace(&mut self) -> PyResult<DifferentialTrace> {
        self.trace
            .take()
            .ok_or_else(|| PyValueError::new_err("trace has already been consumed"))
    }
}

#[pymethods]
impl PySpiralDifferentialTrace {
    #[getter]
    fn sot_plan(&self) -> Option<PySoT3DPlan> {
        self.sot_plan.clone()
    }

    fn deform(&mut self, generator: &PyTensor, direction: &PyTensor) -> PyResult<()> {
        let generator = generator.as_tensor().clone();
        let direction = direction.as_tensor().clone();
        self.map_trace(move |trace| trace.deform(generator.clone(), direction.clone()))
    }

    fn across(&mut self, topos: &PyOpenTopos) -> PyResult<()> {
        let guard = topos.inner.clone();
        self.map_trace(move |trace| trace.across(guard.clone()))
    }

    #[pyo3(signature = (kernel, source=None))]
    fn via(&mut self, kernel: &PyTensor, source: Option<&PyTensor>) -> PyResult<()> {
        let kernel_tensor = kernel.as_tensor().clone();
        let source_tensor = source.map(|s| s.as_tensor().clone());
        self.map_trace(move |trace| {
            if let Some(ref src) = source_tensor {
                trace.via_with(kernel_tensor.clone(), src.clone())
            } else {
                trace.via(kernel_tensor.clone())
            }
        })
    }

    fn functor_step(&mut self, epsilon: f32) -> PyResult<()> {
        self.map_trace(move |trace| trace.functor_step(epsilon))
    }

    fn with_barycenter(&mut self, barycenter: &PyZSpaceBarycenter) -> PyResult<()> {
        let barycenter_clone = barycenter.inner.clone();
        self.map_trace(move |trace| trace.with_barycenter(&barycenter_clone))
    }

    fn with_barycenter_from(
        &mut self,
        weights: Vec<f32>,
        densities: Vec<PyTensor>,
    ) -> PyResult<()> {
        let tensors: Vec<Tensor> = densities.into_iter().map(PyTensor::into_tensor).collect();
        self.map_trace(move |trace| trace.with_barycenter_from(&weights, tensors.as_slice()))
    }

    #[pyo3(signature = (weights, densities, coupling=None))]
    fn with_barycenter_with(
        &mut self,
        weights: Vec<f32>,
        densities: Vec<PyTensor>,
        coupling: Option<&PyTensor>,
    ) -> PyResult<()> {
        let tensors: Vec<Tensor> = densities.into_iter().map(PyTensor::into_tensor).collect();
        let coupling_tensor = coupling.map(|tensor| tensor.as_tensor().clone());
        self.map_trace(move |trace| {
            let coupling_ref: Option<&Tensor> = coupling_tensor.as_ref().map(|tensor| tensor);
            trace.with_barycenter_with(&weights, tensors.as_slice(), coupling_ref)
        })
    }

    #[pyo3(signature = (levels, curvatures=None))]
    fn with_infinity(
        &mut self,
        levels: Vec<PyTensor>,
        curvatures: Option<Vec<f32>>,
    ) -> PyResult<()> {
        let tensors: Vec<Tensor> = levels.into_iter().map(PyTensor::into_tensor).collect();
        let curvatures = curvatures.unwrap_or_default();
        self.map_trace(move |trace| trace.with_infinity(tensors.clone(), curvatures.clone()))
    }

    fn resonate(&mut self) -> PyResult<PyDifferentialResonance> {
        let trace = self.take_trace()?;
        let resonance = convert(trace.resonate())?;
        Ok(PyDifferentialResonance::from_resonance(resonance))
    }

    fn resonate_with_hypergrad(
        &mut self,
        hypergrad: &mut PyHypergrad,
    ) -> PyResult<PyDifferentialResonance> {
        let trace = self.take_trace()?;
        let resonance = convert(trace.resonate_with_hypergrad(&mut hypergrad.inner))?;
        Ok(PyDifferentialResonance::from_resonance(resonance))
    }

    fn __repr__(&self) -> PyResult<String> {
        Ok("SpiralDifferentialTrace(...)".to_string())
    }
}

#[pymethods]
impl PyComplexTensor {
    #[new]
    #[pyo3(signature = (rows, cols, data=None))]
    fn new(rows: usize, cols: usize, data: Option<Bound<'_, PyAny>>) -> PyResult<Self> {
        let tensor = match data {
            Some(obj) => {
                let raw: Vec<(f32, f32)> = obj.extract()?;
                let values = raw
                    .into_iter()
                    .map(|(re, im)| Complex32::new(re, im))
                    .collect();
                convert(ComplexTensor::from_vec(rows, cols, values))?
            }
            None => convert(ComplexTensor::zeros(rows, cols))?,
        };
        Ok(Self { inner: tensor })
    }

    fn shape(&self) -> (usize, usize) {
        self.inner.shape()
    }

    fn data(&self) -> Vec<(f32, f32)> {
        self.inner
            .data()
            .iter()
            .map(|value| (value.re, value.im))
            .collect()
    }

    fn to_tensor(&self) -> PyResult<PyTensor> {
        Ok(PyTensor::from_tensor(convert(self.inner.to_tensor())?))
    }

    fn matmul(&self, other: &PyComplexTensor) -> PyResult<Self> {
        Ok(Self::from_complex(convert(
            self.inner.matmul(&other.inner),
        )?))
    }

    fn __repr__(&self) -> PyResult<String> {
        let (rows, cols) = self.inner.shape();
        Ok(format!("ComplexTensor(rows={rows}, cols={cols})"))
    }
}

#[pyclass(module = "spiraltorch", name = "OpenTopos")]
#[derive(Clone, Debug)]
struct PyOpenTopos {
    inner: OpenCartesianTopos,
}

impl PyOpenTopos {
    fn from_topos(topos: OpenCartesianTopos) -> Self {
        Self { inner: topos }
    }
}

#[pymethods]
impl PyOpenTopos {
    #[new]
    fn new(
        curvature: f32,
        tolerance: f32,
        saturation: f32,
        max_depth: usize,
        max_volume: usize,
    ) -> PyResult<Self> {
        Ok(Self::from_topos(convert(OpenCartesianTopos::new(
            curvature, tolerance, saturation, max_depth, max_volume,
        ))?))
    }

    fn curvature(&self) -> f32 {
        self.inner.curvature()
    }

    fn tolerance(&self) -> f32 {
        self.inner.tolerance()
    }

    fn saturation(&self) -> f32 {
        self.inner.saturation()
    }

    fn max_depth(&self) -> usize {
        self.inner.max_depth()
    }

    fn max_volume(&self) -> usize {
        self.inner.max_volume()
    }

    fn guard_tensor(&self, label: &str, tensor: &PyTensor) -> PyResult<()> {
        convert(
            self.inner
                .guard_tensor(intern_label(label), tensor.as_tensor()),
        )
    }

    fn saturate_scalar(&self, value: f32) -> f32 {
        self.inner.saturate(value)
    }

    fn saturate_tensor(&self, mut tensor: PyRefMut<'_, PyTensor>) -> PyResult<()> {
        let inner = tensor.as_tensor_mut();
        self.inner.saturate_slice(inner.data_mut());
        convert(self.inner.guard_tensor("tensor", inner))
    }

    fn __repr__(&self) -> PyResult<String> {
        Ok(format!(
            "OpenTopos(curvature={}, tolerance={}, saturation={}, max_depth={}, max_volume={})",
            self.curvature(),
            self.tolerance(),
            self.saturation(),
            self.max_depth(),
            self.max_volume()
        ))
    }
}

#[pyclass(module = "spiraltorch", name = "TensorBiome")]
#[derive(Clone, Debug)]
struct PyTensorBiome {
    inner: TensorBiome,
}

impl PyTensorBiome {
    fn from_biome(biome: TensorBiome) -> Self {
        Self { inner: biome }
    }

    fn total_weight_value(&self) -> f32 {
        self.inner.total_weight()
    }
}

#[pymethods]
impl PyTensorBiome {
    #[new]
    fn new(topos: &PyOpenTopos) -> Self {
        Self {
            inner: TensorBiome::new(topos.inner.clone()),
        }
    }

    fn topos(&self) -> PyOpenTopos {
        PyOpenTopos::from_topos(self.inner.topos().clone())
    }

    fn len(&self) -> usize {
        self.inner.len()
    }

    fn is_empty(&self) -> bool {
        self.inner.is_empty()
    }

    fn total_weight(&self) -> f32 {
        self.total_weight_value()
    }

    fn weights(&self) -> Vec<f32> {
        self.inner.weights().to_vec()
    }

    fn absorb(&mut self, label: &str, tensor: &PyTensor) -> PyResult<()> {
        convert(
            self.inner
                .absorb(intern_label(label), tensor.as_tensor().clone()),
        )
    }

    fn absorb_weighted(&mut self, label: &str, tensor: &PyTensor, weight: f32) -> PyResult<()> {
        convert(
            self.inner
                .absorb_weighted(intern_label(label), tensor.as_tensor().clone(), weight),
        )
    }

    fn clear(&mut self) {
        self.inner.clear();
    }

    fn canopy(&self) -> PyResult<PyTensor> {
        Ok(PyTensor::from_tensor(convert(self.inner.canopy())?))
    }

    fn stack(&self) -> PyResult<PyTensor> {
        Ok(PyTensor::from_tensor(convert(self.inner.stack())?))
    }

    fn shoots(&self, py: Python<'_>) -> PyResult<Vec<Py<PyTensor>>> {
        self.inner
            .shoots()
            .iter()
            .cloned()
            .map(|tensor| Py::new(py, PyTensor::from_tensor(tensor)))
            .collect()
    }

    fn __len__(&self) -> PyResult<usize> {
        Ok(self.len())
    }

    fn __repr__(&self) -> PyResult<String> {
        let (rows, cols) = self
            .inner
            .shoots()
            .first()
            .map(|tensor| tensor.shape())
            .unwrap_or((0, 0));
        Ok(format!(
            "TensorBiome(len={}, shape=({}, {}), total_weight={:.3})",
            self.len(),
            rows,
            cols,
            self.total_weight_value()
        ))
    }
}

#[pyclass(module = "spiraltorch", name = "LanguageWaveEncoder")]
#[derive(Clone, Debug)]
struct PyLanguageWaveEncoder {
    inner: LanguageWaveEncoder,
}

impl PyLanguageWaveEncoder {
    fn encode_wave_internal(&self, text: &str) -> PyResult<ComplexTensor> {
        convert(self.inner.encode_wave(text))
    }
}

#[pymethods]
impl PyLanguageWaveEncoder {
    #[new]
    fn new(curvature: f32, temperature: f32) -> PyResult<Self> {
        Ok(Self {
            inner: convert(LanguageWaveEncoder::new(curvature, temperature))?,
        })
    }

    fn curvature(&self) -> f32 {
        self.inner.curvature()
    }

    fn temperature(&self) -> f32 {
        self.inner.temperature()
    }

    fn encode_wave(&self, text: &str) -> PyResult<PyComplexTensor> {
        Ok(PyComplexTensor::from_complex(
            self.encode_wave_internal(text)?,
        ))
    }

    fn encode_z_space(&self, text: &str) -> PyResult<PyTensor> {
        Ok(PyTensor::from_tensor(convert(
            self.inner.encode_z_space(text),
        )?))
    }

    fn describe_resonance(&self, resonance: &PyDifferentialResonance) -> PyResult<String> {
        let resonator = TextResonator::with_encoder(self.inner.clone());
        Ok(resonator.describe_resonance(&resonance.inner).summary)
    }

    fn speak(&self, frames: Vec<PyChronoFrame>) -> PyResult<Vec<f32>> {
        let resonator = TextResonator::with_encoder(self.inner.clone());
        let frames: Vec<ChronoFrame> = frames.into_iter().map(|frame| frame.into_frame()).collect();
        convert(resonator.speak(&frames))
    }

    fn __repr__(&self) -> PyResult<String> {
        Ok(format!(
            "LanguageWaveEncoder(curvature={}, temperature={})",
            self.curvature(),
            self.temperature()
        ))
    }
}

#[pyclass(module = "spiraltorch", name = "TextResonator")]
#[derive(Clone)]
struct PyTextResonator {
    inner: TextResonator,
}

impl PyTextResonator {
    fn from_inner(inner: TextResonator) -> Self {
        Self { inner }
    }
}

#[pymethods]
impl PyTextResonator {
    #[new]
    fn new(curvature: f32, temperature: f32) -> PyResult<Self> {
        Ok(Self::from_inner(convert(TextResonator::new(
            curvature,
            temperature,
        ))?))
    }

    fn curvature(&self) -> f32 {
        self.inner.encoder().curvature()
    }

    fn temperature(&self) -> f32 {
        self.inner.encoder().temperature()
    }

    fn describe_resonance(&self, resonance: &PyDifferentialResonance) -> PyResult<String> {
        Ok(self.inner.describe_resonance(&resonance.inner).summary)
    }

    fn describe_frame(&self, frame: &PyChronoFrame) -> PyResult<String> {
        Ok(self.inner.describe_frame(frame.as_frame()).summary)
    }

    fn speak(&self, frames: Vec<PyChronoFrame>) -> PyResult<Vec<f32>> {
        let frames: Vec<ChronoFrame> = frames.into_iter().map(|frame| frame.into_frame()).collect();
        convert(self.inner.speak(&frames))
    }

    fn __repr__(&self) -> PyResult<String> {
        Ok(format!(
            "TextResonator(curvature={}, temperature={})",
            self.curvature(),
            self.temperature()
        ))
    }
}

#[pyclass(module = "spiraltorch.nn", name = "ZSpaceProjector")]
struct PyZSpaceProjector {
    inner: Option<NnZSpaceProjector>,
}

impl PyZSpaceProjector {
    fn borrow(&self) -> PyResult<&NnZSpaceProjector> {
        self.inner
            .as_ref()
            .ok_or_else(|| PyValueError::new_err("ZSpaceProjector has been moved"))
    }

    fn borrow_mut(&mut self) -> PyResult<&mut NnZSpaceProjector> {
        self.inner
            .as_mut()
            .ok_or_else(|| PyValueError::new_err("ZSpaceProjector has been moved"))
    }

    fn take(&mut self) -> PyResult<NnZSpaceProjector> {
        self.inner
            .take()
            .ok_or_else(|| PyValueError::new_err("ZSpaceProjector has been moved"))
    }
}

#[pymethods]
impl PyZSpaceProjector {
    #[new]
    fn new(topos: &PyOpenTopos, encoder: &PyLanguageWaveEncoder) -> PyResult<Self> {
        let inner = convert(NnZSpaceProjector::new(
            topos.inner.clone(),
            encoder.inner.clone(),
        ))?;
        Ok(Self { inner: Some(inner) })
    }

    fn forward(&self, input: &PyTensor) -> PyResult<PyTensor> {
        Ok(PyTensor::from_tensor(convert(
            self.borrow()?.forward(input.as_tensor()),
        )?))
    }

    fn backward(&mut self, input: &PyTensor, grad_output: &PyTensor) -> PyResult<PyTensor> {
        Ok(PyTensor::from_tensor(convert(
            self.borrow_mut()?
                .backward(input.as_tensor(), grad_output.as_tensor()),
        )?))
    }

    fn curvature(&self) -> PyResult<f32> {
        Ok(self.borrow()?.curvature())
    }

    fn topos(&self) -> PyResult<PyOpenTopos> {
        Ok(PyOpenTopos::from_topos(self.borrow()?.topos().clone()))
    }

    fn encode_text(&self, text: &str) -> PyResult<PyTensor> {
        Ok(PyTensor::from_tensor(convert(
            self.borrow()?.encode_text(text),
        )?))
    }

    fn project_spiral(&self, plan: &PySoT3DPlan) -> PyResult<PyTensor> {
        let base = plan.positions_tensor().map_err(tensor_err)?;
        Ok(PyTensor::from_tensor(convert(
            self.borrow()?.forward(&base),
        )?))
    }

    fn reimport_biome(&self, biome: &PyTensorBiome) -> PyResult<PyTensor> {
        Ok(PyTensor::from_tensor(convert(
            self.borrow()?.reimport_biome(&biome.inner),
        )?))
    }
}

#[pyclass(module = "spiraltorch", name = "Hypergrad")]
struct PyHypergrad {
    inner: AmegaHypergrad,
}

impl PyHypergrad {
    fn from_hypergrad(inner: AmegaHypergrad) -> Self {
        Self { inner }
    }

    fn ensure_shape(&self, tensor: &PyTensor) -> PyResult<()> {
        let shape = tensor.shape();
        if shape != self.inner.shape() {
            return Err(PyValueError::new_err(format!(
                "tensor shape {:?} does not match hypergrad {:?}",
                shape,
                self.inner.shape()
            )));
        }
        Ok(())
    }
}

#[pymethods]
impl PyHypergrad {
    #[new]
    #[pyo3(signature = (curvature, learning_rate, rows, cols, topos=None))]
    fn new(
        curvature: f32,
        learning_rate: f32,
        rows: usize,
        cols: usize,
        topos: Option<&PyOpenTopos>,
    ) -> PyResult<Self> {
        let inner = if let Some(topos) = topos {
            convert(AmegaHypergrad::with_topos(
                curvature,
                learning_rate,
                rows,
                cols,
                topos.inner.clone(),
            ))?
        } else {
            convert(AmegaHypergrad::new(curvature, learning_rate, rows, cols))?
        };
        Ok(Self { inner })
    }

    fn curvature(&self) -> f32 {
        self.inner.curvature()
    }

    fn learning_rate(&self) -> f32 {
        self.inner.learning_rate()
    }

    fn shape(&self) -> (usize, usize) {
        self.inner.shape()
    }

    fn gradient(&self) -> Vec<f32> {
        self.inner.gradient().to_vec()
    }

    fn reset(&mut self) {
        self.inner.reset();
    }

    fn accumulate_wave(&mut self, tensor: &PyTensor) -> PyResult<()> {
        self.ensure_shape(tensor)?;
        convert(self.inner.accumulate_wave(tensor.as_tensor()))
    }

    fn accumulate_complex_wave(&mut self, wave: &PyComplexTensor) -> PyResult<()> {
        convert(self.inner.accumulate_complex_wave(&wave.inner))
    }

    fn accumulate_pair(&mut self, prediction: &PyTensor, target: &PyTensor) -> PyResult<()> {
        self.ensure_shape(prediction)?;
        convert(
            self.inner
                .accumulate_pair(prediction.as_tensor(), target.as_tensor()),
        )
    }

    fn absorb_text(&mut self, encoder: &PyLanguageWaveEncoder, text: &str) -> PyResult<()> {
        convert(self.inner.absorb_text(&encoder.inner, text))
    }

    #[pyo3(signature = (intermediates))]
    fn accumulate_barycenter_path(
        &mut self,
        py: Python<'_>,
        intermediates: Vec<Py<PyBarycenterIntermediate>>,
    ) -> PyResult<()> {
        if intermediates.is_empty() {
            return Err(PyValueError::new_err(
                "barycenter intermediates must not be empty",
            ));
        }
        let mut stages = Vec::with_capacity(intermediates.len());
        for stage in intermediates {
            let guard = stage.borrow(py);
            stages.push(guard.inner.clone());
        }
        convert(self.inner.accumulate_barycenter_path(&stages))
    }

    fn apply(&mut self, mut weights: PyRefMut<'_, PyTensor>) -> PyResult<()> {
        self.ensure_shape(&weights)?;
        convert(self.inner.apply(weights.as_tensor_mut()))
    }

    fn topos(&self) -> PyResult<PyOpenTopos> {
        Ok(PyOpenTopos::from_topos(self.inner.topos().clone()))
    }

    fn __repr__(&self) -> PyResult<String> {
        let (rows, cols) = self.shape();
        Ok(format!(
            "Hypergrad(curvature={}, learning_rate={}, rows={}, cols={})",
            self.curvature(),
            self.learning_rate(),
            rows,
            cols
        ))
    }
}

#[pyclass(module = "spiraltorch", name = "DistConfig")]
#[derive(Clone)]
struct PyDistConfig {
    inner: DistConfig,
}

impl PyDistConfig {
    fn from_config(inner: DistConfig) -> Self {
        Self { inner }
    }
}

#[pymethods]
impl PyDistConfig {
    #[new]
    #[pyo3(signature = (node_id=None, mode=None, push_interval=None, summary_window=None, meta_endpoints=None))]
    fn new(
        node_id: Option<String>,
        mode: Option<&str>,
        push_interval: Option<f32>,
        summary_window: Option<usize>,
        meta_endpoints: Option<Vec<String>>,
    ) -> PyResult<Self> {
        let mut config = DistConfig::default();
        if let Some(id) = node_id {
            config.node_id = id;
        }
        if let Some(mode_str) = mode {
            config.mode = match mode_str {
                "local" | "local-only" => DistMode::LocalOnly,
                "periodic" | "periodic-meta" => DistMode::PeriodicMeta,
                "global" | "fully-global" => DistMode::FullyGlobal,
                other => {
                    return Err(PyValueError::new_err(format!(
                    "unknown dist mode '{}': expected local-only, periodic-meta, or fully-global",
                    other
                )))
                }
            };
        }
        if let Some(interval) = push_interval {
            if interval <= 0.0 {
                return Err(PyValueError::new_err(
                    "push_interval must be positive seconds",
                ));
            }
            config.push_interval = Duration::from_secs_f32(interval);
        }
        if let Some(window) = summary_window {
            config.summary_window = window.max(1);
        }
        if let Some(endpoints) = meta_endpoints {
            config.meta_endpoints = endpoints;
        }
        Ok(Self { inner: config })
    }

    #[getter]
    fn node_id(&self) -> &str {
        &self.inner.node_id
    }

    #[getter]
    fn mode(&self) -> &'static str {
        match self.inner.mode {
            DistMode::LocalOnly => "local-only",
            DistMode::PeriodicMeta => "periodic-meta",
            DistMode::FullyGlobal => "fully-global",
        }
    }

    #[getter]
    fn push_interval(&self) -> f32 {
        self.inner.push_interval.as_secs_f32()
    }

    #[getter]
    fn summary_window(&self) -> usize {
        self.inner.summary_window
    }

    #[getter]
    fn meta_endpoints(&self) -> Vec<String> {
        self.inner.meta_endpoints.clone()
    }

    fn __repr__(&self) -> PyResult<String> {
        Ok(format!(
            "DistConfig(node_id='{}', mode='{}', push_interval={:.1}, summary_window={}, endpoints={:?})",
            self.node_id(),
            self.mode(),
            self.push_interval(),
            self.summary_window(),
            self.meta_endpoints(),
        ))
    }
}

#[pyclass(module = "spiraltorch", name = "RoundtableSchedule", unsendable)]
struct PyRoundtableSchedule {
    inner: RoundtableSchedule,
}

impl PyRoundtableSchedule {
    fn from_schedule(inner: RoundtableSchedule) -> Self {
        Self { inner }
    }
}

#[pymethods]
impl PyRoundtableSchedule {
    fn clone(&self) -> Self {
        Self {
            inner: self.inner.clone(),
        }
    }

    #[getter]
    fn top_k(&self) -> u32 {
        self.inner.above().k
    }

    #[getter]
    fn mid_k(&self) -> u32 {
        self.inner.here().k
    }

    #[getter]
    fn bottom_k(&self) -> u32 {
        self.inner.beneath().k
    }

    fn __repr__(&self) -> PyResult<String> {
        Ok(format!(
            "RoundtableSchedule(top={}, mid={}, bottom={})",
            self.top_k(),
            self.mid_k(),
            self.bottom_k()
        ))
    }
}

#[pyclass(module = "spiraltorch", name = "EpochStats")]
#[derive(Clone, Copy)]
struct PyEpochStats {
    inner: EpochStats,
}

impl PyEpochStats {
    fn from_stats(inner: EpochStats) -> Self {
        Self { inner }
    }
}

#[pymethods]
impl PyEpochStats {
    #[getter]
    fn batches(&self) -> usize {
        self.inner.batches
    }

    #[getter]
    fn total_loss(&self) -> f32 {
        self.inner.total_loss
    }

    #[getter]
    fn average_loss(&self) -> f32 {
        self.inner.average_loss
    }

    fn __repr__(&self) -> PyResult<String> {
        Ok(format!(
            "EpochStats(batches={}, total_loss={:.6}, average_loss={:.6})",
            self.batches(),
            self.total_loss(),
            self.average_loss()
        ))
    }
}

#[pyclass(module = "spiraltorch", name = "ModuleTrainer", unsendable)]
struct PyModuleTrainer {
    inner: ModuleTrainer,
}

impl PyModuleTrainer {
    fn from_trainer(inner: ModuleTrainer) -> Self {
        Self { inner }
    }
}

#[pymethods]
impl PyModuleTrainer {
    #[new]
    #[pyo3(signature = (device=None, curvature=-1.0, hyper_learning_rate=0.05, fallback_learning_rate=0.01))]
    fn new(
        device: Option<&str>,
        curvature: f32,
        hyper_learning_rate: f32,
        fallback_learning_rate: f32,
    ) -> Self {
        let caps = caps_for(device);
        let inner =
            ModuleTrainer::new(caps, curvature, hyper_learning_rate, fallback_learning_rate);
        Self { inner }
    }

    #[getter]
    fn curvature(&self) -> f32 {
        self.inner.curvature()
    }

    #[getter]
    fn hyper_learning_rate(&self) -> f32 {
        self.inner.hyper_learning_rate()
    }

    #[getter]
    fn fallback_learning_rate(&self) -> f32 {
        self.inner.fallback_learning_rate()
    }

    #[pyo3(signature = (rows, cols, top_k=8, mid_k=8, bottom_k=8, here_tolerance=1e-5, psychoid=false, psychoid_log=false, psi=false, collapse=false, dist=None))]
    fn roundtable(
        &mut self,
        rows: u32,
        cols: u32,
        top_k: u32,
        mid_k: u32,
        bottom_k: u32,
        here_tolerance: f32,
        psychoid: bool,
        psychoid_log: bool,
        psi: bool,
        collapse: bool,
        dist: Option<PyDistConfig>,
    ) -> PyResult<PyRoundtableSchedule> {
        let config = build_roundtable_config(
            top_k,
            mid_k,
            bottom_k,
            here_tolerance,
            psychoid,
            psychoid_log,
            psi,
            collapse,
        );
        if let Some(dist_cfg) = dist {
            self.inner.configure_distribution(dist_cfg.inner.clone());
        } else {
            self.inner.clear_distribution();
        }
        Ok(PyRoundtableSchedule::from_schedule(
            self.inner.roundtable(rows, cols, config),
        ))
    }

    #[pyo3(signature = (threshold, participants=2))]
    fn install_meta_conductor(&mut self, threshold: f32, participants: usize) {
        self.inner.install_meta_conductor(threshold, participants);
    }

    #[pyo3(signature = (threshold, participants=2))]
    fn install_blackcat_moderator(&mut self, threshold: f32, participants: usize) {
        self.inner
            .install_blackcat_moderator(threshold, participants);
    }

    fn blackcat_minutes<'py>(&self, py: Python<'py>) -> PyResult<PyObject> {
        let minutes = self.inner.blackcat_minutes();
        let list = PyList::empty_bound(py);
        for minute in minutes {
            let entry = PyDict::new_bound(py);
            entry.set_item("plan_signature", minute.plan_signature.clone())?;
            entry.set_item("script_hint", minute.script_hint.clone())?;
            entry.set_item("winner", format!("{:?}", minute.winner))?;
            entry.set_item("support", minute.support)?;
            entry.set_item("mean_score", minute.mean_score)?;
            entry.set_item("mean_psi", minute.mean_psi)?;
            entry.set_item("confidence", (minute.confidence.0, minute.confidence.1))?;
            entry.set_item("reward", minute.reward)?;
            entry.set_item("notes", minute.notes.clone())?;
            entry.set_item(
                "issued_at",
                minute
                    .issued_at
                    .duration_since(SystemTime::UNIX_EPOCH)
                    .map(|d| d.as_secs_f64())
                    .unwrap_or(0.0),
            )?;
            let picks = PyDict::new_bound(py);
            for (k, v) in minute.picks.iter() {
                picks.set_item(k.clone(), v.clone())?;
            }
            entry.set_item("picks", picks.into_py(py))?;
            list.append(entry.into_py(py))?;
        }
        Ok(list.into_py(py))
    }

    #[pyo3(signature = (module, loss, batches, schedule))]
    fn train_epoch(
        &mut self,
        module: &Bound<'_, PyAny>,
        loss: &Bound<'_, PyAny>,
        batches: &Bound<'_, PyAny>,
        schedule: &PyRoundtableSchedule,
    ) -> PyResult<PyEpochStats> {
        let stats =
            run_epoch_with_trainer(&mut self.inner, module, loss, batches, &schedule.inner)?;
        Ok(PyEpochStats::from_stats(stats))
    }

    fn __repr__(&self) -> PyResult<String> {
        Ok(format!(
            "ModuleTrainer(curvature={:.4}, hyper_lr={:.4}, fallback_lr={:.4})",
            self.curvature(),
            self.hyper_learning_rate(),
            self.fallback_learning_rate()
        ))
    }
}

#[pyclass(module = "spiraltorch", name = "SpiralLightning", unsendable)]
struct PySpiralLightning {
    inner: NnSpiralLightning,
}

impl PySpiralLightning {
    fn from_inner(inner: NnSpiralLightning) -> Self {
        Self { inner }
    }
}

#[pymethods]
impl PySpiralLightning {
    #[new]
    #[pyo3(signature = (session, rows, cols, *, top_k=8, mid_k=8, bottom_k=8, here_tolerance=1e-5, auto_prepare=true, psychoid=false, psychoid_log=false, psi=false, collapse=false))]
    fn new(
        session: PySpiralSession,
        rows: u32,
        cols: u32,
        top_k: u32,
        mid_k: u32,
        bottom_k: u32,
        here_tolerance: f32,
        auto_prepare: bool,
        psychoid: bool,
        psychoid_log: bool,
        psi: bool,
        collapse: bool,
    ) -> Self {
        let roundtable = build_roundtable_config(
            top_k,
            mid_k,
            bottom_k,
            here_tolerance,
            psychoid,
            psychoid_log,
            psi,
            collapse,
        );
        let config = NnLightningConfig::builder(rows, cols)
            .roundtable(roundtable)
            .auto_prepare(auto_prepare)
            .build();
        let inner = NnSpiralLightning::with_config(session.inner.clone(), config);
        Self { inner }
    }

    #[getter]
    fn rows(&self) -> u32 {
        self.inner.config().rows()
    }

    #[getter]
    fn cols(&self) -> u32 {
        self.inner.config().cols()
    }

    #[getter]
    fn auto_prepare(&self) -> bool {
        self.inner.config().auto_prepare()
    }

    fn set_auto_prepare(&mut self, enabled: bool) {
        self.inner.set_auto_prepare(enabled);
    }

    fn schedule(&self) -> PyRoundtableSchedule {
        PyRoundtableSchedule::from_schedule(self.inner.schedule().clone())
    }

    #[pyo3(signature = (rows, cols, *, top_k=8, mid_k=8, bottom_k=8, here_tolerance=1e-5, auto_prepare=true, psychoid=false, psychoid_log=false, psi=false, collapse=false))]
    fn reconfigure(
        &mut self,
        rows: u32,
        cols: u32,
        top_k: u32,
        mid_k: u32,
        bottom_k: u32,
        here_tolerance: f32,
        auto_prepare: bool,
        psychoid: bool,
        psychoid_log: bool,
        psi: bool,
        collapse: bool,
    ) {
        let roundtable = build_roundtable_config(
            top_k,
            mid_k,
            bottom_k,
            here_tolerance,
            psychoid,
            psychoid_log,
            psi,
            collapse,
        );
        let config = NnLightningConfig::builder(rows, cols)
            .roundtable(roundtable)
            .auto_prepare(auto_prepare)
            .build();
        self.inner.reconfigure(config);
    }

    fn prepare_module(&mut self, module: &Bound<'_, PyAny>) -> PyResult<()> {
        prepare_module_for_lightning(&mut self.inner, module)
    }

    fn reset_prepared(&mut self) {
        self.inner.reset_prepared_modules();
    }

    fn train_epoch(
        &mut self,
        module: &Bound<'_, PyAny>,
        loss: &Bound<'_, PyAny>,
        batches: &Bound<'_, PyAny>,
    ) -> PyResult<PyEpochStats> {
        let stats = run_epoch_with_lightning(&mut self.inner, module, loss, batches)?;
        Ok(PyEpochStats::from_stats(stats))
    }

    fn fit(
        &mut self,
        py: Python<'_>,
        module: &Bound<'_, PyAny>,
        loss: &Bound<'_, PyAny>,
        epochs: &Bound<'_, PyAny>,
    ) -> PyResult<Vec<PyEpochStats>> {
        let epoch_objects: Vec<PyObject> = epochs.extract()?;
        let mut reports = Vec::with_capacity(epoch_objects.len());
        for epoch in epoch_objects {
            let bound = epoch.bind(py);
            let stats = run_epoch_with_lightning(&mut self.inner, module, loss, &bound)?;
            reports.push(PyEpochStats::from_stats(stats));
        }
        Ok(reports)
    }

    fn __repr__(&self) -> PyResult<String> {
        Ok(format!(
            "SpiralLightning(rows={}, cols={}, auto_prepare={})",
            self.rows(),
            self.cols(),
            self.auto_prepare()
        ))
    }
}

#[pyclass(module = "spiraltorch", name = "SpiralSessionBuilder")]
struct PySpiralSessionBuilder {
    builder: Option<SpiralSessionBuilder>,
}

impl PySpiralSessionBuilder {
    fn from_builder(builder: SpiralSessionBuilder) -> Self {
        Self {
            builder: Some(builder),
        }
    }

    fn ensure_builder(&mut self) -> PyResult<&mut SpiralSessionBuilder> {
        self.builder
            .as_mut()
            .ok_or_else(|| PyValueError::new_err("builder has already been consumed"))
    }
}

#[pymethods]
impl PySpiralSessionBuilder {
    #[new]
    #[pyo3(signature = (device=None))]
    fn new(device: Option<&str>) -> Self {
        let caps = caps_for(device);
        Self {
            builder: Some(SpiralSession::builder(caps)),
        }
    }

    fn curvature(&mut self, curvature: f32) -> PyResult<()> {
        self.ensure_builder()?.set_curvature(curvature);
        Ok(())
    }

    fn hyper_learning_rate(&mut self, learning_rate: f32) -> PyResult<()> {
        self.ensure_builder()?
            .set_hyper_learning_rate(learning_rate);
        Ok(())
    }

    fn fallback_learning_rate(&mut self, learning_rate: f32) -> PyResult<()> {
        self.ensure_builder()?
            .set_fallback_learning_rate(learning_rate);
        Ok(())
    }

    fn entropy_weight(&mut self, entropy_weight: f32) -> PyResult<()> {
        self.ensure_builder()?
            .set_barycenter_entropy(entropy_weight);
        Ok(())
    }

    fn beta_j(&mut self, beta_j: f32) -> PyResult<()> {
        self.ensure_builder()?.set_barycenter_beta_j(beta_j);
        Ok(())
    }

    #[pyo3(signature = (coupling=None))]
    fn coupling(&mut self, coupling: Option<PyTensor>) -> PyResult<()> {
        let tensor = coupling.map(PyTensor::into_tensor);
        self.ensure_builder()?.set_barycenter_coupling(tensor);
        Ok(())
    }

    #[pyo3(signature = (jitter_threshold=None, growth_threshold=None, energy_floor=None, clamp_min=None, clamp_max=None, pressure_step=None, window=None))]
    fn maintainer(
        &mut self,
        jitter_threshold: Option<f32>,
        growth_threshold: Option<f32>,
        energy_floor: Option<f32>,
        clamp_min: Option<f32>,
        clamp_max: Option<f32>,
        pressure_step: Option<f32>,
        window: Option<usize>,
    ) -> PyResult<()> {
        let builder = self.ensure_builder()?;
        let mut config = builder.maintainer_config().clone();
        if let Some(value) = jitter_threshold {
            config.jitter_threshold = value;
        }
        if let Some(value) = growth_threshold {
            config.growth_threshold = value;
        }
        if let Some(value) = energy_floor {
            config.energy_floor = value;
        }
        if let Some(value) = clamp_min {
            config.clamp_min = value;
        }
        if let Some(value) = clamp_max {
            config.clamp_max = value;
        }
        if let Some(value) = pressure_step {
            config.pressure_step = value;
        }
        if let Some(value) = window {
            config.window = value;
        }
        builder.set_maintainer_config(config);
        Ok(())
    }

    fn topos_guard(&mut self, topos: &PyOpenTopos) -> PyResult<()> {
        self.ensure_builder()?.set_topos(Some(topos.inner.clone()));
        Ok(())
    }

    #[pyo3(signature = (curvature, tolerance, saturation, max_depth, max_volume))]
    fn topos(
        &mut self,
        curvature: f32,
        tolerance: f32,
        saturation: f32,
        max_depth: usize,
        max_volume: usize,
    ) -> PyResult<()> {
        self.ensure_builder()?
            .set_topos_from_params(curvature, tolerance, saturation, max_depth, max_volume)
            .map_err(tensor_err)?;
        Ok(())
    }

    fn clear_topos(&mut self) {
        if let Some(builder) = self.builder.as_mut() {
            builder.set_topos(None);
        }
    }

    fn build(&mut self) -> PyResult<PySpiralSession> {
        let builder = self
            .builder
            .take()
            .ok_or_else(|| PyValueError::new_err("builder has already been consumed"))?;
        let session = convert(builder.build())?;
        Ok(PySpiralSession::from_session(session))
    }

    fn __repr__(&self) -> PyResult<String> {
        Ok("SpiralSessionBuilder(...)".to_string())
    }
}

#[pyclass(module = "spiraltorch", name = "SpiralSession")]
#[derive(Clone)]
struct PySpiralSession {
    inner: SpiralSession,
}

impl PySpiralSession {
    fn from_session(inner: SpiralSession) -> Self {
        Self { inner }
    }
}

#[pymethods]
impl PySpiralSession {
    #[new]
    #[pyo3(signature = (device=None, curvature=-1.0, hyper_learning_rate=0.05, fallback_learning_rate=0.01, entropy_weight=0.1, beta_j=0.0, topos=None, coupling=None))]
    fn new(
        device: Option<&str>,
        curvature: f32,
        hyper_learning_rate: f32,
        fallback_learning_rate: f32,
        entropy_weight: f32,
        beta_j: f32,
        topos: Option<&PyOpenTopos>,
        coupling: Option<&PyTensor>,
    ) -> PyResult<Self> {
        let caps = caps_for(device);
        let mut builder = SpiralSession::builder(caps);
        builder.set_curvature(curvature);
        builder.set_hyper_learning_rate(hyper_learning_rate);
        builder.set_fallback_learning_rate(fallback_learning_rate);
        builder.set_barycenter_entropy(entropy_weight);
        builder.set_barycenter_beta_j(beta_j);
        if let Some(topos) = topos {
            builder.set_topos(Some(topos.inner.clone()));
        }
        if let Some(coupling) = coupling {
            builder.set_barycenter_coupling(Some(coupling.as_tensor().clone()));
        }
        let session = convert(builder.build())?;
        Ok(Self { inner: session })
    }

    fn builder(&self) -> PySpiralSessionBuilder {
        PySpiralSessionBuilder::from_builder(self.inner.to_builder())
    }

    fn trainer(&self) -> PyModuleTrainer {
        PyModuleTrainer::from_trainer(self.inner.trainer())
    }

    fn resonate_over_time(
        &self,
        resonance: &PyDifferentialResonance,
        dt: f32,
    ) -> PyResult<PyChronoFrame> {
        let frame = convert(self.inner.resonate_over_time(&resonance.inner, dt))?;
        Ok(PyChronoFrame::from_frame(frame))
    }

    #[pyo3(signature = (timesteps=None))]
    fn timeline(&self, timesteps: Option<usize>) -> PyResult<Vec<PyChronoFrame>> {
        let frames = self.inner.chrono_frames();
        let limit = timesteps.unwrap_or(frames.len());
        let start = frames.len().saturating_sub(limit);
        Ok(frames[start..]
            .iter()
            .cloned()
            .map(PyChronoFrame::from_frame)
            .collect())
    }

    #[pyo3(signature = (timesteps=None))]
    fn animate_resonance(
        &self,
        timesteps: Option<usize>,
    ) -> PyResult<(Vec<f32>, Vec<f32>, Vec<f32>)> {
        let frames = self.timeline(timesteps)?;
        let mut times = Vec::with_capacity(frames.len());
        let mut energies = Vec::with_capacity(frames.len());
        let mut drifts = Vec::with_capacity(frames.len());
        for frame in &frames {
            let inner = frame.as_frame();
            times.push(inner.timestamp);
            energies.push(inner.total_energy);
            drifts.push(inner.curvature_drift);
        }
        Ok((times, energies, drifts))
    }

    #[pyo3(signature = (timesteps=None))]
    fn timeline_summary(&self, timesteps: Option<usize>) -> Option<PyChronoSummary> {
        self.inner
            .timeline_summary(timesteps)
            .map(PyChronoSummary::from_summary)
    }

<<<<<<< HEAD
    #[pyo3(signature = (timesteps=None, bins=16))]
    fn timeline_harmonics(
        &self,
        timesteps: Option<usize>,
        bins: usize,
    ) -> Option<PyChronoHarmonics> {
        self.inner
            .timeline_harmonics(timesteps, bins)
            .map(PyChronoHarmonics::from_harmonics)
    }

    #[pyo3(signature = (timesteps=None, temperature=0.6))]
    fn timeline_story(
        &self,
        timesteps: Option<usize>,
        temperature: f32,
    ) -> PyResult<(String, Vec<String>)> {
        let narrative = self
            .inner
            .timeline_narrative(timesteps, temperature)
            .map_err(tensor_err)?;
        Ok((narrative.summary, narrative.highlights))
    }

=======
>>>>>>> 0e595f11
    #[pyo3(signature = (timesteps=None, temperature=0.6))]
    fn speak(&self, timesteps: Option<usize>, temperature: f32) -> PyResult<Vec<f32>> {
        convert(self.inner.speak(timesteps, temperature))
    }

    fn maintainer_config(&self, py: Python<'_>) -> PyResult<PyObject> {
        let cfg = self.inner.maintainer_config();
        let dict = PyDict::new_bound(py);
        dict.set_item("jitter_threshold", cfg.jitter_threshold)?;
        dict.set_item("growth_threshold", cfg.growth_threshold)?;
        dict.set_item("energy_floor", cfg.energy_floor)?;
        dict.set_item("clamp_min", cfg.clamp_min)?;
        dict.set_item("clamp_max", cfg.clamp_max)?;
        dict.set_item("pressure_step", cfg.pressure_step)?;
        dict.set_item("window", cfg.window)?;
        Ok(dict.into_py(py))
    }

    #[pyo3(signature = (jitter_threshold=None, growth_threshold=None, energy_floor=None, clamp_min=None, clamp_max=None, pressure_step=None, window=None))]
    fn configure_maintainer(
        &mut self,
        jitter_threshold: Option<f32>,
        growth_threshold: Option<f32>,
        energy_floor: Option<f32>,
        clamp_min: Option<f32>,
        clamp_max: Option<f32>,
        pressure_step: Option<f32>,
        window: Option<usize>,
    ) -> PyResult<()> {
        let mut config = self.inner.maintainer_config();
        if let Some(value) = jitter_threshold {
            config.jitter_threshold = value;
        }
        if let Some(value) = growth_threshold {
            config.growth_threshold = value;
        }
        if let Some(value) = energy_floor {
            config.energy_floor = value;
        }
        if let Some(value) = clamp_min {
            config.clamp_min = value;
        }
        if let Some(value) = clamp_max {
            config.clamp_max = value;
        }
        if let Some(value) = pressure_step {
            config.pressure_step = value;
        }
        if let Some(value) = window {
            config.window = value;
        }
        self.inner.set_maintainer_config(config);
        Ok(())
    }

    fn self_maintain(&self) -> PyMaintainerReport {
        PyMaintainerReport::from_report(self.inner.maintain())
    }

    #[pyo3(signature = (resonance=None, temperature=0.6))]
    fn describe(
        &self,
        resonance: Option<&PyDifferentialResonance>,
        temperature: f32,
    ) -> PyResult<String> {
        let resonance = resonance.map(|res| &res.inner);
        convert(self.inner.describe(resonance, temperature))
    }

    #[pyo3(signature = (rows, cols, top_k=8, mid_k=8, bottom_k=8, here_tolerance=1e-5, psychoid=false, psychoid_log=false, psi=false, collapse=false))]
    fn roundtable(
        &self,
        rows: u32,
        cols: u32,
        top_k: u32,
        mid_k: u32,
        bottom_k: u32,
        here_tolerance: f32,
        psychoid: bool,
        psychoid_log: bool,
        psi: bool,
        collapse: bool,
    ) -> PyRoundtableSchedule {
        let config = build_roundtable_config(
            top_k,
            mid_k,
            bottom_k,
            here_tolerance,
            psychoid,
            psychoid_log,
            psi,
            collapse,
        );
        PyRoundtableSchedule::from_schedule(self.inner.roundtable(rows, cols, config))
    }

    #[pyo3(signature = (module))]
    fn prepare_module(&self, module: &Bound<'_, PyAny>) -> PyResult<()> {
        if let Ok(mut seq) = module.extract::<PyRefMut<'_, PySequentialModule>>() {
            return convert(self.inner.prepare_module(seq.borrow_mut()?));
        }
        if let Ok(mut linear) = module.extract::<PyRefMut<'_, PyLinearModule>>() {
            return convert(self.inner.prepare_module(linear.borrow_mut()?));
        }
        if let Ok(mut relu) = module.extract::<PyRefMut<'_, PyReluModule>>() {
            return convert(self.inner.prepare_module(relu.borrow_mut()?));
        }
        if let Ok(mut conv) = module.extract::<PyRefMut<'_, PyConv1dModule>>() {
            return convert(self.inner.prepare_module(conv.borrow_mut()?));
        }
        if let Ok(mut wave) = module.extract::<PyRefMut<'_, PyWaveRnnModule>>() {
            return convert(self.inner.prepare_module(wave.borrow_mut()?));
        }
        if let Ok(mut projector) = module.extract::<PyRefMut<'_, PyZSpaceProjector>>() {
            return convert(self.inner.prepare_module(projector.borrow_mut()?));
        }

        Err(PyValueError::new_err(
            "prepare_module expects Linear, Relu, Conv1d, WaveRnn, ZSpaceProjector, or Sequential modules",
        ))
    }

    #[pyo3(signature = (*args))]
    fn train_epoch(&self, args: &Bound<'_, PyTuple>) -> PyResult<PyEpochStats> {
        match args.len() {
            5 => {
                let trainer = args.get_item(0)?;
                let mut trainer = trainer.extract::<PyRefMut<PyModuleTrainer>>()?;
                let module = args.get_item(1)?;
                let loss = args.get_item(2)?;
                let batches = args.get_item(3)?;
                let schedule = args.get_item(4)?.extract::<PyRef<PyRoundtableSchedule>>()?;
                trainer.train_epoch(&module, &loss, &batches, &*schedule)
            }
            4 => {
                let module = args.get_item(0)?;
                let loss = args.get_item(1)?;
                let batches = args.get_item(2)?;
                let schedule = args.get_item(3)?.extract::<PyRef<PyRoundtableSchedule>>()?;
                let mut trainer = self.inner.trainer();
                let stats = run_epoch_with_trainer(
                    &mut trainer,
                    &module,
                    &loss,
                    &batches,
                    &schedule.inner,
                )?;
                Ok(PyEpochStats::from_stats(stats))
            }
            _ => Err(PyValueError::new_err(
                "SpiralSession.train_epoch expects either (trainer, module, loss, batches, schedule) or (module, loss, batches, schedule)",
            )),
        }
    }

    #[pyo3(signature = (rows, cols, *, top_k=8, mid_k=8, bottom_k=8, here_tolerance=1e-5, auto_prepare=true, psychoid=false, psychoid_log=false, psi=false, collapse=false))]
    fn lightning(
        &self,
        rows: u32,
        cols: u32,
        top_k: u32,
        mid_k: u32,
        bottom_k: u32,
        here_tolerance: f32,
        auto_prepare: bool,
        psychoid: bool,
        psychoid_log: bool,
        psi: bool,
        collapse: bool,
    ) -> PySpiralLightning {
        let roundtable = build_roundtable_config(
            top_k,
            mid_k,
            bottom_k,
            here_tolerance,
            psychoid,
            psychoid_log,
            psi,
            collapse,
        );
        let config = NnLightningConfig::new(rows, cols)
            .with_roundtable(roundtable)
            .with_auto_prepare(auto_prepare);
        PySpiralLightning::from_inner(NnSpiralLightning::with_config(self.inner.clone(), config))
    }

    #[pyo3(signature = (seed, sot=None))]
    fn trace(
        &self,
        seed: &PyTensor,
        sot: Option<&Bound<'_, PyDict>>,
    ) -> PyResult<PySpiralDifferentialTrace> {
        let (rows, cols) = seed.as_tensor().shape();
        let default_steps = match rows.checked_mul(cols) {
            Some(0) | None => 1,
            Some(value) => value.max(1),
        };
        let mut plan_steps = default_steps;
        let mut params = Sot3DParams {
            base_radius: 1.0,
            radial_growth: 0.05,
            base_height: 1.0,
            meso_gain: 0.2,
            micro_gain: 0.05,
        };
        if let Some(cfg) = sot {
            if let Some(value) = cfg.get_item("steps")? {
                plan_steps = value.extract()?;
            }
            if let Some(value) = cfg.get_item("base_radius")? {
                params.base_radius = value.extract()?;
            }
            if let Some(value) = cfg.get_item("radial_growth")? {
                params.radial_growth = value.extract()?;
            }
            if let Some(value) = cfg.get_item("base_height")? {
                params.base_height = value.extract()?;
            }
            if let Some(value) = cfg.get_item("meso_gain")? {
                params.meso_gain = value.extract()?;
            }
            if let Some(value) = cfg.get_item("micro_gain")? {
                params.micro_gain = value.extract()?;
            }
        }

        let trace = convert(self.inner.trace(seed.as_tensor().clone()))?;
        let plan = if plan_steps == 0 {
            None
        } else {
            Some(crate::sot::generate_plan_with_params(plan_steps, params)?)
        };
        Ok(PySpiralDifferentialTrace::from_trace_with_plan(trace, plan))
    }

    #[getter]
    fn curvature(&self) -> f32 {
        self.inner.curvature()
    }

    #[getter]
    fn hyper_learning_rate(&self) -> f32 {
        self.inner.hyper_learning_rate()
    }

    #[getter]
    fn fallback_learning_rate(&self) -> f32 {
        self.inner.fallback_learning_rate()
    }

    #[getter]
    fn entropy_weight(&self) -> f32 {
        self.inner.barycenter_entropy_weight()
    }

    #[getter]
    fn beta_j(&self) -> f32 {
        self.inner.barycenter_beta_j()
    }

    #[getter]
    fn coupling(&self) -> Option<PyTensor> {
        self.inner
            .barycenter_coupling()
            .cloned()
            .map(PyTensor::from_tensor)
    }

    fn device_caps(&self, py: Python<'_>) -> PyResult<PyObject> {
        Ok(device_caps_dict(py, self.inner.device_caps())?.into_py(py))
    }

    #[pyo3(signature = (kind, rows, cols, k))]
    fn plan(&self, py: Python<'_>, kind: &str, rows: u32, cols: u32, k: u32) -> PyResult<PyObject> {
        let rank_kind = parse_kind(kind)?;
        let plan = self.inner.plan_rank(rank_kind, rows, cols, k);
        let out = PyDict::new_bound(py);
        out.set_item("kind", kind.to_ascii_lowercase())?;
        out.set_item("rows", rows)?;
        out.set_item("cols", cols)?;
        out.set_item("k", k)?;
        out.set_item("choice", choice_dict(py, &plan)?.into_py(py))?;
        Ok(out.into_py(py))
    }

    fn hypergrad(&self, rows: usize, cols: usize) -> PyResult<PyHypergrad> {
        Ok(PyHypergrad::from_hypergrad(convert(
            self.inner.hypergrad(rows, cols),
        )?))
    }

    #[pyo3(signature = (densities, weights=None, entropy_weight=None, beta_j=None, coupling=None))]
    fn barycenter(
        &self,
        densities: Vec<PyTensor>,
        weights: Option<Vec<f32>>,
        entropy_weight: Option<f32>,
        beta_j: Option<f32>,
        coupling: Option<PyTensor>,
    ) -> PyResult<PyZSpaceBarycenter> {
        if densities.is_empty() {
            return Err(PyValueError::new_err("densities must not be empty"));
        }
        let tensors: Vec<Tensor> = densities.into_iter().map(PyTensor::into_tensor).collect();
        let weight_vec = weights.unwrap_or_else(|| vec![1.0; tensors.len()]);
        if weight_vec.len() != tensors.len() {
            return Err(PyValueError::new_err(format!(
                "expected {} weights, received {}",
                tensors.len(),
                weight_vec.len()
            )));
        }
        let coupling_tensor = coupling.map(PyTensor::into_tensor);
        let coupling_ref = coupling_tensor.as_ref();
        let entropy = entropy_weight.unwrap_or_else(|| self.inner.barycenter_entropy_weight());
        let beta = beta_j.unwrap_or_else(|| self.inner.barycenter_beta_j());
        let result = self.inner.barycenter_with_parameters(
            &weight_vec,
            &tensors,
            entropy,
            beta,
            coupling_ref,
        );
        Ok(PyZSpaceBarycenter::from_result(convert(result)?))
    }

    fn align_hypergrad(
        &self,
        hypergrad: &mut PyHypergrad,
        barycenter: &PyZSpaceBarycenter,
    ) -> PyResult<()> {
        convert(
            self.inner
                .align_hypergrad(&mut hypergrad.inner, &barycenter.inner),
        )
    }

    #[getter]
    fn topos(&self) -> Option<PyOpenTopos> {
        self.inner.topos().cloned().map(PyOpenTopos::from_topos)
    }

    fn __repr__(&self) -> PyResult<String> {
        Ok(format!(
            "SpiralSession(device={}, curvature={}, hyper_lr={}, fallback_lr={})",
            backend_name(self.inner.device_caps().backend),
            self.inner.curvature(),
            self.inner.hyper_learning_rate(),
            self.inner.fallback_learning_rate()
        ))
    }
}

#[pyclass(module = "spiraltorch.nn", name = "MeanSquaredError")]
struct PyMeanSquaredError {
    inner: MeanSquaredError,
}

impl PyMeanSquaredError {
    fn inner_mut(&mut self) -> &mut MeanSquaredError {
        &mut self.inner
    }
}

#[pymethods]
impl PyMeanSquaredError {
    #[new]
    fn new() -> Self {
        Self {
            inner: MeanSquaredError::new(),
        }
    }

    fn forward(&mut self, prediction: &PyTensor, target: &PyTensor) -> PyResult<PyTensor> {
        Ok(PyTensor::from_tensor(convert(
            self.inner
                .forward(prediction.as_tensor(), target.as_tensor()),
        )?))
    }

    fn backward(&mut self, prediction: &PyTensor, target: &PyTensor) -> PyResult<PyTensor> {
        Ok(PyTensor::from_tensor(convert(
            self.inner
                .backward(prediction.as_tensor(), target.as_tensor()),
        )?))
    }

    fn __repr__(&self) -> PyResult<String> {
        Ok("MeanSquaredError()".to_string())
    }
}

fn run_epoch_with_trainer(
    trainer: &mut ModuleTrainer,
    module: &Bound<'_, PyAny>,
    loss: &Bound<'_, PyAny>,
    batches: &Bound<'_, PyAny>,
    schedule: &RoundtableSchedule,
) -> PyResult<EpochStats> {
    if let Ok(loader) = batches.extract::<PyRef<PyDataLoader>>() {
        if let Ok(mut seq) = module.extract::<PyRefMut<'_, PySequentialModule>>() {
            if let Ok(mut mse) = loss.extract::<PyRefMut<'_, PyMeanSquaredError>>() {
                let stats = convert(trainer.train_epoch(
                    seq.borrow_mut()?,
                    mse.inner_mut(),
                    loader.clone_inner(),
                    schedule,
                ))?;
                return Ok(stats);
            }
        }

        if let Ok(mut linear) = module.extract::<PyRefMut<'_, PyLinearModule>>() {
            if let Ok(mut mse) = loss.extract::<PyRefMut<'_, PyMeanSquaredError>>() {
                let stats = convert(trainer.train_epoch(
                    linear.borrow_mut()?,
                    mse.inner_mut(),
                    loader.clone_inner(),
                    schedule,
                ))?;
                return Ok(stats);
            }
        }

        if let Ok(mut relu) = module.extract::<PyRefMut<'_, PyReluModule>>() {
            if let Ok(mut mse) = loss.extract::<PyRefMut<'_, PyMeanSquaredError>>() {
                let stats = convert(trainer.train_epoch(
                    relu.borrow_mut()?,
                    mse.inner_mut(),
                    loader.clone_inner(),
                    schedule,
                ))?;
                return Ok(stats);
            }
        }
    }

    let dataset: Vec<(Tensor, Tensor)> = batches
        .extract::<Vec<(PyTensor, PyTensor)>>()?
        .into_iter()
        .map(|(input, target)| (input.into_tensor(), target.into_tensor()))
        .collect();

    if let Ok(mut seq) = module.extract::<PyRefMut<'_, PySequentialModule>>() {
        if let Ok(mut mse) = loss.extract::<PyRefMut<'_, PyMeanSquaredError>>() {
            let stats = convert(trainer.train_epoch(
                seq.borrow_mut()?,
                mse.inner_mut(),
                dataset.clone(),
                schedule,
            ))?;
            return Ok(stats);
        }
    }

    if let Ok(mut linear) = module.extract::<PyRefMut<'_, PyLinearModule>>() {
        if let Ok(mut mse) = loss.extract::<PyRefMut<'_, PyMeanSquaredError>>() {
            let stats = convert(trainer.train_epoch(
                linear.borrow_mut()?,
                mse.inner_mut(),
                dataset.clone(),
                schedule,
            ))?;
            return Ok(stats);
        }
    }

    if let Ok(mut relu) = module.extract::<PyRefMut<'_, PyReluModule>>() {
        if let Ok(mut mse) = loss.extract::<PyRefMut<'_, PyMeanSquaredError>>() {
            let stats = convert(trainer.train_epoch(
                relu.borrow_mut()?,
                mse.inner_mut(),
                dataset,
                schedule,
            ))?;
            return Ok(stats);
        }
    }

    Err(PyValueError::new_err(
        "ModuleTrainer.train_epoch expects a Sequential, Linear, or Relu module and a supported loss",
    ))
}

fn prepare_module_for_lightning(
    lightning: &mut NnSpiralLightning,
    module: &Bound<'_, PyAny>,
) -> PyResult<()> {
    if let Ok(mut seq) = module.extract::<PyRefMut<'_, PySequentialModule>>() {
        convert(lightning.prepare_module(seq.borrow_mut()?))?;
        return Ok(());
    }
    if let Ok(mut linear) = module.extract::<PyRefMut<'_, PyLinearModule>>() {
        convert(lightning.prepare_module(linear.borrow_mut()?))?;
        return Ok(());
    }
    if let Ok(mut relu) = module.extract::<PyRefMut<'_, PyReluModule>>() {
        convert(lightning.prepare_module(relu.borrow_mut()?))?;
        return Ok(());
    }
    if let Ok(mut conv) = module.extract::<PyRefMut<'_, PyConv1dModule>>() {
        convert(lightning.prepare_module(conv.borrow_mut()?))?;
        return Ok(());
    }
    if let Ok(mut wave) = module.extract::<PyRefMut<'_, PyWaveRnnModule>>() {
        convert(lightning.prepare_module(wave.borrow_mut()?))?;
        return Ok(());
    }
    if let Ok(mut projector) = module.extract::<PyRefMut<'_, PyZSpaceProjector>>() {
        convert(lightning.prepare_module(projector.borrow_mut()?))?;
        return Ok(());
    }
    Err(PyValueError::new_err(
        "SpiralLightning.prepare_module expects Linear, Relu, Conv1d, WaveRnn, ZSpaceProjector, or Sequential modules",
    ))
}

fn run_epoch_with_lightning(
    lightning: &mut NnSpiralLightning,
    module: &Bound<'_, PyAny>,
    loss: &Bound<'_, PyAny>,
    batches: &Bound<'_, PyAny>,
) -> PyResult<EpochStats> {
    if let Ok(loader) = batches.extract::<PyRef<PyDataLoader>>() {
        let dataset: Vec<(Tensor, Tensor)> = loader
            .clone_inner()
            .into_iter()
            .map(|batch| convert(batch))
            .collect::<PyResult<_>>()?;

        if let Ok(mut seq) = module.extract::<PyRefMut<'_, PySequentialModule>>() {
            if let Ok(mut mse) = loss.extract::<PyRefMut<'_, PyMeanSquaredError>>() {
                let stats = convert(lightning.train_epoch(
                    seq.borrow_mut()?,
                    mse.inner_mut(),
                    dataset.clone(),
                ))?;
                return Ok(stats);
            }
        }

        if let Ok(mut linear) = module.extract::<PyRefMut<'_, PyLinearModule>>() {
            if let Ok(mut mse) = loss.extract::<PyRefMut<'_, PyMeanSquaredError>>() {
                let stats = convert(lightning.train_epoch(
                    linear.borrow_mut()?,
                    mse.inner_mut(),
                    dataset.clone(),
                ))?;
                return Ok(stats);
            }
        }

        if let Ok(mut relu) = module.extract::<PyRefMut<'_, PyReluModule>>() {
            if let Ok(mut mse) = loss.extract::<PyRefMut<'_, PyMeanSquaredError>>() {
                let stats =
                    convert(lightning.train_epoch(relu.borrow_mut()?, mse.inner_mut(), dataset))?;
                return Ok(stats);
            }
        }
    }

    let dataset: Vec<(Tensor, Tensor)> = batches
        .extract::<Vec<(PyTensor, PyTensor)>>()?
        .into_iter()
        .map(|(input, target)| (input.into_tensor(), target.into_tensor()))
        .collect();

    if let Ok(mut seq) = module.extract::<PyRefMut<'_, PySequentialModule>>() {
        if let Ok(mut mse) = loss.extract::<PyRefMut<'_, PyMeanSquaredError>>() {
            let stats = convert(lightning.train_epoch(
                seq.borrow_mut()?,
                mse.inner_mut(),
                dataset.clone(),
            ))?;
            return Ok(stats);
        }
    }

    if let Ok(mut linear) = module.extract::<PyRefMut<'_, PyLinearModule>>() {
        if let Ok(mut mse) = loss.extract::<PyRefMut<'_, PyMeanSquaredError>>() {
            let stats = convert(lightning.train_epoch(
                linear.borrow_mut()?,
                mse.inner_mut(),
                dataset.clone(),
            ))?;
            return Ok(stats);
        }
    }

    if let Ok(mut relu) = module.extract::<PyRefMut<'_, PyReluModule>>() {
        if let Ok(mut mse) = loss.extract::<PyRefMut<'_, PyMeanSquaredError>>() {
            let stats =
                convert(lightning.train_epoch(relu.borrow_mut()?, mse.inner_mut(), dataset))?;
            return Ok(stats);
        }
    }

    Err(PyValueError::new_err(
        "SpiralLightning.train_epoch expects a Sequential, Linear, or Relu module and a supported loss",
    ))
}

#[pyclass(module = "spiraltorch.nn", name = "Relu")]
struct PyReluModule {
    inner: Option<NnRelu>,
}

impl PyReluModule {
    fn borrow(&self) -> PyResult<&NnRelu> {
        self.inner
            .as_ref()
            .ok_or_else(|| PyValueError::new_err("Relu module has been moved"))
    }

    fn borrow_mut(&mut self) -> PyResult<&mut NnRelu> {
        self.inner
            .as_mut()
            .ok_or_else(|| PyValueError::new_err("Relu module has been moved"))
    }

    fn take(&mut self) -> PyResult<NnRelu> {
        self.inner
            .take()
            .ok_or_else(|| PyValueError::new_err("Relu module has been moved"))
    }
}

#[pymethods]
impl PyReluModule {
    #[new]
    fn new() -> Self {
        Self {
            inner: Some(NnRelu::new()),
        }
    }

    fn forward(&self, input: &PyTensor) -> PyResult<PyTensor> {
        Ok(PyTensor::from_tensor(convert(
            self.borrow()?.forward(input.as_tensor()),
        )?))
    }

    fn backward(&mut self, input: &PyTensor, grad_output: &PyTensor) -> PyResult<PyTensor> {
        Ok(PyTensor::from_tensor(convert(
            self.borrow_mut()?
                .backward(input.as_tensor(), grad_output.as_tensor()),
        )?))
    }

    fn attach_hypergrad(&mut self, curvature: f32, learning_rate: f32) -> PyResult<()> {
        convert(
            self.borrow_mut()?
                .attach_hypergrad(curvature, learning_rate),
        )
    }

    fn apply_step(&mut self, fallback_lr: f32) -> PyResult<()> {
        convert(self.borrow_mut()?.apply_step(fallback_lr))
    }

    fn zero_grad(&mut self) -> PyResult<()> {
        convert(self.borrow_mut()?.zero_accumulators())
    }

    fn state_dict(&self, py: Python<'_>) -> PyResult<PyObject> {
        let state = PyDict::new_bound(py);
        Ok(state.into_py(py))
    }

    fn load_state_dict(&mut self, dict: &Bound<'_, PyDict>) -> PyResult<()> {
        if dict.is_empty() {
            Ok(())
        } else {
            Err(PyValueError::new_err(
                "Relu does not hold parameters and cannot load a state_dict",
            ))
        }
    }

    fn __repr__(&self) -> PyResult<String> {
        Ok("Relu()".to_string())
    }
}

#[pyclass(module = "spiraltorch.nn", name = "Linear")]
struct PyLinearModule {
    inner: Option<NnLinear>,
}

impl PyLinearModule {
    fn borrow(&self) -> PyResult<&NnLinear> {
        self.inner
            .as_ref()
            .ok_or_else(|| PyValueError::new_err("Linear module has been moved"))
    }

    fn borrow_mut(&mut self) -> PyResult<&mut NnLinear> {
        self.inner
            .as_mut()
            .ok_or_else(|| PyValueError::new_err("Linear module has been moved"))
    }

    fn take(&mut self) -> PyResult<NnLinear> {
        self.inner
            .take()
            .ok_or_else(|| PyValueError::new_err("Linear module has been moved"))
    }
}

#[pymethods]
impl PyLinearModule {
    #[new]
    #[pyo3(signature = (input_dim, output_dim, name=None))]
    fn new(input_dim: usize, output_dim: usize, name: Option<&str>) -> PyResult<Self> {
        let ident = name.unwrap_or("linear");
        let inner = convert(NnLinear::new(ident, input_dim, output_dim))?;
        Ok(Self { inner: Some(inner) })
    }

    fn forward(&self, input: &PyTensor) -> PyResult<PyTensor> {
        let layer = self.borrow()?;
        Ok(PyTensor::from_tensor(convert(
            layer.forward(input.as_tensor()),
        )?))
    }

    fn backward(&mut self, input: &PyTensor, grad_output: &PyTensor) -> PyResult<PyTensor> {
        let layer = self.borrow_mut()?;
        Ok(PyTensor::from_tensor(convert(
            layer.backward(input.as_tensor(), grad_output.as_tensor()),
        )?))
    }

    fn attach_hypergrad(&mut self, curvature: f32, learning_rate: f32) -> PyResult<()> {
        convert(
            self.borrow_mut()?
                .attach_hypergrad(curvature, learning_rate),
        )
    }

    fn apply_step(&mut self, fallback_lr: f32) -> PyResult<()> {
        convert(self.borrow_mut()?.apply_step(fallback_lr))
    }

    fn zero_grad(&mut self) -> PyResult<()> {
        convert(self.borrow_mut()?.zero_accumulators())
    }

    fn state_dict(&self, py: Python<'_>) -> PyResult<PyObject> {
        let state = convert(self.borrow()?.state_dict())?;
        state_to_pydict(py, state)
    }

    fn load_state_dict(&mut self, dict: &Bound<'_, PyDict>) -> PyResult<()> {
        let state = pydict_to_state(dict)?;
        convert(self.borrow_mut()?.load_state_dict(&state))
    }
}

#[pyclass(module = "spiraltorch.nn", name = "Conv1d")]
struct PyConv1dModule {
    inner: Option<NnConv1d>,
}

impl PyConv1dModule {
    fn borrow(&self) -> PyResult<&NnConv1d> {
        self.inner
            .as_ref()
            .ok_or_else(|| PyValueError::new_err("Conv1d module has been moved"))
    }

    fn borrow_mut(&mut self) -> PyResult<&mut NnConv1d> {
        self.inner
            .as_mut()
            .ok_or_else(|| PyValueError::new_err("Conv1d module has been moved"))
    }

    fn take(&mut self) -> PyResult<NnConv1d> {
        self.inner
            .take()
            .ok_or_else(|| PyValueError::new_err("Conv1d module has been moved"))
    }
}

#[pymethods]
impl PyConv1dModule {
    #[new]
    #[pyo3(signature = (in_channels, out_channels, kernel_size, stride=1, padding=0, name=None))]
    fn new(
        in_channels: usize,
        out_channels: usize,
        kernel_size: usize,
        stride: usize,
        padding: usize,
        name: Option<&str>,
    ) -> PyResult<Self> {
        let ident = name.unwrap_or("conv1d");
        let inner = convert(NnConv1d::new(
            ident,
            in_channels,
            out_channels,
            kernel_size,
            stride,
            padding,
        ))?;
        Ok(Self { inner: Some(inner) })
    }

    fn forward(&self, input: &PyTensor) -> PyResult<PyTensor> {
        Ok(PyTensor::from_tensor(convert(
            self.borrow()?.forward(input.as_tensor()),
        )?))
    }

    fn backward(&mut self, input: &PyTensor, grad_output: &PyTensor) -> PyResult<PyTensor> {
        Ok(PyTensor::from_tensor(convert(
            self.borrow_mut()?
                .backward(input.as_tensor(), grad_output.as_tensor()),
        )?))
    }

    fn attach_hypergrad(&mut self, curvature: f32, learning_rate: f32) -> PyResult<()> {
        convert(
            self.borrow_mut()?
                .attach_hypergrad(curvature, learning_rate),
        )
    }

    fn apply_step(&mut self, fallback_lr: f32) -> PyResult<()> {
        convert(self.borrow_mut()?.apply_step(fallback_lr))
    }

    fn zero_grad(&mut self) -> PyResult<()> {
        convert(self.borrow_mut()?.zero_accumulators())
    }

    fn state_dict(&self, py: Python<'_>) -> PyResult<PyObject> {
        let state = convert(self.borrow()?.state_dict())?;
        state_to_pydict(py, state)
    }

    fn load_state_dict(&mut self, dict: &Bound<'_, PyDict>) -> PyResult<()> {
        let state = pydict_to_state(dict)?;
        convert(self.borrow_mut()?.load_state_dict(&state))
    }
}

#[pyclass(module = "spiraltorch.nn", name = "WaveRnn")]
struct PyWaveRnnModule {
    inner: Option<NnWaveRnn>,
}

impl PyWaveRnnModule {
    fn borrow(&self) -> PyResult<&NnWaveRnn> {
        self.inner
            .as_ref()
            .ok_or_else(|| PyValueError::new_err("WaveRnn module has been moved"))
    }

    fn borrow_mut(&mut self) -> PyResult<&mut NnWaveRnn> {
        self.inner
            .as_mut()
            .ok_or_else(|| PyValueError::new_err("WaveRnn module has been moved"))
    }

    fn take(&mut self) -> PyResult<NnWaveRnn> {
        self.inner
            .take()
            .ok_or_else(|| PyValueError::new_err("WaveRnn module has been moved"))
    }
}

#[pymethods]
impl PyWaveRnnModule {
    #[new]
    #[pyo3(signature = (in_channels, hidden_dim, kernel_size, stride=1, padding=0, curvature=-1.0, temperature=0.5, name=None))]
    fn new(
        in_channels: usize,
        hidden_dim: usize,
        kernel_size: usize,
        stride: usize,
        padding: usize,
        curvature: f32,
        temperature: f32,
        name: Option<&str>,
    ) -> PyResult<Self> {
        let ident = name.unwrap_or("wave_rnn");
        let inner = convert(NnWaveRnn::new(
            ident,
            in_channels,
            hidden_dim,
            kernel_size,
            stride,
            padding,
            curvature,
            temperature,
        ))?;
        Ok(Self { inner: Some(inner) })
    }

    fn forward(&self, input: &PyTensor) -> PyResult<PyTensor> {
        Ok(PyTensor::from_tensor(convert(
            self.borrow()?.forward(input.as_tensor()),
        )?))
    }

    fn backward(&mut self, input: &PyTensor, grad_output: &PyTensor) -> PyResult<PyTensor> {
        Ok(PyTensor::from_tensor(convert(
            self.borrow_mut()?
                .backward(input.as_tensor(), grad_output.as_tensor()),
        )?))
    }

    fn attach_hypergrad(&mut self, curvature: f32, learning_rate: f32) -> PyResult<()> {
        convert(
            self.borrow_mut()?
                .attach_hypergrad(curvature, learning_rate),
        )
    }

    fn apply_step(&mut self, fallback_lr: f32) -> PyResult<()> {
        convert(self.borrow_mut()?.apply_step(fallback_lr))
    }

    fn zero_grad(&mut self) -> PyResult<()> {
        convert(self.borrow_mut()?.zero_accumulators())
    }

    fn state_dict(&self, py: Python<'_>) -> PyResult<PyObject> {
        let state = convert(self.borrow()?.state_dict())?;
        state_to_pydict(py, state)
    }

    fn load_state_dict(&mut self, dict: &Bound<'_, PyDict>) -> PyResult<()> {
        let state = pydict_to_state(dict)?;
        convert(self.borrow_mut()?.load_state_dict(&state))
    }
}

#[pyclass(module = "spiraltorch.nn", name = "Sequential", unsendable)]
struct PySequentialModule {
    inner: Option<NnSequential>,
}

impl PySequentialModule {
    fn borrow(&self) -> PyResult<&NnSequential> {
        self.inner
            .as_ref()
            .ok_or_else(|| PyValueError::new_err("Sequential has been moved"))
    }

    fn borrow_mut(&mut self) -> PyResult<&mut NnSequential> {
        self.inner
            .as_mut()
            .ok_or_else(|| PyValueError::new_err("Sequential has been moved"))
    }
}

#[pymethods]
impl PySequentialModule {
    #[new]
    fn new(py_layers: &Bound<'_, PyAny>) -> PyResult<Self> {
        let seq_iter = py_layers.iter()?;
        let mut seq = NnSequential::new();
        for item in seq_iter {
            let obj = item?;
            if let Ok(mut linear) = obj.extract::<PyRefMut<'_, PyLinearModule>>() {
                seq.push(linear.take()?);
            } else if let Ok(mut relu) = obj.extract::<PyRefMut<'_, PyReluModule>>() {
                seq.push(relu.take()?);
            } else if let Ok(mut conv) = obj.extract::<PyRefMut<'_, PyConv1dModule>>() {
                seq.push(conv.take()?);
            } else if let Ok(mut wave) = obj.extract::<PyRefMut<'_, PyWaveRnnModule>>() {
                seq.push(wave.take()?);
            } else if let Ok(mut projector) = obj.extract::<PyRefMut<'_, PyZSpaceProjector>>() {
                seq.push(projector.take()?);
            } else {
                return Err(PyValueError::new_err(
                    "Sequential expects Linear, Relu, Conv1d, WaveRnn, or ZSpaceProjector modules",
                ));
            }
        }
        Ok(Self { inner: Some(seq) })
    }

    fn forward(&self, input: &PyTensor) -> PyResult<PyTensor> {
        Ok(PyTensor::from_tensor(convert(
            self.borrow()?.forward(input.as_tensor()),
        )?))
    }

    fn backward(&mut self, input: &PyTensor, grad_output: &PyTensor) -> PyResult<PyTensor> {
        Ok(PyTensor::from_tensor(convert(
            self.borrow_mut()?
                .backward(input.as_tensor(), grad_output.as_tensor()),
        )?))
    }

    fn attach_hypergrad(&mut self, curvature: f32, learning_rate: f32) -> PyResult<()> {
        convert(
            self.borrow_mut()?
                .attach_hypergrad(curvature, learning_rate),
        )
    }

    fn apply_step(&mut self, fallback_lr: f32) -> PyResult<()> {
        convert(self.borrow_mut()?.apply_step(fallback_lr))
    }

    fn zero_grad(&mut self) -> PyResult<()> {
        convert(self.borrow_mut()?.zero_accumulators())
    }

    fn state_dict(&self, py: Python<'_>) -> PyResult<PyObject> {
        let state = convert(self.borrow()?.state_dict())?;
        state_to_pydict(py, state)
    }

    fn load_state_dict(&mut self, dict: &Bound<'_, PyDict>) -> PyResult<()> {
        let state = pydict_to_state(dict)?;
        convert(self.borrow_mut()?.load_state_dict(&state))
    }
}

fn parse_kind(kind: &str) -> PyResult<RankKind> {
    match kind.to_ascii_lowercase().as_str() {
        "topk" | "top" => Ok(RankKind::TopK),
        "midk" | "mid" => Ok(RankKind::MidK),
        "bottomk" | "bottom" => Ok(RankKind::BottomK),
        other => Err(pyo3::exceptions::PyValueError::new_err(format!(
            "unsupported rank kind: {}",
            other
        ))),
    }
}

fn caps_for(device: Option<&str>) -> DeviceCaps {
    match device.map(|d| d.to_ascii_lowercase()) {
        Some(ref name) if name == "cuda" => DeviceCaps::cuda(32, 1024, Some(96 * 1024)),
        Some(ref name) if name == "hip" => DeviceCaps::hip(32, 1024, Some(64 * 1024)),
        Some(ref name) if name == "cpu" => DeviceCaps::cpu(),
        Some(ref name) if name == "mps" => DeviceCaps::wgpu(32, true, 256),
        Some(ref name) if name == "wgpu" => DeviceCaps::wgpu(32, true, 256),
        Some(ref name) if name == "auto" => DeviceCaps::wgpu(32, true, 256),
        Some(ref name) if name == "hip-real" => DeviceCaps::hip(32, 1024, Some(64 * 1024)),
        _ => DeviceCaps::wgpu(32, true, 256),
    }
}

fn choice_dict<'py>(py: Python<'py>, plan: &RankPlan) -> PyResult<Bound<'py, PyDict>> {
    let choice = PyDict::new_bound(py);
    choice.set_item("use_2ce", plan.choice.use_2ce)?;
    choice.set_item("workgroup", plan.choice.wg)?;
    choice.set_item("kl", plan.choice.kl)?;
    choice.set_item("channel_stride", plan.choice.ch)?;
    choice.set_item("merge_kind", plan.choice.mk)?;
    choice.set_item("merge_detail", plan.choice.mkd)?;
    choice.set_item("tile", plan.choice.tile)?;
    choice.set_item("compaction_tile", plan.choice.ctile)?;
    Ok(choice)
}

/// Inspect the unified heuristics for the requested rank family.
#[pyfunction]
#[pyo3(signature = (kind, rows, cols, k, device=None))]
fn plan(
    py: Python<'_>,
    kind: &str,
    rows: u32,
    cols: u32,
    k: u32,
    device: Option<&str>,
) -> PyResult<PyObject> {
    let rank_kind = parse_kind(kind)?;
    let caps = caps_for(device);
    let plan = plan_rank(rank_kind, rows, cols, k, caps);

    let out = PyDict::new_bound(py);
    out.set_item("kind", kind.to_ascii_lowercase())?;
    out.set_item("rows", rows)?;
    out.set_item("cols", cols)?;
    out.set_item("k", k)?;
    out.set_item("choice", choice_dict(py, &plan)?.into_py(py))?;
    Ok(out.into_py(py))
}

#[pyfunction(name = "topk2d_tensor")]
#[pyo3(signature = (x, k, *, device=None, largest=true))]
fn topk2d_tensor_py(
    _py: Python<'_>,
    x: &PyTensor,
    k: usize,
    device: Option<&str>,
    largest: bool,
) -> PyResult<(PyTensor, PyTensor)> {
    let (rows, cols) = x.shape();
    if k == 0 || k > cols {
        return Err(PyValueError::new_err("invalid k for given tensor columns"));
    }

    let route = choose_route(device)?;
    if rows > u32::MAX as usize || cols > u32::MAX as usize {
        return Err(PyValueError::new_err(
            "tensor dimensions exceed planner limits (u32::MAX)",
        ));
    }
    if k > u32::MAX as usize {
        return Err(PyValueError::new_err("k exceeds planner limits (u32::MAX)"));
    }
    let caps = caps_for(Some(route.as_str()));
    let plan = plan_rank(RankKind::TopK, rows as u32, cols as u32, k as u32, caps);
    debug_assert_eq!(plan.rows as usize, rows);
    debug_assert_eq!(plan.cols as usize, cols);

    let data = x.as_tensor().data();
    let (vals, idx) = match route {
        DeviceRoute::Cpu | DeviceRoute::Cuda | DeviceRoute::Mps | DeviceRoute::Wgpu => {
            topk_rows_cpu(data, rows, cols, k, largest)
        }
    };

    let vals_tensor = Tensor::from_vec(rows, k, vals).map_err(tensor_err)?;
    let idx_as_f32: Vec<f32> = idx.iter().map(|&value| value as f32).collect();
    let idx_tensor = Tensor::from_vec(rows, k, idx_as_f32).map_err(tensor_err)?;

    Ok((
        PyTensor::from_tensor(vals_tensor),
        PyTensor::from_tensor(idx_tensor),
    ))
}

/// Compute the Z-space barycenter described by the weighted KL objective.
#[pyfunction(name = "z_space_barycenter")]
#[pyo3(signature = (densities, weights=None, entropy_weight=0.0, beta_j=0.0, coupling=None))]
fn z_space_barycenter_py(
    py: Python<'_>,
    densities: Vec<PyTensor>,
    weights: Option<Vec<f32>>,
    entropy_weight: f32,
    beta_j: f32,
    coupling: Option<PyTensor>,
) -> PyResult<PyObject> {
    if densities.is_empty() {
        return Err(PyValueError::new_err("densities must not be empty"));
    }
    let tensors: Vec<Tensor> = densities.into_iter().map(PyTensor::into_tensor).collect();
    let weight_vec = weights.unwrap_or_else(|| vec![1.0; tensors.len()]);
    if weight_vec.len() != tensors.len() {
        return Err(PyValueError::new_err(format!(
            "expected {} weights, received {}",
            tensors.len(),
            weight_vec.len()
        )));
    }
    let coupling_tensor = coupling.map(PyTensor::into_tensor);
    let coupling_ref = coupling_tensor.as_ref();
    let barycenter = convert(rust_z_space_barycenter(
        &weight_vec,
        &tensors,
        entropy_weight,
        beta_j,
        coupling_ref,
    ))?;
    PyZSpaceBarycenter::from_result(barycenter).as_dict(py)
}

fn parse_frac_pad(pad: &str) -> PyResult<FracPad> {
    match pad.to_ascii_lowercase().as_str() {
        "zero" => Ok(FracPad::Zero),
        "reflect" => Ok(FracPad::Reflect),
        other => Err(PyValueError::new_err(format!(
            "unsupported padding kind: {other}; expected 'zero' or 'reflect'"
        ))),
    }
}

#[pyfunction(name = "gl_coeffs")]
fn gl_coeffs_py(alpha: f32, len: usize) -> Vec<f32> {
    frac_gl_coeffs(alpha, len)
}

#[pyfunction(name = "fracdiff_gl")]
#[pyo3(signature = (tensor, alpha, axis, kernel_len, pad="zero", scale=None))]
fn fracdiff_gl_py(
    tensor: &PyTensor,
    alpha: f32,
    axis: usize,
    kernel_len: usize,
    pad: &str,
    scale: Option<f32>,
) -> PyResult<PyTensor> {
    let array = tensor_to_array(tensor.as_tensor())?;
    let pad = parse_frac_pad(pad)?;
    let result = convert_frac(fracdiff_gl_nd(&array, alpha, axis, kernel_len, pad, scale))?;
    array_to_tensor(result)
}

#[pyfunction(name = "fracdiff_gl_backward")]
#[pyo3(signature = (tensor, alpha, axis, kernel_len, pad="zero", scale=None))]
fn fracdiff_gl_backward_py(
    tensor: &PyTensor,
    alpha: f32,
    axis: usize,
    kernel_len: usize,
    pad: &str,
    scale: Option<f32>,
) -> PyResult<PyTensor> {
    let array = tensor_to_array(tensor.as_tensor())?;
    let pad = parse_frac_pad(pad)?;
    let result = convert_frac(fracdiff_gl_nd_backward(
        &array, alpha, axis, kernel_len, pad, scale,
    ))?;
    array_to_tensor(result)
}

#[pyfunction(name = "fft")]
#[pyo3(signature = (signal, inverse=false))]
fn frac_fft_py(signal: Vec<Complex64>, inverse: bool) -> PyResult<Vec<Complex64>> {
    let mut buffer: Vec<FracComplex32> = signal
        .into_iter()
        .map(|c| FracComplex32::new(c.re as f32, c.im as f32))
        .collect();
    convert_fft(frac_fft_inplace(&mut buffer, inverse))?;
    Ok(buffer
        .into_iter()
        .map(|c| Complex64::new(c.re as f64, c.im as f64))
        .collect())
}

#[pyfunction(name = "gemm")]
#[pyo3(signature = (lhs, rhs, backend=None))]
fn gemm_py(lhs: &PyTensor, rhs: &PyTensor, backend: Option<&str>) -> PyResult<PyTensor> {
    let backend = parse_matmul_backend(backend)?;
    Ok(PyTensor::from_tensor(convert(
        lhs.as_tensor()
            .matmul_with_backend(rhs.as_tensor(), backend),
    )?))
}

#[pyfunction(name = "available_backends")]
fn available_backends_py() -> Vec<&'static str> {
    let mut options = vec!["auto", "faer", "naive"];
    if cfg!(feature = "wgpu") {
        options.push("wgpu");
    }
    options
}

#[pyfunction(name = "is_faer_available")]
fn is_faer_available_py() -> bool {
    faer_dense::is_available()
}

#[pyfunction(name = "is_wgpu_available")]
fn is_wgpu_available_py() -> bool {
    #[cfg(feature = "wgpu")]
    {
        return tensor_wgpu_dense::is_available();
    }
    #[cfg(not(feature = "wgpu"))]
    {
        false
    }
}

#[pyclass(module = "spiraltorch.rl", name = "EpisodeReport")]
struct PyRlEpisodeReport {
    inner: RlEpisodeReport,
}

#[pymethods]
impl PyRlEpisodeReport {
    #[getter]
    fn total_reward(&self) -> f32 {
        self.inner.total_reward
    }

    #[getter]
    fn mean_return(&self) -> f32 {
        self.inner.mean_return
    }

    #[getter]
    fn steps(&self) -> usize {
        self.inner.steps
    }

    #[getter]
    fn hypergrad_applied(&self) -> bool {
        self.inner.hypergrad_applied
    }
}

#[pyclass(module = "spiraltorch.rl", name = "PolicyGradient", unsendable)]
struct PyPolicyGradient {
    inner: Mutex<SpiralPolicyGradient>,
}

#[pymethods]
impl PyPolicyGradient {
    #[new]
    #[pyo3(signature = (state_dim, action_dim, learning_rate=0.01, discount=0.99))]
    fn new(
        state_dim: usize,
        action_dim: usize,
        learning_rate: f32,
        discount: f32,
    ) -> PyResult<Self> {
        let inner = SpiralPolicyGradient::new(state_dim, action_dim, learning_rate, discount)
            .map_err(rl_err)?;
        Ok(Self {
            inner: Mutex::new(inner),
        })
    }

    fn enable_hypergrad(&self, curvature: f32, learning_rate: f32) -> PyResult<()> {
        let mut guard = self.inner.lock().unwrap();
        guard
            .enable_hypergrad(curvature, learning_rate)
            .map_err(rl_err)
    }

    #[pyo3(signature = (state))]
    fn select_action(&self, state: &PyTensor) -> PyResult<(usize, Vec<f32>)> {
        let guard = self.inner.lock().unwrap();
        let probs = guard.policy(state.as_tensor()).map_err(rl_err)?;
        let (action, _) = probs
            .iter()
            .enumerate()
            .max_by(|(_, a), (_, b)| a.partial_cmp(b).unwrap_or(Ordering::Equal))
            .unwrap();
        Ok((action, probs))
    }

    fn record_transition(&self, state: &PyTensor, action: usize, reward: f32) -> PyResult<()> {
        let mut guard = self.inner.lock().unwrap();
        guard
            .record_transition(state.as_tensor().clone(), action, reward)
            .map_err(rl_err)
    }

    fn finish_episode(&self) -> PyResult<PyRlEpisodeReport> {
        let mut guard = self.inner.lock().unwrap();
        let report = guard.finish_episode().map_err(rl_err)?;
        Ok(PyRlEpisodeReport { inner: report })
    }

    fn reset(&self) {
        let mut guard = self.inner.lock().unwrap();
        guard.reset_episode();
    }

    fn weights(&self) -> PyResult<PyTensor> {
        let guard = self.inner.lock().unwrap();
        Ok(PyTensor::from_tensor(guard.weights().clone()))
    }

    fn bias(&self) -> PyResult<Vec<f32>> {
        let guard = self.inner.lock().unwrap();
        Ok(guard.bias().to_vec())
    }
}

#[pyclass(module = "spiraltorch.rec", name = "EpochReport")]
struct PyRecEpochReport {
    inner: RecEpochReport,
}

#[pymethods]
impl PyRecEpochReport {
    #[getter]
    fn rmse(&self) -> f32 {
        self.inner.rmse
    }

    #[getter]
    fn samples(&self) -> usize {
        self.inner.samples
    }

    #[getter]
    fn regularization_penalty(&self) -> f32 {
        self.inner.regularization_penalty
    }
}

#[pyclass(module = "spiraltorch.rec", name = "Recommender", unsendable)]
struct PyRecommender {
    inner: Mutex<SpiralRecommender>,
}

#[pymethods]
impl PyRecommender {
    #[new]
    #[pyo3(signature = (users, items, factors, learning_rate=0.01, regularization=0.001, curvature=-1.0))]
    fn new(
        users: usize,
        items: usize,
        factors: usize,
        learning_rate: f32,
        regularization: f32,
        curvature: f32,
    ) -> PyResult<Self> {
        let inner = SpiralRecommender::new(
            users,
            items,
            factors,
            learning_rate,
            regularization,
            curvature,
        )
        .map_err(rec_err)?;
        Ok(Self {
            inner: Mutex::new(inner),
        })
    }

    fn predict(&self, user: usize, item: usize) -> PyResult<f32> {
        let guard = self.inner.lock().unwrap();
        guard.predict(user, item).map_err(rec_err)
    }

    fn train_epoch(&self, ratings: Vec<(usize, usize, f32)>) -> PyResult<PyRecEpochReport> {
        let triples: Vec<RecRatingTriple> = ratings
            .into_iter()
            .map(|(u, i, r)| RecRatingTriple::new(u, i, r))
            .collect();
        let mut guard = self.inner.lock().unwrap();
        let report = guard.train_epoch(&triples).map_err(rec_err)?;
        Ok(PyRecEpochReport { inner: report })
    }

    fn user_embedding(&self, user: usize) -> PyResult<PyTensor> {
        let guard = self.inner.lock().unwrap();
        Ok(PyTensor::from_tensor(
            guard.user_embedding(user).map_err(rec_err)?,
        ))
    }

    fn item_embedding(&self, item: usize) -> PyResult<PyTensor> {
        let guard = self.inner.lock().unwrap();
        Ok(PyTensor::from_tensor(
            guard.item_embedding(item).map_err(rec_err)?,
        ))
    }

    #[getter]
    fn users(&self) -> PyResult<usize> {
        let guard = self.inner.lock().unwrap();
        Ok(guard.users())
    }

    #[getter]
    fn items(&self) -> PyResult<usize> {
        let guard = self.inner.lock().unwrap();
        Ok(guard.items())
    }

    #[getter]
    fn factors(&self) -> PyResult<usize> {
        let guard = self.inner.lock().unwrap();
        Ok(guard.factors())
    }
}

#[pymodule]
fn nn(_py: Python<'_>, m: &Bound<'_, PyModule>) -> PyResult<()> {
    m.add_class::<PyMeanSquaredError>()?;
    m.add_class::<PyLinearModule>()?;
    m.add_class::<PyReluModule>()?;
    m.add_class::<PyConv1dModule>()?;
    m.add_class::<PyWaveRnnModule>()?;
    m.add_class::<PyZSpaceProjector>()?;
    m.add_class::<PySequentialModule>()?;
    m.setattr(
        "__all__",
        vec!["Linear", "Conv1d", "WaveRnn", "Sequential", "Relu"],
    )?;
    m.setattr(
        "__doc__",
        "Rust-backed neural network modules: Linear, Relu, Conv1d, WaveRnn, ZSpaceProjector, Sequential.",
    )?;
    Ok(())
}

#[pymodule]
fn frac(_py: Python<'_>, m: &Bound<'_, PyModule>) -> PyResult<()> {
    m.add_function(wrap_pyfunction!(gl_coeffs_py, m)?)?;
    m.add_function(wrap_pyfunction!(fracdiff_gl_py, m)?)?;
    m.add_function(wrap_pyfunction!(fracdiff_gl_backward_py, m)?)?;
    m.add_function(wrap_pyfunction!(frac_fft_py, m)?)?;
    m.setattr(
        "__all__",
        vec!["gl_coeffs", "fracdiff_gl", "fracdiff_gl_backward", "fft"],
    )?;
    m.setattr(
        "__doc__",
        "Fractional calculus operators and FFT helpers used by SpiralTorch.",
    )?;
    Ok(())
}

#[pymodule]
fn dataset(_py: Python<'_>, m: &Bound<'_, PyModule>) -> PyResult<()> {
    m.add_function(wrap_pyfunction!(dataset_from_vec_py, m)?)?;
    m.add_class::<PyDataLoader>()?;
    m.add_class::<PyDataLoaderIter>()?;
    m.setattr("__all__", vec!["from_vec", "DataLoader"])?;
    m.setattr(
        "__doc__",
        "Dataset helpers for SpiralTorch sessions: shuffle, batch, and prefetch in Rust.",
    )?;
    Ok(())
}

#[pymodule]
fn linalg(_py: Python<'_>, m: &Bound<'_, PyModule>) -> PyResult<()> {
    m.add_function(wrap_pyfunction!(gemm_py, m)?)?;
    m.add_function(wrap_pyfunction!(available_backends_py, m)?)?;
    m.add_function(wrap_pyfunction!(is_faer_available_py, m)?)?;
    m.add_function(wrap_pyfunction!(is_wgpu_available_py, m)?)?;
    m.setattr(
        "__all__",
        vec![
            "gemm",
            "available_backends",
            "is_faer_available",
            "is_wgpu_available",
        ],
    )?;
    m.setattr(
        "__doc__",
        "Dense linear algebra helpers accelerated by faer (SIMD) and WGPU compute GEMM.",
    )?;
    Ok(())
}

#[pymodule]
fn rl(_py: Python<'_>, m: &Bound<'_, PyModule>) -> PyResult<()> {
    m.add_class::<PyPolicyGradient>()?;
    m.add_class::<PyRlEpisodeReport>()?;
    m.setattr("__all__", vec!["PolicyGradient", "EpisodeReport"])?;
    m.setattr(
        "__doc__",
        "Policy gradient helpers that keep trajectories and hypergrad updates inside SpiralTorch Z-space.",
    )?;
    Ok(())
}

#[pymodule]
fn rec(_py: Python<'_>, m: &Bound<'_, PyModule>) -> PyResult<()> {
    m.add_class::<PyRecommender>()?;
    m.add_class::<PyRecEpochReport>()?;
    m.setattr("__all__", vec!["Recommender", "EpochReport"])?;
    m.setattr(
        "__doc__",
        "Recommender systems driven by SpiralTorch open-cartesian topos guards and factor models.",
    )?;
    Ok(())
}

/// Convenience helper for the TopK family.
#[pyfunction]
#[pyo3(signature = (rows, cols, k, device=None))]
fn plan_topk(
    py: Python<'_>,
    rows: u32,
    cols: u32,
    k: u32,
    device: Option<&str>,
) -> PyResult<PyObject> {
    plan(py, "topk", rows, cols, k, device)
}

#[pyfunction]
#[pyo3(signature = (tensor, k, *, largest=true))]
fn topk2d_py(tensor: &PyTensor, k: usize, largest: bool) -> PyResult<(PyTensor, Vec<Vec<usize>>)> {
    let (rows, cols) = tensor.as_tensor().shape();
    if k == 0 || k > cols {
        return Err(PyValueError::new_err(
            "k must be between 1 and the number of columns",
        ));
    }

    let mut values = Vec::with_capacity(rows * k);
    let mut indices = Vec::with_capacity(rows);
    let data = tensor.as_tensor().data();
    for row in 0..rows {
        let slice = &data[row * cols..(row + 1) * cols];
        let mut pairs: Vec<(usize, f32)> = slice.iter().copied().enumerate().collect();
        pairs.sort_unstable_by(|a, b| {
            let ord = a.1.partial_cmp(&b.1).unwrap_or(Ordering::Equal);
            if largest {
                ord.reverse()
            } else {
                ord
            }
        });
        let mut row_indices = Vec::with_capacity(k);
        for (idx, value) in pairs.into_iter().take(k) {
            values.push(value);
            row_indices.push(idx);
        }
        indices.push(row_indices);
    }

    let values_tensor = PyTensor::from_tensor(convert(Tensor::from_vec(rows, k, values))?);
    Ok((values_tensor, indices))
}

/// Surface ROCm probing hints for Python callers.
#[pyfunction]
fn hip_probe(py: Python<'_>) -> PyResult<PyObject> {
    let out = PyDict::new_bound(py);
    out.set_item("available", hip_runtime_available())?;

    let devices = PyList::empty_bound(py);
    for info in hip_device_info() {
        devices.append(py_device_info(py, info)?.into_py(py))?;
    }
    out.set_item("devices", devices.into_py(py))?;

    Ok(out.into_py(py))
}

#[pyfunction]
fn get_psychoid_stats(py: Python<'_>) -> PyResult<Option<PyObject>> {
    #[cfg(feature = "psychoid")]
    {
        if let Some(reading) = hub::get_last_psychoid() {
            let dict = PyDict::new_bound(py);
            dict.set_item("step", reading.step)?;
            dict.set_item("cti", reading.cti)?;
            let raw = PyDict::new_bound(py);
            for (key, value) in reading.raw.iter() {
                raw.set_item(*key, value)?;
            }
            let z = PyDict::new_bound(py);
            for (key, value) in reading.z_scores.iter() {
                z.set_item(*key, value)?;
            }
            dict.set_item("raw", raw)?;
            dict.set_item("z", z)?;
            return Ok(Some(dict.into_py(py)));
        }
        Ok(None)
    }
    #[cfg(not(feature = "psychoid"))]
    {
        let _ = py;
        Ok(None)
    }
}

/// Return a basic capability template for the given device string.
#[pyfunction]
#[pyo3(signature = (device=None))]
fn describe_device(py: Python<'_>, device: Option<&str>) -> PyResult<PyObject> {
    let caps = caps_for(device);
    Ok(device_caps_dict(py, caps)?.into_py(py))
}

#[pyfunction]
#[pyo3(signature = (model_name, serialized_file, export_path, handler, extra_files=None, config=None, version=None, requirements_file=None, force=false, archive_format=None))]
fn torchserve_archive(
    model_name: &str,
    serialized_file: &str,
    export_path: &str,
    handler: &str,
    extra_files: Option<Vec<String>>,
    config: Option<&str>,
    version: Option<&str>,
    requirements_file: Option<&str>,
    force: bool,
    archive_format: Option<&str>,
) -> PyResult<String> {
    let mut cmd = Command::new("torch-model-archiver");
    cmd.arg("--model-name").arg(model_name);
    cmd.arg("--serialized-file").arg(serialized_file);
    cmd.arg("--handler").arg(handler);
    cmd.arg("--export-path").arg(export_path);

    if let Some(extra) = extra_files {
        if !extra.is_empty() {
            cmd.arg("--extra-files").arg(extra.join(","));
        }
    }
    if let Some(config) = config {
        cmd.arg("--config-file").arg(config);
    }
    if let Some(version) = version {
        cmd.arg("--version").arg(version);
    }
    if let Some(req) = requirements_file {
        cmd.arg("--requirements-file").arg(req);
    }
    if let Some(fmt) = archive_format {
        cmd.arg("--archive-format").arg(fmt);
    }
    if force {
        cmd.arg("--force");
    }

    let output = cmd.output().map_err(|err| match err.kind() {
        ErrorKind::NotFound => PyRuntimeError::new_err(
            "torch-model-archiver CLI was not found in PATH; install TorchServe tooling first",
        ),
        _ => PyRuntimeError::new_err(format!("failed to execute torch-model-archiver: {err}")),
    })?;

    if !output.status.success() {
        let stderr = String::from_utf8_lossy(&output.stderr);
        return Err(PyRuntimeError::new_err(format!(
            "torch-model-archiver failed with status {}: {}",
            output.status,
            stderr.trim()
        )));
    }

    let base_name = format!("{model_name}.mar");
    let default_path = Path::new(export_path).join(&base_name);
    let archive_path = version
        .map(|v| Path::new(export_path).join(format!("{model_name}_v{v}.mar")))
        .filter(|candidate| candidate.exists())
        .unwrap_or(default_path);

    Ok(archive_path.to_string_lossy().into_owned())
}

#[pyfunction]
#[pyo3(signature = (model, name, signatures=None, labels=None, metadata=None, custom_objects=None, context=None, api_version=None))]
fn bentoml_save_model(
    py: Python<'_>,
    model: PyObject,
    name: &str,
    signatures: Option<&Bound<'_, PyDict>>,
    labels: Option<&Bound<'_, PyDict>>,
    metadata: Option<&Bound<'_, PyDict>>,
    custom_objects: Option<&Bound<'_, PyDict>>,
    context: Option<&Bound<'_, PyDict>>,
    api_version: Option<&str>,
) -> PyResult<PyObject> {
    let bentoml = PyModule::import_bound(py, "bentoml").map_err(|err| {
        PyImportError::new_err(format!(
            "bentoml is required for BentoML integration but could not be imported: {err}"
        ))
    })?;
    let pytorch = bentoml.getattr("pytorch").map_err(|err| {
        PyImportError::new_err(format!("bentoml.pytorch backend is unavailable: {err}"))
    })?;

    let kwargs = PyDict::new_bound(py);
    if let Some(signatures) = signatures {
        kwargs.set_item("signatures", signatures)?;
    }
    if let Some(labels) = labels {
        kwargs.set_item("labels", labels)?;
    }
    if let Some(metadata) = metadata {
        kwargs.set_item("metadata", metadata)?;
    }
    if let Some(custom_objects) = custom_objects {
        kwargs.set_item("custom_objects", custom_objects)?;
    }
    if let Some(context) = context {
        kwargs.set_item("context", context)?;
    }
    if let Some(api_version) = api_version {
        kwargs.set_item("api_version", api_version)?;
    }

    let saved = pytorch.call_method("save_model", (name, model), Some(&kwargs))?;
    Ok(saved.into_py(py))
}

#[pyfunction]
#[pyo3(signature = (objective, n_trials=None, timeout=None, study_name=None, storage=None, direction="minimize", sampler=None, pruner=None))]
fn optuna_optimize(
    py: Python<'_>,
    objective: PyObject,
    n_trials: Option<usize>,
    timeout: Option<f64>,
    study_name: Option<&str>,
    storage: Option<&str>,
    direction: &str,
    sampler: Option<PyObject>,
    pruner: Option<PyObject>,
) -> PyResult<PyObject> {
    let optuna = PyModule::import_bound(py, "optuna").map_err(|err| {
        PyImportError::new_err(format!(
            "optuna is required for hyperparameter search but could not be imported: {err}"
        ))
    })?;

    let create_kwargs = PyDict::new_bound(py);
    create_kwargs.set_item("direction", direction)?;
    if let Some(name) = study_name {
        create_kwargs.set_item("study_name", name)?;
    }
    if let Some(storage) = storage {
        create_kwargs.set_item("storage", storage)?;
    }
    if let Some(sampler) = sampler {
        create_kwargs.set_item("sampler", sampler)?;
    }
    if let Some(pruner) = pruner {
        create_kwargs.set_item("pruner", pruner)?;
    }

    let study = optuna.call_method("create_study", (), Some(&create_kwargs))?;

    let optimize_kwargs = PyDict::new_bound(py);
    if let Some(n_trials) = n_trials {
        optimize_kwargs.set_item("n_trials", n_trials)?;
    }
    if let Some(timeout) = timeout {
        optimize_kwargs.set_item("timeout", timeout)?;
    }

    study.call_method("optimize", (objective,), Some(&optimize_kwargs))?;

    Ok(study.into_py(py))
}

#[pyfunction]
#[pyo3(signature = (trainable, config=None, num_samples=None, resources_per_trial=None, metric=None, mode=None, name=None, local_dir=None, init=true))]
fn ray_tune_run(
    py: Python<'_>,
    trainable: PyObject,
    config: Option<&Bound<'_, PyDict>>,
    num_samples: Option<usize>,
    resources_per_trial: Option<&Bound<'_, PyDict>>,
    metric: Option<&str>,
    mode: Option<&str>,
    name: Option<&str>,
    local_dir: Option<&str>,
    init: bool,
) -> PyResult<PyObject> {
    let ray = PyModule::import_bound(py, "ray").map_err(|err| {
        PyImportError::new_err(format!(
            "ray is required for Ray Tune integration but could not be imported: {err}"
        ))
    })?;

    if init {
        let initialized: bool = ray.getattr("is_initialized")?.call0()?.extract()?;
        if !initialized {
            let _ = ray.call_method0("init")?;
        }
    }

    let tune = ray.getattr("tune").map_err(|err| {
        PyImportError::new_err(format!("ray.tune namespace is unavailable: {err}"))
    })?;

    let kwargs = PyDict::new_bound(py);
    if let Some(config) = config {
        kwargs.set_item("config", config)?;
    }
    if let Some(num_samples) = num_samples {
        kwargs.set_item("num_samples", num_samples)?;
    }
    if let Some(resources_per_trial) = resources_per_trial {
        kwargs.set_item("resources_per_trial", resources_per_trial)?;
    }
    if let Some(metric) = metric {
        kwargs.set_item("metric", metric)?;
    }
    if let Some(mode) = mode {
        kwargs.set_item("mode", mode)?;
    }
    if let Some(name) = name {
        kwargs.set_item("name", name)?;
    }
    if let Some(local_dir) = local_dir {
        kwargs.set_item("local_dir", local_dir)?;
    }

    let result = tune.call_method("run", (trainable,), Some(&kwargs))?;
    Ok(result.into_py(py))
}

#[pyfunction]
#[pyo3(signature = (model, example_input, export_path, opset_version=17, dynamic_axes=None, input_names=None, output_names=None, do_constant_folding=true))]
fn export_onnx(
    py: Python<'_>,
    model: PyObject,
    example_input: PyObject,
    export_path: &str,
    opset_version: i32,
    dynamic_axes: Option<&Bound<'_, PyDict>>,
    input_names: Option<Vec<String>>,
    output_names: Option<Vec<String>>,
    do_constant_folding: bool,
) -> PyResult<()> {
    let torch = PyModule::import_bound(py, "torch").map_err(|err| {
        PyImportError::new_err(format!(
            "torch is required to export ONNX models but could not be imported: {err}"
        ))
    })?;
    let onnx = torch.getattr("onnx").map_err(|err| {
        PyRuntimeError::new_err(format!("torch.onnx export utility unavailable: {err}"))
    })?;

    let kwargs = PyDict::new_bound(py);
    kwargs.set_item("opset_version", opset_version)?;
    kwargs.set_item("do_constant_folding", do_constant_folding)?;
    if let Some(dynamic_axes) = dynamic_axes {
        kwargs.set_item("dynamic_axes", dynamic_axes)?;
    }
    if let Some(input_names) = input_names {
        kwargs.set_item("input_names", input_names)?;
    }
    if let Some(output_names) = output_names {
        kwargs.set_item("output_names", output_names)?;
    }

    onnx.call_method(
        "export",
        (model, example_input, export_path),
        Some(&kwargs),
    )?;

    Ok(())
}

fn integrations(_py: Python<'_>, m: &Bound<'_, PyModule>) -> PyResult<()> {
    m.add_function(wrap_pyfunction!(torchserve_archive, m)?)?;
    m.add_function(wrap_pyfunction!(bentoml_save_model, m)?)?;
    m.add_function(wrap_pyfunction!(optuna_optimize, m)?)?;
    m.add_function(wrap_pyfunction!(ray_tune_run, m)?)?;
    m.add_function(wrap_pyfunction!(export_onnx, m)?)?;

    m.setattr(
        "__all__",
        vec![
            "torchserve_archive",
            "bentoml_save_model",
            "optuna_optimize",
            "ray_tune_run",
            "export_onnx",
        ],
    )?;

    Ok(())
}

/// SpiralTorch Python module.
#[pymodule]
fn spiraltorch(_py: Python<'_>, m: &Bound<'_, PyModule>) -> PyResult<()> {
    let nn_mod = PyModule::new_bound(_py, "nn")?;
    nn(_py, &nn_mod)?;
    m.add_submodule(&nn_mod)?;
    let frac_mod = PyModule::new_bound(_py, "frac")?;
    frac(_py, &frac_mod)?;
    m.add_submodule(&frac_mod)?;
    let dataset_mod = PyModule::new_bound(_py, "dataset")?;
    dataset(_py, &dataset_mod)?;
    m.add_submodule(&dataset_mod)?;
    let linalg_mod = PyModule::new_bound(_py, "linalg")?;
    linalg(_py, &linalg_mod)?;
    m.add_submodule(&linalg_mod)?;
    let rl_mod = PyModule::new_bound(_py, "rl")?;
    rl(_py, &rl_mod)?;
    m.add_submodule(&rl_mod)?;
    let rec_mod = PyModule::new_bound(_py, "rec")?;
    rec(_py, &rec_mod)?;
    m.add_submodule(&rec_mod)?;
    let sot_mod = PyModule::new_bound(_py, "sot")?;
    sot::module(_py, &sot_mod)?;
    m.add_submodule(&sot_mod)?;
    let integrations_mod = PyModule::new_bound(_py, "integrations")?;
    integrations(_py, &integrations_mod)?;
    m.add_submodule(&integrations_mod)?;
    m.add_function(wrap_pyfunction!(plan, m)?)?;
    m.add_function(wrap_pyfunction!(plan_topk, m)?)?;
    m.add_function(wrap_pyfunction!(topk2d_tensor_py, m)?)?;
    m.add_function(wrap_pyfunction!(z_space_barycenter_py, m)?)?;
    m.add_function(wrap_pyfunction!(hip_probe, m)?)?;
    m.add_function(wrap_pyfunction!(describe_device, m)?)?;
    m.add_function(wrap_pyfunction!(get_psychoid_stats, m)?)?;
    m.add_function(wrap_pyfunction!(describe_resonance, m)?)?;
    m.add_function(wrap_pyfunction!(describe_frame, m)?)?;
<<<<<<< HEAD
    m.add_function(wrap_pyfunction!(describe_timeline, m)?)?;
=======
>>>>>>> 0e595f11
    m.add_class::<PyTensor>()?;
    m.add_class::<PyComplexTensor>()?;
    m.add_class::<PyBarycenterIntermediate>()?;
    m.add_class::<PyZSpaceBarycenter>()?;
    m.add_class::<PyDifferentialResonance>()?;
    m.add_class::<PyChronoFrame>()?;
    m.add_class::<PyChronoSummary>()?;
<<<<<<< HEAD
    m.add_class::<PyChronoPeak>()?;
    m.add_class::<PyChronoHarmonics>()?;
=======
>>>>>>> 0e595f11
    m.add_class::<PyMaintainerReport>()?;
    m.add_class::<PySpiralDifferentialTrace>()?;
    m.add_class::<PyOpenTopos>()?;
    m.add_class::<PyTensorBiome>()?;
    m.add_class::<PyLanguageWaveEncoder>()?;
    m.add_class::<PyTextResonator>()?;
    m.add_class::<PyHypergrad>()?;
    m.add_class::<PyDistConfig>()?;
    m.add_class::<PyRoundtableSchedule>()?;
    m.add_class::<PyEpochStats>()?;
    m.add_class::<PyModuleTrainer>()?;
    m.add_class::<PySpiralLightning>()?;
    m.add_class::<PySpiralSessionBuilder>()?;
    m.add_class::<PySpiralSession>()?;

    m.setattr(
        "__all__",
        vec![
            "plan",
            "plan_topk",
            "topk2d_tensor",
            "z_space_barycenter",
            "hip_probe",
            "describe_device",
            "get_psychoid_stats",
            "describe_resonance",
            "describe_frame",
<<<<<<< HEAD
            "describe_timeline",
=======
>>>>>>> 0e595f11
            "Tensor",
            "ComplexTensor",
            "BarycenterIntermediate",
            "ZSpaceBarycenter",
            "DifferentialResonance",
            "ChronoFrame",
            "ChronoSummary",
            "SpiralDifferentialTrace",
            "OpenTopos",
            "TensorBiome",
            "LanguageWaveEncoder",
            "TextResonator",
            "Hypergrad",
            "DistConfig",
            "RoundtableSchedule",
            "EpochStats",
            "ModuleTrainer",
            "SpiralLightning",
            "SpiralSessionBuilder",
            "SpiralSession",
            "nn",
            "frac",
            "dataset",
            "linalg",
            "rl",
            "rec",
            "sot",
            "integrations",
        ],
    )?;
    m.setattr("__version__", env!("CARGO_PKG_VERSION"))?;

    // Provide a tiny doc string that highlights the zero-shim approach.
    m.setattr(
        "__doc__",
        "Rust-first training primitives for SpiralTorch: tensors, hypergrads, top-k planners, and unified datasets.",
    )?;

    Ok(())
}<|MERGE_RESOLUTION|>--- conflicted
+++ resolved
@@ -23,11 +23,7 @@
 use st_core::backend::device_caps::{BackendKind, DeviceCaps};
 use st_core::backend::unison_heuristics::RankKind;
 use st_core::ops::rank_entry::{plan_rank, RankPlan};
-<<<<<<< HEAD
 use st_core::telemetry::chrono::{ChronoFrame, ChronoHarmonics, ChronoPeak, ChronoSummary};
-=======
-use st_core::telemetry::chrono::{ChronoFrame, ChronoSummary};
->>>>>>> 0e595f11
 #[cfg(any(feature = "psi", feature = "psychoid"))]
 use st_core::telemetry::hub;
 use st_core::telemetry::maintainer::{MaintainerConfig, MaintainerReport};
@@ -59,11 +55,7 @@
 };
 use st_text::{
     describe_frame as text_describe_frame, describe_resonance as text_describe_resonance,
-<<<<<<< HEAD
     describe_timeline as text_describe_timeline, TextResonator,
-=======
-    TextResonator,
->>>>>>> 0e595f11
 };
 use std::cmp::Ordering;
 use std::collections::HashMap;
@@ -260,15 +252,12 @@
     text_describe_frame(frame.as_frame())
 }
 
-<<<<<<< HEAD
 #[pyfunction]
 fn describe_timeline(frames: Vec<PyChronoFrame>) -> PyResult<String> {
     let inner: Vec<ChronoFrame> = frames.into_iter().map(PyChronoFrame::into_frame).collect();
     convert(text_describe_timeline(&inner))
 }
 
-=======
->>>>>>> 0e595f11
 #[allow(clippy::too_many_arguments)]
 fn build_roundtable_config(
     top_k: u32,
@@ -950,7 +939,6 @@
     }
 }
 
-<<<<<<< HEAD
 #[pyclass(module = "spiraltorch", name = "ChronoPeak")]
 #[derive(Clone)]
 struct PyChronoPeak {
@@ -1086,8 +1074,6 @@
     }
 }
 
-=======
->>>>>>> 0e595f11
 #[pymethods]
 impl PyChronoSummary {
     #[getter]
@@ -1278,7 +1264,6 @@
     }
 
     #[getter]
-<<<<<<< HEAD
     fn drift_peak(&self) -> Option<PyChronoPeak> {
         self.report.drift_peak.clone().map(PyChronoPeak::from_peak)
     }
@@ -1289,8 +1274,6 @@
     }
 
     #[getter]
-=======
->>>>>>> 0e595f11
     fn suggested_max_scale(&self) -> Option<f32> {
         self.report.suggested_max_scale
     }
@@ -1315,7 +1298,6 @@
         dict.set_item("average_drift", self.report.average_drift)?;
         dict.set_item("mean_energy", self.report.mean_energy)?;
         dict.set_item("mean_decay", self.report.mean_decay)?;
-<<<<<<< HEAD
         let drift_peak = if let Some(peak) = self.report.drift_peak.clone() {
             PyChronoPeak::from_peak(peak).as_dict(py)?
         } else {
@@ -1328,8 +1310,6 @@
         };
         dict.set_item("drift_peak", drift_peak)?;
         dict.set_item("energy_peak", energy_peak)?;
-=======
->>>>>>> 0e595f11
         dict.set_item("suggested_max_scale", self.report.suggested_max_scale)?;
         dict.set_item("suggested_pressure", self.report.suggested_pressure)?;
         dict.set_item("diagnostic", &self.report.diagnostic)?;
@@ -1338,7 +1318,6 @@
     }
 
     fn __repr__(&self) -> PyResult<String> {
-<<<<<<< HEAD
         let peak = self
             .report
             .drift_peak
@@ -1347,10 +1326,6 @@
             .unwrap_or_default();
         Ok(format!(
             "MaintainerReport(status={}, drift={:.3}{peak}, energy={:.3})",
-=======
-        Ok(format!(
-            "MaintainerReport(status={}, drift={:.3}, energy={:.3})",
->>>>>>> 0e595f11
             self.report.status.as_str(),
             self.report.average_drift,
             self.report.mean_energy
@@ -2741,7 +2716,6 @@
             .map(PyChronoSummary::from_summary)
     }
 
-<<<<<<< HEAD
     #[pyo3(signature = (timesteps=None, bins=16))]
     fn timeline_harmonics(
         &self,
@@ -2766,8 +2740,6 @@
         Ok((narrative.summary, narrative.highlights))
     }
 
-=======
->>>>>>> 0e595f11
     #[pyo3(signature = (timesteps=None, temperature=0.6))]
     fn speak(&self, timesteps: Option<usize>, temperature: f32) -> PyResult<Vec<f32>> {
         convert(self.inner.speak(timesteps, temperature))
@@ -4751,10 +4723,7 @@
     m.add_function(wrap_pyfunction!(get_psychoid_stats, m)?)?;
     m.add_function(wrap_pyfunction!(describe_resonance, m)?)?;
     m.add_function(wrap_pyfunction!(describe_frame, m)?)?;
-<<<<<<< HEAD
     m.add_function(wrap_pyfunction!(describe_timeline, m)?)?;
-=======
->>>>>>> 0e595f11
     m.add_class::<PyTensor>()?;
     m.add_class::<PyComplexTensor>()?;
     m.add_class::<PyBarycenterIntermediate>()?;
@@ -4762,11 +4731,8 @@
     m.add_class::<PyDifferentialResonance>()?;
     m.add_class::<PyChronoFrame>()?;
     m.add_class::<PyChronoSummary>()?;
-<<<<<<< HEAD
     m.add_class::<PyChronoPeak>()?;
     m.add_class::<PyChronoHarmonics>()?;
-=======
->>>>>>> 0e595f11
     m.add_class::<PyMaintainerReport>()?;
     m.add_class::<PySpiralDifferentialTrace>()?;
     m.add_class::<PyOpenTopos>()?;
@@ -4794,10 +4760,7 @@
             "get_psychoid_stats",
             "describe_resonance",
             "describe_frame",
-<<<<<<< HEAD
             "describe_timeline",
-=======
->>>>>>> 0e595f11
             "Tensor",
             "ComplexTensor",
             "BarycenterIntermediate",
