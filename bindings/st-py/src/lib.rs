//! Minimal one-binary PyO3 module: `import spiraltorch`

use pyo3::prelude::*;
use pyo3::types::PyModule;

mod tensor;
mod compat;
<<<<<<< HEAD
=======
mod nn;
mod rl;
mod rec;
mod telemetry;
>>>>>>> 463b7b50
mod pure;
mod nn;
mod planner;

// =======================
// extras（安全・自己完結）
// =======================
mod extras {
    use super::*;
    use pyo3::wrap_pyfunction; // ← マクロをこのモジュール内に import
    use std::sync::atomic::{AtomicU64, Ordering};

    pub const GOLDEN_RATIO: f64 = 1.618_033_988_749_894_8_f64;
    pub const GOLDEN_ANGLE: f64 = 2.0 * std::f64::consts::PI / (GOLDEN_RATIO * GOLDEN_RATIO);

    static GLOBAL_SEED: AtomicU64 = AtomicU64::new(0);

    #[pyfunction]
    pub fn set_global_seed(seed: u64) { GLOBAL_SEED.store(seed, Ordering::SeqCst); }

    #[pyfunction]
    pub fn golden_angle() -> f64 { GOLDEN_ANGLE }

    #[pyfunction]
    pub fn golden_ratio() -> f64 { GOLDEN_RATIO }

    #[derive(Clone, Copy, Debug)]
    struct OrbitLength { pub actual: usize, #[allow(dead_code)] pub ideal: usize }

    fn nacci_orbits(order: usize, seeds: &[usize], total_steps: usize) -> Vec<OrbitLength> {
        use std::collections::VecDeque;
        assert!(order > 0, "order must be >= 1");
        let mut window: VecDeque<usize> = if seeds.len() >= order {
            seeds[seeds.len() - order..].iter().copied().collect()
        } else {
            let mut w = vec![1usize; order - seeds.len()];
            w.extend_from_slice(seeds);
            w.into_iter().collect()
        };
        let mut remaining = total_steps;
        let mut out = Vec::new();
        while remaining > 0 {
            let ideal: usize = window.iter().sum::<usize>().max(1);
            let take = ideal.min(remaining);
            out.push(OrbitLength { actual: take, ideal });
            remaining -= take;
            window.pop_front();
            window.push_back(ideal);
        }
        out
    }

    #[pyfunction]
    pub fn fibonacci_pacing(total_steps: usize) -> Vec<usize> {
        nacci_orbits(2, &[1, 1], total_steps).into_iter().map(|o| o.actual).collect()
    }

    #[pyfunction]
    pub fn pack_nacci_chunks(order: usize, total_steps: usize) -> Vec<usize> {
        let mut seeds = vec![1usize; order.saturating_sub(1)];
        if order > 0 { seeds.push(2); }
        nacci_orbits(order, &seeds, total_steps).into_iter().map(|o| o.actual).collect()
    }

    #[pyfunction]
    pub fn pack_tribonacci_chunks(total_steps: usize) -> Vec<usize> {
        nacci_orbits(3, &[1, 1, 2], total_steps).into_iter().map(|o| o.actual).collect()
    }

    #[pyfunction]
    pub fn pack_tetranacci_chunks(total_steps: usize) -> Vec<usize> {
        nacci_orbits(4, &[1, 1, 2, 4], total_steps).into_iter().map(|o| o.actual).collect()
    }

    // ← 引数名を #[pyo3(signature=...)] と一致させる
    #[pyfunction]
    #[pyo3(signature = (n, total_steps, base_radius, radial_growth, base_height, meso_gain, micro_gain, seed=None))]
    pub fn generate_plan_batch_ex(
        py: Python<'_>,
        n: usize,
        total_steps: usize,
        base_radius: f64,
        radial_growth: f64,
        base_height: f64,
        meso_gain: f64,
        micro_gain: f64,
        seed: Option<u64>,
    ) -> PyResult<Vec<PyObject>> {
        fn call_generate_plan(
            _py: Python<'_>,
            _total_steps: usize,
            _base_radius: f64,
            _radial_growth: f64,
            _base_height: f64,
            _meso_gain: f64,
            _micro_gain: f64,
            _seed: Option<u64>,
        ) -> PyResult<PyObject> {
            Err(pyo3::exceptions::PyNotImplementedError::new_err(
                "wire generate_plan_batch_ex() to your existing generate_plan()",
            ))
        }

        let base_seed = seed.unwrap_or_else(|| GLOBAL_SEED.load(Ordering::SeqCst));
        let mut out = Vec::with_capacity(n);
        for i in 0..n {
            let s = base_seed.wrapping_add(i as u64);
            let plan_obj = call_generate_plan(
                py, total_steps, base_radius, radial_growth, base_height, meso_gain, micro_gain, Some(s)
            )?;
            out.push(plan_obj);
        }
        Ok(out)
    }

    pub fn register(py: Python<'_>, m: &Bound<PyModule>) -> PyResult<()> {
        m.add_function(wrap_pyfunction!(set_global_seed, m)?)?;
        m.add_function(wrap_pyfunction!(golden_angle, m)?)?;
        m.add_function(wrap_pyfunction!(golden_ratio, m)?)?;
        m.add_function(wrap_pyfunction!(fibonacci_pacing, m)?)?;
        m.add_function(wrap_pyfunction!(pack_nacci_chunks, m)?)?;
        m.add_function(wrap_pyfunction!(pack_tribonacci_chunks, m)?)?;
        m.add_function(wrap_pyfunction!(pack_tetranacci_chunks, m)?)?;
        m.add_function(wrap_pyfunction!(generate_plan_batch_ex, m)?)?;
        m.add("__doc__", "SpiralTorch extras: seeds/golden/n-bonacci/chunking/plan-batch")?;
        let _ = py;
        Ok(())
    }
}

// =======================
// st-frac の実API
// =======================
mod frac_bindings {
    use super::*;
    use pyo3::wrap_pyfunction; // ← ここでも import
    use st_frac::{Pad, gl_coeffs_adaptive as gl_coeffs_adaptive_rs, fracdiff_gl_1d as fracdiff_gl_1d_rs};

    #[pyfunction]
    #[pyo3(signature = (alpha, tol=1e-6, max_len=8192))]
    fn gl_coeffs_adaptive(alpha: f32, tol: f32, max_len: usize) -> Vec<f32> {
        gl_coeffs_adaptive_rs(alpha, tol, max_len)
    }

    #[pyfunction]
    #[pyo3(signature = (x, alpha, kernel_len, pad="zero", pad_constant=None, scale=None))]
    fn fracdiff_gl_1d(
        x: Vec<f32>,
        alpha: f32,
        kernel_len: usize,
        pad: &str,
        pad_constant: Option<f32>,
        scale: Option<f32>,
    ) -> PyResult<Vec<f32>> {
        let pad = match pad.to_ascii_lowercase().as_str() {
            "zero"     => Pad::Zero,
            "reflect"  => Pad::Reflect,
            "constant" => Pad::Constant(pad_constant.unwrap_or(0.0)),
            other => return Err(pyo3::exceptions::PyValueError::new_err(
                format!("unknown pad '{other}', expected 'zero'|'reflect'|'constant'")))
        };
        fracdiff_gl_1d_rs(&x, alpha, kernel_len, pad, scale)
            .map_err(|e| pyo3::exceptions::PyRuntimeError::new_err(format!("{e:?}")))
    }

    pub fn register(_py: Python<'_>, m: &Bound<PyModule>) -> PyResult<()> {
        m.add_function(wrap_pyfunction!(gl_coeffs_adaptive, m)?)?;
        m.add_function(wrap_pyfunction!(fracdiff_gl_1d, m)?)?;
        m.add("__doc__", "Fractional differencing (Grünwald–Letnikov) and helpers.")?;
        Ok(())
    }
}

// =======================
// ルート #[pymodule]
// =======================
#[pymodule]
fn spiraltorch(py: Python<'_>, m: &Bound<PyModule>) -> PyResult<()> {
    // 1) トップレベル（そのまま import できる）
    extras::register(py, m)?;
    tensor::register(py, m)?;
    compat::register(py, m)?;
    pure::register(py, m)?;
    planner::register(py, m)?;

    // 2) サブモジュール（空でも import 可）
    nn::register(py, m)?;
<<<<<<< HEAD
=======
    rl::register(py, m)?;
    rec::register(py, m)?;
    telemetry::register(py, m)?;
>>>>>>> 463b7b50

    let frac = PyModule::new_bound(py, "frac")?;
    frac_bindings::register(py, &frac)?; // 実APIを公開
    m.add_submodule(&frac)?;

    let dataset = PyModule::new_bound(py, "dataset")?;
    dataset.add("__doc__", "Datasets & loaders")?;
    m.add_submodule(&dataset)?;

    let linalg = PyModule::new_bound(py, "linalg")?;
    linalg.add("__doc__", "Linear algebra utilities")?;
    m.add_submodule(&linalg)?;

    let ecosystem = PyModule::new_bound(py, "ecosystem")?;
    ecosystem.add("__doc__", "Integrations & ecosystem glue")?;
    m.add_submodule(&ecosystem)?;

    // 3) __all__
    m.add("__all__", vec![
        "Tensor","from_dlpack","to_dlpack",
        "ComplexTensor","OpenCartesianTopos","LanguageWaveEncoder","Hypergrad","TensorBiome","GradientSummary",
<<<<<<< HEAD
        "ZSpaceBarycenter","BarycenterIntermediate","z_space_barycenter",
=======
>>>>>>> 463b7b50
        "RankPlan","plan","plan_topk","describe_device","hip_probe",
        "nn","frac","dataset","linalg","rl","rec","telemetry","ecosystem",
        "golden_ratio","golden_angle","set_global_seed",
        "fibonacci_pacing","pack_nacci_chunks","pack_tribonacci_chunks","pack_tetranacci_chunks",
        "generate_plan_batch_ex",
        "gl_coeffs_adaptive","fracdiff_gl_1d",
    ])?;
    Ok(())
}<|MERGE_RESOLUTION|>--- conflicted
+++ resolved
@@ -5,13 +5,10 @@
 
 mod tensor;
 mod compat;
-<<<<<<< HEAD
-=======
 mod nn;
 mod rl;
 mod rec;
 mod telemetry;
->>>>>>> 463b7b50
 mod pure;
 mod nn;
 mod planner;
@@ -199,12 +196,9 @@
 
     // 2) サブモジュール（空でも import 可）
     nn::register(py, m)?;
-<<<<<<< HEAD
-=======
     rl::register(py, m)?;
     rec::register(py, m)?;
     telemetry::register(py, m)?;
->>>>>>> 463b7b50
 
     let frac = PyModule::new_bound(py, "frac")?;
     frac_bindings::register(py, &frac)?; // 実APIを公開
@@ -226,10 +220,7 @@
     m.add("__all__", vec![
         "Tensor","from_dlpack","to_dlpack",
         "ComplexTensor","OpenCartesianTopos","LanguageWaveEncoder","Hypergrad","TensorBiome","GradientSummary",
-<<<<<<< HEAD
         "ZSpaceBarycenter","BarycenterIntermediate","z_space_barycenter",
-=======
->>>>>>> 463b7b50
         "RankPlan","plan","plan_topk","describe_device","hip_probe",
         "nn","frac","dataset","linalg","rl","rec","telemetry","ecosystem",
         "golden_ratio","golden_angle","set_global_seed",
