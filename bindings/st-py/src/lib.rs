--- conflicted
+++ resolved
@@ -68,11 +68,7 @@
     SpiralSessionBuilder, WaveRnn as NnWaveRnn, ZSpaceProjector as NnZSpaceProjector,
 };
 #[cfg(feature = "golden")]
-<<<<<<< HEAD
 use st_nn::{GoldenBlackcatPulse, GoldenCooperativeDirective, GoldenCouncilSnapshot};
-=======
-use st_nn::{GoldenBlackcatPulse, GoldenCooperativeDirective};
->>>>>>> 81585f85
 use st_rec::{RatingTriple as RecRatingTriple, RecEpochReport, SpiralRecError, SpiralRecommender};
 use st_rl::{EpisodeReport as RlEpisodeReport, SpiralPolicyGradient, SpiralRlError};
 use st_tensor::backend::faer_dense;
@@ -2337,7 +2333,6 @@
     }
 }
 
-<<<<<<< HEAD
 #[cfg(feature = "golden")]
 #[pyclass(module = "spiraltorch", name = "GoldenCooperativeDirective")]
 #[derive(Clone)]
@@ -2590,12 +2585,10 @@
 #[pyclass(module = "spiraltorch", name = "ModuleTrainer", unsendable)]
 struct PyModuleTrainer {
     inner: ModuleTrainer,
-=======
 #[pyclass(module = "spiraltorch", name = "ChronoLoopSignal")]
 #[derive(Clone)]
 struct PyChronoLoopSignal {
     signal: ChronoLoopSignal,
->>>>>>> 81585f85
 }
 
 impl PyChronoLoopSignal {
@@ -2694,7 +2687,6 @@
         self.summary.latest_timestamp
     }
 
-<<<<<<< HEAD
     #[cfg(feature = "golden")]
     fn last_blackcat_pulse(&self) -> Option<PyGoldenBlackcatPulse> {
         self.inner
@@ -2730,11 +2722,9 @@
         let stats =
             run_epoch_with_trainer(&mut self.inner, module, loss, batches, &schedule.inner)?;
         Ok(PyEpochStats::from_stats(stats))
-=======
     #[getter]
     fn mean_drift(&self) -> f32 {
         self.summary.mean_drift
->>>>>>> 81585f85
     }
 
     #[getter]
@@ -11946,16 +11936,12 @@
     {
         m.add_class::<PyGoldenBlackcatPulse>()?;
         m.add_class::<PyGoldenCooperativeDirective>()?;
-<<<<<<< HEAD
         m.add_class::<PyGoldenCouncilSnapshot>()?;
-=======
->>>>>>> 81585f85
     }
     m.add_class::<PySpiralLightning>()?;
     m.add_class::<PySpiralSessionBuilder>()?;
     m.add_class::<PySpiralSession>()?;
 
-<<<<<<< HEAD
     let mut exported = vec![
         "plan",
         "plan_topk",
@@ -12002,62 +11988,6 @@
         exported.push("GoldenCouncilSnapshot");
     }
     m.setattr("__all__", exported)?;
-=======
-    m.setattr(
-        "__all__",
-        vec![
-            "plan",
-            "plan_topk",
-            "plan_midk",
-            "plan_bottomk",
-            "topk2d_tensor",
-            "topk2d",
-            "z_space_barycenter",
-            "hip_probe",
-            "describe_device",
-            "get_psychoid_stats",
-            "describe_resonance",
-            "describe_frame",
-            "describe_timeline",
-            "describe_atlas",
-            "Tensor",
-            "ComplexTensor",
-            "BarycenterIntermediate",
-            "ZSpaceBarycenter",
-            "DifferentialResonance",
-            "AtlasMetric",
-            "AtlasFrame",
-            "ChronoFrame",
-            "ChronoSummary",
-            "SpiralDifferentialTrace",
-            "OpenTopos",
-            "TensorBiome",
-            "LanguageWaveEncoder",
-            "TextResonator",
-            "Hypergrad",
-            "DistConfig",
-            "RoundtableSchedule",
-            "MaintainerConfig",
-            "MaintainerReport",
-            "ChronoSummary",
-            "EpochStats",
-            "ModuleTrainer",
-            "SpiralLightning",
-            "SpiralSessionBuilder",
-            "SpiralSession",
-            "nn",
-            "frac",
-            "dataset",
-            "rl",
-            "rec",
-            "linalg",
-            "rl",
-            "rec",
-            "sot",
-            "integrations",
-        ],
-    )?;
->>>>>>> 81585f85
     m.setattr("__version__", env!("CARGO_PKG_VERSION"))?;
 
     // Provide a tiny doc string that highlights the zero-shim approach.
