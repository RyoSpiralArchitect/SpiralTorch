--- conflicted
+++ resolved
@@ -25,13 +25,9 @@
 #[cfg(feature = "collapse")]
 use st_core::engine::collapse_drive::DriveCmd;
 use st_core::ops::rank_entry::{plan_rank, RankPlan};
-<<<<<<< HEAD
 use st_core::telemetry::chrono::{
     ChronoFrame, ChronoHarmonics, ChronoLoopSignal, ChronoPeak, ChronoSummary,
 };
-=======
-use st_core::telemetry::chrono::{ChronoFrame, ChronoHarmonics, ChronoPeak, ChronoSummary};
->>>>>>> 38d385e1
 #[cfg(any(feature = "psi", feature = "psychoid"))]
 use st_core::telemetry::hub;
 use st_core::telemetry::maintainer::{MaintainerConfig, MaintainerReport};
@@ -1082,7 +1078,6 @@
     }
 }
 
-<<<<<<< HEAD
 #[pyclass(module = "spiraltorch", name = "ChronoLoopSignal")]
 #[derive(Clone)]
 struct PyChronoLoopSignal {
@@ -1168,8 +1163,6 @@
     }
 }
 
-=======
->>>>>>> 38d385e1
 #[pymethods]
 impl PyChronoSummary {
     #[getter]
@@ -1384,15 +1377,12 @@
         &self.report.diagnostic
     }
 
-<<<<<<< HEAD
     #[cfg(feature = "kdsl")]
     #[getter]
     fn spiralk_script(&self) -> Option<String> {
         self.report.spiralk_script.clone()
     }
 
-=======
->>>>>>> 38d385e1
     fn should_rewrite(&self) -> bool {
         self.report.should_rewrite()
     }
@@ -1419,7 +1409,6 @@
         dict.set_item("suggested_pressure", self.report.suggested_pressure)?;
         dict.set_item("diagnostic", &self.report.diagnostic)?;
         dict.set_item("should_rewrite", self.report.should_rewrite())?;
-<<<<<<< HEAD
         #[cfg(feature = "kdsl")]
         {
             dict.set_item("spiralk_script", self.report.spiralk_script.clone())?;
@@ -1428,8 +1417,6 @@
         {
             dict.set_item("spiralk_script", py.None())?;
         }
-=======
->>>>>>> 38d385e1
         Ok(dict.into_py(py))
     }
 
@@ -1449,7 +1436,6 @@
     }
 }
 
-<<<<<<< HEAD
 #[cfg(feature = "collapse")]
 #[pyclass(module = "spiraltorch", name = "CollapsePulse")]
 #[derive(Clone)]
@@ -1545,8 +1531,6 @@
     }
 }
 
-=======
->>>>>>> 38d385e1
 #[pyclass(module = "spiraltorch", name = "SpiralDifferentialTrace")]
 struct PySpiralDifferentialTrace {
     trace: Option<DifferentialTrace>,
@@ -2941,7 +2925,6 @@
             .map(PyChronoHarmonics::from_harmonics)
     }
 
-<<<<<<< HEAD
     #[pyo3(signature = (timesteps=None, bins=None))]
     fn loop_signal(
         &self,
@@ -2953,8 +2936,6 @@
             .map(PyChronoLoopSignal::from_signal)
     }
 
-=======
->>>>>>> 38d385e1
     #[pyo3(signature = (timesteps=None, temperature=0.6))]
     fn timeline_story(
         &self,
@@ -2986,14 +2967,11 @@
         Ok(dict.into_py(py))
     }
 
-<<<<<<< HEAD
     #[cfg(feature = "collapse")]
     fn collapse_pulse(&self) -> Option<PyCollapsePulse> {
         hub::get_collapse_pulse().map(PyCollapsePulse::from_pulse)
     }
 
-=======
->>>>>>> 38d385e1
     #[pyo3(signature = (jitter_threshold=None, growth_threshold=None, energy_floor=None, clamp_min=None, clamp_max=None, pressure_step=None, window=None))]
     fn configure_maintainer(
         &mut self,
@@ -4977,14 +4955,10 @@
     m.add_class::<PyChronoSummary>()?;
     m.add_class::<PyChronoPeak>()?;
     m.add_class::<PyChronoHarmonics>()?;
-<<<<<<< HEAD
     m.add_class::<PyChronoLoopSignal>()?;
     m.add_class::<PyMaintainerReport>()?;
     #[cfg(feature = "collapse")]
     m.add_class::<PyCollapsePulse>()?;
-=======
-    m.add_class::<PyMaintainerReport>()?;
->>>>>>> 38d385e1
     m.add_class::<PySpiralDifferentialTrace>()?;
     m.add_class::<PyOpenTopos>()?;
     m.add_class::<PyTensorBiome>()?;
