--- conflicted
+++ resolved
@@ -23,11 +23,7 @@
 use st_core::backend::device_caps::{BackendKind, DeviceCaps};
 use st_core::backend::unison_heuristics::RankKind;
 use st_core::ops::rank_entry::{plan_rank, RankPlan};
-<<<<<<< HEAD
 use st_core::telemetry::chrono::{ChronoFrame, ChronoSummary};
-=======
-use st_core::telemetry::chrono::ChronoFrame;
->>>>>>> 3befd8d1
 #[cfg(any(feature = "psi", feature = "psychoid"))]
 use st_core::telemetry::hub;
 use st_core::telemetry::maintainer::{MaintainerConfig, MaintainerReport};
@@ -926,7 +922,6 @@
     }
 }
 
-<<<<<<< HEAD
 #[pyclass(module = "spiraltorch", name = "ChronoSummary")]
 struct PyChronoSummary {
     summary: ChronoSummary,
@@ -1006,8 +1001,6 @@
     }
 }
 
-=======
->>>>>>> 3befd8d1
 #[pymethods]
 impl PyChronoFrame {
     #[getter]
@@ -2547,7 +2540,6 @@
         Ok((times, energies, drifts))
     }
 
-<<<<<<< HEAD
     #[pyo3(signature = (timesteps=None))]
     fn timeline_summary(&self, timesteps: Option<usize>) -> Option<PyChronoSummary> {
         self.inner
@@ -2560,8 +2552,6 @@
         convert(self.inner.speak(timesteps, temperature))
     }
 
-=======
->>>>>>> 3befd8d1
     fn maintainer_config(&self, py: Python<'_>) -> PyResult<PyObject> {
         let cfg = self.inner.maintainer_config();
         let dict = PyDict::new_bound(py);
@@ -2622,24 +2612,8 @@
         resonance: Option<&PyDifferentialResonance>,
         temperature: f32,
     ) -> PyResult<String> {
-<<<<<<< HEAD
         let resonance = resonance.map(|res| &res.inner);
         convert(self.inner.describe(resonance, temperature))
-=======
-        let temp = temperature.max(f32::EPSILON);
-        let encoder = convert(LanguageWaveEncoder::new(self.inner.curvature(), temp))?;
-        let resonator = TextResonator::with_encoder(encoder);
-        if let Some(res) = resonance {
-            Ok(resonator.describe_resonance(&res.inner).summary)
-        } else {
-            let frames = self.inner.chrono_frames();
-            if let Some(frame) = frames.last() {
-                Ok(resonator.describe_frame(frame).summary)
-            } else {
-                Ok("No resonance history recorded.".to_string())
-            }
-        }
->>>>>>> 3befd8d1
     }
 
     #[pyo3(signature = (rows, cols, top_k=8, mid_k=8, bottom_k=8, here_tolerance=1e-5, psychoid=false, psychoid_log=false, psi=false, collapse=false))]
@@ -4562,10 +4536,7 @@
     m.add_class::<PyZSpaceBarycenter>()?;
     m.add_class::<PyDifferentialResonance>()?;
     m.add_class::<PyChronoFrame>()?;
-<<<<<<< HEAD
     m.add_class::<PyChronoSummary>()?;
-=======
->>>>>>> 3befd8d1
     m.add_class::<PyMaintainerReport>()?;
     m.add_class::<PySpiralDifferentialTrace>()?;
     m.add_class::<PyOpenTopos>()?;
@@ -4599,10 +4570,7 @@
             "ZSpaceBarycenter",
             "DifferentialResonance",
             "ChronoFrame",
-<<<<<<< HEAD
             "ChronoSummary",
-=======
->>>>>>> 3befd8d1
             "SpiralDifferentialTrace",
             "OpenTopos",
             "TensorBiome",
