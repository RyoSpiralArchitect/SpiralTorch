//! Minimal one-binary PyO3 module: `import spiraltorch`

use pyo3::prelude::*;
use pyo3::types::PyModule;

mod tensor;
mod compat;
mod nn;
mod spiral_rl;
mod rec;
mod telemetry;
mod pure;
mod planner;
mod spiralk;
mod frac;
mod psi_synchro;
mod selfsup;
mod text;
mod export;
mod inference;
mod hpo;
mod trainer;
mod vision;
mod scale_stack;
mod zspace;
<<<<<<< HEAD
mod elliptic;
=======
mod theory;
>>>>>>> ae48133a

mod extras {
    use super::*;
    use pyo3::wrap_pyfunction; // ← マクロをこのモジュール内に import
    use std::sync::atomic::{AtomicU64, Ordering};

    pub const GOLDEN_RATIO: f64 = 1.618_033_988_749_894_8_f64;
    pub const GOLDEN_ANGLE: f64 = 2.0 * std::f64::consts::PI / (GOLDEN_RATIO * GOLDEN_RATIO);

    static GLOBAL_SEED: AtomicU64 = AtomicU64::new(0);

    #[pyfunction]
    pub fn set_global_seed(seed: u64) { GLOBAL_SEED.store(seed, Ordering::SeqCst); }

    #[pyfunction]
    pub fn golden_angle() -> f64 { GOLDEN_ANGLE }

    #[pyfunction]
    pub fn golden_ratio() -> f64 { GOLDEN_RATIO }

    #[derive(Clone, Copy, Debug)]
    struct OrbitLength { pub actual: usize, #[allow(dead_code)] pub ideal: usize }

    fn nacci_orbits(order: usize, seeds: &[usize], total_steps: usize) -> Vec<OrbitLength> {
        use std::collections::VecDeque;
        assert!(order > 0, "order must be >= 1");
        let mut window: VecDeque<usize> = if seeds.len() >= order {
            seeds[seeds.len() - order..].iter().copied().collect()
        } else {
            let mut w = vec![1usize; order - seeds.len()];
            w.extend_from_slice(seeds);
            w.into_iter().collect()
        };
        let mut remaining = total_steps;
        let mut out = Vec::new();
        while remaining > 0 {
            let ideal: usize = window.iter().sum::<usize>().max(1);
            let take = ideal.min(remaining);
            out.push(OrbitLength { actual: take, ideal });
            remaining -= take;
            window.pop_front();
            window.push_back(ideal);
        }
        out
    }

    #[pyfunction]
    pub fn fibonacci_pacing(total_steps: usize) -> Vec<usize> {
        nacci_orbits(2, &[1, 1], total_steps).into_iter().map(|o| o.actual).collect()
    }

    #[pyfunction]
    pub fn pack_nacci_chunks(order: usize, total_steps: usize) -> Vec<usize> {
        let mut seeds = vec![1usize; order.saturating_sub(1)];
        if order > 0 { seeds.push(2); }
        nacci_orbits(order, &seeds, total_steps).into_iter().map(|o| o.actual).collect()
    }

    #[pyfunction]
    pub fn pack_tribonacci_chunks(total_steps: usize) -> Vec<usize> {
        nacci_orbits(3, &[1, 1, 2], total_steps).into_iter().map(|o| o.actual).collect()
    }

    #[pyfunction]
    pub fn pack_tetranacci_chunks(total_steps: usize) -> Vec<usize> {
        nacci_orbits(4, &[1, 1, 2, 4], total_steps).into_iter().map(|o| o.actual).collect()
    }

    // ← 引数名を #[pyo3(signature=...)] と一致させる
    #[pyfunction]
    #[pyo3(signature = (n, total_steps, base_radius, radial_growth, base_height, meso_gain, micro_gain, seed=None))]
    pub fn generate_plan_batch_ex(
        py: Python<'_>,
        n: usize,
        total_steps: usize,
        base_radius: f64,
        radial_growth: f64,
        base_height: f64,
        meso_gain: f64,
        micro_gain: f64,
        seed: Option<u64>,
    ) -> PyResult<Vec<PyObject>> {
        fn call_generate_plan(
            _py: Python<'_>,
            _total_steps: usize,
            _base_radius: f64,
            _radial_growth: f64,
            _base_height: f64,
            _meso_gain: f64,
            _micro_gain: f64,
            _seed: Option<u64>,
        ) -> PyResult<PyObject> {
            Err(pyo3::exceptions::PyNotImplementedError::new_err(
                "wire generate_plan_batch_ex() to your existing generate_plan()",
            ))
        }

        let base_seed = seed.unwrap_or_else(|| GLOBAL_SEED.load(Ordering::SeqCst));
        let mut out = Vec::with_capacity(n);
        for i in 0..n {
            let s = base_seed.wrapping_add(i as u64);
            let plan_obj = call_generate_plan(
                py, total_steps, base_radius, radial_growth, base_height, meso_gain, micro_gain, Some(s)
            )?;
            out.push(plan_obj);
        }
        Ok(out)
    }

    pub fn register(py: Python<'_>, m: &Bound<PyModule>) -> PyResult<()> {
        m.add_function(wrap_pyfunction!(set_global_seed, m)?)?;
        m.add_function(wrap_pyfunction!(golden_angle, m)?)?;
        m.add_function(wrap_pyfunction!(golden_ratio, m)?)?;
        m.add_function(wrap_pyfunction!(fibonacci_pacing, m)?)?;
        m.add_function(wrap_pyfunction!(pack_nacci_chunks, m)?)?;
        m.add_function(wrap_pyfunction!(pack_tribonacci_chunks, m)?)?;
        m.add_function(wrap_pyfunction!(pack_tetranacci_chunks, m)?)?;
        m.add_function(wrap_pyfunction!(generate_plan_batch_ex, m)?)?;
        m.add("__doc__", "SpiralTorch extras: seeds/golden/n-bonacci/chunking/plan-batch")?;
        let _ = py;
        Ok(())
    }
}

// ================// ルート #[pymodule]
fn init_spiraltorch_module(py: Python<'_>, m: &Bound<PyModule>) -> PyResult<()> {
    // 1) トップレベル（そのまま import できる）
    extras::register(py, m)?;
    tensor::register(py, m)?;
    compat::register(py, m)?;
    pure::register(py, m)?;
    planner::register(py, m)?;
    spiralk::register(py, m)?;
    psi_synchro::register(py, m)?;
    text::register(py, m)?;
    hpo::register(py, m)?;
    inference::register(py, m)?;
    frac::register(py, m)?;
    scale_stack::register(py, m)?;
    trainer::register(py, m)?;
    vision::register(py, m)?;
    zspace::register(py, m)?;
<<<<<<< HEAD
    elliptic::register(py, m)?;
=======
    theory::register(py, m)?;
>>>>>>> ae48133a

    // 2) サブモジュール（空でも import 可）
    nn::register(py, m)?;
    spiral_rl::register(py, m)?;
    rec::register(py, m)?;
    telemetry::register(py, m)?;

    let export_module = PyModule::new_bound(py, "export")?;
    export::register(py, &export_module)?;
    m.add_submodule(&export_module)?;

    let selfsup_mod = PyModule::new_bound(py, "selfsup")?;
    selfsup::register(py, &selfsup_mod)?;
    m.add_submodule(&selfsup_mod)?;

    let dataset = PyModule::new_bound(py, "dataset")?;
    dataset.add("__doc__", "Datasets & loaders")?;
    m.add_submodule(&dataset)?;

    let linalg = PyModule::new_bound(py, "linalg")?;
    linalg.add("__doc__", "Linear algebra utilities")?;
    m.add_submodule(&linalg)?;

    let ecosystem = PyModule::new_bound(py, "ecosystem")?;
    ecosystem.add("__doc__", "Integrations & ecosystem glue")?;
    m.add_submodule(&ecosystem)?;

    // 3) __all__
    m.add("__all__", vec![
        "Tensor","from_dlpack","to_dlpack","CpuSimdPackedRhs","cpu_simd_prepack_rhs",
        "ComplexTensor","OpenCartesianTopos","LanguageWaveEncoder","Hypergrad","TensorBiome","GradientSummary",
        "ZSpaceBarycenter","BarycenterIntermediate","z_space_barycenter",
        "RankPlan","plan","plan_topk","describe_device","hip_probe",
<<<<<<< HEAD
        "EllipticWarp","EllipticTelemetry",
=======
        "lorentzian_metric_scaled","assemble_zrelativity_model",
>>>>>>> ae48133a
        "spiralk",
        "nn","frac","selfsup","dataset","linalg","spiral_rl","rec","telemetry","ecosystem",
        "nn","frac","dataset","linalg","spiral_rl","rec","telemetry","ecosystem","hpo","inference","export",
        "LinearModel","ModuleTrainer","mean_squared_error",
        "CanvasTransformer","CanvasSnapshot","apply_vision_update",
        "NonLiner","ZSpaceCoherenceSequencer","ScaleStack",
        "scalar_scale_stack","semantic_scale_stack","scale_stack",
        "golden_ratio","golden_angle","set_global_seed",
        "fibonacci_pacing","pack_nacci_chunks","pack_tribonacci_chunks","pack_tetranacci_chunks",
        "generate_plan_batch_ex",
        "gl_coeffs_adaptive","fracdiff_gl_1d",
        "zspace_eval",
        "SpiralKFftPlan","MaxwellSpiralKBridge","MaxwellSpiralKHint",
        "SpiralKContext","SpiralKWilsonMetrics","SpiralKHeuristicHint",
        "wilson_lower_bound","should_rewrite","synthesize_program","rewrite_with_wilson",
        "ContextualLagrangianGate","ContextualPulseFrame",
    ])?;
    Ok(())
}

// ================#[pymodule]
#[pymodule]
fn spiraltorch(py: Python<'_>, m: &Bound<PyModule>) -> PyResult<()> {
    init_spiraltorch_module(py, m)
}

// ================#[pymodule] (alias for maturin's `_native` expectation)
#[pymodule]
fn spiraltorch_native(py: Python<'_>, m: &Bound<PyModule>) -> PyResult<()> {
    init_spiraltorch_module(py, m)
}<|MERGE_RESOLUTION|>--- conflicted
+++ resolved
@@ -23,11 +23,8 @@
 mod vision;
 mod scale_stack;
 mod zspace;
-<<<<<<< HEAD
 mod elliptic;
-=======
 mod theory;
->>>>>>> ae48133a
 
 mod extras {
     use super::*;
@@ -170,11 +167,8 @@
     trainer::register(py, m)?;
     vision::register(py, m)?;
     zspace::register(py, m)?;
-<<<<<<< HEAD
     elliptic::register(py, m)?;
-=======
     theory::register(py, m)?;
->>>>>>> ae48133a
 
     // 2) サブモジュール（空でも import 可）
     nn::register(py, m)?;
@@ -208,11 +202,8 @@
         "ComplexTensor","OpenCartesianTopos","LanguageWaveEncoder","Hypergrad","TensorBiome","GradientSummary",
         "ZSpaceBarycenter","BarycenterIntermediate","z_space_barycenter",
         "RankPlan","plan","plan_topk","describe_device","hip_probe",
-<<<<<<< HEAD
         "EllipticWarp","EllipticTelemetry",
-=======
         "lorentzian_metric_scaled","assemble_zrelativity_model",
->>>>>>> ae48133a
         "spiralk",
         "nn","frac","selfsup","dataset","linalg","spiral_rl","rec","telemetry","ecosystem",
         "nn","frac","dataset","linalg","spiral_rl","rec","telemetry","ecosystem","hpo","inference","export",
