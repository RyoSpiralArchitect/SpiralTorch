--- conflicted
+++ resolved
@@ -4987,7 +4987,6 @@
 }
 
 /// Convenience helper for the MidK family.
-<<<<<<< HEAD
 #[pyfunction]
 #[pyo3(signature = (rows, cols, k, device=None))]
 fn plan_midk(
@@ -5003,23 +5002,6 @@
 /// Convenience helper for the BottomK family.
 #[pyfunction]
 #[pyo3(signature = (rows, cols, k, device=None))]
-=======
-#[pyfunction]
-#[pyo3(signature = (rows, cols, k, device=None))]
-fn plan_midk(
-    py: Python<'_>,
-    rows: u32,
-    cols: u32,
-    k: u32,
-    device: Option<&str>,
-) -> PyResult<PyObject> {
-    plan(py, "midk", rows, cols, k, device)
-}
-
-/// Convenience helper for the BottomK family.
-#[pyfunction]
-#[pyo3(signature = (rows, cols, k, device=None))]
->>>>>>> 7184c5d7
 fn plan_bottomk(
     py: Python<'_>,
     rows: u32,
@@ -5474,7 +5456,6 @@
     m.add_class::<PySpiralSessionBuilder>()?;
     m.add_class::<PySpiralSession>()?;
 
-<<<<<<< HEAD
     m.setattr(
         "__all__",
         vec![
@@ -5515,53 +5496,6 @@
             "integrations",
         ],
     )?;
-=======
-    let mut exported = vec![
-        "plan",
-        "plan_topk",
-        "topk2d_tensor",
-        "z_space_barycenter",
-        "hip_probe",
-        "describe_device",
-        "get_psychoid_stats",
-        "describe_resonance",
-        "describe_frame",
-        "Tensor",
-        "ComplexTensor",
-        "BarycenterIntermediate",
-        "ZSpaceBarycenter",
-        "DifferentialResonance",
-        "ChronoFrame",
-        "ChronoSummary",
-        "SpiralDifferentialTrace",
-        "OpenTopos",
-        "TensorBiome",
-        "LanguageWaveEncoder",
-        "TextResonator",
-        "Hypergrad",
-        "DistConfig",
-        "RoundtableSchedule",
-        "EpochStats",
-        "ModuleTrainer",
-        "SpiralLightning",
-        "SpiralSessionBuilder",
-        "SpiralSession",
-        "nn",
-        "frac",
-        "dataset",
-        "linalg",
-        "rl",
-        "rec",
-        "sot",
-        "integrations",
-    ];
-    #[cfg(feature = "golden")]
-    {
-        exported.push("GoldenBlackcatPulse");
-        exported.push("GoldenCooperativeDirective");
-    }
-    m.setattr("__all__", exported)?;
->>>>>>> 7184c5d7
     m.setattr("__version__", env!("CARGO_PKG_VERSION"))?;
 
     // Provide a tiny doc string that highlights the zero-shim approach.
