// SPDX-License-Identifier: AGPL-3.0-or-later
// © 2025 Ryo ∴ SpiralArchitect (kishkavsesvit@icloud.com)
// Part of SpiralTorch — Licensed under AGPL-3.0-or-later.
// Unauthorized derivative works or closed redistribution prohibited under AGPL §13.

mod sot;

use crate::sot::{PySoT3DPlan, Sot3DParams};

use ndarray::{Array2, ArrayD, Ix2};
use num_complex::Complex64;
use pyo3::exceptions::PyValueError;
use pyo3::prelude::*;
use pyo3::types::{PyAny, PyDict, PyList, PyModule, PyTuple};
use pyo3::wrap_pyfunction;
use pyo3::Bound;
use pyo3::PyRef;
use pyo3::PyRefMut;
use st_backend_hip::{
    device_info as hip_device_info, hip_available as hip_runtime_available,
    DeviceInfo as HipDeviceInfo,
};
use st_core::backend::device_caps::{BackendKind, DeviceCaps};
use st_core::backend::unison_heuristics::RankKind;
use st_core::ops::rank_entry::{plan_rank, RankPlan};
#[cfg(any(feature = "psi", feature = "psychoid"))]
use st_core::telemetry::hub;
use st_frac::fft::{fft_inplace as frac_fft_inplace, Complex32 as FracComplex32, FftError};
use st_frac::{
    fracdiff_gl_nd, fracdiff_gl_nd_backward, gl_coeffs as frac_gl_coeffs, FracErr, Pad as FracPad,
};
use st_nn::dataset::DataLoaderBatches as NnDataLoaderBatches;
use st_nn::dataset_from_vec as nn_dataset_from_vec;
use st_nn::{
    Conv1d as NnConv1d, DataLoader as NnDataLoader, DifferentialTrace, DistConfig, DistMode,
    EpochStats, Linear as NnLinear, Loss, MeanSquaredError, Module, ModuleTrainer, Relu as NnRelu,
    RoundtableConfig, RoundtableSchedule, Sequential as NnSequential, SpiralSession,
    SpiralSessionBuilder, WaveRnn as NnWaveRnn, ZSpaceProjector as NnZSpaceProjector,
};
use st_tensor::pure::{
    measure::{
        z_space_barycenter as rust_z_space_barycenter, BarycenterIntermediate, ZSpaceBarycenter,
    },
    topos::OpenCartesianTopos,
    AmegaHypergrad, Complex32, ComplexTensor, DifferentialResonance, LanguageWaveEncoder,
    PureResult, Tensor, TensorBiome, TensorError,
};
use std::cmp::Ordering;
use std::collections::HashMap;
use std::sync::{Mutex, OnceLock};
use std::time::{Duration, SystemTime};

#[derive(Clone, Copy, Debug, PartialEq, Eq)]
enum DeviceRoute {
    Wgpu,
    Cuda,
    Mps,
    Cpu,
}

impl DeviceRoute {
    fn as_str(self) -> &'static str {
        match self {
            DeviceRoute::Wgpu => "wgpu",
            DeviceRoute::Cuda => "cuda",
            DeviceRoute::Mps => "mps",
            DeviceRoute::Cpu => "cpu",
        }
    }
}

fn device_available(route: DeviceRoute) -> bool {
    match route {
        DeviceRoute::Wgpu => cfg!(feature = "wgpu-rt"),
        DeviceRoute::Cuda => cfg!(feature = "cuda"),
        DeviceRoute::Mps => cfg!(feature = "mps"),
        DeviceRoute::Cpu => true,
    }
}

fn choose_route(device: Option<&str>) -> PyResult<DeviceRoute> {
    let hint = device.unwrap_or("auto").to_ascii_lowercase();
    match hint.as_str() {
        "auto" => {
            for candidate in [
                DeviceRoute::Wgpu,
                DeviceRoute::Cuda,
                DeviceRoute::Mps,
                DeviceRoute::Cpu,
            ] {
                if device_available(candidate) {
                    return Ok(candidate);
                }
            }
            Ok(DeviceRoute::Cpu)
        }
        "wgpu" => Ok(if device_available(DeviceRoute::Wgpu) {
            DeviceRoute::Wgpu
        } else {
            DeviceRoute::Cpu
        }),
        "cuda" => Ok(if device_available(DeviceRoute::Cuda) {
            DeviceRoute::Cuda
        } else {
            DeviceRoute::Cpu
        }),
        "mps" => Ok(if device_available(DeviceRoute::Mps) {
            DeviceRoute::Mps
        } else {
            DeviceRoute::Cpu
        }),
        "cpu" => Ok(DeviceRoute::Cpu),
        other => Err(PyValueError::new_err(format!(
            "unsupported device hint: {other}"
        ))),
    }
}

fn topk_rows_cpu(data: &[f32], rows: usize, cols: usize, k: usize) -> (Vec<f32>, Vec<i32>) {
    use std::cmp::Ordering;

    let mut out_vals = vec![0.0f32; rows * k];
    let mut out_idx = vec![0i32; rows * k];
    let mut idx_buf: Vec<usize> = (0..cols).collect();

    for r in 0..rows {
        let row_offset = r * cols;
        for (slot, value) in idx_buf.iter_mut().enumerate() {
            *value = slot;
        }

        if k < cols {
            idx_buf.select_nth_unstable_by(k, |&a, &b| {
                let va = data[row_offset + a];
                let vb = data[row_offset + b];
                vb.partial_cmp(&va).unwrap_or(Ordering::Equal)
            });
        }

        let mut topk = idx_buf[..k].to_vec();
        topk.sort_unstable_by(|&a, &b| {
            let va = data[row_offset + a];
            let vb = data[row_offset + b];
            vb.partial_cmp(&va).unwrap_or(Ordering::Equal)
        });

        for (j, &col) in topk.iter().enumerate() {
            let target = r * k + j;
            out_vals[target] = data[row_offset + col];
            out_idx[target] = col as i32;
        }
    }

    (out_vals, out_idx)
}

fn tensor_err(err: TensorError) -> PyErr {
    PyValueError::new_err(err.to_string())
}

fn convert<T>(value: PureResult<T>) -> PyResult<T> {
    value.map_err(tensor_err)
}

fn convert_frac<T>(value: Result<T, FracErr>) -> PyResult<T> {
    value.map_err(|err| PyValueError::new_err(err.to_string()))
}

fn convert_fft<T>(value: Result<T, FftError>) -> PyResult<T> {
    value.map_err(|err| {
        PyValueError::new_err(match err {
            FftError::Empty => "signal must not be empty".to_string(),
            FftError::NonPowerOfTwo => {
                "signal length must be a power of two for the radix FFT".to_string()
            }
        })
    })
}

fn intern_label(label: &str) -> &'static str {
    static INTERNER: OnceLock<Mutex<Vec<&'static str>>> = OnceLock::new();
    let storage = INTERNER.get_or_init(|| Mutex::new(Vec::new()));
    {
        let guard = storage.lock().expect("intern labels lock poisoned");
        if let Some(&existing) = guard.iter().find(|&&item| item == label) {
            return existing;
        }
    }
    let leaked: &'static str = Box::leak(label.to_owned().into_boxed_str());
    let mut guard = storage.lock().expect("intern labels lock poisoned");
    guard.push(leaked);
    leaked
}

fn state_to_pydict(py: Python<'_>, state: HashMap<String, Tensor>) -> PyResult<PyObject> {
    let dict = PyDict::new_bound(py);
    for (name, tensor) in state {
        let py_tensor = PyTensor::from_tensor(tensor);
        dict.set_item(name, py_tensor.into_py(py))?;
    }
    Ok(dict.into_py(py))
}

fn pydict_to_state(dict: &Bound<'_, PyDict>) -> PyResult<HashMap<String, Tensor>> {
    let mut state = HashMap::new();
    for (key, value) in dict.iter() {
        let name: String = key.extract()?;
        let tensor: PyTensor = value.extract()?;
        state.insert(name, tensor.as_tensor().clone());
    }
    Ok(state)
}

fn py_device_info<'py>(py: Python<'py>, info: HipDeviceInfo) -> PyResult<Bound<'py, PyDict>> {
    let dict = PyDict::new_bound(py);
    dict.set_item("id", info.id)?;
    dict.set_item("name", info.name.as_ref())?;
    dict.set_item("multi_node", info.multi_node)?;
    Ok(dict)
}

fn backend_name(kind: BackendKind) -> &'static str {
    match kind {
        BackendKind::Wgpu => "wgpu",
        BackendKind::Cuda => "cuda",
        BackendKind::Hip => "hip",
        BackendKind::Cpu => "cpu",
    }
}

fn tensor_to_array(tensor: &Tensor) -> PyResult<ArrayD<f32>> {
    let (rows, cols) = tensor.shape();
    Array2::from_shape_vec((rows, cols), tensor.data().to_vec())
        .map(|array| array.into_dyn())
        .map_err(|_| PyValueError::new_err("failed to view tensor as ndarray"))
}

fn array_to_tensor(array: ArrayD<f32>) -> PyResult<PyTensor> {
    let matrix: Array2<f32> = array
        .into_dimensionality::<Ix2>()
        .map_err(|_| PyValueError::new_err("fractional operators require 2D tensors"))?;
    let (rows, cols) = matrix.dim();
    let data = matrix.into_raw_vec();
    Ok(PyTensor::from_tensor(convert(Tensor::from_vec(
        rows, cols, data,
    ))?))
}

fn device_caps_dict<'py>(py: Python<'py>, caps: DeviceCaps) -> PyResult<Bound<'py, PyDict>> {
    let dict = PyDict::new_bound(py);
    dict.set_item("backend", backend_name(caps.backend))?;
    dict.set_item("lane_width", caps.lane_width)?;
    dict.set_item("max_workgroup", caps.max_workgroup)?;
    dict.set_item("subgroup", caps.subgroup)?;
    match caps.shared_mem_per_workgroup {
        Some(value) => dict.set_item("shared_mem_per_workgroup", value)?,
        None => dict.set_item("shared_mem_per_workgroup", py.None())?,
    }
    Ok(dict)
}

#[pyclass(module = "spiraltorch", name = "Tensor")]
#[derive(Clone, Debug)]
struct PyTensor {
    inner: Tensor,
}

impl PyTensor {
    fn from_tensor(tensor: Tensor) -> Self {
        Self { inner: tensor }
    }

    fn as_tensor(&self) -> &Tensor {
        &self.inner
    }

    fn as_tensor_mut(&mut self) -> &mut Tensor {
        &mut self.inner
    }

    fn into_tensor(self) -> Tensor {
        self.inner
    }
}

#[pymethods]
impl PyTensor {
    #[new]
    #[pyo3(signature = (rows, cols, data=None))]
    fn new(rows: usize, cols: usize, data: Option<Bound<'_, PyAny>>) -> PyResult<Self> {
        let tensor = match data {
            Some(obj) => {
                let values: Vec<f32> = obj.extract()?;
                convert(Tensor::from_vec(rows, cols, values))?
            }
            None => convert(Tensor::zeros(rows, cols))?,
        };
        Ok(Self { inner: tensor })
    }

    #[staticmethod]
    fn zeros(rows: usize, cols: usize) -> PyResult<Self> {
        Ok(Self::from_tensor(convert(Tensor::zeros(rows, cols))?))
    }

    #[pyo3(name = "clone")]
    fn clone_py(&self) -> Self {
        Self {
            inner: self.inner.clone(),
        }
    }

    #[getter]
    fn rows(&self) -> usize {
        self.inner.shape().0
    }

    #[getter]
    fn cols(&self) -> usize {
        self.inner.shape().1
    }

    fn shape(&self) -> (usize, usize) {
        self.inner.shape()
    }

    fn data(&self) -> Vec<f32> {
        self.inner.data().to_vec()
    }

    fn tolist(&self) -> Vec<Vec<f32>> {
        let (rows, cols) = self.inner.shape();
        let mut out = Vec::with_capacity(rows);
        for r in 0..rows {
            let start = r * cols;
            let end = start + cols;
            out.push(self.inner.data()[start..end].to_vec());
        }
        out
    }

    fn matmul(&self, other: &PyTensor) -> PyResult<Self> {
        Ok(Self::from_tensor(convert(
            self.inner.matmul(other.as_tensor()),
        )?))
    }

    fn add(&self, other: &PyTensor) -> PyResult<Self> {
        Ok(Self::from_tensor(convert(
            self.inner.add(other.as_tensor()),
        )?))
    }

    fn sub(&self, other: &PyTensor) -> PyResult<Self> {
        Ok(Self::from_tensor(convert(
            self.inner.sub(other.as_tensor()),
        )?))
    }

    fn scale(&self, value: f32) -> PyResult<Self> {
        Ok(Self::from_tensor(convert(self.inner.scale(value))?))
    }

    fn hadamard(&self, other: &PyTensor) -> PyResult<Self> {
        Ok(Self::from_tensor(convert(
            self.inner.hadamard(other.as_tensor()),
        )?))
    }

    fn add_scaled_inplace(&mut self, other: &PyTensor, scale: f32) -> PyResult<()> {
        convert(self.inner.add_scaled(other.as_tensor(), scale))
    }

    fn add_row_inplace(&mut self, bias: Vec<f32>) -> PyResult<()> {
        convert(self.inner.add_row_inplace(&bias))
    }

    fn transpose(&self) -> Self {
        Self::from_tensor(self.inner.transpose())
    }

    fn sum_axis0(&self) -> Vec<f32> {
        self.inner.sum_axis0()
    }

    fn squared_l2_norm(&self) -> f32 {
        self.inner.squared_l2_norm()
    }

    fn project_to_poincare(&self, curvature: f32) -> PyResult<Self> {
        Ok(Self::from_tensor(convert(
            self.inner.project_to_poincare(curvature),
        )?))
    }

    fn hyperbolic_distance(&self, other: &PyTensor, curvature: f32) -> PyResult<f32> {
        convert(self.inner.hyperbolic_distance(other.as_tensor(), curvature))
    }

    fn __repr__(&self) -> PyResult<String> {
        let (rows, cols) = self.inner.shape();
        Ok(format!("Tensor(rows={rows}, cols={cols})"))
    }
}

#[pyclass(module = "spiraltorch.dataset", name = "DataLoader", unsendable)]
#[derive(Clone)]
struct PyDataLoader {
    inner: NnDataLoader,
}

impl PyDataLoader {
    fn from_loader(inner: NnDataLoader) -> Self {
        Self { inner }
    }

    fn clone_inner(&self) -> NnDataLoader {
        self.inner.clone()
    }
}

#[pymethods]
impl PyDataLoader {
    fn __len__(&self) -> usize {
        self.inner.len()
    }

    fn is_empty(&self) -> bool {
        self.inner.is_empty()
    }

    #[getter]
    fn batch_size(&self) -> usize {
        self.inner.batch_size()
    }

    #[getter]
    fn prefetch_depth(&self) -> usize {
        self.inner.prefetch_depth()
    }

    fn shuffle(&self, seed: u64) -> Self {
        Self::from_loader(self.inner.clone().shuffle(seed))
    }

    fn batched(&self, batch_size: usize) -> Self {
        Self::from_loader(self.inner.clone().batched(batch_size))
    }

    fn prefetch(&self, depth: usize) -> Self {
        Self::from_loader(self.inner.clone().prefetch(depth))
    }

    fn __iter__(slf: PyRef<'_, Self>) -> PyResult<Py<PyDataLoaderIter>> {
        Py::new(
            slf.py(),
            PyDataLoaderIter {
                inner: Some(slf.clone_inner().into_iter()),
            },
        )
    }

    fn __repr__(&self) -> PyResult<String> {
        Ok(format!(
            "DataLoader(len={}, batch_size={})",
            self.inner.len(),
            self.inner.batch_size()
        ))
    }
}

#[pyclass(module = "spiraltorch.dataset", name = "DataLoaderIter", unsendable)]
struct PyDataLoaderIter {
    inner: Option<NnDataLoaderBatches>,
}

#[pymethods]
impl PyDataLoaderIter {
    fn __iter__(slf: PyRefMut<'_, Self>) -> PyRefMut<'_, Self> {
        slf
    }

    fn __next__(&mut self) -> PyResult<Option<(PyTensor, PyTensor)>> {
        if let Some(iter) = self.inner.as_mut() {
            match iter.next() {
                Some(Ok((input, target))) => {
                    return Ok(Some((
                        PyTensor::from_tensor(input),
                        PyTensor::from_tensor(target),
                    )));
                }
                Some(Err(err)) => return Err(tensor_err(err)),
                None => {
                    self.inner = None;
                    return Ok(None);
                }
            }
        }
        Ok(None)
    }
}

#[pyfunction(name = "from_vec")]
fn dataset_from_vec_py(samples: Vec<(PyTensor, PyTensor)>) -> PyResult<PyDataLoader> {
    let owned: Vec<(Tensor, Tensor)> = samples
        .into_iter()
        .map(|(input, target)| (input.into_tensor(), target.into_tensor()))
        .collect();
    Ok(PyDataLoader::from_loader(nn_dataset_from_vec(owned)))
}

#[pyclass(module = "spiraltorch", name = "ComplexTensor")]
#[derive(Clone, Debug)]
struct PyComplexTensor {
    inner: ComplexTensor,
}

impl PyComplexTensor {
    fn from_complex(inner: ComplexTensor) -> Self {
        Self { inner }
    }
}

#[pyclass(module = "spiraltorch", name = "BarycenterIntermediate")]
#[derive(Clone, Debug)]
struct PyBarycenterIntermediate {
    inner: BarycenterIntermediate,
}

impl PyBarycenterIntermediate {
    fn from_stage(stage: BarycenterIntermediate) -> Self {
        Self { inner: stage }
    }
}

#[pyclass(module = "spiraltorch", name = "ZSpaceBarycenter")]
#[derive(Clone, Debug)]
struct PyZSpaceBarycenter {
    inner: ZSpaceBarycenter,
}

impl PyZSpaceBarycenter {
    fn from_result(result: ZSpaceBarycenter) -> Self {
        Self { inner: result }
    }
}

#[pymethods]
impl PyZSpaceBarycenter {
    #[getter]
    fn density(&self) -> PyResult<PyTensor> {
        Ok(PyTensor::from_tensor(self.inner.density.clone()))
    }

    #[getter]
    fn kl_energy(&self) -> f32 {
        self.inner.kl_energy
    }

    #[getter]
    fn entropy(&self) -> f32 {
        self.inner.entropy
    }

    #[getter]
    fn coupling_energy(&self) -> f32 {
        self.inner.coupling_energy
    }

    #[getter]
    fn objective(&self) -> f32 {
        self.inner.objective
    }

    #[getter]
    fn effective_weight(&self) -> f32 {
        self.inner.effective_weight
    }

    fn intermediates(&self, py: Python<'_>) -> PyResult<Vec<Py<PyBarycenterIntermediate>>> {
        let mut out = Vec::with_capacity(self.inner.intermediates.len());
        for stage in &self.inner.intermediates {
            out.push(Py::new(
                py,
                PyBarycenterIntermediate::from_stage(stage.clone()),
            )?);
        }
        Ok(out)
    }

    fn as_dict(&self, py: Python<'_>) -> PyResult<PyObject> {
        let dict = PyDict::new_bound(py);
        dict.set_item(
            "density",
            PyTensor::from_tensor(self.inner.density.clone()).into_py(py),
        )?;
        dict.set_item("kl_energy", self.inner.kl_energy)?;
        dict.set_item("entropy", self.inner.entropy)?;
        dict.set_item("coupling_energy", self.inner.coupling_energy)?;
        dict.set_item("objective", self.inner.objective)?;
        dict.set_item("effective_weight", self.inner.effective_weight)?;
        let py_intermediates = PyList::empty_bound(py);
        for stage in &self.inner.intermediates {
            py_intermediates
                .append(PyBarycenterIntermediate::from_stage(stage.clone()).into_py(py))?;
        }
        dict.set_item("intermediates", py_intermediates.into_py(py))?;
        Ok(dict.into_py(py))
    }

    fn __repr__(&self) -> PyResult<String> {
        Ok(format!(
            "ZSpaceBarycenter(objective={:.6}, entropy={:.6})",
            self.inner.objective, self.inner.entropy
        ))
    }
}

#[pymethods]
impl PyBarycenterIntermediate {
    #[getter]
    fn interpolation(&self) -> f32 {
        self.inner.interpolation
    }

    #[getter]
    fn density(&self) -> PyResult<PyTensor> {
        Ok(PyTensor::from_tensor(self.inner.density.clone()))
    }

    #[getter]
    fn kl_energy(&self) -> f32 {
        self.inner.kl_energy
    }

    #[getter]
    fn entropy(&self) -> f32 {
        self.inner.entropy
    }

    #[getter]
    fn objective(&self) -> f32 {
        self.inner.objective
    }

    fn as_tuple(&self) -> PyResult<(f32, PyTensor, f32, f32, f32)> {
        Ok((
            self.inner.interpolation,
            PyTensor::from_tensor(self.inner.density.clone()),
            self.inner.kl_energy,
            self.inner.entropy,
            self.inner.objective,
        ))
    }

    fn __repr__(&self) -> PyResult<String> {
        Ok(format!(
            "BarycenterIntermediate(interpolation={:.2}, objective={:.6})",
            self.inner.interpolation, self.inner.objective
        ))
    }
}

#[pyclass(module = "spiraltorch", name = "DifferentialResonance")]
#[derive(Clone)]
struct PyDifferentialResonance {
    inner: DifferentialResonance,
}

impl PyDifferentialResonance {
    fn from_resonance(inner: DifferentialResonance) -> Self {
        Self { inner }
    }
}

#[pymethods]
impl PyDifferentialResonance {
    #[getter]
    fn homotopy_flow(&self) -> PyResult<PyTensor> {
        Ok(PyTensor::from_tensor(self.inner.homotopy_flow.clone()))
    }

    #[getter]
    fn functor_linearisation(&self) -> PyResult<PyTensor> {
        Ok(PyTensor::from_tensor(
            self.inner.functor_linearisation.clone(),
        ))
    }

    #[getter]
    fn recursive_objective(&self) -> PyResult<PyTensor> {
        Ok(PyTensor::from_tensor(
            self.inner.recursive_objective.clone(),
        ))
    }

    #[getter]
    fn infinity_projection(&self) -> PyResult<PyTensor> {
        Ok(PyTensor::from_tensor(
            self.inner.infinity_projection.clone(),
        ))
    }

    #[getter]
    fn infinity_energy(&self) -> PyResult<PyTensor> {
        Ok(PyTensor::from_tensor(self.inner.infinity_energy.clone()))
    }

    fn as_dict(&self, py: Python<'_>) -> PyResult<PyObject> {
        let dict = PyDict::new_bound(py);
        dict.set_item(
            "homotopy_flow",
            PyTensor::from_tensor(self.inner.homotopy_flow.clone()).into_py(py),
        )?;
        dict.set_item(
            "functor_linearisation",
            PyTensor::from_tensor(self.inner.functor_linearisation.clone()).into_py(py),
        )?;
        dict.set_item(
            "recursive_objective",
            PyTensor::from_tensor(self.inner.recursive_objective.clone()).into_py(py),
        )?;
        dict.set_item(
            "infinity_projection",
            PyTensor::from_tensor(self.inner.infinity_projection.clone()).into_py(py),
        )?;
        dict.set_item(
            "infinity_energy",
            PyTensor::from_tensor(self.inner.infinity_energy.clone()).into_py(py),
        )?;
        Ok(dict.into_py(py))
    }

    fn __repr__(&self) -> PyResult<String> {
        Ok("DifferentialResonance(...)".to_string())
    }
}

#[pyclass(module = "spiraltorch", name = "SpiralDifferentialTrace")]
struct PySpiralDifferentialTrace {
    trace: Option<DifferentialTrace>,
    sot_plan: Option<PySoT3DPlan>,
}

impl PySpiralDifferentialTrace {
    fn from_trace_with_plan(trace: DifferentialTrace, plan: Option<PySoT3DPlan>) -> Self {
        Self {
            trace: Some(trace),
            sot_plan: plan,
        }
    }

    fn map_trace<F>(&mut self, f: F) -> PyResult<()>
    where
        F: FnOnce(DifferentialTrace) -> PureResult<DifferentialTrace>,
    {
        let trace = self
            .trace
            .take()
            .ok_or_else(|| PyValueError::new_err("trace has already been consumed"))?;
        let trace = convert(f(trace))?;
        self.trace = Some(trace);
        Ok(())
    }

    fn take_trace(&mut self) -> PyResult<DifferentialTrace> {
        self.trace
            .take()
            .ok_or_else(|| PyValueError::new_err("trace has already been consumed"))
    }
}

#[pymethods]
impl PySpiralDifferentialTrace {
    #[getter]
    fn sot_plan(&self) -> Option<PySoT3DPlan> {
        self.sot_plan.clone()
    }

    fn deform(&mut self, generator: &PyTensor, direction: &PyTensor) -> PyResult<()> {
        let generator = generator.as_tensor().clone();
        let direction = direction.as_tensor().clone();
        self.map_trace(move |trace| trace.deform(generator.clone(), direction.clone()))
    }

    fn across(&mut self, topos: &PyOpenTopos) -> PyResult<()> {
        let guard = topos.inner.clone();
        self.map_trace(move |trace| trace.across(guard.clone()))
    }

    #[pyo3(signature = (kernel, source=None))]
    fn via(&mut self, kernel: &PyTensor, source: Option<&PyTensor>) -> PyResult<()> {
        let kernel_tensor = kernel.as_tensor().clone();
        let source_tensor = source.map(|s| s.as_tensor().clone());
        self.map_trace(move |trace| {
            if let Some(ref src) = source_tensor {
                trace.via_with(kernel_tensor.clone(), src.clone())
            } else {
                trace.via(kernel_tensor.clone())
            }
        })
    }

    fn functor_step(&mut self, epsilon: f32) -> PyResult<()> {
        self.map_trace(move |trace| trace.functor_step(epsilon))
    }

    fn with_barycenter(&mut self, barycenter: &PyZSpaceBarycenter) -> PyResult<()> {
        let barycenter_clone = barycenter.inner.clone();
        self.map_trace(move |trace| trace.with_barycenter(&barycenter_clone))
    }

    fn with_barycenter_from(
        &mut self,
        weights: Vec<f32>,
        densities: Vec<PyTensor>,
    ) -> PyResult<()> {
        let tensors: Vec<Tensor> = densities.into_iter().map(PyTensor::into_tensor).collect();
        self.map_trace(move |trace| trace.with_barycenter_from(&weights, tensors.as_slice()))
    }

    #[pyo3(signature = (weights, densities, coupling=None))]
    fn with_barycenter_with(
        &mut self,
        weights: Vec<f32>,
        densities: Vec<PyTensor>,
        coupling: Option<&PyTensor>,
    ) -> PyResult<()> {
        let tensors: Vec<Tensor> = densities.into_iter().map(PyTensor::into_tensor).collect();
        let coupling_tensor = coupling.map(|tensor| tensor.as_tensor().clone());
        self.map_trace(move |trace| {
            let coupling_ref: Option<&Tensor> = coupling_tensor.as_ref().map(|tensor| tensor);
            trace.with_barycenter_with(&weights, tensors.as_slice(), coupling_ref)
        })
    }

    #[pyo3(signature = (levels, curvatures=None))]
    fn with_infinity(
        &mut self,
        levels: Vec<PyTensor>,
        curvatures: Option<Vec<f32>>,
    ) -> PyResult<()> {
        let tensors: Vec<Tensor> = levels.into_iter().map(PyTensor::into_tensor).collect();
        let curvatures = curvatures.unwrap_or_default();
        self.map_trace(move |trace| trace.with_infinity(tensors.clone(), curvatures.clone()))
    }

    fn resonate(&mut self) -> PyResult<PyDifferentialResonance> {
        let trace = self.take_trace()?;
        let resonance = convert(trace.resonate())?;
        Ok(PyDifferentialResonance::from_resonance(resonance))
    }

    fn resonate_with_hypergrad(
        &mut self,
        hypergrad: &mut PyHypergrad,
    ) -> PyResult<PyDifferentialResonance> {
        let trace = self.take_trace()?;
        let resonance = convert(trace.resonate_with_hypergrad(&mut hypergrad.inner))?;
        Ok(PyDifferentialResonance::from_resonance(resonance))
    }

    fn __repr__(&self) -> PyResult<String> {
        Ok("SpiralDifferentialTrace(...)".to_string())
    }
}

#[pymethods]
impl PyComplexTensor {
    #[new]
    #[pyo3(signature = (rows, cols, data=None))]
    fn new(rows: usize, cols: usize, data: Option<Bound<'_, PyAny>>) -> PyResult<Self> {
        let tensor = match data {
            Some(obj) => {
                let raw: Vec<(f32, f32)> = obj.extract()?;
                let values = raw
                    .into_iter()
                    .map(|(re, im)| Complex32::new(re, im))
                    .collect();
                convert(ComplexTensor::from_vec(rows, cols, values))?
            }
            None => convert(ComplexTensor::zeros(rows, cols))?,
        };
        Ok(Self { inner: tensor })
    }

    fn shape(&self) -> (usize, usize) {
        self.inner.shape()
    }

    fn data(&self) -> Vec<(f32, f32)> {
        self.inner
            .data()
            .iter()
            .map(|value| (value.re, value.im))
            .collect()
    }

    fn to_tensor(&self) -> PyResult<PyTensor> {
        Ok(PyTensor::from_tensor(convert(self.inner.to_tensor())?))
    }

    fn matmul(&self, other: &PyComplexTensor) -> PyResult<Self> {
        Ok(Self::from_complex(convert(
            self.inner.matmul(&other.inner),
        )?))
    }

    fn __repr__(&self) -> PyResult<String> {
        let (rows, cols) = self.inner.shape();
        Ok(format!("ComplexTensor(rows={rows}, cols={cols})"))
    }
}

#[pyclass(module = "spiraltorch", name = "OpenTopos")]
#[derive(Clone, Debug)]
struct PyOpenTopos {
    inner: OpenCartesianTopos,
}

impl PyOpenTopos {
    fn from_topos(topos: OpenCartesianTopos) -> Self {
        Self { inner: topos }
    }
}

#[pymethods]
impl PyOpenTopos {
    #[new]
    fn new(
        curvature: f32,
        tolerance: f32,
        saturation: f32,
        max_depth: usize,
        max_volume: usize,
    ) -> PyResult<Self> {
        Ok(Self::from_topos(convert(OpenCartesianTopos::new(
            curvature, tolerance, saturation, max_depth, max_volume,
        ))?))
    }

    fn curvature(&self) -> f32 {
        self.inner.curvature()
    }

    fn tolerance(&self) -> f32 {
        self.inner.tolerance()
    }

    fn saturation(&self) -> f32 {
        self.inner.saturation()
    }

    fn max_depth(&self) -> usize {
        self.inner.max_depth()
    }

    fn max_volume(&self) -> usize {
        self.inner.max_volume()
    }

    fn guard_tensor(&self, label: &str, tensor: &PyTensor) -> PyResult<()> {
        convert(
            self.inner
                .guard_tensor(intern_label(label), tensor.as_tensor()),
        )
    }

    fn saturate_scalar(&self, value: f32) -> f32 {
        self.inner.saturate(value)
    }

    fn saturate_tensor(&self, mut tensor: PyRefMut<'_, PyTensor>) -> PyResult<()> {
        let inner = tensor.as_tensor_mut();
        self.inner.saturate_slice(inner.data_mut());
        convert(self.inner.guard_tensor("tensor", inner))
    }

    fn __repr__(&self) -> PyResult<String> {
        Ok(format!(
            "OpenTopos(curvature={}, tolerance={}, saturation={}, max_depth={}, max_volume={})",
            self.curvature(),
            self.tolerance(),
            self.saturation(),
            self.max_depth(),
            self.max_volume()
        ))
    }
}

#[pyclass(module = "spiraltorch", name = "TensorBiome")]
#[derive(Clone, Debug)]
struct PyTensorBiome {
    inner: TensorBiome,
}

impl PyTensorBiome {
    fn from_biome(biome: TensorBiome) -> Self {
        Self { inner: biome }
    }

    fn total_weight_value(&self) -> f32 {
        self.inner.total_weight()
    }
}

#[pymethods]
impl PyTensorBiome {
    #[new]
    fn new(topos: &PyOpenTopos) -> Self {
        Self {
            inner: TensorBiome::new(topos.inner.clone()),
        }
    }

    fn topos(&self) -> PyOpenTopos {
        PyOpenTopos::from_topos(self.inner.topos().clone())
    }

    fn len(&self) -> usize {
        self.inner.len()
    }

    fn is_empty(&self) -> bool {
        self.inner.is_empty()
    }

    fn total_weight(&self) -> f32 {
        self.total_weight_value()
    }

    fn weights(&self) -> Vec<f32> {
        self.inner.weights().to_vec()
    }

    fn absorb(&mut self, label: &str, tensor: &PyTensor) -> PyResult<()> {
        convert(
            self.inner
                .absorb(intern_label(label), tensor.as_tensor().clone()),
        )
    }

    fn absorb_weighted(&mut self, label: &str, tensor: &PyTensor, weight: f32) -> PyResult<()> {
        convert(
            self.inner
                .absorb_weighted(intern_label(label), tensor.as_tensor().clone(), weight),
        )
    }

    fn clear(&mut self) {
        self.inner.clear();
    }

    fn canopy(&self) -> PyResult<PyTensor> {
        Ok(PyTensor::from_tensor(convert(self.inner.canopy())?))
    }

    fn stack(&self) -> PyResult<PyTensor> {
        Ok(PyTensor::from_tensor(convert(self.inner.stack())?))
    }

    fn shoots(&self, py: Python<'_>) -> PyResult<Vec<Py<PyTensor>>> {
        self.inner
            .shoots()
            .iter()
            .cloned()
            .map(|tensor| Py::new(py, PyTensor::from_tensor(tensor)))
            .collect()
    }

    fn __len__(&self) -> PyResult<usize> {
        Ok(self.len())
    }

    fn __repr__(&self) -> PyResult<String> {
        let (rows, cols) = self
            .inner
            .shoots()
            .first()
            .map(|tensor| tensor.shape())
            .unwrap_or((0, 0));
        Ok(format!(
            "TensorBiome(len={}, shape=({}, {}), total_weight={:.3})",
            self.len(),
            rows,
            cols,
            self.total_weight_value()
        ))
    }
}

#[pyclass(module = "spiraltorch", name = "LanguageWaveEncoder")]
#[derive(Clone, Debug)]
struct PyLanguageWaveEncoder {
    inner: LanguageWaveEncoder,
}

impl PyLanguageWaveEncoder {
    fn encode_wave_internal(&self, text: &str) -> PyResult<ComplexTensor> {
        convert(self.inner.encode_wave(text))
    }
}

#[pymethods]
impl PyLanguageWaveEncoder {
    #[new]
    fn new(curvature: f32, temperature: f32) -> PyResult<Self> {
        Ok(Self {
            inner: convert(LanguageWaveEncoder::new(curvature, temperature))?,
        })
    }

    fn curvature(&self) -> f32 {
        self.inner.curvature()
    }

    fn temperature(&self) -> f32 {
        self.inner.temperature()
    }

    fn encode_wave(&self, text: &str) -> PyResult<PyComplexTensor> {
        Ok(PyComplexTensor::from_complex(
            self.encode_wave_internal(text)?,
        ))
    }

    fn encode_z_space(&self, text: &str) -> PyResult<PyTensor> {
        Ok(PyTensor::from_tensor(convert(
            self.inner.encode_z_space(text),
        )?))
    }

    fn __repr__(&self) -> PyResult<String> {
        Ok(format!(
            "LanguageWaveEncoder(curvature={}, temperature={})",
            self.curvature(),
            self.temperature()
        ))
    }
}

#[pyclass(module = "spiraltorch.nn", name = "ZSpaceProjector")]
struct PyZSpaceProjector {
    inner: Option<NnZSpaceProjector>,
}

impl PyZSpaceProjector {
    fn borrow(&self) -> PyResult<&NnZSpaceProjector> {
        self.inner
            .as_ref()
            .ok_or_else(|| PyValueError::new_err("ZSpaceProjector has been moved"))
    }

    fn borrow_mut(&mut self) -> PyResult<&mut NnZSpaceProjector> {
        self.inner
            .as_mut()
            .ok_or_else(|| PyValueError::new_err("ZSpaceProjector has been moved"))
    }

    fn take(&mut self) -> PyResult<NnZSpaceProjector> {
        self.inner
            .take()
            .ok_or_else(|| PyValueError::new_err("ZSpaceProjector has been moved"))
    }
}

#[pymethods]
impl PyZSpaceProjector {
    #[new]
    fn new(topos: &PyOpenTopos, encoder: &PyLanguageWaveEncoder) -> PyResult<Self> {
        let inner = convert(NnZSpaceProjector::new(
            topos.inner.clone(),
            encoder.inner.clone(),
        ))?;
        Ok(Self { inner: Some(inner) })
    }

    fn forward(&self, input: &PyTensor) -> PyResult<PyTensor> {
        Ok(PyTensor::from_tensor(convert(
            self.borrow()?.forward(input.as_tensor()),
        )?))
    }

    fn backward(&mut self, input: &PyTensor, grad_output: &PyTensor) -> PyResult<PyTensor> {
        Ok(PyTensor::from_tensor(convert(
            self.borrow_mut()?
                .backward(input.as_tensor(), grad_output.as_tensor()),
        )?))
    }

    fn curvature(&self) -> PyResult<f32> {
        Ok(self.borrow()?.curvature())
    }

    fn topos(&self) -> PyResult<PyOpenTopos> {
        Ok(PyOpenTopos::from_topos(self.borrow()?.topos().clone()))
    }

    fn encode_text(&self, text: &str) -> PyResult<PyTensor> {
        Ok(PyTensor::from_tensor(convert(
            self.borrow()?.encode_text(text),
        )?))
    }

    fn project_spiral(&self, plan: &PySoT3DPlan) -> PyResult<PyTensor> {
        let base = plan.positions_tensor().map_err(tensor_err)?;
        Ok(PyTensor::from_tensor(convert(
            self.borrow()?.forward(&base),
        )?))
    }

    fn reimport_biome(&self, biome: &PyTensorBiome) -> PyResult<PyTensor> {
        Ok(PyTensor::from_tensor(convert(
            self.borrow()?.reimport_biome(&biome.inner),
        )?))
    }
}

#[pyclass(module = "spiraltorch", name = "Hypergrad")]
struct PyHypergrad {
    inner: AmegaHypergrad,
}

impl PyHypergrad {
    fn from_hypergrad(inner: AmegaHypergrad) -> Self {
        Self { inner }
    }

    fn ensure_shape(&self, tensor: &PyTensor) -> PyResult<()> {
        let shape = tensor.shape();
        if shape != self.inner.shape() {
            return Err(PyValueError::new_err(format!(
                "tensor shape {:?} does not match hypergrad {:?}",
                shape,
                self.inner.shape()
            )));
        }
        Ok(())
    }
}

#[pymethods]
impl PyHypergrad {
    #[new]
    #[pyo3(signature = (curvature, learning_rate, rows, cols, topos=None))]
    fn new(
        curvature: f32,
        learning_rate: f32,
        rows: usize,
        cols: usize,
        topos: Option<&PyOpenTopos>,
    ) -> PyResult<Self> {
        let inner = if let Some(topos) = topos {
            convert(AmegaHypergrad::with_topos(
                curvature,
                learning_rate,
                rows,
                cols,
                topos.inner.clone(),
            ))?
        } else {
            convert(AmegaHypergrad::new(curvature, learning_rate, rows, cols))?
        };
        Ok(Self { inner })
    }

    fn curvature(&self) -> f32 {
        self.inner.curvature()
    }

    fn learning_rate(&self) -> f32 {
        self.inner.learning_rate()
    }

    fn shape(&self) -> (usize, usize) {
        self.inner.shape()
    }

    fn gradient(&self) -> Vec<f32> {
        self.inner.gradient().to_vec()
    }

    fn reset(&mut self) {
        self.inner.reset();
    }

    fn accumulate_wave(&mut self, tensor: &PyTensor) -> PyResult<()> {
        self.ensure_shape(tensor)?;
        convert(self.inner.accumulate_wave(tensor.as_tensor()))
    }

    fn accumulate_complex_wave(&mut self, wave: &PyComplexTensor) -> PyResult<()> {
        convert(self.inner.accumulate_complex_wave(&wave.inner))
    }

    fn accumulate_pair(&mut self, prediction: &PyTensor, target: &PyTensor) -> PyResult<()> {
        self.ensure_shape(prediction)?;
        convert(
            self.inner
                .accumulate_pair(prediction.as_tensor(), target.as_tensor()),
        )
    }

    fn absorb_text(&mut self, encoder: &PyLanguageWaveEncoder, text: &str) -> PyResult<()> {
        convert(self.inner.absorb_text(&encoder.inner, text))
    }

    #[pyo3(signature = (intermediates))]
    fn accumulate_barycenter_path(
        &mut self,
        py: Python<'_>,
        intermediates: Vec<Py<PyBarycenterIntermediate>>,
    ) -> PyResult<()> {
        if intermediates.is_empty() {
            return Err(PyValueError::new_err(
                "barycenter intermediates must not be empty",
            ));
        }
        let mut stages = Vec::with_capacity(intermediates.len());
        for stage in intermediates {
            let guard = stage.borrow(py);
            stages.push(guard.inner.clone());
        }
        convert(self.inner.accumulate_barycenter_path(&stages))
    }

    fn apply(&mut self, mut weights: PyRefMut<'_, PyTensor>) -> PyResult<()> {
        self.ensure_shape(&weights)?;
        convert(self.inner.apply(weights.as_tensor_mut()))
    }

    fn topos(&self) -> PyResult<PyOpenTopos> {
        Ok(PyOpenTopos::from_topos(self.inner.topos().clone()))
    }

    fn __repr__(&self) -> PyResult<String> {
        let (rows, cols) = self.shape();
        Ok(format!(
            "Hypergrad(curvature={}, learning_rate={}, rows={}, cols={})",
            self.curvature(),
            self.learning_rate(),
            rows,
            cols
        ))
    }
}

#[pyclass(module = "spiraltorch", name = "DistConfig")]
#[derive(Clone)]
struct PyDistConfig {
    inner: DistConfig,
}

impl PyDistConfig {
    fn from_config(inner: DistConfig) -> Self {
        Self { inner }
    }
}

#[pymethods]
impl PyDistConfig {
    #[new]
    #[pyo3(signature = (node_id=None, mode=None, push_interval=None, summary_window=None, meta_endpoints=None))]
    fn new(
        node_id: Option<String>,
        mode: Option<&str>,
        push_interval: Option<f32>,
        summary_window: Option<usize>,
        meta_endpoints: Option<Vec<String>>,
    ) -> PyResult<Self> {
        let mut config = DistConfig::default();
        if let Some(id) = node_id {
            config.node_id = id;
        }
        if let Some(mode_str) = mode {
            config.mode = match mode_str {
                "local" | "local-only" => DistMode::LocalOnly,
                "periodic" | "periodic-meta" => DistMode::PeriodicMeta,
                "global" | "fully-global" => DistMode::FullyGlobal,
                other => {
                    return Err(PyValueError::new_err(format!(
                    "unknown dist mode '{}': expected local-only, periodic-meta, or fully-global",
                    other
                )))
                }
            };
        }
        if let Some(interval) = push_interval {
            if interval <= 0.0 {
                return Err(PyValueError::new_err(
                    "push_interval must be positive seconds",
                ));
            }
            config.push_interval = Duration::from_secs_f32(interval);
        }
        if let Some(window) = summary_window {
            config.summary_window = window.max(1);
        }
        if let Some(endpoints) = meta_endpoints {
            config.meta_endpoints = endpoints;
        }
        Ok(Self { inner: config })
    }

    #[getter]
    fn node_id(&self) -> &str {
        &self.inner.node_id
    }

    #[getter]
    fn mode(&self) -> &'static str {
        match self.inner.mode {
            DistMode::LocalOnly => "local-only",
            DistMode::PeriodicMeta => "periodic-meta",
            DistMode::FullyGlobal => "fully-global",
        }
    }

    #[getter]
    fn push_interval(&self) -> f32 {
        self.inner.push_interval.as_secs_f32()
    }

    #[getter]
    fn summary_window(&self) -> usize {
        self.inner.summary_window
    }

    #[getter]
    fn meta_endpoints(&self) -> Vec<String> {
        self.inner.meta_endpoints.clone()
    }

    fn __repr__(&self) -> PyResult<String> {
        Ok(format!(
            "DistConfig(node_id='{}', mode='{}', push_interval={:.1}, summary_window={}, endpoints={:?})",
            self.node_id(),
            self.mode(),
            self.push_interval(),
            self.summary_window(),
            self.meta_endpoints(),
        ))
    }
}

#[pyclass(module = "spiraltorch", name = "RoundtableSchedule", unsendable)]
struct PyRoundtableSchedule {
    inner: RoundtableSchedule,
}

impl PyRoundtableSchedule {
    fn from_schedule(inner: RoundtableSchedule) -> Self {
        Self { inner }
    }
}

#[pymethods]
impl PyRoundtableSchedule {
    fn clone(&self) -> Self {
        Self {
            inner: self.inner.clone(),
        }
    }

    #[getter]
    fn top_k(&self) -> u32 {
        self.inner.above().k
    }

    #[getter]
    fn mid_k(&self) -> u32 {
        self.inner.here().k
    }

    #[getter]
    fn bottom_k(&self) -> u32 {
        self.inner.beneath().k
    }

    fn __repr__(&self) -> PyResult<String> {
        Ok(format!(
            "RoundtableSchedule(top={}, mid={}, bottom={})",
            self.top_k(),
            self.mid_k(),
            self.bottom_k()
        ))
    }
}

#[pyclass(module = "spiraltorch", name = "EpochStats")]
#[derive(Clone, Copy)]
struct PyEpochStats {
    inner: EpochStats,
}

impl PyEpochStats {
    fn from_stats(inner: EpochStats) -> Self {
        Self { inner }
    }
}

#[pymethods]
impl PyEpochStats {
    #[getter]
    fn batches(&self) -> usize {
        self.inner.batches
    }

    #[getter]
    fn total_loss(&self) -> f32 {
        self.inner.total_loss
    }

    #[getter]
    fn average_loss(&self) -> f32 {
        self.inner.average_loss
    }

    fn __repr__(&self) -> PyResult<String> {
        Ok(format!(
            "EpochStats(batches={}, total_loss={:.6}, average_loss={:.6})",
            self.batches(),
            self.total_loss(),
            self.average_loss()
        ))
    }
}

#[pyclass(module = "spiraltorch", name = "ModuleTrainer", unsendable)]
struct PyModuleTrainer {
    inner: ModuleTrainer,
}

impl PyModuleTrainer {
    fn from_trainer(inner: ModuleTrainer) -> Self {
        Self { inner }
    }
}

#[pymethods]
impl PyModuleTrainer {
    #[new]
    #[pyo3(signature = (device=None, curvature=-1.0, hyper_learning_rate=0.05, fallback_learning_rate=0.01))]
    fn new(
        device: Option<&str>,
        curvature: f32,
        hyper_learning_rate: f32,
        fallback_learning_rate: f32,
    ) -> Self {
        let caps = caps_for(device);
        let inner =
            ModuleTrainer::new(caps, curvature, hyper_learning_rate, fallback_learning_rate);
        Self { inner }
    }

    #[getter]
    fn curvature(&self) -> f32 {
        self.inner.curvature()
    }

    #[getter]
    fn hyper_learning_rate(&self) -> f32 {
        self.inner.hyper_learning_rate()
    }

    #[getter]
    fn fallback_learning_rate(&self) -> f32 {
        self.inner.fallback_learning_rate()
    }

    #[pyo3(signature = (rows, cols, top_k=8, mid_k=8, bottom_k=8, here_tolerance=1e-5, psychoid=false, psychoid_log=false, psi=false, collapse=false, dist=None))]
    fn roundtable(
        &mut self,
        rows: u32,
        cols: u32,
        top_k: u32,
        mid_k: u32,
        bottom_k: u32,
        here_tolerance: f32,
        psychoid: bool,
        psychoid_log: bool,
        psi: bool,
        collapse: bool,
        dist: Option<PyDistConfig>,
    ) -> PyResult<PyRoundtableSchedule> {
        let mut config = RoundtableConfig {
            top_k,
            mid_k,
            bottom_k,
            here_tolerance: here_tolerance.max(0.0),
            ..RoundtableConfig::default()
        };
        #[cfg(feature = "psychoid")]
        {
            if psychoid {
                config = if psychoid_log {
                    config.enable_psychoid_with_log()
                } else {
                    config.enable_psychoid()
                };
            }
        }
        #[cfg(feature = "psi")]
        {
            if psi {
                config = config.enable_psi();
            }
        }
        #[cfg(feature = "collapse")]
        {
            if collapse {
                config = config.enable_collapse();
            }
        }
        if let Some(dist_cfg) = dist {
            self.inner.configure_distribution(dist_cfg.inner.clone());
        } else {
            self.inner.clear_distribution();
        }
        Ok(PyRoundtableSchedule::from_schedule(
            self.inner.roundtable(rows, cols, config),
        ))
    }

    #[pyo3(signature = (threshold, participants=2))]
    fn install_meta_conductor(&mut self, threshold: f32, participants: usize) {
        self.inner.install_meta_conductor(threshold, participants);
    }

    #[pyo3(signature = (threshold, participants=2))]
    fn install_blackcat_moderator(&mut self, threshold: f32, participants: usize) {
        self.inner
            .install_blackcat_moderator(threshold, participants);
    }

    fn blackcat_minutes<'py>(&self, py: Python<'py>) -> PyResult<PyObject> {
        let minutes = self.inner.blackcat_minutes();
        let list = PyList::empty(py);
        for minute in minutes {
            let entry = PyDict::new(py);
            entry.set_item("plan_signature", minute.plan_signature.clone())?;
            entry.set_item("script_hint", minute.script_hint.clone())?;
            entry.set_item("winner", format!("{:?}", minute.winner))?;
            entry.set_item("support", minute.support)?;
            entry.set_item("mean_score", minute.mean_score)?;
            entry.set_item("mean_psi", minute.mean_psi)?;
            entry.set_item("confidence", (minute.confidence.0, minute.confidence.1))?;
            entry.set_item("reward", minute.reward)?;
            entry.set_item("notes", minute.notes.clone())?;
            entry.set_item(
                "issued_at",
                minute
                    .issued_at
                    .duration_since(SystemTime::UNIX_EPOCH)
                    .map(|d| d.as_secs_f64())
                    .unwrap_or(0.0),
            )?;
            let picks = PyDict::new(py);
            for (k, v) in minute.picks.iter() {
                picks.set_item(k.clone(), v.clone())?;
            }
            entry.set_item("picks", picks)?;
            list.append(entry)?;
        }
        Ok(list.into())
    }

    #[pyo3(signature = (module, loss, batches, schedule))]
    fn train_epoch(
        &mut self,
        module: &Bound<'_, PyAny>,
        loss: &Bound<'_, PyAny>,
        batches: &Bound<'_, PyAny>,
        schedule: &PyRoundtableSchedule,
    ) -> PyResult<PyEpochStats> {
        let stats =
            run_epoch_with_trainer(&mut self.inner, module, loss, batches, &schedule.inner)?;
        Ok(PyEpochStats::from_stats(stats))
    }

    fn __repr__(&self) -> PyResult<String> {
        Ok(format!(
            "ModuleTrainer(curvature={}, hyper_lr={:.4}, fallback_lr={:.4})",
            self.curvature(),
            self.hyper_learning_rate(),
            self.fallback_learning_rate()
        ))
    }
}

#[pyclass(module = "spiraltorch", name = "SpiralSessionBuilder")]
struct PySpiralSessionBuilder {
    builder: Option<SpiralSessionBuilder>,
}

impl PySpiralSessionBuilder {
    fn from_builder(builder: SpiralSessionBuilder) -> Self {
        Self {
            builder: Some(builder),
        }
    }

    fn ensure_builder(&mut self) -> PyResult<&mut SpiralSessionBuilder> {
        self.builder
            .as_mut()
            .ok_or_else(|| PyValueError::new_err("builder has already been consumed"))
    }
}

#[pymethods]
impl PySpiralSessionBuilder {
    #[new]
    #[pyo3(signature = (device=None))]
    fn new(device: Option<&str>) -> Self {
        let caps = caps_for(device);
        Self {
            builder: Some(SpiralSession::builder(caps)),
        }
    }

    fn curvature(&mut self, curvature: f32) -> PyResult<()> {
        self.ensure_builder()?.set_curvature(curvature);
        Ok(())
    }

    fn hyper_learning_rate(&mut self, learning_rate: f32) -> PyResult<()> {
        self.ensure_builder()?
            .set_hyper_learning_rate(learning_rate);
        Ok(())
    }

    fn fallback_learning_rate(&mut self, learning_rate: f32) -> PyResult<()> {
        self.ensure_builder()?
            .set_fallback_learning_rate(learning_rate);
        Ok(())
    }

    fn entropy_weight(&mut self, entropy_weight: f32) -> PyResult<()> {
        self.ensure_builder()?
            .set_barycenter_entropy(entropy_weight);
        Ok(())
    }

    fn beta_j(&mut self, beta_j: f32) -> PyResult<()> {
        self.ensure_builder()?.set_barycenter_beta_j(beta_j);
        Ok(())
    }

    #[pyo3(signature = (coupling=None))]
    fn coupling(&mut self, coupling: Option<PyTensor>) -> PyResult<()> {
        let tensor = coupling.map(PyTensor::into_tensor);
        self.ensure_builder()?.set_barycenter_coupling(tensor);
        Ok(())
    }

    fn topos_guard(&mut self, topos: &PyOpenTopos) -> PyResult<()> {
        self.ensure_builder()?.set_topos(Some(topos.inner.clone()));
        Ok(())
    }

    #[pyo3(signature = (curvature, tolerance, saturation, max_depth, max_volume))]
    fn topos(
        &mut self,
        curvature: f32,
        tolerance: f32,
        saturation: f32,
        max_depth: usize,
        max_volume: usize,
    ) -> PyResult<()> {
        self.ensure_builder()?
            .set_topos_from_params(curvature, tolerance, saturation, max_depth, max_volume)
            .map_err(tensor_err)?;
        Ok(())
    }

    fn clear_topos(&mut self) {
        if let Some(builder) = self.builder.as_mut() {
            builder.set_topos(None);
        }
    }

    fn build(&mut self) -> PyResult<PySpiralSession> {
        let builder = self
            .builder
            .take()
            .ok_or_else(|| PyValueError::new_err("builder has already been consumed"))?;
        let session = convert(builder.build())?;
        Ok(PySpiralSession::from_session(session))
    }

    fn __repr__(&self) -> PyResult<String> {
        Ok("SpiralSessionBuilder(...)".to_string())
    }
}

#[pyclass(module = "spiraltorch", name = "SpiralSession")]
#[derive(Clone)]
struct PySpiralSession {
    inner: SpiralSession,
}

impl PySpiralSession {
    fn from_session(inner: SpiralSession) -> Self {
        Self { inner }
    }
}

#[pymethods]
impl PySpiralSession {
    #[new]
    #[pyo3(signature = (device=None, curvature=-1.0, hyper_learning_rate=0.05, fallback_learning_rate=0.01, entropy_weight=0.1, beta_j=0.0, topos=None, coupling=None))]
    fn new(
        device: Option<&str>,
        curvature: f32,
        hyper_learning_rate: f32,
        fallback_learning_rate: f32,
        entropy_weight: f32,
        beta_j: f32,
        topos: Option<&PyOpenTopos>,
        coupling: Option<&PyTensor>,
    ) -> PyResult<Self> {
        let caps = caps_for(device);
        let mut builder = SpiralSession::builder(caps);
        builder.set_curvature(curvature);
        builder.set_hyper_learning_rate(hyper_learning_rate);
        builder.set_fallback_learning_rate(fallback_learning_rate);
        builder.set_barycenter_entropy(entropy_weight);
        builder.set_barycenter_beta_j(beta_j);
        if let Some(topos) = topos {
            builder.set_topos(Some(topos.inner.clone()));
        }
        if let Some(coupling) = coupling {
            builder.set_barycenter_coupling(Some(coupling.as_tensor().clone()));
        }
        let session = convert(builder.build())?;
        Ok(Self { inner: session })
    }

    fn builder(&self) -> PySpiralSessionBuilder {
        PySpiralSessionBuilder::from_builder(self.inner.to_builder())
    }

    fn trainer(&self) -> PyModuleTrainer {
        PyModuleTrainer::from_trainer(self.inner.trainer())
    }

    #[pyo3(signature = (rows, cols, top_k=8, mid_k=8, bottom_k=8, here_tolerance=1e-5, psychoid=false, psychoid_log=false, psi=false, collapse=false))]
    fn roundtable(
        &self,
        rows: u32,
        cols: u32,
        top_k: u32,
        mid_k: u32,
        bottom_k: u32,
        here_tolerance: f32,
        psychoid: bool,
        psychoid_log: bool,
        psi: bool,
        collapse: bool,
    ) -> PyRoundtableSchedule {
        let mut config = RoundtableConfig {
            top_k,
            mid_k,
            bottom_k,
            here_tolerance: here_tolerance.max(0.0),
            ..RoundtableConfig::default()
        };
        #[cfg(feature = "psychoid")]
        {
            if psychoid {
                config = if psychoid_log {
                    config.enable_psychoid_with_log()
                } else {
                    config.enable_psychoid()
                };
            }
        }
        #[cfg(feature = "psi")]
        {
            if psi {
                config = config.enable_psi();
            }
        }
        #[cfg(feature = "collapse")]
        {
            if collapse {
                config = config.enable_collapse();
            }
        }
        PyRoundtableSchedule::from_schedule(self.inner.roundtable(rows, cols, config))
    }

    #[pyo3(signature = (module))]
    fn prepare_module(&self, module: &Bound<'_, PyAny>) -> PyResult<()> {
        if let Ok(mut seq) = module.extract::<PyRefMut<'_, PySequentialModule>>() {
            return convert(self.inner.prepare_module(seq.borrow_mut()?));
        }
        if let Ok(mut linear) = module.extract::<PyRefMut<'_, PyLinearModule>>() {
            return convert(self.inner.prepare_module(linear.borrow_mut()?));
        }
        if let Ok(mut relu) = module.extract::<PyRefMut<'_, PyReluModule>>() {
            return convert(self.inner.prepare_module(relu.borrow_mut()?));
        }
        if let Ok(mut conv) = module.extract::<PyRefMut<'_, PyConv1dModule>>() {
            return convert(self.inner.prepare_module(conv.borrow_mut()?));
        }
        if let Ok(mut wave) = module.extract::<PyRefMut<'_, PyWaveRnnModule>>() {
            return convert(self.inner.prepare_module(wave.borrow_mut()?));
        }
        if let Ok(mut projector) = module.extract::<PyRefMut<'_, PyZSpaceProjector>>() {
            return convert(self.inner.prepare_module(projector.borrow_mut()?));
        }

        Err(PyValueError::new_err(
            "prepare_module expects Linear, Relu, Conv1d, WaveRnn, ZSpaceProjector, or Sequential modules",
        ))
    }

    #[pyo3(signature = (*args))]
    fn train_epoch(&self, args: &Bound<'_, PyTuple>) -> PyResult<PyEpochStats> {
        match args.len() {
            5 => {
                let trainer = args.get_item(0)?;
                let mut trainer = trainer.extract::<PyRefMut<PyModuleTrainer>>()?;
                let module = args.get_item(1)?;
                let loss = args.get_item(2)?;
                let batches = args.get_item(3)?;
                let schedule = args.get_item(4)?.extract::<PyRef<PyRoundtableSchedule>>()?;
                trainer.train_epoch(&module, &loss, &batches, &*schedule)
            }
            4 => {
                let module = args.get_item(0)?;
                let loss = args.get_item(1)?;
                let batches = args.get_item(2)?;
                let schedule = args.get_item(3)?.extract::<PyRef<PyRoundtableSchedule>>()?;
                let mut trainer = self.inner.trainer();
                let stats = run_epoch_with_trainer(
                    &mut trainer,
                    &module,
                    &loss,
                    &batches,
                    &schedule.inner,
                )?;
                Ok(PyEpochStats::from_stats(stats))
            }
            _ => Err(PyValueError::new_err(
                "SpiralSession.train_epoch expects either (trainer, module, loss, batches, schedule) or (module, loss, batches, schedule)",
            )),
        }
    }

    #[pyo3(signature = (seed, sot=None))]
    fn trace(
        &self,
        seed: &PyTensor,
        sot: Option<&Bound<'_, PyDict>>,
    ) -> PyResult<PySpiralDifferentialTrace> {
        let (rows, cols) = seed.as_tensor().shape();
        let default_steps = match rows.checked_mul(cols) {
            Some(0) | None => 1,
            Some(value) => value.max(1),
        };
        let mut plan_steps = default_steps;
        let mut params = Sot3DParams {
            base_radius: 1.0,
            radial_growth: 0.05,
            base_height: 1.0,
            meso_gain: 0.2,
            micro_gain: 0.05,
        };
        if let Some(cfg) = sot {
            if let Some(value) = cfg.get_item("steps")? {
                plan_steps = value.extract()?;
            }
            if let Some(value) = cfg.get_item("base_radius")? {
                params.base_radius = value.extract()?;
            }
            if let Some(value) = cfg.get_item("radial_growth")? {
                params.radial_growth = value.extract()?;
            }
            if let Some(value) = cfg.get_item("base_height")? {
                params.base_height = value.extract()?;
            }
            if let Some(value) = cfg.get_item("meso_gain")? {
                params.meso_gain = value.extract()?;
            }
            if let Some(value) = cfg.get_item("micro_gain")? {
                params.micro_gain = value.extract()?;
            }
        }

        let trace = convert(self.inner.trace(seed.as_tensor().clone()))?;
        let plan = if plan_steps == 0 {
            None
        } else {
            Some(crate::sot::generate_plan_with_params(plan_steps, params)?)
        };
        Ok(PySpiralDifferentialTrace::from_trace_with_plan(trace, plan))
    }

    #[getter]
    fn curvature(&self) -> f32 {
        self.inner.curvature()
    }

    #[getter]
    fn hyper_learning_rate(&self) -> f32 {
        self.inner.hyper_learning_rate()
    }

    #[getter]
    fn fallback_learning_rate(&self) -> f32 {
        self.inner.fallback_learning_rate()
    }

    #[getter]
    fn entropy_weight(&self) -> f32 {
        self.inner.barycenter_entropy_weight()
    }

    #[getter]
    fn beta_j(&self) -> f32 {
        self.inner.barycenter_beta_j()
    }

    #[getter]
    fn coupling(&self) -> Option<PyTensor> {
        self.inner
            .barycenter_coupling()
            .cloned()
            .map(PyTensor::from_tensor)
    }

    fn device_caps(&self, py: Python<'_>) -> PyResult<PyObject> {
        Ok(device_caps_dict(py, self.inner.device_caps())?.into_py(py))
    }

    #[pyo3(signature = (kind, rows, cols, k))]
    fn plan(&self, py: Python<'_>, kind: &str, rows: u32, cols: u32, k: u32) -> PyResult<PyObject> {
        let rank_kind = parse_kind(kind)?;
        let plan = self.inner.plan_rank(rank_kind, rows, cols, k);
        let out = PyDict::new_bound(py);
        out.set_item("kind", kind.to_ascii_lowercase())?;
        out.set_item("rows", rows)?;
        out.set_item("cols", cols)?;
        out.set_item("k", k)?;
        out.set_item("choice", choice_dict(py, &plan)?.into_py(py))?;
        Ok(out.into_py(py))
    }

    fn hypergrad(&self, rows: usize, cols: usize) -> PyResult<PyHypergrad> {
        Ok(PyHypergrad::from_hypergrad(convert(
            self.inner.hypergrad(rows, cols),
        )?))
    }

    #[pyo3(signature = (densities, weights=None, entropy_weight=None, beta_j=None, coupling=None))]
    fn barycenter(
        &self,
        densities: Vec<PyTensor>,
        weights: Option<Vec<f32>>,
        entropy_weight: Option<f32>,
        beta_j: Option<f32>,
        coupling: Option<PyTensor>,
    ) -> PyResult<PyZSpaceBarycenter> {
        if densities.is_empty() {
            return Err(PyValueError::new_err("densities must not be empty"));
        }
        let tensors: Vec<Tensor> = densities.into_iter().map(PyTensor::into_tensor).collect();
        let weight_vec = weights.unwrap_or_else(|| vec![1.0; tensors.len()]);
        if weight_vec.len() != tensors.len() {
            return Err(PyValueError::new_err(format!(
                "expected {} weights, received {}",
                tensors.len(),
                weight_vec.len()
            )));
        }
        let coupling_tensor = coupling.map(PyTensor::into_tensor);
        let coupling_ref = coupling_tensor.as_ref();
        let entropy = entropy_weight.unwrap_or_else(|| self.inner.barycenter_entropy_weight());
        let beta = beta_j.unwrap_or_else(|| self.inner.barycenter_beta_j());
        let result = self.inner.barycenter_with_parameters(
            &weight_vec,
            &tensors,
            entropy,
            beta,
            coupling_ref,
        );
        Ok(PyZSpaceBarycenter::from_result(convert(result)?))
    }

    fn align_hypergrad(
        &self,
        hypergrad: &mut PyHypergrad,
        barycenter: &PyZSpaceBarycenter,
    ) -> PyResult<()> {
        convert(
            self.inner
                .align_hypergrad(&mut hypergrad.inner, &barycenter.inner),
        )
    }

    #[getter]
    fn topos(&self) -> Option<PyOpenTopos> {
        self.inner.topos().cloned().map(PyOpenTopos::from_topos)
    }

    fn __repr__(&self) -> PyResult<String> {
        Ok(format!(
            "SpiralSession(device={}, curvature={}, hyper_lr={}, fallback_lr={})",
            backend_name(self.inner.device_caps().backend),
            self.inner.curvature(),
            self.inner.hyper_learning_rate(),
            self.inner.fallback_learning_rate()
        ))
    }
}

#[pyclass(module = "spiraltorch.nn", name = "MeanSquaredError")]
struct PyMeanSquaredError {
    inner: MeanSquaredError,
}

impl PyMeanSquaredError {
    fn inner_mut(&mut self) -> &mut MeanSquaredError {
        &mut self.inner
    }
}

#[pymethods]
impl PyMeanSquaredError {
    #[new]
    fn new() -> Self {
        Self {
            inner: MeanSquaredError::new(),
        }
    }

    fn forward(&mut self, prediction: &PyTensor, target: &PyTensor) -> PyResult<PyTensor> {
        Ok(PyTensor::from_tensor(convert(
            self.inner
                .forward(prediction.as_tensor(), target.as_tensor()),
        )?))
    }

    fn backward(&mut self, prediction: &PyTensor, target: &PyTensor) -> PyResult<PyTensor> {
        Ok(PyTensor::from_tensor(convert(
            self.inner
                .backward(prediction.as_tensor(), target.as_tensor()),
        )?))
    }

    fn __repr__(&self) -> PyResult<String> {
        Ok("MeanSquaredError()".to_string())
    }
}

fn run_epoch_with_trainer(
    trainer: &mut ModuleTrainer,
    module: &Bound<'_, PyAny>,
    loss: &Bound<'_, PyAny>,
    batches: &Bound<'_, PyAny>,
    schedule: &RoundtableSchedule,
) -> PyResult<EpochStats> {
    if let Ok(loader) = batches.extract::<PyRef<PyDataLoader>>() {
        if let Ok(mut seq) = module.extract::<PyRefMut<'_, PySequentialModule>>() {
            if let Ok(mut mse) = loss.extract::<PyRefMut<'_, PyMeanSquaredError>>() {
                let stats = convert(trainer.train_epoch(
                    seq.borrow_mut()?,
                    mse.inner_mut(),
                    loader.clone_inner(),
                    schedule,
                ))?;
                return Ok(stats);
            }
        }

        if let Ok(mut linear) = module.extract::<PyRefMut<'_, PyLinearModule>>() {
            if let Ok(mut mse) = loss.extract::<PyRefMut<'_, PyMeanSquaredError>>() {
                let stats = convert(trainer.train_epoch(
                    linear.borrow_mut()?,
                    mse.inner_mut(),
                    loader.clone_inner(),
                    schedule,
                ))?;
                return Ok(stats);
            }
        }

        if let Ok(mut relu) = module.extract::<PyRefMut<'_, PyReluModule>>() {
            if let Ok(mut mse) = loss.extract::<PyRefMut<'_, PyMeanSquaredError>>() {
                let stats = convert(trainer.train_epoch(
                    relu.borrow_mut()?,
                    mse.inner_mut(),
                    loader.clone_inner(),
                    schedule,
                ))?;
                return Ok(stats);
            }
        }
    }

    let dataset: Vec<(Tensor, Tensor)> = batches
        .extract::<Vec<(PyTensor, PyTensor)>>()?
        .into_iter()
        .map(|(input, target)| (input.into_tensor(), target.into_tensor()))
        .collect();

    if let Ok(mut seq) = module.extract::<PyRefMut<'_, PySequentialModule>>() {
        if let Ok(mut mse) = loss.extract::<PyRefMut<'_, PyMeanSquaredError>>() {
            let stats = convert(trainer.train_epoch(
                seq.borrow_mut()?,
                mse.inner_mut(),
                dataset.clone(),
                schedule,
            ))?;
            return Ok(stats);
        }
    }

    if let Ok(mut linear) = module.extract::<PyRefMut<'_, PyLinearModule>>() {
        if let Ok(mut mse) = loss.extract::<PyRefMut<'_, PyMeanSquaredError>>() {
            let stats = convert(trainer.train_epoch(
                linear.borrow_mut()?,
                mse.inner_mut(),
                dataset.clone(),
                schedule,
            ))?;
            return Ok(stats);
        }
    }

    if let Ok(mut relu) = module.extract::<PyRefMut<'_, PyReluModule>>() {
        if let Ok(mut mse) = loss.extract::<PyRefMut<'_, PyMeanSquaredError>>() {
            let stats = convert(trainer.train_epoch(
                relu.borrow_mut()?,
                mse.inner_mut(),
                dataset,
                schedule,
            ))?;
            return Ok(stats);
        }
    }

    Err(PyValueError::new_err(
        "ModuleTrainer.train_epoch expects a Sequential, Linear, or Relu module and a supported loss",
    ))
}

#[pyclass(module = "spiraltorch.nn", name = "Relu")]
struct PyReluModule {
    inner: Option<NnRelu>,
}

impl PyReluModule {
    fn borrow(&self) -> PyResult<&NnRelu> {
        self.inner
            .as_ref()
            .ok_or_else(|| PyValueError::new_err("Relu module has been moved"))
    }

    fn borrow_mut(&mut self) -> PyResult<&mut NnRelu> {
        self.inner
            .as_mut()
            .ok_or_else(|| PyValueError::new_err("Relu module has been moved"))
    }

    fn take(&mut self) -> PyResult<NnRelu> {
        self.inner
            .take()
            .ok_or_else(|| PyValueError::new_err("Relu module has been moved"))
    }
}

#[pymethods]
impl PyReluModule {
    #[new]
    fn new() -> Self {
        Self {
            inner: Some(NnRelu::new()),
        }
    }

    fn forward(&self, input: &PyTensor) -> PyResult<PyTensor> {
        Ok(PyTensor::from_tensor(convert(
            self.borrow()?.forward(input.as_tensor()),
        )?))
    }

    fn backward(&mut self, input: &PyTensor, grad_output: &PyTensor) -> PyResult<PyTensor> {
        Ok(PyTensor::from_tensor(convert(
            self.borrow_mut()?
                .backward(input.as_tensor(), grad_output.as_tensor()),
        )?))
    }

    fn attach_hypergrad(&mut self, curvature: f32, learning_rate: f32) -> PyResult<()> {
        convert(
            self.borrow_mut()?
                .attach_hypergrad(curvature, learning_rate),
        )
    }

    fn apply_step(&mut self, fallback_lr: f32) -> PyResult<()> {
        convert(self.borrow_mut()?.apply_step(fallback_lr))
    }

    fn zero_grad(&mut self) -> PyResult<()> {
        convert(self.borrow_mut()?.zero_accumulators())
    }

    fn state_dict(&self, py: Python<'_>) -> PyResult<PyObject> {
        let state = PyDict::new_bound(py);
        Ok(state.into_py(py))
    }

    fn load_state_dict(&mut self, dict: &Bound<'_, PyDict>) -> PyResult<()> {
        if dict.is_empty() {
            Ok(())
        } else {
            Err(PyValueError::new_err(
                "Relu does not hold parameters and cannot load a state_dict",
            ))
        }
    }

    fn __repr__(&self) -> PyResult<String> {
        Ok("Relu()".to_string())
    }
}

#[pyclass(module = "spiraltorch.nn", name = "Linear")]
struct PyLinearModule {
    inner: Option<NnLinear>,
}

impl PyLinearModule {
    fn borrow(&self) -> PyResult<&NnLinear> {
        self.inner
            .as_ref()
            .ok_or_else(|| PyValueError::new_err("Linear module has been moved"))
    }

    fn borrow_mut(&mut self) -> PyResult<&mut NnLinear> {
        self.inner
            .as_mut()
            .ok_or_else(|| PyValueError::new_err("Linear module has been moved"))
    }

    fn take(&mut self) -> PyResult<NnLinear> {
        self.inner
            .take()
            .ok_or_else(|| PyValueError::new_err("Linear module has been moved"))
    }
}

#[pymethods]
impl PyLinearModule {
    #[new]
    #[pyo3(signature = (input_dim, output_dim, name=None))]
    fn new(input_dim: usize, output_dim: usize, name: Option<&str>) -> PyResult<Self> {
        let ident = name.unwrap_or("linear");
        let inner = convert(NnLinear::new(ident, input_dim, output_dim))?;
        Ok(Self { inner: Some(inner) })
    }

    fn forward(&self, input: &PyTensor) -> PyResult<PyTensor> {
        let layer = self.borrow()?;
        Ok(PyTensor::from_tensor(convert(
            layer.forward(input.as_tensor()),
        )?))
    }

    fn backward(&mut self, input: &PyTensor, grad_output: &PyTensor) -> PyResult<PyTensor> {
        let layer = self.borrow_mut()?;
        Ok(PyTensor::from_tensor(convert(
            layer.backward(input.as_tensor(), grad_output.as_tensor()),
        )?))
    }

    fn attach_hypergrad(&mut self, curvature: f32, learning_rate: f32) -> PyResult<()> {
        convert(
            self.borrow_mut()?
                .attach_hypergrad(curvature, learning_rate),
        )
    }

    fn apply_step(&mut self, fallback_lr: f32) -> PyResult<()> {
        convert(self.borrow_mut()?.apply_step(fallback_lr))
    }

    fn zero_grad(&mut self) -> PyResult<()> {
        convert(self.borrow_mut()?.zero_accumulators())
    }

    fn state_dict(&self, py: Python<'_>) -> PyResult<PyObject> {
        let state = convert(self.borrow()?.state_dict())?;
        state_to_pydict(py, state)
    }

    fn load_state_dict(&mut self, dict: &Bound<'_, PyDict>) -> PyResult<()> {
        let state = pydict_to_state(dict)?;
        convert(self.borrow_mut()?.load_state_dict(&state))
    }
}

#[pyclass(module = "spiraltorch.nn", name = "Conv1d")]
struct PyConv1dModule {
    inner: Option<NnConv1d>,
}

impl PyConv1dModule {
    fn borrow(&self) -> PyResult<&NnConv1d> {
        self.inner
            .as_ref()
            .ok_or_else(|| PyValueError::new_err("Conv1d module has been moved"))
    }

    fn borrow_mut(&mut self) -> PyResult<&mut NnConv1d> {
        self.inner
            .as_mut()
            .ok_or_else(|| PyValueError::new_err("Conv1d module has been moved"))
    }

    fn take(&mut self) -> PyResult<NnConv1d> {
        self.inner
            .take()
            .ok_or_else(|| PyValueError::new_err("Conv1d module has been moved"))
    }
}

#[pymethods]
impl PyConv1dModule {
    #[new]
    #[pyo3(signature = (in_channels, out_channels, kernel_size, stride=1, padding=0, name=None))]
    fn new(
        in_channels: usize,
        out_channels: usize,
        kernel_size: usize,
        stride: usize,
        padding: usize,
        name: Option<&str>,
    ) -> PyResult<Self> {
        let ident = name.unwrap_or("conv1d");
        let inner = convert(NnConv1d::new(
            ident,
            in_channels,
            out_channels,
            kernel_size,
            stride,
            padding,
        ))?;
        Ok(Self { inner: Some(inner) })
    }

    fn forward(&self, input: &PyTensor) -> PyResult<PyTensor> {
        Ok(PyTensor::from_tensor(convert(
            self.borrow()?.forward(input.as_tensor()),
        )?))
    }

    fn backward(&mut self, input: &PyTensor, grad_output: &PyTensor) -> PyResult<PyTensor> {
        Ok(PyTensor::from_tensor(convert(
            self.borrow_mut()?
                .backward(input.as_tensor(), grad_output.as_tensor()),
        )?))
    }

    fn attach_hypergrad(&mut self, curvature: f32, learning_rate: f32) -> PyResult<()> {
        convert(
            self.borrow_mut()?
                .attach_hypergrad(curvature, learning_rate),
        )
    }

    fn apply_step(&mut self, fallback_lr: f32) -> PyResult<()> {
        convert(self.borrow_mut()?.apply_step(fallback_lr))
    }

    fn zero_grad(&mut self) -> PyResult<()> {
        convert(self.borrow_mut()?.zero_accumulators())
    }

    fn state_dict(&self, py: Python<'_>) -> PyResult<PyObject> {
        let state = convert(self.borrow()?.state_dict())?;
        state_to_pydict(py, state)
    }

    fn load_state_dict(&mut self, dict: &Bound<'_, PyDict>) -> PyResult<()> {
        let state = pydict_to_state(dict)?;
        convert(self.borrow_mut()?.load_state_dict(&state))
    }
}

#[pyclass(module = "spiraltorch.nn", name = "WaveRnn")]
struct PyWaveRnnModule {
    inner: Option<NnWaveRnn>,
}

impl PyWaveRnnModule {
    fn borrow(&self) -> PyResult<&NnWaveRnn> {
        self.inner
            .as_ref()
            .ok_or_else(|| PyValueError::new_err("WaveRnn module has been moved"))
    }

    fn borrow_mut(&mut self) -> PyResult<&mut NnWaveRnn> {
        self.inner
            .as_mut()
            .ok_or_else(|| PyValueError::new_err("WaveRnn module has been moved"))
    }

    fn take(&mut self) -> PyResult<NnWaveRnn> {
        self.inner
            .take()
            .ok_or_else(|| PyValueError::new_err("WaveRnn module has been moved"))
    }
}

#[pymethods]
impl PyWaveRnnModule {
    #[new]
    #[pyo3(signature = (in_channels, hidden_dim, kernel_size, stride=1, padding=0, curvature=-1.0, temperature=0.5, name=None))]
    fn new(
        in_channels: usize,
        hidden_dim: usize,
        kernel_size: usize,
        stride: usize,
        padding: usize,
        curvature: f32,
        temperature: f32,
        name: Option<&str>,
    ) -> PyResult<Self> {
        let ident = name.unwrap_or("wave_rnn");
        let inner = convert(NnWaveRnn::new(
            ident,
            in_channels,
            hidden_dim,
            kernel_size,
            stride,
            padding,
            curvature,
            temperature,
        ))?;
        Ok(Self { inner: Some(inner) })
    }

    fn forward(&self, input: &PyTensor) -> PyResult<PyTensor> {
        Ok(PyTensor::from_tensor(convert(
            self.borrow()?.forward(input.as_tensor()),
        )?))
    }

    fn backward(&mut self, input: &PyTensor, grad_output: &PyTensor) -> PyResult<PyTensor> {
        Ok(PyTensor::from_tensor(convert(
            self.borrow_mut()?
                .backward(input.as_tensor(), grad_output.as_tensor()),
        )?))
    }

    fn attach_hypergrad(&mut self, curvature: f32, learning_rate: f32) -> PyResult<()> {
        convert(
            self.borrow_mut()?
                .attach_hypergrad(curvature, learning_rate),
        )
    }

    fn apply_step(&mut self, fallback_lr: f32) -> PyResult<()> {
        convert(self.borrow_mut()?.apply_step(fallback_lr))
    }

    fn zero_grad(&mut self) -> PyResult<()> {
        convert(self.borrow_mut()?.zero_accumulators())
    }

    fn state_dict(&self, py: Python<'_>) -> PyResult<PyObject> {
        let state = convert(self.borrow()?.state_dict())?;
        state_to_pydict(py, state)
    }

    fn load_state_dict(&mut self, dict: &Bound<'_, PyDict>) -> PyResult<()> {
        let state = pydict_to_state(dict)?;
        convert(self.borrow_mut()?.load_state_dict(&state))
    }
}

#[pyclass(module = "spiraltorch.nn", name = "Sequential", unsendable)]
struct PySequentialModule {
    inner: Option<NnSequential>,
}

impl PySequentialModule {
    fn borrow(&self) -> PyResult<&NnSequential> {
        self.inner
            .as_ref()
            .ok_or_else(|| PyValueError::new_err("Sequential has been moved"))
    }

    fn borrow_mut(&mut self) -> PyResult<&mut NnSequential> {
        self.inner
            .as_mut()
            .ok_or_else(|| PyValueError::new_err("Sequential has been moved"))
    }
}

#[pymethods]
impl PySequentialModule {
    #[new]
    fn new(py_layers: &Bound<'_, PyAny>) -> PyResult<Self> {
        let seq_iter = py_layers.iter()?;
        let mut seq = NnSequential::new();
        for item in seq_iter {
            let obj = item?;
            if let Ok(mut linear) = obj.extract::<PyRefMut<'_, PyLinearModule>>() {
                seq.push(linear.take()?);
            } else if let Ok(mut relu) = obj.extract::<PyRefMut<'_, PyReluModule>>() {
                seq.push(relu.take()?);
            } else if let Ok(mut conv) = obj.extract::<PyRefMut<'_, PyConv1dModule>>() {
                seq.push(conv.take()?);
            } else if let Ok(mut wave) = obj.extract::<PyRefMut<'_, PyWaveRnnModule>>() {
                seq.push(wave.take()?);
            } else if let Ok(mut projector) = obj.extract::<PyRefMut<'_, PyZSpaceProjector>>() {
                seq.push(projector.take()?);
            } else {
                return Err(PyValueError::new_err(
                    "Sequential expects Linear, Relu, Conv1d, WaveRnn, or ZSpaceProjector modules",
                ));
            }
        }
        Ok(Self { inner: Some(seq) })
    }

    fn forward(&self, input: &PyTensor) -> PyResult<PyTensor> {
        Ok(PyTensor::from_tensor(convert(
            self.borrow()?.forward(input.as_tensor()),
        )?))
    }

    fn backward(&mut self, input: &PyTensor, grad_output: &PyTensor) -> PyResult<PyTensor> {
        Ok(PyTensor::from_tensor(convert(
            self.borrow_mut()?
                .backward(input.as_tensor(), grad_output.as_tensor()),
        )?))
    }

    fn attach_hypergrad(&mut self, curvature: f32, learning_rate: f32) -> PyResult<()> {
        convert(
            self.borrow_mut()?
                .attach_hypergrad(curvature, learning_rate),
        )
    }

    fn apply_step(&mut self, fallback_lr: f32) -> PyResult<()> {
        convert(self.borrow_mut()?.apply_step(fallback_lr))
    }

    fn zero_grad(&mut self) -> PyResult<()> {
        convert(self.borrow_mut()?.zero_accumulators())
    }

    fn state_dict(&self, py: Python<'_>) -> PyResult<PyObject> {
        let state = convert(self.borrow()?.state_dict())?;
        state_to_pydict(py, state)
    }

    fn load_state_dict(&mut self, dict: &Bound<'_, PyDict>) -> PyResult<()> {
        let state = pydict_to_state(dict)?;
        convert(self.borrow_mut()?.load_state_dict(&state))
    }
}

fn parse_kind(kind: &str) -> PyResult<RankKind> {
    match kind.to_ascii_lowercase().as_str() {
        "topk" | "top" => Ok(RankKind::TopK),
        "midk" | "mid" => Ok(RankKind::MidK),
        "bottomk" | "bottom" => Ok(RankKind::BottomK),
        other => Err(pyo3::exceptions::PyValueError::new_err(format!(
            "unsupported rank kind: {}",
            other
        ))),
    }
}

fn caps_for(device: Option<&str>) -> DeviceCaps {
    match device.map(|d| d.to_ascii_lowercase()) {
        Some(ref name) if name == "cuda" => DeviceCaps::cuda(32, 1024, Some(96 * 1024)),
        Some(ref name) if name == "hip" => DeviceCaps::hip(32, 1024, Some(64 * 1024)),
        Some(ref name) if name == "cpu" => DeviceCaps::cpu(),
        Some(ref name) if name == "mps" => DeviceCaps::wgpu(32, true, 256),
        Some(ref name) if name == "wgpu" => DeviceCaps::wgpu(32, true, 256),
        Some(ref name) if name == "auto" => DeviceCaps::wgpu(32, true, 256),
        Some(ref name) if name == "hip-real" => DeviceCaps::hip(32, 1024, Some(64 * 1024)),
        _ => DeviceCaps::wgpu(32, true, 256),
    }
}

fn choice_dict<'py>(py: Python<'py>, plan: &RankPlan) -> PyResult<Bound<'py, PyDict>> {
    let choice = PyDict::new_bound(py);
    choice.set_item("use_2ce", plan.choice.use_2ce)?;
    choice.set_item("workgroup", plan.choice.wg)?;
    choice.set_item("kl", plan.choice.kl)?;
    choice.set_item("channel_stride", plan.choice.ch)?;
    choice.set_item("merge_kind", plan.choice.mk)?;
    choice.set_item("merge_detail", plan.choice.mkd)?;
    choice.set_item("tile", plan.choice.tile)?;
    choice.set_item("compaction_tile", plan.choice.ctile)?;
    Ok(choice)
}

/// Inspect the unified heuristics for the requested rank family.
#[pyfunction]
#[pyo3(signature = (kind, rows, cols, k, device=None))]
fn plan(
    py: Python<'_>,
    kind: &str,
    rows: u32,
    cols: u32,
    k: u32,
    device: Option<&str>,
) -> PyResult<PyObject> {
    let rank_kind = parse_kind(kind)?;
    let caps = caps_for(device);
    let plan = plan_rank(rank_kind, rows, cols, k, caps);

    let out = PyDict::new_bound(py);
    out.set_item("kind", kind.to_ascii_lowercase())?;
    out.set_item("rows", rows)?;
    out.set_item("cols", cols)?;
    out.set_item("k", k)?;
    out.set_item("choice", choice_dict(py, &plan)?.into_py(py))?;
    Ok(out.into_py(py))
}

#[pyfunction(name = "topk2d_tensor")]
#[pyo3(signature = (x, k, device=None))]
fn topk2d_tensor_py(
    _py: Python<'_>,
    x: &PyTensor,
    k: usize,
    device: Option<&str>,
) -> PyResult<(PyTensor, PyTensor)> {
    let (rows, cols) = x.shape();
    if k == 0 || k > cols {
        return Err(PyValueError::new_err("invalid k for given tensor columns"));
    }

    let route = choose_route(device)?;
    if rows > u32::MAX as usize || cols > u32::MAX as usize {
        return Err(PyValueError::new_err(
            "tensor dimensions exceed planner limits (u32::MAX)",
        ));
    }
    if k > u32::MAX as usize {
        return Err(PyValueError::new_err("k exceeds planner limits (u32::MAX)"));
    }
    let caps = caps_for(Some(route.as_str()));
    let plan = plan_rank(RankKind::TopK, rows as u32, cols as u32, k as u32, caps);
    debug_assert_eq!(plan.rows as usize, rows);
    debug_assert_eq!(plan.cols as usize, cols);

    let data = x.as_tensor().data();
    let (vals, idx) = match route {
        DeviceRoute::Cpu | DeviceRoute::Cuda | DeviceRoute::Mps | DeviceRoute::Wgpu => {
            topk_rows_cpu(data, rows, cols, k)
        }
    };

    let vals_tensor = Tensor::from_vec(rows, k, vals).map_err(tensor_err)?;
    let idx_as_f32: Vec<f32> = idx.iter().map(|&value| value as f32).collect();
    let idx_tensor = Tensor::from_vec(rows, k, idx_as_f32).map_err(tensor_err)?;

    Ok((
        PyTensor::from_tensor(vals_tensor),
        PyTensor::from_tensor(idx_tensor),
    ))
}

/// Compute the Z-space barycenter described by the weighted KL objective.
#[pyfunction(name = "z_space_barycenter")]
#[pyo3(signature = (densities, weights=None, entropy_weight=0.0, beta_j=0.0, coupling=None))]
fn z_space_barycenter_py(
    py: Python<'_>,
    densities: Vec<PyTensor>,
    weights: Option<Vec<f32>>,
    entropy_weight: f32,
    beta_j: f32,
    coupling: Option<PyTensor>,
) -> PyResult<PyObject> {
    if densities.is_empty() {
        return Err(PyValueError::new_err("densities must not be empty"));
    }
    let tensors: Vec<Tensor> = densities.into_iter().map(PyTensor::into_tensor).collect();
    let weight_vec = weights.unwrap_or_else(|| vec![1.0; tensors.len()]);
    if weight_vec.len() != tensors.len() {
        return Err(PyValueError::new_err(format!(
            "expected {} weights, received {}",
            tensors.len(),
            weight_vec.len()
        )));
    }
    let coupling_tensor = coupling.map(PyTensor::into_tensor);
    let coupling_ref = coupling_tensor.as_ref();
    let barycenter = convert(rust_z_space_barycenter(
        &weight_vec,
        &tensors,
        entropy_weight,
        beta_j,
        coupling_ref,
    ))?;
    PyZSpaceBarycenter::from_result(barycenter).as_dict(py)
}

fn parse_frac_pad(pad: &str) -> PyResult<FracPad> {
    match pad.to_ascii_lowercase().as_str() {
        "zero" => Ok(FracPad::Zero),
        "reflect" => Ok(FracPad::Reflect),
        other => Err(PyValueError::new_err(format!(
            "unsupported padding kind: {other}; expected 'zero' or 'reflect'"
        ))),
    }
}

#[pyfunction(name = "gl_coeffs")]
fn gl_coeffs_py(alpha: f32, len: usize) -> Vec<f32> {
    frac_gl_coeffs(alpha, len)
}

#[pyfunction(name = "fracdiff_gl")]
#[pyo3(signature = (tensor, alpha, axis, kernel_len, pad="zero", scale=None))]
fn fracdiff_gl_py(
    tensor: &PyTensor,
    alpha: f32,
    axis: usize,
    kernel_len: usize,
    pad: &str,
    scale: Option<f32>,
) -> PyResult<PyTensor> {
    let array = tensor_to_array(tensor.as_tensor())?;
    let pad = parse_frac_pad(pad)?;
    let result = convert_frac(fracdiff_gl_nd(&array, alpha, axis, kernel_len, pad, scale))?;
    array_to_tensor(result)
}

#[pyfunction(name = "fracdiff_gl_backward")]
#[pyo3(signature = (tensor, alpha, axis, kernel_len, pad="zero", scale=None))]
fn fracdiff_gl_backward_py(
    tensor: &PyTensor,
    alpha: f32,
    axis: usize,
    kernel_len: usize,
    pad: &str,
    scale: Option<f32>,
) -> PyResult<PyTensor> {
    let array = tensor_to_array(tensor.as_tensor())?;
    let pad = parse_frac_pad(pad)?;
    let result = convert_frac(fracdiff_gl_nd_backward(
        &array, alpha, axis, kernel_len, pad, scale,
    ))?;
    array_to_tensor(result)
}

#[pyfunction(name = "fft")]
#[pyo3(signature = (signal, inverse=false))]
fn frac_fft_py(signal: Vec<Complex64>, inverse: bool) -> PyResult<Vec<Complex64>> {
    let mut buffer: Vec<FracComplex32> = signal
        .into_iter()
        .map(|c| FracComplex32::new(c.re as f32, c.im as f32))
        .collect();
    convert_fft(frac_fft_inplace(&mut buffer, inverse))?;
    Ok(buffer
        .into_iter()
        .map(|c| Complex64::new(c.re as f64, c.im as f64))
        .collect())
}

#[pymodule]
fn nn(_py: Python<'_>, m: &Bound<'_, PyModule>) -> PyResult<()> {
    m.add_class::<PyMeanSquaredError>()?;
    m.add_class::<PyLinearModule>()?;
    m.add_class::<PyReluModule>()?;
    m.add_class::<PyConv1dModule>()?;
    m.add_class::<PyWaveRnnModule>()?;
    m.add_class::<PyZSpaceProjector>()?;
    m.add_class::<PySequentialModule>()?;
    m.setattr(
        "__all__",
        vec!["Linear", "Conv1d", "WaveRnn", "Sequential", "Relu"],
    )?;
    m.setattr(
        "__doc__",
        "Rust-backed neural network modules: Linear, Relu, Conv1d, WaveRnn, ZSpaceProjector, Sequential.",
    )?;
    Ok(())
}

#[pymodule]
fn frac(_py: Python<'_>, m: &Bound<'_, PyModule>) -> PyResult<()> {
    m.add_function(wrap_pyfunction!(gl_coeffs_py, m)?)?;
    m.add_function(wrap_pyfunction!(fracdiff_gl_py, m)?)?;
    m.add_function(wrap_pyfunction!(fracdiff_gl_backward_py, m)?)?;
    m.add_function(wrap_pyfunction!(frac_fft_py, m)?)?;
    m.setattr(
        "__all__",
        vec!["gl_coeffs", "fracdiff_gl", "fracdiff_gl_backward", "fft"],
    )?;
    m.setattr(
        "__doc__",
        "Fractional calculus operators and FFT helpers used by SpiralTorch.",
    )?;
    Ok(())
}

#[pymodule]
fn dataset(_py: Python<'_>, m: &Bound<'_, PyModule>) -> PyResult<()> {
    m.add_function(wrap_pyfunction!(dataset_from_vec_py, m)?)?;
    m.add_class::<PyDataLoader>()?;
    m.add_class::<PyDataLoaderIter>()?;
    m.setattr("__all__", vec!["from_vec", "DataLoader"])?;
    m.setattr(
        "__doc__",
        "Dataset helpers for SpiralTorch sessions: shuffle, batch, and prefetch in Rust.",
    )?;
    Ok(())
}

/// Convenience helper for the TopK family.
#[pyfunction]
#[pyo3(signature = (rows, cols, k, device=None))]
fn plan_topk(
    py: Python<'_>,
    rows: u32,
    cols: u32,
    k: u32,
    device: Option<&str>,
) -> PyResult<PyObject> {
    plan(py, "topk", rows, cols, k, device)
}

#[pyfunction]
#[pyo3(signature = (tensor, k, *, largest=true))]
fn topk2d_py(tensor: &PyTensor, k: usize, largest: bool) -> PyResult<(PyTensor, Vec<Vec<usize>>)> {
    let (rows, cols) = tensor.as_tensor().shape();
    if k == 0 || k > cols {
        return Err(PyValueError::new_err(
            "k must be between 1 and the number of columns",
        ));
    }

    let mut values = Vec::with_capacity(rows * k);
    let mut indices = Vec::with_capacity(rows);
    let data = tensor.as_tensor().data();
    for row in 0..rows {
        let slice = &data[row * cols..(row + 1) * cols];
        let mut pairs: Vec<(usize, f32)> = slice.iter().copied().enumerate().collect();
        pairs.sort_unstable_by(|a, b| {
            let ord = a.1.partial_cmp(&b.1).unwrap_or(Ordering::Equal);
            if largest {
                ord.reverse()
            } else {
                ord
            }
        });
        let mut row_indices = Vec::with_capacity(k);
        for (idx, value) in pairs.into_iter().take(k) {
            values.push(value);
            row_indices.push(idx);
        }
        indices.push(row_indices);
    }

    let values_tensor = PyTensor::from_tensor(convert(Tensor::from_vec(rows, k, values))?);
    Ok((values_tensor, indices))
}

/// Surface ROCm probing hints for Python callers.
#[pyfunction]
fn hip_probe(py: Python<'_>) -> PyResult<PyObject> {
    let out = PyDict::new_bound(py);
    out.set_item("available", hip_runtime_available())?;

    let devices = PyList::empty_bound(py);
    for info in hip_device_info() {
        devices.append(py_device_info(py, info)?.into_py(py))?;
    }
    out.set_item("devices", devices.into_py(py))?;

    Ok(out.into_py(py))
}

#[pyfunction]
fn get_psychoid_stats(py: Python<'_>) -> PyResult<Option<PyObject>> {
    #[cfg(feature = "psychoid")]
    {
        if let Some(reading) = hub::get_last_psychoid() {
            let dict = PyDict::new_bound(py);
            dict.set_item("step", reading.step)?;
            dict.set_item("cti", reading.cti)?;
            let raw = PyDict::new_bound(py);
            for (key, value) in reading.raw.iter() {
                raw.set_item(*key, value)?;
            }
            let z = PyDict::new_bound(py);
            for (key, value) in reading.z_scores.iter() {
                z.set_item(*key, value)?;
            }
            dict.set_item("raw", raw)?;
            dict.set_item("z", z)?;
            return Ok(Some(dict.into_py(py)));
        }
        Ok(None)
    }
    #[cfg(not(feature = "psychoid"))]
    {
        let _ = py;
        Ok(None)
    }
}

/// Return a basic capability template for the given device string.
#[pyfunction]
#[pyo3(signature = (device=None))]
fn describe_device(py: Python<'_>, device: Option<&str>) -> PyResult<PyObject> {
    let caps = caps_for(device);
    Ok(device_caps_dict(py, caps)?.into_py(py))
}

/// SpiralTorch Python module.
#[pymodule]
fn spiraltorch(_py: Python<'_>, m: &Bound<'_, PyModule>) -> PyResult<()> {
    let nn_mod = PyModule::new_bound(_py, "nn")?;
    nn(_py, &nn_mod)?;
    m.add_submodule(&nn_mod)?;
    let frac_mod = PyModule::new_bound(_py, "frac")?;
    frac(_py, &frac_mod)?;
    m.add_submodule(&frac_mod)?;
    let dataset_mod = PyModule::new_bound(_py, "dataset")?;
    dataset(_py, &dataset_mod)?;
    m.add_submodule(&dataset_mod)?;
    let sot_mod = PyModule::new_bound(_py, "sot")?;
    sot::module(_py, &sot_mod)?;
    m.add_submodule(&sot_mod)?;
    m.add_function(wrap_pyfunction!(plan, m)?)?;
    m.add_function(wrap_pyfunction!(plan_topk, m)?)?;
<<<<<<< HEAD
    m.add_function(wrap_pyfunction!(topk2d_tensor_py, m)?)?;
=======
    m.add_function(wrap_pyfunction!(topk2d_py, m)?)?;
>>>>>>> ada91b46
    m.add_function(wrap_pyfunction!(z_space_barycenter_py, m)?)?;
    m.add_function(wrap_pyfunction!(hip_probe, m)?)?;
    m.add_function(wrap_pyfunction!(describe_device, m)?)?;
    m.add_function(wrap_pyfunction!(get_psychoid_stats, m)?)?;
    m.add_class::<PyTensor>()?;
    m.add_class::<PyComplexTensor>()?;
    m.add_class::<PyBarycenterIntermediate>()?;
    m.add_class::<PyZSpaceBarycenter>()?;
    m.add_class::<PyDifferentialResonance>()?;
    m.add_class::<PySpiralDifferentialTrace>()?;
    m.add_class::<PyOpenTopos>()?;
    m.add_class::<PyTensorBiome>()?;
    m.add_class::<PyLanguageWaveEncoder>()?;
    m.add_class::<PyHypergrad>()?;
    m.add_class::<PyDistConfig>()?;
    m.add_class::<PyRoundtableSchedule>()?;
    m.add_class::<PyEpochStats>()?;
    m.add_class::<PyModuleTrainer>()?;
    m.add_class::<PySpiralSessionBuilder>()?;
    m.add_class::<PySpiralSession>()?;

    m.setattr(
        "__all__",
        vec![
            "plan",
            "plan_topk",
<<<<<<< HEAD
            "topk2d_tensor",
=======
            "topk2d",
>>>>>>> ada91b46
            "z_space_barycenter",
            "hip_probe",
            "describe_device",
            "get_psychoid_stats",
            "Tensor",
            "ComplexTensor",
            "BarycenterIntermediate",
            "ZSpaceBarycenter",
            "DifferentialResonance",
            "SpiralDifferentialTrace",
            "OpenTopos",
            "TensorBiome",
            "LanguageWaveEncoder",
            "Hypergrad",
            "DistConfig",
            "RoundtableSchedule",
            "EpochStats",
            "ModuleTrainer",
            "SpiralSessionBuilder",
            "SpiralSession",
            "nn",
            "frac",
            "dataset",
            "sot",
        ],
    )?;
    m.setattr("__version__", env!("CARGO_PKG_VERSION"))?;

    // Provide a tiny doc string that highlights the zero-shim approach.
    m.setattr(
        "__doc__",
        "Rust-first training primitives for SpiralTorch: tensors, hypergrads, top-k planners, and unified datasets.",
    )?;

    Ok(())
}<|MERGE_RESOLUTION|>--- conflicted
+++ resolved
@@ -3041,11 +3041,7 @@
     m.add_submodule(&sot_mod)?;
     m.add_function(wrap_pyfunction!(plan, m)?)?;
     m.add_function(wrap_pyfunction!(plan_topk, m)?)?;
-<<<<<<< HEAD
     m.add_function(wrap_pyfunction!(topk2d_tensor_py, m)?)?;
-=======
-    m.add_function(wrap_pyfunction!(topk2d_py, m)?)?;
->>>>>>> ada91b46
     m.add_function(wrap_pyfunction!(z_space_barycenter_py, m)?)?;
     m.add_function(wrap_pyfunction!(hip_probe, m)?)?;
     m.add_function(wrap_pyfunction!(describe_device, m)?)?;
@@ -3072,11 +3068,7 @@
         vec![
             "plan",
             "plan_topk",
-<<<<<<< HEAD
             "topk2d_tensor",
-=======
-            "topk2d",
->>>>>>> ada91b46
             "z_space_barycenter",
             "hip_probe",
             "describe_device",
