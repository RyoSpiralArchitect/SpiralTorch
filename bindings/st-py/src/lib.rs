--- conflicted
+++ resolved
@@ -3064,7 +3064,6 @@
     Ok((values_tensor, indices))
 }
 
-<<<<<<< HEAD
 #[pyfunction]
 #[pyo3(signature = (tensor, k, *, device="auto", largest=true))]
 fn topk2d_tensor_py(
@@ -3113,8 +3112,6 @@
     Ok((values_tensor, indices_tensor))
 }
 
-=======
->>>>>>> 48b243af
 /// Surface ROCm probing hints for Python callers.
 #[pyfunction]
 fn hip_probe(py: Python<'_>) -> PyResult<PyObject> {
