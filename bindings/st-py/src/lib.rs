//! Minimal one-binary PyO3 module: `import spiraltorch`

use pyo3::prelude::*;
use pyo3::types::PyModule;

mod tensor;
mod compat;
mod nn;
mod spiral_rl;
mod rec;
mod telemetry;
mod pure;
mod planner;
mod spiralk;
mod frac;
mod psi_synchro;
mod selfsup;
mod text;
mod robotics;
mod export;
mod inference;
mod hpo;
mod trainer;
mod vision;
mod scale_stack;
mod zspace;
mod elliptic;
mod theory;
mod introspect;
mod qr;
mod julia_bridge;
<<<<<<< HEAD
=======
mod robotics;
>>>>>>> 6ecce1aa

mod extras {
    use super::*;
    use pyo3::wrap_pyfunction; // ← マクロをこのモジュール内に import
    use std::sync::atomic::{AtomicU64, Ordering};

    pub const GOLDEN_RATIO: f64 = 1.618_033_988_749_894_8_f64;
    pub const GOLDEN_ANGLE: f64 = 2.0 * std::f64::consts::PI / (GOLDEN_RATIO * GOLDEN_RATIO);

    static GLOBAL_SEED: AtomicU64 = AtomicU64::new(0);

    #[pyfunction]
    pub fn set_global_seed(seed: u64) { GLOBAL_SEED.store(seed, Ordering::SeqCst); }

    #[pyfunction]
    pub fn golden_angle() -> f64 { GOLDEN_ANGLE }

    #[pyfunction]
    pub fn golden_ratio() -> f64 { GOLDEN_RATIO }

    #[derive(Clone, Copy, Debug)]
    struct OrbitLength { pub actual: usize, #[allow(dead_code)] pub ideal: usize }

    fn nacci_orbits(order: usize, seeds: &[usize], total_steps: usize) -> Vec<OrbitLength> {
        use std::collections::VecDeque;
        assert!(order > 0, "order must be >= 1");
        let mut window: VecDeque<usize> = if seeds.len() >= order {
            seeds[seeds.len() - order..].iter().copied().collect()
        } else {
            let mut w = vec![1usize; order - seeds.len()];
            w.extend_from_slice(seeds);
            w.into_iter().collect()
        };
        let mut remaining = total_steps;
        let mut out = Vec::new();
        while remaining > 0 {
            let ideal: usize = window.iter().sum::<usize>().max(1);
            let take = ideal.min(remaining);
            out.push(OrbitLength { actual: take, ideal });
            remaining -= take;
            window.pop_front();
            window.push_back(ideal);
        }
        out
    }

    #[pyfunction]
    pub fn fibonacci_pacing(total_steps: usize) -> Vec<usize> {
        nacci_orbits(2, &[1, 1], total_steps).into_iter().map(|o| o.actual).collect()
    }

    #[pyfunction]
    pub fn pack_nacci_chunks(order: usize, total_steps: usize) -> Vec<usize> {
        let mut seeds = vec![1usize; order.saturating_sub(1)];
        if order > 0 { seeds.push(2); }
        nacci_orbits(order, &seeds, total_steps).into_iter().map(|o| o.actual).collect()
    }

    #[pyfunction]
    pub fn pack_tribonacci_chunks(total_steps: usize) -> Vec<usize> {
        nacci_orbits(3, &[1, 1, 2], total_steps).into_iter().map(|o| o.actual).collect()
    }

    #[pyfunction]
    pub fn pack_tetranacci_chunks(total_steps: usize) -> Vec<usize> {
        nacci_orbits(4, &[1, 1, 2, 4], total_steps).into_iter().map(|o| o.actual).collect()
    }

    // ← 引数名を #[pyo3(signature=...)] と一致させる
    #[pyfunction]
    #[pyo3(signature = (n, total_steps, base_radius, radial_growth, base_height, meso_gain, micro_gain, seed=None))]
    pub fn generate_plan_batch_ex(
        py: Python<'_>,
        n: usize,
        total_steps: usize,
        base_radius: f64,
        radial_growth: f64,
        base_height: f64,
        meso_gain: f64,
        micro_gain: f64,
        seed: Option<u64>,
    ) -> PyResult<Vec<PyObject>> {
        fn call_generate_plan(
            _py: Python<'_>,
            _total_steps: usize,
            _base_radius: f64,
            _radial_growth: f64,
            _base_height: f64,
            _meso_gain: f64,
            _micro_gain: f64,
            _seed: Option<u64>,
        ) -> PyResult<PyObject> {
            Err(pyo3::exceptions::PyNotImplementedError::new_err(
                "wire generate_plan_batch_ex() to your existing generate_plan()",
            ))
        }

        let base_seed = seed.unwrap_or_else(|| GLOBAL_SEED.load(Ordering::SeqCst));
        let mut out = Vec::with_capacity(n);
        for i in 0..n {
            let s = base_seed.wrapping_add(i as u64);
            let plan_obj = call_generate_plan(
                py, total_steps, base_radius, radial_growth, base_height, meso_gain, micro_gain, Some(s)
            )?;
            out.push(plan_obj);
        }
        Ok(out)
    }

    pub fn register(py: Python<'_>, m: &Bound<PyModule>) -> PyResult<()> {
        m.add_function(wrap_pyfunction!(set_global_seed, m)?)?;
        m.add_function(wrap_pyfunction!(golden_angle, m)?)?;
        m.add_function(wrap_pyfunction!(golden_ratio, m)?)?;
        m.add_function(wrap_pyfunction!(fibonacci_pacing, m)?)?;
        m.add_function(wrap_pyfunction!(pack_nacci_chunks, m)?)?;
        m.add_function(wrap_pyfunction!(pack_tribonacci_chunks, m)?)?;
        m.add_function(wrap_pyfunction!(pack_tetranacci_chunks, m)?)?;
        m.add_function(wrap_pyfunction!(generate_plan_batch_ex, m)?)?;
        m.add("__doc__", "SpiralTorch extras: seeds/golden/n-bonacci/chunking/plan-batch")?;
        let _ = py;
        Ok(())
    }
}

// ================// ルート #[pymodule]
fn init_spiraltorch_module(py: Python<'_>, m: &Bound<PyModule>) -> PyResult<()> {
    // 1) トップレベル（そのまま import できる）
    extras::register(py, m)?;
    tensor::register(py, m)?;
    compat::register(py, m)?;
    pure::register(py, m)?;
    planner::register(py, m)?;
    spiralk::register(py, m)?;
    psi_synchro::register(py, m)?;
    text::register(py, m)?;
    hpo::register(py, m)?;
    inference::register(py, m)?;
    frac::register(py, m)?;
    scale_stack::register(py, m)?;
    trainer::register(py, m)?;
    vision::register(py, m)?;
    robotics::register(py, m)?;
    zspace::register(py, m)?;
    elliptic::register(py, m)?;
    theory::register(py, m)?;
    qr::register(py, m)?;
    julia_bridge::register(py, m)?;

    // 2) サブモジュール（空でも import 可）
    nn::register(py, m)?;
    spiral_rl::register(py, m)?;
    rec::register(py, m)?;
    telemetry::register(py, m)?;

    let export_module = PyModule::new_bound(py, "export")?;
    export::register(py, &export_module)?;
    m.add_submodule(&export_module)?;

    let selfsup_mod = PyModule::new_bound(py, "selfsup")?;
    selfsup::register(py, &selfsup_mod)?;
    m.add_submodule(&selfsup_mod)?;

    let dataset = PyModule::new_bound(py, "dataset")?;
    dataset.add("__doc__", "Datasets & loaders")?;
    m.add_submodule(&dataset)?;

    let linalg = PyModule::new_bound(py, "linalg")?;
    linalg.add("__doc__", "Linear algebra utilities")?;
    m.add_submodule(&linalg)?;

    let ecosystem = PyModule::new_bound(py, "ecosystem")?;
    ecosystem.add("__doc__", "Integrations & ecosystem glue")?;
    m.add_submodule(&ecosystem)?;

    // 3) __all__
    m.add("__all__", vec![
        "Tensor","from_dlpack","to_dlpack","CpuSimdPackedRhs","cpu_simd_prepack_rhs",
        "ComplexTensor","OpenCartesianTopos","LanguageWaveEncoder","Hypergrad","TensorBiome","GradientSummary",
        "ZSpaceBarycenter","BarycenterIntermediate","z_space_barycenter",
        "RankPlan","plan","plan_topk","describe_device","hip_probe",
        "EllipticWarp","EllipticTelemetry",
        "lorentzian_metric_scaled","assemble_zrelativity_model",
        "spiralk",
        "nn","frac","selfsup","dataset","linalg","spiral_rl","rec","telemetry","ecosystem","robotics",
        "nn","frac","dataset","linalg","spiral_rl","rec","telemetry","ecosystem","robotics","hpo","inference","export",
        "LinearModel","ModuleTrainer","mean_squared_error",
        "CanvasTransformer","CanvasSnapshot","apply_vision_update",
        "Identity","Scaler","NonLiner","Dropout","ZSpaceCoherenceSequencer","ScaleStack",
        "scalar_scale_stack","semantic_scale_stack","scale_stack",
        "golden_ratio","golden_angle","set_global_seed",
        "fibonacci_pacing","pack_nacci_chunks","pack_tribonacci_chunks","pack_tetranacci_chunks",
        "generate_plan_batch_ex","describe_wgpu_softmax_variants",
        "gl_coeffs_adaptive","fracdiff_gl_1d",
        "zspace_eval",
        "zspace_snapshot","softlogic_feedback","describe_zspace","softlogic_signal",
        "SpiralKFftPlan","MaxwellSpiralKBridge","MaxwellSpiralKHint",
        "SpiralKContext","SpiralKWilsonMetrics","SpiralKHeuristicHint",
        "wilson_lower_bound","should_rewrite","synthesize_program","rewrite_with_wilson",
        "ContextualLagrangianGate","ContextualPulseFrame",
    ])?;
    Ok(())
}

// ================#[pymodule]
#[pymodule]
fn spiraltorch(py: Python<'_>, m: &Bound<PyModule>) -> PyResult<()> {
    init_spiraltorch_module(py, m)
}

// ================#[pymodule] (alias for maturin's `_native` expectation)
#[pymodule]
fn spiraltorch_native(py: Python<'_>, m: &Bound<PyModule>) -> PyResult<()> {
    init_spiraltorch_module(py, m)
}<|MERGE_RESOLUTION|>--- conflicted
+++ resolved
@@ -29,10 +29,7 @@
 mod introspect;
 mod qr;
 mod julia_bridge;
-<<<<<<< HEAD
-=======
 mod robotics;
->>>>>>> 6ecce1aa
 
 mod extras {
     use super::*;
