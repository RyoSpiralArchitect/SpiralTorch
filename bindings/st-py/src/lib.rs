//! Minimal one-binary PyO3 module: `import spiraltorch`

use pyo3::prelude::*;
use pyo3::types::PyModule;

mod tensor;
mod compat;
mod nn;
mod spiral_rl;
mod rec;
mod telemetry;
mod pure;
mod planner;
<<<<<<< HEAD
mod spiralk;
=======
>>>>>>> 4db6787d
mod frac;
mod selfsup;
mod export;
mod inference;
mod hpo;
mod trainer;
<<<<<<< HEAD
=======
mod spiralk;
>>>>>>> 4db6787d

mod extras {
    use super::*;
    use pyo3::wrap_pyfunction; // ← マクロをこのモジュール内に import
    use std::sync::atomic::{AtomicU64, Ordering};

    pub const GOLDEN_RATIO: f64 = 1.618_033_988_749_894_8_f64;
    pub const GOLDEN_ANGLE: f64 = 2.0 * std::f64::consts::PI / (GOLDEN_RATIO * GOLDEN_RATIO);

    static GLOBAL_SEED: AtomicU64 = AtomicU64::new(0);

    #[pyfunction]
    pub fn set_global_seed(seed: u64) { GLOBAL_SEED.store(seed, Ordering::SeqCst); }

    #[pyfunction]
    pub fn golden_angle() -> f64 { GOLDEN_ANGLE }

    #[pyfunction]
    pub fn golden_ratio() -> f64 { GOLDEN_RATIO }

    #[derive(Clone, Copy, Debug)]
    struct OrbitLength { pub actual: usize, #[allow(dead_code)] pub ideal: usize }

    fn nacci_orbits(order: usize, seeds: &[usize], total_steps: usize) -> Vec<OrbitLength> {
        use std::collections::VecDeque;
        assert!(order > 0, "order must be >= 1");
        let mut window: VecDeque<usize> = if seeds.len() >= order {
            seeds[seeds.len() - order..].iter().copied().collect()
        } else {
            let mut w = vec![1usize; order - seeds.len()];
            w.extend_from_slice(seeds);
            w.into_iter().collect()
        };
        let mut remaining = total_steps;
        let mut out = Vec::new();
        while remaining > 0 {
            let ideal: usize = window.iter().sum::<usize>().max(1);
            let take = ideal.min(remaining);
            out.push(OrbitLength { actual: take, ideal });
            remaining -= take;
            window.pop_front();
            window.push_back(ideal);
        }
        out
    }

    #[pyfunction]
    pub fn fibonacci_pacing(total_steps: usize) -> Vec<usize> {
        nacci_orbits(2, &[1, 1], total_steps).into_iter().map(|o| o.actual).collect()
    }

    #[pyfunction]
    pub fn pack_nacci_chunks(order: usize, total_steps: usize) -> Vec<usize> {
        let mut seeds = vec![1usize; order.saturating_sub(1)];
        if order > 0 { seeds.push(2); }
        nacci_orbits(order, &seeds, total_steps).into_iter().map(|o| o.actual).collect()
    }

    #[pyfunction]
    pub fn pack_tribonacci_chunks(total_steps: usize) -> Vec<usize> {
        nacci_orbits(3, &[1, 1, 2], total_steps).into_iter().map(|o| o.actual).collect()
    }

    #[pyfunction]
    pub fn pack_tetranacci_chunks(total_steps: usize) -> Vec<usize> {
        nacci_orbits(4, &[1, 1, 2, 4], total_steps).into_iter().map(|o| o.actual).collect()
    }

    // ← 引数名を #[pyo3(signature=...)] と一致させる
    #[pyfunction]
    #[pyo3(signature = (n, total_steps, base_radius, radial_growth, base_height, meso_gain, micro_gain, seed=None))]
    pub fn generate_plan_batch_ex(
        py: Python<'_>,
        n: usize,
        total_steps: usize,
        base_radius: f64,
        radial_growth: f64,
        base_height: f64,
        meso_gain: f64,
        micro_gain: f64,
        seed: Option<u64>,
    ) -> PyResult<Vec<PyObject>> {
        fn call_generate_plan(
            _py: Python<'_>,
            _total_steps: usize,
            _base_radius: f64,
            _radial_growth: f64,
            _base_height: f64,
            _meso_gain: f64,
            _micro_gain: f64,
            _seed: Option<u64>,
        ) -> PyResult<PyObject> {
            Err(pyo3::exceptions::PyNotImplementedError::new_err(
                "wire generate_plan_batch_ex() to your existing generate_plan()",
            ))
        }

        let base_seed = seed.unwrap_or_else(|| GLOBAL_SEED.load(Ordering::SeqCst));
        let mut out = Vec::with_capacity(n);
        for i in 0..n {
            let s = base_seed.wrapping_add(i as u64);
            let plan_obj = call_generate_plan(
                py, total_steps, base_radius, radial_growth, base_height, meso_gain, micro_gain, Some(s)
            )?;
            out.push(plan_obj);
        }
        Ok(out)
    }

    pub fn register(py: Python<'_>, m: &Bound<PyModule>) -> PyResult<()> {
        m.add_function(wrap_pyfunction!(set_global_seed, m)?)?;
        m.add_function(wrap_pyfunction!(golden_angle, m)?)?;
        m.add_function(wrap_pyfunction!(golden_ratio, m)?)?;
        m.add_function(wrap_pyfunction!(fibonacci_pacing, m)?)?;
        m.add_function(wrap_pyfunction!(pack_nacci_chunks, m)?)?;
        m.add_function(wrap_pyfunction!(pack_tribonacci_chunks, m)?)?;
        m.add_function(wrap_pyfunction!(pack_tetranacci_chunks, m)?)?;
        m.add_function(wrap_pyfunction!(generate_plan_batch_ex, m)?)?;
        m.add("__doc__", "SpiralTorch extras: seeds/golden/n-bonacci/chunking/plan-batch")?;
        let _ = py;
        Ok(())
    }
}

// ================// ルート #[pymodule]
fn init_spiraltorch_module(py: Python<'_>, m: &Bound<PyModule>) -> PyResult<()> {
    // 1) トップレベル（そのまま import できる）
    extras::register(py, m)?;
    tensor::register(py, m)?;
    compat::register(py, m)?;
    pure::register(py, m)?;
    planner::register(py, m)?;
    spiralk::register(py, m)?;
    hpo::register(py, m)?;
    inference::register(py, m)?;
    frac::register(py, m)?;
    trainer::register(py, m)?;

    // 2) サブモジュール（空でも import 可）
    nn::register(py, m)?;
    spiral_rl::register(py, m)?;
    rec::register(py, m)?;
    telemetry::register(py, m)?;

    let export_module = PyModule::new_bound(py, "export")?;
    export::register(py, &export_module)?;
    m.add_submodule(&export_module)?;

    let selfsup_mod = PyModule::new_bound(py, "selfsup")?;
    selfsup::register(py, &selfsup_mod)?;
    m.add_submodule(&selfsup_mod)?;

    let dataset = PyModule::new_bound(py, "dataset")?;
    dataset.add("__doc__", "Datasets & loaders")?;
    m.add_submodule(&dataset)?;

    let linalg = PyModule::new_bound(py, "linalg")?;
    linalg.add("__doc__", "Linear algebra utilities")?;
    m.add_submodule(&linalg)?;

    let ecosystem = PyModule::new_bound(py, "ecosystem")?;
    ecosystem.add("__doc__", "Integrations & ecosystem glue")?;
    m.add_submodule(&ecosystem)?;

    // 3) __all__
    m.add("__all__", vec![
        "Tensor","from_dlpack","to_dlpack",
        "ComplexTensor","OpenCartesianTopos","LanguageWaveEncoder","Hypergrad","TensorBiome","GradientSummary",
        "ZSpaceBarycenter","BarycenterIntermediate","z_space_barycenter",
        "RankPlan","plan","plan_topk","describe_device","hip_probe",
        "spiralk",
        "nn","frac","selfsup","dataset","linalg","spiral_rl","rec","telemetry","ecosystem",
        "nn","frac","dataset","linalg","spiral_rl","rec","telemetry","ecosystem","hpo","inference","export",
        "LinearModel","ModuleTrainer","mean_squared_error",
        "golden_ratio","golden_angle","set_global_seed",
        "fibonacci_pacing","pack_nacci_chunks","pack_tribonacci_chunks","pack_tetranacci_chunks",
        "generate_plan_batch_ex",
        "gl_coeffs_adaptive","fracdiff_gl_1d",
        "SpiralKFftPlan","MaxwellSpiralKBridge","MaxwellSpiralKHint",
        "SpiralKContext","SpiralKWilsonMetrics","SpiralKHeuristicHint",
        "wilson_lower_bound","should_rewrite","synthesize_program","rewrite_with_wilson",
    ])?;
    Ok(())
}

// ================#[pymodule]
#[pymodule]
fn spiraltorch(py: Python<'_>, m: &Bound<PyModule>) -> PyResult<()> {
    init_spiraltorch_module(py, m)
}

// ================#[pymodule] (alias for maturin's `_native` expectation)
#[pymodule]
fn spiraltorch_native(py: Python<'_>, m: &Bound<PyModule>) -> PyResult<()> {
    init_spiraltorch_module(py, m)
}<|MERGE_RESOLUTION|>--- conflicted
+++ resolved
@@ -11,20 +11,13 @@
 mod telemetry;
 mod pure;
 mod planner;
-<<<<<<< HEAD
 mod spiralk;
-=======
->>>>>>> 4db6787d
 mod frac;
 mod selfsup;
 mod export;
 mod inference;
 mod hpo;
 mod trainer;
-<<<<<<< HEAD
-=======
-mod spiralk;
->>>>>>> 4db6787d
 
 mod extras {
     use super::*;
