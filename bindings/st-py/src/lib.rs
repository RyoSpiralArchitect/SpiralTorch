--- conflicted
+++ resolved
@@ -12,11 +12,7 @@
 mod pure;
 mod nn;
 mod planner;
-<<<<<<< HEAD
-mod hpo;
-=======
 mod inference;
->>>>>>> 1204aafc
 
 // =======================
 // extras（安全・自己完結）
@@ -198,11 +194,8 @@
     compat::register(py, m)?;
     pure::register(py, m)?;
     planner::register(py, m)?;
-<<<<<<< HEAD
     hpo::register(py, m)?;
-=======
     inference::register(py, m)?;
->>>>>>> 1204aafc
 
     // 2) サブモジュール（空でも import 可）
     nn::register(py, m)?;
@@ -232,11 +225,7 @@
         "ComplexTensor","OpenCartesianTopos","LanguageWaveEncoder","Hypergrad","TensorBiome","GradientSummary",
         "ZSpaceBarycenter","BarycenterIntermediate","z_space_barycenter",
         "RankPlan","plan","plan_topk","describe_device","hip_probe",
-<<<<<<< HEAD
-        "nn","frac","dataset","linalg","rl","rec","telemetry","ecosystem","hpo",
-=======
-        "nn","frac","dataset","linalg","rl","rec","telemetry","ecosystem","inference",
->>>>>>> 1204aafc
+        "nn","frac","dataset","linalg","rl","rec","telemetry","ecosystem","hpo","inference",
         "golden_ratio","golden_angle","set_global_seed",
         "fibonacci_pacing","pack_nacci_chunks","pack_tribonacci_chunks","pack_tetranacci_chunks",
         "generate_plan_batch_ex",
