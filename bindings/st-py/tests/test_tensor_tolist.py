--- conflicted
+++ resolved
@@ -97,8 +97,6 @@
         tensor_numpy = module.Tensor(2, 3, range(6), backend="numpy")  # type: ignore[attr-defined]
         assert tensor_numpy.tolist() == expected
         assert tensor_numpy.tolist() == tensor_default.tolist()
-<<<<<<< HEAD
-=======
 
 
 def test_stub_tensor_tolist_uses_python_scalars() -> None:
@@ -116,7 +114,6 @@
         assert all(
             isinstance(value, float) for row in numpy_result for value in row
         )
->>>>>>> 54927e3b
 
 
 @pytest.mark.parametrize(
