--- conflicted
+++ resolved
@@ -109,43 +109,6 @@
         ])
 
 
-<<<<<<< HEAD
-def test_cli_handles_missing_tracking_module(
-    tmp_path: Path, monkeypatch: pytest.MonkeyPatch, caplog: pytest.LogCaptureFixture
-) -> None:
-    config_path = write_config(tmp_path, CONFIG_TEMPLATE)
-    output_path = tmp_path / "best.json"
-
-    monkeypatch.delitem(sys.modules, "spiral.cli", raising=False)
-    monkeypatch.delitem(sys.modules, "tools.tracking", raising=False)
-    monkeypatch.delitem(sys.modules, "tools.tracking.base", raising=False)
-    monkeypatch.setitem(sys.modules, "tools", types.ModuleType("tools"))
-
-    with caplog.at_level("WARNING", logger="spiral.cli"):
-        cli_module = importlib.import_module("spiral.cli")
-        assert not getattr(cli_module, "TRACKING_AVAILABLE")
-
-        cli_module.main(
-            [
-                "search",
-                "--config",
-                str(config_path),
-                "--max-trials",
-                "1",
-                "--tracker",
-                "console",
-                "--output",
-                str(output_path),
-            ]
-        )
-
-    assert output_path.exists()
-    best = read_json(output_path)
-    assert "metric" in best
-    assert any(
-        "Tracking support is unavailable" in message for message in caplog.messages
-    )
-=======
 def test_cli_rejects_non_mapping_config(tmp_path: Path) -> None:
     config_path = tmp_path / "config.json"
     config_path.write_text(json.dumps([{"foo": "bar"}]))
@@ -157,5 +120,4 @@
             str(config_path),
             "--max-trials",
             "1",
-        ])
->>>>>>> 139987d8
+        ])