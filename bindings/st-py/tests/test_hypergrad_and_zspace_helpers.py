from __future__ import annotations

import spiraltorch as st

from spiral.hypergrad import hypergrad_summary_dict, suggest_hypergrad_operator


def test_hypergrad_helper_accepts_tuple_shape() -> None:
    tape = st.hypergrad((1, 4))
    assert tape.shape() == (1, 4)
    assert tape.curvature() == -1.0


def test_hypergrad_helper_accepts_tensor_shape() -> None:
    tensor = st.Tensor((2, 3))
    tape = st.hypergrad(tensor, learning_rate=0.01)
    assert tape.shape() == tensor.shape()
    assert tape.learning_rate() == 0.01


def test_hypergrad_scale_gradient_tracks_summary() -> None:
    tape = st.hypergrad(1, 3, curvature=-0.9, learning_rate=0.05)
    tensor = st.Tensor((1, 3), data=[0.4, -0.6, 0.2])
    tape.accumulate_wave(tensor)
    before = tape.gradient()
    tape.scale_gradient(-0.5)
    after = tape.gradient()
    for prev, current in zip(before, after):
        assert abs(current - (-0.5 * prev)) < 1e-6
    summary = tape.summary()
    expected_l2 = sum(value * value for value in after) ** 0.5
    assert abs(summary.l2() - expected_l2) < 1e-6
    assert summary.count() == len(after)


def test_hypergrad_rescale_rms_targets_value() -> None:
    tape = st.hypergrad(1, 4, curvature=-0.88, learning_rate=0.04)
    tensor = st.Tensor((1, 4), data=[0.35, -0.45, 0.25, -0.15])
    tape.accumulate_wave(tensor)
    base = tape.summary()
    target = base.rms() * 0.3
    factor = tape.rescale_rms(target)
    assert factor > 0.0
    summary = tape.summary()
    assert abs(summary.rms() - target) < 5e-3


def test_hypergrad_helper_accepts_mapping_topos() -> None:
    tape = st.hypergrad(
        1,
        3,
        curvature=-0.9,
        learning_rate=0.02,
        topos={
            "curvature": -0.9,
            "tolerance": 1e-3,
            "saturation": 0.8,
            "depth": 4,
            "volume": 16,
        },
    )
    guard = tape.topos()
    assert guard.curvature() == -0.9
    assert guard.max_depth() == 4
    assert guard.max_volume() == 16


def test_hypergrad_telemetry_reports_metrics() -> None:
    tape = st.hypergrad(1, 3, curvature=-0.95, learning_rate=0.04)
    tensor = st.Tensor((1, 3), data=[0.5, -0.25, 0.75])
    tape.accumulate_wave(tensor)
    telemetry = tape.telemetry()
    assert telemetry.shape() == (1, 3)
    assert telemetry.volume() == 3
<<<<<<< HEAD
    assert tape.non_finite_count() == 0
    assert not tape.has_non_finite()
    assert abs(tape.non_finite_ratio()) < 1e-6
=======
>>>>>>> 226107f5
    assert telemetry.curvature() == -0.95
    assert telemetry.learning_rate() == 0.04
    summary = telemetry.summary()
    assert summary.count() == 3
<<<<<<< HEAD
    assert telemetry.finite_count() == summary.count()
    assert telemetry.non_finite_count() == 0
    assert telemetry.non_finite_ratio() == 0.0
=======
>>>>>>> 226107f5
    assert telemetry.tolerance() > 0.0
    assert telemetry.saturation() > 0.0
    assert telemetry.max_volume() >= telemetry.volume()
    assert summary.std() > 0.0
    assert summary.variance() > 0.0
    assert summary.kurtosis() >= 0.0
    assert summary.activation() > 0.0
    assert summary.support_width() > 0.0


def test_hypergrad_desire_feedback_interfaces() -> None:
    tape = st.hypergrad(1, 2, curvature=-0.9, learning_rate=0.05)
    tensor = st.Tensor((1, 2), data=[0.7, -0.3])
    tape.accumulate_wave(tensor)
    real = st.GradientSummary.from_values([0.35, -0.15])
    interpretation = tape.desire_interpretation(real)
    assert interpretation.hyper_pressure() > interpretation.real_pressure()
    assert interpretation.hyper_std() > 0.0
    assert interpretation.real_std() >= 0.0
    assert interpretation.sharpness() >= 0.0
    assert interpretation.activation() > 0.0
    assert interpretation.sign_alignment() >= 0.0
    assert interpretation.sign_entropy() >= 0.0
    control = tape.desire_control(real)
    damped = tape.desire_control(real, gain=0.5)
    assert control.penalty_gain() >= damped.penalty_gain()
    assert control.hyper_rate_scale() >= damped.hyper_rate_scale()
    assert "lr" in " ".join(control.events())


def test_hypergrad_summary_dict_reports_moments() -> None:
    tape = st.hypergrad(1, 2, curvature=-0.85, learning_rate=0.05)
    tensor = st.Tensor((1, 2), data=[0.2, -0.6])
    tape.accumulate_wave(tensor)
    payload = hypergrad_summary_dict(tape)
    summary = payload["summary"]
    assert summary["std"] > 0.0
    assert "skewness" in summary
    assert "kurtosis" in summary
    assert summary["sum_cubes"] != 0.0
    assert "activation" in summary
    assert "sign_entropy" in summary
    operator = suggest_hypergrad_operator(payload)
    assert "std" in operator
    assert "skewness" in operator
    assert "kurtosis" in operator
    assert "activation" in operator


def test_hypergrad_topos_factory_returns_guard() -> None:
    guard = st.hypergrad_topos(
        curvature=-0.8,
        tolerance=5e-4,
        saturation=0.7,
        max_depth=8,
        max_volume=32,
    )
    assert guard.curvature() == -0.8
    assert guard.tolerance() == 5e-4
    assert guard.max_depth() == 8
    assert guard.max_volume() == 32


def test_hypergrad_notation_square_brackets() -> None:
    tape = st.hg[2, 3](learning_rate=0.03)
    assert tape.shape() == (2, 3)
    assert tape.learning_rate() == 0.03


def test_hypergrad_notation_slice_bindings() -> None:
    tape = st.hg[1:4](curvature=-0.75)
    assert tape.shape() == (1, 4)
    assert tape.curvature() == -0.75


def test_hypergrad_notation_topos_alias() -> None:
    guard = st.hg.topos(curvature=-0.82, tolerance=2e-3, saturation=0.65, max_depth=6, max_volume=24)
    assert guard.curvature() == -0.82
    assert guard.max_depth() == 6


def test_hypergrad_partial_with_inline_topos() -> None:
    weights = st.Tensor((1, 4))
    tape = st.hg[weights].with_topos(curvature=-0.88, tolerance=1.5e-3, saturation=0.7, max_depth=5, max_volume=20)
    assert tape.shape() == weights.shape()
    guard = tape.topos()
    assert guard.curvature() == -0.88
    assert guard.max_volume() == 20


def test_hypergrad_partial_accepts_existing_topos() -> None:
    guard = st.hg.topos(curvature=-0.8, max_depth=4, max_volume=12)
    tape = st.hg[2, 2].with_topos(topos=guard)
    assert tape.topos().max_depth() == 4


def test_z_metrics_aliases_normalise_inputs() -> None:
    metrics = st.z_metrics(
        velocity=0.5,
        mem=0.25,
        stab=0.9,
        drift=0.1,
        grad=[1, -2, 3],
    )
    assert metrics.speed == 0.5
    assert metrics.memory == 0.25
    assert metrics.stability == 0.9
    assert metrics.drs == 0.1
    assert metrics.gradient == [1.0, -2.0, 3.0]


def test_encode_zspace_returns_tensor() -> None:
    tensor = st.encode_zspace("hypergrad keeps z-space grounded", temperature=0.35)
    assert isinstance(tensor, st.Tensor)
    rows, cols = tensor.shape()
    assert rows == 1
    assert cols > 0


def test_z_notation_bracket_temperature() -> None:
    tensor = st.z["hg keeps us centred", 0.42]
    assert isinstance(tensor, st.Tensor)
    assert tensor.shape()[0] == 1


def test_z_notation_metrics_helper() -> None:
    metrics = st.z.metrics(velocity=0.4, drift=0.12)
    assert metrics.speed == 0.4
    assert metrics.drs == 0.12


def test_z_partial_accepts_keyword_metrics() -> None:
    partial = st.z.partial(speed=0.7, mem=0.4, frac=0.3, origin="telemetry", weight=2.5)
    assert isinstance(partial, st.ZSpacePartialBundle)
    resolved = partial.resolved()
    assert resolved["speed"] == 0.7
    assert resolved["memory"] == 0.4
    assert resolved["frac"] == 0.3
    assert partial.weight == 2.5
    assert partial.origin == "telemetry"


def test_z_partial_merges_metrics_and_telemetry() -> None:
    base = st.z.partial(speed=0.2, telemetry={"psi": {"mean": 0.5}})
    combined = st.z.partial(base, stability=0.9, telemetry={"z": {"bias": 0.1}})
    resolved = combined.resolved()
    assert resolved["speed"] == 0.2
    assert resolved["stability"] == 0.9
    payload = combined.telemetry_payload()
    assert payload["psi.mean"] == 0.5
    assert payload["z.bias"] == 0.1


def test_z_partial_accepts_gradient_sequences() -> None:
    partial = st.z.partial(gradient=[1, -2, 3], speed=0.6)
    resolved = partial.resolved()
    assert resolved["gradient"] == [1.0, -2.0, 3.0]
    assert resolved["speed"] == 0.6


def test_z_bundle_weighted_mean() -> None:
    first = st.z.partial(speed=0.6, memory=0.2)
    second = st.z.partial(speed=0.2, memory=0.4, weight=0.5)
    bundle = st.z.bundle(first, second)
    assert abs(bundle["speed"] - ((0.6 + 0.1) / 1.5)) < 1e-6
    assert abs(bundle["memory"] - ((0.2 + 0.2) / 1.5)) < 1e-6<|MERGE_RESOLUTION|>--- conflicted
+++ resolved
@@ -72,22 +72,16 @@
     telemetry = tape.telemetry()
     assert telemetry.shape() == (1, 3)
     assert telemetry.volume() == 3
-<<<<<<< HEAD
     assert tape.non_finite_count() == 0
     assert not tape.has_non_finite()
     assert abs(tape.non_finite_ratio()) < 1e-6
-=======
->>>>>>> 226107f5
     assert telemetry.curvature() == -0.95
     assert telemetry.learning_rate() == 0.04
     summary = telemetry.summary()
     assert summary.count() == 3
-<<<<<<< HEAD
     assert telemetry.finite_count() == summary.count()
     assert telemetry.non_finite_count() == 0
     assert telemetry.non_finite_ratio() == 0.0
-=======
->>>>>>> 226107f5
     assert telemetry.tolerance() > 0.0
     assert telemetry.saturation() > 0.0
     assert telemetry.max_volume() >= telemetry.volume()
