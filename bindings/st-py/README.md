--- conflicted
+++ resolved
@@ -185,7 +185,6 @@
 # Switch back to manual preparation mid-run if you need custom tape control
 lightning.set_auto_prepare(False)
 session.prepare_module(model)
-<<<<<<< HEAD
 
 # Stage training plans inherit the previous configuration by default
 plan = [
@@ -199,117 +198,6 @@
 
 report = lightning.fit_plan(model, loss, plan)
 print(report.best_stage_label(), report.best_epoch().average_loss)
-=======
-```
-
-## Integration helpers
-
-SpiralTorch now exposes first-class hooks into popular deployment and
-optimisation frameworks. Each helper lazily imports its dependency and raises a
-clear error if the optional package is missing.
-
-```python
-from pathlib import Path
-
-import spiraltorch as st
-from spiraltorch.integrations import (
-    bentoml_save_model,
-    export_onnx,
-    optuna_optimize,
-    ray_tune_run,
-    torchserve_archive,
-)
-
-# Export a trained SpiralTorch module through torch.onnx
-model = ...  # torch.nn.Module compatible with SpiralTorch parameters
-example_input = ...
-onnx_path = Path("artifacts/model.onnx")
-export_onnx(model, example_input, onnx_path.as_posix(), opset_version=18)
-
-# Package for TorchServe hosting
-archive_path = torchserve_archive(
-    model_name="spiral-demo",
-    serialized_file="checkpoints/spiral.pt",
-    export_path="artifacts",
-    handler="spiral_handler.py",
-    extra_files=["index_to_name.json"],
-    force=True,
-)
-
-# Persist a BentoML runner
-bento_ref = bentoml_save_model(model, "spiral-demo", signatures={"__call__": {"batchable": True}})
-
-# Run Optuna on a SpiralTorch training loop
-def objective(trial):
-    lr = trial.suggest_float("lr", 1e-4, 1e-1, log=True)
-    # ... wire lr into a SpiralSession run ...
-    return final_loss
-
-study = optuna_optimize(objective, n_trials=25, direction="minimize")
-
-# Dispatch Ray Tune sweeps without leaving the SpiralTorch API surface
-def train_spiral(lr: float):
-    # ... execute a SpiralSession epoch and report Ray-compatible metrics ...
-    return {"loss": 0.42}
-
-analysis = ray_tune_run(
-    trainable=lambda config: train_spiral(config["lr"]),
-    config={"lr": [1e-3, 5e-4, 1e-4]},
-    num_samples=5,
-)
-
-print("TorchServe bundle:", archive_path)
-print("Bento artifact:", bento_ref)
-print("Best Optuna trial:", study.best_trial.value)
-print("Best Ray Tune result:", analysis.get_best_config(metric="loss", mode="min"))
-```
-
-## SpiralTorchRL quickstart
-
-`spiraltorch.rl` packages the policy-gradient harness from the Rust side so
-Python notebooks can lean on SpiralTorchRL without reimplementing Z-space
-plumbing. Policies keep their weight updates inside hypergrad tapes and expose
-the discounted-return baseline used during training.
-
-```python
-from spiraltorch import Tensor
-from spiraltorch.rl import PolicyGradient
-
-policy = PolicyGradient(state_dim=4, action_dim=2, learning_rate=0.02, discount=0.97)
-policy.enable_hypergrad(curvature=-1.0, learning_rate=0.05)
-
-state = Tensor(1, 4, [0.2, 0.4, -0.1, 0.3])
-action, probs = policy.select_action(state)
-policy.record_transition(state, action, reward=1.0)
-
-report = policy.finish_episode()
-print(f"reward={report.total_reward:.2f} baseline={report.mean_return:.2f} hypergrad={report.hypergrad_applied}")
-print("weights", policy.weights().tolist())
-```
-
-## SpiralTorchRec quickstart
-
-`spiraltorch.rec` brings the SpiralTorchRec factorisation stack to notebooks and
-production jobs alike. Embeddings stay guarded by the open-cartesian topos so
-psychoid limits never drift while running alternating updates in pure Rust.
-
-```python
-from spiraltorch.rec import Recommender
-
-rec = Recommender(users=8, items=12, factors=4, learning_rate=0.05, regularization=0.002)
-
-ratings = [
-    (0, 0, 5.0),
-    (0, 1, 3.0),
-    (1, 0, 4.0),
-    (1, 2, 4.5),
-]
-
-epoch = rec.train_epoch(ratings)
-print(f"rmse={epoch.rmse:.4f} samples={epoch.samples}")
-print("prediction", rec.predict(0, 2))
-print("user embedding", rec.user_embedding(0).tolist())
->>>>>>> 3f0ecc9a
 ```
 
 The `DistConfig` connects the local roundtable to a meta layer that exchanges
