# SpiralTorch Python bindings

This package exposes a thin, dependency-light bridge to SpiralTorch's
Rust-first training stack. The wheel ships the same Z-space tensors,
hypergrad tapes, and unified rank planners that power the Rust API—no
NumPy, no PyTorch, and no shim layers.

## What's included

- `Tensor`, `ComplexTensor`, and `OpenTopos` for dependency-free
  geometry experiments.
- `LanguageWaveEncoder` + `Hypergrad` so Python callers can stream Z-space
  text, accumulate gradients, and project back into the Poincaré ball.
- `TensorBiome` to cultivate open-topos rewrites, weight shoots, stack the
  harvest, and guard tensors that can be re-imported into Z-space.
- Unified planning helpers (`plan`, `plan_topk`, `describe_device`) that
  reuse the same heuristics as the Rust executors.
- ROCm probing (`hip_probe`) so Python callers can reflect the stubbed
  device hints shared with the Rust runtime.
- Z-space barycentre solver (`z_space_barycenter`) to mix colour-field
  priors and chart couplings directly from Python.
- Loss-monotone barycenter intermediates (`BarycenterIntermediate`) that plug
  into `Hypergrad.accumulate_barycenter_path` so tapes converge along the
  same Z-space corridor as the solver.
- High-level orchestration via `SpiralSession` / `SpiralSessionBuilder` so
  callers can select devices, spawn hypergrad tapes, plan kernels, and solve
  barycentres with a few intuitive method calls. Structured results are
  returned through the new `ZSpaceBarycenter` class.
- `SpiralLightning` harness for quick notebook experiments—prepare modules,
  run epochs, and stream results without manually juggling trainers or
  schedules.
- Streaming dataset helpers via `spiraltorch.dataset`—build a
  shuffle/batch/prefetch pipeline entirely in Rust using the native
  `DataLoader`.
- Non-commutative differential traces via `SpiralSession.trace(...)` which emit
  `SpiralDifferentialTrace` builders and `DifferentialResonance` snapshots to
  blend homotopy flows, functor derivatives, recursive barycenter energies, and
  \(\infty\)-tower projections—optionally wiring the result straight into a
  `Hypergrad` tape.
- SoT-3Dφ spiral planners (`spiraltorch.sot`) that collapse to Z-space tensors,
  grow full TensorBiomes via `SoT3DPlan.grow_biome(...)`, and stitch directly
  into `SpiralSession.trace(...)` for geometry-aware exploration loops.
- Z-space projector bindings (`spiraltorch.nn.ZSpaceProjector`) so spiral
  trajectories can be rendered onto the canvas or reused inside sequential
  transformer stacks.
- Deployment and optimisation bridges via `spiraltorch.integrations`: archive
  TorchServe models, persist BentoML runners, explore hyperparameters with
  Optuna or Ray Tune, and export trained modules to ONNX—all behind ergonomic
  Python call sites.
- Reinforcement learning harness via `spiraltorch.rl`—SpiralTorchRL keeps
  policy gradients inside Z-space tensors, exposes hypergrad-enabled updates,
  and streams geometric rewards without leaving Rust.
- Recommendation toolkit via `spiraltorch.rec`—SpiralTorchRec factors user/item
  lattices under open-cartesian topos guards so embeddings stay psychoid-safe
  while training entirely in Rust.

## Building wheels

The binding mirrors the Rust feature flags. Pick the backend(s) you need
and maturin will bake the appropriate artefact:

```bash
pip install maturin==1.*

# CPU + WebGPU (default)
maturin build -m bindings/st-py/Cargo.toml --release --features wgpu

# Metal (macOS)
maturin build -m bindings/st-py/Cargo.toml --release --features mps

# CUDA (NVRTC toolchain expected on PATH)
maturin build -m bindings/st-py/Cargo.toml --release --features cuda

# HIP / ROCm (use hip-real for the RCCL path)
maturin build -m bindings/st-py/Cargo.toml --release --features "hip hip-real"
```

## Minimal usage

### Rank-K execution

```python
>>> import spiraltorch as st
>>> x = st.Tensor(2, 4, [0.1, 0.7, -0.2, 0.4, 0.9, 0.5, 0.6, 0.0])
>>> vals, idx = st.topk2d_tensor(x, 2)
>>> vals.tolist()
[[0.7, 0.4], [0.9, 0.6]]
>>> [[int(i) for i in row] for row in idx.tolist()]
[[1, 3], [0, 2]]
```

### Hello SpiralSession

```bash
python examples/hello_session.py
```

Aligns a barycenter with a hypergrad tape, prepares a Sequential module, and
finishes a roundtable epoch entirely from Python.

```python
from spiraltorch import Tensor, Hypergrad, LanguageWaveEncoder

z = Tensor(2, 4, [0.1, 0.2, 0.3, 0.4, 0.9, 0.8, 0.7, 0.6])
encoder = LanguageWaveEncoder(-1.0, 0.5)
wave = encoder.encode_z_space("SpiralTorch in Rust")

tape = Hypergrad(-1.0, 0.05, *z.shape())
tape.accumulate_pair(z, wave)
tape.apply(z)
print(z.tolist())
```

```python
from spiraltorch import SpiralSession, Tensor

session = SpiralSession(device="wgpu", curvature=-1.0, hyper_learning_rate=0.05)
densities = [Tensor(1, 2, [0.7, 0.3]), Tensor(1, 2, [0.2, 0.8])]
bary = session.barycenter(densities)
hyper = session.hypergrad(*bary.density.shape())
session.align_hypergrad(hyper, bary)
print(bary.objective, hyper.gradient())
```

```python
import spiraltorch as st
from spiraltorch.nn import Linear, MeanSquaredError, Sequential

session = st.SpiralSession(device="wgpu", curvature=-1.0)
trainer = session.trainer()
schedule = trainer.roundtable(
    rows=1,
    cols=2,
    psychoid=True,
    psychoid_log=True,
    psi=True,
    collapse=True,
    dist=st.DistConfig(node_id="demo", mode="periodic-meta", push_interval=10.0),
)
trainer.install_blackcat_moderator(threshold=0.6, participants=1)
model = Sequential([Linear(2, 2, name="layer")])
loss = MeanSquaredError()
session.prepare_module(model)

loader = (
    st.dataset.from_vec([
        (st.Tensor(1, 2, [0.0, 1.0]), st.Tensor(1, 2, [0.0, 1.0])),
        (st.Tensor(1, 2, [1.0, 0.0]), st.Tensor(1, 2, [1.0, 0.0])),
    ])
    .shuffle(0xC0FFEE)
    .batched(2)
    .prefetch(2)
)

stats = session.train_epoch(trainer, model, loss, loader, schedule)
print(f"roundtable avg loss {stats.average_loss:.6f} over {stats.batches} batches")
print(st.get_psychoid_stats())
```

### SpiralLightning harness

Python callers can skip manual trainer plumbing by instantiating the new
`SpiralLightning` helper. It prepares modules (honouring the session topos),
keeps the roundtable schedule cached, and collects epoch reports for you.

```python
import spiraltorch as st
from spiraltorch import SpiralSession
from spiraltorch.nn import Linear, MeanSquaredError

session = SpiralSession(device="wgpu", curvature=-1.0)
lightning = session.lightning(rows=1, cols=2, auto_prepare=True)
model = Linear(2, 2, name="layer")
loss = MeanSquaredError()

dataset = [
    (st.Tensor(1, 2, [0.0, 1.0]), st.Tensor(1, 2, [0.0, 1.0])),
    (st.Tensor(1, 2, [1.0, 0.0]), st.Tensor(1, 2, [1.0, 0.0])),
]

reports = lightning.fit(model, loss, [dataset])
for epoch, stats in enumerate(reports, start=1):
    print(f"epoch {epoch}: avg loss={stats.average_loss:.6f}")

# Switch back to manual preparation mid-run if you need custom tape control
lightning.set_auto_prepare(False)
session.prepare_module(model)

# Run Optuna on a SpiralTorch training loop
def objective(trial):
    lr = trial.suggest_float("lr", 1e-4, 1e-1, log=True)
    # ... wire lr into a SpiralSession run ...
    return final_loss

study = optuna_optimize(objective, n_trials=25, direction="minimize")

# Dispatch Ray Tune sweeps without leaving the SpiralTorch API surface
def train_spiral(lr: float):
    # ... execute a SpiralSession epoch and report Ray-compatible metrics ...
    return {"loss": 0.42}

analysis = ray_tune_run(
    trainable=lambda config: train_spiral(config["lr"]),
    config={"lr": [1e-3, 5e-4, 1e-4]},
    num_samples=5,
)

print("TorchServe bundle:", archive_path)
print("Bento artifact:", bento_ref)
print("Best Optuna trial:", study.best_trial.value)
print("Best Ray Tune result:", analysis.get_best_config(metric="loss", mode="min"))
```

## SpiralTorchRL quickstart

`spiraltorch.rl` packages the policy-gradient harness from the Rust side so
Python notebooks can lean on SpiralTorchRL without reimplementing Z-space
plumbing. Policies keep their weight updates inside hypergrad tapes and expose
the discounted-return baseline used during training.

```python
from spiraltorch import Tensor
from spiraltorch.rl import PolicyGradient

policy = PolicyGradient(state_dim=4, action_dim=2, learning_rate=0.02, discount=0.97)
policy.enable_hypergrad(curvature=-1.0, learning_rate=0.05)

state = Tensor(1, 4, [0.2, 0.4, -0.1, 0.3])
action, probs = policy.select_action(state)
policy.record_transition(state, action, reward=1.0)

report = policy.finish_episode()
print(f"reward={report.total_reward:.2f} baseline={report.mean_return:.2f} hypergrad={report.hypergrad_applied}")
print("weights", policy.weights().tolist())
```

Chrono telemetry is shared through the global hub, so recording resonance
histories on the session side automatically feeds loop signals back into the
policy geometry. Call `session.resonate_over_time(...)`/`session.timeline(...)`
from Python to keep the hub warm; the Rust learner will tighten its clamps,
adjust Λ₂₄ pressure, and publish loop gain/softening diagnostics the next time
you finish an episode with geometry enabled.

<<<<<<< HEAD
Each roundtable summary now contributes to a distributed `LoopbackEnvelope`
queue. The Python side doesn’t need to manage it directly—whenever a summary
or collapse pulse fires, the bindings push the latest SpiralK script hint,
softlogic Z-bias, and PSI total into the hub. `SpiralPolicyGradient` drains the
queue before processing resonance snapshots, blends the envelopes into a single
chrono signal, and keeps the strongest script around so the controller can
rewrite its own clamps on the next pass.

=======
>>>>>>> e427b297
## SpiralTorchRec quickstart

`spiraltorch.rec` brings the SpiralTorchRec factorisation stack to notebooks and
production jobs alike. Embeddings stay guarded by the open-cartesian topos so
psychoid limits never drift while running alternating updates in pure Rust.

```python
from spiraltorch.rec import Recommender

rec = Recommender(users=8, items=12, factors=4, learning_rate=0.05, regularization=0.002)

ratings = [
    (0, 0, 5.0),
    (0, 1, 3.0),
    (1, 0, 4.0),
    (1, 2, 4.5),
]

report = lightning.fit_plan(model, loss, plan)
print(report.best_stage_label(), report.best_epoch().average_loss)
```

The `DistConfig` connects the local roundtable to a meta layer that exchanges
`MetaSummary` snapshots with peers. `install_blackcat_moderator` spins up a
moderator runtime that scores summaries, publishes Blackcat minutes, and funnels
evidence into the embedded meta conductor—all without exposing ψ readings to the
outside world.

```python
from spiraltorch import SpiralSession, Tensor

session = SpiralSession(device="wgpu", curvature=-1.0)
seed = Tensor(1, 2, [0.4, 0.6])
generator = Tensor(1, 2, [0.1, -0.2])
direction = Tensor(1, 2, [0.05, 0.07])
kernel = Tensor(2, 2, [1.0, 0.5, -0.25, 1.25])

weights = [0.6, 0.4]
densities = [Tensor(1, 2, [0.6, 0.4]), Tensor(1, 2, [0.5, 0.5])]

trace = session.trace(seed)
trace.deform(generator, direction)
trace.via(kernel)
trace.with_barycenter_from(weights, densities)
trace.with_infinity([densities[0].clone()], [])
resonance = trace.resonate()
print(resonance.homotopy_flow().tolist())
```

Temporal telemetry is available directly from Python. Record frames with
`session.resonate_over_time(resonance, dt)` and animate the geometry through the
new helpers. Use `timeline_summary` for rolling drift/energy stats,
`timeline_harmonics` to analyse spectral drift, `loop_signal` for a ready-made
bundle (complete with SpiralK hints when `kdsl` is enabled), and `session.speak(...)`
for a ready-to-plot amplitude trace while `timeline_story` narrates the same
window:

```python
frame = session.resonate_over_time(resonance, dt=0.1)
print(frame.timestamp, frame.total_energy, frame.curvature_drift)

frames = session.timeline(timesteps=64)
summary = session.timeline_summary(timesteps=64)
harmonics = session.timeline_harmonics(timesteps=128, bins=20)
loop_signal = session.loop_signal(timesteps=128)
times, energy, drift = session.animate_resonance(timesteps=64)
wave = session.speak(timesteps=64, temperature=0.6)
story, highlights = session.timeline_story(timesteps=128, temperature=0.65)
print(session.describe())
print(st.describe_timeline(frames))
if harmonics and harmonics.dominant_energy:
    print("Energy harmonic", harmonics.dominant_energy.frequency)
if loop_signal and loop_signal.spiralk_script:
    print("SpiralK loop hint:\n", loop_signal.spiralk_script)

encoder = LanguageWaveEncoder(session.curvature(), 0.55)
wave = encoder.speak(frames)

import spiraltorch as st
from spiraltorch import TextResonator
narrator = TextResonator(session.curvature(), 0.55)
print(narrator.describe_resonance(resonance))
print(narrator.describe_timeline(frames))
print(narrator.describe_frame(frames[-1]))
audio = narrator.speak(frames)
```

The `SpiralSession` maintainer surfaces clamp and density suggestions directly
from the temporal stream. Configure it via the builder or tweak thresholds at
runtime:

```python
builder.maintainer(jitter_threshold=0.25, clamp_max=2.8)
session = builder.build()

print(session.maintainer_config())
report = session.self_maintain()
print(report.spiralk_script)
if report.should_rewrite():
    session.configure_maintainer(pressure_step=0.2)
    print("Maintainer escalated:", report.diagnostic)
if report.drift_peak:
    print("Drift harmonic", report.drift_peak.frequency, report.drift_peak.magnitude)
pulse = session.collapse_pulse()
if pulse:
    print("Collapse pulse", pulse.command, pulse.step)
```

```python
from spiraltorch import SpiralSession, Tensor, TensorBiome
from spiraltorch.nn import ZSpaceProjector, LanguageWaveEncoder
from spiraltorch.sot import generate_plan

session = SpiralSession(device="wgpu", curvature=-1.0)
seed = Tensor(1, 8, [0.2] * 8)
trace = session.trace(seed, sot={"steps": 64, "radial_growth": 0.08})
plan = trace.sot_plan or generate_plan(64, radial_growth=0.08)

topos = session.topos()
encoder = LanguageWaveEncoder(session.curvature(), 0.5)
projector = ZSpaceProjector(topos, encoder)

spiral_tensor = plan.as_tensor()
canvas = projector.project_spiral(plan)
print(spiral_tensor.shape(), canvas.shape())

biome = plan.grow_biome(topos)
biome.absorb_weighted("canvas", canvas, weight=2.0)
stacked = biome.stack()
meaning = projector.reimport_biome(biome)
print("stacked", stacked.shape(), "reimported", meaning.shape())
```<|MERGE_RESOLUTION|>--- conflicted
+++ resolved
@@ -241,7 +241,6 @@
 adjust Λ₂₄ pressure, and publish loop gain/softening diagnostics the next time
 you finish an episode with geometry enabled.
 
-<<<<<<< HEAD
 Each roundtable summary now contributes to a distributed `LoopbackEnvelope`
 queue. The Python side doesn’t need to manage it directly—whenever a summary
 or collapse pulse fires, the bindings push the latest SpiralK script hint,
@@ -250,8 +249,6 @@
 chrono signal, and keeps the strongest script around so the controller can
 rewrite its own clamps on the next pass.
 
-=======
->>>>>>> e427b297
 ## SpiralTorchRec quickstart
 
 `spiraltorch.rec` brings the SpiralTorchRec factorisation stack to notebooks and
