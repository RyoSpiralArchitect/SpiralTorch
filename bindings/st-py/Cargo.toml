--- conflicted
+++ resolved
@@ -64,11 +64,8 @@
 st-kdsl = { path = "../../crates/st-kdsl", optional = true }
 st-backend-hip = { path = "../../crates/st-backend-hip", default-features = false }
 st-frac = { path = "../../crates/st-frac" }
-<<<<<<< HEAD
 spiral-opt = { path = "../../crates/spiral-opt" }
-=======
 spiral-hpo = { path = "../../crates/spiral-hpo" }
->>>>>>> 69d9175a
 ndarray = { version = "0.15", default-features = false, features = ["std"] }
 num-complex = { version = "0.4" }
 spiral-safety = { path = "../../crates/spiral-safety" }
