--- conflicted
+++ resolved
@@ -65,10 +65,7 @@
 st-backend-hip = { path = "../../crates/st-backend-hip", default-features = false }
 st-frac = { path = "../../crates/st-frac" }
 spiral-opt = { path = "../../crates/spiral-opt" }
-<<<<<<< HEAD
-=======
 spiral-hpo = { path = "../../crates/spiral-hpo" }
->>>>>>> af2d5956
 ndarray = { version = "0.15", default-features = false, features = ["std"] }
 num-complex = { version = "0.4" }
 spiral-safety = { path = "../../crates/spiral-safety" }
