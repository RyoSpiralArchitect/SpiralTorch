--- conflicted
+++ resolved
@@ -54,7 +54,6 @@
 from pathlib import Path
 from threading import Lock
 from typing import Iterable
-<<<<<<< HEAD
 
 __all__ = [
     "blas_available",
@@ -1802,150 +1801,16 @@
         return original
 
     raise RuntimeError(f"unsupported GEMM backend '{backend_name}'")
-=======
-
-__all__ = [
-    "blas_available",
-    "configure_threads",
-    "current_thread_count",
-    "thread_controls_available",
-    "temporary_thread_count",
-    "system_cpu_count",
-    "system_cpu_topology",
-    "system_cpu_isolations",
-    "recommended_thread_count",
-    "synchronise_thread_hints",
-    "auto_tune_threads",
-    "blas_vendor",
-    "thread_learning_snapshot",
-    "wgpu_adapter_info",
-    "wgpu_kernel_profiles",
-    "gpu_host_thread_reservation",
-    "gpu_blas_available",
-    "gpu_dgemm",
-    "wasm_blas_available",
-    "wasm_dgemm",
-    "process_cpu_budget",
-    "cgroup_cpu_quota",
-    "system_cpu_pressure",
-    "dgemm",
-]
-
-try:  # pragma: no cover - optional dependency detection
-    _WGPU_MODULE = importlib.import_module("wgpu")
-    try:  # initialise the default backend eagerly when possible
-        importlib.import_module("wgpu.backends.rs")
-    except Exception:
-        pass
-    try:
-        from wgpu.utils import get_default_device as _wgpu_get_default_device
-    except Exception:  # pragma: no cover - utils may not be available
-        _wgpu_get_default_device = None  # type: ignore[assignment]
-    _wgpu_read_buffer = None
-except Exception:  # pragma: no cover - wgpu entirely unavailable
-    _WGPU_MODULE = None
-    _wgpu_get_default_device = None  # type: ignore[assignment]
-    _wgpu_read_buffer = None  # type: ignore[assignment]
-
-try:  # pragma: no cover - only on Pyodide / WASM environments
-    import js  # type: ignore[attr-defined]
-    from pyodide.ffi import create_proxy, to_js  # type: ignore
-except Exception:  # pragma: no cover - desktop CPython
-    js = None  # type: ignore[assignment]
-    create_proxy = None  # type: ignore[assignment]
-    to_js = None  # type: ignore[assignment]
->>>>>>> 5e44773d
-
-
-<<<<<<< HEAD
+
+
 def wgpu_adapter_info() -> dict[str, object] | None:
     """Return metadata describing the detected WGPU adapter, if any."""
-=======
-_LIB: ctypes.CDLL | None = None
-_DGEMM: ctypes._CFuncPtr | None = None  # type: ignore[attr-defined]
-_THREAD_SETTER: ctypes._CFuncPtr | None = None  # type: ignore[attr-defined]
-_THREAD_GETTER: ctypes._CFuncPtr | None = None  # type: ignore[attr-defined]
-_ERROR: BaseException | None = None
-_LOCK = Lock()
-_VENDOR: str | None = None
-_THREAD_LAST_SET: int | None = None
-_THREAD_HINT_SOURCES: tuple[str, ...] = (
-    "SPIRALTORCH_BLAS_THREADS",
-    "SPIRALTORCH_THREADS",
-    "OMP_NUM_THREADS",
-    "OPENBLAS_NUM_THREADS",
-    "MKL_NUM_THREADS",
-    "VECLIB_MAXIMUM_THREADS",
-)
-_GPU_HOST_HINT_VAR = "SPIRALTORCH_WGPU_HOST_THREADS"
-
-_WGPU_ADAPTER_INFO: dict[str, object] | None = None
-_WGPU_KERNEL_PROFILES: dict[str, object] | None = None
-_GPU_HOST_RESERVATION: int | None = None
-_GPU_HOST_RESERVATION_BUDGET: int | None = None
-_WGPU_DEVICE: object | None = None
-_WGPU_QUEUE: object | None = None
-_WGPU_PIPELINES: dict[int, object] = {}
-_WGPU_BIND_LAYOUT: object | None = None
-_WGPU_PARAMS_SIZE = struct.calcsize("<8I4f")
-
-_CPU_BUDGET_CACHE: dict[str, object] | None = None
-_CPU_TOPOLOGY_CACHE: tuple[int, tuple[int, ...] | None, dict[str, object]] | None = None
-_CPU_ISOLATION_CACHE: tuple[int, dict[str, object] | None] | None = None
-_CPU_PRESSURE_CACHE: tuple[int, float, dict[str, object] | None] | None = None
-
-_CPU_PRESSURE_CACHE_TTL = 2.0
-
-_CGROUP_SELF_CACHE: dict[str, str] | None = None
-_CGROUP_QUOTA_CACHE: tuple[int, float | None] | None = None
-_CGROUP_CPUSET_CACHE: tuple[int, int | None] | None = None
-
-_LEARNING_CACHE: dict[str, object] | None = None
-_LEARNING_CACHE_MTIME: float = 0.0
-_LEARNING_CACHE_DIRTY = False
-_LEARNING_LAST_FLUSH = 0.0
-_LEARNING_LOCK = Lock()
-_LEARNING_MAX_SAMPLES = 64
-_LEARNING_MIN_OBSERVATIONS = 3
-try:
-    _LEARNING_EPSILON = float(
-        os.environ.get("SPIRALTORCH_BLAS_LEARNING_EPSILON", "0.15") or 0.15
-    )
-except ValueError:
-    _LEARNING_EPSILON = 0.15
-
-_WASM_STATE: dict[str, object] | None = None
-
-_INTEGRATED_GPU_VENDORS = {
-    0x8086,  # Intel
-    0x106B,  # Apple
-    0x13B5,  # ARM
-    0x5143,  # Qualcomm
-    0x1AF4,  # virtio
-    0x1010,  # Imagination Technologies
-}
-_SOFTWARE_GPU_VENDORS = {
-    0x1414,  # Microsoft (WARP)
-}
-
-_SOFTWARE_GPU_KEYWORDS = {
-    "swiftshader",
-    "llvmpipe",
-    "software",
-    "warp",
-}
-
-_WGPU_PROFILE_STALE_SECONDS = 90 * 24 * 60 * 60
-_WGPU_HEAVY_WORKGROUP_THRESHOLD = 256
-_WGPU_HEAVY_VOLUME_THRESHOLD = 2_000_000
->>>>>>> 5e44773d
 
     info = _detect_wgpu_adapter()
     if info is None:
         return None
     return dict(info)
 
-<<<<<<< HEAD
 
 def _read_text_file(path: str) -> str | None:
     try:
@@ -1953,28 +1818,6 @@
             return handle.read().strip()
     except (FileNotFoundError, OSError):
         return None
-=======
-def _candidate_paths() -> Iterable[str]:
-    hint = os.environ.get("SPIRALTORCH_BLAS_LIB", "").strip()
-    if hint:
-        for entry in hint.split(os.pathsep):
-            entry = entry.strip()
-            if entry:
-                yield entry
-    for name in (
-        "spiraltorch_blas",  # allow custom builds to be hinted first
-        "openblas",
-        "blas",
-        "cblas",
-        "mkl_rt",
-        "Accelerate",
-        "vecLib",
-    ):
-        resolved = ctypes.util.find_library(name)
-        if resolved:
-            yield resolved
-        yield name
->>>>>>> 5e44773d
 
 
 def _cpu_topology_from_sysfs(affinity_filter: set[int] | None) -> dict[str, object] | None:
