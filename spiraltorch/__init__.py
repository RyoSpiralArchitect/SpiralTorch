--- conflicted
+++ resolved
@@ -1928,17 +1928,12 @@
             return dlpack_device()
 
         def _row_major_python(self):
-<<<<<<< HEAD
             """Return the tensor data as a row-major ``array('d')`` buffer.
 
             The returned buffer always contains ``self._rows * self._cols`` floating
             point values.
             """
             if self._backend == "python":
-=======
-            """Return the matrix data flattened row-major into an ``array('d')`` buffer."""
-            if self._backend in {"python", "blas"}:
->>>>>>> 4e46bb90
                 return self._data
             return array("d", self._data.reshape(-1))
 
