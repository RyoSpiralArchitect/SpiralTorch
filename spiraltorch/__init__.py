"""Development shim for the SpiralTorch Python bindings.

This module lets ``import spiraltorch`` succeed directly from a source
checkout without first installing the wheel.  It delegates to the real
package that lives under ``bindings/st-py`` and improves the error message
when the compiled extension has not been built yet.
"""

from __future__ import annotations

from array import array
from collections.abc import Iterable, Sequence
import importlib.machinery
import importlib.util
import math
import random
import pathlib
import sys
import warnings
from typing import Any


_TENSOR_NO_DATA = object()


def _tensor_is_sequence(obj: object) -> bool:
    return isinstance(obj, Sequence) and not isinstance(
        obj, (str, bytes, bytearray, memoryview)
    )


def _tensor_is_iterable(obj: object) -> bool:
    return isinstance(obj, Iterable) and not isinstance(
        obj, (str, bytes, bytearray, memoryview)
    )


def _tensor_coerce_index(value: object, label: str) -> int:
    try:
        index = int(value)
    except Exception as exc:  # noqa: BLE001 - provide friendly error context
        raise TypeError(f"Tensor {label} must be an integer, got {value!r}") from exc
    if index < 0:
        raise ValueError(f"Tensor {label} must be non-negative, got {index}")
    return index


def _tensor_coerce_shape(value: object, label: str) -> tuple[int, int]:
    if not _tensor_is_sequence(value):
        raise TypeError(f"Tensor {label} must be a sequence of two integers")
    dims = list(value)
    if len(dims) != 2:
        raise ValueError(
            f"Tensor {label} must contain exactly two dimensions, got {len(dims)}"
        )
    rows = _tensor_coerce_index(dims[0], f"{label}[0]")
    cols = _tensor_coerce_index(dims[1], f"{label}[1]")
    return rows, cols


def _tensor_maybe_shape(value: object) -> tuple[int, int] | None:
    if not _tensor_is_sequence(value):
        return None
    dims = list(value)
    if len(dims) != 2:
        return None
    try:
        return _tensor_coerce_shape(dims, "shape")
    except (TypeError, ValueError):
        return None


def _tensor_normalize_row(row: object, *, allow_empty: bool) -> list[float]:
    tensor_type = globals().get("Tensor")
    if tensor_type is not None and isinstance(row, tensor_type):
        row = row.tolist()
    elif hasattr(row, "tolist") and not _tensor_is_sequence(row):
        row = row.tolist()
    if _tensor_is_sequence(row):
        seq = list(row)
    elif _tensor_is_iterable(row):
        seq = list(row)
    else:
        raise TypeError("Tensor rows must be sequences of numbers")
    if not allow_empty and not seq:
        raise ValueError("Tensor rows must not be empty")
    return [float(value) for value in seq]


def _tensor_flatten_data(data: object) -> tuple[int, int, list[float]]:
    tensor_type = globals().get("Tensor")
    if tensor_type is not None and isinstance(data, tensor_type):
        rows, cols = (int(dim) for dim in data.shape())
        nested = data.tolist()
        flat = [float(value) for row in nested for value in row]
        return rows, cols, flat

    if hasattr(data, "tolist") and not _tensor_is_sequence(data):
        return _tensor_flatten_data(data.tolist())

    if _tensor_is_sequence(data):
        items = list(data)
    elif _tensor_is_iterable(data):
        items = list(data)
    else:
        raise TypeError("Tensor data must be an iterable of floats or nested iterables")

    if not items:
        return 0, 0, []

    head = items[0]
    tensor_type = globals().get("Tensor")
    if tensor_type is not None and isinstance(head, tensor_type):
        head = head.tolist()
    elif hasattr(head, "tolist") and not _tensor_is_sequence(head):
        head = head.tolist()

    if _tensor_is_sequence(head) or _tensor_is_iterable(head):
        rows = len(items)
        cols: int | None = None
        flat: list[float] = []
        for row in items:
            normalized = _tensor_normalize_row(row, allow_empty=True)
            if cols is None:
                cols = len(normalized)
            elif len(normalized) != cols:
                raise ValueError("Tensor rows must all share the same length")
            flat.extend(normalized)
        return rows, (0 if cols is None else cols), flat

    flat = [float(value) for value in items]
    return 1, len(flat), flat


def _normalize_tensor_ctor_args(
    *args,
    **kwargs,
) -> tuple[int, int, list[float] | object]:
    data_value = kwargs.pop("data", _TENSOR_NO_DATA)
    shape_value = kwargs.pop("shape", None)
    rows_value = kwargs.pop("rows", None)
    cols_value = kwargs.pop("cols", None)

    if kwargs:
        unexpected = ", ".join(sorted(kwargs))
        raise TypeError(f"Tensor() got unexpected keyword arguments: {unexpected}")

    if data_value is None:
        data_value = _TENSOR_NO_DATA

    rows: int | None = None
    cols: int | None = None

    if shape_value is not None:
        rows, cols = _tensor_coerce_shape(shape_value, "shape")

    if rows_value is not None:
        rows = _tensor_coerce_index(rows_value, "rows")
    if cols_value is not None:
        cols = _tensor_coerce_index(cols_value, "cols")

    positional = list(args)
    if len(positional) == 1:
        candidate = positional[0]
        maybe_shape = None if rows is not None or cols is not None else _tensor_maybe_shape(candidate)
        if maybe_shape is not None:
            rows, cols = maybe_shape
        else:
            if data_value is not _TENSOR_NO_DATA:
                raise TypeError("Tensor() got multiple values for data")
            data_value = _TENSOR_NO_DATA if candidate is None else candidate
    elif len(positional) == 2:
        first, second = positional
        maybe_shape = None if rows is not None or cols is not None else _tensor_maybe_shape(first)
        if maybe_shape is not None:
            rows, cols = maybe_shape
            if data_value is not _TENSOR_NO_DATA:
                raise TypeError("Tensor() got multiple values for data")
            data_value = _TENSOR_NO_DATA if second is None else second
        else:
            inferred_rows = _tensor_coerce_index(first, "rows")
            inferred_cols = _tensor_coerce_index(second, "cols")
            if rows is not None and rows != inferred_rows:
                raise ValueError(
                    f"Tensor rows argument conflicts with shape: {rows} != {inferred_rows}"
                )
            if cols is not None and cols != inferred_cols:
                raise ValueError(
                    f"Tensor cols argument conflicts with shape: {cols} != {inferred_cols}"
                )
            rows = inferred_rows
            cols = inferred_cols
    elif len(positional) == 3:
        first, second, third = positional
        inferred_rows = _tensor_coerce_index(first, "rows")
        inferred_cols = _tensor_coerce_index(second, "cols")
        if rows is not None and rows != inferred_rows:
            raise ValueError(
                f"Tensor rows argument conflicts with shape: {rows} != {inferred_rows}"
            )
        if cols is not None and cols != inferred_cols:
            raise ValueError(
                f"Tensor cols argument conflicts with shape: {cols} != {inferred_cols}"
            )
        rows = inferred_rows
        cols = inferred_cols
        if data_value is not _TENSOR_NO_DATA:
            raise TypeError("Tensor() got multiple values for data")
        data_value = _TENSOR_NO_DATA if third is None else third
    elif len(positional) > 3:
        raise TypeError(
            "Tensor() takes at most 3 positional arguments "
            f"but {len(positional)} were given"
        )

    if data_value is _TENSOR_NO_DATA:
        if rows is None or cols is None:
            raise TypeError("Tensor() requires a shape when data is omitted")
        return rows, cols, _TENSOR_NO_DATA

    inferred_rows, inferred_cols, flat = _tensor_flatten_data(data_value)
    total = len(flat)

    def _infer_missing_dimension(total_elems: int, known: int, *, known_label: str) -> int:
        if known == 0:
            if total_elems != 0:
                raise ValueError(
                    f"Tensor data of length {total_elems} cannot fill ({known}) {known_label}"
                )
            return 0
        if total_elems % known != 0:
            raise ValueError(
                f"Tensor data of length {total_elems} cannot fill ({known}) {known_label}"
            )
        return total_elems // known

    if rows is None and cols is None:
        rows, cols = inferred_rows, inferred_cols
    elif rows is None:
        if cols is None:
            raise TypeError("Tensor() could not determine rows from provided inputs")
        rows = _infer_missing_dimension(total, cols, known_label="columns")
    elif cols is None:
        cols = _infer_missing_dimension(total, rows, known_label="rows")
    else:
        if rows * cols != total:
            raise ValueError(
                f"Tensor data of length {total} cannot be reshaped to ({rows}, {cols})"
            )

    if rows is None or cols is None:
        raise TypeError("Tensor() could not determine both rows and cols from the provided data")

    if (rows == 0 or cols == 0) and total != 0:
        raise ValueError(
            f"Tensor shape ({rows}, {cols}) is incompatible with {total} data elements"
        )

    return rows, cols, flat


def _load_native_package() -> None:
    package_root = pathlib.Path(__file__).resolve().parent
    crate_root = package_root.parent / "bindings" / "st-py"
    impl_init = crate_root / "spiraltorch" / "__init__.py"

    if not impl_init.exists():
        raise ModuleNotFoundError(
            "spiraltorch",
            name="spiraltorch",
            path=str(impl_init),
        )

    # Ensure Python can locate the compiled extension modules that maturin builds
    # inside ``bindings/st-py`` (e.g. ``spiraltorch/spiraltorch*.so``).
    crate_path = str(crate_root)
    if crate_path not in sys.path:
        sys.path.insert(0, crate_path)

    loader = importlib.machinery.SourceFileLoader(__name__, str(impl_init))
    spec = importlib.util.spec_from_loader(__name__, loader, origin=str(impl_init))
    module = sys.modules[__name__]
    module.__file__ = str(impl_init)
    module.__package__ = __name__
    module.__path__ = [str(impl_init.parent)]
    module.__spec__ = spec

    try:
        loader.exec_module(module)
    except ModuleNotFoundError as exc:
        missing = {"spiraltorch.spiraltorch", "spiraltorch.spiraltorch_native", "spiraltorch_native"}
        if exc.name in missing:
            _install_stub_bindings(module, exc)
            return
        raise
    except Exception as exc:  # pragma: no cover - defensive fallback
        warnings.warn(
            "Failed to load the native SpiralTorch bindings; falling back to the Python stub.",
            RuntimeWarning,
            stacklevel=2,
        )
        placeholder = ModuleNotFoundError("spiraltorch", name="spiraltorch")
        _install_stub_bindings(module, placeholder)
        module.__dict__["__native_import_error__"] = exc


def _install_stub_bindings(module, error: ModuleNotFoundError) -> None:
    warnings.warn(
        "Using SpiralTorch Python stub because the native extension is missing. "
        "Run `maturin develop -m bindings/st-py/Cargo.toml` for the optimized bindings.",
        RuntimeWarning,
        stacklevel=2,
    )

    PY_STUB_MATMUL_INNER_TILE = 64
    PY_STUB_MATMUL_COL_TILE = 64
    PY_STUB_FMA = getattr(math, "fma", None)

    _TENSOR_NO_DATA = object()

    def _tensor_is_sequence(obj: Any) -> bool:
        return isinstance(obj, Sequence) and not isinstance(
            obj, (str, bytes, bytearray, memoryview)
        )

    def _tensor_is_iterable(obj: Any) -> bool:
        return isinstance(obj, Iterable) and not isinstance(
            obj, (str, bytes, bytearray, memoryview)
        )

    def _tensor_coerce_index(value: Any, label: str) -> int:
        try:
            index = int(value)
        except Exception as exc:  # pragma: no cover - align with native errors
            raise TypeError(f"Tensor {label} must be an integer, got {value!r}") from exc
        if index < 0:
            raise ValueError(f"Tensor {label} must be non-negative, got {index}")
        return index

    def _tensor_coerce_shape(value: Any, label: str) -> tuple[int, int]:
        if not _tensor_is_sequence(value):
            raise TypeError(f"Tensor {label} must be a sequence of two integers")
        dims = list(value)
        if len(dims) != 2:
            raise ValueError(
                f"Tensor {label} must contain exactly two dimensions, got {len(dims)}"
            )
        rows = _tensor_coerce_index(dims[0], f"{label}[0]")
        cols = _tensor_coerce_index(dims[1], f"{label}[1]")
        return rows, cols

    def _tensor_maybe_shape(value: Any) -> tuple[int, int] | None:
        if not _tensor_is_sequence(value):
            return None
        dims = list(value)
        if len(dims) != 2:
            return None
        try:
            return _tensor_coerce_shape(dims, "shape")
        except (TypeError, ValueError):
            return None

    def _tensor_normalize_row(row: Any, *, allow_empty: bool) -> list[float]:
        tensor_type = module.__dict__.get("Tensor")
        if tensor_type is not None and isinstance(row, tensor_type):
            row = row.tolist()
        elif hasattr(row, "tolist") and not _tensor_is_sequence(row):
            row = row.tolist()
        if _tensor_is_sequence(row):
            seq = list(row)
        elif _tensor_is_iterable(row):
            seq = list(row)
        else:
            raise TypeError("Tensor rows must be sequences of numbers")
        if not allow_empty and not seq:
            raise ValueError("Tensor rows must not be empty")
        return [float(value) for value in seq]

    def _tensor_flatten_data(data: Any) -> tuple[int, int, list[float]]:
        tensor_type = module.__dict__.get("Tensor")
        if tensor_type is not None and isinstance(data, tensor_type):
            rows, cols = (int(dim) for dim in data.shape())
            nested = data.tolist()
            flat = [float(value) for row in nested for value in row]
            return rows, cols, flat

        if hasattr(data, "tolist") and not _tensor_is_sequence(data):
            return _tensor_flatten_data(data.tolist())

        if _tensor_is_sequence(data):
            items = list(data)
        elif _tensor_is_iterable(data):
            items = list(data)
        else:
            raise TypeError(
                "Tensor data must be an iterable of floats or nested iterables"
            )

        if not items:
            return 0, 0, []

        head = items[0]
        tensor_type = module.__dict__.get("Tensor")
        if tensor_type is not None and isinstance(head, tensor_type):
            head = head.tolist()
        elif hasattr(head, "tolist") and not _tensor_is_sequence(head):
            head = head.tolist()

        if _tensor_is_sequence(head) or _tensor_is_iterable(head):
            rows = len(items)
            cols: int | None = None
            flat: list[float] = []
            for row in items:
                normalized = _tensor_normalize_row(row, allow_empty=True)
                if cols is None:
                    cols = len(normalized)
                elif len(normalized) != cols:
                    raise ValueError("Tensor rows must all share the same length")
                flat.extend(normalized)
            return rows, (0 if cols is None else cols), flat

        flat = [float(value) for value in items]
        return 1, len(flat), flat

    def _normalize_tensor_ctor_args(
        *args: Any, **kwargs: Any
    ) -> tuple[int, int, list[float] | object]:
        data_value = kwargs.pop("data", _TENSOR_NO_DATA)
        shape_value = kwargs.pop("shape", None)
        rows_value = kwargs.pop("rows", None)
        cols_value = kwargs.pop("cols", None)

        if kwargs:
            unexpected = ", ".join(sorted(kwargs))
            raise TypeError(
                f"Tensor() got unexpected keyword arguments: {unexpected}"
            )

        if data_value is None:
            data_value = _TENSOR_NO_DATA

        rows: int | None = None
        cols: int | None = None

        if shape_value is not None:
            rows, cols = _tensor_coerce_shape(shape_value, "shape")

        if rows_value is not None:
            rows = _tensor_coerce_index(rows_value, "rows")
        if cols_value is not None:
            cols = _tensor_coerce_index(cols_value, "cols")

        positional = list(args)
        if len(positional) == 1:
            candidate = positional[0]
            maybe_shape = (
                None if rows is not None or cols is not None else _tensor_maybe_shape(candidate)
            )
            if maybe_shape is not None:
                rows, cols = maybe_shape
            else:
                if data_value is not _TENSOR_NO_DATA:
                    raise TypeError("Tensor() got multiple values for data")
                data_value = _TENSOR_NO_DATA if candidate is None else candidate
        elif len(positional) == 2:
            first, second = positional
            maybe_shape = (
                None if rows is not None or cols is not None else _tensor_maybe_shape(first)
            )
            if maybe_shape is not None:
                rows, cols = maybe_shape
                if data_value is not _TENSOR_NO_DATA:
                    raise TypeError("Tensor() got multiple values for data")
                data_value = _TENSOR_NO_DATA if second is None else second
            else:
                inferred_rows = _tensor_coerce_index(first, "rows")
                inferred_cols = _tensor_coerce_index(second, "cols")
                if rows is not None and rows != inferred_rows:
                    raise ValueError(
                        "Tensor rows argument conflicts with shape: "
                        f"{rows} != {inferred_rows}"
                    )
                if cols is not None and cols != inferred_cols:
                    raise ValueError(
                        "Tensor cols argument conflicts with shape: "
                        f"{cols} != {inferred_cols}"
                    )
                rows = inferred_rows
                cols = inferred_cols
        elif len(positional) == 3:
            first, second, third = positional
            inferred_rows = _tensor_coerce_index(first, "rows")
            inferred_cols = _tensor_coerce_index(second, "cols")
            if rows is not None and rows != inferred_rows:
                raise ValueError(
                    "Tensor rows argument conflicts with shape: "
                    f"{rows} != {inferred_rows}"
                )
            if cols is not None and cols != inferred_cols:
                raise ValueError(
                    "Tensor cols argument conflicts with shape: "
                    f"{cols} != {inferred_cols}"
                )
            rows = inferred_rows
            cols = inferred_cols
            if data_value is not _TENSOR_NO_DATA:
                raise TypeError("Tensor() got multiple values for data")
            data_value = _TENSOR_NO_DATA if third is None else third
        elif len(positional) > 3:
            raise TypeError(
                "Tensor() takes at most 3 positional arguments"
                f" but {len(positional)} were given"
            )

        if data_value is _TENSOR_NO_DATA:
            if rows is None or cols is None:
                raise TypeError("Tensor() requires a shape when data is omitted")
            return rows, cols, _TENSOR_NO_DATA

        inferred_rows, inferred_cols, flat = _tensor_flatten_data(data_value)
        total = len(flat)

        def _infer_missing_dimension(total_elems: int, known: int, *, known_label: str) -> int:
            if known == 0:
                if total_elems != 0:
                    raise ValueError(
                        f"Tensor data of length {total_elems} cannot fill ({known}) {known_label}"
                    )
                return 0
            if total_elems % known != 0:
                raise ValueError(
                    f"Tensor data of length {total_elems} cannot fill ({known}) {known_label}"
                )
            return total_elems // known

        if rows is None and cols is None:
            rows, cols = inferred_rows, inferred_cols
        elif rows is None:
            if cols is None:
                raise TypeError("Tensor() could not determine rows from provided inputs")
            rows = _infer_missing_dimension(total, cols, known_label="columns")
        elif cols is None:
            cols = _infer_missing_dimension(total, rows, known_label="rows")
        else:
            if rows * cols != total:
                raise ValueError(
                    f"Tensor data of length {total} cannot be reshaped to ({rows}, {cols})"
                )

        if rows is None or cols is None:
            raise TypeError(
                "Tensor() could not determine both rows and cols from the provided data"
            )

        if (rows == 0 or cols == 0) and total != 0:
            raise ValueError(
                f"Tensor shape ({rows}, {cols}) is incompatible with {total} data elements"
            )

        return rows, cols, flat

    try:  # Prefer a NumPy-backed shim when available for better performance.
        import numpy as _np  # type: ignore
    except ModuleNotFoundError:  # pragma: no cover - optional dependency
        _np = None  # type: ignore

    NUMPY_AVAILABLE = _np is not None

    _TENSOR_NO_DATA = object()

    def _tensor_is_sequence(obj) -> bool:
        return isinstance(obj, Sequence) and not isinstance(
            obj, (str, bytes, bytearray, memoryview)
        )

    def _tensor_is_iterable(obj) -> bool:
        return isinstance(obj, Iterable) and not isinstance(
            obj, (str, bytes, bytearray, memoryview)
        )

    def _tensor_coerce_index(value, label: str) -> int:
        try:
            index = int(value)
        except Exception as exc:  # noqa: BLE001 - mirror native error surface
            raise TypeError(f"Tensor {label} must be an integer, got {value!r}") from exc
        if index < 0:
            raise ValueError(f"Tensor {label} must be non-negative, got {index}")
        return index

    def _tensor_coerce_shape(value, label: str) -> tuple[int, int]:
        if not _tensor_is_sequence(value):
            raise TypeError(f"Tensor {label} must be a sequence of two integers")
        dims = list(value)
        if len(dims) != 2:
            raise ValueError(
                f"Tensor {label} must contain exactly two dimensions, got {len(dims)}"
            )
        rows = _tensor_coerce_index(dims[0], f"{label}[0]")
        cols = _tensor_coerce_index(dims[1], f"{label}[1]")
        return rows, cols

    def _tensor_maybe_shape(value) -> tuple[int, int] | None:
        if not _tensor_is_sequence(value):
            return None
        dims = list(value)
        if len(dims) != 2:
            return None
        try:
            return _tensor_coerce_shape(dims, "shape")
        except (TypeError, ValueError):
            return None

    def _tensor_normalize_row(row, *, allow_empty: bool) -> list[float]:
        if isinstance(row, Tensor):
            row = row.tolist()
        elif hasattr(row, "tolist") and not _tensor_is_sequence(row):
            row = row.tolist()
        if _tensor_is_sequence(row):
            seq = list(row)
        elif _tensor_is_iterable(row):
            seq = list(row)
        else:
            raise TypeError("Tensor rows must be sequences of numbers")
        if not allow_empty and not seq:
            raise ValueError("Tensor rows must not be empty")
        return [float(value) for value in seq]

    def _tensor_flatten_data(data):
        if isinstance(data, Tensor):
            rows, cols = (int(dim) for dim in data.shape())
            nested = data.tolist()
            flat = [float(value) for row in nested for value in row]
            return rows, cols, flat

        if hasattr(data, "tolist") and not _tensor_is_sequence(data):
            return _tensor_flatten_data(data.tolist())

        if _tensor_is_sequence(data):
            items = list(data)
        elif _tensor_is_iterable(data):
            items = list(data)
        else:
            raise TypeError(
                "Tensor data must be an iterable of floats or nested iterables"
            )

        if not items:
            return 0, 0, []

        head = items[0]
        if isinstance(head, Tensor):
            head = head.tolist()
        elif hasattr(head, "tolist") and not _tensor_is_sequence(head):
            head = head.tolist()

        if _tensor_is_sequence(head) or _tensor_is_iterable(head):
            rows = len(items)
            cols: int | None = None
            flat: list[float] = []
            for row in items:
                normalized = _tensor_normalize_row(row, allow_empty=True)
                if cols is None:
                    cols = len(normalized)
                elif len(normalized) != cols:
                    raise ValueError("Tensor rows must all share the same length")
                flat.extend(normalized)
            return rows, 0 if cols is None else cols, flat

        flat = [float(value) for value in items]
        return 1, len(flat), flat

    def _normalize_tensor_ctor_args(*args, **kwargs):
        data_value = kwargs.pop("data", _TENSOR_NO_DATA)
        shape_value = kwargs.pop("shape", None)
        rows_value = kwargs.pop("rows", None)
        cols_value = kwargs.pop("cols", None)

        if kwargs:
            unexpected = ", ".join(sorted(kwargs))
            raise TypeError(
                f"Tensor() got unexpected keyword arguments: {unexpected}"
            )

        if data_value is None:
            data_value = _TENSOR_NO_DATA

        rows: int | None = None
        cols: int | None = None

        if shape_value is not None:
            rows, cols = _tensor_coerce_shape(shape_value, "shape")

        if rows_value is not None:
            rows = _tensor_coerce_index(rows_value, "rows")
        if cols_value is not None:
            cols = _tensor_coerce_index(cols_value, "cols")

        positional = list(args)
        if len(positional) == 1:
            candidate = positional[0]
            maybe_shape = (
                None if rows is not None or cols is not None else _tensor_maybe_shape(candidate)
            )
            if maybe_shape is not None:
                rows, cols = maybe_shape
                if data_value is not _TENSOR_NO_DATA:
                    raise TypeError("Tensor() got multiple values for data")
                data_value = _TENSOR_NO_DATA
            else:
                if data_value is not _TENSOR_NO_DATA:
                    raise TypeError("Tensor() got multiple values for data")
                data_value = _TENSOR_NO_DATA if candidate is None else candidate
        elif len(positional) == 2:
            first, second = positional
            maybe_shape = (
                None if rows is not None or cols is not None else _tensor_maybe_shape(first)
            )
            if maybe_shape is not None:
                rows, cols = maybe_shape
                if data_value is not _TENSOR_NO_DATA:
                    raise TypeError("Tensor() got multiple values for data")
                data_value = _TENSOR_NO_DATA if second is None else second
            else:
                inferred_rows = _tensor_coerce_index(first, "rows")
                inferred_cols = _tensor_coerce_index(second, "cols")
                if rows is not None and rows != inferred_rows:
                    raise ValueError(
                        f"Tensor rows argument conflicts with shape: {rows} != {inferred_rows}"
                    )
                if cols is not None and cols != inferred_cols:
                    raise ValueError(
                        f"Tensor cols argument conflicts with shape: {cols} != {inferred_cols}"
                    )
                rows = inferred_rows
                cols = inferred_cols
        elif len(positional) == 3:
            first, second, third = positional
            inferred_rows = _tensor_coerce_index(first, "rows")
            inferred_cols = _tensor_coerce_index(second, "cols")
            if rows is not None and rows != inferred_rows:
                raise ValueError(
                    f"Tensor rows argument conflicts with shape: {rows} != {inferred_rows}"
                )
            if cols is not None and cols != inferred_cols:
                raise ValueError(
                    f"Tensor cols argument conflicts with shape: {cols} != {inferred_cols}"
                )
            rows = inferred_rows
            cols = inferred_cols
            if data_value is not _TENSOR_NO_DATA:
                raise TypeError("Tensor() got multiple values for data")
            data_value = _TENSOR_NO_DATA if third is None else third
        elif len(positional) > 3:
            raise TypeError(
                "Tensor() takes at most 3 positional arguments"
                f" but {len(positional)} were given"
            )

        if data_value is _TENSOR_NO_DATA:
            if rows is None or cols is None:
                raise TypeError("Tensor() requires a shape when data is omitted")
            return rows, cols, _TENSOR_NO_DATA

        inferred_rows, inferred_cols, flat = _tensor_flatten_data(data_value)
        total = len(flat)

        def _infer_missing_dimension(total_elems: int, known: int, *, known_label: str) -> int:
            """Derive the complementary dimension from a known axis length."""

            if known == 0:
                if total_elems != 0:
                    raise ValueError(
                        f"Tensor data of length {total_elems} cannot fill ({known}) {known_label}"
                    )
                return 0
            if total_elems % known != 0:
                raise ValueError(
                    f"Tensor data of length {total_elems} is incompatible with "
                    f"{known_label}={known}"
                )
            return total_elems // known

        if rows is None and cols is None:
            rows = inferred_rows
            cols = inferred_cols
        elif rows is None:
            rows = _infer_missing_dimension(total, cols, known_label="cols")
        elif cols is None:
            cols = _infer_missing_dimension(total, rows, known_label="rows")

        if rows * cols != total:
            raise ValueError(
                f"Tensor data of length {total} cannot fill a {rows}x{cols} tensor"
            )

        return rows, cols, flat

    class _ShapeView(tuple):
        def __new__(cls, tensor: "Tensor", getter):
            rows, cols = getter(tensor)
            obj = super().__new__(cls, (rows, cols))
            obj._tensor = tensor
            obj._getter = getter
            return obj

        def __call__(self) -> tuple[int, int]:
            return self._getter(self._tensor)


    class _ShapeDescriptor:
        __slots__ = ("_func", "__doc__")

        def __init__(self, func):
            self._func = func
            self.__doc__ = getattr(func, "__doc__", None)

        def __get__(self, instance, owner):
            if instance is None:
                return self._func
            return _ShapeView(instance, self._func)


    class Tensor:
        """Featureful stand-in for the Rust ``Tensor`` exposed by the stub bindings."""

        __slots__ = ("_rows", "_cols", "_data", "_backend")

        def __init__(self, *args, backend: str | None = None, **kwargs):
            backend_hint = backend
<<<<<<< HEAD
            if "backend" in kwargs:
                raise TypeError("Tensor() got multiple values for keyword argument 'backend'")
=======
            if backend_hint is None and "backend" in kwargs:
                backend_hint = kwargs.pop("backend")
>>>>>>> b49a7079
            rows, cols, payload = _normalize_tensor_ctor_args(*args, **kwargs)
            if backend_hint is not None and backend_hint not in {"numpy", "python"}:
                raise ValueError("backend must be 'numpy', 'python', or None")
            if backend_hint == "numpy" and not NUMPY_AVAILABLE:
                raise RuntimeError("NumPy backend requested but NumPy is not installed")
<<<<<<< HEAD
=======

>>>>>>> b49a7079
            rows = int(rows)
            cols = int(cols)

            if payload is _TENSOR_NO_DATA:
                total = rows * cols
                canonical = array("d") if total == 0 else array("d", [0.0]) * total
            elif isinstance(payload, array) and payload.typecode == "d":
                canonical = array("d", payload)
            else:
                canonical = array("d", (float(x) for x in payload))
            if rows * cols != len(canonical):
                raise ValueError("data length does not match matrix dimensions")

            self._rows = rows
            self._cols = cols

            preferred_backend = backend_hint or ("numpy" if NUMPY_AVAILABLE else "python")
            if preferred_backend == "numpy":
                arr = (
                    _np.frombuffer(canonical, dtype=_np.float64, count=rows * cols)
                    .reshape(rows, cols)
                    .copy()
                )
                self._data = arr
                self._backend = "numpy"
            else:
                self._data = canonical
                self._backend = "python"

        # noqa: D401 - mirror real signature from the native extension
        def matmul(self, other: "Tensor", *, backend: str | None = None):
            if not isinstance(other, Tensor):
                raise TypeError("matmul expects another Tensor instance")
            if self._cols != other._rows:
                raise ValueError("inner dimensions do not match for matmul")

            if backend is not None and backend not in {"numpy", "python"}:
                raise ValueError("backend must be 'numpy', 'python', or None")
            target_backend = backend or ("numpy" if NUMPY_AVAILABLE else "python")

            if target_backend == "numpy":
                if not NUMPY_AVAILABLE:
                    raise RuntimeError("NumPy backend requested but NumPy is not installed")
                return self._matmul_numpy(other)
            return self._matmul_python(other)

        def _matmul_python(self, other: "Tensor") -> "Tensor":
            rows, cols, inner = self._rows, other._cols, self._cols
            if rows == 0 or cols == 0:
                return Tensor._from_python_array(rows, cols, array("d"))
            if inner == 0:
                return Tensor._from_python_array(rows, cols, array("d", [0.0]) * (rows * cols))

            out = array("d", [0.0]) * (rows * cols)
            left = self._row_major_python()
            right = other._row_major_python()
            col_tile = PY_STUB_MATMUL_COL_TILE
            if col_tile > cols:
                col_tile = cols
            inner_tile = PY_STUB_MATMUL_INNER_TILE
            if inner_tile > inner:
                inner_tile = inner
            fma = PY_STUB_FMA

            for i in range(rows):
                lhs_row_base = i * inner
                out_row_base = i * cols
                for col_start in range(0, cols, col_tile):
                    col_end = min(col_start + col_tile, cols)
                    block_width = col_end - col_start
                    for k_start in range(0, inner, inner_tile):
                        k_end = min(k_start + inner_tile, inner)
                        for k in range(k_start, k_end):
                            scale = left[lhs_row_base + k]
                            if scale == 0.0:
                                continue
                            rhs_base = k * cols + col_start
                            out_base = out_row_base + col_start
                            full = block_width - (block_width % 4)
                            offset = 0
                            while offset < full:
                                rhs_index = rhs_base + offset
                                out_index = out_base + offset
                                if fma is not None:
                                    out[out_index] = fma(scale, right[rhs_index], out[out_index])
                                    out[out_index + 1] = fma(scale, right[rhs_index + 1], out[out_index + 1])
                                    out[out_index + 2] = fma(scale, right[rhs_index + 2], out[out_index + 2])
                                    out[out_index + 3] = fma(scale, right[rhs_index + 3], out[out_index + 3])
                                else:
                                    out[out_index] += scale * right[rhs_index]
                                    out[out_index + 1] += scale * right[rhs_index + 1]
                                    out[out_index + 2] += scale * right[rhs_index + 2]
                                    out[out_index + 3] += scale * right[rhs_index + 3]
                                offset += 4
                            for tail in range(full, block_width):
                                idx = out_base + tail
                                rhs_idx = rhs_base + tail
                                if fma is not None:
                                    out[idx] = fma(scale, right[rhs_idx], out[idx])
                                else:
                                    out[idx] += scale * right[rhs_idx]

            return Tensor._from_python_array(rows, cols, out)

        def _matmul_numpy(self, other: "Tensor") -> "Tensor":
            result = self._to_numpy(copy=False) @ other._to_numpy(copy=False)
            return Tensor._from_numpy_array(result)

        def hadamard(self, other: "Tensor") -> "Tensor":
            if not isinstance(other, Tensor):
                raise TypeError("hadamard expects another Tensor instance")
            if self.shape != other.shape:
                raise ValueError("tensor shapes must match for hadamard product")
            if NUMPY_AVAILABLE:
                product = self._to_numpy(copy=False) * other._to_numpy(copy=False)
                return Tensor._from_numpy_array(product)
            data = array(
                "d",
                (
                    a * b
                    for a, b in zip(self._row_major_python(), other._row_major_python())
                ),
            )
            return Tensor._from_python_array(self._rows, self._cols, data)

        def numpy(self, *, copy: bool = True):
            if not NUMPY_AVAILABLE:
                raise RuntimeError("NumPy is not available in the stub bindings")
            return self._to_numpy(copy=copy)

        def _to_numpy(self, *, copy: bool) -> "_np.ndarray":
            if not NUMPY_AVAILABLE:
                raise RuntimeError("NumPy is not available in the stub bindings")
            if self._backend == "numpy":
                return self._data.copy() if copy else self._data
            array_view = _np.frombuffer(self._data, dtype=_np.float64, count=self._rows * self._cols)
            matrix = array_view.reshape(self._rows, self._cols)
            return matrix.copy() if copy else matrix

        def _row_major_python(self):
            """Return the tensor data as a 1D row-major ``array('d')`` buffer."""
            if self._backend == "python":
                return self._data
            return array("d", self._data.reshape(-1))

        @classmethod
        def _from_numpy_array(cls, array: "_np.ndarray") -> "Tensor":
            if not NUMPY_AVAILABLE:
                raise RuntimeError("NumPy is not available in the stub bindings")
            instance = cls.__new__(cls)
            matrix = _np.asarray(array, dtype=_np.float64)
            if matrix.ndim != 2:
                raise ValueError("Tensor expects a 2D array")
            instance._rows = int(matrix.shape[0])
            instance._cols = int(matrix.shape[1])
            instance._data = matrix.copy()
            instance._backend = "numpy"
            return instance

        @classmethod
        def _from_python_array(cls, rows: int, cols: int, buffer: array) -> "Tensor":
            if buffer.typecode != "d":
                raise TypeError("python backend tensors must use array('d') storage")
            if len(buffer) != rows * cols:
                raise ValueError("buffer does not match requested tensor shape")
            instance = cls.__new__(cls)
            instance._rows = int(rows)
            instance._cols = int(cols)
            instance._data = buffer
            instance._backend = "python"
            return instance

        @_ShapeDescriptor
        def shape(self) -> tuple[int, int]:
            return (self._rows, self._cols)

        @property
        def rows(self) -> int:
            return self._rows

        @property
        def cols(self) -> int:
            return self._cols

        @property
        def backend(self) -> str:
            return self._backend

        def reshape(self, rows: int, cols: int) -> "Tensor":
            rows = int(rows)
            cols = int(cols)
            if rows < 0 or cols < 0:
                raise ValueError("tensor dimensions must be non-negative")
            total = rows * cols
            if total != self._rows * self._cols:
                raise ValueError(
                    "Tensor data of length {} cannot be reshaped to ({}, {})".format(
                        self._rows * self._cols, rows, cols
                    )
                )
            if self._backend == "numpy":
                matrix = self._to_numpy(copy=False).reshape(rows, cols).copy()
                return Tensor._from_numpy_array(matrix)
            flat = self._row_major_python()
            return Tensor._from_python_array(rows, cols, array("d", flat))

        def transpose(self) -> "Tensor":
            rows, cols = self._rows, self._cols
            if self._backend == "numpy":
                matrix = self._to_numpy(copy=False).transpose().copy()
                return Tensor._from_numpy_array(matrix)
            flat = self._row_major_python()
            total = rows * cols
            transposed = array("d", [0.0]) * total if total else array("d")
            for r in range(rows):
                row_offset = r * cols
                for c in range(cols):
                    transposed[c * rows + r] = flat[row_offset + c]
            return Tensor._from_python_array(cols, rows, transposed)

        def sum_axis0(self) -> list[float]:
            cols = self._cols
            if cols == 0:
                return []
            if self._backend == "numpy":
                summed = self._to_numpy(copy=False).sum(axis=0)
                return [float(value) for value in summed.tolist()]
            totals = [0.0] * cols
            flat = self._row_major_python()
            for r in range(self._rows):
                base = r * cols
                for c in range(cols):
                    totals[c] += flat[base + c]
            return totals

        def sum_axis1(self) -> list[float]:
            rows = self._rows
            if rows == 0:
                return []
            if self._backend == "numpy":
                summed = self._to_numpy(copy=False).sum(axis=1)
                return [float(value) for value in summed.tolist()]
            cols = self._cols
            totals = [0.0] * rows
            flat = self._row_major_python()
            for r in range(rows):
                base = r * cols
                row_total = 0.0
                for c in range(cols):
                    row_total += flat[base + c]
                totals[r] = row_total
            return totals

        def tolist(self):
            rows, cols = self._rows, self._cols

            if self._backend == "python":
                flat = self._data
                return [
                    [float(flat[r * cols + c]) for c in range(cols)]
                    for r in range(rows)
                ]

            matrix = self._to_numpy(copy=False)
            return [
                [float(matrix[r, c]) for c in range(cols)]
                for r in range(rows)
            ]

        @staticmethod
        def zeros(rows: int, cols: int) -> "Tensor":
            rows = int(rows)
            cols = int(cols)
            if rows < 0 or cols < 0:
                raise ValueError("tensor dimensions must be non-negative")
            total = rows * cols
            if NUMPY_AVAILABLE:
                matrix = _np.zeros((rows, cols), dtype=_np.float64)
                return Tensor._from_numpy_array(matrix)
            buffer = array("d", [0.0]) * total if total else array("d")
            return Tensor._from_python_array(rows, cols, buffer)

        @staticmethod
        def randn(
            rows: int,
            cols: int,
            mean: float = 0.0,
            std: float = 1.0,
            seed: int | None = None,
        ) -> "Tensor":
            rows = int(rows)
            cols = int(cols)
            if rows < 0 or cols < 0:
                raise ValueError("tensor dimensions must be non-negative")
            total = rows * cols
            if NUMPY_AVAILABLE:
                rng = _np.random.default_rng(seed)
                matrix = rng.normal(loc=mean, scale=std, size=(rows, cols)).astype(
                    _np.float64
                )
                return Tensor._from_numpy_array(matrix)
            rng = random.Random(seed)
            values = [rng.gauss(mean, std) for _ in range(total)]
            buffer = array("d", values)
            return Tensor._from_python_array(rows, cols, buffer)

        @staticmethod
        def rand(
            rows: int,
            cols: int,
            min: float = 0.0,
            max: float = 1.0,
            seed: int | None = None,
        ) -> "Tensor":
            rows = int(rows)
            cols = int(cols)
            if rows < 0 or cols < 0:
                raise ValueError("tensor dimensions must be non-negative")
            if max < min:
                raise ValueError("max must be greater than or equal to min")
            total = rows * cols
            if NUMPY_AVAILABLE:
                rng = _np.random.default_rng(seed)
                matrix = rng.uniform(low=min, high=max, size=(rows, cols)).astype(
                    _np.float64
                )
                return Tensor._from_numpy_array(matrix)
            rng = random.Random(seed)
            values = [rng.uniform(min, max) for _ in range(total)]
            buffer = array("d", values)
            return Tensor._from_python_array(rows, cols, buffer)

        @staticmethod
        def cat_rows(tensors: Sequence["Tensor"]) -> "Tensor":
            tensors = list(tensors)
            if not tensors:
                raise ValueError("cat_rows requires at least one tensor")
            if not all(isinstance(tensor, Tensor) for tensor in tensors):
                raise TypeError("cat_rows expects a sequence of Tensor instances")
            cols = tensors[0]._cols
            for tensor in tensors:
                if tensor._cols != cols:
                    raise ValueError("all tensors must have the same number of columns")
            total_rows = sum(tensor._rows for tensor in tensors)
            use_numpy = NUMPY_AVAILABLE and any(
                tensor._backend == "numpy" for tensor in tensors
            )
            if use_numpy:
                matrices = [tensor._to_numpy(copy=False) for tensor in tensors]
                concatenated = _np.concatenate(matrices, axis=0)
                return Tensor._from_numpy_array(concatenated)
            data = array("d")
            for tensor in tensors:
                data.extend(tensor._row_major_python())
            return Tensor._from_python_array(total_rows, cols, data)

        def __matmul__(self, other) -> "Tensor":  # pragma: no cover - convenience wrapper
            if isinstance(other, Tensor):
                return self.matmul(other)
            return NotImplemented

        def __rmatmul__(self, other) -> "Tensor":  # pragma: no cover - convenience wrapper
            if isinstance(other, Tensor):
                return other.matmul(self)
            return NotImplemented

        def __mul__(self, other) -> "Tensor":  # pragma: no cover - align with Hadamard
            if isinstance(other, Tensor):
                return self.hadamard(other)
            return NotImplemented

        def __array__(self):  # pragma: no cover - interoperability hook
            return self._to_numpy(copy=True)

        def __repr__(self) -> str:  # pragma: no cover - debugging helper
            return f"Tensor(shape={self.shape()}, backend='{self._backend}')"

    Tensor.__module__ = module.__name__

    def available_stub_backends() -> tuple[str, ...]:
        return ("numpy", "python") if NUMPY_AVAILABLE else ("python",)

    module.Tensor = Tensor
    module.available_stub_backends = available_stub_backends
    module.default_stub_backend = "numpy" if NUMPY_AVAILABLE else "python"
    all_exports = module.__dict__.setdefault("__all__", [])
    for symbol in {"Tensor", "available_stub_backends", "default_stub_backend"}:
        if symbol not in all_exports:
            all_exports.append(symbol)
    module.__dict__.setdefault("__version__", "0.0.0+stub")

    def _missing_attr(name: str):
        raise AttributeError(
            f"spiraltorch.{name} is unavailable in the stub bindings. Build the native extension "
            "for full functionality."
        )

    def __getattr__(name: str):  # pragma: no cover - dynamic attribute guard
        if name in {"Tensor", "available_stub_backends", "default_stub_backend", "__all__", "__version__"}:
            return module.__dict__[name]
        raise _missing_attr(name)

    module.__getattr__ = __getattr__

    STUB_TENSOR_TYPES = (Tensor,)


_load_native_package()
del _load_native_package<|MERGE_RESOLUTION|>--- conflicted
+++ resolved
@@ -827,22 +827,13 @@
 
         def __init__(self, *args, backend: str | None = None, **kwargs):
             backend_hint = backend
-<<<<<<< HEAD
             if "backend" in kwargs:
                 raise TypeError("Tensor() got multiple values for keyword argument 'backend'")
-=======
-            if backend_hint is None and "backend" in kwargs:
-                backend_hint = kwargs.pop("backend")
->>>>>>> b49a7079
             rows, cols, payload = _normalize_tensor_ctor_args(*args, **kwargs)
             if backend_hint is not None and backend_hint not in {"numpy", "python"}:
                 raise ValueError("backend must be 'numpy', 'python', or None")
             if backend_hint == "numpy" and not NUMPY_AVAILABLE:
                 raise RuntimeError("NumPy backend requested but NumPy is not installed")
-<<<<<<< HEAD
-=======
-
->>>>>>> b49a7079
             rows = int(rows)
             cols = int(cols)
 
