"""Development shim for the SpiralTorch Python bindings.

This module lets ``import spiraltorch`` succeed directly from a source
checkout without first installing the wheel.  It delegates to the real
package that lives under ``bindings/st-py`` and improves the error message
when the compiled extension has not been built yet.
"""

from __future__ import annotations

from array import array
from collections.abc import Iterable, Sequence
import importlib.machinery
import importlib.util
import math
import pathlib
import sys
import warnings


def _load_native_package() -> None:
    package_root = pathlib.Path(__file__).resolve().parent
    crate_root = package_root.parent / "bindings" / "st-py"
    impl_init = crate_root / "spiraltorch" / "__init__.py"

    if not impl_init.exists():
        raise ModuleNotFoundError(
            "spiraltorch",
            name="spiraltorch",
            path=str(impl_init),
        )

    # Ensure Python can locate the compiled extension modules that maturin builds
    # inside ``bindings/st-py`` (e.g. ``spiraltorch/spiraltorch*.so``).
    crate_path = str(crate_root)
    if crate_path not in sys.path:
        sys.path.insert(0, crate_path)

    loader = importlib.machinery.SourceFileLoader(__name__, str(impl_init))
    spec = importlib.util.spec_from_loader(__name__, loader, origin=str(impl_init))
    module = sys.modules[__name__]
    module.__file__ = str(impl_init)
    module.__package__ = __name__
    module.__path__ = [str(impl_init.parent)]
    module.__spec__ = spec

    try:
        loader.exec_module(module)
    except ModuleNotFoundError as exc:
        missing = {"spiraltorch.spiraltorch", "spiraltorch.spiraltorch_native", "spiraltorch_native"}
        if exc.name in missing:
            _install_stub_bindings(module, exc)
            return
        raise
    except Exception as exc:  # pragma: no cover - defensive fallback
        warnings.warn(
            "Failed to load the native SpiralTorch bindings; falling back to the Python stub.",
            RuntimeWarning,
            stacklevel=2,
        )
        placeholder = ModuleNotFoundError("spiraltorch", name="spiraltorch")
        _install_stub_bindings(module, placeholder)
        module.__dict__["__native_import_error__"] = exc


def _install_stub_bindings(module, error: ModuleNotFoundError) -> None:
    warnings.warn(
        "Using SpiralTorch Python stub because the native extension is missing. "
        "Run `maturin develop -m bindings/st-py/Cargo.toml` for the optimized bindings.",
        RuntimeWarning,
        stacklevel=2,
    )

    PY_STUB_MATMUL_INNER_TILE = 64
    PY_STUB_MATMUL_COL_TILE = 64
    PY_STUB_FMA = getattr(math, "fma", None)

    try:  # Prefer a NumPy-backed shim when available for better performance.
        import numpy as _np  # type: ignore
    except ModuleNotFoundError:  # pragma: no cover - optional dependency
        _np = None  # type: ignore

    NUMPY_AVAILABLE = _np is not None

    _TENSOR_NO_DATA = object()

    def _tensor_is_sequence(obj: object) -> bool:
        return isinstance(obj, Sequence) and not isinstance(
            obj, (str, bytes, bytearray, memoryview)
        )

    def _tensor_is_iterable(obj: object) -> bool:
        return isinstance(obj, Iterable) and not isinstance(
            obj, (str, bytes, bytearray, memoryview)
        )

    def _tensor_coerce_index(value: object, label: str) -> int:
        try:
            index = int(value)
        except Exception as exc:  # noqa: BLE001 - surface Pythonic error message
            raise TypeError(f"Tensor {label} must be an integer, got {value!r}") from exc
        if index < 0:
            raise ValueError(f"Tensor {label} must be non-negative, got {index}")
        return index

    def _tensor_coerce_shape(value: object, label: str) -> tuple[int, int]:
        if not _tensor_is_sequence(value):
            raise TypeError(f"Tensor {label} must be a sequence of two integers")
        dims = list(value)
        if len(dims) != 2:
            raise ValueError(
                f"Tensor {label} must contain exactly two dimensions, got {len(dims)}"
            )
        rows = _tensor_coerce_index(dims[0], f"{label}[0]")
        cols = _tensor_coerce_index(dims[1], f"{label}[1]")
        return rows, cols

    def _tensor_maybe_shape(value: object) -> tuple[int, int] | None:
        if not _tensor_is_sequence(value):
            return None
        dims = list(value)
        if len(dims) != 2:
            return None
        try:
            return _tensor_coerce_shape(dims, "shape")
        except (TypeError, ValueError):
            return None

    def _tensor_normalize_row(row: object, *, allow_empty: bool) -> list[float]:
        if isinstance(row, Tensor):
            row = row.tolist()
        elif hasattr(row, "tolist") and not _tensor_is_sequence(row):
            row = row.tolist()
        if _tensor_is_sequence(row):
            seq = list(row)
        elif _tensor_is_iterable(row):
            seq = list(row)
        else:
            raise TypeError("Tensor rows must be sequences of numbers")
        if not allow_empty and not seq:
            raise ValueError("Tensor rows must not be empty")
        return [float(value) for value in seq]

    def _tensor_flatten_data(data: object) -> tuple[int, int, list[float]]:
        if isinstance(data, Tensor):
            rows, cols = (int(dim) for dim in data.shape())
            nested = data.tolist()
            flat: list[float] = [float(value) for row in nested for value in row]
            return rows, cols, flat

        if hasattr(data, "tolist") and not _tensor_is_sequence(data):
            return _tensor_flatten_data(data.tolist())

        if _tensor_is_sequence(data):
            items = list(data)
        elif _tensor_is_iterable(data):
            items = list(data)
        else:
            raise TypeError(
                "Tensor data must be an iterable of floats or nested iterables"
            )

        if not items:
            raise ValueError("Tensor data cannot be empty")

        head = items[0]
        if isinstance(head, Tensor):
            head = head.tolist()
        elif hasattr(head, "tolist") and not _tensor_is_sequence(head):
            head = head.tolist()

        if _tensor_is_sequence(head) or _tensor_is_iterable(head):
            rows = len(items)
            cols: int | None = None
            flat: list[float] = []
            for row in items:
                normalized = _tensor_normalize_row(row, allow_empty=rows == 0)
                if cols is None:
                    cols = len(normalized)
                    if cols == 0 and rows != 0:
                        raise ValueError("Tensor rows must not be empty")
                elif len(normalized) != cols:
                    raise ValueError("Tensor rows must all share the same length")
                flat.extend(normalized)
            return rows, (0 if cols is None else cols), flat

        flat = [float(value) for value in items]
        return 1, len(flat), flat

    def _normalize_tensor_ctor_args(
        *args: object, **kwargs: object
    ) -> tuple[int, int, list[float] | object]:
        data_value = kwargs.pop("data", _TENSOR_NO_DATA)
        shape_value = kwargs.pop("shape", None)
        rows_value = kwargs.pop("rows", None)
        cols_value = kwargs.pop("cols", None)

        if kwargs:
            unexpected = ", ".join(sorted(kwargs))
            raise TypeError(
                f"Tensor() got unexpected keyword arguments: {unexpected}"
            )

        if data_value is None:
            data_value = _TENSOR_NO_DATA

        rows: int | None = None
        cols: int | None = None

        if shape_value is not None:
            rows, cols = _tensor_coerce_shape(shape_value, "shape")

        if rows_value is not None:
            rows = _tensor_coerce_index(rows_value, "rows")
        if cols_value is not None:
            cols = _tensor_coerce_index(cols_value, "cols")

        positional = list(args)
        if len(positional) == 1:
            candidate = positional[0]
            maybe_shape = (
                None if rows is not None or cols is not None else _tensor_maybe_shape(candidate)
            )
            if maybe_shape is not None:
                rows, cols = maybe_shape
            else:
                if data_value is not _TENSOR_NO_DATA:
                    raise TypeError("Tensor() got multiple values for data")
                data_value = _TENSOR_NO_DATA if candidate is None else candidate
        elif len(positional) == 2:
            first, second = positional
            maybe_shape = (
                None if rows is not None or cols is not None else _tensor_maybe_shape(first)
            )
            if maybe_shape is not None:
                rows, cols = maybe_shape
                if data_value is not _TENSOR_NO_DATA:
                    raise TypeError("Tensor() got multiple values for data")
                data_value = _TENSOR_NO_DATA if second is None else second
            else:
                inferred_rows = _tensor_coerce_index(first, "rows")
                inferred_cols = _tensor_coerce_index(second, "cols")
                if rows is not None and rows != inferred_rows:
                    raise ValueError(
                        f"Tensor rows argument conflicts with shape: {rows} != {inferred_rows}"
                    )
                if cols is not None and cols != inferred_cols:
                    raise ValueError(
                        f"Tensor cols argument conflicts with shape: {cols} != {inferred_cols}"
                    )
                rows = inferred_rows
                cols = inferred_cols
        elif len(positional) == 3:
            first, second, third = positional
            inferred_rows = _tensor_coerce_index(first, "rows")
            inferred_cols = _tensor_coerce_index(second, "cols")
            if rows is not None and rows != inferred_rows:
                raise ValueError(
                    f"Tensor rows argument conflicts with shape: {rows} != {inferred_rows}"
                )
            if cols is not None and cols != inferred_cols:
                raise ValueError(
                    f"Tensor cols argument conflicts with shape: {cols} != {inferred_cols}"
                )
            rows = inferred_rows
            cols = inferred_cols
            if data_value is not _TENSOR_NO_DATA:
                raise TypeError("Tensor() got multiple values for data")
            data_value = _TENSOR_NO_DATA if third is None else third
        elif len(positional) > 3:
            raise TypeError(
                "Tensor() takes at most 3 positional arguments"
                f" but {len(positional)} were given"
            )

        if data_value is _TENSOR_NO_DATA:
            if rows is None or cols is None:
                raise TypeError("Tensor() requires a shape when data is omitted")
            return rows, cols, _TENSOR_NO_DATA

        inferred_rows, inferred_cols, flat = _tensor_flatten_data(data_value)
        total = len(flat)

        if rows is None and cols is None:
            rows, cols = inferred_rows, inferred_cols
        elif rows is None:
            if cols is None:
                raise TypeError("Tensor() could not determine rows from provided inputs")
            if cols == 0:
                if total != 0:
                    raise ValueError(
                        f"Tensor data of length {total} cannot fill ({cols}) columns"
                    )
                rows = 0
            else:
                if total % cols != 0:
                    raise ValueError(
                        f"Tensor data of length {total} cannot fill ({cols}) columns"
                    )
                rows = total // cols
        elif cols is None:
            if rows == 0:
                if total != 0:
                    raise ValueError(
                        f"Tensor data of length {total} cannot fill ({rows}) rows"
                    )
                cols = 0
            else:
                if total % rows != 0:
                    raise ValueError(
                        f"Tensor data of length {total} cannot fill ({rows}) rows"
                    )
                cols = total // rows
        else:
            if rows * cols != total:
                raise ValueError(
                    f"Tensor data of length {total} cannot be reshaped to ({rows}, {cols})"
                )

        if rows is None or cols is None:
            raise TypeError(
                "Tensor() could not determine both rows and cols from the provided data"
            )

        if (rows == 0 or cols == 0) and total != 0:
            raise ValueError(
                f"Tensor shape ({rows}, {cols}) is incompatible with {total} data elements"
            )

        return rows, cols, flat

    class _ShapeAccessor(tuple):
        __slots__ = ()

        def __call__(self) -> tuple[int, int]:
            return tuple(self)


    class _ShapeProperty(property):
        def __get__(self, instance, owner=None):  # type: ignore[override]
            if instance is None:
                return self.fget
            values = self.fget(instance)  # type: ignore[misc]
            if not isinstance(values, tuple):
                values = tuple(values)
            return _ShapeAccessor(values)


    class Tensor:
        """Featureful stand-in for the Rust ``Tensor`` exposed by the stub bindings."""

        __slots__ = ("_rows", "_cols", "_data", "_backend")

        def __init__(self, *args, backend: str | None = None, **kwargs):
            backend_hint = backend
            rows, cols, payload = _normalize_tensor_ctor_args(*args, **kwargs)
            if backend_hint is not None and backend_hint not in {"numpy", "python"}:
                raise ValueError("backend must be 'numpy', 'python', or None")
            if backend_hint == "numpy" and not NUMPY_AVAILABLE:
                raise RuntimeError("NumPy backend requested but NumPy is not installed")

            rows = int(rows)
            cols = int(cols)
            if rows < 0 or cols < 0:
                raise ValueError("tensor dimensions must be non-negative")

            if payload is _TENSOR_NO_DATA:
                total = rows * cols
                canonical = array("d") if total == 0 else array("d", [0.0]) * total
            elif isinstance(payload, array) and payload.typecode == "d":
                canonical = array("d", payload)
            else:
                canonical = array("d", (float(x) for x in payload))
            if rows * cols != len(canonical):
                raise ValueError("data length does not match matrix dimensions")

            self._rows = rows
            self._cols = cols

            preferred_backend = backend_hint or ("numpy" if NUMPY_AVAILABLE else "python")
            if preferred_backend == "numpy":
                arr = (
                    _np.frombuffer(canonical, dtype=_np.float64, count=rows * cols)
                    .reshape(rows, cols)
                    .copy()
                )
                self._data = arr
                self._backend = "numpy"
            else:
                self._data = canonical
                self._backend = "python"

        # noqa: D401 - mirror real signature from the native extension
        def matmul(self, other: "Tensor", *, backend: str | None = None):
            if not isinstance(other, Tensor):
                raise TypeError("matmul expects another Tensor instance")
            if self._cols != other._rows:
                raise ValueError("inner dimensions do not match for matmul")

            if backend is not None and backend not in {"numpy", "python"}:
                raise ValueError("backend must be 'numpy', 'python', or None")
            target_backend = backend or ("numpy" if NUMPY_AVAILABLE else "python")

            if target_backend == "numpy":
                if not NUMPY_AVAILABLE:
                    raise RuntimeError("NumPy backend requested but NumPy is not installed")
                return self._matmul_numpy(other)
            return self._matmul_python(other)

        def _matmul_python(self, other: "Tensor") -> "Tensor":
            rows, cols, inner = self._rows, other._cols, self._cols
            if rows == 0 or cols == 0:
                return Tensor._from_python_array(rows, cols, array("d"))
            if inner == 0:
                return Tensor._from_python_array(rows, cols, array("d", [0.0]) * (rows * cols))

            out = array("d", [0.0]) * (rows * cols)
            left = self._row_major_python()
            right = other._row_major_python()
            col_tile = PY_STUB_MATMUL_COL_TILE
            if col_tile > cols:
                col_tile = cols
            inner_tile = PY_STUB_MATMUL_INNER_TILE
            if inner_tile > inner:
                inner_tile = inner
            fma = PY_STUB_FMA

            for i in range(rows):
                lhs_row_base = i * inner
                out_row_base = i * cols
                for col_start in range(0, cols, col_tile):
                    col_end = min(col_start + col_tile, cols)
                    block_width = col_end - col_start
                    for k_start in range(0, inner, inner_tile):
                        k_end = min(k_start + inner_tile, inner)
                        for k in range(k_start, k_end):
                            scale = left[lhs_row_base + k]
                            if scale == 0.0:
                                continue
                            rhs_base = k * cols + col_start
                            out_base = out_row_base + col_start
                            full = block_width - (block_width % 4)
                            offset = 0
                            while offset < full:
                                rhs_index = rhs_base + offset
                                out_index = out_base + offset
                                if fma is not None:
                                    out[out_index] = fma(scale, right[rhs_index], out[out_index])
                                    out[out_index + 1] = fma(scale, right[rhs_index + 1], out[out_index + 1])
                                    out[out_index + 2] = fma(scale, right[rhs_index + 2], out[out_index + 2])
                                    out[out_index + 3] = fma(scale, right[rhs_index + 3], out[out_index + 3])
                                else:
                                    out[out_index] += scale * right[rhs_index]
                                    out[out_index + 1] += scale * right[rhs_index + 1]
                                    out[out_index + 2] += scale * right[rhs_index + 2]
                                    out[out_index + 3] += scale * right[rhs_index + 3]
                                offset += 4
                            for tail in range(full, block_width):
                                idx = out_base + tail
                                rhs_idx = rhs_base + tail
                                if fma is not None:
                                    out[idx] = fma(scale, right[rhs_idx], out[idx])
                                else:
                                    out[idx] += scale * right[rhs_idx]

            return Tensor._from_python_array(rows, cols, out)

        def _matmul_numpy(self, other: "Tensor") -> "Tensor":
            result = self._to_numpy(copy=False) @ other._to_numpy(copy=False)
            return Tensor._from_numpy_array(result)

        def hadamard(self, other: "Tensor") -> "Tensor":
            if not isinstance(other, Tensor):
                raise TypeError("hadamard expects another Tensor instance")
            if self.shape != other.shape:
                raise ValueError("tensor shapes must match for hadamard product")
            if NUMPY_AVAILABLE:
                product = self._to_numpy(copy=False) * other._to_numpy(copy=False)
                return Tensor._from_numpy_array(product)
            data = array(
                "d",
                (
                    a * b
                    for a, b in zip(self._row_major_python(), other._row_major_python())
                ),
            )
            return Tensor._from_python_array(self._rows, self._cols, data)

        def numpy(self, *, copy: bool = True):
            if not NUMPY_AVAILABLE:
                raise RuntimeError("NumPy is not available in the stub bindings")
            return self._to_numpy(copy=copy)

        def _to_numpy(self, *, copy: bool) -> "_np.ndarray":
            if not NUMPY_AVAILABLE:
                raise RuntimeError("NumPy is not available in the stub bindings")
            if self._backend == "numpy":
                return self._data.copy() if copy else self._data
            array_view = _np.frombuffer(self._data, dtype=_np.float64, count=self._rows * self._cols)
            matrix = array_view.reshape(self._rows, self._cols)
            return matrix.copy() if copy else matrix

        def _row_major_python(self):
            if self._backend == "python":
                return self._data
            return array("d", self._data.reshape(-1))

        @classmethod
        def _from_numpy_array(cls, array: "_np.ndarray") -> "Tensor":
            if not NUMPY_AVAILABLE:
                raise RuntimeError("NumPy is not available in the stub bindings")
            instance = cls.__new__(cls)
            matrix = _np.asarray(array, dtype=_np.float64)
            if matrix.ndim != 2:
                raise ValueError("Tensor expects a 2D array")
            instance._rows = int(matrix.shape[0])
            instance._cols = int(matrix.shape[1])
            instance._data = matrix.copy()
            instance._backend = "numpy"
            return instance

        @classmethod
        def _from_python_array(cls, rows: int, cols: int, buffer: array) -> "Tensor":
            if buffer.typecode != "d":
                raise TypeError("python backend tensors must use array('d') storage")
            if len(buffer) != rows * cols:
                raise ValueError("buffer does not match requested tensor shape")
            instance = cls.__new__(cls)
            instance._rows = int(rows)
            instance._cols = int(cols)
            instance._data = buffer
            instance._backend = "python"
            return instance

        @_ShapeProperty
        def shape(self):
            return (self._rows, self._cols)

        @property
        def backend(self) -> str:
            return self._backend

        def tolist(self):
<<<<<<< HEAD
            rows, cols = self._rows, self._cols
            if self._backend == "python":
                flat = list(self._data)
                matrix = (flat[r * cols : (r + 1) * cols] for r in range(rows))
                return [row[:] for row in matrix]
            return self._data.reshape(rows, cols).tolist()
=======
            rows, cols = self.shape()
            if self._backend == "python":
                flat = list(self._data)
            else:
                flat = self._data.reshape(-1).tolist()
            if rows == 0 or cols == 0:
                return [[] for _ in range(rows)]
            return [flat[i * cols : (i + 1) * cols] for i in range(rows)]
>>>>>>> 9ca8dd0b

        def __matmul__(self, other) -> "Tensor":  # pragma: no cover - convenience wrapper
            if isinstance(other, Tensor):
                return self.matmul(other)
            return NotImplemented

        def __rmatmul__(self, other) -> "Tensor":  # pragma: no cover - convenience wrapper
            if isinstance(other, Tensor):
                return other.matmul(self)
            return NotImplemented

        def __mul__(self, other) -> "Tensor":  # pragma: no cover - align with Hadamard
            if isinstance(other, Tensor):
                return self.hadamard(other)
            return NotImplemented

        def __array__(self):  # pragma: no cover - interoperability hook
            return self._to_numpy(copy=True)

        def __repr__(self) -> str:  # pragma: no cover - debugging helper
            return f"Tensor(shape={self.shape()}, backend='{self._backend}')"

    Tensor.__module__ = module.__name__

    def available_stub_backends() -> tuple[str, ...]:
        return ("numpy", "python") if NUMPY_AVAILABLE else ("python",)

    module.Tensor = Tensor
    module.available_stub_backends = available_stub_backends
    module.default_stub_backend = "numpy" if NUMPY_AVAILABLE else "python"
    all_exports = module.__dict__.setdefault("__all__", [])
    for symbol in {"Tensor", "available_stub_backends", "default_stub_backend"}:
        if symbol not in all_exports:
            all_exports.append(symbol)
    module.__dict__.setdefault("__version__", "0.0.0+stub")

    def _missing_attr(name: str):
        raise AttributeError(
            f"spiraltorch.{name} is unavailable in the stub bindings. Build the native extension "
            "for full functionality."
        )

    def __getattr__(name: str):  # pragma: no cover - dynamic attribute guard
        if name in {"Tensor", "available_stub_backends", "default_stub_backend", "__all__", "__version__"}:
            return module.__dict__[name]
        raise _missing_attr(name)

    module.__getattr__ = __getattr__


_load_native_package()
del _load_native_package<|MERGE_RESOLUTION|>--- conflicted
+++ resolved
@@ -541,23 +541,12 @@
             return self._backend
 
         def tolist(self):
-<<<<<<< HEAD
             rows, cols = self._rows, self._cols
             if self._backend == "python":
                 flat = list(self._data)
                 matrix = (flat[r * cols : (r + 1) * cols] for r in range(rows))
                 return [row[:] for row in matrix]
             return self._data.reshape(rows, cols).tolist()
-=======
-            rows, cols = self.shape()
-            if self._backend == "python":
-                flat = list(self._data)
-            else:
-                flat = self._data.reshape(-1).tolist()
-            if rows == 0 or cols == 0:
-                return [[] for _ in range(rows)]
-            return [flat[i * cols : (i + 1) * cols] for i in range(rows)]
->>>>>>> 9ca8dd0b
 
         def __matmul__(self, other) -> "Tensor":  # pragma: no cover - convenience wrapper
             if isinstance(other, Tensor):
