"""Development shim for the SpiralTorch Python bindings.

This module lets ``import spiraltorch`` succeed directly from a source
checkout without first installing the wheel.  It delegates to the real
package that lives under ``bindings/st-py`` and improves the error message
when the compiled extension has not been built yet.
"""

from __future__ import annotations

from array import array
from collections.abc import Iterable, Sequence
import importlib.machinery
import importlib.util
import math
import random
import pathlib
import sys
import types
import warnings
from typing import Any, NoReturn


_TENSOR_NO_DATA = object()


def _tensor_is_sequence(obj: object) -> bool:
    return isinstance(obj, Sequence) and not isinstance(
        obj, (str, bytes, bytearray, memoryview)
    )


def _tensor_is_iterable(obj: object) -> bool:
    return isinstance(obj, Iterable) and not isinstance(
        obj, (str, bytes, bytearray, memoryview)
    )


def _tensor_coerce_index(value: object, label: str) -> int:
    try:
        index = int(value)
    except Exception as exc:  # noqa: BLE001 - provide friendly error context
        raise TypeError(f"Tensor {label} must be an integer, got {value!r}") from exc
    if index < 0:
        raise ValueError(f"Tensor {label} must be non-negative, got {index}")
    return index


def _tensor_coerce_shape(value: object, label: str) -> tuple[int, int]:
    if not _tensor_is_sequence(value):
        raise TypeError(f"Tensor {label} must be a sequence of two integers")
    dims = list(value)
    if len(dims) != 2:
        raise ValueError(
            f"Tensor {label} must contain exactly two dimensions, got {len(dims)}"
        )
    rows = _tensor_coerce_index(dims[0], f"{label}[0]")
    cols = _tensor_coerce_index(dims[1], f"{label}[1]")
    return rows, cols


def _tensor_maybe_shape(value: object) -> tuple[int, int] | None:
    if not _tensor_is_sequence(value):
        return None
    dims = list(value)
    if len(dims) != 2:
        return None
    try:
        return _tensor_coerce_shape(dims, "shape")
    except (TypeError, ValueError):
        return None


def _tensor_normalize_row(row: object, *, allow_empty: bool) -> list[float]:
    tensor_type = globals().get("Tensor")
    if tensor_type is not None and isinstance(row, tensor_type):
        row = row.tolist()
    elif hasattr(row, "tolist") and not _tensor_is_sequence(row):
        row = row.tolist()
    if _tensor_is_sequence(row):
        seq = list(row)
    elif _tensor_is_iterable(row):
        seq = list(row)
    else:
        raise TypeError("Tensor rows must be sequences of numbers")
    if not allow_empty and not seq:
        raise ValueError("Tensor rows must not be empty")
    return [float(value) for value in seq]


def _tensor_flatten_data(data: object) -> tuple[int, int, list[float]]:
    tensor_type = globals().get("Tensor")
    if tensor_type is not None and isinstance(data, tensor_type):
        rows, cols = (int(dim) for dim in data.shape())
        nested = data.tolist()
        flat = [float(value) for row in nested for value in row]
        return rows, cols, flat

    if hasattr(data, "tolist") and not _tensor_is_sequence(data):
        return _tensor_flatten_data(data.tolist())

    if _tensor_is_sequence(data):
        items = list(data)
    elif _tensor_is_iterable(data):
        items = list(data)
    else:
        raise TypeError("Tensor data must be an iterable of floats or nested iterables")

    if not items:
        return 0, 0, []

    head = items[0]
    tensor_type = globals().get("Tensor")
    if tensor_type is not None and isinstance(head, tensor_type):
        head = head.tolist()
    elif hasattr(head, "tolist") and not _tensor_is_sequence(head):
        head = head.tolist()

    if _tensor_is_sequence(head) or _tensor_is_iterable(head):
        rows = len(items)
        cols: int | None = None
        flat: list[float] = []
        for row in items:
            normalized = _tensor_normalize_row(row, allow_empty=True)
            if cols is None:
                cols = len(normalized)
            elif len(normalized) != cols:
                raise ValueError("Tensor rows must all share the same length")
            flat.extend(normalized)
        return rows, (0 if cols is None else cols), flat

    flat = [float(value) for value in items]
    return 1, len(flat), flat


def _normalize_tensor_ctor_args(
    *args,
    **kwargs,
) -> tuple[int, int, list[float] | object]:
    data_value = kwargs.pop("data", _TENSOR_NO_DATA)
    shape_value = kwargs.pop("shape", None)
    rows_value = kwargs.pop("rows", None)
    cols_value = kwargs.pop("cols", None)

    if kwargs:
        unexpected = ", ".join(sorted(kwargs))
        raise TypeError(f"Tensor() got unexpected keyword arguments: {unexpected}")

    if data_value is None:
        data_value = _TENSOR_NO_DATA

    rows: int | None = None
    cols: int | None = None

    if shape_value is not None:
        rows, cols = _tensor_coerce_shape(shape_value, "shape")

    if rows_value is not None:
        rows = _tensor_coerce_index(rows_value, "rows")
    if cols_value is not None:
        cols = _tensor_coerce_index(cols_value, "cols")

    positional = list(args)
    if len(positional) == 1:
        candidate = positional[0]
        maybe_shape = None if rows is not None or cols is not None else _tensor_maybe_shape(candidate)
        if maybe_shape is not None:
            rows, cols = maybe_shape
        else:
            if data_value is not _TENSOR_NO_DATA:
                raise TypeError("Tensor() got multiple values for data")
            data_value = _TENSOR_NO_DATA if candidate is None else candidate
    elif len(positional) == 2:
        first, second = positional
        maybe_shape = None if rows is not None or cols is not None else _tensor_maybe_shape(first)
        if maybe_shape is not None:
            rows, cols = maybe_shape
            if data_value is not _TENSOR_NO_DATA:
                raise TypeError("Tensor() got multiple values for data")
            data_value = _TENSOR_NO_DATA if second is None else second
        else:
            inferred_rows = _tensor_coerce_index(first, "rows")
            inferred_cols = _tensor_coerce_index(second, "cols")
            if rows is not None and rows != inferred_rows:
                raise ValueError(
                    f"Tensor rows argument conflicts with shape: {rows} != {inferred_rows}"
                )
            if cols is not None and cols != inferred_cols:
                raise ValueError(
                    f"Tensor cols argument conflicts with shape: {cols} != {inferred_cols}"
                )
            rows = inferred_rows
            cols = inferred_cols
    elif len(positional) == 3:
        first, second, third = positional
        inferred_rows = _tensor_coerce_index(first, "rows")
        inferred_cols = _tensor_coerce_index(second, "cols")
        if rows is not None and rows != inferred_rows:
            raise ValueError(
                f"Tensor rows argument conflicts with shape: {rows} != {inferred_rows}"
            )
        if cols is not None and cols != inferred_cols:
            raise ValueError(
                f"Tensor cols argument conflicts with shape: {cols} != {inferred_cols}"
            )
        rows = inferred_rows
        cols = inferred_cols
        if data_value is not _TENSOR_NO_DATA:
            raise TypeError("Tensor() got multiple values for data")
        data_value = _TENSOR_NO_DATA if third is None else third
    elif len(positional) > 3:
        raise TypeError(
            "Tensor() takes at most 3 positional arguments "
            f"but {len(positional)} were given"
        )

    if data_value is _TENSOR_NO_DATA:
        if rows is None or cols is None:
            raise TypeError("Tensor() requires a shape when data is omitted")
        return rows, cols, _TENSOR_NO_DATA

    inferred_rows, inferred_cols, flat = _tensor_flatten_data(data_value)
    total = len(flat)

    def _infer_missing_dimension(total_elems: int, known: int, *, known_label: str) -> int:
        if known == 0:
            if total_elems != 0:
                raise ValueError(
                    f"Tensor data of length {total_elems} cannot fill ({known}) {known_label}"
                )
            return 0
        if total_elems % known != 0:
            raise ValueError(
                f"Tensor data of length {total_elems} cannot fill ({known}) {known_label}"
            )
        return total_elems // known

    if rows is None and cols is None:
        rows, cols = inferred_rows, inferred_cols
    elif rows is None:
        if cols is None:
            raise TypeError("Tensor() could not determine rows from provided inputs")
        rows = _infer_missing_dimension(total, cols, known_label="columns")
    elif cols is None:
        cols = _infer_missing_dimension(total, rows, known_label="rows")
    else:
        if rows * cols != total:
            raise ValueError(
                f"Tensor data of length {total} cannot be reshaped to ({rows}, {cols})"
            )

    if rows is None or cols is None:
        raise TypeError("Tensor() could not determine both rows and cols from the provided data")

    if (rows == 0 or cols == 0) and total != 0:
        raise ValueError(
            f"Tensor shape ({rows}, {cols}) is incompatible with {total} data elements"
        )

    return rows, cols, flat


_TENSOR_NO_DATA = object()


def _tensor_is_sequence(obj: object) -> bool:
    return isinstance(obj, Sequence) and not isinstance(
        obj, (str, bytes, bytearray, memoryview)
    )


def _tensor_is_iterable(obj: object) -> bool:
    return isinstance(obj, Iterable) and not isinstance(
        obj, (str, bytes, bytearray, memoryview)
    )


def _tensor_coerce_index(value: object, label: str) -> int:
    try:
        index = int(value)
    except Exception as exc:  # noqa: BLE001 - provide friendly error context
        raise TypeError(f"Tensor {label} must be an integer, got {value!r}") from exc
    if index < 0:
        raise ValueError(f"Tensor {label} must be non-negative, got {index}")
    return index


def _tensor_coerce_shape(value: object, label: str) -> tuple[int, int]:
    if not _tensor_is_sequence(value):
        raise TypeError(f"Tensor {label} must be a sequence of two integers")
    dims = list(value)
    if len(dims) != 2:
        raise ValueError(
            f"Tensor {label} must contain exactly two dimensions, got {len(dims)}"
        )
    rows = _tensor_coerce_index(dims[0], f"{label}[0]")
    cols = _tensor_coerce_index(dims[1], f"{label}[1]")
    return rows, cols


def _tensor_maybe_shape(value: object) -> tuple[int, int] | None:
    if not _tensor_is_sequence(value):
        return None
    dims = list(value)
    if len(dims) != 2:
        return None
    try:
        return _tensor_coerce_shape(dims, "shape")
    except (TypeError, ValueError):
        return None


def _tensor_normalize_row(row: object, *, allow_empty: bool) -> list[float]:
    tensor_type = globals().get("Tensor")
    if tensor_type is not None and isinstance(row, tensor_type):
        row = row.tolist()
    elif hasattr(row, "tolist") and not _tensor_is_sequence(row):
        row = row.tolist()
    if _tensor_is_sequence(row):
        seq = list(row)
    elif _tensor_is_iterable(row):
        seq = list(row)
    else:
        raise TypeError("Tensor rows must be sequences of numbers")
    if not allow_empty and not seq:
        raise ValueError("Tensor rows must not be empty")
    return [float(value) for value in seq]


def _tensor_flatten_data(data: object) -> tuple[int, int, list[float]]:
    tensor_type = globals().get("Tensor")
    if tensor_type is not None and isinstance(data, tensor_type):
        rows, cols = (int(dim) for dim in data.shape())
        nested = data.tolist()
        flat = [float(value) for row in nested for value in row]
        return rows, cols, flat

    if hasattr(data, "tolist") and not _tensor_is_sequence(data):
        return _tensor_flatten_data(data.tolist())

    if _tensor_is_sequence(data):
        items = list(data)
    elif _tensor_is_iterable(data):
        items = list(data)
    else:
        raise TypeError("Tensor data must be an iterable of floats or nested iterables")

    if not items:
        return 0, 0, []

    head = items[0]
    tensor_type = globals().get("Tensor")
    if tensor_type is not None and isinstance(head, tensor_type):
        head = head.tolist()
    elif hasattr(head, "tolist") and not _tensor_is_sequence(head):
        head = head.tolist()

    if _tensor_is_sequence(head) or _tensor_is_iterable(head):
        rows = len(items)
        cols: int | None = None
        flat: list[float] = []
        for row in items:
            normalized = _tensor_normalize_row(row, allow_empty=True)
            if cols is None:
                cols = len(normalized)
            elif len(normalized) != cols:
                raise ValueError("Tensor rows must all share the same length")
            flat.extend(normalized)
        return rows, (0 if cols is None else cols), flat

    flat = [float(value) for value in items]
    return 1, len(flat), flat


def _normalize_tensor_ctor_args(
    *args,
    **kwargs,
) -> tuple[int, int, list[float] | object]:
    data_value = kwargs.pop("data", _TENSOR_NO_DATA)
    shape_value = kwargs.pop("shape", None)
    rows_value = kwargs.pop("rows", None)
    cols_value = kwargs.pop("cols", None)

    if kwargs:
        unexpected = ", ".join(sorted(kwargs))
        raise TypeError(f"Tensor() got unexpected keyword arguments: {unexpected}")

    if data_value is None:
        data_value = _TENSOR_NO_DATA

    rows: int | None = None
    cols: int | None = None

    if shape_value is not None:
        rows, cols = _tensor_coerce_shape(shape_value, "shape")

    if rows_value is not None:
        rows = _tensor_coerce_index(rows_value, "rows")
    if cols_value is not None:
        cols = _tensor_coerce_index(cols_value, "cols")

    positional = list(args)
    if len(positional) == 1:
        candidate = positional[0]
        maybe_shape = None if rows is not None or cols is not None else _tensor_maybe_shape(candidate)
        if maybe_shape is not None:
            rows, cols = maybe_shape
        else:
            if data_value is not _TENSOR_NO_DATA:
                raise TypeError("Tensor() got multiple values for data")
            data_value = _TENSOR_NO_DATA if candidate is None else candidate
    elif len(positional) == 2:
        first, second = positional
        maybe_shape = None if rows is not None or cols is not None else _tensor_maybe_shape(first)
        if maybe_shape is not None:
            rows, cols = maybe_shape
            if data_value is not _TENSOR_NO_DATA:
                raise TypeError("Tensor() got multiple values for data")
            data_value = _TENSOR_NO_DATA if second is None else second
        else:
            inferred_rows = _tensor_coerce_index(first, "rows")
            inferred_cols = _tensor_coerce_index(second, "cols")
            if rows is not None and rows != inferred_rows:
                raise ValueError(
                    f"Tensor rows argument conflicts with shape: {rows} != {inferred_rows}"
                )
            if cols is not None and cols != inferred_cols:
                raise ValueError(
                    f"Tensor cols argument conflicts with shape: {cols} != {inferred_cols}"
                )
            rows = inferred_rows
            cols = inferred_cols
    elif len(positional) == 3:
        first, second, third = positional
        inferred_rows = _tensor_coerce_index(first, "rows")
        inferred_cols = _tensor_coerce_index(second, "cols")
        if rows is not None and rows != inferred_rows:
            raise ValueError(
                f"Tensor rows argument conflicts with shape: {rows} != {inferred_rows}"
            )
        if cols is not None and cols != inferred_cols:
            raise ValueError(
                f"Tensor cols argument conflicts with shape: {cols} != {inferred_cols}"
            )
        rows = inferred_rows
        cols = inferred_cols
        if data_value is not _TENSOR_NO_DATA:
            raise TypeError("Tensor() got multiple values for data")
        data_value = _TENSOR_NO_DATA if third is None else third
    elif len(positional) > 3:
        raise TypeError(
            "Tensor() takes at most 3 positional arguments "
            f"but {len(positional)} were given"
        )

    if data_value is _TENSOR_NO_DATA:
        if rows is None or cols is None:
            raise TypeError("Tensor() requires a shape when data is omitted")
        return rows, cols, _TENSOR_NO_DATA

    inferred_rows, inferred_cols, flat = _tensor_flatten_data(data_value)
    total = len(flat)

    def _infer_missing_dimension(total_elems: int, known: int, *, known_label: str) -> int:
        if known == 0:
            if total_elems != 0:
                raise ValueError(
                    f"Tensor data of length {total_elems} cannot fill ({known}) {known_label}"
                )
            return 0
        if total_elems % known != 0:
            raise ValueError(
                f"Tensor data of length {total_elems} cannot fill ({known}) {known_label}"
            )
        return total_elems // known

    if rows is None and cols is None:
        rows, cols = inferred_rows, inferred_cols
    elif rows is None:
        if cols is None:
            raise TypeError("Tensor() could not determine rows from provided inputs")
        rows = _infer_missing_dimension(total, cols, known_label="columns")
    elif cols is None:
        cols = _infer_missing_dimension(total, rows, known_label="rows")
    else:
        if rows * cols != total:
            raise ValueError(
                f"Tensor data of length {total} cannot be reshaped to ({rows}, {cols})"
            )

    if rows is None or cols is None:
        raise TypeError("Tensor() could not determine both rows and cols from the provided data")

    if (rows == 0 or cols == 0) and total != 0:
        raise ValueError(
            f"Tensor shape ({rows}, {cols}) is incompatible with {total} data elements"
        )

    return rows, cols, flat


def _load_native_package() -> None:
    package_root = pathlib.Path(__file__).resolve().parent
    crate_root = package_root.parent / "bindings" / "st-py"
    impl_init = crate_root / "spiraltorch" / "__init__.py"

    if not impl_init.exists():
        raise ModuleNotFoundError(
            "spiraltorch",
            name="spiraltorch",
            path=str(impl_init),
        )

    # Ensure Python can locate the compiled extension modules that maturin builds
    # inside ``bindings/st-py`` (e.g. ``spiraltorch/spiraltorch*.so``).
    crate_path = str(crate_root)
    if crate_path not in sys.path:
        sys.path.insert(0, crate_path)

    loader = importlib.machinery.SourceFileLoader(__name__, str(impl_init))
    spec = importlib.util.spec_from_loader(__name__, loader, origin=str(impl_init))
    module = sys.modules[__name__]
    module.__file__ = str(impl_init)
    module.__package__ = __name__
    module.__path__ = [str(impl_init.parent)]
    module.__spec__ = spec

    try:
        loader.exec_module(module)
    except ModuleNotFoundError as exc:
        missing = {"spiraltorch.spiraltorch", "spiraltorch.spiraltorch_native", "spiraltorch_native"}
        if exc.name in missing:
            _install_stub_bindings(module, exc)
            return
        raise
    except Exception as exc:  # pragma: no cover - defensive fallback
        warnings.warn(
            "Failed to load the native SpiralTorch bindings; falling back to the Python stub.",
            RuntimeWarning,
            stacklevel=2,
        )
        placeholder = ModuleNotFoundError("spiraltorch", name="spiraltorch")
        _install_stub_bindings(module, placeholder)
        module.__dict__["__native_import_error__"] = exc


def _install_stub_bindings(module, error: ModuleNotFoundError) -> None:
    warnings.warn(
        "Using SpiralTorch Python stub because the native extension is missing. "
        "Run `maturin develop -m bindings/st-py/Cargo.toml` for the optimized bindings.",
        RuntimeWarning,
        stacklevel=2,
    )

    PY_STUB_MATMUL_INNER_TILE = 64
    PY_STUB_MATMUL_COL_TILE = 64
    PY_STUB_FMA = getattr(math, "fma", None)

    _TENSOR_NO_DATA = object()

    def _tensor_is_sequence(obj: Any) -> bool:
        return isinstance(obj, Sequence) and not isinstance(
            obj, (str, bytes, bytearray, memoryview)
        )

    def _tensor_is_iterable(obj: Any) -> bool:
        return isinstance(obj, Iterable) and not isinstance(
            obj, (str, bytes, bytearray, memoryview)
        )

    def _tensor_coerce_index(value: Any, label: str) -> int:
        try:
            index = int(value)
        except Exception as exc:  # pragma: no cover - align with native errors
            raise TypeError(f"Tensor {label} must be an integer, got {value!r}") from exc
        if index < 0:
            raise ValueError(f"Tensor {label} must be non-negative, got {index}")
        return index

    def _tensor_coerce_shape(value: Any, label: str) -> tuple[int, int]:
        if not _tensor_is_sequence(value):
            raise TypeError(f"Tensor {label} must be a sequence of two integers")
        dims = list(value)
        if len(dims) != 2:
            raise ValueError(
                f"Tensor {label} must contain exactly two dimensions, got {len(dims)}"
            )
        rows = _tensor_coerce_index(dims[0], f"{label}[0]")
        cols = _tensor_coerce_index(dims[1], f"{label}[1]")
        return rows, cols

    def _tensor_maybe_shape(value: Any) -> tuple[int, int] | None:
        if not _tensor_is_sequence(value):
            return None
        dims = list(value)
        if len(dims) != 2:
            return None
        try:
            return _tensor_coerce_shape(dims, "shape")
        except (TypeError, ValueError):
            return None

    def _tensor_normalize_row(row: Any, *, allow_empty: bool) -> list[float]:
        tensor_type = module.__dict__.get("Tensor")
        if tensor_type is not None and isinstance(row, tensor_type):
            row = row.tolist()
        elif hasattr(row, "tolist") and not _tensor_is_sequence(row):
            row = row.tolist()
        if _tensor_is_sequence(row):
            seq = list(row)
        elif _tensor_is_iterable(row):
            seq = list(row)
        else:
            raise TypeError("Tensor rows must be sequences of numbers")
        if not allow_empty and not seq:
            raise ValueError("Tensor rows must not be empty")
        return [float(value) for value in seq]

    def _tensor_flatten_data(data: Any) -> tuple[int, int, list[float]]:
        tensor_type = module.__dict__.get("Tensor")
        if tensor_type is not None and isinstance(data, tensor_type):
            rows, cols = (int(dim) for dim in data.shape())
            nested = data.tolist()
            flat = [float(value) for row in nested for value in row]
            return rows, cols, flat

        if hasattr(data, "tolist") and not _tensor_is_sequence(data):
            return _tensor_flatten_data(data.tolist())

        if _tensor_is_sequence(data):
            items = list(data)
        elif _tensor_is_iterable(data):
            items = list(data)
        else:
            raise TypeError(
                "Tensor data must be an iterable of floats or nested iterables"
            )

        if not items:
            return 0, 0, []

        head = items[0]
        tensor_type = module.__dict__.get("Tensor")
        if tensor_type is not None and isinstance(head, tensor_type):
            head = head.tolist()
        elif hasattr(head, "tolist") and not _tensor_is_sequence(head):
            head = head.tolist()

        if _tensor_is_sequence(head) or _tensor_is_iterable(head):
            rows = len(items)
            cols: int | None = None
            flat: list[float] = []
            for row in items:
                normalized = _tensor_normalize_row(row, allow_empty=True)
                if cols is None:
                    cols = len(normalized)
                elif len(normalized) != cols:
                    raise ValueError("Tensor rows must all share the same length")
                flat.extend(normalized)
            return rows, (0 if cols is None else cols), flat

        flat = [float(value) for value in items]
        return 1, len(flat), flat

    def _normalize_tensor_ctor_args(
        *args: Any, **kwargs: Any
    ) -> tuple[int, int, list[float] | object]:
        data_value = kwargs.pop("data", _TENSOR_NO_DATA)
        shape_value = kwargs.pop("shape", None)
        rows_value = kwargs.pop("rows", None)
        cols_value = kwargs.pop("cols", None)

        if kwargs:
            unexpected = ", ".join(sorted(kwargs))
            raise TypeError(
                f"Tensor() got unexpected keyword arguments: {unexpected}"
            )

        if data_value is None:
            data_value = _TENSOR_NO_DATA

        rows: int | None = None
        cols: int | None = None

        if shape_value is not None:
            rows, cols = _tensor_coerce_shape(shape_value, "shape")

        if rows_value is not None:
            rows = _tensor_coerce_index(rows_value, "rows")
        if cols_value is not None:
            cols = _tensor_coerce_index(cols_value, "cols")

        positional = list(args)
        if len(positional) == 1:
            candidate = positional[0]
            maybe_shape = (
                None if rows is not None or cols is not None else _tensor_maybe_shape(candidate)
            )
            if maybe_shape is not None:
                rows, cols = maybe_shape
            else:
                if data_value is not _TENSOR_NO_DATA:
                    raise TypeError("Tensor() got multiple values for data")
                data_value = _TENSOR_NO_DATA if candidate is None else candidate
        elif len(positional) == 2:
            first, second = positional
            maybe_shape = (
                None if rows is not None or cols is not None else _tensor_maybe_shape(first)
            )
            if maybe_shape is not None:
                rows, cols = maybe_shape
                if data_value is not _TENSOR_NO_DATA:
                    raise TypeError("Tensor() got multiple values for data")
                data_value = _TENSOR_NO_DATA if second is None else second
            else:
                inferred_rows = _tensor_coerce_index(first, "rows")
                inferred_cols = _tensor_coerce_index(second, "cols")
                if rows is not None and rows != inferred_rows:
                    raise ValueError(
                        "Tensor rows argument conflicts with shape: "
                        f"{rows} != {inferred_rows}"
                    )
                if cols is not None and cols != inferred_cols:
                    raise ValueError(
                        "Tensor cols argument conflicts with shape: "
                        f"{cols} != {inferred_cols}"
                    )
                rows = inferred_rows
                cols = inferred_cols
        elif len(positional) == 3:
            first, second, third = positional
            inferred_rows = _tensor_coerce_index(first, "rows")
            inferred_cols = _tensor_coerce_index(second, "cols")
            if rows is not None and rows != inferred_rows:
                raise ValueError(
                    "Tensor rows argument conflicts with shape: "
                    f"{rows} != {inferred_rows}"
                )
            if cols is not None and cols != inferred_cols:
                raise ValueError(
                    "Tensor cols argument conflicts with shape: "
                    f"{cols} != {inferred_cols}"
                )
            rows = inferred_rows
            cols = inferred_cols
            if data_value is not _TENSOR_NO_DATA:
                raise TypeError("Tensor() got multiple values for data")
            data_value = _TENSOR_NO_DATA if third is None else third
        elif len(positional) > 3:
            raise TypeError(
                "Tensor() takes at most 3 positional arguments"
                f" but {len(positional)} were given"
            )

        if data_value is _TENSOR_NO_DATA:
            if rows is None or cols is None:
                raise TypeError("Tensor() requires a shape when data is omitted")
            return rows, cols, _TENSOR_NO_DATA

        inferred_rows, inferred_cols, flat = _tensor_flatten_data(data_value)
        total = len(flat)

        def _infer_missing_dimension(total_elems: int, known: int, *, known_label: str) -> int:
            if known == 0:
                if total_elems != 0:
                    raise ValueError(
                        f"Tensor data of length {total_elems} cannot fill ({known}) {known_label}"
                    )
                return 0
            if total_elems % known != 0:
                raise ValueError(
                    f"Tensor data of length {total_elems} cannot fill ({known}) {known_label}"
                )
            return total_elems // known

        if rows is None and cols is None:
            rows, cols = inferred_rows, inferred_cols
        elif rows is None:
            if cols is None:
                raise TypeError("Tensor() could not determine rows from provided inputs")
            rows = _infer_missing_dimension(total, cols, known_label="columns")
        elif cols is None:
            cols = _infer_missing_dimension(total, rows, known_label="rows")
        else:
            if rows * cols != total:
                raise ValueError(
                    f"Tensor data of length {total} cannot be reshaped to ({rows}, {cols})"
                )

        if rows is None or cols is None:
            raise TypeError(
                "Tensor() could not determine both rows and cols from the provided data"
            )

        if (rows == 0 or cols == 0) and total != 0:
            raise ValueError(
                f"Tensor shape ({rows}, {cols}) is incompatible with {total} data elements"
            )

        return rows, cols, flat

    try:  # Prefer a NumPy-backed shim when available for better performance.
        import numpy as _np  # type: ignore
    except ModuleNotFoundError:  # pragma: no cover - optional dependency
        _np = None  # type: ignore

    NUMPY_AVAILABLE = _np is not None

    _TENSOR_NO_DATA = object()

    def _tensor_is_sequence(obj) -> bool:
        return isinstance(obj, Sequence) and not isinstance(
            obj, (str, bytes, bytearray, memoryview)
        )

    def _tensor_is_iterable(obj) -> bool:
        return isinstance(obj, Iterable) and not isinstance(
            obj, (str, bytes, bytearray, memoryview)
        )

    def _tensor_coerce_index(value, label: str) -> int:
        try:
            index = int(value)
        except Exception as exc:  # noqa: BLE001 - mirror native error surface
            raise TypeError(f"Tensor {label} must be an integer, got {value!r}") from exc
        if index < 0:
            raise ValueError(f"Tensor {label} must be non-negative, got {index}")
        return index

    def _tensor_coerce_shape(value, label: str) -> tuple[int, int]:
        if not _tensor_is_sequence(value):
            raise TypeError(f"Tensor {label} must be a sequence of two integers")
        dims = list(value)
        if len(dims) != 2:
            raise ValueError(
                f"Tensor {label} must contain exactly two dimensions, got {len(dims)}"
            )
        rows = _tensor_coerce_index(dims[0], f"{label}[0]")
        cols = _tensor_coerce_index(dims[1], f"{label}[1]")
        return rows, cols

    def _tensor_maybe_shape(value) -> tuple[int, int] | None:
        if not _tensor_is_sequence(value):
            return None
        dims = list(value)
        if len(dims) != 2:
            return None
        try:
            return _tensor_coerce_shape(dims, "shape")
        except (TypeError, ValueError):
            return None

    def _tensor_normalize_row(row, *, allow_empty: bool) -> list[float]:
        if isinstance(row, Tensor):
            row = row.tolist()
        elif hasattr(row, "tolist") and not _tensor_is_sequence(row):
            row = row.tolist()
        if _tensor_is_sequence(row):
            seq = list(row)
        elif _tensor_is_iterable(row):
            seq = list(row)
        else:
            raise TypeError("Tensor rows must be sequences of numbers")
        if not allow_empty and not seq:
            raise ValueError("Tensor rows must not be empty")
        return [float(value) for value in seq]

    def _tensor_flatten_data(data):
        if isinstance(data, Tensor):
            rows, cols = (int(dim) for dim in data.shape())
            nested = data.tolist()
            flat = [float(value) for row in nested for value in row]
            return rows, cols, flat

        if hasattr(data, "tolist") and not _tensor_is_sequence(data):
            return _tensor_flatten_data(data.tolist())

        if _tensor_is_sequence(data):
            items = list(data)
        elif _tensor_is_iterable(data):
            items = list(data)
        else:
            raise TypeError(
                "Tensor data must be an iterable of floats or nested iterables"
            )

        if not items:
            return 0, 0, []

        head = items[0]
        if isinstance(head, Tensor):
            head = head.tolist()
        elif hasattr(head, "tolist") and not _tensor_is_sequence(head):
            head = head.tolist()

        if _tensor_is_sequence(head) or _tensor_is_iterable(head):
            rows = len(items)
            cols: int | None = None
            flat: list[float] = []
            for row in items:
                normalized = _tensor_normalize_row(row, allow_empty=True)
                if cols is None:
                    cols = len(normalized)
                elif len(normalized) != cols:
                    raise ValueError("Tensor rows must all share the same length")
                flat.extend(normalized)
            return rows, 0 if cols is None else cols, flat

        flat = [float(value) for value in items]
        return 1, len(flat), flat

    def _normalize_tensor_ctor_args(*args, **kwargs):
        data_value = kwargs.pop("data", _TENSOR_NO_DATA)
        shape_value = kwargs.pop("shape", None)
        rows_value = kwargs.pop("rows", None)
        cols_value = kwargs.pop("cols", None)

        if kwargs:
            unexpected = ", ".join(sorted(kwargs))
            raise TypeError(
                f"Tensor() got unexpected keyword arguments: {unexpected}"
            )

        if data_value is None:
            data_value = _TENSOR_NO_DATA

        rows: int | None = None
        cols: int | None = None

        if shape_value is not None:
            rows, cols = _tensor_coerce_shape(shape_value, "shape")

        if rows_value is not None:
            rows = _tensor_coerce_index(rows_value, "rows")
        if cols_value is not None:
            cols = _tensor_coerce_index(cols_value, "cols")

        positional = list(args)
        if len(positional) == 1:
            candidate = positional[0]
            maybe_shape = (
                None if rows is not None or cols is not None else _tensor_maybe_shape(candidate)
            )
            if maybe_shape is not None:
                rows, cols = maybe_shape
                if data_value is not _TENSOR_NO_DATA:
                    raise TypeError("Tensor() got multiple values for data")
                data_value = _TENSOR_NO_DATA
            else:
                if data_value is not _TENSOR_NO_DATA:
                    raise TypeError("Tensor() got multiple values for data")
                data_value = _TENSOR_NO_DATA if candidate is None else candidate
        elif len(positional) == 2:
            first, second = positional
            maybe_shape = (
                None if rows is not None or cols is not None else _tensor_maybe_shape(first)
            )
            if maybe_shape is not None:
                rows, cols = maybe_shape
                if data_value is not _TENSOR_NO_DATA:
                    raise TypeError("Tensor() got multiple values for data")
                data_value = _TENSOR_NO_DATA if second is None else second
            else:
                inferred_rows = _tensor_coerce_index(first, "rows")
                inferred_cols = _tensor_coerce_index(second, "cols")
                if rows is not None and rows != inferred_rows:
                    raise ValueError(
                        f"Tensor rows argument conflicts with shape: {rows} != {inferred_rows}"
                    )
                if cols is not None and cols != inferred_cols:
                    raise ValueError(
                        f"Tensor cols argument conflicts with shape: {cols} != {inferred_cols}"
                    )
                rows = inferred_rows
                cols = inferred_cols
        elif len(positional) == 3:
            first, second, third = positional
            inferred_rows = _tensor_coerce_index(first, "rows")
            inferred_cols = _tensor_coerce_index(second, "cols")
            if rows is not None and rows != inferred_rows:
                raise ValueError(
                    f"Tensor rows argument conflicts with shape: {rows} != {inferred_rows}"
                )
            if cols is not None and cols != inferred_cols:
                raise ValueError(
                    f"Tensor cols argument conflicts with shape: {cols} != {inferred_cols}"
                )
            rows = inferred_rows
            cols = inferred_cols
            if data_value is not _TENSOR_NO_DATA:
                raise TypeError("Tensor() got multiple values for data")
            data_value = _TENSOR_NO_DATA if third is None else third
        elif len(positional) > 3:
            raise TypeError(
                "Tensor() takes at most 3 positional arguments"
                f" but {len(positional)} were given"
            )

        if data_value is _TENSOR_NO_DATA:
            if rows is None or cols is None:
                raise TypeError("Tensor() requires a shape when data is omitted")
            return rows, cols, _TENSOR_NO_DATA

        inferred_rows, inferred_cols, flat = _tensor_flatten_data(data_value)
        total = len(flat)

        def _infer_missing_dimension(total_elems: int, known: int, *, known_label: str) -> int:
            """Derive the complementary dimension from a known axis length."""

            if known == 0:
                if total_elems != 0:
                    raise ValueError(
                        f"Tensor data of length {total_elems} cannot fill ({known}) {known_label}"
                    )
                return 0
            if total_elems % known != 0:
                raise ValueError(
                    f"Tensor data of length {total_elems} is incompatible with "
                    f"{known_label}={known}"
                )
            return total_elems // known

        if rows is None and cols is None:
            rows = inferred_rows
            cols = inferred_cols
        elif rows is None:
            rows = _infer_missing_dimension(total, cols, known_label="cols")
        elif cols is None:
            cols = _infer_missing_dimension(total, rows, known_label="rows")

        if rows * cols != total:
            raise ValueError(
                f"Tensor data of length {total} cannot fill a {rows}x{cols} tensor"
            )

        return rows, cols, flat

    class _ShapeView(tuple):
        def __new__(cls, tensor: "Tensor", getter):
            rows, cols = getter(tensor)
            obj = super().__new__(cls, (rows, cols))
            obj._tensor = tensor
            obj._getter = getter
            return obj

        def __call__(self) -> tuple[int, int]:
            return self._getter(self._tensor)


    class _ShapeDescriptor:
        __slots__ = ("_func", "__doc__")

        def __init__(self, func):
            self._func = func
            self.__doc__ = getattr(func, "__doc__", None)

        def __get__(self, instance, owner):
            if instance is None:
                return self._func
            return _ShapeView(instance, self._func)


    _UNSET = object()

    class Tensor:
        """Featureful stand-in for the Rust ``Tensor`` exposed by the stub bindings."""

        __slots__ = ("_rows", "_cols", "_data", "_backend")

        #: str: Message guiding users to enable DLPack interoperability.
        DLPACK_UNAVAILABLE_MESSAGE = (
            "DLPack interoperability requires NumPy support in the stub Tensor backend."
        )

        def __init__(
            self,
            rows=_UNSET,
            cols=_UNSET,
            data=_UNSET,
            *args,
            backend: str | None = None,
            **kwargs,
        ):
            backend_hint = backend
            if "backend" in kwargs:
                raise TypeError("Tensor() got multiple values for keyword argument 'backend'")
            positional_head: list[Any] = []
            explicit_pairs = (("rows", rows), ("cols", cols), ("data", data))
            for name, value in explicit_pairs:
                if value is _UNSET:
                    break
                positional_head.append(value)

            ctor_kwargs = dict(kwargs)
            for name, value in explicit_pairs[len(positional_head) :]:
                if value is not _UNSET:
                    ctor_kwargs[name] = value

            ctor_args = (*positional_head, *args)

            rows, cols, payload = _normalize_tensor_ctor_args(*ctor_args, **ctor_kwargs)
            if backend_hint is not None and backend_hint not in {"numpy", "python"}:
                raise ValueError("backend must be 'numpy', 'python', or None")
            if backend_hint == "numpy" and not NUMPY_AVAILABLE:
                raise RuntimeError("NumPy backend requested but NumPy is not installed")
            rows = int(rows)
            cols = int(cols)

            if payload is _TENSOR_NO_DATA:
                total = rows * cols
                canonical = array("d") if total == 0 else array("d", [0.0]) * total
            elif isinstance(payload, array) and payload.typecode == "d":
                canonical = array("d", payload)
            else:
                canonical = array("d", (float(x) for x in payload))
            if rows * cols != len(canonical):
                raise ValueError("data length does not match matrix dimensions")

            self._rows = rows
            self._cols = cols

            preferred_backend = backend_hint or ("numpy" if NUMPY_AVAILABLE else "python")
            if preferred_backend == "numpy":
                arr = (
                    _np.frombuffer(canonical, dtype=_np.float64, count=rows * cols)
                    .reshape(rows, cols)
                    .copy()
                )
                self._data = arr
                self._backend = "numpy"
            else:
                self._data = canonical
                self._backend = "python"

        # noqa: D401 - mirror real signature from the native extension
        def matmul(self, other: "Tensor", *, backend: str | None = None):
            if not isinstance(other, Tensor):
                raise TypeError("matmul expects another Tensor instance")
            if self._cols != other._rows:
                raise ValueError("inner dimensions do not match for matmul")

            if backend is not None and backend not in {"numpy", "python"}:
                raise ValueError("backend must be 'numpy', 'python', or None")
            target_backend = backend or ("numpy" if NUMPY_AVAILABLE else "python")

            if target_backend == "numpy":
                if not NUMPY_AVAILABLE:
                    raise RuntimeError("NumPy backend requested but NumPy is not installed")
                return self._matmul_numpy(other)
            return self._matmul_python(other)

        def _matmul_python(self, other: "Tensor") -> "Tensor":
            rows, cols, inner = self._rows, other._cols, self._cols
            if rows == 0 or cols == 0:
                return Tensor._from_python_array(rows, cols, array("d"))
            if inner == 0:
                return Tensor._from_python_array(rows, cols, array("d", [0.0]) * (rows * cols))

            out = array("d", [0.0]) * (rows * cols)
            left = self._row_major_python()
            right = other._row_major_python()
            col_tile = PY_STUB_MATMUL_COL_TILE
            if col_tile > cols:
                col_tile = cols
            inner_tile = PY_STUB_MATMUL_INNER_TILE
            if inner_tile > inner:
                inner_tile = inner
            fma = PY_STUB_FMA

            for i in range(rows):
                lhs_row_base = i * inner
                out_row_base = i * cols
                for col_start in range(0, cols, col_tile):
                    col_end = min(col_start + col_tile, cols)
                    block_width = col_end - col_start
                    for k_start in range(0, inner, inner_tile):
                        k_end = min(k_start + inner_tile, inner)
                        for k in range(k_start, k_end):
                            scale = left[lhs_row_base + k]
                            if scale == 0.0:
                                continue
                            rhs_base = k * cols + col_start
                            out_base = out_row_base + col_start
                            full = block_width - (block_width % 4)
                            offset = 0
                            while offset < full:
                                rhs_index = rhs_base + offset
                                out_index = out_base + offset
                                if fma is not None:
                                    out[out_index] = fma(scale, right[rhs_index], out[out_index])
                                    out[out_index + 1] = fma(scale, right[rhs_index + 1], out[out_index + 1])
                                    out[out_index + 2] = fma(scale, right[rhs_index + 2], out[out_index + 2])
                                    out[out_index + 3] = fma(scale, right[rhs_index + 3], out[out_index + 3])
                                else:
                                    out[out_index] += scale * right[rhs_index]
                                    out[out_index + 1] += scale * right[rhs_index + 1]
                                    out[out_index + 2] += scale * right[rhs_index + 2]
                                    out[out_index + 3] += scale * right[rhs_index + 3]
                                offset += 4
                            for tail in range(full, block_width):
                                idx = out_base + tail
                                rhs_idx = rhs_base + tail
                                if fma is not None:
                                    out[idx] = fma(scale, right[rhs_idx], out[idx])
                                else:
                                    out[idx] += scale * right[rhs_idx]

            return Tensor._from_python_array(rows, cols, out)

        def _matmul_numpy(self, other: "Tensor") -> "Tensor":
            result = self._to_numpy(copy=False) @ other._to_numpy(copy=False)
            return Tensor._from_numpy_array(result)

        def hadamard(self, other: "Tensor") -> "Tensor":
            if not isinstance(other, Tensor):
                raise TypeError("hadamard expects another Tensor instance")
            if self.shape != other.shape:
                raise ValueError("tensor shapes must match for hadamard product")
            if NUMPY_AVAILABLE:
                product = self._to_numpy(copy=False) * other._to_numpy(copy=False)
                return Tensor._from_numpy_array(product)
            data = array(
                "d",
                (
                    a * b
                    for a, b in zip(self._row_major_python(), other._row_major_python())
                ),
            )
            return Tensor._from_python_array(self._rows, self._cols, data)

        def numpy(self, *, copy: bool = True):
            if not NUMPY_AVAILABLE:
                raise RuntimeError("NumPy is not available in the stub bindings")
            return self._to_numpy(copy=copy)

        def _to_numpy(self, *, copy: bool) -> "_np.ndarray":
            if not NUMPY_AVAILABLE:
                raise RuntimeError("NumPy is not available in the stub bindings")
            if self._backend == "numpy":
                return self._data.copy() if copy else self._data
            array_view = _np.frombuffer(self._data, dtype=_np.float64, count=self._rows * self._cols)
            matrix = array_view.reshape(self._rows, self._cols)
            return matrix.copy() if copy else matrix

        @classmethod
        def _raise_dlpack_unavailable(cls) -> NoReturn:
            """DLPack interoperability requires NumPy support in the stub Tensor backend."""

            raise RuntimeError(cls.DLPACK_UNAVAILABLE_MESSAGE)

        @classmethod
        def from_dlpack(cls, capsule: Any) -> "Tensor":
            """Create a ``Tensor`` from a DLPack capsule.

            Raises:
                RuntimeError: DLPack interoperability requires NumPy support in the stub
                    Tensor backend.
            """

            if not NUMPY_AVAILABLE or _np is None or not hasattr(_np, "from_dlpack"):
                cls._raise_dlpack_unavailable()
            matrix = _np.from_dlpack(capsule)
            matrix = _np.asarray(matrix, dtype=_np.float64)
            if matrix.ndim != 2:
                raise ValueError("Tensor expects a 2D array")
            return cls._from_numpy_array(matrix)

        def to_dlpack(self) -> Any:
            """Export the tensor data as a DLPack capsule.

            Raises:
                RuntimeError: DLPack interoperability requires NumPy support in the stub
                    Tensor backend.
            """

            if not NUMPY_AVAILABLE or _np is None:
                self._raise_dlpack_unavailable()
            array = self._to_numpy(copy=False)
            dlpack = getattr(array, "__dlpack__", None)
            if dlpack is None:
                self._raise_dlpack_unavailable()
            return dlpack()

        def __dlpack__(self, stream: Any | None = None) -> Any:
            if not NUMPY_AVAILABLE or _np is None:
                self._raise_dlpack_unavailable()
            array = self._to_numpy(copy=False)
            dlpack = getattr(array, "__dlpack__", None)
            if dlpack is None:
                self._raise_dlpack_unavailable()
            if stream is None:
                return dlpack()
            return dlpack(stream=stream)

        def __dlpack_device__(self) -> tuple[int, int]:
            if not NUMPY_AVAILABLE or _np is None:
                self._raise_dlpack_unavailable()
            array = self._to_numpy(copy=False)
            dlpack_device = getattr(array, "__dlpack_device__", None)
            if dlpack_device is None:
                self._raise_dlpack_unavailable()
            return dlpack_device()

        def _row_major_python(self):
            """Return the matrix data flattened row-major into an ``array('d')`` buffer."""
            if self._backend == "python":
                return self._data
            return array("d", self._data.reshape(-1))

        @classmethod
        def _from_numpy_array(cls, array: "_np.ndarray") -> "Tensor":
            if not NUMPY_AVAILABLE:
                raise RuntimeError("NumPy is not available in the stub bindings")
            instance = cls.__new__(cls)
            matrix = _np.asarray(array, dtype=_np.float64)
            if matrix.ndim != 2:
                raise ValueError("Tensor expects a 2D array")
            instance._rows = int(matrix.shape[0])
            instance._cols = int(matrix.shape[1])
            instance._data = matrix.copy()
            instance._backend = "numpy"
            return instance

        @classmethod
        def _from_python_array(cls, rows: int, cols: int, buffer: array) -> "Tensor":
            if buffer.typecode != "d":
                raise TypeError("python backend tensors must use array('d') storage")
            if len(buffer) != rows * cols:
                raise ValueError("buffer does not match requested tensor shape")
            instance = cls.__new__(cls)
            instance._rows = int(rows)
            instance._cols = int(cols)
            instance._data = buffer
            instance._backend = "python"
            return instance

        @_ShapeDescriptor
        def shape(self) -> tuple[int, int]:
            return (self._rows, self._cols)

        @property
        def rows(self) -> int:
            return int(self._rows)

        @property
        def cols(self) -> int:
            return int(self._cols)

        @property
        def backend(self) -> str:
            return self._backend

        def reshape(self, rows: int, cols: int) -> "Tensor":
            rows = int(rows)
            cols = int(cols)
            if rows < 0 or cols < 0:
                raise ValueError("tensor dimensions must be non-negative")
            total = rows * cols
            if total != self._rows * self._cols:
                raise ValueError(
                    "Tensor data of length {} cannot be reshaped to ({}, {})".format(
                        self._rows * self._cols, rows, cols
                    )
                )
            cls = type(self)
            if self._backend == "numpy":
                matrix = self._to_numpy(copy=False).reshape(rows, cols).copy()
                return cls._from_numpy_array(matrix)
            flat = self._row_major_python()
            buffer = array("d", flat)
            return cls._from_python_array(rows, cols, buffer)

        def transpose(self) -> "Tensor":
            rows, cols = self._rows, self._cols
            cls = type(self)
            if self._backend == "numpy":
                matrix = self._to_numpy(copy=False).transpose().copy()
                return cls._from_numpy_array(matrix)
            flat = self._row_major_python()
            total = rows * cols
            transposed = array("d", [0.0]) * total if total else array("d")
            for r in range(rows):
                row_offset = r * cols
                for c in range(cols):
                    transposed[c * rows + r] = flat[row_offset + c]
            return cls._from_python_array(cols, rows, transposed)

        def sum_axis0(self) -> list[float]:
            cols = self._cols
            if cols == 0:
                return []
            if self._backend == "numpy":
                summed = self._to_numpy(copy=False).sum(axis=0)
                return [float(value) for value in summed.tolist()]
            totals = [0.0] * cols
            flat = self._row_major_python()
            for r in range(self._rows):
                base = r * cols
                for c in range(cols):
                    totals[c] += flat[base + c]
            return totals

        def sum_axis1(self) -> list[float]:
            rows = self._rows
            if rows == 0:
                return []
            if self._backend == "numpy":
                summed = self._to_numpy(copy=False).sum(axis=1)
                return [float(value) for value in summed.tolist()]
            cols = self._cols
            totals = [0.0] * rows
            flat = self._row_major_python()
            for r in range(rows):
                base = r * cols
                row_total = 0.0
                for c in range(cols):
                    row_total += flat[base + c]
                totals[r] = row_total
            return totals

        def tolist(self):
            rows, cols = self._rows, self._cols

            if rows == 0:
                return []
            if cols == 0:
                return [[] for _ in range(rows)]

            if self._backend == "numpy":
                matrix = self._to_numpy(copy=False)
                return [
                    [float(matrix[r, c]) for c in range(cols)]
                    for r in range(rows)
                ]

            flat = self._row_major_python()
            return [
                [float(flat[row_offset + c]) for c in range(cols)]
                for row_offset in range(0, rows * cols, cols)
            ]

        @staticmethod
        def zeros(rows: int, cols: int) -> "Tensor":
            rows = int(rows)
            cols = int(cols)
            if rows < 0 or cols < 0:
                raise ValueError("tensor dimensions must be non-negative")
            total = rows * cols
            if NUMPY_AVAILABLE:
                matrix = _np.zeros((rows, cols), dtype=_np.float64)
                return Tensor._from_numpy_array(matrix)
            buffer = array("d", [0.0]) * total if total else array("d")
            return Tensor._from_python_array(rows, cols, buffer)

        @staticmethod
        def randn(
            rows: int,
            cols: int,
            mean: float = 0.0,
            std: float = 1.0,
            seed: int | None = None,
        ) -> "Tensor":
            rows = int(rows)
            cols = int(cols)
            if rows < 0 or cols < 0:
                raise ValueError("tensor dimensions must be non-negative")
            total = rows * cols
            if NUMPY_AVAILABLE:
                rng = _np.random.default_rng(seed)
                matrix = rng.normal(loc=mean, scale=std, size=(rows, cols)).astype(
                    _np.float64
                )
                return Tensor._from_numpy_array(matrix)
            rng = random.Random(seed)
            values = [rng.gauss(mean, std) for _ in range(total)]
            buffer = array("d", values)
            return Tensor._from_python_array(rows, cols, buffer)

        @staticmethod
        def rand(
            rows: int,
            cols: int,
            min: float = 0.0,
            max: float = 1.0,
            seed: int | None = None,
        ) -> "Tensor":
            rows = int(rows)
            cols = int(cols)
            if rows < 0 or cols < 0:
                raise ValueError("tensor dimensions must be non-negative")
            if max < min:
                raise ValueError("max must be greater than or equal to min")
            total = rows * cols
            if NUMPY_AVAILABLE:
                rng = _np.random.default_rng(seed)
                matrix = rng.uniform(low=min, high=max, size=(rows, cols)).astype(
                    _np.float64
                )
                return Tensor._from_numpy_array(matrix)
            rng = random.Random(seed)
            values = [rng.uniform(min, max) for _ in range(total)]
            buffer = array("d", values)
            return Tensor._from_python_array(rows, cols, buffer)

        @staticmethod
        def cat_rows(tensors: Sequence["Tensor"]) -> "Tensor":
            tensors = list(tensors)
            if not tensors:
                raise ValueError("cat_rows requires at least one tensor")
            if not all(isinstance(tensor, Tensor) for tensor in tensors):
                raise TypeError("cat_rows expects a sequence of Tensor instances")
            cols = tensors[0]._cols
            for tensor in tensors:
                if tensor._cols != cols:
                    raise ValueError("all tensors must have the same number of columns")
            total_rows = sum(tensor._rows for tensor in tensors)
            use_numpy = NUMPY_AVAILABLE and any(
                tensor._backend == "numpy" for tensor in tensors
            )
            if use_numpy:
                matrices = [tensor._to_numpy(copy=False) for tensor in tensors]
                concatenated = _np.concatenate(matrices, axis=0)
                return Tensor._from_numpy_array(concatenated)
            data = array("d")
            for tensor in tensors:
                data.extend(tensor._row_major_python())
            return Tensor._from_python_array(total_rows, cols, data)

        def __matmul__(self, other) -> "Tensor":  # pragma: no cover - convenience wrapper
            if isinstance(other, Tensor):
                return self.matmul(other)
            return NotImplemented

        def __rmatmul__(self, other) -> "Tensor":  # pragma: no cover - convenience wrapper
            if isinstance(other, Tensor):
                return other.matmul(self)
            return NotImplemented

        def __mul__(self, other) -> "Tensor":  # pragma: no cover - align with Hadamard
            if isinstance(other, Tensor):
                return self.hadamard(other)
            return NotImplemented

        def __array__(self):  # pragma: no cover - interoperability hook
            return self._to_numpy(copy=True)

        def __repr__(self) -> str:  # pragma: no cover - debugging helper
            return f"Tensor(shape={self.shape()}, backend='{self._backend}')"

    Tensor.__module__ = module.__name__

    def available_stub_backends() -> tuple[str, ...]:
        return ("numpy", "python") if NUMPY_AVAILABLE else ("python",)

    module.Tensor = Tensor
    module.available_stub_backends = available_stub_backends
    module.default_stub_backend = "numpy" if NUMPY_AVAILABLE else "python"

    class Axis:
        """Named axis descriptor used by :class:`LabeledTensor` in the stub runtime."""

        __slots__ = ("name", "size")

        def __init__(self, name: Any, size: int | None = None) -> None:
            label = str(name).strip()
            if not label:
                raise ValueError("axis name must be a non-empty string")
            self.name = label
            if size is None:
                self.size = None
            else:
                value = int(size)
                if value <= 0:
                    raise ValueError("axis size must be positive")
                self.size = value

        def with_size(self, size: int) -> "Axis":
            value = int(size)
            if value <= 0:
                raise ValueError("size must be positive")
            return Axis(self.name, value)

        def __repr__(self) -> str:  # pragma: no cover - debugging helper
            suffix = self.size if self.size is not None else "?"
            return f"Axis(name={self.name!r}, size={suffix})"

    def _ensure_tensor_type() -> type[Tensor]:
        tensor_type = module.__dict__.get("Tensor")
        if tensor_type is None:
            raise RuntimeError("Tensor export is unavailable in this build")
        return tensor_type

    def _prepare_rows(data: Any) -> list[list[float]]:
        if hasattr(data, "tolist") and not _tensor_is_sequence(data):
            data = data.tolist()
        if isinstance(data, _ensure_tensor_type()):
            rows = data.tolist()
            return [[float(value) for value in row] for row in rows]
        if not _tensor_is_sequence(data):
            raise TypeError("tensor data must be a sequence")
        if not data:
            raise ValueError("tensor data must contain at least one row")
        rows: list[list[float]] = []
        head = data[0]
        if hasattr(head, "tolist") and not _tensor_is_sequence(head):
            head = head.tolist()
        if _tensor_is_sequence(head):
            width: int | None = None
            for row in data:  # type: ignore[assignment]
                if hasattr(row, "tolist") and not _tensor_is_sequence(row):
                    row = row.tolist()
                if not _tensor_is_sequence(row):
                    raise TypeError("tensor rows must be sequences of numbers")
                values = [float(value) for value in row]
                if not values:
                    raise ValueError("tensor rows cannot be empty")
                if width is None:
                    width = len(values)
                elif len(values) != width:
                    raise ValueError("all rows must share the same length")
                rows.append(values)
            return rows
        values = [float(value) for value in data]
        if not values:
            raise ValueError("tensor data must contain at least one element")
        return [values]

    def _tensor_from_data(data: Any):
        tensor_type = _ensure_tensor_type()
        if isinstance(data, tensor_type):
            return data
        rows = _prepare_rows(data)
        height = len(rows)
        width = len(rows[0])
        flat: list[float] = [value for row in rows for value in row]
        return tensor_type(height, width, flat)

    def _coerce_axis(axis: Axis | str) -> Axis:
        if isinstance(axis, Axis):
            return axis
        if isinstance(axis, str):
            return Axis(axis)
        raise TypeError("axes must be Axis instances or strings")

    def _resolve_axis_size(axis: Axis, size: int) -> Axis:
        if size <= 0:
            raise ValueError("tensor dimensions must be positive")
        if axis.size is None:
            return axis.with_size(size)
        if axis.size != size:
            raise ValueError(
                f"axis '{axis.name}' expects size {axis.size}, received {size}"
            )
        return axis

    def _normalise_axes(axes: Sequence[Axis | str]) -> tuple[Axis, Axis]:
        seq = list(axes)
        if len(seq) != 2:
            raise ValueError("exactly two axes are required for a 2D tensor")
        first = _coerce_axis(seq[0])
        second = _coerce_axis(seq[1])
        return (first, second)

    class LabeledTensor:
        """Tensor wrapper that carries human-readable axis annotations."""

        def __init__(self, data: Any, axes: Sequence[Axis | str]) -> None:
            base = _tensor_from_data(data)
            resolved = _normalise_axes(axes)
            self._tensor = base
            self._axes = (
                _resolve_axis_size(resolved[0], base.rows),
                _resolve_axis_size(resolved[1], base.cols),
            )

        @property
        def tensor(self):
            return self._tensor

        @property
        def axes(self) -> tuple[Axis, Axis]:
            return self._axes

        @property
        def shape(self) -> tuple[int, int]:
            return (self.rows, self.cols)

        @property
        def rows(self) -> int:
            return self._tensor.rows

        @property
        def cols(self) -> int:
            return self._tensor.cols

        def to_tensor(self):
            return self._tensor

        def tolist(self) -> list[list[float]]:
            return self._tensor.tolist()

        def rename(self, axes: Sequence[Axis | str]) -> "LabeledTensor":
            return LabeledTensor(self._tensor, axes)

        def with_axes(self, axes: Sequence[Axis | str]) -> "LabeledTensor":
            return self.rename(axes)

        def transpose(self) -> "LabeledTensor":
            return LabeledTensor(self._tensor.transpose(), (self._axes[1], self._axes[0]))

        def row_softmax(self, *, backend: str | None = None) -> "LabeledTensor":
            return LabeledTensor(
                self._tensor.row_softmax(backend=backend),
                self._axes,
            )

        def __matmul__(self, other: "LabeledTensor") -> "LabeledTensor":
            if not isinstance(other, LabeledTensor):
                return NotImplemented
            left_axis = self._axes[1]
            right_axis = other._axes[0]
            if left_axis.name != right_axis.name:
                raise ValueError(
                    f"axis mismatch: cannot contract '{left_axis.name}' with '{right_axis.name}'"
                )
            if (
                left_axis.size is not None
                and right_axis.size is not None
                and left_axis.size != right_axis.size
            ):
                raise ValueError(
                    f"axis '{left_axis.name}' expects size {left_axis.size}, received {right_axis.size}"
                )
            return LabeledTensor(
                self._tensor.matmul(other._tensor),
                (self._axes[0], other._axes[1]),
            )

        def describe(self) -> dict[str, Any]:
            return {
                "axes": [axis.name for axis in self._axes],
                "axis_sizes": [axis.size for axis in self._axes],
                "shape": self.shape,
            }

        def axis_names(self) -> tuple[str, str]:
            return (self._axes[0].name, self._axes[1].name)

        def __iter__(self):  # pragma: no cover - simple iterator proxy
            return iter(self.tolist())

        def __repr__(self) -> str:  # pragma: no cover - debugging helper
            axis_repr = ", ".join(str(axis) for axis in self._axes)
            return f"LabeledTensor(shape={self.shape}, axes=({axis_repr}))"

    def tensor(
        data: Any,
        *,
        axes: Sequence[Axis | str] | None = None,
    ):
        base = _tensor_from_data(data)
        if axes is None:
            return base
        return LabeledTensor(base, axes)

    def label_tensor(tensor_obj: Any, axes: Sequence[Axis | str]) -> LabeledTensor:
        return LabeledTensor(tensor_obj, axes)

    _SCALESTACK_STUB_MESSAGE = (
        "ScaleStack is unavailable in the stub bindings. Build the native extension "
        "via `maturin develop -m bindings/st-py/Cargo.toml`."
    )

    class ScaleStack:
        """Placeholder implementation for the native :class:`ScaleStack`.

        Build the native extension via ``maturin develop -m bindings/st-py/Cargo.toml``
        to access the full feature set.
        """

        __slots__ = ("_mode", "_threshold", "_meta")

        def __init__(self, *, mode: str, threshold: float, meta: dict[str, Any] | None = None) -> None:
            self._mode = str(mode)
            self._threshold = float(threshold)
            self._meta = dict(meta or {})

        @property
        def threshold(self) -> float:
            return self._threshold

        @property
        def mode(self) -> str:
            return self._mode

<<<<<<< HEAD
        @property
        def meta(self) -> dict[str, Any]:
            """Return metadata captured when constructing the stub stack."""

            return dict(self._meta)

=======
>>>>>>> a8a19bcb
        def _raise_unavailable(self, method: str) -> None:
            raise RuntimeError(
                f"ScaleStack.{method} is unavailable in the stub bindings. "
                "Build the native extension via `maturin develop -m bindings/st-py/Cargo.toml`."
            )

        def samples(self) -> list[tuple[float, float]]:
            self._raise_unavailable("samples")

        def persistence(self) -> list[tuple[float, float, float]]:
            self._raise_unavailable("persistence")

        def interface_density(self) -> float | None:
            self._raise_unavailable("interface_density")

        def moment(self, order: int) -> float:
            self._raise_unavailable("moment")

        def boundary_dimension(self, ambient_dim: float, window: int) -> float | None:
            self._raise_unavailable("boundary_dimension")

        def coherence_break_scale(self, level: float) -> float | None:
            self._raise_unavailable("coherence_break_scale")

        def coherence_profile(self, levels: Sequence[float]) -> list[float | None]:
            self._raise_unavailable("coherence_profile")

        def __repr__(self) -> str:  # pragma: no cover - debugging helper
            return f"ScaleStack(mode={self._mode!r}, threshold={self._threshold!r}, stub=True)"

    def _coerce_float_sequence(values: Any, label: str) -> list[float]:
        if not _tensor_is_iterable(values):
            raise TypeError(f"{label} must be an iterable of numbers")
        sequence = [float(value) for value in values]
        if not sequence:
            raise ValueError(f"{label} must not be empty")
        return sequence

    def scalar_scale_stack(
        field: Sequence[float],
        shape: Sequence[int],
        scales: Sequence[float],
        threshold: float,
    ) -> ScaleStack:
        rows, cols = _tensor_coerce_shape(shape, "shape")
        field_values = _coerce_float_sequence(field, "field")
        if len(field_values) != rows * cols:
            raise ValueError(
                "field length does not match the provided shape in the stub bindings"
            )
        scale_values = _coerce_float_sequence(scales, "scales")
        return ScaleStack(
            mode="scalar",
            threshold=float(threshold),
            meta={
                "shape": (rows, cols),
                "field": tuple(field_values),
                "scales": tuple(scale_values),
            },
        )

    def semantic_scale_stack(
        embeddings: Sequence[Sequence[float]],
        scales: Sequence[float],
        threshold: float,
        metric: str = "cosine",
    ) -> ScaleStack:
        if not _tensor_is_sequence(embeddings):
            raise TypeError("embeddings must be a sequence of sequences")
        prepared = _prepare_rows(embeddings)
        scale_values = _coerce_float_sequence(scales, "scales")
        return ScaleStack(
            mode="semantic",
            threshold=float(threshold),
            meta={
                "shape": (len(prepared), len(prepared[0])),
                "scales": tuple(scale_values),
                "metric": str(metric),
            },
        )

    module.Axis = Axis
    module.LabeledTensor = LabeledTensor
    module.tensor = tensor
    module.label_tensor = label_tensor
    module.ScaleStack = ScaleStack
    module.scalar_scale_stack = scalar_scale_stack
    module.semantic_scale_stack = semantic_scale_stack

    all_exports = module.__dict__.setdefault("__all__", [])
    for symbol in {
        "Tensor",
        "available_stub_backends",
        "default_stub_backend",
        "Axis",
        "LabeledTensor",
        "tensor",
        "label_tensor",
        "ScaleStack",
        "scalar_scale_stack",
        "semantic_scale_stack",
    }:
        if symbol not in all_exports:
            all_exports.append(symbol)
    module.__dict__.setdefault("__version__", "0.0.0+stub")

    def _stub_runtime_error(feature: str) -> RuntimeError:
        return RuntimeError(
            "The SpiralTorch stub bindings cannot provide "
            f"{feature!r}; build the native extension ("
            "`maturin develop -m bindings/st-py/Cargo.toml`) for full functionality."
        )

    def _register_stub_module(name: str, *, doc: str | None = None) -> types.ModuleType:
        qualname = f"{module.__name__}.{name}"
        stub_module = types.ModuleType(qualname, doc)

        def _stub_getattr(attribute: str, *, _qualname: str = qualname):
            raise _stub_runtime_error(f"{_qualname}.{attribute}")

        stub_module.__getattr__ = _stub_getattr  # type: ignore[attr-defined]
        sys.modules[qualname] = stub_module
        setattr(module, name, stub_module)
        if name not in all_exports:
            all_exports.append(name)
        return stub_module

    _PLACEHOLDER_MODULES = {
        "dataset": "Datasets & loaders are only available once the SpiralTorch native extension is built.",
        "linalg": "Linear algebra helpers require the SpiralTorch native extension.",
        "rec": "Signal reconstruction tools require the SpiralTorch native extension.",
        "telemetry": "Telemetry integrations require the SpiralTorch native extension.",
        "ecosystem": "Ecosystem integrations require the SpiralTorch native extension.",
    }

    for _name, _doc in _PLACEHOLDER_MODULES.items():
        _register_stub_module(_name, doc=_doc)

    def _install_spiral_rl_stub() -> types.ModuleType:
        stub = _register_stub_module(
            "spiral_rl",
            doc=(
                "Stub reinforcement learning harness. Build the native SpiralTorch extension "
                "to access training agents."
            ),
        )
        sys.modules["spiral_rl"] = stub
        module_name = f"{module.__name__}.spiral_rl"

        class _StubAgent:
            """Stub placeholder for SpiralTorch reinforcement learning agents."""

            __slots__ = ()

            def __init__(self, *args, **kwargs):
                raise _stub_runtime_error(f"{module_name}.stAgent")

            def _fail(self) -> None:
                raise _stub_runtime_error(f"{module_name}.stAgent")

            def select_action(self, *args, **kwargs):
                self._fail()

            def select_actions(self, *args, **kwargs):
                self._fail()

            def update(self, *args, **kwargs):
                self._fail()

            def update_batch(self, *args, **kwargs):
                self._fail()

            @property
            def epsilon(self):
                self._fail()

            def set_epsilon(self, *args, **kwargs):
                self._fail()

            def set_exploration(self, *args, **kwargs):
                self._fail()

            def state_dict(self):
                self._fail()

            def load_state_dict(self, *args, **kwargs):
                self._fail()

        _StubAgent.__name__ = "stAgent"
        _StubAgent.__module__ = "spiral_rl"

        class _PpoAgent(_StubAgent):
            __name__ = "PpoAgent"

            def __init__(self, *args, **kwargs):
                raise _stub_runtime_error(f"{module_name}.PpoAgent")

        _PpoAgent.__module__ = "spiral_rl"

        class _SacAgent(_StubAgent):
            __name__ = "SacAgent"

            def __init__(self, *args, **kwargs):
                raise _stub_runtime_error(f"{module_name}.SacAgent")

        _SacAgent.__module__ = "spiral_rl"

        stub.stAgent = _StubAgent
        stub.DqnAgent = _StubAgent
        stub.PyDqnAgent = _StubAgent
        stub.PpoAgent = _PpoAgent
        stub.SacAgent = _SacAgent
        stub.__all__ = ["stAgent", "DqnAgent", "PyDqnAgent", "PpoAgent", "SacAgent"]

        def _spiral_rl_getattr(attribute: str, *, _module_name: str = module_name):
            raise _stub_runtime_error(f"{_module_name}.{attribute}")

        stub.__getattr__ = _spiral_rl_getattr  # type: ignore[attr-defined]
        return stub

    _install_spiral_rl_stub()

    def _missing_attr(name: str):
        raise AttributeError(
            f"spiraltorch.{name} is unavailable in the stub bindings. Build the native extension "
            "for full functionality."
        )

    def __getattr__(name: str):  # pragma: no cover - dynamic attribute guard
        if name in {"Tensor", "available_stub_backends", "default_stub_backend", "__all__", "__version__"}:
            return module.__dict__[name]
        raise _missing_attr(name)

    module.__getattr__ = __getattr__

    STUB_TENSOR_TYPES = (Tensor,)


_load_native_package()
del _load_native_package<|MERGE_RESOLUTION|>--- conflicted
+++ resolved
@@ -1793,15 +1793,12 @@
         def mode(self) -> str:
             return self._mode
 
-<<<<<<< HEAD
         @property
         def meta(self) -> dict[str, Any]:
             """Return metadata captured when constructing the stub stack."""
 
             return dict(self._meta)
 
-=======
->>>>>>> a8a19bcb
         def _raise_unavailable(self, method: str) -> None:
             raise RuntimeError(
                 f"ScaleStack.{method} is unavailable in the stub bindings. "
