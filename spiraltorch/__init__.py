"""Development shim for the SpiralTorch Python bindings.

This module lets ``import spiraltorch`` succeed directly from a source
checkout without first installing the wheel.  It delegates to the real
package that lives under ``bindings/st-py`` and improves the error message
when the compiled extension has not been built yet.
"""

from __future__ import annotations

from array import array
from collections.abc import Iterable, Sequence
import importlib.machinery
import importlib.util
import math
import pathlib
import sys
import warnings


def _load_native_package() -> None:
    package_root = pathlib.Path(__file__).resolve().parent
    crate_root = package_root.parent / "bindings" / "st-py"
    impl_init = crate_root / "spiraltorch" / "__init__.py"

    if not impl_init.exists():
        raise ModuleNotFoundError(
            "spiraltorch",
            name="spiraltorch",
            path=str(impl_init),
        )

    # Ensure Python can locate the compiled extension modules that maturin builds
    # inside ``bindings/st-py`` (e.g. ``spiraltorch/spiraltorch*.so``).
    crate_path = str(crate_root)
    if crate_path not in sys.path:
        sys.path.insert(0, crate_path)

    loader = importlib.machinery.SourceFileLoader(__name__, str(impl_init))
    spec = importlib.util.spec_from_loader(__name__, loader, origin=str(impl_init))
    module = sys.modules[__name__]
    module.__file__ = str(impl_init)
    module.__package__ = __name__
    module.__path__ = [str(impl_init.parent)]
    module.__spec__ = spec

    try:
        loader.exec_module(module)
    except ModuleNotFoundError as exc:
        missing = {"spiraltorch.spiraltorch", "spiraltorch.spiraltorch_native", "spiraltorch_native"}
        if exc.name in missing:
            _install_stub_bindings(module, exc)
            return
        raise
    except Exception as exc:  # pragma: no cover - defensive fallback
        warnings.warn(
            "Failed to load the native SpiralTorch bindings; falling back to the Python stub.",
            RuntimeWarning,
            stacklevel=2,
        )
        placeholder = ModuleNotFoundError("spiraltorch", name="spiraltorch")
        _install_stub_bindings(module, placeholder)
        module.__dict__["__native_import_error__"] = exc


def _install_stub_bindings(module, error: ModuleNotFoundError) -> None:
    warnings.warn(
        "Using SpiralTorch Python stub because the native extension is missing. "
        "Run `maturin develop -m bindings/st-py/Cargo.toml` for the optimized bindings.",
        RuntimeWarning,
        stacklevel=2,
    )

    PY_STUB_MATMUL_INNER_TILE = 64
    PY_STUB_MATMUL_COL_TILE = 64
    PY_STUB_FMA = getattr(math, "fma", None)

    try:  # Prefer a NumPy-backed shim when available for better performance.
        import numpy as _np  # type: ignore
    except ModuleNotFoundError:  # pragma: no cover - optional dependency
        _np = None  # type: ignore

    NUMPY_AVAILABLE = _np is not None

<<<<<<< HEAD
    class _ShapeView(tuple):
        def __new__(cls, tensor: "Tensor", getter):
            rows, cols = getter(tensor)
            obj = super().__new__(cls, (rows, cols))
            obj._tensor = tensor
            obj._getter = getter
            return obj

        def __call__(self) -> tuple[int, int]:
            return self._getter(self._tensor)


    class _ShapeDescriptor:
        __slots__ = ("_func", "__doc__")

        def __init__(self, func):
            self._func = func
            self.__doc__ = getattr(func, "__doc__", None)

        def __get__(self, instance, owner):
            if instance is None:
                return self._func
            return _ShapeView(instance, self._func)
=======
    _TENSOR_NO_DATA = object()

    def _tensor_is_sequence(obj: object) -> bool:
        return isinstance(obj, Sequence) and not isinstance(
            obj, (str, bytes, bytearray, memoryview)
        )

    def _tensor_is_iterable(obj: object) -> bool:
        return isinstance(obj, Iterable) and not isinstance(
            obj, (str, bytes, bytearray, memoryview)
        )

    def _tensor_coerce_index(value: object, label: str) -> int:
        try:
            index = int(value)
        except Exception as exc:  # noqa: BLE001 - surface Pythonic error message
            raise TypeError(f"Tensor {label} must be an integer, got {value!r}") from exc
        if index < 0:
            raise ValueError(f"Tensor {label} must be non-negative, got {index}")
        return index

    def _tensor_coerce_shape(value: object, label: str) -> tuple[int, int]:
        if not _tensor_is_sequence(value):
            raise TypeError(f"Tensor {label} must be a sequence of two integers")
        dims = list(value)
        if len(dims) != 2:
            raise ValueError(
                f"Tensor {label} must contain exactly two dimensions, got {len(dims)}"
            )
        rows = _tensor_coerce_index(dims[0], f"{label}[0]")
        cols = _tensor_coerce_index(dims[1], f"{label}[1]")
        return rows, cols

    def _tensor_maybe_shape(value: object) -> tuple[int, int] | None:
        if not _tensor_is_sequence(value):
            return None
        dims = list(value)
        if len(dims) != 2:
            return None
        try:
            return _tensor_coerce_shape(dims, "shape")
        except (TypeError, ValueError):
            return None

    def _tensor_normalize_row(row: object, *, allow_empty: bool) -> list[float]:
        if isinstance(row, Tensor):
            row = row.tolist()
        elif hasattr(row, "tolist") and not _tensor_is_sequence(row):
            row = row.tolist()
        if _tensor_is_sequence(row):
            seq = list(row)
        elif _tensor_is_iterable(row):
            seq = list(row)
        else:
            raise TypeError("Tensor rows must be sequences of numbers")
        if not allow_empty and not seq:
            raise ValueError("Tensor rows must not be empty")
        return [float(value) for value in seq]

    def _tensor_flatten_data(data: object) -> tuple[int, int, list[float]]:
        if isinstance(data, Tensor):
            rows, cols = (int(dim) for dim in data.shape())
            nested = data.tolist()
            flat: list[float] = [float(value) for row in nested for value in row]
            return rows, cols, flat

        if hasattr(data, "tolist") and not _tensor_is_sequence(data):
            return _tensor_flatten_data(data.tolist())

        if _tensor_is_sequence(data):
            items = list(data)
        elif _tensor_is_iterable(data):
            items = list(data)
        else:
            raise TypeError(
                "Tensor data must be an iterable of floats or nested iterables"
            )

        if not items:
            raise ValueError("Tensor data cannot be empty")

        head = items[0]
        if isinstance(head, Tensor):
            head = head.tolist()
        elif hasattr(head, "tolist") and not _tensor_is_sequence(head):
            head = head.tolist()

        if _tensor_is_sequence(head) or _tensor_is_iterable(head):
            rows = len(items)
            cols: int | None = None
            flat: list[float] = []
            for row in items:
                normalized = _tensor_normalize_row(row, allow_empty=rows == 0)
                if cols is None:
                    cols = len(normalized)
                    if cols == 0 and rows != 0:
                        raise ValueError("Tensor rows must not be empty")
                elif len(normalized) != cols:
                    raise ValueError("Tensor rows must all share the same length")
                flat.extend(normalized)
            return rows, (0 if cols is None else cols), flat

        flat = [float(value) for value in items]
        return 1, len(flat), flat

    def _normalize_tensor_ctor_args(
        *args: object, **kwargs: object
    ) -> tuple[int, int, list[float] | object]:
        data_value = kwargs.pop("data", _TENSOR_NO_DATA)
        shape_value = kwargs.pop("shape", None)
        rows_value = kwargs.pop("rows", None)
        cols_value = kwargs.pop("cols", None)

        if kwargs:
            unexpected = ", ".join(sorted(kwargs))
            raise TypeError(
                f"Tensor() got unexpected keyword arguments: {unexpected}"
            )

        if data_value is None:
            data_value = _TENSOR_NO_DATA

        rows: int | None = None
        cols: int | None = None

        if shape_value is not None:
            rows, cols = _tensor_coerce_shape(shape_value, "shape")

        if rows_value is not None:
            rows = _tensor_coerce_index(rows_value, "rows")
        if cols_value is not None:
            cols = _tensor_coerce_index(cols_value, "cols")

        positional = list(args)
        if len(positional) == 1:
            candidate = positional[0]
            maybe_shape = (
                None if rows is not None or cols is not None else _tensor_maybe_shape(candidate)
            )
            if maybe_shape is not None:
                rows, cols = maybe_shape
            else:
                if data_value is not _TENSOR_NO_DATA:
                    raise TypeError("Tensor() got multiple values for data")
                data_value = _TENSOR_NO_DATA if candidate is None else candidate
        elif len(positional) == 2:
            first, second = positional
            maybe_shape = (
                None if rows is not None or cols is not None else _tensor_maybe_shape(first)
            )
            if maybe_shape is not None:
                rows, cols = maybe_shape
                if data_value is not _TENSOR_NO_DATA:
                    raise TypeError("Tensor() got multiple values for data")
                data_value = _TENSOR_NO_DATA if second is None else second
            else:
                inferred_rows = _tensor_coerce_index(first, "rows")
                inferred_cols = _tensor_coerce_index(second, "cols")
                if rows is not None and rows != inferred_rows:
                    raise ValueError(
                        f"Tensor rows argument conflicts with shape: {rows} != {inferred_rows}"
                    )
                if cols is not None and cols != inferred_cols:
                    raise ValueError(
                        f"Tensor cols argument conflicts with shape: {cols} != {inferred_cols}"
                    )
                rows = inferred_rows
                cols = inferred_cols
        elif len(positional) == 3:
            first, second, third = positional
            inferred_rows = _tensor_coerce_index(first, "rows")
            inferred_cols = _tensor_coerce_index(second, "cols")
            if rows is not None and rows != inferred_rows:
                raise ValueError(
                    f"Tensor rows argument conflicts with shape: {rows} != {inferred_rows}"
                )
            if cols is not None and cols != inferred_cols:
                raise ValueError(
                    f"Tensor cols argument conflicts with shape: {cols} != {inferred_cols}"
                )
            rows = inferred_rows
            cols = inferred_cols
            if data_value is not _TENSOR_NO_DATA:
                raise TypeError("Tensor() got multiple values for data")
            data_value = _TENSOR_NO_DATA if third is None else third
        elif len(positional) > 3:
            raise TypeError(
                "Tensor() takes at most 3 positional arguments"
                f" but {len(positional)} were given"
            )

        if data_value is _TENSOR_NO_DATA:
            if rows is None or cols is None:
                raise TypeError("Tensor() requires a shape when data is omitted")
            return rows, cols, _TENSOR_NO_DATA

        inferred_rows, inferred_cols, flat = _tensor_flatten_data(data_value)
        total = len(flat)

        if rows is None and cols is None:
            rows, cols = inferred_rows, inferred_cols
        elif rows is None:
            if cols is None:
                raise TypeError("Tensor() could not determine rows from provided inputs")
            if cols == 0:
                if total != 0:
                    raise ValueError(
                        f"Tensor data of length {total} cannot fill ({cols}) columns"
                    )
                rows = 0
            else:
                if total % cols != 0:
                    raise ValueError(
                        f"Tensor data of length {total} cannot fill ({cols}) columns"
                    )
                rows = total // cols
        elif cols is None:
            if rows == 0:
                if total != 0:
                    raise ValueError(
                        f"Tensor data of length {total} cannot fill ({rows}) rows"
                    )
                cols = 0
            else:
                if total % rows != 0:
                    raise ValueError(
                        f"Tensor data of length {total} cannot fill ({rows}) rows"
                    )
                cols = total // rows
        else:
            if rows * cols != total:
                raise ValueError(
                    f"Tensor data of length {total} cannot be reshaped to ({rows}, {cols})"
                )

        if rows is None or cols is None:
            raise TypeError(
                "Tensor() could not determine both rows and cols from the provided data"
            )

        if (rows == 0 or cols == 0) and total != 0:
            raise ValueError(
                f"Tensor shape ({rows}, {cols}) is incompatible with {total} data elements"
            )

        return rows, cols, flat

    class _ShapeAccessor(tuple):
        __slots__ = ()

        def __call__(self) -> tuple[int, int]:
            return tuple(self)


    class _ShapeProperty(property):
        def __get__(self, instance, owner=None):  # type: ignore[override]
            if instance is None:
                return self.fget
            values = self.fget(instance)  # type: ignore[misc]
            if not isinstance(values, tuple):
                values = tuple(values)
            return _ShapeAccessor(values)
>>>>>>> 6e15e54c


    class Tensor:
        """Featureful stand-in for the Rust ``Tensor`` exposed by the stub bindings."""

        __slots__ = ("_rows", "_cols", "_data", "_backend")

<<<<<<< HEAD
        def __init__(
            self,
            rows: int | tuple[int, int],
            cols: int | None = None,
            data=None,
            *,
            backend: str | None = None,
        ):
=======
        def __init__(self, *args, backend: str | None = None, **kwargs):
>>>>>>> 6e15e54c
            backend_hint = backend
            rows, cols, payload = _normalize_tensor_ctor_args(*args, **kwargs)
            if backend_hint is not None and backend_hint not in {"numpy", "python"}:
                raise ValueError("backend must be 'numpy', 'python', or None")
            if backend_hint == "numpy" and not NUMPY_AVAILABLE:
                raise RuntimeError("NumPy backend requested but NumPy is not installed")

            if isinstance(rows, tuple) and cols is None and data is None:
                if len(rows) != 2:
                    raise ValueError("shape tuple must describe a 2D tensor")
                inferred_rows, inferred_cols = rows
                rows = int(inferred_rows)
                cols = int(inferred_cols)
                data = [0.0] * (rows * cols)

            if cols is None or data is None:
                raise TypeError(
                    "Tensor constructor expects rows, cols, and data or a shape tuple"
                )

            rows = int(rows)
            cols = int(cols)
            if rows < 0 or cols < 0:
                raise ValueError("tensor dimensions must be non-negative")

            if payload is _TENSOR_NO_DATA:
                total = rows * cols
                canonical = array("d") if total == 0 else array("d", [0.0]) * total
            elif isinstance(payload, array) and payload.typecode == "d":
                canonical = array("d", payload)
            else:
                canonical = array("d", (float(x) for x in payload))
            if rows * cols != len(canonical):
                raise ValueError("data length does not match matrix dimensions")

            self._rows = rows
            self._cols = cols

            preferred_backend = backend_hint or ("numpy" if NUMPY_AVAILABLE else "python")
            if preferred_backend == "numpy":
                arr = (
                    _np.frombuffer(canonical, dtype=_np.float64, count=rows * cols)
                    .reshape(rows, cols)
                    .copy()
                )
                self._data = arr
                self._backend = "numpy"
            else:
                self._data = canonical
                self._backend = "python"

        # noqa: D401 - mirror real signature from the native extension
        def matmul(self, other: "Tensor", *, backend: str | None = None):
            if not isinstance(other, Tensor):
                raise TypeError("matmul expects another Tensor instance")
            if self._cols != other._rows:
                raise ValueError("inner dimensions do not match for matmul")

            if backend is not None and backend not in {"numpy", "python"}:
                raise ValueError("backend must be 'numpy', 'python', or None")
            target_backend = backend or ("numpy" if NUMPY_AVAILABLE else "python")

            if target_backend == "numpy":
                if not NUMPY_AVAILABLE:
                    raise RuntimeError("NumPy backend requested but NumPy is not installed")
                return self._matmul_numpy(other)
            return self._matmul_python(other)

        def _matmul_python(self, other: "Tensor") -> "Tensor":
            rows, cols, inner = self._rows, other._cols, self._cols
            if rows == 0 or cols == 0:
                return Tensor._from_python_array(rows, cols, array("d"))
            if inner == 0:
                return Tensor._from_python_array(rows, cols, array("d", [0.0]) * (rows * cols))

            out = array("d", [0.0]) * (rows * cols)
            left = self._row_major_python()
            right = other._row_major_python()
            col_tile = PY_STUB_MATMUL_COL_TILE
            if col_tile > cols:
                col_tile = cols
            inner_tile = PY_STUB_MATMUL_INNER_TILE
            if inner_tile > inner:
                inner_tile = inner
            fma = PY_STUB_FMA

            for i in range(rows):
                lhs_row_base = i * inner
                out_row_base = i * cols
                for col_start in range(0, cols, col_tile):
                    col_end = min(col_start + col_tile, cols)
                    block_width = col_end - col_start
                    for k_start in range(0, inner, inner_tile):
                        k_end = min(k_start + inner_tile, inner)
                        for k in range(k_start, k_end):
                            scale = left[lhs_row_base + k]
                            if scale == 0.0:
                                continue
                            rhs_base = k * cols + col_start
                            out_base = out_row_base + col_start
                            full = block_width - (block_width % 4)
                            offset = 0
                            while offset < full:
                                rhs_index = rhs_base + offset
                                out_index = out_base + offset
                                if fma is not None:
                                    out[out_index] = fma(scale, right[rhs_index], out[out_index])
                                    out[out_index + 1] = fma(scale, right[rhs_index + 1], out[out_index + 1])
                                    out[out_index + 2] = fma(scale, right[rhs_index + 2], out[out_index + 2])
                                    out[out_index + 3] = fma(scale, right[rhs_index + 3], out[out_index + 3])
                                else:
                                    out[out_index] += scale * right[rhs_index]
                                    out[out_index + 1] += scale * right[rhs_index + 1]
                                    out[out_index + 2] += scale * right[rhs_index + 2]
                                    out[out_index + 3] += scale * right[rhs_index + 3]
                                offset += 4
                            for tail in range(full, block_width):
                                idx = out_base + tail
                                rhs_idx = rhs_base + tail
                                if fma is not None:
                                    out[idx] = fma(scale, right[rhs_idx], out[idx])
                                else:
                                    out[idx] += scale * right[rhs_idx]

            return Tensor._from_python_array(rows, cols, out)

        def _matmul_numpy(self, other: "Tensor") -> "Tensor":
            result = self._to_numpy(copy=False) @ other._to_numpy(copy=False)
            return Tensor._from_numpy_array(result)

        def hadamard(self, other: "Tensor") -> "Tensor":
            if not isinstance(other, Tensor):
                raise TypeError("hadamard expects another Tensor instance")
            if self.shape != other.shape:
                raise ValueError("tensor shapes must match for hadamard product")
            if NUMPY_AVAILABLE:
                product = self._to_numpy(copy=False) * other._to_numpy(copy=False)
                return Tensor._from_numpy_array(product)
            data = array(
                "d",
                (
                    a * b
                    for a, b in zip(self._row_major_python(), other._row_major_python())
                ),
            )
            return Tensor._from_python_array(self._rows, self._cols, data)

        def numpy(self, *, copy: bool = True):
            if not NUMPY_AVAILABLE:
                raise RuntimeError("NumPy is not available in the stub bindings")
            return self._to_numpy(copy=copy)

        def _to_numpy(self, *, copy: bool) -> "_np.ndarray":
            if not NUMPY_AVAILABLE:
                raise RuntimeError("NumPy is not available in the stub bindings")
            if self._backend == "numpy":
                return self._data.copy() if copy else self._data
            array_view = _np.frombuffer(self._data, dtype=_np.float64, count=self._rows * self._cols)
            matrix = array_view.reshape(self._rows, self._cols)
            return matrix.copy() if copy else matrix

        def _row_major_python(self):
            if self._backend == "python":
                return self._data
            return array("d", self._data.reshape(-1))

        @classmethod
        def _from_numpy_array(cls, array: "_np.ndarray") -> "Tensor":
            if not NUMPY_AVAILABLE:
                raise RuntimeError("NumPy is not available in the stub bindings")
            instance = cls.__new__(cls)
            matrix = _np.asarray(array, dtype=_np.float64)
            if matrix.ndim != 2:
                raise ValueError("Tensor expects a 2D array")
            instance._rows = int(matrix.shape[0])
            instance._cols = int(matrix.shape[1])
            instance._data = matrix.copy()
            instance._backend = "numpy"
            return instance

        @classmethod
        def _from_python_array(cls, rows: int, cols: int, buffer: array) -> "Tensor":
            if buffer.typecode != "d":
                raise TypeError("python backend tensors must use array('d') storage")
            if len(buffer) != rows * cols:
                raise ValueError("buffer does not match requested tensor shape")
            instance = cls.__new__(cls)
            instance._rows = int(rows)
            instance._cols = int(cols)
            instance._data = buffer
            instance._backend = "python"
            return instance

<<<<<<< HEAD
        @_ShapeDescriptor
        def shape(self) -> tuple[int, int]:
=======
        @_ShapeProperty
        def shape(self):
>>>>>>> 6e15e54c
            return (self._rows, self._cols)

        @property
        def backend(self) -> str:
            return self._backend

        def tolist(self):
            rows, cols = self._rows, self._cols
            if self._backend == "python":
                flat = list(self._data)
                matrix = (flat[r * cols : (r + 1) * cols] for r in range(rows))
                return [row[:] for row in matrix]
            return self._data.reshape(rows, cols).tolist()

        def __matmul__(self, other) -> "Tensor":  # pragma: no cover - convenience wrapper
            if isinstance(other, Tensor):
                return self.matmul(other)
            return NotImplemented

        def __rmatmul__(self, other) -> "Tensor":  # pragma: no cover - convenience wrapper
            if isinstance(other, Tensor):
                return other.matmul(self)
            return NotImplemented

        def __mul__(self, other) -> "Tensor":  # pragma: no cover - align with Hadamard
            if isinstance(other, Tensor):
                return self.hadamard(other)
            return NotImplemented

        def __array__(self):  # pragma: no cover - interoperability hook
            return self._to_numpy(copy=True)

        def __repr__(self) -> str:  # pragma: no cover - debugging helper
            return f"Tensor(shape={self.shape()}, backend='{self._backend}')"

    Tensor.__module__ = module.__name__

    def available_stub_backends() -> tuple[str, ...]:
        return ("numpy", "python") if NUMPY_AVAILABLE else ("python",)

    module.Tensor = Tensor
    module.available_stub_backends = available_stub_backends
    module.default_stub_backend = "numpy" if NUMPY_AVAILABLE else "python"
    all_exports = module.__dict__.setdefault("__all__", [])
    for symbol in {"Tensor", "available_stub_backends", "default_stub_backend"}:
        if symbol not in all_exports:
            all_exports.append(symbol)
    module.__dict__.setdefault("__version__", "0.0.0+stub")

    def _missing_attr(name: str):
        raise AttributeError(
            f"spiraltorch.{name} is unavailable in the stub bindings. Build the native extension "
            "for full functionality."
        )

    def __getattr__(name: str):  # pragma: no cover - dynamic attribute guard
        if name in {"Tensor", "available_stub_backends", "default_stub_backend", "__all__", "__version__"}:
            return module.__dict__[name]
        raise _missing_attr(name)

    module.__getattr__ = __getattr__


_load_native_package()
del _load_native_package<|MERGE_RESOLUTION|>--- conflicted
+++ resolved
@@ -82,7 +82,6 @@
 
     NUMPY_AVAILABLE = _np is not None
 
-<<<<<<< HEAD
     class _ShapeView(tuple):
         def __new__(cls, tensor: "Tensor", getter):
             rows, cols = getter(tensor)
@@ -106,270 +105,6 @@
             if instance is None:
                 return self._func
             return _ShapeView(instance, self._func)
-=======
-    _TENSOR_NO_DATA = object()
-
-    def _tensor_is_sequence(obj: object) -> bool:
-        return isinstance(obj, Sequence) and not isinstance(
-            obj, (str, bytes, bytearray, memoryview)
-        )
-
-    def _tensor_is_iterable(obj: object) -> bool:
-        return isinstance(obj, Iterable) and not isinstance(
-            obj, (str, bytes, bytearray, memoryview)
-        )
-
-    def _tensor_coerce_index(value: object, label: str) -> int:
-        try:
-            index = int(value)
-        except Exception as exc:  # noqa: BLE001 - surface Pythonic error message
-            raise TypeError(f"Tensor {label} must be an integer, got {value!r}") from exc
-        if index < 0:
-            raise ValueError(f"Tensor {label} must be non-negative, got {index}")
-        return index
-
-    def _tensor_coerce_shape(value: object, label: str) -> tuple[int, int]:
-        if not _tensor_is_sequence(value):
-            raise TypeError(f"Tensor {label} must be a sequence of two integers")
-        dims = list(value)
-        if len(dims) != 2:
-            raise ValueError(
-                f"Tensor {label} must contain exactly two dimensions, got {len(dims)}"
-            )
-        rows = _tensor_coerce_index(dims[0], f"{label}[0]")
-        cols = _tensor_coerce_index(dims[1], f"{label}[1]")
-        return rows, cols
-
-    def _tensor_maybe_shape(value: object) -> tuple[int, int] | None:
-        if not _tensor_is_sequence(value):
-            return None
-        dims = list(value)
-        if len(dims) != 2:
-            return None
-        try:
-            return _tensor_coerce_shape(dims, "shape")
-        except (TypeError, ValueError):
-            return None
-
-    def _tensor_normalize_row(row: object, *, allow_empty: bool) -> list[float]:
-        if isinstance(row, Tensor):
-            row = row.tolist()
-        elif hasattr(row, "tolist") and not _tensor_is_sequence(row):
-            row = row.tolist()
-        if _tensor_is_sequence(row):
-            seq = list(row)
-        elif _tensor_is_iterable(row):
-            seq = list(row)
-        else:
-            raise TypeError("Tensor rows must be sequences of numbers")
-        if not allow_empty and not seq:
-            raise ValueError("Tensor rows must not be empty")
-        return [float(value) for value in seq]
-
-    def _tensor_flatten_data(data: object) -> tuple[int, int, list[float]]:
-        if isinstance(data, Tensor):
-            rows, cols = (int(dim) for dim in data.shape())
-            nested = data.tolist()
-            flat: list[float] = [float(value) for row in nested for value in row]
-            return rows, cols, flat
-
-        if hasattr(data, "tolist") and not _tensor_is_sequence(data):
-            return _tensor_flatten_data(data.tolist())
-
-        if _tensor_is_sequence(data):
-            items = list(data)
-        elif _tensor_is_iterable(data):
-            items = list(data)
-        else:
-            raise TypeError(
-                "Tensor data must be an iterable of floats or nested iterables"
-            )
-
-        if not items:
-            raise ValueError("Tensor data cannot be empty")
-
-        head = items[0]
-        if isinstance(head, Tensor):
-            head = head.tolist()
-        elif hasattr(head, "tolist") and not _tensor_is_sequence(head):
-            head = head.tolist()
-
-        if _tensor_is_sequence(head) or _tensor_is_iterable(head):
-            rows = len(items)
-            cols: int | None = None
-            flat: list[float] = []
-            for row in items:
-                normalized = _tensor_normalize_row(row, allow_empty=rows == 0)
-                if cols is None:
-                    cols = len(normalized)
-                    if cols == 0 and rows != 0:
-                        raise ValueError("Tensor rows must not be empty")
-                elif len(normalized) != cols:
-                    raise ValueError("Tensor rows must all share the same length")
-                flat.extend(normalized)
-            return rows, (0 if cols is None else cols), flat
-
-        flat = [float(value) for value in items]
-        return 1, len(flat), flat
-
-    def _normalize_tensor_ctor_args(
-        *args: object, **kwargs: object
-    ) -> tuple[int, int, list[float] | object]:
-        data_value = kwargs.pop("data", _TENSOR_NO_DATA)
-        shape_value = kwargs.pop("shape", None)
-        rows_value = kwargs.pop("rows", None)
-        cols_value = kwargs.pop("cols", None)
-
-        if kwargs:
-            unexpected = ", ".join(sorted(kwargs))
-            raise TypeError(
-                f"Tensor() got unexpected keyword arguments: {unexpected}"
-            )
-
-        if data_value is None:
-            data_value = _TENSOR_NO_DATA
-
-        rows: int | None = None
-        cols: int | None = None
-
-        if shape_value is not None:
-            rows, cols = _tensor_coerce_shape(shape_value, "shape")
-
-        if rows_value is not None:
-            rows = _tensor_coerce_index(rows_value, "rows")
-        if cols_value is not None:
-            cols = _tensor_coerce_index(cols_value, "cols")
-
-        positional = list(args)
-        if len(positional) == 1:
-            candidate = positional[0]
-            maybe_shape = (
-                None if rows is not None or cols is not None else _tensor_maybe_shape(candidate)
-            )
-            if maybe_shape is not None:
-                rows, cols = maybe_shape
-            else:
-                if data_value is not _TENSOR_NO_DATA:
-                    raise TypeError("Tensor() got multiple values for data")
-                data_value = _TENSOR_NO_DATA if candidate is None else candidate
-        elif len(positional) == 2:
-            first, second = positional
-            maybe_shape = (
-                None if rows is not None or cols is not None else _tensor_maybe_shape(first)
-            )
-            if maybe_shape is not None:
-                rows, cols = maybe_shape
-                if data_value is not _TENSOR_NO_DATA:
-                    raise TypeError("Tensor() got multiple values for data")
-                data_value = _TENSOR_NO_DATA if second is None else second
-            else:
-                inferred_rows = _tensor_coerce_index(first, "rows")
-                inferred_cols = _tensor_coerce_index(second, "cols")
-                if rows is not None and rows != inferred_rows:
-                    raise ValueError(
-                        f"Tensor rows argument conflicts with shape: {rows} != {inferred_rows}"
-                    )
-                if cols is not None and cols != inferred_cols:
-                    raise ValueError(
-                        f"Tensor cols argument conflicts with shape: {cols} != {inferred_cols}"
-                    )
-                rows = inferred_rows
-                cols = inferred_cols
-        elif len(positional) == 3:
-            first, second, third = positional
-            inferred_rows = _tensor_coerce_index(first, "rows")
-            inferred_cols = _tensor_coerce_index(second, "cols")
-            if rows is not None and rows != inferred_rows:
-                raise ValueError(
-                    f"Tensor rows argument conflicts with shape: {rows} != {inferred_rows}"
-                )
-            if cols is not None and cols != inferred_cols:
-                raise ValueError(
-                    f"Tensor cols argument conflicts with shape: {cols} != {inferred_cols}"
-                )
-            rows = inferred_rows
-            cols = inferred_cols
-            if data_value is not _TENSOR_NO_DATA:
-                raise TypeError("Tensor() got multiple values for data")
-            data_value = _TENSOR_NO_DATA if third is None else third
-        elif len(positional) > 3:
-            raise TypeError(
-                "Tensor() takes at most 3 positional arguments"
-                f" but {len(positional)} were given"
-            )
-
-        if data_value is _TENSOR_NO_DATA:
-            if rows is None or cols is None:
-                raise TypeError("Tensor() requires a shape when data is omitted")
-            return rows, cols, _TENSOR_NO_DATA
-
-        inferred_rows, inferred_cols, flat = _tensor_flatten_data(data_value)
-        total = len(flat)
-
-        if rows is None and cols is None:
-            rows, cols = inferred_rows, inferred_cols
-        elif rows is None:
-            if cols is None:
-                raise TypeError("Tensor() could not determine rows from provided inputs")
-            if cols == 0:
-                if total != 0:
-                    raise ValueError(
-                        f"Tensor data of length {total} cannot fill ({cols}) columns"
-                    )
-                rows = 0
-            else:
-                if total % cols != 0:
-                    raise ValueError(
-                        f"Tensor data of length {total} cannot fill ({cols}) columns"
-                    )
-                rows = total // cols
-        elif cols is None:
-            if rows == 0:
-                if total != 0:
-                    raise ValueError(
-                        f"Tensor data of length {total} cannot fill ({rows}) rows"
-                    )
-                cols = 0
-            else:
-                if total % rows != 0:
-                    raise ValueError(
-                        f"Tensor data of length {total} cannot fill ({rows}) rows"
-                    )
-                cols = total // rows
-        else:
-            if rows * cols != total:
-                raise ValueError(
-                    f"Tensor data of length {total} cannot be reshaped to ({rows}, {cols})"
-                )
-
-        if rows is None or cols is None:
-            raise TypeError(
-                "Tensor() could not determine both rows and cols from the provided data"
-            )
-
-        if (rows == 0 or cols == 0) and total != 0:
-            raise ValueError(
-                f"Tensor shape ({rows}, {cols}) is incompatible with {total} data elements"
-            )
-
-        return rows, cols, flat
-
-    class _ShapeAccessor(tuple):
-        __slots__ = ()
-
-        def __call__(self) -> tuple[int, int]:
-            return tuple(self)
-
-
-    class _ShapeProperty(property):
-        def __get__(self, instance, owner=None):  # type: ignore[override]
-            if instance is None:
-                return self.fget
-            values = self.fget(instance)  # type: ignore[misc]
-            if not isinstance(values, tuple):
-                values = tuple(values)
-            return _ShapeAccessor(values)
->>>>>>> 6e15e54c
 
 
     class Tensor:
@@ -377,7 +112,6 @@
 
         __slots__ = ("_rows", "_cols", "_data", "_backend")
 
-<<<<<<< HEAD
         def __init__(
             self,
             rows: int | tuple[int, int],
@@ -386,9 +120,6 @@
             *,
             backend: str | None = None,
         ):
-=======
-        def __init__(self, *args, backend: str | None = None, **kwargs):
->>>>>>> 6e15e54c
             backend_hint = backend
             rows, cols, payload = _normalize_tensor_ctor_args(*args, **kwargs)
             if backend_hint is not None and backend_hint not in {"numpy", "python"}:
@@ -582,13 +313,8 @@
             instance._backend = "python"
             return instance
 
-<<<<<<< HEAD
         @_ShapeDescriptor
         def shape(self) -> tuple[int, int]:
-=======
-        @_ShapeProperty
-        def shape(self):
->>>>>>> 6e15e54c
             return (self._rows, self._cols)
 
         @property
