--- conflicted
+++ resolved
@@ -2248,12 +2248,9 @@
             data = array("d")
             for tensor in tensors:
                 data.extend(tensor._row_major_python())
-<<<<<<< HEAD
             return cls._from_python_array(total_rows, cols, data)
-=======
             backend = "blas" if BLAS_AVAILABLE else "python"
             return Tensor._from_python_array(total_rows, cols, data, backend=backend)
->>>>>>> ed198c91
 
         def __matmul__(self, other) -> "Tensor":  # pragma: no cover - convenience wrapper
             if isinstance(other, Tensor):
