"""Development shim for the SpiralTorch Python bindings.

This module lets ``import spiraltorch`` succeed directly from a source
checkout without first installing the wheel.  It delegates to the real
package that lives under ``bindings/st-py`` and improves the error message
when the compiled extension has not been built yet.
"""

from __future__ import annotations

from array import array
from collections.abc import Iterable, Sequence
import importlib.machinery
import importlib.util
import math
import random
import pathlib
import sys
import warnings
from typing import Any


_TENSOR_NO_DATA = object()


def _tensor_is_sequence(obj: object) -> bool:
    return isinstance(obj, Sequence) and not isinstance(
        obj, (str, bytes, bytearray, memoryview)
    )


def _tensor_is_iterable(obj: object) -> bool:
    return isinstance(obj, Iterable) and not isinstance(
        obj, (str, bytes, bytearray, memoryview)
    )


def _tensor_coerce_index(value: object, label: str) -> int:
    try:
        index = int(value)
    except Exception as exc:  # noqa: BLE001 - provide friendly error context
        raise TypeError(f"Tensor {label} must be an integer, got {value!r}") from exc
    if index < 0:
        raise ValueError(f"Tensor {label} must be non-negative, got {index}")
    return index


def _tensor_coerce_shape(value: object, label: str) -> tuple[int, int]:
    if not _tensor_is_sequence(value):
        raise TypeError(f"Tensor {label} must be a sequence of two integers")
    dims = list(value)
    if len(dims) != 2:
        raise ValueError(
            f"Tensor {label} must contain exactly two dimensions, got {len(dims)}"
        )
    rows = _tensor_coerce_index(dims[0], f"{label}[0]")
    cols = _tensor_coerce_index(dims[1], f"{label}[1]")
    return rows, cols


def _tensor_maybe_shape(value: object) -> tuple[int, int] | None:
    if not _tensor_is_sequence(value):
        return None
    dims = list(value)
    if len(dims) != 2:
        return None
    try:
        return _tensor_coerce_shape(dims, "shape")
    except (TypeError, ValueError):
        return None


def _tensor_normalize_row(row: object, *, allow_empty: bool) -> list[float]:
    tensor_type = globals().get("Tensor")
    if tensor_type is not None and isinstance(row, tensor_type):
        row = row.tolist()
    elif hasattr(row, "tolist") and not _tensor_is_sequence(row):
        row = row.tolist()
    if _tensor_is_sequence(row):
        seq = list(row)
    elif _tensor_is_iterable(row):
        seq = list(row)
    else:
        raise TypeError("Tensor rows must be sequences of numbers")
    if not allow_empty and not seq:
        raise ValueError("Tensor rows must not be empty")
    return [float(value) for value in seq]


def _tensor_flatten_data(data: object) -> tuple[int, int, list[float]]:
    tensor_type = globals().get("Tensor")
    if tensor_type is not None and isinstance(data, tensor_type):
        rows, cols = (int(dim) for dim in data.shape())
        nested = data.tolist()
        flat = [float(value) for row in nested for value in row]
        return rows, cols, flat

    if hasattr(data, "tolist") and not _tensor_is_sequence(data):
        return _tensor_flatten_data(data.tolist())

    if _tensor_is_sequence(data):
        items = list(data)
    elif _tensor_is_iterable(data):
        items = list(data)
    else:
        raise TypeError("Tensor data must be an iterable of floats or nested iterables")

    if not items:
        return 0, 0, []

    head = items[0]
    tensor_type = globals().get("Tensor")
    if tensor_type is not None and isinstance(head, tensor_type):
        head = head.tolist()
    elif hasattr(head, "tolist") and not _tensor_is_sequence(head):
        head = head.tolist()

    if _tensor_is_sequence(head) or _tensor_is_iterable(head):
        rows = len(items)
        cols: int | None = None
        flat: list[float] = []
        for row in items:
            normalized = _tensor_normalize_row(row, allow_empty=True)
            if cols is None:
                cols = len(normalized)
            elif len(normalized) != cols:
                raise ValueError("Tensor rows must all share the same length")
            flat.extend(normalized)
        return rows, (0 if cols is None else cols), flat

    flat = [float(value) for value in items]
    return 1, len(flat), flat


def _normalize_tensor_ctor_args(
    *args,
    **kwargs,
) -> tuple[int, int, list[float] | object]:
    data_value = kwargs.pop("data", _TENSOR_NO_DATA)
    shape_value = kwargs.pop("shape", None)
    rows_value = kwargs.pop("rows", None)
    cols_value = kwargs.pop("cols", None)

    if kwargs:
        unexpected = ", ".join(sorted(kwargs))
        raise TypeError(f"Tensor() got unexpected keyword arguments: {unexpected}")

    if data_value is None:
        data_value = _TENSOR_NO_DATA

    rows: int | None = None
    cols: int | None = None

    if shape_value is not None:
        rows, cols = _tensor_coerce_shape(shape_value, "shape")

    if rows_value is not None:
        rows = _tensor_coerce_index(rows_value, "rows")
    if cols_value is not None:
        cols = _tensor_coerce_index(cols_value, "cols")

    positional = list(args)
    if len(positional) == 1:
        candidate = positional[0]
        maybe_shape = None if rows is not None or cols is not None else _tensor_maybe_shape(candidate)
        if maybe_shape is not None:
            rows, cols = maybe_shape
        else:
            if data_value is not _TENSOR_NO_DATA:
                raise TypeError("Tensor() got multiple values for data")
            data_value = _TENSOR_NO_DATA if candidate is None else candidate
    elif len(positional) == 2:
        first, second = positional
        maybe_shape = None if rows is not None or cols is not None else _tensor_maybe_shape(first)
        if maybe_shape is not None:
            rows, cols = maybe_shape
            if data_value is not _TENSOR_NO_DATA:
                raise TypeError("Tensor() got multiple values for data")
            data_value = _TENSOR_NO_DATA if second is None else second
        else:
            inferred_rows = _tensor_coerce_index(first, "rows")
            inferred_cols = _tensor_coerce_index(second, "cols")
            if rows is not None and rows != inferred_rows:
                raise ValueError(
                    f"Tensor rows argument conflicts with shape: {rows} != {inferred_rows}"
                )
            if cols is not None and cols != inferred_cols:
                raise ValueError(
                    f"Tensor cols argument conflicts with shape: {cols} != {inferred_cols}"
                )
            rows = inferred_rows
            cols = inferred_cols
    elif len(positional) == 3:
        first, second, third = positional
        inferred_rows = _tensor_coerce_index(first, "rows")
        inferred_cols = _tensor_coerce_index(second, "cols")
        if rows is not None and rows != inferred_rows:
            raise ValueError(
                f"Tensor rows argument conflicts with shape: {rows} != {inferred_rows}"
            )
        if cols is not None and cols != inferred_cols:
            raise ValueError(
                f"Tensor cols argument conflicts with shape: {cols} != {inferred_cols}"
            )
        rows = inferred_rows
        cols = inferred_cols
        if data_value is not _TENSOR_NO_DATA:
            raise TypeError("Tensor() got multiple values for data")
        data_value = _TENSOR_NO_DATA if third is None else third
    elif len(positional) > 3:
        raise TypeError(
            "Tensor() takes at most 3 positional arguments "
            f"but {len(positional)} were given"
        )

    if data_value is _TENSOR_NO_DATA:
        if rows is None or cols is None:
            raise TypeError("Tensor() requires a shape when data is omitted")
        return rows, cols, _TENSOR_NO_DATA

    inferred_rows, inferred_cols, flat = _tensor_flatten_data(data_value)
    total = len(flat)

    def _infer_missing_dimension(total_elems: int, known: int, *, known_label: str) -> int:
        if known == 0:
            if total_elems != 0:
                raise ValueError(
                    f"Tensor data of length {total_elems} cannot fill ({known}) {known_label}"
                )
            return 0
        if total_elems % known != 0:
            raise ValueError(
                f"Tensor data of length {total_elems} cannot fill ({known}) {known_label}"
            )
        return total_elems // known

    if rows is None and cols is None:
        rows, cols = inferred_rows, inferred_cols
    elif rows is None:
        if cols is None:
            raise TypeError("Tensor() could not determine rows from provided inputs")
        rows = _infer_missing_dimension(total, cols, known_label="columns")
    elif cols is None:
        cols = _infer_missing_dimension(total, rows, known_label="rows")
    else:
        if rows * cols != total:
            raise ValueError(
                f"Tensor data of length {total} cannot be reshaped to ({rows}, {cols})"
            )

    if rows is None or cols is None:
        raise TypeError("Tensor() could not determine both rows and cols from the provided data")

    if (rows == 0 or cols == 0) and total != 0:
        raise ValueError(
            f"Tensor shape ({rows}, {cols}) is incompatible with {total} data elements"
        )

    return rows, cols, flat


_TENSOR_NO_DATA = object()


def _tensor_is_sequence(obj: object) -> bool:
    return isinstance(obj, Sequence) and not isinstance(
        obj, (str, bytes, bytearray, memoryview)
    )


def _tensor_is_iterable(obj: object) -> bool:
    return isinstance(obj, Iterable) and not isinstance(
        obj, (str, bytes, bytearray, memoryview)
    )


def _tensor_coerce_index(value: object, label: str) -> int:
    try:
        index = int(value)
    except Exception as exc:  # noqa: BLE001 - provide friendly error context
        raise TypeError(f"Tensor {label} must be an integer, got {value!r}") from exc
    if index < 0:
        raise ValueError(f"Tensor {label} must be non-negative, got {index}")
    return index


def _tensor_coerce_shape(value: object, label: str) -> tuple[int, int]:
    if not _tensor_is_sequence(value):
        raise TypeError(f"Tensor {label} must be a sequence of two integers")
    dims = list(value)
    if len(dims) != 2:
        raise ValueError(
            f"Tensor {label} must contain exactly two dimensions, got {len(dims)}"
        )
    rows = _tensor_coerce_index(dims[0], f"{label}[0]")
    cols = _tensor_coerce_index(dims[1], f"{label}[1]")
    return rows, cols


def _tensor_maybe_shape(value: object) -> tuple[int, int] | None:
    if not _tensor_is_sequence(value):
        return None
    dims = list(value)
    if len(dims) != 2:
        return None
    try:
        return _tensor_coerce_shape(dims, "shape")
    except (TypeError, ValueError):
        return None


def _tensor_normalize_row(row: object, *, allow_empty: bool) -> list[float]:
    tensor_type = globals().get("Tensor")
    if tensor_type is not None and isinstance(row, tensor_type):
        row = row.tolist()
    elif hasattr(row, "tolist") and not _tensor_is_sequence(row):
        row = row.tolist()
    if _tensor_is_sequence(row):
        seq = list(row)
    elif _tensor_is_iterable(row):
        seq = list(row)
    else:
        raise TypeError("Tensor rows must be sequences of numbers")
    if not allow_empty and not seq:
        raise ValueError("Tensor rows must not be empty")
    return [float(value) for value in seq]


def _tensor_flatten_data(data: object) -> tuple[int, int, list[float]]:
    tensor_type = globals().get("Tensor")
    if tensor_type is not None and isinstance(data, tensor_type):
        rows, cols = (int(dim) for dim in data.shape())
        nested = data.tolist()
        flat = [float(value) for row in nested for value in row]
        return rows, cols, flat

    if hasattr(data, "tolist") and not _tensor_is_sequence(data):
        return _tensor_flatten_data(data.tolist())

    if _tensor_is_sequence(data):
        items = list(data)
    elif _tensor_is_iterable(data):
        items = list(data)
    else:
        raise TypeError("Tensor data must be an iterable of floats or nested iterables")

    if not items:
        return 0, 0, []

    head = items[0]
    tensor_type = globals().get("Tensor")
    if tensor_type is not None and isinstance(head, tensor_type):
        head = head.tolist()
    elif hasattr(head, "tolist") and not _tensor_is_sequence(head):
        head = head.tolist()

    if _tensor_is_sequence(head) or _tensor_is_iterable(head):
        rows = len(items)
        cols: int | None = None
        flat: list[float] = []
        for row in items:
            normalized = _tensor_normalize_row(row, allow_empty=True)
            if cols is None:
                cols = len(normalized)
            elif len(normalized) != cols:
                raise ValueError("Tensor rows must all share the same length")
            flat.extend(normalized)
        return rows, (0 if cols is None else cols), flat

    flat = [float(value) for value in items]
    return 1, len(flat), flat


def _normalize_tensor_ctor_args(
    *args,
    **kwargs,
) -> tuple[int, int, list[float] | object]:
    data_value = kwargs.pop("data", _TENSOR_NO_DATA)
    shape_value = kwargs.pop("shape", None)
    rows_value = kwargs.pop("rows", None)
    cols_value = kwargs.pop("cols", None)

    if kwargs:
        unexpected = ", ".join(sorted(kwargs))
        raise TypeError(f"Tensor() got unexpected keyword arguments: {unexpected}")

    if data_value is None:
        data_value = _TENSOR_NO_DATA

    rows: int | None = None
    cols: int | None = None

    if shape_value is not None:
        rows, cols = _tensor_coerce_shape(shape_value, "shape")

    if rows_value is not None:
        rows = _tensor_coerce_index(rows_value, "rows")
    if cols_value is not None:
        cols = _tensor_coerce_index(cols_value, "cols")

    positional = list(args)
    if len(positional) == 1:
        candidate = positional[0]
        maybe_shape = None if rows is not None or cols is not None else _tensor_maybe_shape(candidate)
        if maybe_shape is not None:
            rows, cols = maybe_shape
        else:
            if data_value is not _TENSOR_NO_DATA:
                raise TypeError("Tensor() got multiple values for data")
            data_value = _TENSOR_NO_DATA if candidate is None else candidate
    elif len(positional) == 2:
        first, second = positional
        maybe_shape = None if rows is not None or cols is not None else _tensor_maybe_shape(first)
        if maybe_shape is not None:
            rows, cols = maybe_shape
            if data_value is not _TENSOR_NO_DATA:
                raise TypeError("Tensor() got multiple values for data")
            data_value = _TENSOR_NO_DATA if second is None else second
        else:
            inferred_rows = _tensor_coerce_index(first, "rows")
            inferred_cols = _tensor_coerce_index(second, "cols")
            if rows is not None and rows != inferred_rows:
                raise ValueError(
                    f"Tensor rows argument conflicts with shape: {rows} != {inferred_rows}"
                )
            if cols is not None and cols != inferred_cols:
                raise ValueError(
                    f"Tensor cols argument conflicts with shape: {cols} != {inferred_cols}"
                )
            rows = inferred_rows
            cols = inferred_cols
    elif len(positional) == 3:
        first, second, third = positional
        inferred_rows = _tensor_coerce_index(first, "rows")
        inferred_cols = _tensor_coerce_index(second, "cols")
        if rows is not None and rows != inferred_rows:
            raise ValueError(
                f"Tensor rows argument conflicts with shape: {rows} != {inferred_rows}"
            )
        if cols is not None and cols != inferred_cols:
            raise ValueError(
                f"Tensor cols argument conflicts with shape: {cols} != {inferred_cols}"
            )
        rows = inferred_rows
        cols = inferred_cols
        if data_value is not _TENSOR_NO_DATA:
            raise TypeError("Tensor() got multiple values for data")
        data_value = _TENSOR_NO_DATA if third is None else third
    elif len(positional) > 3:
        raise TypeError(
            "Tensor() takes at most 3 positional arguments "
            f"but {len(positional)} were given"
        )

    if data_value is _TENSOR_NO_DATA:
        if rows is None or cols is None:
            raise TypeError("Tensor() requires a shape when data is omitted")
        return rows, cols, _TENSOR_NO_DATA

    inferred_rows, inferred_cols, flat = _tensor_flatten_data(data_value)
    total = len(flat)

    def _infer_missing_dimension(total_elems: int, known: int, *, known_label: str) -> int:
        if known == 0:
            if total_elems != 0:
                raise ValueError(
                    f"Tensor data of length {total_elems} cannot fill ({known}) {known_label}"
                )
            return 0
        if total_elems % known != 0:
            raise ValueError(
                f"Tensor data of length {total_elems} cannot fill ({known}) {known_label}"
            )
        return total_elems // known

    if rows is None and cols is None:
        rows, cols = inferred_rows, inferred_cols
    elif rows is None:
        if cols is None:
            raise TypeError("Tensor() could not determine rows from provided inputs")
        rows = _infer_missing_dimension(total, cols, known_label="columns")
    elif cols is None:
        cols = _infer_missing_dimension(total, rows, known_label="rows")
    else:
        if rows * cols != total:
            raise ValueError(
                f"Tensor data of length {total} cannot be reshaped to ({rows}, {cols})"
            )

    if rows is None or cols is None:
        raise TypeError("Tensor() could not determine both rows and cols from the provided data")

    if (rows == 0 or cols == 0) and total != 0:
        raise ValueError(
            f"Tensor shape ({rows}, {cols}) is incompatible with {total} data elements"
        )

    return rows, cols, flat


def _load_native_package() -> None:
    package_root = pathlib.Path(__file__).resolve().parent
    crate_root = package_root.parent / "bindings" / "st-py"
    impl_init = crate_root / "spiraltorch" / "__init__.py"

    if not impl_init.exists():
        raise ModuleNotFoundError(
            "spiraltorch",
            name="spiraltorch",
            path=str(impl_init),
        )

    # Ensure Python can locate the compiled extension modules that maturin builds
    # inside ``bindings/st-py`` (e.g. ``spiraltorch/spiraltorch*.so``).
    crate_path = str(crate_root)
    if crate_path not in sys.path:
        sys.path.insert(0, crate_path)

    loader = importlib.machinery.SourceFileLoader(__name__, str(impl_init))
    spec = importlib.util.spec_from_loader(__name__, loader, origin=str(impl_init))
    module = sys.modules[__name__]
    module.__file__ = str(impl_init)
    module.__package__ = __name__
    module.__path__ = [str(impl_init.parent)]
    module.__spec__ = spec

    try:
        loader.exec_module(module)
    except ModuleNotFoundError as exc:
        missing = {"spiraltorch.spiraltorch", "spiraltorch.spiraltorch_native", "spiraltorch_native"}
        if exc.name in missing:
            _install_stub_bindings(module, exc)
            return
        raise
    except Exception as exc:  # pragma: no cover - defensive fallback
        warnings.warn(
            "Failed to load the native SpiralTorch bindings; falling back to the Python stub.",
            RuntimeWarning,
            stacklevel=2,
        )
        placeholder = ModuleNotFoundError("spiraltorch", name="spiraltorch")
        _install_stub_bindings(module, placeholder)
        module.__dict__["__native_import_error__"] = exc


def _install_stub_bindings(module, error: ModuleNotFoundError) -> None:
    warnings.warn(
        "Using SpiralTorch Python stub because the native extension is missing. "
        "Run `maturin develop -m bindings/st-py/Cargo.toml` for the optimized bindings.",
        RuntimeWarning,
        stacklevel=2,
    )

    PY_STUB_MATMUL_INNER_TILE = 64
    PY_STUB_MATMUL_COL_TILE = 64
    PY_STUB_FMA = getattr(math, "fma", None)

    _TENSOR_NO_DATA = object()

    def _tensor_is_sequence(obj: Any) -> bool:
        return isinstance(obj, Sequence) and not isinstance(
            obj, (str, bytes, bytearray, memoryview)
        )

    def _tensor_is_iterable(obj: Any) -> bool:
        return isinstance(obj, Iterable) and not isinstance(
            obj, (str, bytes, bytearray, memoryview)
        )

    def _tensor_coerce_index(value: Any, label: str) -> int:
        try:
            index = int(value)
        except Exception as exc:  # pragma: no cover - align with native errors
            raise TypeError(f"Tensor {label} must be an integer, got {value!r}") from exc
        if index < 0:
            raise ValueError(f"Tensor {label} must be non-negative, got {index}")
        return index

    def _tensor_coerce_shape(value: Any, label: str) -> tuple[int, int]:
        if not _tensor_is_sequence(value):
            raise TypeError(f"Tensor {label} must be a sequence of two integers")
        dims = list(value)
        if len(dims) != 2:
            raise ValueError(
                f"Tensor {label} must contain exactly two dimensions, got {len(dims)}"
            )
        rows = _tensor_coerce_index(dims[0], f"{label}[0]")
        cols = _tensor_coerce_index(dims[1], f"{label}[1]")
        return rows, cols

    def _tensor_maybe_shape(value: Any) -> tuple[int, int] | None:
        if not _tensor_is_sequence(value):
            return None
        dims = list(value)
        if len(dims) != 2:
            return None
        try:
            return _tensor_coerce_shape(dims, "shape")
        except (TypeError, ValueError):
            return None

    def _tensor_normalize_row(row: Any, *, allow_empty: bool) -> list[float]:
        tensor_type = module.__dict__.get("Tensor")
        if tensor_type is not None and isinstance(row, tensor_type):
            row = row.tolist()
        elif hasattr(row, "tolist") and not _tensor_is_sequence(row):
            row = row.tolist()
        if _tensor_is_sequence(row):
            seq = list(row)
        elif _tensor_is_iterable(row):
            seq = list(row)
        else:
            raise TypeError("Tensor rows must be sequences of numbers")
        if not allow_empty and not seq:
            raise ValueError("Tensor rows must not be empty")
        return [float(value) for value in seq]

    def _tensor_flatten_data(data: Any) -> tuple[int, int, list[float]]:
        tensor_type = module.__dict__.get("Tensor")
        if tensor_type is not None and isinstance(data, tensor_type):
            rows, cols = (int(dim) for dim in data.shape())
            nested = data.tolist()
            flat = [float(value) for row in nested for value in row]
            return rows, cols, flat

        if hasattr(data, "tolist") and not _tensor_is_sequence(data):
            return _tensor_flatten_data(data.tolist())

        if _tensor_is_sequence(data):
            items = list(data)
        elif _tensor_is_iterable(data):
            items = list(data)
        else:
            raise TypeError(
                "Tensor data must be an iterable of floats or nested iterables"
            )

        if not items:
            return 0, 0, []

        head = items[0]
        tensor_type = module.__dict__.get("Tensor")
        if tensor_type is not None and isinstance(head, tensor_type):
            head = head.tolist()
        elif hasattr(head, "tolist") and not _tensor_is_sequence(head):
            head = head.tolist()

        if _tensor_is_sequence(head) or _tensor_is_iterable(head):
            rows = len(items)
            cols: int | None = None
            flat: list[float] = []
            for row in items:
                normalized = _tensor_normalize_row(row, allow_empty=True)
                if cols is None:
                    cols = len(normalized)
                elif len(normalized) != cols:
                    raise ValueError("Tensor rows must all share the same length")
                flat.extend(normalized)
            return rows, (0 if cols is None else cols), flat

        flat = [float(value) for value in items]
        return 1, len(flat), flat

    def _normalize_tensor_ctor_args(
        *args: Any, **kwargs: Any
    ) -> tuple[int, int, list[float] | object]:
        data_value = kwargs.pop("data", _TENSOR_NO_DATA)
        shape_value = kwargs.pop("shape", None)
        rows_value = kwargs.pop("rows", None)
        cols_value = kwargs.pop("cols", None)

        if kwargs:
            unexpected = ", ".join(sorted(kwargs))
            raise TypeError(
                f"Tensor() got unexpected keyword arguments: {unexpected}"
            )

        if data_value is None:
            data_value = _TENSOR_NO_DATA

        rows: int | None = None
        cols: int | None = None

        if shape_value is not None:
            rows, cols = _tensor_coerce_shape(shape_value, "shape")

        if rows_value is not None:
            rows = _tensor_coerce_index(rows_value, "rows")
        if cols_value is not None:
            cols = _tensor_coerce_index(cols_value, "cols")

        positional = list(args)
        if len(positional) == 1:
            candidate = positional[0]
            maybe_shape = (
                None if rows is not None or cols is not None else _tensor_maybe_shape(candidate)
            )
            if maybe_shape is not None:
                rows, cols = maybe_shape
            else:
                if data_value is not _TENSOR_NO_DATA:
                    raise TypeError("Tensor() got multiple values for data")
                data_value = _TENSOR_NO_DATA if candidate is None else candidate
        elif len(positional) == 2:
            first, second = positional
            maybe_shape = (
                None if rows is not None or cols is not None else _tensor_maybe_shape(first)
            )
            if maybe_shape is not None:
                rows, cols = maybe_shape
                if data_value is not _TENSOR_NO_DATA:
                    raise TypeError("Tensor() got multiple values for data")
                data_value = _TENSOR_NO_DATA if second is None else second
            else:
                inferred_rows = _tensor_coerce_index(first, "rows")
                inferred_cols = _tensor_coerce_index(second, "cols")
                if rows is not None and rows != inferred_rows:
                    raise ValueError(
                        "Tensor rows argument conflicts with shape: "
                        f"{rows} != {inferred_rows}"
                    )
                if cols is not None and cols != inferred_cols:
                    raise ValueError(
                        "Tensor cols argument conflicts with shape: "
                        f"{cols} != {inferred_cols}"
                    )
                rows = inferred_rows
                cols = inferred_cols
        elif len(positional) == 3:
            first, second, third = positional
            inferred_rows = _tensor_coerce_index(first, "rows")
            inferred_cols = _tensor_coerce_index(second, "cols")
            if rows is not None and rows != inferred_rows:
                raise ValueError(
                    "Tensor rows argument conflicts with shape: "
                    f"{rows} != {inferred_rows}"
                )
            if cols is not None and cols != inferred_cols:
                raise ValueError(
                    "Tensor cols argument conflicts with shape: "
                    f"{cols} != {inferred_cols}"
                )
            rows = inferred_rows
            cols = inferred_cols
            if data_value is not _TENSOR_NO_DATA:
                raise TypeError("Tensor() got multiple values for data")
            data_value = _TENSOR_NO_DATA if third is None else third
        elif len(positional) > 3:
            raise TypeError(
                "Tensor() takes at most 3 positional arguments"
                f" but {len(positional)} were given"
            )

        if data_value is _TENSOR_NO_DATA:
            if rows is None or cols is None:
                raise TypeError("Tensor() requires a shape when data is omitted")
            return rows, cols, _TENSOR_NO_DATA

        inferred_rows, inferred_cols, flat = _tensor_flatten_data(data_value)
        total = len(flat)

        def _infer_missing_dimension(total_elems: int, known: int, *, known_label: str) -> int:
            if known == 0:
                if total_elems != 0:
                    raise ValueError(
                        f"Tensor data of length {total_elems} cannot fill ({known}) {known_label}"
                    )
                return 0
            if total_elems % known != 0:
                raise ValueError(
                    f"Tensor data of length {total_elems} cannot fill ({known}) {known_label}"
                )
            return total_elems // known

        if rows is None and cols is None:
            rows, cols = inferred_rows, inferred_cols
        elif rows is None:
            if cols is None:
                raise TypeError("Tensor() could not determine rows from provided inputs")
            rows = _infer_missing_dimension(total, cols, known_label="columns")
        elif cols is None:
            cols = _infer_missing_dimension(total, rows, known_label="rows")
        else:
            if rows * cols != total:
                raise ValueError(
                    f"Tensor data of length {total} cannot be reshaped to ({rows}, {cols})"
                )

        if rows is None or cols is None:
            raise TypeError(
                "Tensor() could not determine both rows and cols from the provided data"
            )

        if (rows == 0 or cols == 0) and total != 0:
            raise ValueError(
                f"Tensor shape ({rows}, {cols}) is incompatible with {total} data elements"
            )

        return rows, cols, flat

    try:  # Prefer a NumPy-backed shim when available for better performance.
        import numpy as _np  # type: ignore
    except ModuleNotFoundError:  # pragma: no cover - optional dependency
        _np = None  # type: ignore

    NUMPY_AVAILABLE = _np is not None

    _TENSOR_NO_DATA = object()

    def _tensor_is_sequence(obj) -> bool:
        return isinstance(obj, Sequence) and not isinstance(
            obj, (str, bytes, bytearray, memoryview)
        )

    def _tensor_is_iterable(obj) -> bool:
        return isinstance(obj, Iterable) and not isinstance(
            obj, (str, bytes, bytearray, memoryview)
        )

    def _tensor_coerce_index(value, label: str) -> int:
        try:
            index = int(value)
        except Exception as exc:  # noqa: BLE001 - mirror native error surface
            raise TypeError(f"Tensor {label} must be an integer, got {value!r}") from exc
        if index < 0:
            raise ValueError(f"Tensor {label} must be non-negative, got {index}")
        return index

    def _tensor_coerce_shape(value, label: str) -> tuple[int, int]:
        if not _tensor_is_sequence(value):
            raise TypeError(f"Tensor {label} must be a sequence of two integers")
        dims = list(value)
        if len(dims) != 2:
            raise ValueError(
                f"Tensor {label} must contain exactly two dimensions, got {len(dims)}"
            )
        rows = _tensor_coerce_index(dims[0], f"{label}[0]")
        cols = _tensor_coerce_index(dims[1], f"{label}[1]")
        return rows, cols

    def _tensor_maybe_shape(value) -> tuple[int, int] | None:
        if not _tensor_is_sequence(value):
            return None
        dims = list(value)
        if len(dims) != 2:
            return None
        try:
            return _tensor_coerce_shape(dims, "shape")
        except (TypeError, ValueError):
            return None

    def _tensor_normalize_row(row, *, allow_empty: bool) -> list[float]:
        if isinstance(row, Tensor):
            row = row.tolist()
        elif hasattr(row, "tolist") and not _tensor_is_sequence(row):
            row = row.tolist()
        if _tensor_is_sequence(row):
            seq = list(row)
        elif _tensor_is_iterable(row):
            seq = list(row)
        else:
            raise TypeError("Tensor rows must be sequences of numbers")
        if not allow_empty and not seq:
            raise ValueError("Tensor rows must not be empty")
        return [float(value) for value in seq]

    def _tensor_flatten_data(data):
        if isinstance(data, Tensor):
            rows, cols = (int(dim) for dim in data.shape())
            nested = data.tolist()
            flat = [float(value) for row in nested for value in row]
            return rows, cols, flat

        if hasattr(data, "tolist") and not _tensor_is_sequence(data):
            return _tensor_flatten_data(data.tolist())

        if _tensor_is_sequence(data):
            items = list(data)
        elif _tensor_is_iterable(data):
            items = list(data)
        else:
            raise TypeError(
                "Tensor data must be an iterable of floats or nested iterables"
            )

        if not items:
            return 0, 0, []

        head = items[0]
        if isinstance(head, Tensor):
            head = head.tolist()
        elif hasattr(head, "tolist") and not _tensor_is_sequence(head):
            head = head.tolist()

        if _tensor_is_sequence(head) or _tensor_is_iterable(head):
            rows = len(items)
            cols: int | None = None
            flat: list[float] = []
            for row in items:
                normalized = _tensor_normalize_row(row, allow_empty=True)
                if cols is None:
                    cols = len(normalized)
                elif len(normalized) != cols:
                    raise ValueError("Tensor rows must all share the same length")
                flat.extend(normalized)
            return rows, 0 if cols is None else cols, flat

        flat = [float(value) for value in items]
        return 1, len(flat), flat

    def _normalize_tensor_ctor_args(*args, **kwargs):
        data_value = kwargs.pop("data", _TENSOR_NO_DATA)
        shape_value = kwargs.pop("shape", None)
        rows_value = kwargs.pop("rows", None)
        cols_value = kwargs.pop("cols", None)

        if kwargs:
            unexpected = ", ".join(sorted(kwargs))
            raise TypeError(
                f"Tensor() got unexpected keyword arguments: {unexpected}"
            )

        if data_value is None:
            data_value = _TENSOR_NO_DATA

        rows: int | None = None
        cols: int | None = None

        if shape_value is not None:
            rows, cols = _tensor_coerce_shape(shape_value, "shape")

        if rows_value is not None:
            rows = _tensor_coerce_index(rows_value, "rows")
        if cols_value is not None:
            cols = _tensor_coerce_index(cols_value, "cols")

        positional = list(args)
        if len(positional) == 1:
            candidate = positional[0]
            maybe_shape = (
                None if rows is not None or cols is not None else _tensor_maybe_shape(candidate)
            )
            if maybe_shape is not None:
                rows, cols = maybe_shape
                if data_value is not _TENSOR_NO_DATA:
                    raise TypeError("Tensor() got multiple values for data")
                data_value = _TENSOR_NO_DATA
            else:
                if data_value is not _TENSOR_NO_DATA:
                    raise TypeError("Tensor() got multiple values for data")
                data_value = _TENSOR_NO_DATA if candidate is None else candidate
        elif len(positional) == 2:
            first, second = positional
            maybe_shape = (
                None if rows is not None or cols is not None else _tensor_maybe_shape(first)
            )
            if maybe_shape is not None:
                rows, cols = maybe_shape
                if data_value is not _TENSOR_NO_DATA:
                    raise TypeError("Tensor() got multiple values for data")
                data_value = _TENSOR_NO_DATA if second is None else second
            else:
                inferred_rows = _tensor_coerce_index(first, "rows")
                inferred_cols = _tensor_coerce_index(second, "cols")
                if rows is not None and rows != inferred_rows:
                    raise ValueError(
                        f"Tensor rows argument conflicts with shape: {rows} != {inferred_rows}"
                    )
                if cols is not None and cols != inferred_cols:
                    raise ValueError(
                        f"Tensor cols argument conflicts with shape: {cols} != {inferred_cols}"
                    )
                rows = inferred_rows
                cols = inferred_cols
        elif len(positional) == 3:
            first, second, third = positional
            inferred_rows = _tensor_coerce_index(first, "rows")
            inferred_cols = _tensor_coerce_index(second, "cols")
            if rows is not None and rows != inferred_rows:
                raise ValueError(
                    f"Tensor rows argument conflicts with shape: {rows} != {inferred_rows}"
                )
            if cols is not None and cols != inferred_cols:
                raise ValueError(
                    f"Tensor cols argument conflicts with shape: {cols} != {inferred_cols}"
                )
            rows = inferred_rows
            cols = inferred_cols
            if data_value is not _TENSOR_NO_DATA:
                raise TypeError("Tensor() got multiple values for data")
            data_value = _TENSOR_NO_DATA if third is None else third
        elif len(positional) > 3:
            raise TypeError(
                "Tensor() takes at most 3 positional arguments"
                f" but {len(positional)} were given"
            )

        if data_value is _TENSOR_NO_DATA:
            if rows is None or cols is None:
                raise TypeError("Tensor() requires a shape when data is omitted")
            return rows, cols, _TENSOR_NO_DATA

        inferred_rows, inferred_cols, flat = _tensor_flatten_data(data_value)
        total = len(flat)

        def _infer_missing_dimension(total_elems: int, known: int, *, known_label: str) -> int:
            """Derive the complementary dimension from a known axis length."""

            if known == 0:
                if total_elems != 0:
                    raise ValueError(
                        f"Tensor data of length {total_elems} cannot fill ({known}) {known_label}"
                    )
                return 0
            if total_elems % known != 0:
                raise ValueError(
                    f"Tensor data of length {total_elems} is incompatible with "
                    f"{known_label}={known}"
                )
            return total_elems // known

        if rows is None and cols is None:
            rows = inferred_rows
            cols = inferred_cols
        elif rows is None:
            rows = _infer_missing_dimension(total, cols, known_label="cols")
        elif cols is None:
            cols = _infer_missing_dimension(total, rows, known_label="rows")

        if rows * cols != total:
            raise ValueError(
                f"Tensor data of length {total} cannot fill a {rows}x{cols} tensor"
            )

        return rows, cols, flat

    class _ShapeView(tuple):
        def __new__(cls, tensor: "Tensor", getter):
            rows, cols = getter(tensor)
            obj = super().__new__(cls, (rows, cols))
            obj._tensor = tensor
            obj._getter = getter
            return obj

        def __call__(self) -> tuple[int, int]:
            return self._getter(self._tensor)


    class _ShapeDescriptor:
        __slots__ = ("_func", "__doc__")

        def __init__(self, func):
            self._func = func
            self.__doc__ = getattr(func, "__doc__", None)

        def __get__(self, instance, owner):
            if instance is None:
                return self._func
            return _ShapeView(instance, self._func)


    _UNSET = object()

    class Tensor:
        """Featureful stand-in for the Rust ``Tensor`` exposed by the stub bindings."""

        __slots__ = ("_rows", "_cols", "_data", "_backend")

        def __init__(
            self,
            rows=_UNSET,
            cols=_UNSET,
            data=_UNSET,
            *args,
            backend: str | None = None,
            **kwargs,
        ):
            backend_hint = backend
            if "backend" in kwargs:
                raise TypeError("Tensor() got multiple values for keyword argument 'backend'")
            positional_head: list[Any] = []
            explicit_pairs = (("rows", rows), ("cols", cols), ("data", data))
            for name, value in explicit_pairs:
                if value is _UNSET:
                    break
                positional_head.append(value)

            ctor_kwargs = dict(kwargs)
            for name, value in explicit_pairs[len(positional_head) :]:
                if value is not _UNSET:
                    ctor_kwargs[name] = value

            ctor_args = (*positional_head, *args)

            rows, cols, payload = _normalize_tensor_ctor_args(*ctor_args, **ctor_kwargs)
            if backend_hint is not None and backend_hint not in {"numpy", "python"}:
                raise ValueError("backend must be 'numpy', 'python', or None")
            if backend_hint == "numpy" and not NUMPY_AVAILABLE:
                raise RuntimeError("NumPy backend requested but NumPy is not installed")
            rows = int(rows)
            cols = int(cols)

            if payload is _TENSOR_NO_DATA:
                total = rows * cols
                canonical = array("d") if total == 0 else array("d", [0.0]) * total
            elif isinstance(payload, array) and payload.typecode == "d":
                canonical = array("d", payload)
            else:
                canonical = array("d", (float(x) for x in payload))
            if rows * cols != len(canonical):
                raise ValueError("data length does not match matrix dimensions")

            self._rows = rows
            self._cols = cols

            preferred_backend = backend_hint or ("numpy" if NUMPY_AVAILABLE else "python")
            if preferred_backend == "numpy":
                arr = (
                    _np.frombuffer(canonical, dtype=_np.float64, count=rows * cols)
                    .reshape(rows, cols)
                    .copy()
                )
                self._data = arr
                self._backend = "numpy"
            else:
                self._data = canonical
                self._backend = "python"

        # noqa: D401 - mirror real signature from the native extension
        def matmul(self, other: "Tensor", *, backend: str | None = None):
            if not isinstance(other, Tensor):
                raise TypeError("matmul expects another Tensor instance")
            if self._cols != other._rows:
                raise ValueError("inner dimensions do not match for matmul")

            if backend is not None and backend not in {"numpy", "python"}:
                raise ValueError("backend must be 'numpy', 'python', or None")
            target_backend = backend or ("numpy" if NUMPY_AVAILABLE else "python")

            if target_backend == "numpy":
                if not NUMPY_AVAILABLE:
                    raise RuntimeError("NumPy backend requested but NumPy is not installed")
                return self._matmul_numpy(other)
            return self._matmul_python(other)

        def _matmul_python(self, other: "Tensor") -> "Tensor":
            rows, cols, inner = self._rows, other._cols, self._cols
            if rows == 0 or cols == 0:
                return Tensor._from_python_array(rows, cols, array("d"))
            if inner == 0:
                return Tensor._from_python_array(rows, cols, array("d", [0.0]) * (rows * cols))

            out = array("d", [0.0]) * (rows * cols)
            left = self._row_major_python()
            right = other._row_major_python()
            col_tile = PY_STUB_MATMUL_COL_TILE
            if col_tile > cols:
                col_tile = cols
            inner_tile = PY_STUB_MATMUL_INNER_TILE
            if inner_tile > inner:
                inner_tile = inner
            fma = PY_STUB_FMA

            for i in range(rows):
                lhs_row_base = i * inner
                out_row_base = i * cols
                for col_start in range(0, cols, col_tile):
                    col_end = min(col_start + col_tile, cols)
                    block_width = col_end - col_start
                    for k_start in range(0, inner, inner_tile):
                        k_end = min(k_start + inner_tile, inner)
                        for k in range(k_start, k_end):
                            scale = left[lhs_row_base + k]
                            if scale == 0.0:
                                continue
                            rhs_base = k * cols + col_start
                            out_base = out_row_base + col_start
                            full = block_width - (block_width % 4)
                            offset = 0
                            while offset < full:
                                rhs_index = rhs_base + offset
                                out_index = out_base + offset
                                if fma is not None:
                                    out[out_index] = fma(scale, right[rhs_index], out[out_index])
                                    out[out_index + 1] = fma(scale, right[rhs_index + 1], out[out_index + 1])
                                    out[out_index + 2] = fma(scale, right[rhs_index + 2], out[out_index + 2])
                                    out[out_index + 3] = fma(scale, right[rhs_index + 3], out[out_index + 3])
                                else:
                                    out[out_index] += scale * right[rhs_index]
                                    out[out_index + 1] += scale * right[rhs_index + 1]
                                    out[out_index + 2] += scale * right[rhs_index + 2]
                                    out[out_index + 3] += scale * right[rhs_index + 3]
                                offset += 4
                            for tail in range(full, block_width):
                                idx = out_base + tail
                                rhs_idx = rhs_base + tail
                                if fma is not None:
                                    out[idx] = fma(scale, right[rhs_idx], out[idx])
                                else:
                                    out[idx] += scale * right[rhs_idx]

            return Tensor._from_python_array(rows, cols, out)

        def _matmul_numpy(self, other: "Tensor") -> "Tensor":
            result = self._to_numpy(copy=False) @ other._to_numpy(copy=False)
            return Tensor._from_numpy_array(result)

        def hadamard(self, other: "Tensor") -> "Tensor":
            if not isinstance(other, Tensor):
                raise TypeError("hadamard expects another Tensor instance")
            if self.shape != other.shape:
                raise ValueError("tensor shapes must match for hadamard product")
            if NUMPY_AVAILABLE:
                product = self._to_numpy(copy=False) * other._to_numpy(copy=False)
                return Tensor._from_numpy_array(product)
            data = array(
                "d",
                (
                    a * b
                    for a, b in zip(self._row_major_python(), other._row_major_python())
                ),
            )
            return Tensor._from_python_array(self._rows, self._cols, data)

        def numpy(self, *, copy: bool = True):
            if not NUMPY_AVAILABLE:
                raise RuntimeError("NumPy is not available in the stub bindings")
            return self._to_numpy(copy=copy)

        def _to_numpy(self, *, copy: bool) -> "_np.ndarray":
            if not NUMPY_AVAILABLE:
                raise RuntimeError("NumPy is not available in the stub bindings")
            if self._backend == "numpy":
                return self._data.copy() if copy else self._data
            array_view = _np.frombuffer(self._data, dtype=_np.float64, count=self._rows * self._cols)
            matrix = array_view.reshape(self._rows, self._cols)
            return matrix.copy() if copy else matrix

        def _row_major_python(self):
            """Return the matrix data flattened row-major into an ``array('d')`` buffer."""
            if self._backend == "python":
                return self._data
            return array("d", self._data.reshape(-1))

        @classmethod
        def _from_numpy_array(cls, array: "_np.ndarray") -> "Tensor":
            if not NUMPY_AVAILABLE:
                raise RuntimeError("NumPy is not available in the stub bindings")
            instance = cls.__new__(cls)
            matrix = _np.asarray(array, dtype=_np.float64)
            if matrix.ndim != 2:
                raise ValueError("Tensor expects a 2D array")
            instance._rows = int(matrix.shape[0])
            instance._cols = int(matrix.shape[1])
            instance._data = matrix.copy()
            instance._backend = "numpy"
            return instance

        @classmethod
        def _from_python_array(cls, rows: int, cols: int, buffer: array) -> "Tensor":
            if buffer.typecode != "d":
                raise TypeError("python backend tensors must use array('d') storage")
            if len(buffer) != rows * cols:
                raise ValueError("buffer does not match requested tensor shape")
            instance = cls.__new__(cls)
            instance._rows = int(rows)
            instance._cols = int(cols)
            instance._data = buffer
            instance._backend = "python"
            return instance

        @_ShapeDescriptor
        def shape(self) -> tuple[int, int]:
            return (self._rows, self._cols)

        @property
        def rows(self) -> int:
            return int(self._rows)

        @property
        def cols(self) -> int:
            return int(self._cols)

        @property
        def backend(self) -> str:
            return self._backend

        def reshape(self, rows: int, cols: int) -> "Tensor":
            rows = int(rows)
            cols = int(cols)
            if rows < 0 or cols < 0:
                raise ValueError("tensor dimensions must be non-negative")
            total = rows * cols
            if total != self._rows * self._cols:
                raise ValueError(
                    "Tensor data of length {} cannot be reshaped to ({}, {})".format(
                        self._rows * self._cols, rows, cols
                    )
                )
            cls = type(self)
            if self._backend == "numpy":
                matrix = self._to_numpy(copy=False).reshape(rows, cols).copy()
                return cls._from_numpy_array(matrix)
            flat = self._row_major_python()
            buffer = array("d", flat)
            return cls._from_python_array(rows, cols, buffer)

        def transpose(self) -> "Tensor":
            rows, cols = self._rows, self._cols
            cls = type(self)
            if self._backend == "numpy":
                matrix = self._to_numpy(copy=False).transpose().copy()
                return cls._from_numpy_array(matrix)
            flat = self._row_major_python()
            total = rows * cols
            transposed = array("d", [0.0]) * total if total else array("d")
            for r in range(rows):
                row_offset = r * cols
                for c in range(cols):
                    transposed[c * rows + r] = flat[row_offset + c]
            return cls._from_python_array(cols, rows, transposed)

        def sum_axis0(self) -> list[float]:
            cols = self._cols
            if cols == 0:
                return []
            if self._backend == "numpy":
                summed = self._to_numpy(copy=False).sum(axis=0)
                return [float(value) for value in summed.tolist()]
            totals = [0.0] * cols
            flat = self._row_major_python()
            for r in range(self._rows):
                base = r * cols
                for c in range(cols):
                    totals[c] += flat[base + c]
            return totals

        def sum_axis1(self) -> list[float]:
            rows = self._rows
            if rows == 0:
                return []
            if self._backend == "numpy":
                summed = self._to_numpy(copy=False).sum(axis=1)
                return [float(value) for value in summed.tolist()]
            cols = self._cols
            totals = [0.0] * rows
            flat = self._row_major_python()
            for r in range(rows):
                base = r * cols
                row_total = 0.0
                for c in range(cols):
                    row_total += flat[base + c]
                totals[r] = row_total
            return totals

        def tolist(self):
            rows, cols = self._rows, self._cols

<<<<<<< HEAD
            if rows == 0:
                return []
            if cols == 0:
                return [[] for _ in range(rows)]

            if self._backend == "numpy":
                matrix = self._to_numpy(copy=False).reshape(rows, cols)
                return matrix.tolist()

            flat = self._row_major_python()
            return [
                [float(flat[row_offset + c]) for c in range(cols)]
                for row_offset in range(0, rows * cols, cols)
=======
            if self._backend == "numpy":
                flat = self._to_numpy(copy=False).reshape(-1)
            else:
                flat = self._row_major_python()

            return [
                [float(flat[r * cols + c]) for c in range(cols)]
                for r in range(rows)
>>>>>>> e25e6567
            ]

        @staticmethod
        def zeros(rows: int, cols: int) -> "Tensor":
            rows = int(rows)
            cols = int(cols)
            if rows < 0 or cols < 0:
                raise ValueError("tensor dimensions must be non-negative")
            total = rows * cols
            if NUMPY_AVAILABLE:
                matrix = _np.zeros((rows, cols), dtype=_np.float64)
                return Tensor._from_numpy_array(matrix)
            buffer = array("d", [0.0]) * total if total else array("d")
            return Tensor._from_python_array(rows, cols, buffer)

        @staticmethod
        def randn(
            rows: int,
            cols: int,
            mean: float = 0.0,
            std: float = 1.0,
            seed: int | None = None,
        ) -> "Tensor":
            rows = int(rows)
            cols = int(cols)
            if rows < 0 or cols < 0:
                raise ValueError("tensor dimensions must be non-negative")
            total = rows * cols
            if NUMPY_AVAILABLE:
                rng = _np.random.default_rng(seed)
                matrix = rng.normal(loc=mean, scale=std, size=(rows, cols)).astype(
                    _np.float64
                )
                return Tensor._from_numpy_array(matrix)
            rng = random.Random(seed)
            values = [rng.gauss(mean, std) for _ in range(total)]
            buffer = array("d", values)
            return Tensor._from_python_array(rows, cols, buffer)

        @staticmethod
        def rand(
            rows: int,
            cols: int,
            min: float = 0.0,
            max: float = 1.0,
            seed: int | None = None,
        ) -> "Tensor":
            rows = int(rows)
            cols = int(cols)
            if rows < 0 or cols < 0:
                raise ValueError("tensor dimensions must be non-negative")
            if max < min:
                raise ValueError("max must be greater than or equal to min")
            total = rows * cols
            if NUMPY_AVAILABLE:
                rng = _np.random.default_rng(seed)
                matrix = rng.uniform(low=min, high=max, size=(rows, cols)).astype(
                    _np.float64
                )
                return Tensor._from_numpy_array(matrix)
            rng = random.Random(seed)
            values = [rng.uniform(min, max) for _ in range(total)]
            buffer = array("d", values)
            return Tensor._from_python_array(rows, cols, buffer)

        @staticmethod
        def cat_rows(tensors: Sequence["Tensor"]) -> "Tensor":
            tensors = list(tensors)
            if not tensors:
                raise ValueError("cat_rows requires at least one tensor")
            if not all(isinstance(tensor, Tensor) for tensor in tensors):
                raise TypeError("cat_rows expects a sequence of Tensor instances")
            cols = tensors[0]._cols
            for tensor in tensors:
                if tensor._cols != cols:
                    raise ValueError("all tensors must have the same number of columns")
            total_rows = sum(tensor._rows for tensor in tensors)
            use_numpy = NUMPY_AVAILABLE and any(
                tensor._backend == "numpy" for tensor in tensors
            )
            if use_numpy:
                matrices = [tensor._to_numpy(copy=False) for tensor in tensors]
                concatenated = _np.concatenate(matrices, axis=0)
                return Tensor._from_numpy_array(concatenated)
            data = array("d")
            for tensor in tensors:
                data.extend(tensor._row_major_python())
            return Tensor._from_python_array(total_rows, cols, data)

        def __matmul__(self, other) -> "Tensor":  # pragma: no cover - convenience wrapper
            if isinstance(other, Tensor):
                return self.matmul(other)
            return NotImplemented

        def __rmatmul__(self, other) -> "Tensor":  # pragma: no cover - convenience wrapper
            if isinstance(other, Tensor):
                return other.matmul(self)
            return NotImplemented

        def __mul__(self, other) -> "Tensor":  # pragma: no cover - align with Hadamard
            if isinstance(other, Tensor):
                return self.hadamard(other)
            return NotImplemented

        def __array__(self):  # pragma: no cover - interoperability hook
            return self._to_numpy(copy=True)

        def __repr__(self) -> str:  # pragma: no cover - debugging helper
            return f"Tensor(shape={self.shape()}, backend='{self._backend}')"

    Tensor.__module__ = module.__name__

    def available_stub_backends() -> tuple[str, ...]:
        return ("numpy", "python") if NUMPY_AVAILABLE else ("python",)

    module.Tensor = Tensor
    module.available_stub_backends = available_stub_backends
    module.default_stub_backend = "numpy" if NUMPY_AVAILABLE else "python"
    all_exports = module.__dict__.setdefault("__all__", [])
    for symbol in {"Tensor", "available_stub_backends", "default_stub_backend"}:
        if symbol not in all_exports:
            all_exports.append(symbol)
    module.__dict__.setdefault("__version__", "0.0.0+stub")

    def _missing_attr(name: str):
        raise AttributeError(
            f"spiraltorch.{name} is unavailable in the stub bindings. Build the native extension "
            "for full functionality."
        )

    def __getattr__(name: str):  # pragma: no cover - dynamic attribute guard
        if name in {"Tensor", "available_stub_backends", "default_stub_backend", "__all__", "__version__"}:
            return module.__dict__[name]
        raise _missing_attr(name)

    module.__getattr__ = __getattr__

    STUB_TENSOR_TYPES = (Tensor,)


_load_native_package()
del _load_native_package<|MERGE_RESOLUTION|>--- conflicted
+++ resolved
@@ -1356,7 +1356,6 @@
         def tolist(self):
             rows, cols = self._rows, self._cols
 
-<<<<<<< HEAD
             if rows == 0:
                 return []
             if cols == 0:
@@ -1370,16 +1369,6 @@
             return [
                 [float(flat[row_offset + c]) for c in range(cols)]
                 for row_offset in range(0, rows * cols, cols)
-=======
-            if self._backend == "numpy":
-                flat = self._to_numpy(copy=False).reshape(-1)
-            else:
-                flat = self._row_major_python()
-
-            return [
-                [float(flat[r * cols + c]) for c in range(cols)]
-                for r in range(rows)
->>>>>>> e25e6567
             ]
 
         @staticmethod
