"""High-level robotics orchestration utilities for SpiralTorch."""
from __future__ import annotations

from collections import deque
from dataclasses import dataclass, field
from enum import Enum
import math
import time
from typing import Any, Iterable, Mapping, MutableMapping, Sequence


def _safe_mean(values: Sequence[float]) -> float:
    """Return the mean of *values* or 0.0 when empty."""

    return sum(values) / len(values) if values else 0.0


def _safe_std(values: Sequence[float]) -> float:
    """Return the population standard deviation of *values* or 0.0 when empty."""

    if not values:
        return 0.0
    mean = _safe_mean(values)
    variance = _safe_mean([(value - mean) ** 2 for value in values])
    return math.sqrt(variance)


def _recent_slope(values: Sequence[float], *, window: int = 3) -> float:
    """Return a short-term slope using the most recent *window* samples."""

    if len(values) < 2:
        return 0.0
    limit = min(max(int(window), 2), len(values))
    samples = values[-limit:]
    if len(samples) < 2:
        return 0.0
    return (samples[-1] - samples[0]) / (len(samples) - 1)


def _safe_correlation(xs: Sequence[float], ys: Sequence[float]) -> float:
    """Return the Pearson correlation coefficient for *xs* and *ys*."""

    if len(xs) != len(ys) or len(xs) < 2:
        return 0.0
    mean_x = _safe_mean(xs)
    mean_y = _safe_mean(ys)
    centered_x = [value - mean_x for value in xs]
    centered_y = [value - mean_y for value in ys]
    numerator = sum(x * y for x, y in zip(centered_x, centered_y))
    denom_x = math.sqrt(sum(x * x for x in centered_x))
    denom_y = math.sqrt(sum(y * y for y in centered_y))
    if denom_x == 0.0 or denom_y == 0.0:
        return 0.0
    correlation = numerator / (denom_x * denom_y)
    return max(-1.0, min(1.0, correlation))


def _safe_mean(values: Sequence[float]) -> float:
    """Return the mean of *values* or 0.0 when empty."""

    return sum(values) / len(values) if values else 0.0


def _safe_std(values: Sequence[float]) -> float:
    """Return the population standard deviation of *values* or 0.0 when empty."""

    if not values:
        return 0.0
    mean = _safe_mean(values)
    variance = _safe_mean([(value - mean) ** 2 for value in values])
    return math.sqrt(variance)


def _recent_slope(values: Sequence[float], *, window: int = 3) -> float:
    """Return a short-term slope using the most recent *window* samples."""

    if len(values) < 2:
        return 0.0
    limit = min(max(int(window), 2), len(values))
    samples = values[-limit:]
    if len(samples) < 2:
        return 0.0
    return (samples[-1] - samples[0]) / (len(samples) - 1)


def _safe_correlation(xs: Sequence[float], ys: Sequence[float]) -> float:
    """Return the Pearson correlation coefficient for *xs* and *ys*."""

    if len(xs) != len(ys) or len(xs) < 2:
        return 0.0
    mean_x = _safe_mean(xs)
    mean_y = _safe_mean(ys)
    centered_x = [value - mean_x for value in xs]
    centered_y = [value - mean_y for value in ys]
    numerator = sum(x * y for x, y in zip(centered_x, centered_y))
    denom_x = math.sqrt(sum(x * x for x in centered_x))
    denom_y = math.sqrt(sum(y * y for y in centered_y))
    if denom_x == 0.0 or denom_y == 0.0:
        return 0.0
    correlation = numerator / (denom_x * denom_y)
    return max(-1.0, min(1.0, correlation))


class ZSpaceGeometry:
    """Geometry helper for computing norms in Z-space."""

    def __init__(
        self,
        *,
        kind: str,
        curvature: float = 0.0,
        metric: Sequence[Sequence[float]] | None = None,
        time_dilation: float = 1.0,
    ) -> None:
        self._kind = kind
        self._curvature = float(curvature)
        if metric is not None:
            self._metric = tuple(tuple(float(value) for value in row) for row in metric)
        else:
            self._metric = tuple()
        self._time_dilation = max(float(time_dilation), 1e-6)

    @staticmethod
    def euclidean() -> "ZSpaceGeometry":
        return ZSpaceGeometry(kind="euclidean")

    @staticmethod
    def non_euclidean(curvature: float) -> "ZSpaceGeometry":
        return ZSpaceGeometry(kind="non_euclidean", curvature=curvature)

    @staticmethod
    def general_relativity(
        metric: Sequence[Sequence[float]],
        time_dilation: float = 1.0,
    ) -> "ZSpaceGeometry":
        return ZSpaceGeometry(
            kind="general_relativity", metric=metric, time_dilation=time_dilation
        )

    def metric_norm(self, vector: Sequence[float]) -> float:
        if not vector:
            return 0.0
        euclidean = math.sqrt(sum(float(value) * float(value) for value in vector))
        if self._kind == "euclidean":
            return euclidean
        if self._kind == "non_euclidean":
            curvature = self._curvature
            if abs(curvature) < 1e-6:
                return euclidean
            if curvature > 0.0:
                adjustment = 1.0 + curvature * euclidean * euclidean / 6.0
                return euclidean * adjustment
            contraction = 1.0 + abs(curvature) * euclidean * euclidean / 6.0
            return euclidean / max(contraction, 1e-6)
        # General relativity fallback
        metric = self._metric
        if not metric:
            return euclidean * self._time_dilation
        accumulator = 0.0
        for i, value_i in enumerate(vector):
            row = metric[i] if i < len(metric) else ()
            for j, value_j in enumerate(vector):
                coefficient = (
                    row[j]
                    if j < len(row)
                    else (1.0 if i == j else 0.0)
                )
                accumulator += float(value_i) * coefficient * float(value_j)
        spatial = math.sqrt(abs(accumulator))
        return spatial * self._time_dilation

    def __repr__(self) -> str:  # pragma: no cover - debugging helper
        return f"ZSpaceGeometry(kind={self._kind!r})"

    @property
    def kind(self) -> str:
        return self._kind


@dataclass
class GravityWell:
    mass: float
    regime: str = "newtonian"
    speed_of_light: float = 1.0

    @staticmethod
    def newtonian(mass: float) -> "GravityWell":
        return GravityWell(mass=float(mass), regime="newtonian")

    @staticmethod
    def relativistic(mass: float, speed_of_light: float) -> "GravityWell":
        return GravityWell(
            mass=float(mass), regime="relativistic", speed_of_light=float(speed_of_light)
        )


@dataclass
class GravityField:
    constant: float = 6.67430e-11
    wells: dict[str, GravityWell] = field(default_factory=dict)

    def add_well(self, channel: str, well: GravityWell) -> None:
        self.wells[channel] = well

    def potential(self, channel: str, radius: float) -> float | None:
        well = self.wells.get(channel)
        if well is None:
            return None
        radius = float(radius)
        if radius <= 1e-6:
            return 0.0
        base = -self.constant * float(well.mass) / radius
        if well.regime == "relativistic":
            c = max(float(well.speed_of_light), 1e-6)
            base *= 1.0 / (1.0 + radius / c)
        return base


@dataclass
class ZSpaceDynamics:
    geometry: ZSpaceGeometry = field(default_factory=ZSpaceGeometry.euclidean)
    gravity: GravityField | None = None


@dataclass
class ExponentialSmoother:
    """Simple exponential moving-average smoother."""

    alpha: float
    state: float | None = None

    def update(self, value: float) -> float:
        if self.state is None:
            self.state = float(value)
        else:
            self.state = self.alpha * float(value) + (1.0 - self.alpha) * self.state
        return self.state


@dataclass
class ChannelHealth:
    """Health metadata for a channel in a fused frame."""

    stale: bool
    optional: bool


@dataclass
class SensorChannel:
    """Descriptor for a registered sensor modality."""

    dimension: int
    bias: tuple[float, ...]
    scale: float
    optional: bool = False
    max_staleness: float | None = None
    last_timestamp: float | None = None
    smoothers: list[ExponentialSmoother] = field(default_factory=list)

    def configure_smoothing(self, smoothing: float | None) -> None:
        if smoothing is None:
            self.smoothers = []
            return
        alpha = float(smoothing)
        if not 0.0 < alpha <= 1.0:
            raise ValueError(
                f"smoothing coefficient must be in the range (0, 1]; got {alpha}"
            )
        self.smoothers = [ExponentialSmoother(alpha=alpha) for _ in range(self.dimension)]

    def mark_staleness(self, now: float) -> bool:
        if self.max_staleness is None:
            return False
        if self.last_timestamp is None:
            return True
        return (now - self.last_timestamp) > self.max_staleness

    def apply(
        self,
        payload: Sequence[float] | Iterable[float],
        *,
        timestamp: float,
    ) -> tuple[float, ...]:
        values = tuple(float(value) for value in payload)
        if len(values) != self.dimension:
            raise ValueError(
                f"payload for channel must contain {self.dimension} values; got {len(values)}"
            )
        stale = self.mark_staleness(timestamp)
        adjusted: list[float] = []
        for idx, value in enumerate(values):
            calibrated = (value - self.bias[idx]) * self.scale
            if idx < len(self.smoothers):
                calibrated = self.smoothers[idx].update(calibrated)
            adjusted.append(calibrated)
        self.last_timestamp = timestamp
        return tuple(adjusted), stale


@dataclass
class FusedFrame:
    """Container representing a fused multi-modal observation."""

    coordinates: dict[str, tuple[float, ...]]
    timestamp: float
    health: dict[str, ChannelHealth]

    def norm(self, channel: str) -> float | None:
        vector = self.coordinates.get(channel)
        if vector is None:
            return None
        return math.sqrt(sum(value * value for value in vector))


@dataclass
class Desire:
    """Represent an instinct encoded as a potential field."""

    target_norm: float = 0.0
    tolerance: float = 0.0
    weight: float = 1.0

    def energy(self, norm: float) -> float:
        delta = abs(norm - float(self.target_norm)) - float(self.tolerance)
        penalty = max(delta, 0.0)
        return float(self.weight) * penalty


@dataclass
class EnergyReport:
    total: float
    per_channel: dict[str, float]
    gravitational: float
    gravitational_per_channel: dict[str, float]


class DesireLagrangianField:
    """Aggregate instinctive potentials across registered desires."""

    def __init__(
        self,
        desires: Mapping[str, Desire] | None = None,
        *,
        dynamics: ZSpaceDynamics | None = None,
    ) -> None:
        self._desires: dict[str, Desire] = dict(desires or {})
        self._dynamics = dynamics or ZSpaceDynamics()

    def energy(self, frame: FusedFrame) -> EnergyReport:
        per_channel: dict[str, float] = {}
        gravitational: dict[str, float] = {}
        total = 0.0
        for name, vector in frame.coordinates.items():
            desire = self._desires.get(name)
            if desire is not None:
                norm = self._dynamics.geometry.metric_norm(vector)
                value = desire.energy(norm)
                per_channel[name] = value
                total += value
            if self._dynamics.gravity is not None:
                radius = self._dynamics.geometry.metric_norm(vector)
                potential = self._dynamics.gravity.potential(name, radius)
                if potential is not None:
                    gravitational[name] = potential
                    total += abs(potential)
        gravity_total = sum(gravitational.values()) if gravitational else 0.0
        return EnergyReport(
            total=total,
            per_channel=per_channel,
            gravitational=gravity_total,
            gravitational_per_channel=gravitational,
        )

    @property
    def dynamics(self) -> ZSpaceDynamics:
        return self._dynamics

    def set_dynamics(self, dynamics: ZSpaceDynamics) -> None:
        self._dynamics = dynamics


class SensorFusionHub:
    """Manage multi-modal sensor ingestion and calibration."""

    def __init__(self) -> None:
        self._channels: MutableMapping[str, SensorChannel] = {}

    def register_channel(
        self,
        name: str,
        dimension: int,
        *,
        smoothing: float | None = None,
        optional: bool = False,
        max_staleness: float | None = None,
    ) -> None:
        if name in self._channels:
            raise ValueError(f"channel {name!r} already registered")
        if dimension <= 0:
            raise ValueError("channel dimension must be positive")
        if max_staleness is not None and max_staleness <= 0.0:
            raise ValueError("staleness threshold must be positive")
        channel = SensorChannel(
            dimension=int(dimension),
            bias=tuple(0.0 for _ in range(dimension)),
            scale=1.0,
            optional=bool(optional),
            max_staleness=float(max_staleness) if max_staleness is not None else None,
        )
        if smoothing is not None:
            channel.configure_smoothing(smoothing)
        self._channels[name] = channel

    def calibrate(
        self, name: str, *, bias: Sequence[float] | None = None, scale: float | None = None
    ) -> None:
        channel = self._channels.get(name)
        if channel is None:
            raise KeyError(f"unknown channel {name!r}")
        if bias is not None:
            vector = tuple(float(value) for value in bias)
            if len(vector) != channel.dimension:
                raise ValueError(
                    f"bias for channel {name!r} must contain {channel.dimension} values; got {len(vector)}"
                )
            channel.bias = vector
        if scale is not None:
            channel.scale = float(scale)

    def configure_smoothing(self, name: str, smoothing: float | None) -> None:
        channel = self._channels.get(name)
        if channel is None:
            raise KeyError(f"unknown channel {name!r}")
        channel.configure_smoothing(smoothing)

    def fuse(self, payloads: Mapping[str, Sequence[float] | Iterable[float]]) -> FusedFrame:
        if not self._channels:
            raise RuntimeError("no sensor channels registered")
        now = time.time()
        coordinates: dict[str, tuple[float, ...]] = {}
        health: dict[str, ChannelHealth] = {}
        for name, channel in self._channels.items():
            raw = payloads.get(name)
            if raw is None:
                if not channel.optional:
                    raise KeyError(f"payload for required channel {name!r} missing")
                stale = channel.mark_staleness(now)
                health[name] = ChannelHealth(stale=stale, optional=True)
                continue
            adjusted, stale = channel.apply(raw, timestamp=now)
            coordinates[name] = adjusted
            health[name] = ChannelHealth(stale=stale, optional=channel.optional)
        for name in payloads:
            if name not in self._channels:
                raise KeyError(f"unknown channel {name!r}")
        return FusedFrame(coordinates=coordinates, timestamp=now, health=health)


@dataclass
class TelemetryReport:
    energy: float
    stability: float
    failsafe: bool
    anomalies: tuple[str, ...]

    def stability_margin(self, threshold: float) -> float:
        return float(self.stability) - float(threshold)


@dataclass
class TelemetryInsight:
    stability_margin: float
    energy_trend: float
    stability_trend: float
    anomaly_pressure: float
    energy_baseline: float

    def integration_factor(self) -> float:
        margin = max(self.stability_margin, 0.0)
        relief = max(-self.energy_trend, 0.0)
        resilience = max(self.stability_trend, 0.0)
        return margin + 0.5 * relief + 0.25 * resilience

    def to_dict(self, prefix: str = "telemetry") -> dict[str, float]:
        return {
            f"{prefix}.stability_margin": self.stability_margin,
            f"{prefix}.energy_trend": self.energy_trend,
            f"{prefix}.stability_trend": self.stability_trend,
            f"{prefix}.anomaly_pressure": self.anomaly_pressure,
            f"{prefix}.energy_baseline": self.energy_baseline,
        }


@dataclass
class AtlasSnapshot:
    """Short-lived container capturing telemetry, harmony, and synergy factors."""

    stability_margin: float
    synergy_index: float
    harmony: float
    resonance: float
    drift_penalty: float
    anomaly_pressure: float
    adaptation_readiness: float
    energy_trend: float
    curvature: float

    def coherence_score(self) -> float:
        margin = max(self.stability_margin, 0.0)
        synergy = max(self.synergy_index, 0.0)
        resonance = max(self.resonance, 0.0)
        drift = max(self.drift_penalty, 0.0)
        attenuation = 1.0 - min(drift, 1.0)
        return (margin + 0.5 * synergy + 0.25 * resonance) * attenuation

    def resilience_score(self) -> float:
        readiness = max(self.adaptation_readiness, 0.0)
        anomaly = max(self.anomaly_pressure, 0.0)
        return readiness * (1.0 - min(anomaly, 1.0))


@dataclass
class AtlasPulse:
    """Aggregated metrics derived from the active atlas history window."""

    cohesion: float
    resilience: float
    memory_strength: float
    window_fill: float
    curvature_span: float
    harmony_trend: float
    margin_mean: float
    synergy_mean: float
    resonance_mean: float
    drift_mean: float
    anomaly_mean: float
    adaptation_mean: float
    energy_trend_mean: float
    harmony_mean: float
    margin_variability: float
    energy_volatility: float
    synergy_persistence: float
    resonance_span: float
    drift_dampening: float
    anomaly_climate: float
    adaptation_drive: float
    energy_balance: float
    anomaly_peak: float
    resilience_trend: float
    curvature_variability: float
    memory_decay: float

    def vitality_index(self) -> float:
        """Combine cohesion, resilience, and drift dampening into a vitality score."""

        base = 0.4 * max(self.cohesion, 0.0) + 0.4 * max(self.resilience, 0.0)
        drift_support = 0.2 * max(self.drift_dampening, 0.0)
        vitality = base + drift_support
        return max(0.0, vitality)

    def to_dict(self) -> dict[str, float]:
        """Export the pulse metrics with atlas-prefixed keys."""

        return {
            "ecosystem_cohesion": self.cohesion,
            "ecosystem_resilience": self.resilience,
            "ecosystem_vitality": self.vitality_index(),
            "atlas_memory_strength": self.memory_strength,
            "atlas_memory_decay": self.memory_decay,
            "atlas_window_fill": self.window_fill,
            "atlas_curvature_span": self.curvature_span,
            "atlas_curvature_variability": self.curvature_variability,
            "atlas_margin_mean": self.margin_mean,
            "atlas_margin_variability": self.margin_variability,
            "atlas_synergy_mean": self.synergy_mean,
            "atlas_synergy_persistence": self.synergy_persistence,
            "atlas_resonance_mean": self.resonance_mean,
            "atlas_resonance_span": self.resonance_span,
            "atlas_drift_mean": self.drift_mean,
            "atlas_drift_dampening": self.drift_dampening,
            "atlas_anomaly_pressure_mean": self.anomaly_mean,
            "atlas_anomaly_climate": self.anomaly_climate,
            "atlas_adaptation_mean": self.adaptation_mean,
            "atlas_adaptation_drive": self.adaptation_drive,
            "atlas_energy_trend_mean": self.energy_trend_mean,
            "atlas_energy_balance": self.energy_balance,
            "atlas_energy_volatility": self.energy_volatility,
            "atlas_harmony_trend": self.harmony_trend,
            "atlas_harmony_mean": self.harmony_mean,
            "atlas_anomaly_peak": self.anomaly_peak,
            "atlas_resilience_trend": self.resilience_trend,
        }


@dataclass
class AtlasCorrelation:
    """Correlation summary across the atlas history."""

    synergy_vs_resilience: float
    harmony_vs_resonance: float
    drift_vs_anomaly: float

    def overall_alignment(self) -> float:
        positive = max(self.synergy_vs_resilience, 0.0) + max(
            self.harmony_vs_resonance, 0.0
        )
        negative = max(self.drift_vs_anomaly, 0.0)
        alignment = (positive - 0.5 * negative) / 2.0
        return alignment

    def to_dict(self) -> dict[str, float]:
        return {
            "atlas_corr_synergy_resilience": self.synergy_vs_resilience,
            "atlas_corr_harmony_resonance": self.harmony_vs_resonance,
            "atlas_corr_drift_anomaly": self.drift_vs_anomaly,
            "atlas_corr_alignment": self.overall_alignment(),
        }


<<<<<<< HEAD
class AtlasCoherence(Enum):
    """Qualitative grades derived from atlas flux analysis."""

    HARMONIC = "harmonic"
    EXPRESSIVE = "expressive"
    TURBULENT = "turbulent"

    @classmethod
    def from_synergy(cls, synergy: float, *, coverage: int) -> "AtlasCoherence":
        if coverage == 0:
            return cls.EXPRESSIVE
        if synergy >= 0.75:
            return cls.HARMONIC
        if synergy >= 0.45:
            return cls.EXPRESSIVE
        return cls.TURBULENT

    def description(self) -> str:
        if self is AtlasCoherence.HARMONIC:
            return "Flux is calm and resonant; harmonization can proceed with confidence."
        if self is AtlasCoherence.EXPRESSIVE:
            return (
                "Flux is lively yet contained; stay adaptive while guiding gentle adjustments."
            )
        return "Flux is turbulent; stabilise dynamics before escalating coordination."


@dataclass
class AtlasFlux:
    """Flux metrics fusing volatility, drift, and density cues."""

    coverage: int
    loop_range: float
    loop_variability: float
    collapse_drift: float
    z_signal_drift: float
    note_density: float
    concept_density: float

    @classmethod
    def empty(cls) -> "AtlasFlux":
        return cls(
            coverage=0,
            loop_range=0.0,
            loop_variability=0.0,
            collapse_drift=0.0,
            z_signal_drift=0.0,
            note_density=0.0,
            concept_density=0.0,
        )

    def stability_hint(self) -> str:
        if self.coverage == 0:
            return AtlasCoherence.EXPRESSIVE.value
        volatility = self.loop_variability + 0.5 * abs(self.loop_range)
        drift = abs(self.collapse_drift) + abs(self.z_signal_drift)
        if volatility < 0.1 and drift < 0.1:
            return AtlasCoherence.HARMONIC.value
        if volatility < 0.5 and drift < 0.6:
            return AtlasCoherence.EXPRESSIVE.value
        return AtlasCoherence.TURBULENT.value

    def synergy_score(self) -> float:
        if self.coverage == 0:
            return 0.5
        variability = self.loop_variability + 0.25 * abs(self.loop_range)
        stability = 1.0 / (1.0 + variability)
        drift_penalty = min(abs(self.collapse_drift) + abs(self.z_signal_drift), 4.0) / 4.0
        density_support = min(self.note_density + self.concept_density, 2.0) / 2.0
        score = 0.6 * stability + 0.2 * (1.0 - drift_penalty) + 0.2 * density_support
        return max(0.0, min(1.0, score))

    def to_dict(self) -> dict[str, float]:
        return {
            "atlas_flux_coverage": float(self.coverage),
            "atlas_flux_loop_range": float(self.loop_range),
            "atlas_flux_loop_variability": float(self.loop_variability),
            "atlas_flux_collapse_drift": float(self.collapse_drift),
            "atlas_flux_z_signal_drift": float(self.z_signal_drift),
            "atlas_flux_note_density": float(self.note_density),
            "atlas_flux_concept_density": float(self.concept_density),
            "atlas_flux_synergy": float(self.synergy_score()),
        }


@dataclass
class AtlasConceptHeatmap:
    """Aggregated concept annotations inferred from telemetry heuristics."""

    total_terms: int
    total_mentions: int
    sense_counts: dict[str, int] = field(default_factory=dict)
    term_counts: dict[str, int] = field(default_factory=dict)

    @classmethod
    def empty(cls) -> "AtlasConceptHeatmap":
        return cls(total_terms=0, total_mentions=0)

    def is_empty(self) -> bool:
        return self.total_mentions == 0 and not self.sense_counts and not self.term_counts

    def dominant_sense(self) -> str | None:
        if not self.sense_counts:
            return None
        return max(
            self.sense_counts.items(),
            key=lambda item: (item[1], item[0]),
        )[0]

    def sense_ratio(self, sense: str) -> float:
        if self.total_mentions <= 0:
            return 0.0
        return self.sense_counts.get(sense, 0) / float(self.total_mentions)

    def top_terms(self, limit: int = 3) -> list[tuple[str, int]]:
        terms = [item for item in self.term_counts.items() if item[1] > 0]
        terms.sort(key=lambda item: (-item[1], item[0]))
        if limit > 0:
            return terms[:limit]
        return terms

    def to_dict(self) -> dict[str, Any]:
        data: dict[str, Any] = {
            "atlas_concept_total_terms": float(self.total_terms),
            "atlas_concept_total_mentions": float(self.total_mentions),
        }
        for sense, count in self.sense_counts.items():
            data[f"atlas_concept_sense::{sense}"] = float(count)
        dominant = self.dominant_sense()
        data["atlas_concept_dominant_sense"] = dominant if dominant is not None else "n/a"
        top_terms = self.top_terms(limit=3)
        data["atlas_concept_top_terms"] = [term for term, _ in top_terms]
        if top_terms:
            data["atlas_concept_top_term_mentions"] = float(top_terms[0][1])
        return data


@dataclass
class AtlasCoherenceView:
    """View of atlas coherence combining flux synergy and qualitative grade."""

    grade: AtlasCoherence
    synergy: float
    coverage: int

    def description(self) -> str:
        return self.grade.description()

    def to_dict(self) -> dict[str, Any]:
        return {
            "atlas_coherence_grade": self.grade.value,
            "atlas_coherence_description": self.description(),
            "atlas_coherence_synergy": float(self.synergy),
        }


=======
>>>>>>> b6cfae0b
class TelemetryAtlas:
    """Maintain a rolling window of telemetry-driven systemic summaries."""

    def __init__(self, window: int = 8) -> None:
        self.window = max(int(window), 1)
        self._history: deque[AtlasSnapshot] = deque(maxlen=self.window)

    def record(
        self,
        *,
        stability_margin: float,
        synergy_index: float,
        harmony: float,
        resonance: float,
        drift_penalty: float,
        anomaly_pressure: float,
        adaptation_readiness: float,
        energy_trend: float,
        curvature: float,
<<<<<<< HEAD
    ) -> dict[str, Any]:
=======
    ) -> dict[str, float]:
>>>>>>> b6cfae0b
        snapshot = AtlasSnapshot(
            stability_margin=float(stability_margin),
            synergy_index=float(synergy_index),
            harmony=float(harmony),
            resonance=float(resonance),
            drift_penalty=float(drift_penalty),
            anomaly_pressure=float(anomaly_pressure),
            adaptation_readiness=float(adaptation_readiness),
            energy_trend=float(energy_trend),
            curvature=float(curvature),
        )
        self._history.append(snapshot)
        return self.summary()

    def _empty_pulse(self) -> AtlasPulse:
        return AtlasPulse(
            cohesion=0.0,
            resilience=0.0,
            memory_strength=0.0,
            window_fill=0.0,
            curvature_span=0.0,
            harmony_trend=0.0,
            margin_mean=0.0,
            synergy_mean=0.0,
            resonance_mean=0.0,
            drift_mean=0.0,
            anomaly_mean=0.0,
            adaptation_mean=0.0,
            energy_trend_mean=0.0,
            harmony_mean=0.0,
            margin_variability=0.0,
            energy_volatility=0.0,
            synergy_persistence=0.0,
            resonance_span=0.0,
            drift_dampening=0.0,
            anomaly_climate=0.0,
            adaptation_drive=0.0,
            energy_balance=0.0,
            anomaly_peak=0.0,
            resilience_trend=0.0,
            curvature_variability=0.0,
            memory_decay=1.0,
        )

<<<<<<< HEAD
    def _concept_heatmap_from_pulse(
        self, pulse: AtlasPulse, snapshots: Sequence[AtlasSnapshot]
    ) -> AtlasConceptHeatmap:
        if not snapshots:
            return AtlasConceptHeatmap.empty()

        factor = max(len(snapshots), 1)

        def scaled(value: float) -> int:
            if value <= 0.0:
                return 0
            scaled_value = int(round(value * factor))
            return max(1, scaled_value)

        sense_weights = {
            "qualia.lewis_given": max(pulse.cohesion, 0.0),
            "qualia.nagel_subjectivity": max(pulse.synergy_mean, 0.0),
            "qualia.jackson_knowledge": max(pulse.resilience, 0.0),
            "qualia.chalmers_hard": max(pulse.drift_mean, 0.0),
            "qualia.tononi_iit": max(pulse.resonance_mean, 0.0),
            "qualia.general_discourse": max(pulse.harmony_mean, 0.0),
        }
        sense_counts = {
            label: scaled(value)
            for label, value in sense_weights.items()
            if value > 0.0
        }

        term_counts: dict[str, int] = {}
        if sense_counts:
            term_counts["qualia"] = sum(sense_counts.values())
            stability_mentions = scaled(pulse.cohesion)
            resonance_mentions = scaled(pulse.resonance_mean)
            adaptation_mentions = scaled(pulse.adaptation_drive)
            if stability_mentions:
                term_counts["stability"] = stability_mentions
            if resonance_mentions:
                term_counts["resonance"] = resonance_mentions
            if adaptation_mentions:
                term_counts["adaptation"] = adaptation_mentions

        total_terms = len(term_counts)
        total_mentions = sum(sense_counts.values())
        if total_mentions == 0:
            total_mentions = sum(term_counts.values())

        return AtlasConceptHeatmap(
            total_terms=total_terms,
            total_mentions=total_mentions,
            sense_counts=sense_counts,
            term_counts=term_counts,
        )

    def _flux_from_pulse(
        self,
        pulse: AtlasPulse,
        snapshots: Sequence[AtlasSnapshot],
        heatmap: AtlasConceptHeatmap | None = None,
    ) -> AtlasFlux:
        if not snapshots:
            return AtlasFlux.empty()

        margin_values = [snapshot.stability_margin for snapshot in snapshots]
        drift_values = [snapshot.drift_penalty for snapshot in snapshots]
        energy_values = [snapshot.energy_trend for snapshot in snapshots]

        loop_range = (
            max(margin_values) - min(margin_values)
            if len(margin_values) > 1
            else 0.0
        )
        loop_variability = max(pulse.margin_variability, 0.0)
        collapse_drift = (
            drift_values[-1] - drift_values[0]
            if len(drift_values) > 1
            else drift_values[-1]
        )
        z_signal_drift = (
            energy_values[-1] - energy_values[0]
            if len(energy_values) > 1
            else energy_values[-1]
        )
        note_density = len(snapshots) / float(max(self.window, 1))

        if heatmap is None:
            heatmap = self._concept_heatmap_from_pulse(pulse, snapshots)
        concept_density = heatmap.total_mentions / float(max(self.window, 1))

        return AtlasFlux(
            coverage=len(snapshots),
            loop_range=loop_range,
            loop_variability=loop_variability,
            collapse_drift=collapse_drift,
            z_signal_drift=z_signal_drift,
            note_density=note_density,
            concept_density=concept_density,
        )

=======
>>>>>>> b6cfae0b
    def pulse(self) -> AtlasPulse:
        """Return an aggregated view of the atlas history window."""

        snapshots = list(self._history)
        if not snapshots:
            return self._empty_pulse()

        margin_values = [entry.stability_margin for entry in snapshots]
        synergy_values = [entry.synergy_index for entry in snapshots]
        resonance_values = [entry.resonance for entry in snapshots]
        drift_values = [entry.drift_penalty for entry in snapshots]
        anomaly_values = [entry.anomaly_pressure for entry in snapshots]
        adaptation_values = [entry.adaptation_readiness for entry in snapshots]
        energy_values = [entry.energy_trend for entry in snapshots]
        harmony_values = [entry.harmony for entry in snapshots]
        curvature_values = [entry.curvature for entry in snapshots]
        cohesion_values = [entry.coherence_score() for entry in snapshots]
        resilience_values = [entry.resilience_score() for entry in snapshots]

        margin_mean = _safe_mean(margin_values)
        synergy_mean = _safe_mean(synergy_values)
        resonance_mean = _safe_mean(resonance_values)
        drift_mean = _safe_mean(drift_values)
        anomaly_mean = _safe_mean(anomaly_values)
        adaptation_mean = _safe_mean(adaptation_values)
        energy_trend_mean = _safe_mean(energy_values)
        cohesion = _safe_mean(cohesion_values)
        resilience = _safe_mean(resilience_values)
        harmony_trend = (
            harmony_values[-1] - harmony_values[0] if len(harmony_values) > 1 else 0.0
        )
        curvature_span = (
            curvature_values[-1] - curvature_values[0]
            if len(curvature_values) > 1
            else 0.0
        )
        memory_strength = max(
            0.0,
            min(1.0, 0.5 * resilience + 0.5 * max(harmony_values[-1], 0.0)),
        )
        window_fill = len(snapshots) / float(self.window)
        margin_variability = _safe_std(margin_values)
        energy_volatility = _safe_std(energy_values)
        synergy_persistence = (
            sum(1 for value in synergy_values if value >= 0.0) / len(synergy_values)
        )
        resonance_span = (
            max(resonance_values) - min(resonance_values)
            if len(resonance_values) > 1
            else 0.0
        )
        drift_dampening = max(0.0, 1.0 - max(drift_mean, 0.0))
        anomaly_climate = max(0.0, 1.0 - min(anomaly_mean, 1.0))
        adaptation_drive = adaptation_mean * anomaly_climate
        energy_balance = -energy_trend_mean
        anomaly_peak = max(anomaly_values) if anomaly_values else 0.0
        resilience_trend = (
            resilience_values[-1] - resilience_values[0]
            if len(resilience_values) > 1
            else 0.0
        )
        curvature_variability = _safe_std(curvature_values)
        memory_decay = max(0.0, 1.0 - memory_strength)

        return AtlasPulse(
            cohesion=cohesion,
            resilience=resilience,
            memory_strength=memory_strength,
            window_fill=window_fill,
            curvature_span=curvature_span,
            harmony_trend=harmony_trend,
            margin_mean=margin_mean,
            synergy_mean=synergy_mean,
            resonance_mean=resonance_mean,
            drift_mean=drift_mean,
            anomaly_mean=anomaly_mean,
            adaptation_mean=adaptation_mean,
            energy_trend_mean=energy_trend_mean,
            harmony_mean=_safe_mean(harmony_values),
            margin_variability=margin_variability,
            energy_volatility=energy_volatility,
            synergy_persistence=synergy_persistence,
            resonance_span=resonance_span,
            drift_dampening=drift_dampening,
            anomaly_climate=anomaly_climate,
            adaptation_drive=adaptation_drive,
            energy_balance=energy_balance,
            anomaly_peak=anomaly_peak,
            resilience_trend=resilience_trend,
            curvature_variability=curvature_variability,
            memory_decay=memory_decay,
        )

    def correlations(self) -> AtlasCorrelation:
        """Return the correlation profile for the current history window."""

        snapshots = list(self._history)
        if len(snapshots) < 2:
            return AtlasCorrelation(0.0, 0.0, 0.0)

        synergy_values = [entry.synergy_index for entry in snapshots]
        resilience_values = [entry.resilience_score() for entry in snapshots]
        harmony_values = [entry.harmony for entry in snapshots]
        resonance_values = [entry.resonance for entry in snapshots]
        drift_values = [entry.drift_penalty for entry in snapshots]
        anomaly_values = [entry.anomaly_pressure for entry in snapshots]

        return AtlasCorrelation(
            synergy_vs_resilience=_safe_correlation(synergy_values, resilience_values),
            harmony_vs_resonance=_safe_correlation(harmony_values, resonance_values),
            drift_vs_anomaly=_safe_correlation(drift_values, anomaly_values),
        )

<<<<<<< HEAD
    def flux(self) -> AtlasFlux:
        snapshots = list(self._history)
        if not snapshots:
            return AtlasFlux.empty()
        pulse = self.pulse()
        heatmap = self._concept_heatmap_from_pulse(pulse, snapshots)
        return self._flux_from_pulse(pulse, snapshots, heatmap)

    def coherence(self) -> AtlasCoherenceView:
        flux = self.flux()
        synergy = flux.synergy_score()
        grade = AtlasCoherence.from_synergy(synergy, coverage=flux.coverage)
        return AtlasCoherenceView(grade=grade, synergy=synergy, coverage=flux.coverage)

    def concept_heatmap(self) -> AtlasConceptHeatmap:
        snapshots = list(self._history)
        if not snapshots:
            return AtlasConceptHeatmap.empty()
        pulse = self.pulse()
        return self._concept_heatmap_from_pulse(pulse, snapshots)

    def summary(self) -> dict[str, Any]:
        pulse = self.pulse()
        summary: dict[str, Any] = pulse.to_dict()
        summary.update(self.correlations().to_dict())

        snapshots = list(self._history)
        if snapshots:
            heatmap = self._concept_heatmap_from_pulse(pulse, snapshots)
            flux = self._flux_from_pulse(pulse, snapshots, heatmap)
        else:
            heatmap = AtlasConceptHeatmap.empty()
            flux = AtlasFlux.empty()

        summary.update(flux.to_dict())
        summary["atlas_flux_stability_hint"] = flux.stability_hint()

        synergy = flux.synergy_score()
        coherence_view = AtlasCoherenceView(
            grade=AtlasCoherence.from_synergy(synergy, coverage=flux.coverage),
            synergy=synergy,
            coverage=flux.coverage,
        )
        summary.update(coherence_view.to_dict())

        summary.update(heatmap.to_dict())

=======
    def summary(self) -> dict[str, float]:
        pulse = self.pulse()
        summary = pulse.to_dict()
        summary.update(self.correlations().to_dict())
>>>>>>> b6cfae0b
        return summary

    def history_size(self) -> int:
        return len(self._history)

    def metric_series(self, metric: str) -> list[float]:
        """Return the raw metric series tracked by the atlas history."""

        accessors = {
            "stability_margin": lambda snapshot: snapshot.stability_margin,
            "synergy_index": lambda snapshot: snapshot.synergy_index,
            "harmony": lambda snapshot: snapshot.harmony,
            "resonance": lambda snapshot: snapshot.resonance,
            "drift_penalty": lambda snapshot: snapshot.drift_penalty,
            "anomaly_pressure": lambda snapshot: snapshot.anomaly_pressure,
            "adaptation_readiness": lambda snapshot: snapshot.adaptation_readiness,
            "energy_trend": lambda snapshot: snapshot.energy_trend,
            "curvature": lambda snapshot: snapshot.curvature,
            "coherence_score": lambda snapshot: snapshot.coherence_score(),
            "resilience_score": lambda snapshot: snapshot.resilience_score(),
        }
        try:
            accessor = accessors[metric]
        except KeyError as exc:
            raise KeyError(f"unknown atlas metric {metric!r}") from exc
        return [accessor(snapshot) for snapshot in self._history]

    def forecast(self, horizon: int = 3) -> dict[str, float]:
        """Return a lightweight forecast for cohesion, resilience, and vitality."""

        horizon = max(int(horizon), 1)
        snapshots = list(self._history)
        if not snapshots:
            pulse = self._empty_pulse()
        else:
            pulse = self.pulse()

        cohesion_values = [snapshot.coherence_score() for snapshot in snapshots]
        resilience_values = [snapshot.resilience_score() for snapshot in snapshots]
        drift_support = [max(0.0, 1.0 - snapshot.drift_penalty) for snapshot in snapshots]
        harmony_values = [snapshot.harmony for snapshot in snapshots]

        cohesion_slope = _recent_slope(cohesion_values)
        resilience_slope = _recent_slope(resilience_values)
        drift_slope = _recent_slope(drift_support)
        harmony_slope = _recent_slope(harmony_values)

        projected_cohesion = max(0.0, pulse.cohesion + horizon * cohesion_slope)
        projected_resilience = max(0.0, pulse.resilience + horizon * resilience_slope)
        vitality_slope = 0.4 * cohesion_slope + 0.4 * resilience_slope + 0.2 * drift_slope
        projected_vitality = max(
            0.0, min(1.0, pulse.vitality_index() + horizon * vitality_slope)
        )
        memory_slope = 0.5 * resilience_slope + 0.25 * harmony_slope
        projected_memory = max(
            0.0, min(1.0, pulse.memory_strength + horizon * memory_slope)
        )

        return {
            "atlas_forecast_cohesion": projected_cohesion,
            "atlas_forecast_resilience": projected_resilience,
            "atlas_forecast_vitality": projected_vitality,
            "atlas_forecast_memory_strength": projected_memory,
        }

class PsiTelemetry:
    """Monitor runtime vitals and emit intervention signals."""

    def __init__(
        self,
        *,
        window: int = 8,
        stability_threshold: float = 0.5,
        failure_energy: float = 5.0,
        norm_limit: float = 10.0,
        geometry: ZSpaceGeometry | None = None,
    ) -> None:
        self.window = max(int(window), 1)
        self.stability_threshold = float(stability_threshold)
        self.failure_energy = float(failure_energy)
        self.norm_limit = float(norm_limit)
        self._history: deque[float] = deque(maxlen=self.window)
        self._stability_history: deque[float] = deque(maxlen=self.window)
        self._geometry = geometry or ZSpaceGeometry.euclidean()

    def observe(self, frame: FusedFrame, energy: EnergyReport) -> TelemetryReport:
        self._history.append(float(energy.total))
        if len(self._history) < 2:
            stability = 1.0
        else:
            mean = sum(self._history) / len(self._history)
            variance = sum((value - mean) ** 2 for value in self._history) / len(self._history)
            stability = 1.0 / (1.0 + math.sqrt(variance))

        anomalies: list[str] = []
        if stability < self.stability_threshold:
            anomalies.append("instability")
        if energy.total > self.failure_energy:
            anomalies.append("energy_overflow")
        if abs(energy.gravitational) > self.failure_energy:
            anomalies.append("gravity_overflow")
        for vector in frame.coordinates.values():
            norm = self._geometry.metric_norm(vector)
            if norm > self.norm_limit:
                anomalies.append("norm_overflow")
        for name, health in frame.health.items():
            if health.stale:
                anomalies.append(f"stale:{name}")
                stability *= 0.5
        anomalies = sorted(set(anomalies))
        failsafe = any(tag.startswith("norm_overflow") for tag in anomalies) or (
            energy.total > self.failure_energy
        ) or (abs(energy.gravitational) > self.failure_energy)
        report = TelemetryReport(
            energy=float(energy.total),
            stability=stability,
            failsafe=failsafe,
            anomalies=tuple(anomalies),
        )
        self._stability_history.append(report.stability)
        return report

    def insight(self, report: TelemetryReport) -> TelemetryInsight:
        if self._history:
            history_values = list(self._history)
            energy_trend = history_values[-1] - history_values[0]
            energy_baseline = sum(history_values) / len(history_values)
        else:
            energy_trend = 0.0
            energy_baseline = report.energy
        if self._stability_history:
            stability_values = list(self._stability_history)
            stability_mean = sum(stability_values) / len(stability_values)
            stability_trend = stability_values[-1] - stability_mean
        else:
            stability_trend = 0.0
        anomaly_pressure = min(1.0, len(report.anomalies) / max(self.window, 1))
        margin = report.stability_margin(self.stability_threshold)
        return TelemetryInsight(
            stability_margin=margin,
            energy_trend=energy_trend,
            stability_trend=stability_trend,
            anomaly_pressure=anomaly_pressure,
            energy_baseline=energy_baseline,
        )

    def set_geometry(self, geometry: ZSpaceGeometry) -> None:
        self._geometry = geometry

    @property
    def geometry(self) -> ZSpaceGeometry:
        return self._geometry

    @property
    def window_size(self) -> int:
        return self.window

    @property
    def stability_threshold_value(self) -> float:
        return self.stability_threshold

    @property
    def failure_energy_limit(self) -> float:
        return self.failure_energy

    @property
    def norm_limit_value(self) -> float:
        return self.norm_limit


@dataclass
class PolicyGradientController:
    base_learning_rate: float = 0.05
    smoothing: float = 0.7
    gauge: float = field(default=0.0, init=False)

    def update(self, energy: EnergyReport, telemetry: TelemetryReport) -> dict[str, float]:
        effective = self.base_learning_rate / (1.0 + float(max(energy.total, 0.0)))
        self.gauge = self.gauge * self.smoothing + telemetry.stability * (1.0 - self.smoothing)
        return {"learning_rate": effective, "gauge": self.gauge}


class SafetyPlugin:
    """Interface for integrating spiral-safety style plugins."""

    def review(
        self,
        frame: "FusedFrame",
        energy: "EnergyReport",
        telemetry: TelemetryReport,
    ) -> "SafetyReview":
        raise NotImplementedError


@dataclass
class SafetyMetrics:
    frame_hazards: dict[str, float]
    safe_radii: dict[str, float]
    existence_load: float
    chi: int
    strict_mode: bool


@dataclass
class SafetyReview:
    hazard_total: float
    refused: bool
    flagged_frames: tuple[str, ...]
    metrics: SafetyMetrics


class DriftSafetyPlugin(SafetyPlugin):
    """Fallback drift-response style safety plugin."""

    def __init__(self, word_name: str = "Robotics", hazard_cut: float = 0.8) -> None:
        self.word_name = str(word_name)
        self.hazard_cut = max(float(hazard_cut), 0.0)
        self._thresholds: dict[str, float] = {}

    def set_threshold(self, channel: str, hazard: float) -> None:
        self._thresholds[str(channel)] = float(hazard)

    def review(
        self,
        frame: "FusedFrame",
        energy: "EnergyReport",
        telemetry: TelemetryReport,
    ) -> SafetyReview:
        hazards: dict[str, float] = {}
        radii: dict[str, float] = {}
        flagged: list[str] = []
        for name, vector in frame.coordinates.items():
            threshold = self._thresholds.setdefault(name, self.hazard_cut)
            channel_energy = abs(energy.per_channel.get(name, 0.0))
            gravitational = abs(energy.gravitational_per_channel.get(name, 0.0))
            radius = math.sqrt(sum(float(value) * float(value) for value in vector))
            stability = max(0.0, min(1.0, float(telemetry.stability)))
            phi = 1.0 - stability
            anomaly_prefix = f"stale:{name}"
            anomaly_hits = sum(
                1
                for tag in telemetry.anomalies
                if tag in {"instability", "energy_overflow", "gravity_overflow", "norm_overflow"}
                or tag.startswith(anomaly_prefix)
            )
            penalty = anomaly_hits + (1 if telemetry.failsafe else 0)
            hazard = (channel_energy + gravitational + radius + penalty) * (1.0 + phi)
            hazards[name] = hazard
            radii[name] = (1.0 / (1.0 + hazard)) if hazard > 0.0 else float("inf")
            if hazard >= threshold:
                flagged.append(name)
        hazard_total = sum(hazards.values())
        chi = len(flagged)
        existence_load = hazard_total
        strict = telemetry.failsafe or chi > 0 or existence_load >= 1.0
        metrics = SafetyMetrics(
            frame_hazards=hazards,
            safe_radii=radii,
            existence_load=existence_load,
            chi=chi,
            strict_mode=strict,
        )
        refused = strict
        return SafetyReview(
            hazard_total=hazard_total,
            refused=refused,
            flagged_frames=tuple(flagged),
            metrics=metrics,
        )


@dataclass
class RuntimeStep:
    frame: FusedFrame
    energy: EnergyReport
    telemetry: TelemetryReport
    commands: dict[str, float]
    halted: bool
    safety: tuple[SafetyReview, ...]


class RoboticsRuntime:
    """Coordinate sensor fusion, instinctive planning, and telemetry."""

    def __init__(
        self,
        *,
        sensors: SensorFusionHub,
        desires: DesireLagrangianField,
        telemetry: PsiTelemetry | None = None,
    ) -> None:
        self.sensors = sensors
        self.desires = desires
        self.telemetry = telemetry or PsiTelemetry()
        self._policy: PolicyGradientController | None = None
        self._trajectory: deque[RuntimeStep] | None = None
        self._safety_plugins: list[SafetyPlugin] = []
        self.telemetry.set_geometry(self.desires.dynamics.geometry)

    def attach_policy_gradient(self, controller: PolicyGradientController) -> None:
        self._policy = controller

    def attach_safety_plugin(self, plugin: SafetyPlugin) -> None:
        self._safety_plugins.append(plugin)

    def clear_safety_plugins(self) -> None:
        self._safety_plugins.clear()

    def step(self, payloads: Mapping[str, Sequence[float] | Iterable[float]]) -> RuntimeStep:
        frame = self.sensors.fuse(payloads)
        energy = self.desires.energy(frame)
        report = self.telemetry.observe(frame, energy)
        commands: dict[str, float] = {}
        if self._policy is not None:
            commands.update(self._policy.update(energy, report))
        safety_reviews: list[SafetyReview] = []
        halted = report.failsafe
        for plugin in self._safety_plugins:
            review = plugin.review(frame, energy, report)
            safety_reviews.append(review)
            if review.refused:
                halted = True
        if halted:
            commands["halt"] = 1.0
        step = RuntimeStep(
            frame=frame,
            energy=energy,
            telemetry=report,
            commands=commands,
            halted=halted,
            safety=tuple(safety_reviews),
        )
        if self._trajectory is not None:
            self._trajectory.append(step)
        return step

    def enable_recording(self, capacity: int) -> None:
        cap = max(int(capacity), 1)
        self._trajectory = deque(maxlen=cap)

    def recording_len(self) -> int:
        if self._trajectory is None:
            return 0
        return len(self._trajectory)

    def drain_trajectory(self) -> list[RuntimeStep]:
        if self._trajectory is None:
            return []
        result = list(self._trajectory)
        self._trajectory.clear()
        return result

    def configure_dynamics(self, dynamics: ZSpaceDynamics) -> None:
        self.desires.set_dynamics(dynamics)
        self.telemetry.set_geometry(self.desires.dynamics.geometry)


def _summarise_canvas_vectors(
    vectors: Sequence[Sequence[float]],
) -> tuple[float, float, tuple[float, float, float]]:
    energy_sum = 0.0
    energy_sq = 0.0
    chroma_r = 0.0
    chroma_g = 0.0
    chroma_b = 0.0
    count = 0
    for vector in vectors:
        if len(vector) != 4:
            raise ValueError("canvas vectors must contain four components [energy, r, g, b]")
        energy = float(vector[0])
        energy_sum += energy
        energy_sq += energy * energy
        chroma_r += float(vector[1])
        chroma_g += float(vector[2])
        chroma_b += float(vector[3])
        count += 1
    if count == 0:
        return 0.0, 0.0, (0.0, 0.0, 0.0)
    inv = 1.0 / count
    mean = energy_sum * inv
    rms = math.sqrt(energy_sq * inv)
    return mean, rms, (chroma_r * inv, chroma_g * inv, chroma_b * inv)


@dataclass
class VisionFeedbackSnapshot:
    channel: str
    timestamp: float
    sensor: tuple[float, ...]
    sensor_norm: float
    canvas_mean_energy: float
    canvas_rms_energy: float
    chroma: tuple[float, float, float]
    alignment: float

    def metrics(self) -> dict[str, float]:
        return {
            "vision.energy.mean": self.canvas_mean_energy,
            "vision.energy.rms": self.canvas_rms_energy,
            "vision.alignment": self.alignment,
            "vision.sensor.norm": self.sensor_norm,
            "vision.chroma.r": self.chroma[0],
            "vision.chroma.g": self.chroma[1],
            "vision.chroma.b": self.chroma[2],
        }

    def gradient_component(self) -> list[float]:
        return [self.alignment, self.canvas_rms_energy]


class VisionFeedbackSynchronizer:
    """Pair sensor channels with CanvasProjector vector feedback."""

    def __init__(
        self,
        channel: str,
        *,
        coherence: float = 1.0,
        tension: float = 1.0,
        depth: int = 1,
    ) -> None:
        self._channel = channel
        self._coherence = float(coherence)
        self._tension = float(tension)
        self._depth = max(int(depth), 1)

    @property
    def channel(self) -> str:
        return self._channel

    def set_patch(self, coherence: float, tension: float, depth: int) -> None:
        self._coherence = float(coherence)
        self._tension = float(tension)
        self._depth = max(int(depth), 1)

    def sync(
        self,
        step: RuntimeStep,
        vectors: Sequence[Sequence[float]],
    ) -> VisionFeedbackSnapshot:
        sensor = step.frame.coordinates.get(self._channel)
        if sensor is None:
            raise ValueError(f"channel {self._channel!r} missing from fused frame")
        sensor_tuple = tuple(float(value) for value in sensor)
        sensor_norm = math.sqrt(sum(value * value for value in sensor_tuple))
        mean_energy, rms_energy, chroma = _summarise_canvas_vectors(vectors)
        alignment = mean_energy / sensor_norm if sensor_norm > 0.0 else 0.0
        return VisionFeedbackSnapshot(
            channel=self._channel,
            timestamp=float(step.frame.timestamp),
            sensor=sensor_tuple,
            sensor_norm=sensor_norm,
            canvas_mean_energy=mean_energy,
            canvas_rms_energy=rms_energy,
            chroma=tuple(chroma),
            alignment=alignment,
        )


@dataclass
class ZSpacePartialObservation:
    metrics: dict[str, float]
    commands: dict[str, float]
    gradient: list[float]
    weight: float


@dataclass
class TemporalFeedbackSample:
    timestamp: float
    energy_total: float
    gravitational_total: float
    psi_stability: float
    psi_failsafe: bool
    psi_anomalies: tuple[str, ...]
    per_channel_energy: dict[str, float]
    per_channel_gravity: dict[str, float]
    channel_norms: dict[str, float]
    average_norm: float
    commands: dict[str, float]
    halted: bool
    vision_energy: float | None
    vision_rms: float | None
    vision_alignment: float | None

    @classmethod
    def from_step(
        cls,
        step: RuntimeStep,
        vision: VisionFeedbackSnapshot | None = None,
    ) -> "TemporalFeedbackSample":
        channel_norms = {
            name: math.sqrt(sum(value * value for value in vector))
            for name, vector in step.frame.coordinates.items()
        }
        average_norm = (
            sum(channel_norms.values()) / len(channel_norms)
            if channel_norms
            else 0.0
        )
        return cls(
            timestamp=float(step.frame.timestamp),
            energy_total=float(step.energy.total),
            gravitational_total=float(step.energy.gravitational),
            psi_stability=float(step.telemetry.stability),
            psi_failsafe=bool(step.telemetry.failsafe),
            psi_anomalies=tuple(step.telemetry.anomalies),
            per_channel_energy=dict(step.energy.per_channel),
            per_channel_gravity=dict(step.energy.gravitational_per_channel),
            channel_norms=channel_norms,
            average_norm=average_norm,
            commands=dict(step.commands),
            halted=bool(step.halted),
            vision_energy=vision.canvas_mean_energy if vision else None,
            vision_rms=vision.canvas_rms_energy if vision else None,
            vision_alignment=vision.alignment if vision else None,
        )

    def anomaly_score(self) -> float:
        score = 1.0 if self.psi_failsafe else 0.0
        score += float(len(self.psi_anomalies))
        if self.halted:
            score += 1.0
        return score

    def gradient(self) -> list[float]:
        pairs = []
        for name, value in self.per_channel_energy.items():
            gravity = self.per_channel_gravity.get(name, 0.0)
            pairs.append((name, value - gravity))
        pairs.sort(key=lambda item: item[0])
        gradient = [delta for _, delta in pairs]
        if self.vision_alignment is not None:
            gradient.append(self.vision_alignment)
        if self.vision_rms is not None:
            gradient.append(self.vision_rms)
        return gradient

    def to_partial(self) -> ZSpacePartialObservation:
        metrics: dict[str, float] = {
            "psi.energy": self.energy_total,
            "psi.stability": self.psi_stability,
            "psi.failsafe": 1.0 if self.psi_failsafe else 0.0,
            "psi.anomalies": float(len(self.psi_anomalies)),
            "desire.energy.total": self.energy_total,
            "gravity.energy.total": self.gravitational_total,
            "sensor.norm.mean": self.average_norm,
        }
        for name, value in self.per_channel_energy.items():
            metrics[f"desire.energy.{name}"] = value
        for name, value in self.per_channel_gravity.items():
            metrics[f"gravity.energy.{name}"] = value
        for name, value in self.channel_norms.items():
            metrics[f"sensor.norm.{name}"] = value
        if self.vision_energy is not None:
            metrics["vision.energy.mean"] = self.vision_energy
        if self.vision_rms is not None:
            metrics["vision.energy.rms"] = self.vision_rms
        if self.vision_alignment is not None:
            metrics["vision.alignment"] = self.vision_alignment
        return ZSpacePartialObservation(
            metrics=metrics,
            commands=dict(self.commands),
            gradient=self.gradient(),
            weight=1.0,
        )


@dataclass
class TrainerMetrics:
    speed: float
    memory: float
    stability: float
    gradient: list[float]
    drs: float


@dataclass
class TemporalFeedbackSummary:
    discounted_energy: float
    discounted_gravity: float
    discounted_stability: float
    discounted_alignment: float | None
    commands: dict[str, float]
    partial: ZSpacePartialObservation
    latest_sensor_norm: float
    anomaly_score: float


class TemporalFeedbackLearner:
    """Aggregate runtime steps into discounted feedback signals."""

    def __init__(self, horizon: int, *, discount: float = 0.9) -> None:
        if horizon <= 0:
            raise ValueError("temporal horizon must be positive")
        if not 0.0 < float(discount) <= 1.0:
            raise ValueError("discount factor must lie in (0, 1]")
        self._horizon = int(horizon)
        self._discount = float(discount)
        self._buffer: deque[TemporalFeedbackSample] = deque(maxlen=self._horizon)

    @property
    def horizon(self) -> int:
        return self._horizon

    @property
    def discount(self) -> float:
        return self._discount

    def push(
        self,
        step: RuntimeStep,
        vision: VisionFeedbackSnapshot | None = None,
    ) -> TemporalFeedbackSummary:
        sample = TemporalFeedbackSample.from_step(step, vision)
        if len(self._buffer) == self._horizon:
            self._buffer.popleft()
        self._buffer.append(sample)

        energy = 0.0
        gravity = 0.0
        stability = 0.0
        alignment_total = 0.0
        alignment_weight = 0.0
        commands: dict[str, float] = {}
        weight = 0.0
        factor = 1.0
        for snapshot in reversed(self._buffer):
            energy += factor * snapshot.energy_total
            gravity += factor * snapshot.gravitational_total
            stability += factor * snapshot.psi_stability
            if snapshot.vision_alignment is not None:
                alignment_total += factor * snapshot.vision_alignment
                alignment_weight += factor
            for name, value in snapshot.commands.items():
                commands[name] = commands.get(name, 0.0) + factor * value
            weight += factor
            factor *= self._discount
        if weight > 0.0:
            inv = 1.0 / weight
            energy *= inv
            gravity *= inv
            stability *= inv
            commands = {name: value * inv for name, value in commands.items()}
        alignment = (
            alignment_total / alignment_weight if alignment_weight > 0.0 else None
        )
        partial = self._buffer[-1].to_partial()
        partial.weight = max(weight, 1.0)
        partial.metrics["feedback.energy.discounted"] = energy
        partial.metrics["feedback.gravity.discounted"] = gravity
        partial.metrics["feedback.stability.discounted"] = stability
        if alignment is not None:
            partial.metrics["vision.alignment.discounted"] = alignment
        for name, value in commands.items():
            partial.metrics[f"feedback.command.{name}"] = value
        summary = TemporalFeedbackSummary(
            discounted_energy=energy,
            discounted_gravity=gravity,
            discounted_stability=stability,
            discounted_alignment=alignment,
            commands=commands,
            partial=partial,
            latest_sensor_norm=self._buffer[-1].average_norm,
            anomaly_score=self._buffer[-1].anomaly_score(),
        )
        return summary


@dataclass
class ZSpaceTrainerSample:
    metrics: TrainerMetrics
    partial: ZSpacePartialObservation


@dataclass
class TrainerEpisode:
    samples: list[ZSpaceTrainerSample]
    average_memory: float
    average_stability: float
    average_drs: float
    length: int


class ZSpaceTrainerBridge:
    """Project robotics rollouts into ZSpaceTrainer metrics."""

    def __init__(self, horizon: int, *, discount: float = 0.9) -> None:
        self._learner = TemporalFeedbackLearner(horizon, discount=discount)

    @property
    def horizon(self) -> int:
        return self._learner.horizon

    @property
    def discount(self) -> float:
        return self._learner.discount

    def push(
        self,
        step: RuntimeStep,
        vision: VisionFeedbackSnapshot | None = None,
    ) -> ZSpaceTrainerSample:
        summary = self._learner.push(step, vision)
        gradient = list(summary.partial.gradient)
        if not gradient:
            gradient.append(summary.discounted_energy - summary.discounted_gravity)
        metrics = TrainerMetrics(
            speed=summary.latest_sensor_norm,
            memory=summary.discounted_energy + summary.discounted_gravity,
            stability=summary.discounted_stability,
            gradient=gradient,
            drs=summary.anomaly_score,
        )
        return ZSpaceTrainerSample(metrics=metrics, partial=summary.partial)


class ZSpaceTrainerEpisodeBuilder:
    """Collect discounted trainer samples across a robotics episode."""

    def __init__(
        self,
        horizon: int,
        *,
        discount: float = 0.9,
        capacity: int = 64,
    ) -> None:
        if capacity <= 0:
            raise ValueError("episode capacity must be positive")
        self._bridge = ZSpaceTrainerBridge(horizon, discount=discount)
        self._capacity = int(capacity)
        self._buffer: list[ZSpaceTrainerSample] = []
        self._memory_sum = 0.0
        self._stability_sum = 0.0
        self._drs_sum = 0.0

    @property
    def horizon(self) -> int:
        return self._bridge.horizon

    @property
    def discount(self) -> float:
        return self._bridge.discount

    @property
    def capacity(self) -> int:
        return self._capacity

    def push(
        self,
        step: RuntimeStep,
        vision: VisionFeedbackSnapshot | None = None,
        *,
        end_episode: bool,
    ) -> TrainerEpisode | None:
        if len(self._buffer) >= self._capacity:
            raise ValueError("episode capacity exceeded before flush")
        sample = self._bridge.push(step, vision)
        self._buffer.append(_clone_trainer_sample(sample))
        self._memory_sum += sample.metrics.memory
        self._stability_sum += sample.metrics.stability
        self._drs_sum += sample.metrics.drs
        if end_episode:
            return self._finish_episode()
        return None

    def flush(self) -> TrainerEpisode | None:
        if not self._buffer:
            return None
        return self._finish_episode()

    def _finish_episode(self) -> TrainerEpisode:
        length = len(self._buffer)
        samples = self._buffer
        self._buffer = []
        normaliser = float(length if length > 0 else 1)
        episode = TrainerEpisode(
            samples=samples,
            average_memory=self._memory_sum / normaliser,
            average_stability=self._stability_sum / normaliser,
            average_drs=self._drs_sum / normaliser,
            length=length,
        )
        self._memory_sum = 0.0
        self._stability_sum = 0.0
        self._drs_sum = 0.0
        return episode


def _clone_trainer_sample(sample: ZSpaceTrainerSample) -> ZSpaceTrainerSample:
    metrics = TrainerMetrics(
        speed=sample.metrics.speed,
        memory=sample.metrics.memory,
        stability=sample.metrics.stability,
        gradient=list(sample.metrics.gradient),
        drs=sample.metrics.drs,
    )
    partial = ZSpacePartialObservation(
        metrics=dict(sample.partial.metrics),
        commands=dict(sample.partial.commands),
        gradient=list(sample.partial.gradient),
        weight=sample.partial.weight,
    )
    return ZSpaceTrainerSample(metrics=metrics, partial=partial)


def _validate_metric(components: Sequence[Sequence[float]]) -> tuple[tuple[float, ...], ...]:
    matrix = []
    for row in components:
        vector = tuple(float(value) for value in row)
        matrix.append(vector)
    if len(matrix) != 4 or any(len(row) != 4 for row in matrix):
        raise ValueError("metric tensor must be 4x4")
    return tuple(matrix)


def _time_dilation_from_metric(matrix: Sequence[Sequence[float]]) -> float:
    g_tt = float(matrix[0][0])
    shift = math.sqrt(sum(float(matrix[0][i]) ** 2 for i in range(1, 4)))
    base = math.sqrt(abs(g_tt)) if g_tt < 0.0 else 1.0
    return max(base / (1.0 + shift), 1e-6)


def relativity_geometry_from_metric(
    components: Sequence[Sequence[float]],
) -> ZSpaceGeometry:
    matrix = _validate_metric(components)
    spatial = tuple(
        tuple(matrix[i + 1][j + 1] for j in range(3))
        for i in range(3)
    )
    dilation = _time_dilation_from_metric(matrix)
    return ZSpaceGeometry.general_relativity(spatial, dilation)


def relativity_dynamics_from_metric(
    components: Sequence[Sequence[float]],
    gravity: GravityField | None = None,
) -> ZSpaceDynamics:
    geometry = relativity_geometry_from_metric(components)
    return ZSpaceDynamics(geometry=geometry, gravity=gravity)


def _seed_metric_from_ansatz(ansatz: str) -> tuple[tuple[float, ...], ...]:
    kind = ansatz.strip().lower()
    if kind == "static_spherical":
        return (
            (-1.0, 0.0, 0.0, 0.0),
            (0.0, 1.0, 0.0, 0.0),
            (0.0, 0.0, 1.0, 0.0),
            (0.0, 0.0, 0.0, 1.0),
        )
    if kind == "homogeneous_isotropic":
        return (
            (-1.0, 0.0, 0.0, 0.0),
            (0.0, 1.0, 0.0, 0.0),
            (0.0, 0.0, 1.0, 0.0),
            (0.0, 0.0, 0.0, 1.0),
        )
    return (
        (-1.0, 0.0, 0.0, 0.0),
        (0.0, 1.0, 0.0, 0.0),
        (0.0, 0.0, 1.0, 0.0),
        (0.0, 0.0, 0.0, 1.0),
    )


def relativity_dynamics_from_ansatz(
    ansatz: str,
    *,
    scale: float = 1.0,
    gravity: GravityField | None = None,
) -> ZSpaceDynamics:
    seed = _seed_metric_from_ansatz(ansatz)
    scaled = tuple(
        tuple(value * float(scale) for value in row)
        for row in seed
    )
    return relativity_dynamics_from_metric(scaled, gravity)


__all__ = [
    "GravityField",
    "GravityWell",
    "ZSpaceDynamics",
    "ZSpaceGeometry",
    "ChannelHealth",
    "Desire",
    "DesireLagrangianField",
    "EnergyReport",
    "FusedFrame",
    "PolicyGradientController",
    "PsiTelemetry",
    "RoboticsRuntime",
    "RuntimeStep",
    "SensorFusionHub",
    "TelemetryReport",
    "VisionFeedbackSnapshot",
    "VisionFeedbackSynchronizer",
    "ZSpacePartialObservation",
    "TemporalFeedbackLearner",
    "TemporalFeedbackSummary",
    "TrainerMetrics",
    "TrainerEpisode",
    "ZSpaceTrainerBridge",
    "ZSpaceTrainerEpisodeBuilder",
    "ZSpaceTrainerSample",
    "relativity_geometry_from_metric",
    "relativity_dynamics_from_metric",
    "relativity_dynamics_from_ansatz",
]<|MERGE_RESOLUTION|>--- conflicted
+++ resolved
@@ -617,7 +617,6 @@
         }
 
 
-<<<<<<< HEAD
 class AtlasCoherence(Enum):
     """Qualitative grades derived from atlas flux analysis."""
 
@@ -774,8 +773,6 @@
         }
 
 
-=======
->>>>>>> b6cfae0b
 class TelemetryAtlas:
     """Maintain a rolling window of telemetry-driven systemic summaries."""
 
@@ -795,11 +792,7 @@
         adaptation_readiness: float,
         energy_trend: float,
         curvature: float,
-<<<<<<< HEAD
     ) -> dict[str, Any]:
-=======
-    ) -> dict[str, float]:
->>>>>>> b6cfae0b
         snapshot = AtlasSnapshot(
             stability_margin=float(stability_margin),
             synergy_index=float(synergy_index),
@@ -844,7 +837,6 @@
             memory_decay=1.0,
         )
 
-<<<<<<< HEAD
     def _concept_heatmap_from_pulse(
         self, pulse: AtlasPulse, snapshots: Sequence[AtlasSnapshot]
     ) -> AtlasConceptHeatmap:
@@ -943,8 +935,6 @@
             concept_density=concept_density,
         )
 
-=======
->>>>>>> b6cfae0b
     def pulse(self) -> AtlasPulse:
         """Return an aggregated view of the atlas history window."""
 
@@ -1058,7 +1048,6 @@
             drift_vs_anomaly=_safe_correlation(drift_values, anomaly_values),
         )
 
-<<<<<<< HEAD
     def flux(self) -> AtlasFlux:
         snapshots = list(self._history)
         if not snapshots:
@@ -1106,12 +1095,6 @@
 
         summary.update(heatmap.to_dict())
 
-=======
-    def summary(self) -> dict[str, float]:
-        pulse = self.pulse()
-        summary = pulse.to_dict()
-        summary.update(self.correlations().to_dict())
->>>>>>> b6cfae0b
         return summary
 
     def history_size(self) -> int:
