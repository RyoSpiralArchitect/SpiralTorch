// SPDX-License-Identifier: AGPL-3.0-or-later
// © 2025 Ryo ∴ SpiralArchitect (kishkavsesvit@icloud.com)
// Part of SpiralTorch — Licensed under AGPL-3.0-or-later.
// Unauthorized derivative works or closed redistribution prohibited under AGPL §13.

mod error;
pub use error::KvErr;

/// Result alias specialised for key-value helper routines.
pub type KvResult<T> = std::result::Result<T, KvErr>;

#[cfg(feature = "redis")]
mod json;
#[cfg(feature = "redis")]
pub use json::{
<<<<<<< HEAD
    AutomatedJsonSetOptions, JsonExpiry, JsonSetCondition, JsonSetOptions, JsonSetOptionsBuilder,
    PreparedJsonSetOptions,
=======
    JsonExpiry, JsonSetCondition, JsonSetOptions, JsonSetOptionsBuilder, PreparedJsonSetOptions,
>>>>>>> 94db8043
};

#[cfg(feature = "redis")]
use redis::{Commands, FromRedisValue, Pipeline, ToRedisArgs, Value};
#[cfg(feature = "redis")]
use serde::de::DeserializeOwned;
#[cfg(feature = "redis")]
use serde::{Deserialize, Serialize};
#[cfg(feature = "redis")]
use std::collections::HashMap;

#[cfg(feature = "redis")]
pub fn redis_get_raw(url: &str, key: &str) -> KvResult<Option<String>> {
    with_redis(url, |kv| kv.get(key))
}

#[cfg(feature = "redis")]
pub fn redis_lrange(url: &str, key: &str, start: isize, stop: isize) -> KvResult<Vec<String>> {
    with_redis(url, |kv| kv.lrange(key, start, stop))
}

#[cfg(feature = "redis")]
pub fn redis_set_raw<V: ToRedisArgs>(url: &str, key: &str, value: V) -> KvResult<()> {
    with_redis(url, |kv| kv.set(key, value))
}

#[cfg(feature = "redis")]
pub fn redis_set_ex<V: ToRedisArgs>(
    url: &str,
    key: &str,
    value: V,
    seconds: usize,
) -> KvResult<()> {
    with_redis(url, |kv| kv.set_ex(key, value, seconds))
}

#[cfg(feature = "redis")]
pub fn redis_set_nx<V: ToRedisArgs>(url: &str, key: &str, value: V) -> KvResult<bool> {
    with_redis(url, |kv| kv.set_nx(key, value))
}

#[cfg(feature = "redis")]
pub fn redis_getset<T, V>(url: &str, key: &str, value: V) -> KvResult<Option<T>>
where
    T: FromRedisValue,
    V: ToRedisArgs,
{
    with_redis(url, |kv| kv.getset(key, value))
}

#[cfg(feature = "redis")]
pub fn redis_del(url: &str, key: &str) -> KvResult<usize> {
    with_redis(url, |kv| kv.del(key))
}

#[cfg(feature = "redis")]
pub fn redis_exists(url: &str, key: &str) -> KvResult<bool> {
    with_redis(url, |kv| kv.exists(key))
}

#[cfg(feature = "redis")]
pub fn redis_expire(url: &str, key: &str, seconds: usize) -> KvResult<bool> {
    with_redis(url, |kv| kv.expire(key, seconds))
}

#[cfg(feature = "redis")]
pub fn redis_ttl(url: &str, key: &str) -> KvResult<isize> {
    with_redis(url, |kv| kv.ttl(key))
}

#[cfg(feature = "redis")]
pub fn redis_incr_by<N>(url: &str, key: &str, amount: N) -> KvResult<N>
where
    N: ToRedisArgs + FromRedisValue,
{
    with_redis(url, |kv| kv.incr_by(key, amount))
}

#[cfg(feature = "redis")]
pub fn redis_lpush<V: ToRedisArgs>(url: &str, key: &str, values: V) -> KvResult<usize> {
    with_redis(url, |kv| kv.lpush(key, values))
}

#[cfg(feature = "redis")]
pub fn redis_rpush<V: ToRedisArgs>(url: &str, key: &str, values: V) -> KvResult<usize> {
    with_redis(url, |kv| kv.rpush(key, values))
}

#[cfg(feature = "redis")]
pub fn redis_lpush_json<T: Serialize>(url: &str, key: &str, value: &T) -> KvResult<usize> {
    with_redis(url, |kv| kv.lpush_json(key, value))
}

#[cfg(feature = "redis")]
pub fn redis_rpush_json<T: Serialize>(url: &str, key: &str, value: &T) -> KvResult<usize> {
    with_redis(url, |kv| kv.rpush_json(key, value))
}

#[cfg(feature = "redis")]
pub fn redis_ltrim(url: &str, key: &str, start: isize, stop: isize) -> KvResult<()> {
    with_redis(url, |kv| kv.ltrim(key, start, stop))
}

#[cfg(feature = "redis")]
pub fn redis_lrange_json<T: DeserializeOwned>(
    url: &str,
    key: &str,
    start: isize,
    stop: isize,
) -> KvResult<Vec<T>> {
    with_redis(url, |kv| kv.lrange_json(key, start, stop))
}

#[cfg(feature = "redis")]
pub fn redis_set_json<T: Serialize>(url: &str, key: &str, value: &T) -> KvResult<()> {
    with_redis(url, |kv| kv.set_json(key, value))
}

#[cfg(feature = "redis")]
pub fn redis_get_json<T: DeserializeOwned>(url: &str, key: &str) -> KvResult<Option<T>> {
    with_redis(url, |kv| kv.get_json(key))
}

#[cfg(feature = "redis")]
pub fn redis_set_json_ex<T: Serialize>(
    url: &str,
    key: &str,
    value: &T,
    seconds: usize,
) -> KvResult<()> {
    with_redis(url, |kv| kv.set_json_ex(key, value, seconds))
}

#[cfg(feature = "redis")]
pub fn redis_set_json_nx<T: Serialize>(url: &str, key: &str, value: &T) -> KvResult<bool> {
    with_redis(url, |kv| kv.set_json_nx(key, value))
}

#[cfg(feature = "redis")]
pub fn redis_set_json_with_options<T: Serialize>(
<<<<<<< HEAD
    url: &str,
    key: &str,
    value: &T,
    options: &JsonSetOptions,
) -> KvResult<bool> {
    with_redis(url, |kv| kv.set_json_with_options(key, value, options))
}

#[cfg(feature = "redis")]
pub fn redis_set_json_with_automated_options<T: Serialize>(
    url: &str,
    key: &str,
    value: &T,
    automated: AutomatedJsonSetOptions,
) -> KvResult<bool> {
    with_redis(url, |kv| {
        kv.set_json_with_automated_options(key, value, automated)
    })
}

#[cfg(feature = "redis")]
pub fn redis_set_json_with_prepared_options<T: Serialize>(
=======
>>>>>>> 94db8043
    url: &str,
    key: &str,
    value: &T,
    prepared: &PreparedJsonSetOptions,
) -> KvResult<bool> {
    with_redis(url, |kv| {
        kv.set_json_with_prepared_options(key, value, prepared)
    })
}

#[cfg(feature = "redis")]
pub fn redis_set_json_with_prepared_options<T: Serialize>(
    url: &str,
    key: &str,
    value: &T,
    prepared: &PreparedJsonSetOptions,
) -> KvResult<bool> {
    with_redis(url, |kv| {
        kv.set_json_with_prepared_options(key, value, prepared)
    })
}

#[cfg(feature = "redis")]
pub fn redis_get_or_set_json<T, F>(url: &str, key: &str, default: F) -> KvResult<T>
where
    T: Serialize + DeserializeOwned,
    F: FnOnce() -> T,
{
    with_redis(url, |kv| kv.get_or_set_json(key, default))
}

#[cfg(feature = "redis")]
pub fn redis_get_or_set_json_with_options<T, F>(
    url: &str,
    key: &str,
    default: F,
    options: &JsonSetOptions,
) -> KvResult<T>
where
    T: Serialize + DeserializeOwned,
    F: FnOnce() -> T,
{
    with_redis(url, |kv| {
        kv.get_or_set_json_with_options(key, default, options)
    })
}

#[cfg(feature = "redis")]
<<<<<<< HEAD
pub fn redis_get_or_set_json_with_automated_options<T, F>(
    url: &str,
    key: &str,
    default: F,
    automated: AutomatedJsonSetOptions,
) -> KvResult<T>
where
    T: Serialize + DeserializeOwned,
    F: FnOnce() -> T,
{
    with_redis(url, |kv| {
        kv.get_or_set_json_with_automated_options(key, default, automated)
    })
}

#[cfg(feature = "redis")]
=======
>>>>>>> 94db8043
pub fn redis_get_or_set_json_with_prepared_options<T, F>(
    url: &str,
    key: &str,
    default: F,
    prepared: &PreparedJsonSetOptions,
) -> KvResult<T>
where
    T: Serialize + DeserializeOwned,
    F: FnOnce() -> T,
{
    with_redis(url, |kv| {
        kv.get_or_set_json_with_prepared_options(key, default, prepared)
    })
}

#[cfg(feature = "redis")]
pub fn redis_hset<F, V>(url: &str, key: &str, field: F, value: V) -> KvResult<bool>
where
    F: ToRedisArgs,
    V: ToRedisArgs,
{
    with_redis(url, |kv| kv.hset(key, field, value))
}

#[cfg(feature = "redis")]
pub fn redis_hget<F, T>(url: &str, key: &str, field: F) -> KvResult<Option<T>>
where
    F: ToRedisArgs,
    T: FromRedisValue,
{
    with_redis(url, |kv| kv.hget(key, field))
}

#[cfg(feature = "redis")]
pub fn redis_hdel<F: ToRedisArgs>(url: &str, key: &str, field: F) -> KvResult<usize> {
    with_redis(url, |kv| kv.hdel(key, field))
}

#[cfg(feature = "redis")]
pub fn redis_hgetall<T: FromRedisValue>(url: &str, key: &str) -> KvResult<HashMap<String, T>> {
    with_redis(url, |kv| kv.hgetall(key))
}

#[cfg(feature = "redis")]
pub fn redis_pipeline<R, F>(url: &str, build: F) -> KvResult<R>
where
    R: FromRedisValue,
    F: FnOnce(Pipeline) -> Pipeline,
{
    with_redis(url, |kv| kv.pipeline(build))
}

#[cfg(feature = "redis")]
#[derive(Debug, Clone, Copy, Serialize, Deserialize, PartialEq, Eq)]
pub struct Choice {
    pub use_2ce: bool,
    pub wg: u32,
    pub kl: u32,
    pub ch: u32,
    pub algo_topk: u8,
    pub ctile: u32,
    pub mode_midk: u8,
    pub mode_bottomk: u8,
    pub tile_cols: u32,
    pub radix: u32,
    pub segments: u32,
}

#[cfg(feature = "redis")]
pub fn redis_set_choice(url: &str, key: &str, choice: &Choice) -> KvResult<()> {
    redis_set_json(url, key, choice)
}

#[cfg(feature = "redis")]
pub fn redis_set_choice_ex(url: &str, key: &str, choice: &Choice, seconds: usize) -> KvResult<()> {
    redis_set_json_ex(url, key, choice, seconds)
}

#[cfg(feature = "redis")]
pub fn redis_set_choice_nx(url: &str, key: &str, choice: &Choice) -> KvResult<bool> {
    redis_set_json_nx(url, key, choice)
}

#[cfg(feature = "redis")]
pub fn redis_set_choice_with_options(
    url: &str,
    key: &str,
    choice: &Choice,
    options: &JsonSetOptions,
) -> KvResult<bool> {
    redis_set_json_with_options(url, key, choice, options)
}

#[cfg(feature = "redis")]
pub fn redis_set_choice_with_automated_options(
    url: &str,
    key: &str,
    choice: &Choice,
    automated: AutomatedJsonSetOptions,
) -> KvResult<bool> {
    redis_set_json_with_automated_options(url, key, choice, automated)
}

#[cfg(feature = "redis")]
pub fn redis_set_choice_with_prepared_options(
    url: &str,
    key: &str,
    choice: &Choice,
    prepared: &PreparedJsonSetOptions,
) -> KvResult<bool> {
    redis_set_json_with_prepared_options(url, key, choice, prepared)
}

#[cfg(feature = "redis")]
pub fn redis_get_choice(url: &str, key: &str) -> KvResult<Option<Choice>> {
    redis_get_json(url, key)
}

#[cfg(feature = "redis")]
pub fn redis_get_or_set_choice<F>(url: &str, key: &str, default: F) -> KvResult<Choice>
where
    F: FnOnce() -> Choice,
{
    redis_get_or_set_json(url, key, default)
}

#[cfg(feature = "redis")]
pub fn redis_get_or_set_choice_with_options<F>(
    url: &str,
    key: &str,
    default: F,
    options: &JsonSetOptions,
) -> KvResult<Choice>
where
    F: FnOnce() -> Choice,
{
    redis_get_or_set_json_with_options(url, key, default, options)
}

#[cfg(feature = "redis")]
pub fn redis_get_or_set_choice_with_automated_options<F>(
    url: &str,
    key: &str,
    default: F,
    automated: AutomatedJsonSetOptions,
) -> KvResult<Choice>
where
    F: FnOnce() -> Choice,
{
    redis_get_or_set_json_with_automated_options(url, key, default, automated)
}

#[cfg(feature = "redis")]
pub fn redis_get_or_set_choice_with_prepared_options<F>(
    url: &str,
    key: &str,
    default: F,
    prepared: &PreparedJsonSetOptions,
) -> KvResult<Choice>
where
    F: FnOnce() -> Choice,
{
    redis_get_or_set_json_with_prepared_options(url, key, default, prepared)
}

#[cfg(feature = "redis")]
pub fn redis_push_choice(
    url: &str,
    key: &str,
    choice: &Choice,
    max_len: Option<usize>,
) -> KvResult<usize> {
    with_redis(url, |kv| {
        let len = kv.lpush_json(key, choice)?;
        if let Some(max) = max_len {
            if max == 0 {
                kv.del(key)?;
            } else {
                let end = max.saturating_sub(1) as isize;
                kv.ltrim(key, 0, end)?;
            }
        }
        Ok(len)
    })
}

#[cfg(feature = "redis")]
pub fn redis_lrange_choice(
    url: &str,
    key: &str,
    start: isize,
    stop: isize,
) -> KvResult<Vec<Choice>> {
    redis_lrange_json(url, key, start, stop)
}

#[cfg(feature = "redis")]
pub fn with_redis<F, R>(url: &str, f: F) -> KvResult<R>
where
    F: FnOnce(&mut RedisKv) -> KvResult<R>,
{
    let mut kv = RedisKv::connect(url)?;
    f(&mut kv)
}

#[cfg(feature = "redis")]
pub struct RedisKv {
    conn: redis::Connection,
}

#[cfg(feature = "redis")]
impl RedisKv {
    pub fn connect(url: &str) -> KvResult<Self> {
        let client = redis::Client::open(url)?;
        Self::from_client(client)
    }

    pub fn from_client(client: redis::Client) -> KvResult<Self> {
        let conn = client.get_connection()?;
        Ok(Self { conn })
    }

    pub fn into_inner(self) -> redis::Connection {
        self.conn
    }

    pub fn get<T: FromRedisValue>(&mut self, key: &str) -> KvResult<Option<T>> {
        Ok(self.conn.get(key)?)
    }

    pub fn lrange<T: FromRedisValue>(
        &mut self,
        key: &str,
        start: isize,
        stop: isize,
    ) -> KvResult<Vec<T>> {
        Ok(self.conn.lrange(key, start, stop)?)
<<<<<<< HEAD
    }

    pub fn lpush<V: ToRedisArgs>(&mut self, key: &str, values: V) -> KvResult<usize> {
        Ok(self.conn.lpush(key, values)?)
    }

=======
    }

    pub fn lpush<V: ToRedisArgs>(&mut self, key: &str, values: V) -> KvResult<usize> {
        Ok(self.conn.lpush(key, values)?)
    }

>>>>>>> 94db8043
    pub fn rpush<V: ToRedisArgs>(&mut self, key: &str, values: V) -> KvResult<usize> {
        Ok(self.conn.rpush(key, values)?)
    }

    pub fn ltrim(&mut self, key: &str, start: isize, stop: isize) -> KvResult<()> {
        Ok(self.conn.ltrim(key, start, stop)?)
    }

    pub fn lpush_json<T>(&mut self, key: &str, value: &T) -> KvResult<usize>
    where
        T: Serialize,
    {
        let payload = serde_json::to_string(value)?;
        self.lpush(key, payload)
    }

    pub fn rpush_json<T>(&mut self, key: &str, value: &T) -> KvResult<usize>
    where
        T: Serialize,
    {
        let payload = serde_json::to_string(value)?;
        self.rpush(key, payload)
    }

    pub fn lrange_json<T>(&mut self, key: &str, start: isize, stop: isize) -> KvResult<Vec<T>>
    where
        T: DeserializeOwned,
    {
        let entries: Vec<String> = self.lrange(key, start, stop)?;
        entries
            .into_iter()
            .map(|raw| serde_json::from_str(&raw).map_err(KvErr::from))
            .collect()
    }

    pub fn set<V: ToRedisArgs>(&mut self, key: &str, value: V) -> KvResult<()> {
        Ok(self.conn.set(key, value)?)
    }

    pub fn set_ex<V: ToRedisArgs>(&mut self, key: &str, value: V, seconds: usize) -> KvResult<()> {
        Ok(self.conn.set_ex(key, value, seconds)?)
    }

    pub fn set_nx<V: ToRedisArgs>(&mut self, key: &str, value: V) -> KvResult<bool> {
        Ok(self.conn.set_nx(key, value)?)
    }

    pub fn getset<T, V>(&mut self, key: &str, value: V) -> KvResult<Option<T>>
    where
        T: FromRedisValue,
        V: ToRedisArgs,
    {
        Ok(self.conn.getset(key, value)?)
    }

    pub fn del(&mut self, key: &str) -> KvResult<usize> {
        Ok(self.conn.del(key)?)
    }

    pub fn exists(&mut self, key: &str) -> KvResult<bool> {
        Ok(self.conn.exists(key)?)
    }

    pub fn expire(&mut self, key: &str, seconds: usize) -> KvResult<bool> {
        Ok(self.conn.expire(key, seconds)?)
    }

    pub fn ttl(&mut self, key: &str) -> KvResult<isize> {
        Ok(self.conn.ttl(key)?)
    }

    pub fn incr_by<N>(&mut self, key: &str, amount: N) -> KvResult<N>
    where
        N: ToRedisArgs + FromRedisValue,
    {
        Ok(self.conn.incr(key, amount)?)
    }

    pub fn set_json<T: Serialize>(&mut self, key: &str, value: &T) -> KvResult<()> {
<<<<<<< HEAD
        let automated = JsonSetOptions::default().automated_owned()?;
        let inserted = self.set_json_with_automated_options(key, value, automated)?;
=======
        let prepared = JsonSetOptions::default().automated()?;
        let inserted = self.set_json_with_prepared_options(key, value, prepared)?;
>>>>>>> 94db8043
        debug_assert!(inserted, "unconditional JSON SET should not return Nil");
        Ok(())
    }

    pub fn set_json_with_options<T>(
        &mut self,
        key: &str,
        value: &T,
        options: &JsonSetOptions,
    ) -> KvResult<bool>
<<<<<<< HEAD
    where
        T: Serialize,
    {
        let payload = serde_json::to_string(value)?;
        self.set_json_payload_with_options(key, payload, options)
    }

    pub fn set_json_with_automated_options<T>(
        &mut self,
        key: &str,
        value: &T,
        automated: AutomatedJsonSetOptions,
    ) -> KvResult<bool>
=======
>>>>>>> 94db8043
    where
        T: Serialize,
    {
        let payload = serde_json::to_string(value)?;
<<<<<<< HEAD
        self.set_json_payload_with_automated_options(key, payload, automated)
=======
        self.set_json_payload_with_options(key, payload, options)
>>>>>>> 94db8043
    }

    pub fn set_json_with_prepared_options<T>(
        &mut self,
        key: &str,
        value: &T,
        prepared: &PreparedJsonSetOptions,
    ) -> KvResult<bool>
    where
        T: Serialize,
    {
        let payload = serde_json::to_string(value)?;
        self.set_json_payload_with_prepared_options(key, payload, prepared)
    }

    pub fn get_json<T>(&mut self, key: &str) -> KvResult<Option<T>>
    where
        T: DeserializeOwned,
    {
        match self.get::<String>(key)? {
            Some(raw) => Ok(Some(serde_json::from_str(&raw)?)),
            None => Ok(None),
        }
    }

    pub fn set_json_ex<T>(&mut self, key: &str, value: &T, seconds: usize) -> KvResult<()>
    where
        T: Serialize,
    {
        let options = JsonSetOptions::new().with_expiry_seconds(seconds as u64);
<<<<<<< HEAD
        let automated = options.automated_owned()?;
        let inserted = self.set_json_with_automated_options(key, value, automated)?;
=======
        let prepared = options.automated()?;
        let inserted = self.set_json_with_prepared_options(key, value, prepared)?;
>>>>>>> 94db8043
        debug_assert!(inserted, "unconditional JSON SET EX should not return Nil");
        Ok(())
    }

    pub fn set_json_nx<T>(&mut self, key: &str, value: &T) -> KvResult<bool>
    where
        T: Serialize,
    {
        let options = JsonSetOptions::new().nx();
<<<<<<< HEAD
        let automated = options.automated_owned()?;
        self.set_json_with_automated_options(key, value, automated)
=======
        let prepared = options.automated()?;
        self.set_json_with_prepared_options(key, value, prepared)
>>>>>>> 94db8043
    }

    fn set_json_payload_with_options(
        &mut self,
        key: &str,
        payload: String,
        options: &JsonSetOptions,
    ) -> KvResult<bool> {
<<<<<<< HEAD
        let automated = (*options).automated_owned()?;
        self.set_json_payload_with_automated_options(key, payload, automated)
    }

    fn set_json_payload_with_automated_options(
        &mut self,
        key: &str,
        payload: String,
        automated: AutomatedJsonSetOptions,
=======
        let prepared = options.automated()?;
        self.set_json_payload_with_prepared_options(key, payload, prepared)
    }

    fn set_json_payload_with_prepared_options(
        &mut self,
        key: &str,
        payload: String,
        prepared: &PreparedJsonSetOptions,
>>>>>>> 94db8043
    ) -> KvResult<bool> {
        let mut cmd = redis::cmd("SET");
        cmd.arg(key).arg(payload);

<<<<<<< HEAD
        automated.apply(&mut cmd);
        self.finish_json_set(&mut cmd)
    }

    fn set_json_payload_with_prepared_options(
        &mut self,
        key: &str,
        payload: String,
        prepared: &PreparedJsonSetOptions,
    ) -> KvResult<bool> {
        let mut cmd = redis::cmd("SET");
        cmd.arg(key).arg(payload);

=======
>>>>>>> 94db8043
        prepared.apply(&mut cmd);
        self.finish_json_set(&mut cmd)
    }

    fn finish_json_set(&mut self, cmd: &mut redis::Cmd) -> KvResult<bool> {
        let response: Value = cmd.query(&mut self.conn)?;
        match response {
            Value::Nil => Ok(false),
            Value::Okay | Value::Status(_) | Value::Data(_) => Ok(true),
            other => Err(KvErr::UnexpectedResponse {
                command: "SET",
                response: other,
            }),
        }
    }

    pub fn get_or_set_json<T, F>(&mut self, key: &str, default: F) -> KvResult<T>
    where
        T: Serialize + DeserializeOwned,
        F: FnOnce() -> T,
    {
        if let Some(existing) = self.get_json(key)? {
            return Ok(existing);
        }

        let value = default();
        self.set_json(key, &value)?;
        Ok(value)
    }

    pub fn get_or_set_json_with_options<T, F>(
        &mut self,
        key: &str,
        default: F,
        options: &JsonSetOptions,
    ) -> KvResult<T>
    where
        T: Serialize + DeserializeOwned,
        F: FnOnce() -> T,
    {
        if let Some(existing) = self.get_json(key)? {
            return Ok(existing);
        }

        let value = default();
        let inserted = self.set_json_with_options(key, &value, options)?;

        if inserted {
            return Ok(value);
        }

        if let Some(existing) = self.get_json(key)? {
            Ok(existing)
        } else {
            Ok(value)
        }
    }

<<<<<<< HEAD
    pub fn get_or_set_json_with_automated_options<T, F>(
        &mut self,
        key: &str,
        default: F,
        automated: AutomatedJsonSetOptions,
    ) -> KvResult<T>
    where
        T: Serialize + DeserializeOwned,
        F: FnOnce() -> T,
    {
        if let Some(existing) = self.get_json(key)? {
            return Ok(existing);
        }

        let value = default();
        let inserted = self.set_json_with_automated_options(key, &value, automated)?;

        if inserted {
            return Ok(value);
        }

        if let Some(existing) = self.get_json(key)? {
            Ok(existing)
        } else {
            Ok(value)
        }
    }

=======
>>>>>>> 94db8043
    pub fn get_or_set_json_with_prepared_options<T, F>(
        &mut self,
        key: &str,
        default: F,
        prepared: &PreparedJsonSetOptions,
    ) -> KvResult<T>
    where
        T: Serialize + DeserializeOwned,
        F: FnOnce() -> T,
    {
        if let Some(existing) = self.get_json(key)? {
            return Ok(existing);
        }

        let value = default();
        let inserted = self.set_json_with_prepared_options(key, &value, prepared)?;

        if inserted {
            return Ok(value);
        }

        if let Some(existing) = self.get_json(key)? {
            Ok(existing)
        } else {
            Ok(value)
        }
    }

    pub fn hset<F, V>(&mut self, key: &str, field: F, value: V) -> KvResult<bool>
    where
        F: ToRedisArgs,
        V: ToRedisArgs,
    {
        let updated: usize = self.conn.hset(key, field, value)?;
        Ok(updated > 0)
    }

    pub fn hget<F, T>(&mut self, key: &str, field: F) -> KvResult<Option<T>>
    where
        F: ToRedisArgs,
        T: FromRedisValue,
    {
        Ok(self.conn.hget(key, field)?)
    }

    pub fn hdel<F>(&mut self, key: &str, field: F) -> KvResult<usize>
    where
        F: ToRedisArgs,
    {
        Ok(self.conn.hdel(key, field)?)
    }

    pub fn hgetall<T>(&mut self, key: &str) -> KvResult<HashMap<String, T>>
    where
        T: FromRedisValue,
    {
        Ok(self.conn.hgetall(key)?)
    }

    pub fn execute_pipeline<R>(&mut self, pipeline: Pipeline) -> KvResult<R>
    where
        R: FromRedisValue,
    {
        let result = pipeline.query(&mut self.conn)?;
        Ok(result)
    }

    pub fn pipeline<R, F>(&mut self, build: F) -> KvResult<R>
    where
        R: FromRedisValue,
        F: FnOnce(Pipeline) -> Pipeline,
    {
        let pipeline = build(redis::pipe());
        self.execute_pipeline(pipeline)
    }
}

#[cfg(all(test, feature = "redis"))]
mod tests {
    use super::*;

    #[test]
    fn json_expiry_from_duration_prefers_seconds_for_whole_seconds() {
        let expiry = JsonExpiry::from_duration(Duration::from_secs(5));
        assert_eq!(expiry, JsonExpiry::Seconds(5));
    }

    #[test]
    fn json_expiry_from_duration_keeps_millisecond_precision() {
        let expiry = JsonExpiry::from_duration(Duration::from_millis(1500));
        assert_eq!(expiry, JsonExpiry::Milliseconds(1500));
    }

    #[test]
    fn json_expiry_from_duration_rounds_up_sub_millisecond_values() {
        let expiry = JsonExpiry::from_duration(Duration::from_micros(500));
        assert_eq!(expiry, JsonExpiry::Milliseconds(1));
    }

    #[test]
    fn json_expiry_from_duration_falls_back_to_seconds_when_overflowing() {
        let duration = Duration::from_secs(u64::MAX);
        let expiry = JsonExpiry::from_duration(duration);
        assert_eq!(expiry, JsonExpiry::Seconds(u64::MAX));
    }

    #[test]
    fn json_set_options_validate_rejects_conflicting_ttl_rules() {
        let options = JsonSetOptions::new().with_expiry_seconds(5).keep_ttl();

        let err = options.validate().expect_err("expected validation failure");
        assert!(matches!(err, KvErr::InvalidOptions(_)));
    }

    #[test]
    fn json_set_options_helpers_update_condition() {
        let nx = JsonSetOptions::new().nx();
        assert_eq!(nx.condition, JsonSetCondition::Nx);

        let xx = JsonSetOptions::new().xx();
        assert_eq!(xx.condition, JsonSetCondition::Xx);
    }
}<|MERGE_RESOLUTION|>--- conflicted
+++ resolved
@@ -13,12 +13,8 @@
 mod json;
 #[cfg(feature = "redis")]
 pub use json::{
-<<<<<<< HEAD
     AutomatedJsonSetOptions, JsonExpiry, JsonSetCondition, JsonSetOptions, JsonSetOptionsBuilder,
     PreparedJsonSetOptions,
-=======
-    JsonExpiry, JsonSetCondition, JsonSetOptions, JsonSetOptionsBuilder, PreparedJsonSetOptions,
->>>>>>> 94db8043
 };
 
 #[cfg(feature = "redis")]
@@ -159,7 +155,6 @@
 
 #[cfg(feature = "redis")]
 pub fn redis_set_json_with_options<T: Serialize>(
-<<<<<<< HEAD
     url: &str,
     key: &str,
     value: &T,
@@ -182,8 +177,6 @@
 
 #[cfg(feature = "redis")]
 pub fn redis_set_json_with_prepared_options<T: Serialize>(
-=======
->>>>>>> 94db8043
     url: &str,
     key: &str,
     value: &T,
@@ -232,7 +225,6 @@
 }
 
 #[cfg(feature = "redis")]
-<<<<<<< HEAD
 pub fn redis_get_or_set_json_with_automated_options<T, F>(
     url: &str,
     key: &str,
@@ -249,8 +241,6 @@
 }
 
 #[cfg(feature = "redis")]
-=======
->>>>>>> 94db8043
 pub fn redis_get_or_set_json_with_prepared_options<T, F>(
     url: &str,
     key: &str,
@@ -488,21 +478,12 @@
         stop: isize,
     ) -> KvResult<Vec<T>> {
         Ok(self.conn.lrange(key, start, stop)?)
-<<<<<<< HEAD
     }
 
     pub fn lpush<V: ToRedisArgs>(&mut self, key: &str, values: V) -> KvResult<usize> {
         Ok(self.conn.lpush(key, values)?)
     }
 
-=======
-    }
-
-    pub fn lpush<V: ToRedisArgs>(&mut self, key: &str, values: V) -> KvResult<usize> {
-        Ok(self.conn.lpush(key, values)?)
-    }
-
->>>>>>> 94db8043
     pub fn rpush<V: ToRedisArgs>(&mut self, key: &str, values: V) -> KvResult<usize> {
         Ok(self.conn.rpush(key, values)?)
     }
@@ -582,13 +563,8 @@
     }
 
     pub fn set_json<T: Serialize>(&mut self, key: &str, value: &T) -> KvResult<()> {
-<<<<<<< HEAD
         let automated = JsonSetOptions::default().automated_owned()?;
         let inserted = self.set_json_with_automated_options(key, value, automated)?;
-=======
-        let prepared = JsonSetOptions::default().automated()?;
-        let inserted = self.set_json_with_prepared_options(key, value, prepared)?;
->>>>>>> 94db8043
         debug_assert!(inserted, "unconditional JSON SET should not return Nil");
         Ok(())
     }
@@ -599,7 +575,6 @@
         value: &T,
         options: &JsonSetOptions,
     ) -> KvResult<bool>
-<<<<<<< HEAD
     where
         T: Serialize,
     {
@@ -613,17 +588,11 @@
         value: &T,
         automated: AutomatedJsonSetOptions,
     ) -> KvResult<bool>
-=======
->>>>>>> 94db8043
     where
         T: Serialize,
     {
         let payload = serde_json::to_string(value)?;
-<<<<<<< HEAD
         self.set_json_payload_with_automated_options(key, payload, automated)
-=======
-        self.set_json_payload_with_options(key, payload, options)
->>>>>>> 94db8043
     }
 
     pub fn set_json_with_prepared_options<T>(
@@ -654,13 +623,8 @@
         T: Serialize,
     {
         let options = JsonSetOptions::new().with_expiry_seconds(seconds as u64);
-<<<<<<< HEAD
         let automated = options.automated_owned()?;
         let inserted = self.set_json_with_automated_options(key, value, automated)?;
-=======
-        let prepared = options.automated()?;
-        let inserted = self.set_json_with_prepared_options(key, value, prepared)?;
->>>>>>> 94db8043
         debug_assert!(inserted, "unconditional JSON SET EX should not return Nil");
         Ok(())
     }
@@ -670,13 +634,8 @@
         T: Serialize,
     {
         let options = JsonSetOptions::new().nx();
-<<<<<<< HEAD
         let automated = options.automated_owned()?;
         self.set_json_with_automated_options(key, value, automated)
-=======
-        let prepared = options.automated()?;
-        self.set_json_with_prepared_options(key, value, prepared)
->>>>>>> 94db8043
     }
 
     fn set_json_payload_with_options(
@@ -685,7 +644,6 @@
         payload: String,
         options: &JsonSetOptions,
     ) -> KvResult<bool> {
-<<<<<<< HEAD
         let automated = (*options).automated_owned()?;
         self.set_json_payload_with_automated_options(key, payload, automated)
     }
@@ -695,22 +653,10 @@
         key: &str,
         payload: String,
         automated: AutomatedJsonSetOptions,
-=======
-        let prepared = options.automated()?;
-        self.set_json_payload_with_prepared_options(key, payload, prepared)
-    }
-
-    fn set_json_payload_with_prepared_options(
-        &mut self,
-        key: &str,
-        payload: String,
-        prepared: &PreparedJsonSetOptions,
->>>>>>> 94db8043
     ) -> KvResult<bool> {
         let mut cmd = redis::cmd("SET");
         cmd.arg(key).arg(payload);
 
-<<<<<<< HEAD
         automated.apply(&mut cmd);
         self.finish_json_set(&mut cmd)
     }
@@ -724,8 +670,6 @@
         let mut cmd = redis::cmd("SET");
         cmd.arg(key).arg(payload);
 
-=======
->>>>>>> 94db8043
         prepared.apply(&mut cmd);
         self.finish_json_set(&mut cmd)
     }
@@ -784,7 +728,6 @@
         }
     }
 
-<<<<<<< HEAD
     pub fn get_or_set_json_with_automated_options<T, F>(
         &mut self,
         key: &str,
@@ -813,8 +756,6 @@
         }
     }
 
-=======
->>>>>>> 94db8043
     pub fn get_or_set_json_with_prepared_options<T, F>(
         &mut self,
         key: &str,
