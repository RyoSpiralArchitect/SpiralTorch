// SPDX-License-Identifier: AGPL-3.0-or-later
// © 2025 Ryo ∴ SpiralArchitect (kishkavsesvit@icloud.com)
// Part of SpiralTorch — Licensed under AGPL-3.0-or-later.
// Unauthorized derivative works or closed redistribution prohibited under AGPL §13.

mod error;
pub use error::KvErr;

/// Result alias specialised for key-value helper routines.
pub type KvResult<T> = std::result::Result<T, KvErr>;

#[cfg(feature = "redis")]
mod json;
#[cfg(feature = "redis")]
pub use json::{JsonExpiry, JsonSetCondition, JsonSetOptions, JsonSetOptionsBuilder};

#[cfg(feature = "redis")]
use redis::{Commands, FromRedisValue, Pipeline, ToRedisArgs, Value};
#[cfg(feature = "redis")]
use serde::de::DeserializeOwned;
#[cfg(feature = "redis")]
use serde::{Deserialize, Serialize};
#[cfg(feature = "redis")]
use std::collections::HashMap;
<<<<<<< HEAD
=======
#[cfg(feature = "redis")]
use std::time::Duration;
use thiserror::Error;

/// Result alias specialised for key-value helper routines.
pub type KvResult<T> = std::result::Result<T, KvErr>;

#[cfg(feature = "redis")]
#[derive(Error, Debug)]
pub enum KvErr {
    #[error("redis error: {0}")]
    Redis(#[from] redis::RedisError),
    #[error("serde error: {0}")]
    Serde(#[from] serde_json::Error),
    #[error("invalid Redis SET options: {0}")]
    InvalidOptions(&'static str),
    #[error("unexpected response from {command}: {response:?}")]
    UnexpectedResponse {
        command: &'static str,
        response: Value,
    },
}

#[cfg(not(feature = "redis"))]
#[derive(Error, Debug)]
pub enum KvErr {
    #[error("redis feature not enabled")]
    MissingRedisFeature,
}
>>>>>>> 8668a59b

#[cfg(feature = "redis")]
pub fn redis_get_raw(url: &str, key: &str) -> KvResult<Option<String>> {
    with_redis(url, |kv| kv.get(key))
}

#[cfg(feature = "redis")]
pub fn redis_lrange(url: &str, key: &str, start: isize, stop: isize) -> KvResult<Vec<String>> {
    with_redis(url, |kv| kv.lrange(key, start, stop))
}

#[cfg(feature = "redis")]
pub fn redis_set_raw<V: ToRedisArgs>(url: &str, key: &str, value: V) -> KvResult<()> {
    with_redis(url, |kv| kv.set(key, value))
}

#[cfg(feature = "redis")]
pub fn redis_set_ex<V: ToRedisArgs>(
    url: &str,
    key: &str,
    value: V,
    seconds: usize,
) -> KvResult<()> {
    with_redis(url, |kv| kv.set_ex(key, value, seconds))
}

#[cfg(feature = "redis")]
pub fn redis_set_nx<V: ToRedisArgs>(url: &str, key: &str, value: V) -> KvResult<bool> {
    with_redis(url, |kv| kv.set_nx(key, value))
}

#[cfg(feature = "redis")]
pub fn redis_getset<T, V>(url: &str, key: &str, value: V) -> KvResult<Option<T>>
where
    T: FromRedisValue,
    V: ToRedisArgs,
{
    with_redis(url, |kv| kv.getset(key, value))
}

#[cfg(feature = "redis")]
pub fn redis_del(url: &str, key: &str) -> KvResult<usize> {
    with_redis(url, |kv| kv.del(key))
}

#[cfg(feature = "redis")]
pub fn redis_exists(url: &str, key: &str) -> KvResult<bool> {
    with_redis(url, |kv| kv.exists(key))
}

#[cfg(feature = "redis")]
pub fn redis_expire(url: &str, key: &str, seconds: usize) -> KvResult<bool> {
    with_redis(url, |kv| kv.expire(key, seconds))
}

#[cfg(feature = "redis")]
pub fn redis_ttl(url: &str, key: &str) -> KvResult<isize> {
    with_redis(url, |kv| kv.ttl(key))
}

#[cfg(feature = "redis")]
pub fn redis_incr_by<N>(url: &str, key: &str, amount: N) -> KvResult<N>
where
    N: ToRedisArgs + FromRedisValue,
{
    with_redis(url, |kv| kv.incr_by(key, amount))
}

#[cfg(feature = "redis")]
pub fn redis_lpush<V: ToRedisArgs>(url: &str, key: &str, values: V) -> KvResult<usize> {
    with_redis(url, |kv| kv.lpush(key, values))
}

#[cfg(feature = "redis")]
pub fn redis_rpush<V: ToRedisArgs>(url: &str, key: &str, values: V) -> KvResult<usize> {
    with_redis(url, |kv| kv.rpush(key, values))
}

#[cfg(feature = "redis")]
pub fn redis_lpush_json<T: Serialize>(url: &str, key: &str, value: &T) -> KvResult<usize> {
    with_redis(url, |kv| kv.lpush_json(key, value))
}

#[cfg(feature = "redis")]
pub fn redis_rpush_json<T: Serialize>(url: &str, key: &str, value: &T) -> KvResult<usize> {
    with_redis(url, |kv| kv.rpush_json(key, value))
}

#[cfg(feature = "redis")]
pub fn redis_ltrim(url: &str, key: &str, start: isize, stop: isize) -> KvResult<()> {
    with_redis(url, |kv| kv.ltrim(key, start, stop))
}

#[cfg(feature = "redis")]
pub fn redis_lrange_json<T: DeserializeOwned>(
    url: &str,
    key: &str,
    start: isize,
    stop: isize,
) -> KvResult<Vec<T>> {
    with_redis(url, |kv| kv.lrange_json(key, start, stop))
}

#[cfg(feature = "redis")]
pub fn redis_set_json<T: Serialize>(url: &str, key: &str, value: &T) -> KvResult<()> {
    with_redis(url, |kv| kv.set_json(key, value))
}

#[cfg(feature = "redis")]
pub fn redis_get_json<T: DeserializeOwned>(url: &str, key: &str) -> KvResult<Option<T>> {
    with_redis(url, |kv| kv.get_json(key))
}

#[cfg(feature = "redis")]
pub fn redis_set_json_ex<T: Serialize>(
    url: &str,
    key: &str,
    value: &T,
    seconds: usize,
) -> KvResult<()> {
    with_redis(url, |kv| kv.set_json_ex(key, value, seconds))
}

#[cfg(feature = "redis")]
pub fn redis_set_json_nx<T: Serialize>(url: &str, key: &str, value: &T) -> KvResult<bool> {
    with_redis(url, |kv| kv.set_json_nx(key, value))
}

#[cfg(feature = "redis")]
<<<<<<< HEAD
=======
#[derive(Debug, Clone, Copy, PartialEq, Eq)]
/// Controls conditional write behaviour for Redis `SET`.
pub enum JsonSetCondition {
    /// Always perform the write, regardless of key existence.
    Always,
    /// Only write when the key does not yet exist (`NX`).
    Nx,
    /// Only write when the key already exists (`XX`).
    Xx,
}

#[cfg(feature = "redis")]
impl Default for JsonSetCondition {
    fn default() -> Self {
        Self::Always
    }
}

#[cfg(feature = "redis")]
#[derive(Debug, Clone, Copy, PartialEq, Eq)]
/// Expiry semantics for Redis `SET`.
pub enum JsonExpiry {
    /// Expire the key after the provided number of seconds (`EX`).
    Seconds(u64),
    /// Expire the key after the provided number of milliseconds (`PX`).
    Milliseconds(u64),
}

#[cfg(feature = "redis")]
impl JsonExpiry {
    /// Returns the raw command keyword + value pair for the expiry.
    fn as_argument(self) -> (&'static str, u64) {
        match self {
            JsonExpiry::Seconds(secs) => ("EX", secs),
            JsonExpiry::Milliseconds(ms) => ("PX", ms),
        }
    }

    /// Creates an expiry representing seconds.
    #[must_use]
    pub const fn seconds(secs: u64) -> Self {
        Self::Seconds(secs)
    }

    /// Creates an expiry representing milliseconds.
    #[must_use]
    pub const fn milliseconds(ms: u64) -> Self {
        Self::Milliseconds(ms)
    }

    /// Converts a [`Duration`] into an expiry, favouring millisecond precision.
    ///
    /// Durations that do not cleanly map to milliseconds are rounded up to the
    /// nearest millisecond so that very small values (e.g. microseconds) still
    /// produce a non-zero expiry.
    pub fn from_duration(duration: Duration) -> Self {
        if duration.is_zero() {
            return Self::Milliseconds(0);
        }

        let millis = duration.as_millis();

        if millis == 0 {
            return Self::Milliseconds(1);
        }

        if millis > u64::MAX as u128 {
            return Self::Seconds(duration.as_secs());
        }

        let millis_u64 = millis as u64;

        if millis % 1000 == 0 {
            Self::Seconds((millis / 1000) as u64)
        } else {
            Self::Milliseconds(millis_u64)
        }
    }
}

#[cfg(feature = "redis")]
#[derive(Debug, Clone, Copy, PartialEq, Eq)]
/// Configures Redis `SET` behaviour for JSON helpers.
pub struct JsonSetOptions {
    pub expiry: Option<JsonExpiry>,
    pub keep_ttl: bool,
    pub condition: JsonSetCondition,
}

#[cfg(feature = "redis")]
impl Default for JsonSetOptions {
    fn default() -> Self {
        Self {
            expiry: None,
            keep_ttl: false,
            condition: JsonSetCondition::Always,
        }
    }
}

#[cfg(feature = "redis")]
impl JsonSetOptions {
    /// Creates an empty option set.
    #[must_use]
    pub fn new() -> Self {
        Self::default()
    }

    /// Applies an explicit expiry.
    #[must_use]
    pub fn with_expiry<E: Into<JsonExpiry>>(mut self, expiry: E) -> Self {
        self.expiry = Some(expiry.into());
        self
    }

    /// Applies an expiry in seconds.
    #[must_use]
    pub fn with_expiry_seconds(self, seconds: u64) -> Self {
        self.with_expiry(JsonExpiry::seconds(seconds))
    }

    /// Applies an expiry in milliseconds.
    #[must_use]
    pub fn with_expiry_milliseconds(self, milliseconds: u64) -> Self {
        self.with_expiry(JsonExpiry::milliseconds(milliseconds))
    }

    /// Applies an expiry derived from a [`Duration`].
    #[must_use]
    pub fn with_duration(self, duration: Duration) -> Self {
        self.with_expiry(JsonExpiry::from_duration(duration))
    }

    /// Clears any explicit expiry.
    #[must_use]
    pub fn without_expiry(mut self) -> Self {
        self.expiry = None;
        self
    }

    /// Overrides the write condition.
    #[must_use]
    pub fn with_condition(mut self, condition: JsonSetCondition) -> Self {
        self.condition = condition;
        self
    }

    /// Retains the existing TTL of the key (`KEEPTTL`).
    #[must_use]
    pub fn keep_ttl(mut self) -> Self {
        self.keep_ttl = true;
        self
    }

    /// Applies the `NX` condition (only write when absent).
    #[must_use]
    pub fn nx(self) -> Self {
        self.with_condition(JsonSetCondition::Nx)
    }

    /// Applies the `XX` condition (only write when present).
    #[must_use]
    pub fn xx(self) -> Self {
        self.with_condition(JsonSetCondition::Xx)
    }

    /// Verifies that the selected options are valid for Redis.
    pub(crate) fn validate(&self) -> KvResult<()> {
        if self.keep_ttl && self.expiry.is_some() {
            return Err(KvErr::InvalidOptions(
                "cannot set both explicit expiry and KEEPTTL",
            ));
        }

        Ok(())
    }
}

#[cfg(feature = "redis")]
impl From<Duration> for JsonExpiry {
    fn from(duration: Duration) -> Self {
        JsonExpiry::from_duration(duration)
    }
}

#[cfg(feature = "redis")]
>>>>>>> 8668a59b
pub fn redis_set_json_with_options<T: Serialize>(
    url: &str,
    key: &str,
    value: &T,
    options: &JsonSetOptions,
) -> KvResult<bool> {
    with_redis(url, |kv| kv.set_json_with_options(key, value, options))
}

#[cfg(feature = "redis")]
pub fn redis_get_or_set_json<T, F>(url: &str, key: &str, default: F) -> KvResult<T>
where
    T: Serialize + DeserializeOwned,
    F: FnOnce() -> T,
{
    with_redis(url, |kv| kv.get_or_set_json(key, default))
}

#[cfg(feature = "redis")]
pub fn redis_get_or_set_json_with_options<T, F>(
    url: &str,
    key: &str,
    default: F,
    options: &JsonSetOptions,
) -> KvResult<T>
where
    T: Serialize + DeserializeOwned,
    F: FnOnce() -> T,
{
    with_redis(url, |kv| {
        kv.get_or_set_json_with_options(key, default, options)
    })
}

#[cfg(feature = "redis")]
pub fn redis_hset<F, V>(url: &str, key: &str, field: F, value: V) -> KvResult<bool>
where
    F: ToRedisArgs,
    V: ToRedisArgs,
{
    with_redis(url, |kv| kv.hset(key, field, value))
}

#[cfg(feature = "redis")]
pub fn redis_hget<F, T>(url: &str, key: &str, field: F) -> KvResult<Option<T>>
where
    F: ToRedisArgs,
    T: FromRedisValue,
{
    with_redis(url, |kv| kv.hget(key, field))
}

#[cfg(feature = "redis")]
pub fn redis_hdel<F: ToRedisArgs>(url: &str, key: &str, field: F) -> KvResult<usize> {
    with_redis(url, |kv| kv.hdel(key, field))
}

#[cfg(feature = "redis")]
pub fn redis_hgetall<T: FromRedisValue>(url: &str, key: &str) -> KvResult<HashMap<String, T>> {
    with_redis(url, |kv| kv.hgetall(key))
}

#[cfg(feature = "redis")]
pub fn redis_pipeline<R, F>(url: &str, build: F) -> KvResult<R>
where
    R: FromRedisValue,
    F: FnOnce(Pipeline) -> Pipeline,
{
    with_redis(url, |kv| kv.pipeline(build))
}

#[cfg(feature = "redis")]
#[derive(Debug, Clone, Copy, Serialize, Deserialize, PartialEq, Eq)]
pub struct Choice {
    pub use_2ce: bool,
    pub wg: u32,
    pub kl: u32,
    pub ch: u32,
    pub algo_topk: u8,
    pub ctile: u32,
    pub mode_midk: u8,
    pub mode_bottomk: u8,
    pub tile_cols: u32,
    pub radix: u32,
    pub segments: u32,
}

#[cfg(feature = "redis")]
pub fn redis_set_choice(url: &str, key: &str, choice: &Choice) -> KvResult<()> {
    redis_set_json(url, key, choice)
}

#[cfg(feature = "redis")]
pub fn redis_set_choice_ex(url: &str, key: &str, choice: &Choice, seconds: usize) -> KvResult<()> {
    redis_set_json_ex(url, key, choice, seconds)
}

#[cfg(feature = "redis")]
pub fn redis_set_choice_nx(url: &str, key: &str, choice: &Choice) -> KvResult<bool> {
    redis_set_json_nx(url, key, choice)
}

#[cfg(feature = "redis")]
pub fn redis_set_choice_with_options(
    url: &str,
    key: &str,
    choice: &Choice,
    options: &JsonSetOptions,
) -> KvResult<bool> {
    redis_set_json_with_options(url, key, choice, options)
}

#[cfg(feature = "redis")]
pub fn redis_get_choice(url: &str, key: &str) -> KvResult<Option<Choice>> {
    redis_get_json(url, key)
}

#[cfg(feature = "redis")]
pub fn redis_get_or_set_choice<F>(url: &str, key: &str, default: F) -> KvResult<Choice>
where
    F: FnOnce() -> Choice,
{
    redis_get_or_set_json(url, key, default)
}

#[cfg(feature = "redis")]
pub fn redis_get_or_set_choice_with_options<F>(
    url: &str,
    key: &str,
    default: F,
    options: &JsonSetOptions,
) -> KvResult<Choice>
where
    F: FnOnce() -> Choice,
{
    redis_get_or_set_json_with_options(url, key, default, options)
}

#[cfg(feature = "redis")]
pub fn redis_push_choice(
    url: &str,
    key: &str,
    choice: &Choice,
    max_len: Option<usize>,
) -> KvResult<usize> {
    with_redis(url, |kv| {
        let len = kv.lpush_json(key, choice)?;
        if let Some(max) = max_len {
            if max == 0 {
                kv.del(key)?;
            } else {
                let end = max.saturating_sub(1) as isize;
                kv.ltrim(key, 0, end)?;
            }
        }
        Ok(len)
    })
}

#[cfg(feature = "redis")]
pub fn redis_lrange_choice(
    url: &str,
    key: &str,
    start: isize,
    stop: isize,
) -> KvResult<Vec<Choice>> {
    redis_lrange_json(url, key, start, stop)
}

#[cfg(feature = "redis")]
pub fn with_redis<F, R>(url: &str, f: F) -> KvResult<R>
where
    F: FnOnce(&mut RedisKv) -> KvResult<R>,
{
    let mut kv = RedisKv::connect(url)?;
    f(&mut kv)
}

#[cfg(feature = "redis")]
pub struct RedisKv {
    conn: redis::Connection,
}

#[cfg(feature = "redis")]
impl RedisKv {
    pub fn connect(url: &str) -> KvResult<Self> {
        let client = redis::Client::open(url)?;
        Self::from_client(client)
    }

    pub fn from_client(client: redis::Client) -> KvResult<Self> {
        let conn = client.get_connection()?;
        Ok(Self { conn })
    }

    pub fn into_inner(self) -> redis::Connection {
        self.conn
    }

    pub fn get<T: FromRedisValue>(&mut self, key: &str) -> KvResult<Option<T>> {
        Ok(self.conn.get(key)?)
    }

    pub fn lrange<T: FromRedisValue>(
        &mut self,
        key: &str,
        start: isize,
        stop: isize,
    ) -> KvResult<Vec<T>> {
        Ok(self.conn.lrange(key, start, stop)?)
    }

    pub fn lpush<V: ToRedisArgs>(&mut self, key: &str, values: V) -> KvResult<usize> {
        Ok(self.conn.lpush(key, values)?)
    }

    pub fn rpush<V: ToRedisArgs>(&mut self, key: &str, values: V) -> KvResult<usize> {
        Ok(self.conn.rpush(key, values)?)
    }

    pub fn ltrim(&mut self, key: &str, start: isize, stop: isize) -> KvResult<()> {
        Ok(self.conn.ltrim(key, start, stop)?)
    }

    pub fn lpush_json<T>(&mut self, key: &str, value: &T) -> KvResult<usize>
    where
        T: Serialize,
    {
        let payload = serde_json::to_string(value)?;
        self.lpush(key, payload)
    }

    pub fn rpush_json<T>(&mut self, key: &str, value: &T) -> KvResult<usize>
    where
        T: Serialize,
    {
        let payload = serde_json::to_string(value)?;
        self.rpush(key, payload)
    }

    pub fn lrange_json<T>(&mut self, key: &str, start: isize, stop: isize) -> KvResult<Vec<T>>
    where
        T: DeserializeOwned,
    {
        let entries: Vec<String> = self.lrange(key, start, stop)?;
        entries
            .into_iter()
            .map(|raw| serde_json::from_str(&raw).map_err(KvErr::from))
            .collect()
    }

    pub fn set<V: ToRedisArgs>(&mut self, key: &str, value: V) -> KvResult<()> {
        Ok(self.conn.set(key, value)?)
    }

    pub fn set_ex<V: ToRedisArgs>(&mut self, key: &str, value: V, seconds: usize) -> KvResult<()> {
        Ok(self.conn.set_ex(key, value, seconds)?)
    }

    pub fn set_nx<V: ToRedisArgs>(&mut self, key: &str, value: V) -> KvResult<bool> {
        Ok(self.conn.set_nx(key, value)?)
    }

    pub fn getset<T, V>(&mut self, key: &str, value: V) -> KvResult<Option<T>>
    where
        T: FromRedisValue,
        V: ToRedisArgs,
    {
        Ok(self.conn.getset(key, value)?)
    }

    pub fn del(&mut self, key: &str) -> KvResult<usize> {
        Ok(self.conn.del(key)?)
    }

    pub fn exists(&mut self, key: &str) -> KvResult<bool> {
        Ok(self.conn.exists(key)?)
    }

    pub fn expire(&mut self, key: &str, seconds: usize) -> KvResult<bool> {
        Ok(self.conn.expire(key, seconds)?)
    }

    pub fn ttl(&mut self, key: &str) -> KvResult<isize> {
        Ok(self.conn.ttl(key)?)
    }

    pub fn incr_by<N>(&mut self, key: &str, amount: N) -> KvResult<N>
    where
        N: ToRedisArgs + FromRedisValue,
    {
        Ok(self.conn.incr(key, amount)?)
    }

    pub fn set_json<T: Serialize>(&mut self, key: &str, value: &T) -> KvResult<()> {
        let payload = serde_json::to_string(value)?;
        self.set(key, payload)
    }

    pub fn set_json_with_options<T>(
        &mut self,
        key: &str,
        value: &T,
        options: &JsonSetOptions,
    ) -> KvResult<bool>
    where
        T: Serialize,
    {
        let payload = serde_json::to_string(value)?;
        self.set_json_payload_with_options(key, payload, options)
    }

    pub fn get_json<T>(&mut self, key: &str) -> KvResult<Option<T>>
    where
        T: DeserializeOwned,
    {
        match self.get::<String>(key)? {
            Some(raw) => Ok(Some(serde_json::from_str(&raw)?)),
            None => Ok(None),
        }
    }

    pub fn set_json_ex<T>(&mut self, key: &str, value: &T, seconds: usize) -> KvResult<()>
    where
        T: Serialize,
    {
        let payload = serde_json::to_string(value)?;
        self.set_ex(key, payload, seconds)
    }

    pub fn set_json_nx<T>(&mut self, key: &str, value: &T) -> KvResult<bool>
    where
        T: Serialize,
    {
        let payload = serde_json::to_string(value)?;
        self.set_nx(key, payload)
    }

    fn set_json_payload_with_options(
        &mut self,
        key: &str,
        payload: String,
        options: &JsonSetOptions,
    ) -> KvResult<bool> {
        let mut cmd = redis::cmd("SET");
        cmd.arg(key).arg(payload);

        options.apply_to_command(&mut cmd)?;

        let response: Value = cmd.query(&mut self.conn)?;
        match response {
            Value::Nil => Ok(false),
            Value::Okay | Value::Status(_) | Value::Data(_) => Ok(true),
            other => Err(KvErr::UnexpectedResponse {
                command: "SET",
                response: other,
            }),
        }
    }

    pub fn get_or_set_json<T, F>(&mut self, key: &str, default: F) -> KvResult<T>
    where
        T: Serialize + DeserializeOwned,
        F: FnOnce() -> T,
    {
        if let Some(existing) = self.get_json(key)? {
            return Ok(existing);
        }

        let value = default();
        self.set_json(key, &value)?;
        Ok(value)
    }

    pub fn get_or_set_json_with_options<T, F>(
        &mut self,
        key: &str,
        default: F,
        options: &JsonSetOptions,
    ) -> KvResult<T>
    where
        T: Serialize + DeserializeOwned,
        F: FnOnce() -> T,
    {
        if let Some(existing) = self.get_json(key)? {
            return Ok(existing);
        }

        let value = default();
        let inserted = self.set_json_with_options(key, &value, options)?;

        if inserted {
            return Ok(value);
        }

        if let Some(existing) = self.get_json(key)? {
            Ok(existing)
        } else {
            Ok(value)
        }
    }

    pub fn hset<F, V>(&mut self, key: &str, field: F, value: V) -> KvResult<bool>
    where
        F: ToRedisArgs,
        V: ToRedisArgs,
    {
        let updated: usize = self.conn.hset(key, field, value)?;
        Ok(updated > 0)
    }

    pub fn hget<F, T>(&mut self, key: &str, field: F) -> KvResult<Option<T>>
    where
        F: ToRedisArgs,
        T: FromRedisValue,
    {
        Ok(self.conn.hget(key, field)?)
    }

    pub fn hdel<F>(&mut self, key: &str, field: F) -> KvResult<usize>
    where
        F: ToRedisArgs,
    {
        Ok(self.conn.hdel(key, field)?)
    }

    pub fn hgetall<T>(&mut self, key: &str) -> KvResult<HashMap<String, T>>
    where
        T: FromRedisValue,
    {
        Ok(self.conn.hgetall(key)?)
    }

    pub fn execute_pipeline<R>(&mut self, pipeline: Pipeline) -> KvResult<R>
    where
        R: FromRedisValue,
    {
        let result = pipeline.query(&mut self.conn)?;
        Ok(result)
    }

    pub fn pipeline<R, F>(&mut self, build: F) -> KvResult<R>
    where
        R: FromRedisValue,
        F: FnOnce(Pipeline) -> Pipeline,
    {
        let pipeline = build(redis::pipe());
        self.execute_pipeline(pipeline)
    }
}

#[cfg(all(test, feature = "redis"))]
mod tests {
    use super::*;

    #[test]
    fn json_expiry_from_duration_prefers_seconds_for_whole_seconds() {
        let expiry = JsonExpiry::from_duration(Duration::from_secs(5));
        assert_eq!(expiry, JsonExpiry::Seconds(5));
    }

    #[test]
    fn json_expiry_from_duration_keeps_millisecond_precision() {
        let expiry = JsonExpiry::from_duration(Duration::from_millis(1500));
        assert_eq!(expiry, JsonExpiry::Milliseconds(1500));
    }

    #[test]
    fn json_expiry_from_duration_rounds_up_sub_millisecond_values() {
        let expiry = JsonExpiry::from_duration(Duration::from_micros(500));
        assert_eq!(expiry, JsonExpiry::Milliseconds(1));
    }

    #[test]
    fn json_expiry_from_duration_falls_back_to_seconds_when_overflowing() {
        let duration = Duration::from_secs(u64::MAX);
        let expiry = JsonExpiry::from_duration(duration);
        assert_eq!(expiry, JsonExpiry::Seconds(u64::MAX));
    }

    #[test]
    fn json_set_options_validate_rejects_conflicting_ttl_rules() {
        let options = JsonSetOptions::new().with_expiry_seconds(5).keep_ttl();

        let err = options.validate().expect_err("expected validation failure");
        assert!(matches!(err, KvErr::InvalidOptions(_)));
    }

    #[test]
    fn json_set_options_helpers_update_condition() {
        let nx = JsonSetOptions::new().nx();
        assert_eq!(nx.condition, JsonSetCondition::Nx);

        let xx = JsonSetOptions::new().xx();
        assert_eq!(xx.condition, JsonSetCondition::Xx);
    }
}<|MERGE_RESOLUTION|>--- conflicted
+++ resolved
@@ -22,38 +22,6 @@
 use serde::{Deserialize, Serialize};
 #[cfg(feature = "redis")]
 use std::collections::HashMap;
-<<<<<<< HEAD
-=======
-#[cfg(feature = "redis")]
-use std::time::Duration;
-use thiserror::Error;
-
-/// Result alias specialised for key-value helper routines.
-pub type KvResult<T> = std::result::Result<T, KvErr>;
-
-#[cfg(feature = "redis")]
-#[derive(Error, Debug)]
-pub enum KvErr {
-    #[error("redis error: {0}")]
-    Redis(#[from] redis::RedisError),
-    #[error("serde error: {0}")]
-    Serde(#[from] serde_json::Error),
-    #[error("invalid Redis SET options: {0}")]
-    InvalidOptions(&'static str),
-    #[error("unexpected response from {command}: {response:?}")]
-    UnexpectedResponse {
-        command: &'static str,
-        response: Value,
-    },
-}
-
-#[cfg(not(feature = "redis"))]
-#[derive(Error, Debug)]
-pub enum KvErr {
-    #[error("redis feature not enabled")]
-    MissingRedisFeature,
-}
->>>>>>> 8668a59b
 
 #[cfg(feature = "redis")]
 pub fn redis_get_raw(url: &str, key: &str) -> KvResult<Option<String>> {
@@ -183,195 +151,6 @@
 }
 
 #[cfg(feature = "redis")]
-<<<<<<< HEAD
-=======
-#[derive(Debug, Clone, Copy, PartialEq, Eq)]
-/// Controls conditional write behaviour for Redis `SET`.
-pub enum JsonSetCondition {
-    /// Always perform the write, regardless of key existence.
-    Always,
-    /// Only write when the key does not yet exist (`NX`).
-    Nx,
-    /// Only write when the key already exists (`XX`).
-    Xx,
-}
-
-#[cfg(feature = "redis")]
-impl Default for JsonSetCondition {
-    fn default() -> Self {
-        Self::Always
-    }
-}
-
-#[cfg(feature = "redis")]
-#[derive(Debug, Clone, Copy, PartialEq, Eq)]
-/// Expiry semantics for Redis `SET`.
-pub enum JsonExpiry {
-    /// Expire the key after the provided number of seconds (`EX`).
-    Seconds(u64),
-    /// Expire the key after the provided number of milliseconds (`PX`).
-    Milliseconds(u64),
-}
-
-#[cfg(feature = "redis")]
-impl JsonExpiry {
-    /// Returns the raw command keyword + value pair for the expiry.
-    fn as_argument(self) -> (&'static str, u64) {
-        match self {
-            JsonExpiry::Seconds(secs) => ("EX", secs),
-            JsonExpiry::Milliseconds(ms) => ("PX", ms),
-        }
-    }
-
-    /// Creates an expiry representing seconds.
-    #[must_use]
-    pub const fn seconds(secs: u64) -> Self {
-        Self::Seconds(secs)
-    }
-
-    /// Creates an expiry representing milliseconds.
-    #[must_use]
-    pub const fn milliseconds(ms: u64) -> Self {
-        Self::Milliseconds(ms)
-    }
-
-    /// Converts a [`Duration`] into an expiry, favouring millisecond precision.
-    ///
-    /// Durations that do not cleanly map to milliseconds are rounded up to the
-    /// nearest millisecond so that very small values (e.g. microseconds) still
-    /// produce a non-zero expiry.
-    pub fn from_duration(duration: Duration) -> Self {
-        if duration.is_zero() {
-            return Self::Milliseconds(0);
-        }
-
-        let millis = duration.as_millis();
-
-        if millis == 0 {
-            return Self::Milliseconds(1);
-        }
-
-        if millis > u64::MAX as u128 {
-            return Self::Seconds(duration.as_secs());
-        }
-
-        let millis_u64 = millis as u64;
-
-        if millis % 1000 == 0 {
-            Self::Seconds((millis / 1000) as u64)
-        } else {
-            Self::Milliseconds(millis_u64)
-        }
-    }
-}
-
-#[cfg(feature = "redis")]
-#[derive(Debug, Clone, Copy, PartialEq, Eq)]
-/// Configures Redis `SET` behaviour for JSON helpers.
-pub struct JsonSetOptions {
-    pub expiry: Option<JsonExpiry>,
-    pub keep_ttl: bool,
-    pub condition: JsonSetCondition,
-}
-
-#[cfg(feature = "redis")]
-impl Default for JsonSetOptions {
-    fn default() -> Self {
-        Self {
-            expiry: None,
-            keep_ttl: false,
-            condition: JsonSetCondition::Always,
-        }
-    }
-}
-
-#[cfg(feature = "redis")]
-impl JsonSetOptions {
-    /// Creates an empty option set.
-    #[must_use]
-    pub fn new() -> Self {
-        Self::default()
-    }
-
-    /// Applies an explicit expiry.
-    #[must_use]
-    pub fn with_expiry<E: Into<JsonExpiry>>(mut self, expiry: E) -> Self {
-        self.expiry = Some(expiry.into());
-        self
-    }
-
-    /// Applies an expiry in seconds.
-    #[must_use]
-    pub fn with_expiry_seconds(self, seconds: u64) -> Self {
-        self.with_expiry(JsonExpiry::seconds(seconds))
-    }
-
-    /// Applies an expiry in milliseconds.
-    #[must_use]
-    pub fn with_expiry_milliseconds(self, milliseconds: u64) -> Self {
-        self.with_expiry(JsonExpiry::milliseconds(milliseconds))
-    }
-
-    /// Applies an expiry derived from a [`Duration`].
-    #[must_use]
-    pub fn with_duration(self, duration: Duration) -> Self {
-        self.with_expiry(JsonExpiry::from_duration(duration))
-    }
-
-    /// Clears any explicit expiry.
-    #[must_use]
-    pub fn without_expiry(mut self) -> Self {
-        self.expiry = None;
-        self
-    }
-
-    /// Overrides the write condition.
-    #[must_use]
-    pub fn with_condition(mut self, condition: JsonSetCondition) -> Self {
-        self.condition = condition;
-        self
-    }
-
-    /// Retains the existing TTL of the key (`KEEPTTL`).
-    #[must_use]
-    pub fn keep_ttl(mut self) -> Self {
-        self.keep_ttl = true;
-        self
-    }
-
-    /// Applies the `NX` condition (only write when absent).
-    #[must_use]
-    pub fn nx(self) -> Self {
-        self.with_condition(JsonSetCondition::Nx)
-    }
-
-    /// Applies the `XX` condition (only write when present).
-    #[must_use]
-    pub fn xx(self) -> Self {
-        self.with_condition(JsonSetCondition::Xx)
-    }
-
-    /// Verifies that the selected options are valid for Redis.
-    pub(crate) fn validate(&self) -> KvResult<()> {
-        if self.keep_ttl && self.expiry.is_some() {
-            return Err(KvErr::InvalidOptions(
-                "cannot set both explicit expiry and KEEPTTL",
-            ));
-        }
-
-        Ok(())
-    }
-}
-
-#[cfg(feature = "redis")]
-impl From<Duration> for JsonExpiry {
-    fn from(duration: Duration) -> Self {
-        JsonExpiry::from_duration(duration)
-    }
-}
-
-#[cfg(feature = "redis")]
->>>>>>> 8668a59b
 pub fn redis_set_json_with_options<T: Serialize>(
     url: &str,
     key: &str,
