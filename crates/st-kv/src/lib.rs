// SPDX-License-Identifier: AGPL-3.0-or-later
// © 2025 Ryo ∴ SpiralArchitect (kishkavsesvit@icloud.com)
// Part of SpiralTorch — Licensed under AGPL-3.0-or-later.
// Unauthorized derivative works or closed redistribution prohibited under AGPL §13.

mod error;
pub use error::KvErr;

/// Result alias specialised for key-value helper routines.
pub type KvResult<T> = std::result::Result<T, KvErr>;

#[cfg(feature = "redis")]
mod json;
#[cfg(feature = "redis")]
<<<<<<< HEAD
pub use json::{
    JsonExpiry, JsonSetCondition, JsonSetOptions, JsonSetOptionsBuilder, PreparedJsonSetOptions,
};
=======
pub use json::{JsonExpiry, JsonSetCondition, JsonSetOptions, JsonSetOptionsBuilder};
>>>>>>> e25e6567

#[cfg(feature = "redis")]
use redis::{Commands, FromRedisValue, Pipeline, ToRedisArgs, Value};
#[cfg(feature = "redis")]
use serde::de::DeserializeOwned;
#[cfg(feature = "redis")]
use serde::{Deserialize, Serialize};
#[cfg(feature = "redis")]
use std::collections::HashMap;

#[cfg(feature = "redis")]
pub fn redis_get_raw(url: &str, key: &str) -> KvResult<Option<String>> {
    with_redis(url, |kv| kv.get(key))
}

#[cfg(feature = "redis")]
pub fn redis_lrange(url: &str, key: &str, start: isize, stop: isize) -> KvResult<Vec<String>> {
    with_redis(url, |kv| kv.lrange(key, start, stop))
}

#[cfg(feature = "redis")]
pub fn redis_set_raw<V: ToRedisArgs>(url: &str, key: &str, value: V) -> KvResult<()> {
    with_redis(url, |kv| kv.set(key, value))
}

#[cfg(feature = "redis")]
pub fn redis_set_ex<V: ToRedisArgs>(
    url: &str,
    key: &str,
    value: V,
    seconds: usize,
) -> KvResult<()> {
    with_redis(url, |kv| kv.set_ex(key, value, seconds))
}

#[cfg(feature = "redis")]
pub fn redis_set_nx<V: ToRedisArgs>(url: &str, key: &str, value: V) -> KvResult<bool> {
    with_redis(url, |kv| kv.set_nx(key, value))
}

#[cfg(feature = "redis")]
pub fn redis_getset<T, V>(url: &str, key: &str, value: V) -> KvResult<Option<T>>
where
    T: FromRedisValue,
    V: ToRedisArgs,
{
    with_redis(url, |kv| kv.getset(key, value))
}

#[cfg(feature = "redis")]
pub fn redis_del(url: &str, key: &str) -> KvResult<usize> {
    with_redis(url, |kv| kv.del(key))
}

#[cfg(feature = "redis")]
pub fn redis_exists(url: &str, key: &str) -> KvResult<bool> {
    with_redis(url, |kv| kv.exists(key))
}

#[cfg(feature = "redis")]
pub fn redis_expire(url: &str, key: &str, seconds: usize) -> KvResult<bool> {
    with_redis(url, |kv| kv.expire(key, seconds))
}

#[cfg(feature = "redis")]
pub fn redis_ttl(url: &str, key: &str) -> KvResult<isize> {
    with_redis(url, |kv| kv.ttl(key))
}

#[cfg(feature = "redis")]
pub fn redis_incr_by<N>(url: &str, key: &str, amount: N) -> KvResult<N>
where
    N: ToRedisArgs + FromRedisValue,
{
    with_redis(url, |kv| kv.incr_by(key, amount))
}

#[cfg(feature = "redis")]
pub fn redis_lpush<V: ToRedisArgs>(url: &str, key: &str, values: V) -> KvResult<usize> {
    with_redis(url, |kv| kv.lpush(key, values))
}

#[cfg(feature = "redis")]
pub fn redis_rpush<V: ToRedisArgs>(url: &str, key: &str, values: V) -> KvResult<usize> {
    with_redis(url, |kv| kv.rpush(key, values))
}

#[cfg(feature = "redis")]
pub fn redis_lpush_json<T: Serialize>(url: &str, key: &str, value: &T) -> KvResult<usize> {
    with_redis(url, |kv| kv.lpush_json(key, value))
}

#[cfg(feature = "redis")]
pub fn redis_rpush_json<T: Serialize>(url: &str, key: &str, value: &T) -> KvResult<usize> {
    with_redis(url, |kv| kv.rpush_json(key, value))
}

#[cfg(feature = "redis")]
pub fn redis_ltrim(url: &str, key: &str, start: isize, stop: isize) -> KvResult<()> {
    with_redis(url, |kv| kv.ltrim(key, start, stop))
}

#[cfg(feature = "redis")]
pub fn redis_lrange_json<T: DeserializeOwned>(
    url: &str,
    key: &str,
    start: isize,
    stop: isize,
) -> KvResult<Vec<T>> {
    with_redis(url, |kv| kv.lrange_json(key, start, stop))
}

#[cfg(feature = "redis")]
pub fn redis_set_json<T: Serialize>(url: &str, key: &str, value: &T) -> KvResult<()> {
    with_redis(url, |kv| kv.set_json(key, value))
}

#[cfg(feature = "redis")]
pub fn redis_get_json<T: DeserializeOwned>(url: &str, key: &str) -> KvResult<Option<T>> {
    with_redis(url, |kv| kv.get_json(key))
}

#[cfg(feature = "redis")]
pub fn redis_set_json_ex<T: Serialize>(
    url: &str,
    key: &str,
    value: &T,
    seconds: usize,
) -> KvResult<()> {
    with_redis(url, |kv| kv.set_json_ex(key, value, seconds))
}

#[cfg(feature = "redis")]
pub fn redis_set_json_nx<T: Serialize>(url: &str, key: &str, value: &T) -> KvResult<bool> {
    with_redis(url, |kv| kv.set_json_nx(key, value))
}

#[cfg(feature = "redis")]
pub fn redis_set_json_with_options<T: Serialize>(
    url: &str,
    key: &str,
    value: &T,
    options: &JsonSetOptions,
) -> KvResult<bool> {
    with_redis(url, |kv| kv.set_json_with_options(key, value, options))
}

#[cfg(feature = "redis")]
pub fn redis_set_json_with_prepared_options<T: Serialize>(
    url: &str,
    key: &str,
    value: &T,
    prepared: &PreparedJsonSetOptions,
) -> KvResult<bool> {
    with_redis(url, |kv| {
        kv.set_json_with_prepared_options(key, value, prepared)
    })
}

#[cfg(feature = "redis")]
pub fn redis_get_or_set_json<T, F>(url: &str, key: &str, default: F) -> KvResult<T>
where
    T: Serialize + DeserializeOwned,
    F: FnOnce() -> T,
{
    with_redis(url, |kv| kv.get_or_set_json(key, default))
}

#[cfg(feature = "redis")]
pub fn redis_get_or_set_json_with_options<T, F>(
    url: &str,
    key: &str,
    default: F,
    options: &JsonSetOptions,
) -> KvResult<T>
where
    T: Serialize + DeserializeOwned,
    F: FnOnce() -> T,
{
    with_redis(url, |kv| {
        kv.get_or_set_json_with_options(key, default, options)
    })
}

#[cfg(feature = "redis")]
pub fn redis_get_or_set_json_with_prepared_options<T, F>(
    url: &str,
    key: &str,
    default: F,
    prepared: &PreparedJsonSetOptions,
) -> KvResult<T>
where
    T: Serialize + DeserializeOwned,
    F: FnOnce() -> T,
{
    with_redis(url, |kv| {
        kv.get_or_set_json_with_prepared_options(key, default, prepared)
    })
}

#[cfg(feature = "redis")]
pub fn redis_hset<F, V>(url: &str, key: &str, field: F, value: V) -> KvResult<bool>
where
    F: ToRedisArgs,
    V: ToRedisArgs,
{
    with_redis(url, |kv| kv.hset(key, field, value))
}

#[cfg(feature = "redis")]
pub fn redis_hget<F, T>(url: &str, key: &str, field: F) -> KvResult<Option<T>>
where
    F: ToRedisArgs,
    T: FromRedisValue,
{
    with_redis(url, |kv| kv.hget(key, field))
}

#[cfg(feature = "redis")]
pub fn redis_hdel<F: ToRedisArgs>(url: &str, key: &str, field: F) -> KvResult<usize> {
    with_redis(url, |kv| kv.hdel(key, field))
}

#[cfg(feature = "redis")]
pub fn redis_hgetall<T: FromRedisValue>(url: &str, key: &str) -> KvResult<HashMap<String, T>> {
    with_redis(url, |kv| kv.hgetall(key))
}

#[cfg(feature = "redis")]
pub fn redis_pipeline<R, F>(url: &str, build: F) -> KvResult<R>
where
    R: FromRedisValue,
    F: FnOnce(Pipeline) -> Pipeline,
{
    with_redis(url, |kv| kv.pipeline(build))
}

#[cfg(feature = "redis")]
#[derive(Debug, Clone, Copy, Serialize, Deserialize, PartialEq, Eq)]
pub struct Choice {
    pub use_2ce: bool,
    pub wg: u32,
    pub kl: u32,
    pub ch: u32,
    pub algo_topk: u8,
    pub ctile: u32,
    pub mode_midk: u8,
    pub mode_bottomk: u8,
    pub tile_cols: u32,
    pub radix: u32,
    pub segments: u32,
}

#[cfg(feature = "redis")]
pub fn redis_set_choice(url: &str, key: &str, choice: &Choice) -> KvResult<()> {
    redis_set_json(url, key, choice)
}

#[cfg(feature = "redis")]
pub fn redis_set_choice_ex(url: &str, key: &str, choice: &Choice, seconds: usize) -> KvResult<()> {
    redis_set_json_ex(url, key, choice, seconds)
}

#[cfg(feature = "redis")]
pub fn redis_set_choice_nx(url: &str, key: &str, choice: &Choice) -> KvResult<bool> {
    redis_set_json_nx(url, key, choice)
}

#[cfg(feature = "redis")]
pub fn redis_set_choice_with_options(
    url: &str,
    key: &str,
    choice: &Choice,
    options: &JsonSetOptions,
) -> KvResult<bool> {
    redis_set_json_with_options(url, key, choice, options)
}

#[cfg(feature = "redis")]
pub fn redis_get_choice(url: &str, key: &str) -> KvResult<Option<Choice>> {
    redis_get_json(url, key)
}

#[cfg(feature = "redis")]
pub fn redis_get_or_set_choice<F>(url: &str, key: &str, default: F) -> KvResult<Choice>
where
    F: FnOnce() -> Choice,
{
    redis_get_or_set_json(url, key, default)
}

#[cfg(feature = "redis")]
pub fn redis_get_or_set_choice_with_options<F>(
    url: &str,
    key: &str,
    default: F,
    options: &JsonSetOptions,
) -> KvResult<Choice>
where
    F: FnOnce() -> Choice,
{
    redis_get_or_set_json_with_options(url, key, default, options)
}

#[cfg(feature = "redis")]
pub fn redis_push_choice(
    url: &str,
    key: &str,
    choice: &Choice,
    max_len: Option<usize>,
) -> KvResult<usize> {
    with_redis(url, |kv| {
        let len = kv.lpush_json(key, choice)?;
        if let Some(max) = max_len {
            if max == 0 {
                kv.del(key)?;
            } else {
                let end = max.saturating_sub(1) as isize;
                kv.ltrim(key, 0, end)?;
            }
        }
        Ok(len)
    })
}

#[cfg(feature = "redis")]
pub fn redis_lrange_choice(
    url: &str,
    key: &str,
    start: isize,
    stop: isize,
) -> KvResult<Vec<Choice>> {
    redis_lrange_json(url, key, start, stop)
}

#[cfg(feature = "redis")]
pub fn with_redis<F, R>(url: &str, f: F) -> KvResult<R>
where
    F: FnOnce(&mut RedisKv) -> KvResult<R>,
{
    let mut kv = RedisKv::connect(url)?;
    f(&mut kv)
}

#[cfg(feature = "redis")]
pub struct RedisKv {
    conn: redis::Connection,
}

#[cfg(feature = "redis")]
impl RedisKv {
    pub fn connect(url: &str) -> KvResult<Self> {
        let client = redis::Client::open(url)?;
        Self::from_client(client)
    }

    pub fn from_client(client: redis::Client) -> KvResult<Self> {
        let conn = client.get_connection()?;
        Ok(Self { conn })
    }

    pub fn into_inner(self) -> redis::Connection {
        self.conn
    }

    pub fn get<T: FromRedisValue>(&mut self, key: &str) -> KvResult<Option<T>> {
        Ok(self.conn.get(key)?)
<<<<<<< HEAD
    }

    pub fn lrange<T: FromRedisValue>(
        &mut self,
        key: &str,
        start: isize,
        stop: isize,
    ) -> KvResult<Vec<T>> {
        Ok(self.conn.lrange(key, start, stop)?)
    }

    pub fn lpush<V: ToRedisArgs>(&mut self, key: &str, values: V) -> KvResult<usize> {
        Ok(self.conn.lpush(key, values)?)
    }

    pub fn rpush<V: ToRedisArgs>(&mut self, key: &str, values: V) -> KvResult<usize> {
        Ok(self.conn.rpush(key, values)?)
    }

    pub fn ltrim(&mut self, key: &str, start: isize, stop: isize) -> KvResult<()> {
        Ok(self.conn.ltrim(key, start, stop)?)
    }

=======
    }

    pub fn lrange<T: FromRedisValue>(
        &mut self,
        key: &str,
        start: isize,
        stop: isize,
    ) -> KvResult<Vec<T>> {
        Ok(self.conn.lrange(key, start, stop)?)
    }

    pub fn lpush<V: ToRedisArgs>(&mut self, key: &str, values: V) -> KvResult<usize> {
        Ok(self.conn.lpush(key, values)?)
    }

    pub fn rpush<V: ToRedisArgs>(&mut self, key: &str, values: V) -> KvResult<usize> {
        Ok(self.conn.rpush(key, values)?)
    }

    pub fn ltrim(&mut self, key: &str, start: isize, stop: isize) -> KvResult<()> {
        Ok(self.conn.ltrim(key, start, stop)?)
    }

>>>>>>> e25e6567
    pub fn lpush_json<T>(&mut self, key: &str, value: &T) -> KvResult<usize>
    where
        T: Serialize,
    {
        let payload = serde_json::to_string(value)?;
        self.lpush(key, payload)
    }

    pub fn rpush_json<T>(&mut self, key: &str, value: &T) -> KvResult<usize>
    where
        T: Serialize,
    {
        let payload = serde_json::to_string(value)?;
        self.rpush(key, payload)
    }

    pub fn lrange_json<T>(&mut self, key: &str, start: isize, stop: isize) -> KvResult<Vec<T>>
    where
        T: DeserializeOwned,
    {
        let entries: Vec<String> = self.lrange(key, start, stop)?;
        entries
            .into_iter()
            .map(|raw| serde_json::from_str(&raw).map_err(KvErr::from))
            .collect()
    }

    pub fn set<V: ToRedisArgs>(&mut self, key: &str, value: V) -> KvResult<()> {
        Ok(self.conn.set(key, value)?)
    }

    pub fn set_ex<V: ToRedisArgs>(&mut self, key: &str, value: V, seconds: usize) -> KvResult<()> {
        Ok(self.conn.set_ex(key, value, seconds)?)
    }

    pub fn set_nx<V: ToRedisArgs>(&mut self, key: &str, value: V) -> KvResult<bool> {
        Ok(self.conn.set_nx(key, value)?)
    }

    pub fn getset<T, V>(&mut self, key: &str, value: V) -> KvResult<Option<T>>
    where
        T: FromRedisValue,
        V: ToRedisArgs,
    {
        Ok(self.conn.getset(key, value)?)
    }

    pub fn del(&mut self, key: &str) -> KvResult<usize> {
        Ok(self.conn.del(key)?)
    }

    pub fn exists(&mut self, key: &str) -> KvResult<bool> {
        Ok(self.conn.exists(key)?)
    }

    pub fn expire(&mut self, key: &str, seconds: usize) -> KvResult<bool> {
        Ok(self.conn.expire(key, seconds)?)
    }

    pub fn ttl(&mut self, key: &str) -> KvResult<isize> {
        Ok(self.conn.ttl(key)?)
    }

    pub fn incr_by<N>(&mut self, key: &str, amount: N) -> KvResult<N>
    where
        N: ToRedisArgs + FromRedisValue,
    {
        Ok(self.conn.incr(key, amount)?)
    }

    pub fn set_json<T: Serialize>(&mut self, key: &str, value: &T) -> KvResult<()> {
<<<<<<< HEAD
        let payload = serde_json::to_string(value)?;
        self.set(key, payload)
    }

    pub fn set_json_with_options<T>(
        &mut self,
        key: &str,
        value: &T,
        options: &JsonSetOptions,
    ) -> KvResult<bool>
    where
        T: Serialize,
    {
=======
>>>>>>> e25e6567
        let payload = serde_json::to_string(value)?;
        self.set_json_payload_with_options(key, payload, options)
    }

    pub fn set_json_with_prepared_options<T>(
        &mut self,
        key: &str,
        value: &T,
        prepared: &PreparedJsonSetOptions,
    ) -> KvResult<bool>
    where
        T: Serialize,
    {
        let payload = serde_json::to_string(value)?;
        self.set_json_payload_with_prepared_options(key, payload, prepared)
    }

    pub fn get_json<T>(&mut self, key: &str) -> KvResult<Option<T>>
    where
        T: DeserializeOwned,
    {
        match self.get::<String>(key)? {
            Some(raw) => Ok(Some(serde_json::from_str(&raw)?)),
            None => Ok(None),
        }
    }

    pub fn set_json_ex<T>(&mut self, key: &str, value: &T, seconds: usize) -> KvResult<()>
    where
        T: Serialize,
    {
        let payload = serde_json::to_string(value)?;
        self.set_ex(key, payload, seconds)
    }

    pub fn set_json_nx<T>(&mut self, key: &str, value: &T) -> KvResult<bool>
    where
        T: Serialize,
    {
        let payload = serde_json::to_string(value)?;
        self.set_nx(key, payload)
    }

    fn set_json_payload_with_options(
        &mut self,
        key: &str,
        payload: String,
        options: &JsonSetOptions,
    ) -> KvResult<bool> {
        let mut cmd = redis::cmd("SET");
        cmd.arg(key).arg(payload);

        options.apply_to_command(&mut cmd)?;
<<<<<<< HEAD
        self.finish_json_set(&mut cmd)
    }

    fn set_json_payload_with_prepared_options(
        &mut self,
        key: &str,
        payload: String,
        prepared: &PreparedJsonSetOptions,
    ) -> KvResult<bool> {
        let mut cmd = redis::cmd("SET");
        cmd.arg(key).arg(payload);

        prepared.apply(&mut cmd);
        self.finish_json_set(&mut cmd)
    }
=======
>>>>>>> e25e6567

    fn finish_json_set(&mut self, cmd: &mut redis::Cmd) -> KvResult<bool> {
        let response: Value = cmd.query(&mut self.conn)?;
        match response {
            Value::Nil => Ok(false),
            Value::Okay | Value::Status(_) | Value::Data(_) => Ok(true),
            other => Err(KvErr::UnexpectedResponse {
                command: "SET",
                response: other,
            }),
        }
    }

    pub fn get_or_set_json<T, F>(&mut self, key: &str, default: F) -> KvResult<T>
    where
        T: Serialize + DeserializeOwned,
        F: FnOnce() -> T,
    {
        if let Some(existing) = self.get_json(key)? {
            return Ok(existing);
        }

        let value = default();
        self.set_json(key, &value)?;
        Ok(value)
    }

    pub fn get_or_set_json_with_options<T, F>(
        &mut self,
        key: &str,
        default: F,
        options: &JsonSetOptions,
    ) -> KvResult<T>
    where
        T: Serialize + DeserializeOwned,
        F: FnOnce() -> T,
    {
        if let Some(existing) = self.get_json(key)? {
            return Ok(existing);
        }

        let value = default();
        let inserted = self.set_json_with_options(key, &value, options)?;

        if inserted {
            return Ok(value);
        }

        if let Some(existing) = self.get_json(key)? {
            Ok(existing)
        } else {
            Ok(value)
        }
    }

    pub fn get_or_set_json_with_prepared_options<T, F>(
        &mut self,
        key: &str,
        default: F,
        prepared: &PreparedJsonSetOptions,
    ) -> KvResult<T>
    where
        T: Serialize + DeserializeOwned,
        F: FnOnce() -> T,
    {
        if let Some(existing) = self.get_json(key)? {
            return Ok(existing);
        }

        let value = default();
        let inserted = self.set_json_with_prepared_options(key, &value, prepared)?;

        if inserted {
            return Ok(value);
        }

        if let Some(existing) = self.get_json(key)? {
            Ok(existing)
        } else {
            Ok(value)
        }
    }

    pub fn hset<F, V>(&mut self, key: &str, field: F, value: V) -> KvResult<bool>
    where
        F: ToRedisArgs,
        V: ToRedisArgs,
    {
        let updated: usize = self.conn.hset(key, field, value)?;
        Ok(updated > 0)
    }

    pub fn hget<F, T>(&mut self, key: &str, field: F) -> KvResult<Option<T>>
    where
        F: ToRedisArgs,
        T: FromRedisValue,
    {
        Ok(self.conn.hget(key, field)?)
    }

    pub fn hdel<F>(&mut self, key: &str, field: F) -> KvResult<usize>
    where
        F: ToRedisArgs,
    {
        Ok(self.conn.hdel(key, field)?)
    }

    pub fn hgetall<T>(&mut self, key: &str) -> KvResult<HashMap<String, T>>
    where
        T: FromRedisValue,
    {
        Ok(self.conn.hgetall(key)?)
    }

    pub fn execute_pipeline<R>(&mut self, pipeline: Pipeline) -> KvResult<R>
    where
        R: FromRedisValue,
    {
        let result = pipeline.query(&mut self.conn)?;
        Ok(result)
    }

    pub fn pipeline<R, F>(&mut self, build: F) -> KvResult<R>
    where
        R: FromRedisValue,
        F: FnOnce(Pipeline) -> Pipeline,
    {
        let pipeline = build(redis::pipe());
        self.execute_pipeline(pipeline)
    }
}

#[cfg(all(test, feature = "redis"))]
mod tests {
    use super::*;

    #[test]
    fn json_expiry_from_duration_prefers_seconds_for_whole_seconds() {
        let expiry = JsonExpiry::from_duration(Duration::from_secs(5));
        assert_eq!(expiry, JsonExpiry::Seconds(5));
    }

    #[test]
    fn json_expiry_from_duration_keeps_millisecond_precision() {
        let expiry = JsonExpiry::from_duration(Duration::from_millis(1500));
        assert_eq!(expiry, JsonExpiry::Milliseconds(1500));
    }

    #[test]
    fn json_expiry_from_duration_rounds_up_sub_millisecond_values() {
        let expiry = JsonExpiry::from_duration(Duration::from_micros(500));
        assert_eq!(expiry, JsonExpiry::Milliseconds(1));
    }

    #[test]
    fn json_expiry_from_duration_falls_back_to_seconds_when_overflowing() {
        let duration = Duration::from_secs(u64::MAX);
        let expiry = JsonExpiry::from_duration(duration);
        assert_eq!(expiry, JsonExpiry::Seconds(u64::MAX));
    }

    #[test]
    fn json_set_options_validate_rejects_conflicting_ttl_rules() {
        let options = JsonSetOptions::new().with_expiry_seconds(5).keep_ttl();

        let err = options.validate().expect_err("expected validation failure");
        assert!(matches!(err, KvErr::InvalidOptions(_)));
    }

    #[test]
    fn json_set_options_helpers_update_condition() {
        let nx = JsonSetOptions::new().nx();
        assert_eq!(nx.condition, JsonSetCondition::Nx);

        let xx = JsonSetOptions::new().xx();
        assert_eq!(xx.condition, JsonSetCondition::Xx);
    }
}<|MERGE_RESOLUTION|>--- conflicted
+++ resolved
@@ -12,13 +12,9 @@
 #[cfg(feature = "redis")]
 mod json;
 #[cfg(feature = "redis")]
-<<<<<<< HEAD
 pub use json::{
     JsonExpiry, JsonSetCondition, JsonSetOptions, JsonSetOptionsBuilder, PreparedJsonSetOptions,
 };
-=======
-pub use json::{JsonExpiry, JsonSetCondition, JsonSetOptions, JsonSetOptionsBuilder};
->>>>>>> e25e6567
 
 #[cfg(feature = "redis")]
 use redis::{Commands, FromRedisValue, Pipeline, ToRedisArgs, Value};
@@ -386,7 +382,6 @@
 
     pub fn get<T: FromRedisValue>(&mut self, key: &str) -> KvResult<Option<T>> {
         Ok(self.conn.get(key)?)
-<<<<<<< HEAD
     }
 
     pub fn lrange<T: FromRedisValue>(
@@ -410,31 +405,6 @@
         Ok(self.conn.ltrim(key, start, stop)?)
     }
 
-=======
-    }
-
-    pub fn lrange<T: FromRedisValue>(
-        &mut self,
-        key: &str,
-        start: isize,
-        stop: isize,
-    ) -> KvResult<Vec<T>> {
-        Ok(self.conn.lrange(key, start, stop)?)
-    }
-
-    pub fn lpush<V: ToRedisArgs>(&mut self, key: &str, values: V) -> KvResult<usize> {
-        Ok(self.conn.lpush(key, values)?)
-    }
-
-    pub fn rpush<V: ToRedisArgs>(&mut self, key: &str, values: V) -> KvResult<usize> {
-        Ok(self.conn.rpush(key, values)?)
-    }
-
-    pub fn ltrim(&mut self, key: &str, start: isize, stop: isize) -> KvResult<()> {
-        Ok(self.conn.ltrim(key, start, stop)?)
-    }
-
->>>>>>> e25e6567
     pub fn lpush_json<T>(&mut self, key: &str, value: &T) -> KvResult<usize>
     where
         T: Serialize,
@@ -506,7 +476,6 @@
     }
 
     pub fn set_json<T: Serialize>(&mut self, key: &str, value: &T) -> KvResult<()> {
-<<<<<<< HEAD
         let payload = serde_json::to_string(value)?;
         self.set(key, payload)
     }
@@ -520,8 +489,6 @@
     where
         T: Serialize,
     {
-=======
->>>>>>> e25e6567
         let payload = serde_json::to_string(value)?;
         self.set_json_payload_with_options(key, payload, options)
     }
@@ -575,7 +542,6 @@
         cmd.arg(key).arg(payload);
 
         options.apply_to_command(&mut cmd)?;
-<<<<<<< HEAD
         self.finish_json_set(&mut cmd)
     }
 
@@ -591,8 +557,6 @@
         prepared.apply(&mut cmd);
         self.finish_json_set(&mut cmd)
     }
-=======
->>>>>>> e25e6567
 
     fn finish_json_set(&mut self, cmd: &mut redis::Cmd) -> KvResult<bool> {
         let response: Value = cmd.query(&mut self.conn)?;
