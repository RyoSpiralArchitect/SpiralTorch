// SPDX-License-Identifier: AGPL-3.0-or-later
// © 2025 Ryo ∴ SpiralArchitect (kishkavsesvit@icloud.com)
// Part of SpiralTorch — Licensed under AGPL-3.0-or-later.
// Unauthorized derivative works or closed redistribution prohibited under AGPL §13.

mod error;
pub use error::KvErr;

/// Result alias specialised for key-value helper routines.
pub type KvResult<T> = std::result::Result<T, KvErr>;

#[cfg(feature = "redis")]
mod json;
#[cfg(feature = "redis")]
pub use json::{
    JsonExpiry, JsonSetCondition, JsonSetOptions, JsonSetOptionsBuilder, PreparedJsonSetOptions,
};

#[cfg(feature = "redis")]
use redis::{Commands, FromRedisValue, Pipeline, ToRedisArgs, Value};
#[cfg(feature = "redis")]
use serde::de::DeserializeOwned;
#[cfg(feature = "redis")]
use serde::{Deserialize, Serialize};
#[cfg(feature = "redis")]
use std::collections::HashMap;

#[cfg(feature = "redis")]
pub fn redis_get_raw(url: &str, key: &str) -> KvResult<Option<String>> {
    with_redis(url, |kv| kv.get(key))
}

#[cfg(feature = "redis")]
pub fn redis_lrange(url: &str, key: &str, start: isize, stop: isize) -> KvResult<Vec<String>> {
    with_redis(url, |kv| kv.lrange(key, start, stop))
}

#[cfg(feature = "redis")]
pub fn redis_set_raw<V: ToRedisArgs>(url: &str, key: &str, value: V) -> KvResult<()> {
    with_redis(url, |kv| kv.set(key, value))
}

#[cfg(feature = "redis")]
pub fn redis_set_ex<V: ToRedisArgs>(
    url: &str,
    key: &str,
    value: V,
    seconds: usize,
) -> KvResult<()> {
    with_redis(url, |kv| kv.set_ex(key, value, seconds))
}

#[cfg(feature = "redis")]
pub fn redis_set_nx<V: ToRedisArgs>(url: &str, key: &str, value: V) -> KvResult<bool> {
    with_redis(url, |kv| kv.set_nx(key, value))
}

#[cfg(feature = "redis")]
pub fn redis_getset<T, V>(url: &str, key: &str, value: V) -> KvResult<Option<T>>
where
    T: FromRedisValue,
    V: ToRedisArgs,
{
    with_redis(url, |kv| kv.getset(key, value))
}

#[cfg(feature = "redis")]
pub fn redis_del(url: &str, key: &str) -> KvResult<usize> {
    with_redis(url, |kv| kv.del(key))
}

#[cfg(feature = "redis")]
pub fn redis_exists(url: &str, key: &str) -> KvResult<bool> {
    with_redis(url, |kv| kv.exists(key))
}

#[cfg(feature = "redis")]
pub fn redis_expire(url: &str, key: &str, seconds: usize) -> KvResult<bool> {
    with_redis(url, |kv| kv.expire(key, seconds))
}

#[cfg(feature = "redis")]
pub fn redis_ttl(url: &str, key: &str) -> KvResult<isize> {
    with_redis(url, |kv| kv.ttl(key))
}

#[cfg(feature = "redis")]
pub fn redis_incr_by<N>(url: &str, key: &str, amount: N) -> KvResult<N>
where
    N: ToRedisArgs + FromRedisValue,
{
    with_redis(url, |kv| kv.incr_by(key, amount))
}

#[cfg(feature = "redis")]
pub fn redis_lpush<V: ToRedisArgs>(url: &str, key: &str, values: V) -> KvResult<usize> {
    with_redis(url, |kv| kv.lpush(key, values))
}

#[cfg(feature = "redis")]
pub fn redis_rpush<V: ToRedisArgs>(url: &str, key: &str, values: V) -> KvResult<usize> {
    with_redis(url, |kv| kv.rpush(key, values))
}

#[cfg(feature = "redis")]
pub fn redis_lpush_json<T: Serialize>(url: &str, key: &str, value: &T) -> KvResult<usize> {
    with_redis(url, |kv| kv.lpush_json(key, value))
}

#[cfg(feature = "redis")]
pub fn redis_rpush_json<T: Serialize>(url: &str, key: &str, value: &T) -> KvResult<usize> {
    with_redis(url, |kv| kv.rpush_json(key, value))
}

#[cfg(feature = "redis")]
pub fn redis_ltrim(url: &str, key: &str, start: isize, stop: isize) -> KvResult<()> {
    with_redis(url, |kv| kv.ltrim(key, start, stop))
}

#[cfg(feature = "redis")]
pub fn redis_lrange_json<T: DeserializeOwned>(
    url: &str,
    key: &str,
    start: isize,
    stop: isize,
) -> KvResult<Vec<T>> {
    with_redis(url, |kv| kv.lrange_json(key, start, stop))
}

#[cfg(feature = "redis")]
pub fn redis_set_json<T: Serialize>(url: &str, key: &str, value: &T) -> KvResult<()> {
    with_redis(url, |kv| kv.set_json(key, value))
}

#[cfg(feature = "redis")]
pub fn redis_get_json<T: DeserializeOwned>(url: &str, key: &str) -> KvResult<Option<T>> {
    with_redis(url, |kv| kv.get_json(key))
}

#[cfg(feature = "redis")]
pub fn redis_set_json_ex<T: Serialize>(
    url: &str,
    key: &str,
    value: &T,
    seconds: usize,
) -> KvResult<()> {
    with_redis(url, |kv| kv.set_json_ex(key, value, seconds))
}

#[cfg(feature = "redis")]
pub fn redis_set_json_nx<T: Serialize>(url: &str, key: &str, value: &T) -> KvResult<bool> {
    with_redis(url, |kv| kv.set_json_nx(key, value))
}

#[cfg(feature = "redis")]
pub fn redis_set_json_with_options<T: Serialize>(
    url: &str,
    key: &str,
    value: &T,
    options: &JsonSetOptions,
) -> KvResult<bool> {
    with_redis(url, |kv| kv.set_json_with_options(key, value, options))
}

#[cfg(feature = "redis")]
pub fn redis_set_json_with_prepared_options<T: Serialize>(
    url: &str,
    key: &str,
    value: &T,
    prepared: &PreparedJsonSetOptions,
) -> KvResult<bool> {
    with_redis(url, |kv| {
        kv.set_json_with_prepared_options(key, value, prepared)
    })
}

#[cfg(feature = "redis")]
pub fn redis_get_or_set_json<T, F>(url: &str, key: &str, default: F) -> KvResult<T>
where
    T: Serialize + DeserializeOwned,
    F: FnOnce() -> T,
{
    with_redis(url, |kv| kv.get_or_set_json(key, default))
}

#[cfg(feature = "redis")]
pub fn redis_get_or_set_json_with_options<T, F>(
    url: &str,
    key: &str,
    default: F,
    options: &JsonSetOptions,
) -> KvResult<T>
where
    T: Serialize + DeserializeOwned,
    F: FnOnce() -> T,
{
    with_redis(url, |kv| {
        kv.get_or_set_json_with_options(key, default, options)
    })
}

#[cfg(feature = "redis")]
pub fn redis_get_or_set_json_with_prepared_options<T, F>(
    url: &str,
    key: &str,
    default: F,
    prepared: &PreparedJsonSetOptions,
) -> KvResult<T>
where
    T: Serialize + DeserializeOwned,
    F: FnOnce() -> T,
{
    with_redis(url, |kv| {
        kv.get_or_set_json_with_prepared_options(key, default, prepared)
    })
}

#[cfg(feature = "redis")]
pub fn redis_hset<F, V>(url: &str, key: &str, field: F, value: V) -> KvResult<bool>
where
    F: ToRedisArgs,
    V: ToRedisArgs,
{
    with_redis(url, |kv| kv.hset(key, field, value))
}

#[cfg(feature = "redis")]
pub fn redis_hget<F, T>(url: &str, key: &str, field: F) -> KvResult<Option<T>>
where
    F: ToRedisArgs,
    T: FromRedisValue,
{
    with_redis(url, |kv| kv.hget(key, field))
}

#[cfg(feature = "redis")]
pub fn redis_hdel<F: ToRedisArgs>(url: &str, key: &str, field: F) -> KvResult<usize> {
    with_redis(url, |kv| kv.hdel(key, field))
}

#[cfg(feature = "redis")]
pub fn redis_hgetall<T: FromRedisValue>(url: &str, key: &str) -> KvResult<HashMap<String, T>> {
    with_redis(url, |kv| kv.hgetall(key))
}

#[cfg(feature = "redis")]
pub fn redis_pipeline<R, F>(url: &str, build: F) -> KvResult<R>
where
    R: FromRedisValue,
    F: FnOnce(Pipeline) -> Pipeline,
{
    with_redis(url, |kv| kv.pipeline(build))
}

#[cfg(feature = "redis")]
#[derive(Debug, Clone, Copy, Serialize, Deserialize, PartialEq, Eq)]
pub struct Choice {
    pub use_2ce: bool,
    pub wg: u32,
    pub kl: u32,
    pub ch: u32,
    pub algo_topk: u8,
    pub ctile: u32,
    pub mode_midk: u8,
    pub mode_bottomk: u8,
    pub tile_cols: u32,
    pub radix: u32,
    pub segments: u32,
}

#[cfg(feature = "redis")]
pub fn redis_set_choice(url: &str, key: &str, choice: &Choice) -> KvResult<()> {
    redis_set_json(url, key, choice)
}

#[cfg(feature = "redis")]
pub fn redis_set_choice_ex(url: &str, key: &str, choice: &Choice, seconds: usize) -> KvResult<()> {
    redis_set_json_ex(url, key, choice, seconds)
}

#[cfg(feature = "redis")]
pub fn redis_set_choice_nx(url: &str, key: &str, choice: &Choice) -> KvResult<bool> {
    redis_set_json_nx(url, key, choice)
}

#[cfg(feature = "redis")]
pub fn redis_set_choice_with_options(
    url: &str,
    key: &str,
    choice: &Choice,
    options: &JsonSetOptions,
) -> KvResult<bool> {
    redis_set_json_with_options(url, key, choice, options)
}

#[cfg(feature = "redis")]
pub fn redis_get_choice(url: &str, key: &str) -> KvResult<Option<Choice>> {
    redis_get_json(url, key)
}

#[cfg(feature = "redis")]
pub fn redis_get_or_set_choice<F>(url: &str, key: &str, default: F) -> KvResult<Choice>
where
    F: FnOnce() -> Choice,
{
    redis_get_or_set_json(url, key, default)
}

#[cfg(feature = "redis")]
pub fn redis_get_or_set_choice_with_options<F>(
    url: &str,
    key: &str,
    default: F,
    options: &JsonSetOptions,
) -> KvResult<Choice>
where
    F: FnOnce() -> Choice,
{
    redis_get_or_set_json_with_options(url, key, default, options)
}

#[cfg(feature = "redis")]
pub fn redis_push_choice(
    url: &str,
    key: &str,
    choice: &Choice,
    max_len: Option<usize>,
) -> KvResult<usize> {
    with_redis(url, |kv| {
        let len = kv.lpush_json(key, choice)?;
        if let Some(max) = max_len {
            if max == 0 {
                kv.del(key)?;
            } else {
                let end = max.saturating_sub(1) as isize;
                kv.ltrim(key, 0, end)?;
            }
        }
        Ok(len)
    })
}

#[cfg(feature = "redis")]
pub fn redis_lrange_choice(
    url: &str,
    key: &str,
    start: isize,
    stop: isize,
) -> KvResult<Vec<Choice>> {
    redis_lrange_json(url, key, start, stop)
}

#[cfg(feature = "redis")]
pub fn with_redis<F, R>(url: &str, f: F) -> KvResult<R>
where
    F: FnOnce(&mut RedisKv) -> KvResult<R>,
{
    let mut kv = RedisKv::connect(url)?;
    f(&mut kv)
}

#[cfg(feature = "redis")]
pub struct RedisKv {
    conn: redis::Connection,
}

#[cfg(feature = "redis")]
impl RedisKv {
    pub fn connect(url: &str) -> KvResult<Self> {
        let client = redis::Client::open(url)?;
        Self::from_client(client)
    }

    pub fn from_client(client: redis::Client) -> KvResult<Self> {
        let conn = client.get_connection()?;
        Ok(Self { conn })
    }

    pub fn into_inner(self) -> redis::Connection {
        self.conn
    }

    pub fn get<T: FromRedisValue>(&mut self, key: &str) -> KvResult<Option<T>> {
        Ok(self.conn.get(key)?)
    }

    pub fn lrange<T: FromRedisValue>(
        &mut self,
        key: &str,
        start: isize,
        stop: isize,
    ) -> KvResult<Vec<T>> {
        Ok(self.conn.lrange(key, start, stop)?)
    }

    pub fn lpush<V: ToRedisArgs>(&mut self, key: &str, values: V) -> KvResult<usize> {
        Ok(self.conn.lpush(key, values)?)
    }

    pub fn rpush<V: ToRedisArgs>(&mut self, key: &str, values: V) -> KvResult<usize> {
        Ok(self.conn.rpush(key, values)?)
    }

    pub fn ltrim(&mut self, key: &str, start: isize, stop: isize) -> KvResult<()> {
        Ok(self.conn.ltrim(key, start, stop)?)
    }

    pub fn lpush_json<T>(&mut self, key: &str, value: &T) -> KvResult<usize>
    where
        T: Serialize,
    {
        let payload = serde_json::to_string(value)?;
        self.lpush(key, payload)
    }

    pub fn rpush_json<T>(&mut self, key: &str, value: &T) -> KvResult<usize>
    where
        T: Serialize,
    {
        let payload = serde_json::to_string(value)?;
        self.rpush(key, payload)
    }

    pub fn lrange_json<T>(&mut self, key: &str, start: isize, stop: isize) -> KvResult<Vec<T>>
    where
        T: DeserializeOwned,
    {
        let entries: Vec<String> = self.lrange(key, start, stop)?;
        entries
            .into_iter()
            .map(|raw| serde_json::from_str(&raw).map_err(KvErr::from))
            .collect()
    }

    pub fn set<V: ToRedisArgs>(&mut self, key: &str, value: V) -> KvResult<()> {
        Ok(self.conn.set(key, value)?)
    }

    pub fn set_ex<V: ToRedisArgs>(&mut self, key: &str, value: V, seconds: usize) -> KvResult<()> {
        Ok(self.conn.set_ex(key, value, seconds)?)
    }

    pub fn set_nx<V: ToRedisArgs>(&mut self, key: &str, value: V) -> KvResult<bool> {
        Ok(self.conn.set_nx(key, value)?)
    }

    pub fn getset<T, V>(&mut self, key: &str, value: V) -> KvResult<Option<T>>
    where
        T: FromRedisValue,
        V: ToRedisArgs,
    {
        Ok(self.conn.getset(key, value)?)
    }

    pub fn del(&mut self, key: &str) -> KvResult<usize> {
        Ok(self.conn.del(key)?)
    }

    pub fn exists(&mut self, key: &str) -> KvResult<bool> {
        Ok(self.conn.exists(key)?)
    }

    pub fn expire(&mut self, key: &str, seconds: usize) -> KvResult<bool> {
        Ok(self.conn.expire(key, seconds)?)
    }

    pub fn ttl(&mut self, key: &str) -> KvResult<isize> {
        Ok(self.conn.ttl(key)?)
    }

    pub fn incr_by<N>(&mut self, key: &str, amount: N) -> KvResult<N>
    where
        N: ToRedisArgs + FromRedisValue,
    {
        Ok(self.conn.incr(key, amount)?)
    }

    pub fn set_json<T: Serialize>(&mut self, key: &str, value: &T) -> KvResult<()> {
<<<<<<< HEAD
        let options = JsonSetOptions::default();
        let inserted = self.set_json_with_options(key, value, &options)?;
        debug_assert!(inserted, "unconditional JSON SET should not return Nil");
        Ok(())
=======
        let payload = serde_json::to_string(value)?;
        self.set(key, payload)
>>>>>>> 274f81aa
    }

    pub fn set_json_with_options<T>(
        &mut self,
        key: &str,
        value: &T,
        options: &JsonSetOptions,
    ) -> KvResult<bool>
    where
        T: Serialize,
    {
        let payload = serde_json::to_string(value)?;
        self.set_json_payload_with_options(key, payload, options)
    }

    pub fn set_json_with_prepared_options<T>(
        &mut self,
        key: &str,
        value: &T,
        prepared: &PreparedJsonSetOptions,
    ) -> KvResult<bool>
    where
        T: Serialize,
    {
        let payload = serde_json::to_string(value)?;
        self.set_json_payload_with_prepared_options(key, payload, prepared)
    }

    pub fn get_json<T>(&mut self, key: &str) -> KvResult<Option<T>>
    where
        T: DeserializeOwned,
    {
        match self.get::<String>(key)? {
            Some(raw) => Ok(Some(serde_json::from_str(&raw)?)),
            None => Ok(None),
        }
    }

    pub fn set_json_ex<T>(&mut self, key: &str, value: &T, seconds: usize) -> KvResult<()>
    where
        T: Serialize,
    {
        let options = JsonSetOptions::new().with_expiry_seconds(seconds as u64);
        let inserted = self.set_json_with_options(key, value, &options)?;
        debug_assert!(inserted, "unconditional JSON SET EX should not return Nil");
        Ok(())
    }

    pub fn set_json_nx<T>(&mut self, key: &str, value: &T) -> KvResult<bool>
    where
        T: Serialize,
    {
        let options = JsonSetOptions::new().nx();
        self.set_json_with_options(key, value, &options)
    }

    fn set_json_payload_with_options(
        &mut self,
        key: &str,
        payload: String,
        options: &JsonSetOptions,
    ) -> KvResult<bool> {
        let mut cmd = redis::cmd("SET");
        cmd.arg(key).arg(payload);

        options.apply_to_command(&mut cmd)?;
        self.finish_json_set(&mut cmd)
    }

    fn set_json_payload_with_prepared_options(
        &mut self,
        key: &str,
        payload: String,
        prepared: &PreparedJsonSetOptions,
    ) -> KvResult<bool> {
        let mut cmd = redis::cmd("SET");
        cmd.arg(key).arg(payload);

        prepared.apply(&mut cmd);
        self.finish_json_set(&mut cmd)
    }

    fn finish_json_set(&mut self, cmd: &mut redis::Cmd) -> KvResult<bool> {
        let response: Value = cmd.query(&mut self.conn)?;
        match response {
            Value::Nil => Ok(false),
            Value::Okay | Value::Status(_) | Value::Data(_) => Ok(true),
            other => Err(KvErr::UnexpectedResponse {
                command: "SET",
                response: other,
            }),
        }
    }

    pub fn get_or_set_json<T, F>(&mut self, key: &str, default: F) -> KvResult<T>
    where
        T: Serialize + DeserializeOwned,
        F: FnOnce() -> T,
    {
        if let Some(existing) = self.get_json(key)? {
            return Ok(existing);
        }

        let value = default();
        self.set_json(key, &value)?;
        Ok(value)
    }

    pub fn get_or_set_json_with_options<T, F>(
        &mut self,
        key: &str,
        default: F,
        options: &JsonSetOptions,
    ) -> KvResult<T>
    where
        T: Serialize + DeserializeOwned,
        F: FnOnce() -> T,
    {
        if let Some(existing) = self.get_json(key)? {
            return Ok(existing);
        }

        let value = default();
        let inserted = self.set_json_with_options(key, &value, options)?;

        if inserted {
            return Ok(value);
        }

        if let Some(existing) = self.get_json(key)? {
            Ok(existing)
        } else {
            Ok(value)
        }
    }

    pub fn get_or_set_json_with_prepared_options<T, F>(
        &mut self,
        key: &str,
        default: F,
        prepared: &PreparedJsonSetOptions,
    ) -> KvResult<T>
    where
        T: Serialize + DeserializeOwned,
        F: FnOnce() -> T,
    {
        if let Some(existing) = self.get_json(key)? {
            return Ok(existing);
        }

        let value = default();
        let inserted = self.set_json_with_prepared_options(key, &value, prepared)?;

        if inserted {
            return Ok(value);
        }

        if let Some(existing) = self.get_json(key)? {
            Ok(existing)
        } else {
            Ok(value)
        }
    }

    pub fn hset<F, V>(&mut self, key: &str, field: F, value: V) -> KvResult<bool>
    where
        F: ToRedisArgs,
        V: ToRedisArgs,
    {
        let updated: usize = self.conn.hset(key, field, value)?;
        Ok(updated > 0)
    }

    pub fn hget<F, T>(&mut self, key: &str, field: F) -> KvResult<Option<T>>
    where
        F: ToRedisArgs,
        T: FromRedisValue,
    {
        Ok(self.conn.hget(key, field)?)
    }

    pub fn hdel<F>(&mut self, key: &str, field: F) -> KvResult<usize>
    where
        F: ToRedisArgs,
    {
        Ok(self.conn.hdel(key, field)?)
    }

    pub fn hgetall<T>(&mut self, key: &str) -> KvResult<HashMap<String, T>>
    where
        T: FromRedisValue,
    {
        Ok(self.conn.hgetall(key)?)
    }

    pub fn execute_pipeline<R>(&mut self, pipeline: Pipeline) -> KvResult<R>
    where
        R: FromRedisValue,
    {
        let result = pipeline.query(&mut self.conn)?;
        Ok(result)
    }

    pub fn pipeline<R, F>(&mut self, build: F) -> KvResult<R>
    where
        R: FromRedisValue,
        F: FnOnce(Pipeline) -> Pipeline,
    {
        let pipeline = build(redis::pipe());
        self.execute_pipeline(pipeline)
    }
}

#[cfg(all(test, feature = "redis"))]
mod tests {
    use super::*;

    #[test]
    fn json_expiry_from_duration_prefers_seconds_for_whole_seconds() {
        let expiry = JsonExpiry::from_duration(Duration::from_secs(5));
        assert_eq!(expiry, JsonExpiry::Seconds(5));
    }

    #[test]
    fn json_expiry_from_duration_keeps_millisecond_precision() {
        let expiry = JsonExpiry::from_duration(Duration::from_millis(1500));
        assert_eq!(expiry, JsonExpiry::Milliseconds(1500));
    }

    #[test]
    fn json_expiry_from_duration_rounds_up_sub_millisecond_values() {
        let expiry = JsonExpiry::from_duration(Duration::from_micros(500));
        assert_eq!(expiry, JsonExpiry::Milliseconds(1));
    }

    #[test]
    fn json_expiry_from_duration_falls_back_to_seconds_when_overflowing() {
        let duration = Duration::from_secs(u64::MAX);
        let expiry = JsonExpiry::from_duration(duration);
        assert_eq!(expiry, JsonExpiry::Seconds(u64::MAX));
    }

    #[test]
    fn json_set_options_validate_rejects_conflicting_ttl_rules() {
        let options = JsonSetOptions::new().with_expiry_seconds(5).keep_ttl();

        let err = options.validate().expect_err("expected validation failure");
        assert!(matches!(err, KvErr::InvalidOptions(_)));
    }

    #[test]
    fn json_set_options_helpers_update_condition() {
        let nx = JsonSetOptions::new().nx();
        assert_eq!(nx.condition, JsonSetCondition::Nx);

        let xx = JsonSetOptions::new().xx();
        assert_eq!(xx.condition, JsonSetCondition::Xx);
    }
}<|MERGE_RESOLUTION|>--- conflicted
+++ resolved
@@ -476,15 +476,10 @@
     }
 
     pub fn set_json<T: Serialize>(&mut self, key: &str, value: &T) -> KvResult<()> {
-<<<<<<< HEAD
         let options = JsonSetOptions::default();
         let inserted = self.set_json_with_options(key, value, &options)?;
         debug_assert!(inserted, "unconditional JSON SET should not return Nil");
         Ok(())
-=======
-        let payload = serde_json::to_string(value)?;
-        self.set(key, payload)
->>>>>>> 274f81aa
     }
 
     pub fn set_json_with_options<T>(
