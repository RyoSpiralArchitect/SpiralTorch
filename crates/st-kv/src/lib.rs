--- conflicted
+++ resolved
@@ -3,7 +3,6 @@
 // Part of SpiralTorch — Licensed under AGPL-3.0-or-later.
 // Unauthorized derivative works or closed redistribution prohibited under AGPL §13.
 
-<<<<<<< HEAD
 #[cfg(feature = "redis")]
 use redis::{Commands, FromRedisValue, Pipeline, ToRedisArgs};
 #[cfg(feature = "redis")]
@@ -12,8 +11,6 @@
 use serde::{Deserialize, Serialize};
 #[cfg(feature = "redis")]
 use std::collections::HashMap;
-=======
->>>>>>> 4d459dbb
 use thiserror::Error;
 
 /// Result alias specialised for key-value helper routines.
@@ -23,7 +20,6 @@
 pub enum KvErr {
     #[error("redis error: {0}")]
     Redis(String),
-<<<<<<< HEAD
     #[cfg(feature = "redis")]
     #[error("serde error: {0}")]
     Serde(String),
@@ -119,87 +115,10 @@
 #[cfg(feature = "redis")]
 pub fn redis_rpush<V: ToRedisArgs>(url: &str, key: &str, values: V) -> KvResult<usize> {
     with_redis(url, |kv| kv.rpush(key, values))
-=======
-    #[error("serialization error: {0}")]
-    Serialization(String),
-}
-
-#[cfg(feature = "redis")]
-use redis::Commands;
-
-#[cfg(feature = "redis")]
-use serde::{de::DeserializeOwned, Serialize};
-
-#[cfg(feature = "redis")]
-fn redis_connection(url: &str) -> KvResult<redis::Connection> {
-    let client = redis::Client::open(url)?;
-    client.get_connection().map_err(Into::into)
-}
-
-#[cfg(feature = "redis")]
-fn with_connection<T, F>(url: &str, f: F) -> KvResult<T>
-where
-    F: FnOnce(&mut redis::Connection) -> redis::RedisResult<T>,
-{
-    let mut conn = redis_connection(url)?;
-    f(&mut conn).map_err(Into::into)
-}
-
-#[cfg(feature = "redis")]
-impl From<redis::RedisError> for KvErr {
-    fn from(err: redis::RedisError) -> Self {
-        KvErr::Redis(err.to_string())
-    }
-}
-
-#[cfg(feature = "redis")]
-impl From<serde_json::Error> for KvErr {
-    fn from(err: serde_json::Error) -> Self {
-        KvErr::Serialization(err.to_string())
-    }
-}
-
-/// Fetch the raw string value for a given key.
-#[cfg(feature = "redis")]
-pub fn redis_get_raw(url: &str, key: &str) -> KvResult<Option<String>> {
-    with_connection(url, |conn| conn.get::<_, Option<String>>(key))
-}
-
-/// Store a raw string value at the given key.
-#[cfg(feature = "redis")]
-pub fn redis_set_raw(url: &str, key: &str, value: &str) -> KvResult<()> {
-    with_connection(url, |conn| conn.set(key, value))
-}
-
-/// Delete the specified key, returning `true` when a value was removed.
-#[cfg(feature = "redis")]
-pub fn redis_del(url: &str, key: &str) -> KvResult<bool> {
-    let deleted: usize = with_connection(url, |conn| conn.del(key))?;
-    Ok(deleted > 0)
-}
-
-/// Determine whether a key currently exists.
-#[cfg(feature = "redis")]
-pub fn redis_exists(url: &str, key: &str) -> KvResult<bool> {
-    with_connection(url, |conn| conn.exists(key))
-}
-
-/// Fetch values from a list within the provided range.
-#[cfg(feature = "redis")]
-pub fn redis_lrange(url: &str, key: &str, start: isize, stop: isize) -> KvResult<Vec<String>> {
-    with_connection(url, |conn| conn.lrange(key, start, stop))
-}
-
-/// Push new values onto the head of a list.
-#[cfg(feature = "redis")]
-pub fn redis_lpush(url: &str, key: &str, values: &[String]) -> KvResult<usize> {
-    with_connection(url, |conn| conn.lpush(key, values))
->>>>>>> 4d459dbb
 }
 
 /// Push new values onto the tail of a list.
 #[cfg(feature = "redis")]
-<<<<<<< HEAD
 pub fn redis_lpush_json<T: Serialize>(url: &str, key: &str, value: &T) -> KvResult<usize> {
     with_redis(url, |kv| kv.lpush_json(key, value))
 }
@@ -540,107 +459,4 @@
         let pipeline = build(redis::pipe());
         self.execute_pipeline(pipeline)
     }
-=======
-pub fn redis_rpush(url: &str, key: &str, values: &[String]) -> KvResult<usize> {
-    with_connection(url, |conn| conn.rpush(key, values))
-}
-
-/// Pop a value from the head of a list.
-#[cfg(feature = "redis")]
-pub fn redis_lpop(url: &str, key: &str) -> KvResult<Option<String>> {
-    with_connection(url, |conn| conn.lpop::<_, Option<String>>(key, None))
-}
-
-/// Pop a value from the tail of a list.
-#[cfg(feature = "redis")]
-pub fn redis_rpop(url: &str, key: &str) -> KvResult<Option<String>> {
-    with_connection(url, |conn| conn.rpop::<_, Option<String>>(key, None))
-}
-
-/// Retrieve the raw string value of a field inside a hash.
-#[cfg(feature = "redis")]
-pub fn redis_hget_raw(url: &str, key: &str, field: &str) -> KvResult<Option<String>> {
-    with_connection(url, |conn| conn.hget::<_, _, Option<String>>(key, field))
-}
-
-/// Set a raw string value for the specified hash field.
-#[cfg(feature = "redis")]
-pub fn redis_hset_raw(url: &str, key: &str, field: &str, value: &str) -> KvResult<bool> {
-    with_connection(url, |conn| conn.hset(key, field, value))
-}
-
-/// Delete a field from a hash, returning `true` if it existed.
-#[cfg(feature = "redis")]
-pub fn redis_hdel(url: &str, key: &str, field: &str) -> KvResult<bool> {
-    let removed: usize = with_connection(url, |conn| conn.hdel(key, field))?;
-    Ok(removed > 0)
-}
-
-/// Increment an integer value stored at a key by the provided amount.
-#[cfg(feature = "redis")]
-pub fn redis_incr_by(url: &str, key: &str, amount: i64) -> KvResult<i64> {
-    with_connection(url, |conn| conn.incr(key, amount))
-}
-
-/// Decrement an integer value stored at a key by the provided amount.
-#[cfg(feature = "redis")]
-pub fn redis_decr_by(url: &str, key: &str, amount: i64) -> KvResult<i64> {
-    with_connection(url, |conn| conn.decr(key, amount))
-}
-
-/// Apply an expiry (TTL) in seconds to a key.
-#[cfg(feature = "redis")]
-pub fn redis_expire(url: &str, key: &str, seconds: usize) -> KvResult<bool> {
-    with_connection(url, |conn| conn.expire(key, seconds))
-}
-
-/// Retrieve keys by glob-style pattern.
-#[cfg(feature = "redis")]
-pub fn redis_keys(url: &str, pattern: &str) -> KvResult<Vec<String>> {
-    with_connection(url, |conn| conn.keys(pattern))
-}
-
-/// Fetch a JSON-encoded value and deserialize it into the requested type.
-#[cfg(feature = "redis")]
-pub fn redis_get_json<T>(url: &str, key: &str) -> KvResult<Option<T>>
-where
-    T: DeserializeOwned,
-{
-    match redis_get_raw(url, key)? {
-        Some(raw) => Ok(Some(serde_json::from_str(&raw)?)),
-        None => Ok(None),
-    }
-}
-
-/// Serialize the provided value to JSON and store it at the given key.
-#[cfg(feature = "redis")]
-pub fn redis_set_json<T>(url: &str, key: &str, value: &T) -> KvResult<()>
-where
-    T: Serialize,
-{
-    let payload = serde_json::to_string(value)?;
-    redis_set_raw(url, key, &payload)
-}
-
-/// Fetch a JSON-encoded hash field and deserialize it into the requested type.
-#[cfg(feature = "redis")]
-pub fn redis_hget_json<T>(url: &str, key: &str, field: &str) -> KvResult<Option<T>>
-where
-    T: DeserializeOwned,
-{
-    match redis_hget_raw(url, key, field)? {
-        Some(raw) => Ok(Some(serde_json::from_str(&raw)?)),
-        None => Ok(None),
-    }
-}
-
-/// Serialize the provided value to JSON and store it under the specified hash field.
-#[cfg(feature = "redis")]
-pub fn redis_hset_json<T>(url: &str, key: &str, field: &str, value: &T) -> KvResult<bool>
-where
-    T: Serialize,
-{
-    let payload = serde_json::to_string(value)?;
-    redis_hset_raw(url, key, field, &payload)
->>>>>>> 4d459dbb
 }