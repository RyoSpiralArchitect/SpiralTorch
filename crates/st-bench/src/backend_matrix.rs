// SPDX-License-Identifier: AGPL-3.0-or-later
// © 2025 Ryo ∴ SpiralArchitect (kishkavsesvit@icloud.com)
// Part of SpiralTorch — Licensed under AGPL-3.0-or-later.
// Unauthorized derivative works or closed redistribution prohibited under AGPL §13.

//! Machine-readable representation of the backend feature matrix documented in
//! `docs/backend_matrix.md`.
//!
//! The matrix is exposed as structured data so higher level tooling (benches,
//! telemetry diffing, CLI status printers) can remain in sync with the
//! documentation. Each capability row mirrors the entries in the Markdown table
//! and stores the qualitative readiness state alongside the note rendered in the
//! document.

use serde::Serialize;
use std::fmt;

/// Backends tracked in the feature matrix.
#[derive(Debug, Clone, Copy, PartialEq, Eq, Hash)]
pub enum Backend {
    Cpu,
    Wgpu,
    Mps,
    Cuda,
    Hip,
}

impl Backend {
    /// Number of backends currently tracked in the matrix.
    pub const COUNT: usize = 5;

    /// Ordered slice containing every backend.
    pub const ALL: [Backend; Backend::COUNT] = [
        Backend::Cpu,
        Backend::Wgpu,
        Backend::Mps,
        Backend::Cuda,
        Backend::Hip,
    ];

    /// Returns the canonical name used in human facing documentation.
    pub const fn as_str(self) -> &'static str {
        match self {
            Backend::Cpu => "CPU",
            Backend::Wgpu => "WGPU",
            Backend::Mps => "MPS",
            Backend::Cuda => "CUDA",
            Backend::Hip => "HIP / ROCm",
        }
    }

    /// Parses the canonical backend label back into a [`Backend`].
    pub fn from_str(name: &str) -> Option<Self> {
        Backend::ALL
            .iter()
            .copied()
            .find(|backend| backend.as_str().eq_ignore_ascii_case(name.trim()))
    }

    pub(crate) const fn index(self) -> usize {
        match self {
            Backend::Cpu => 0,
            Backend::Wgpu => 1,
            Backend::Mps => 2,
            Backend::Cuda => 3,
            Backend::Hip => 4,
        }
    }
}

impl Serialize for Backend {
    fn serialize<S>(&self, serializer: S) -> Result<S::Ok, S::Error>
    where
        S: serde::Serializer,
    {
        serializer.serialize_str(self.as_str())
    }
}

/// Qualitative readiness level used in the documentation matrix.
#[derive(Debug, Clone, Copy, PartialEq, Eq, Serialize)]
pub enum CapabilityState {
    Ready,
    Watchlist,
    Blocked,
}

impl CapabilityState {
    /// Returns the emoji marker used in the Markdown table.
    pub const fn marker(self) -> &'static str {
        match self {
            CapabilityState::Ready => "✅",
            CapabilityState::Watchlist => "⚠️",
            CapabilityState::Blocked => "❌",
        }
    }
}

impl fmt::Display for CapabilityState {
    fn fmt(&self, f: &mut fmt::Formatter<'_>) -> fmt::Result {
        f.write_str(self.marker())
    }
}

/// Entry describing how a backend fulfils a given capability.
#[derive(Debug, Clone, Copy, PartialEq, Eq, Serialize)]
pub struct CapabilityEntry {
    /// Optional readiness classification. Rows that convey free-form notes
    /// (e.g. build flags) omit a state marker.
    pub state: Option<CapabilityState>,
    /// Additional note matching the Markdown table text.
    pub note: &'static str,
}

impl CapabilityEntry {
    const fn note_only(note: &'static str) -> Self {
        Self { state: None, note }
    }

    const fn with_state(state: CapabilityState, note: &'static str) -> Self {
        Self {
            state: Some(state),
            note,
        }
    }
}

/// Capability row in the backend matrix.
#[derive(Debug, Clone, Copy, PartialEq, Eq, Serialize)]
pub struct CapabilityRow {
    /// Capability name as rendered in the first column of the table.
    pub capability: &'static str,
    /// Matrix entries ordered using [`Backend::ALL`].
    pub entries: [CapabilityEntry; Backend::COUNT],
}

/// Wrapper providing utility accessors around the static capability matrix.
#[derive(Debug, Clone, Copy)]
pub struct CapabilityMatrix {
    rows: &'static [CapabilityRow],
}

impl CapabilityMatrix {
    /// Construct a view over the provided capability rows.
    pub const fn new(rows: &'static [CapabilityRow]) -> Self {
        Self { rows }
    }

    /// Returns the raw capability rows in definition order.
    pub const fn rows(&self) -> &'static [CapabilityRow] {
        self.rows
    }

    /// Finds a capability row by name (case-insensitive).
    pub fn capability(&self, name: &str) -> Option<&'static CapabilityRow> {
        capability_by_name(name)
    }

    /// Summarises how `backend` fares across every capability.
    pub fn backend_summary(&self, backend: Backend) -> BackendSummary {
        summarize_backend(backend)
    }

    /// Returns the matrix-wide readiness counters.
    pub fn summary(&self) -> MatrixSummary {
        matrix_summary()
    }

    /// Lists every capability where `backend` still requires follow-up work.
    pub fn pending_for_backend(&self, backend: Backend) -> Vec<&'static CapabilityRow> {
        pending_capabilities_for_backend(backend)
    }

    /// Returns capability rows whose notes mention `query` (case-insensitive).
    pub fn capabilities_with_note(&self, query: &str) -> Vec<&'static CapabilityRow> {
        capabilities_with_note_containing(query)
    }
}

impl CapabilityRow {
    /// Retrieve the entry for `backend`.
    pub const fn entry(&self, backend: Backend) -> &CapabilityEntry {
        &self.entries[backend.index()]
    }

    /// Computes a [`CapabilitySummary`] describing how every backend fares for this row.
    pub const fn summarize(&self) -> CapabilitySummary {
        let mut ready = 0;
        let mut watchlist = 0;
        let mut blocked = 0;
        let mut idx = 0;
        while idx < Backend::COUNT {
            let state = self.entries[idx].state;
            match state {
                Some(CapabilityState::Ready) => ready += 1,
                Some(CapabilityState::Watchlist) => watchlist += 1,
                Some(CapabilityState::Blocked) => blocked += 1,
                None => {}
            }
            idx += 1;
        }

        CapabilitySummary {
            capability: self.capability,
            ready,
            watchlist,
            blocked,
        }
    }
}

/// Aggregated readiness information for a backend across the entire matrix.
#[derive(Debug, Clone, PartialEq, Eq, Serialize)]
pub struct BackendNote {
    /// Capability row the note originates from.
    pub capability: &'static str,
    /// Additional context mirrored from the documentation table.
    pub note: &'static str,
}

/// Aggregated readiness information for a backend across the entire matrix.
#[derive(Debug, Clone, PartialEq, Eq, Serialize)]
pub struct BackendSummary {
    /// Backend identifier.
    pub backend: Backend,
    /// Number of ready capabilities.
    pub ready: usize,
    /// Number of capabilities tracked on the watchlist.
    pub watchlist: usize,
    /// Number of blocked capabilities.
    pub blocked: usize,
    /// Collected notes for non-ready capabilities and informational rows.
    pub notes: Vec<BackendNote>,
}

impl BackendSummary {
    /// Returns `true` if the backend has no watchlist or blocked capabilities.
    pub fn is_fully_ready(&self) -> bool {
        self.watchlist == 0 && self.blocked == 0
    }

    /// Number of capabilities that carry a readiness marker for this backend.
    pub fn tracked_capabilities(&self) -> usize {
        self.ready + self.watchlist + self.blocked
    }

    /// Fraction of tracked capabilities that are marked as ready.
    pub fn readiness_ratio(&self) -> f32 {
        let total = self.tracked_capabilities();
        if total == 0 {
            0.0
        } else {
            self.ready as f32 / total as f32
        }
    }

    /// Number of capabilities that are not yet ready.
    pub fn pending(&self) -> usize {
        self.watchlist + self.blocked
    }
}

/// Aggregate counters describing the entire backend matrix.
#[derive(Debug, Clone, Copy, PartialEq, Eq, Serialize)]
pub struct MatrixSummary {
    /// Number of entries marked ready across the matrix.
    pub ready: usize,
    /// Number of entries tracked on the watchlist.
    pub watchlist: usize,
    /// Number of entries marked as blocked.
    pub blocked: usize,
    /// Number of informational entries without readiness markers.
    pub informational: usize,
}

impl MatrixSummary {
    /// Number of entries that have an explicit readiness marker.
    pub const fn tracked_entries(&self) -> usize {
        self.ready + self.watchlist + self.blocked
    }

    /// Total number of entries including informational notes.
    pub const fn total_entries(&self) -> usize {
        self.tracked_entries() + self.informational
    }

    /// Fraction of tracked entries that are marked ready.
    pub fn readiness_ratio(&self) -> f32 {
        let tracked = self.tracked_entries();
        if tracked == 0 {
            0.0
        } else {
            self.ready as f32 / tracked as f32
        }
    }
}

/// Aggregated readiness information across all backends for a single capability.
#[derive(Debug, Clone, Copy, PartialEq, Eq, Serialize)]
pub struct CapabilitySummary {
    /// Capability name as rendered in the documentation matrix.
    pub capability: &'static str,
    /// Number of backends marked as ready.
    pub ready: usize,
    /// Number of backends on the watchlist.
    pub watchlist: usize,
    /// Number of backends marked as blocked.
    pub blocked: usize,
}

impl CapabilitySummary {
    /// Total number of backends that have an explicit readiness marker for the capability.
    pub const fn tracked_backends(&self) -> usize {
        self.ready + self.watchlist + self.blocked
    }

    /// Dominant state if exactly one readiness tier has the highest count.
    pub const fn dominant_state(&self) -> Option<CapabilityState> {
        let mut max = 0usize;
        let mut ties = 0usize;
        let mut candidate: Option<CapabilityState> = None;

        let ready = self.ready;
        if ready > max {
            max = ready;
            ties = 1;
            candidate = Some(CapabilityState::Ready);
        } else if ready != 0 && ready == max {
            ties += 1;
        }

        let watchlist = self.watchlist;
        if watchlist > max {
            max = watchlist;
            ties = 1;
            candidate = Some(CapabilityState::Watchlist);
        } else if watchlist != 0 && watchlist == max {
            ties += 1;
        }

        let blocked = self.blocked;
        if blocked > max {
            max = blocked;
            ties = 1;
            candidate = Some(CapabilityState::Blocked);
        } else if blocked != 0 && blocked == max {
            ties += 1;
        }

        if max == 0 || ties != 1 {
            None
        } else {
            candidate
        }
    }
}

static CAPABILITY_ROWS: &[CapabilityRow] = &[
    CapabilityRow {
        capability: "Build flag",
        entries: [
            CapabilityEntry::note_only("_none_"),
            CapabilityEntry::note_only("`--features wgpu`"),
            CapabilityEntry::note_only("`--features mps`"),
            CapabilityEntry::note_only("`--features cuda`"),
            CapabilityEntry::note_only("`--features \"hip,st-backend-hip/hip-real\"`"),
        ],
    },
    CapabilityRow {
        capability: "Min toolchain",
        entries: [
            CapabilityEntry::note_only("Stable Rust"),
            CapabilityEntry::note_only("Stable Rust + system WebGPU drivers"),
            CapabilityEntry::note_only("Stable Rust + macOS 14 SDK"),
            CapabilityEntry::note_only("Stable Rust + CUDA 12 Toolkit & NVRTC"),
            CapabilityEntry::note_only("Stable Rust + ROCm 6 toolchain"),
        ],
    },
    CapabilityRow {
        capability: "Tensor ops",
        entries: [
            CapabilityEntry::with_state(CapabilityState::Ready, "Full"),
            CapabilityEntry::with_state(
                CapabilityState::Ready,
                "Full (verify image/texture paths)",
            ),
            CapabilityEntry::with_state(CapabilityState::Ready, "Full"),
            CapabilityEntry::with_state(CapabilityState::Ready, "Full"),
            CapabilityEntry::with_state(CapabilityState::Ready, "Full"),
        ],
    },
    CapabilityRow {
        capability: "Autodiff / hypergrad",
        entries: [
            CapabilityEntry::with_state(CapabilityState::Ready, "Ready"),
            CapabilityEntry::with_state(CapabilityState::Ready, "Ready"),
            CapabilityEntry::with_state(CapabilityState::Ready, "Ready"),
            CapabilityEntry::with_state(CapabilityState::Ready, "Ready"),
<<<<<<< HEAD
            CapabilityEntry::with_state(CapabilityState::Ready, "Validated"),
=======
            CapabilityEntry::with_state(CapabilityState::Ready, "Ready"),
>>>>>>> ea90815a
        ],
    },
    CapabilityRow {
        capability: "Planner & scheduler",
        entries: [
            CapabilityEntry::with_state(CapabilityState::Ready, "Ready"),
            CapabilityEntry::with_state(CapabilityState::Ready, "Ready"),
            CapabilityEntry::with_state(CapabilityState::Ready, "Ready"),
            CapabilityEntry::with_state(CapabilityState::Ready, "Ready"),
<<<<<<< HEAD
            CapabilityEntry::with_state(CapabilityState::Ready, "Async queues tuned"),
=======
            CapabilityEntry::with_state(CapabilityState::Ready, "Ready"),
>>>>>>> ea90815a
        ],
    },
    CapabilityRow {
        capability: "Telemetry",
        entries: [
            CapabilityEntry::with_state(CapabilityState::Ready, "Structured logging"),
            CapabilityEntry::with_state(CapabilityState::Ready, "GPU timelines"),
            CapabilityEntry::with_state(
                CapabilityState::Ready,
                "Instruments via macOS unified logging",
            ),
            CapabilityEntry::with_state(CapabilityState::Ready, "CUPTI hooks planned"),
<<<<<<< HEAD
            CapabilityEntry::with_state(CapabilityState::Ready, "Counter wiring in place"),
=======
            CapabilityEntry::with_state(CapabilityState::Ready, "Counter wiring complete"),
>>>>>>> ea90815a
        ],
    },
    CapabilityRow {
        capability: "Python wheel support",
        entries: [
            CapabilityEntry::with_state(CapabilityState::Ready, "Ready"),
            CapabilityEntry::with_state(CapabilityState::Ready, "Ready (default build)"),
            CapabilityEntry::with_state(CapabilityState::Ready, "Ready"),
            CapabilityEntry::with_state(CapabilityState::Ready, "Ready"),
<<<<<<< HEAD
            CapabilityEntry::with_state(CapabilityState::Ready, "Wheel audit complete"),
=======
            CapabilityEntry::with_state(CapabilityState::Ready, "Ready"),
>>>>>>> ea90815a
        ],
    },
    CapabilityRow {
        capability: "Kernel autotuning",
        entries: [
            CapabilityEntry::with_state(CapabilityState::Ready, "Parameter sweeps nightly"),
<<<<<<< HEAD
            CapabilityEntry::with_state(
                CapabilityState::Ready,
                "Shader cache heuristics stabilized",
            ),
            CapabilityEntry::with_state(
                CapabilityState::Ready,
                "Convolution coverage complete",
            ),
=======
            CapabilityEntry::with_state(CapabilityState::Ready, "Shader cache heuristics tuned"),
            CapabilityEntry::with_state(CapabilityState::Ready, "Convolution coverage complete"),
>>>>>>> ea90815a
            CapabilityEntry::with_state(
                CapabilityState::Ready,
                "Heuristic tuner with offline database",
            ),
<<<<<<< HEAD
            CapabilityEntry::with_state(
                CapabilityState::Ready,
                "Wavefront search stabilized",
            ),
=======
            CapabilityEntry::with_state(CapabilityState::Ready, "Wavefront parameter search tuned"),
>>>>>>> ea90815a
        ],
    },
    CapabilityRow {
        capability: "Sparse tensor ops",
        entries: [
<<<<<<< HEAD
            CapabilityEntry::with_state(
                CapabilityState::Ready,
                "CSR kernels merged",
            ),
            CapabilityEntry::with_state(
                CapabilityState::Ready,
                "Subgroup atomics coverage complete",
            ),
            CapabilityEntry::with_state(
                CapabilityState::Ready,
                "Metal sparse pipeline primitives integrated",
            ),
=======
            CapabilityEntry::with_state(CapabilityState::Ready, "CSR kernels merged"),
            CapabilityEntry::with_state(CapabilityState::Ready, "Subgroup atomics covered"),
            CapabilityEntry::with_state(CapabilityState::Ready, "Metal sparse pipeline ready"),
>>>>>>> ea90815a
            CapabilityEntry::with_state(CapabilityState::Ready, "CUSPARSE integration validated"),
            CapabilityEntry::with_state(CapabilityState::Ready, "ROCm sparse kernels merged"),
        ],
    },
    CapabilityRow {
        capability: "Quantized inference",
        entries: [
            CapabilityEntry::with_state(CapabilityState::Ready, "INT8/BF16 calibrations stable"),
            CapabilityEntry::with_state(CapabilityState::Ready, "Shader range calibrated"),
            CapabilityEntry::with_state(
                CapabilityState::Ready,
<<<<<<< HEAD
                "Shader range calibration automated",
            ),
            CapabilityEntry::with_state(
                CapabilityState::Ready,
                "Metal Performance Shaders INT8 path enabled",
=======
                "Metal Performance Shaders INT8 path validated",
>>>>>>> ea90815a
            ),
            CapabilityEntry::with_state(
                CapabilityState::Ready,
                "Tensor cores validated for INT8/BF16",
            ),
<<<<<<< HEAD
            CapabilityEntry::with_state(
                CapabilityState::Ready,
                "rocWMMA quantized path upstreamed",
            ),
=======
            CapabilityEntry::with_state(CapabilityState::Ready, "rocWMMA quantized path ready"),
>>>>>>> ea90815a
        ],
    },
    CapabilityRow {
        capability: "Mixed precision training",
        entries: [
            CapabilityEntry::with_state(CapabilityState::Ready, "AMP via BF16 accumulation"),
<<<<<<< HEAD
            CapabilityEntry::with_state(
                CapabilityState::Ready,
                "FP16 gradient scaling tuned",
            ),
            CapabilityEntry::with_state(CapabilityState::Ready, "Metal AMP validated on A17"),
            CapabilityEntry::with_state(CapabilityState::Ready, "Apex parity across optimizers"),
            CapabilityEntry::with_state(
                CapabilityState::Ready,
                "Wavefront loss scaling optimized",
            ),
=======
            CapabilityEntry::with_state(CapabilityState::Ready, "FP16 gradient scaling tuned"),
            CapabilityEntry::with_state(CapabilityState::Ready, "Metal AMP validated on A17"),
            CapabilityEntry::with_state(CapabilityState::Ready, "Apex parity across optimizers"),
            CapabilityEntry::with_state(CapabilityState::Ready, "Wavefront loss scaling tuned"),
>>>>>>> ea90815a
        ],
    },
    CapabilityRow {
        capability: "Dynamic shape compilation",
        entries: [
            CapabilityEntry::with_state(
                CapabilityState::Ready,
                "Shape polymorphic kernels validated",
            ),
<<<<<<< HEAD
            CapabilityEntry::with_state(
                CapabilityState::Ready,
                "Runtime shape lowering stabilized",
            ),
            CapabilityEntry::with_state(
                CapabilityState::Ready,
                "Metal dynamic pipeline caching optimized",
            ),
            CapabilityEntry::with_state(CapabilityState::Ready, "NVRTC specialization stable"),
            CapabilityEntry::with_state(
                CapabilityState::Ready,
                "rocDynamic shape specialization merged",
            ),
=======
            CapabilityEntry::with_state(CapabilityState::Ready, "Runtime shape lowering ready"),
            CapabilityEntry::with_state(CapabilityState::Ready, "Metal dynamic pipeline cached"),
            CapabilityEntry::with_state(CapabilityState::Ready, "NVRTC specialization stable"),
            CapabilityEntry::with_state(CapabilityState::Ready, "rocDynamic shape support"),
>>>>>>> ea90815a
        ],
    },
    CapabilityRow {
        capability: "Graph fusion pipeline",
        entries: [
            CapabilityEntry::with_state(CapabilityState::Ready, "Stable scheduler passes"),
<<<<<<< HEAD
            CapabilityEntry::with_state(
                CapabilityState::Ready,
                "Texture graph fusion benchmarked",
            ),
            CapabilityEntry::with_state(
                CapabilityState::Ready,
                "Tile buffer heuristics tuned",
            ),
            CapabilityEntry::with_state(CapabilityState::Ready, "NVRTC fusion coverage nightly"),
            CapabilityEntry::with_state(
                CapabilityState::Ready,
                "ROC graph capture instrumentation complete",
            ),
=======
            CapabilityEntry::with_state(CapabilityState::Ready, "Texture graph fusion benchmarked"),
            CapabilityEntry::with_state(CapabilityState::Ready, "Tile buffer heuristics tuned"),
            CapabilityEntry::with_state(CapabilityState::Ready, "NVRTC fusion coverage nightly"),
            CapabilityEntry::with_state(CapabilityState::Ready, "ROC graph capture instrumented"),
>>>>>>> ea90815a
        ],
    },
    CapabilityRow {
        capability: "ONNX export parity",
        entries: [
            CapabilityEntry::with_state(CapabilityState::Ready, "Parity score ≥ 0.9"),
<<<<<<< HEAD
            CapabilityEntry::with_state(
                CapabilityState::Ready,
                "Dynamic shape operators covered",
            ),
            CapabilityEntry::with_state(
                CapabilityState::Ready,
                "Gradient suite expanded",
            ),
=======
            CapabilityEntry::with_state(CapabilityState::Ready, "Dynamic shape operators covered"),
            CapabilityEntry::with_state(CapabilityState::Ready, "Gradient suite expanded"),
>>>>>>> ea90815a
            CapabilityEntry::with_state(
                CapabilityState::Ready,
                "Validated nightly against reference ops",
            ),
            CapabilityEntry::with_state(
                CapabilityState::Ready,
<<<<<<< HEAD
                "Upstream complex kernel coverage achieved",
=======
                "Complex kernel coverage upstreamed",
>>>>>>> ea90815a
            ),
        ],
    },
    CapabilityRow {
        capability: "CI coverage",
        entries: [
            CapabilityEntry::with_state(CapabilityState::Ready, "Nightly smoke + perf matrix"),
<<<<<<< HEAD
            CapabilityEntry::with_state(
                CapabilityState::Ready,
                "Weekly adapter matrix job green",
            ),
            CapabilityEntry::with_state(
                CapabilityState::Ready,
                "Weekly adapter matrix job green",
            ),
            CapabilityEntry::with_state(CapabilityState::Ready, "Nightly + gated release pipeline"),
            CapabilityEntry::with_state(
                CapabilityState::Ready,
                "Hardware allocation secured",
            ),
=======
            CapabilityEntry::with_state(CapabilityState::Ready, "Weekly adapter matrix automated"),
            CapabilityEntry::with_state(CapabilityState::Ready, "Weekly adapter matrix automated"),
            CapabilityEntry::with_state(CapabilityState::Ready, "Nightly + gated release pipeline"),
            CapabilityEntry::with_state(CapabilityState::Ready, "Hardware allocation secured"),
>>>>>>> ea90815a
        ],
    },
];

/// Canonical capability matrix view mirroring the documentation table.
pub const CAPABILITY_MATRIX: CapabilityMatrix = CapabilityMatrix::new(CAPABILITY_ROWS);

/// Returns the backend feature matrix mirrored from `docs/backend_matrix.md`.
pub const fn capability_matrix_view() -> &'static CapabilityMatrix {
    &CAPABILITY_MATRIX
}

/// Returns the backend feature matrix mirrored from `docs/backend_matrix.md`.
pub fn capability_matrix() -> &'static [CapabilityRow] {
    CAPABILITY_MATRIX.rows()
}

/// Locates a capability row by name (case-insensitive).
pub fn capability_by_name(name: &str) -> Option<&'static CapabilityRow> {
    let query = name.trim();
    if query.is_empty() {
        return None;
    }

    CAPABILITY_ROWS
        .iter()
        .find(|row| row.capability.eq_ignore_ascii_case(query))
}

/// Produces a summary describing how `backend` fares across all capabilities.
pub fn summarize_backend(backend: Backend) -> BackendSummary {
    let mut summary = BackendSummary {
        backend,
        ready: 0,
        watchlist: 0,
        blocked: 0,
        notes: Vec::new(),
    };

    for row in CAPABILITY_ROWS {
        let entry = row.entry(backend);
        match entry.state {
            Some(CapabilityState::Ready) => summary.ready += 1,
            Some(CapabilityState::Watchlist) => {
                summary.watchlist += 1;
                summary.notes.push(BackendNote {
                    capability: row.capability,
                    note: entry.note,
                });
            }
            Some(CapabilityState::Blocked) => {
                summary.blocked += 1;
                summary.notes.push(BackendNote {
                    capability: row.capability,
                    note: entry.note,
                });
            }
            None => {
                if !entry.note.is_empty() {
                    summary.notes.push(BackendNote {
                        capability: row.capability,
                        note: entry.note,
                    });
                }
            }
        }
    }

    summary
}

/// Convenience helper returning summaries for every backend in the matrix.
pub fn backend_summaries() -> Vec<BackendSummary> {
    Backend::ALL
        .iter()
        .copied()
        .map(summarize_backend)
        .collect()
}

/// Convenience helper returning capability summaries for every row in the matrix.
pub fn capability_summaries() -> Vec<CapabilitySummary> {
    CAPABILITY_ROWS
        .iter()
        .map(CapabilityRow::summarize)
        .collect()
}

/// Returns capability rows that contain at least one backend marked with the requested state.
pub fn capabilities_with_state(state: CapabilityState) -> Vec<&'static CapabilityRow> {
    CAPABILITY_ROWS
        .iter()
        .filter(|row| row.entries.iter().any(|entry| entry.state == Some(state)))
        .collect()
}

/// Returns capability rows where `backend` is marked with the requested state.
pub fn capabilities_for_backend_with_state(
    backend: Backend,
    state: CapabilityState,
) -> Vec<&'static CapabilityRow> {
    CAPABILITY_ROWS
        .iter()
        .filter(|row| row.entry(backend).state == Some(state))
        .collect()
}

/// Returns capability rows whose notes mention `query` (case-insensitive).
pub fn capabilities_with_note_containing(query: &str) -> Vec<&'static CapabilityRow> {
    let trimmed = query.trim();
    if trimmed.is_empty() {
        return Vec::new();
    }

    let needle = trimmed.to_ascii_lowercase();
    CAPABILITY_ROWS
        .iter()
        .filter(|row| {
            row.entries
                .iter()
                .any(|entry| entry.note.to_ascii_lowercase().contains(needle.as_str()))
        })
        .collect()
}

/// Returns capability rows where `backend` is not yet marked ready.
pub fn pending_capabilities_for_backend(backend: Backend) -> Vec<&'static CapabilityRow> {
    CAPABILITY_ROWS
        .iter()
        .filter(|row| match row.entry(backend).state {
            Some(CapabilityState::Ready) => false,
            Some(CapabilityState::Watchlist) | Some(CapabilityState::Blocked) => true,
            None => false,
        })
        .collect()
}

/// Backend summaries ordered by readiness ratio (descending) and ready count.
pub fn readiness_leaderboard() -> Vec<BackendSummary> {
    let mut summaries = backend_summaries();
    summaries.sort_by(|a, b| {
        b.readiness_ratio()
            .total_cmp(&a.readiness_ratio())
            .then(b.ready.cmp(&a.ready))
            .then_with(|| a.backend.as_str().cmp(b.backend.as_str()))
    });
    summaries
}

/// Serialises the matrix into a JSON value for downstream tooling.
pub fn capability_matrix_json() -> serde_json::Value {
    serde_json::to_value(CAPABILITY_ROWS).expect("matrix is serialisable")
}

/// Computes aggregate readiness counts across the entire matrix.
pub fn matrix_summary() -> MatrixSummary {
    let mut summary = MatrixSummary {
        ready: 0,
        watchlist: 0,
        blocked: 0,
        informational: 0,
    };

    for row in CAPABILITY_ROWS {
        for entry in &row.entries {
            match entry.state {
                Some(CapabilityState::Ready) => summary.ready += 1,
                Some(CapabilityState::Watchlist) => summary.watchlist += 1,
                Some(CapabilityState::Blocked) => summary.blocked += 1,
                None => summary.informational += 1,
            }
        }
    }

    summary
}

#[cfg(test)]
mod tests {
    use super::*;

    #[test]
    fn matrix_contains_expected_rows() {
        let matrix = capability_matrix();
        assert!(matrix.iter().any(|row| row.capability == "Tensor ops"));
        let telemetry = matrix
            .iter()
            .find(|row| row.capability == "Telemetry")
            .expect("telemetry row present");
        let hip_entry = telemetry.entry(Backend::Hip);
        assert_eq!(hip_entry.state, Some(CapabilityState::Ready));
        assert!(hip_entry.note.contains("counter"));
    }

    #[test]
    fn backend_names_match_document() {
        let names: Vec<&str> = Backend::ALL
            .iter()
            .map(|backend| backend.as_str())
            .collect();
        assert_eq!(names, vec!["CPU", "WGPU", "MPS", "CUDA", "HIP / ROCm"]);
    }

    #[test]
    fn backend_parsing_is_case_insensitive() {
        assert_eq!(Backend::from_str("cuda"), Some(Backend::Cuda));
        assert_eq!(Backend::from_str(" HIP / ROCM"), Some(Backend::Hip));
        assert_eq!(Backend::from_str("unknown"), None);
    }

    #[test]
    fn summarizes_backend_reports_full_readiness() {
        let hip = summarize_backend(Backend::Hip);
        assert_eq!(hip.backend, Backend::Hip);
        assert_eq!(hip.watchlist, 0);
        assert_eq!(hip.blocked, 0);
        assert!(hip.is_fully_ready());
        assert_eq!(hip.tracked_capabilities(), 13);
        assert_eq!(hip.ready, 13);
        assert_eq!(hip.readiness_ratio(), 1.0);
        assert_eq!(hip.pending(), 0);
        assert!(hip.notes.is_empty());
    }

    #[test]
    fn matrix_serialises_to_json() {
        let value = capability_matrix_json();
        let rows = value.as_array().expect("array of rows");
        let first = rows
            .iter()
            .find(|row| row["capability"].as_str() == Some("Telemetry"))
            .expect("telemetry row serialized");
        let hip_note = first["entries"][Backend::Hip.index()]["note"].as_str();
        assert!(hip_note.expect("hip note present").contains("counter"));
    }

    #[test]
    fn capability_summaries_reflect_full_readiness() {
        let summaries = capability_summaries();
        let onnx = summaries
            .iter()
            .find(|summary| summary.capability == "ONNX export parity")
            .expect("onnx row present");
        assert_eq!(onnx.ready, 5);
        assert_eq!(onnx.watchlist, 0);
        assert_eq!(onnx.blocked, 0);
        assert_eq!(onnx.tracked_backends(), 5);
        assert_eq!(onnx.dominant_state(), Some(CapabilityState::Ready));

        let ci = summaries
            .iter()
            .find(|summary| summary.capability == "CI coverage")
            .expect("ci row present");
        assert_eq!(ci.ready, 5);
        assert_eq!(ci.watchlist, 0);
        assert_eq!(ci.blocked, 0);
        assert_eq!(ci.dominant_state(), Some(CapabilityState::Ready));
    }

    #[test]
    fn capabilities_with_state_filters_rows() {
        let blocked_rows = capabilities_with_state(CapabilityState::Blocked);
        assert!(blocked_rows.is_empty());

        let watchlist_rows = capabilities_with_state(CapabilityState::Watchlist);
        assert!(watchlist_rows.is_empty());

        let ready_rows = capabilities_with_state(CapabilityState::Ready);
        assert!(ready_rows.iter().any(|row| row.capability == "Tensor ops"));
    }

    #[test]
    fn capabilities_for_backend_with_state_lists_pending_items() {
        let hip_watchlist =
            capabilities_for_backend_with_state(Backend::Hip, CapabilityState::Watchlist);
        assert!(hip_watchlist.is_empty());

        let cuda_blocked =
            capabilities_for_backend_with_state(Backend::Cuda, CapabilityState::Blocked);
        assert!(cuda_blocked.is_empty());

        let hip_ready = capabilities_for_backend_with_state(Backend::Hip, CapabilityState::Ready);
        assert_eq!(
            hip_ready.len(),
            hip_ready
                .iter()
                .filter(|row| row.entry(Backend::Hip).state == Some(CapabilityState::Ready))
                .count()
        );
    }

    #[test]
    fn capabilities_with_note_containing_is_case_insensitive() {
        let wavefront = capabilities_with_note_containing("wavefront");
        assert!(wavefront
            .iter()
            .any(|row| row.capability == "Kernel autotuning"));
        assert!(wavefront
            .iter()
            .any(|row| row.capability == "Mixed precision training"));

        assert!(capabilities_with_note_containing(" ").is_empty());
    }

    #[test]
    fn matrix_summary_matches_manual_counts() {
        let summary = matrix_summary();
        let mut ready = 0usize;
        let mut watchlist = 0usize;
        let mut blocked = 0usize;
        let mut informational = 0usize;

        for row in capability_matrix() {
            for entry in &row.entries {
                match entry.state {
                    Some(CapabilityState::Ready) => ready += 1,
                    Some(CapabilityState::Watchlist) => watchlist += 1,
                    Some(CapabilityState::Blocked) => blocked += 1,
                    None => informational += 1,
                }
            }
        }

        assert_eq!(summary.ready, ready);
        assert_eq!(summary.watchlist, watchlist);
        assert_eq!(summary.blocked, blocked);
        assert_eq!(summary.informational, informational);
        assert_eq!(
            summary.total_entries(),
            ready + watchlist + blocked + informational
        );
        if summary.tracked_entries() > 0 {
            let expected_ratio = ready as f32 / summary.tracked_entries() as f32;
            assert!((summary.readiness_ratio() - expected_ratio).abs() <= f32::EPSILON);
        } else {
            assert_eq!(summary.readiness_ratio(), 0.0);
        }
    }

    #[test]
    fn capability_matrix_view_matches_slice() {
        let view = capability_matrix_view();
        assert_eq!(view.rows().len(), capability_matrix().len());
        assert!(view
            .capability("Telemetry")
            .is_some_and(|row| row.capability == "Telemetry"));
    }

    #[test]
    fn capability_matrix_view_provides_note_search() {
        let view = capability_matrix_view();
        let matches = view.capabilities_with_note("dynamic shape");
        assert!(matches
            .iter()
            .any(|row| row.capability == "Dynamic shape compilation"));
    }

    #[test]
    fn pending_capabilities_collects_watchlist_and_blocked() {
        let hip_pending = pending_capabilities_for_backend(Backend::Hip);
        assert!(hip_pending.is_empty());
    }

    #[test]
    fn readiness_leaderboard_prefers_higher_ratios() {
        let leaderboard = readiness_leaderboard();
        assert_eq!(leaderboard.len(), Backend::COUNT);
        assert_eq!(leaderboard.first().expect("non-empty").backend, Backend::Cpu);
        assert!(leaderboard
            .windows(2)
            .all(|pair| pair[0].readiness_ratio() >= pair[1].readiness_ratio()));
    }
}<|MERGE_RESOLUTION|>--- conflicted
+++ resolved
@@ -396,11 +396,7 @@
             CapabilityEntry::with_state(CapabilityState::Ready, "Ready"),
             CapabilityEntry::with_state(CapabilityState::Ready, "Ready"),
             CapabilityEntry::with_state(CapabilityState::Ready, "Ready"),
-<<<<<<< HEAD
             CapabilityEntry::with_state(CapabilityState::Ready, "Validated"),
-=======
-            CapabilityEntry::with_state(CapabilityState::Ready, "Ready"),
->>>>>>> ea90815a
         ],
     },
     CapabilityRow {
@@ -410,11 +406,7 @@
             CapabilityEntry::with_state(CapabilityState::Ready, "Ready"),
             CapabilityEntry::with_state(CapabilityState::Ready, "Ready"),
             CapabilityEntry::with_state(CapabilityState::Ready, "Ready"),
-<<<<<<< HEAD
             CapabilityEntry::with_state(CapabilityState::Ready, "Async queues tuned"),
-=======
-            CapabilityEntry::with_state(CapabilityState::Ready, "Ready"),
->>>>>>> ea90815a
         ],
     },
     CapabilityRow {
@@ -427,11 +419,7 @@
                 "Instruments via macOS unified logging",
             ),
             CapabilityEntry::with_state(CapabilityState::Ready, "CUPTI hooks planned"),
-<<<<<<< HEAD
             CapabilityEntry::with_state(CapabilityState::Ready, "Counter wiring in place"),
-=======
-            CapabilityEntry::with_state(CapabilityState::Ready, "Counter wiring complete"),
->>>>>>> ea90815a
         ],
     },
     CapabilityRow {
@@ -441,18 +429,13 @@
             CapabilityEntry::with_state(CapabilityState::Ready, "Ready (default build)"),
             CapabilityEntry::with_state(CapabilityState::Ready, "Ready"),
             CapabilityEntry::with_state(CapabilityState::Ready, "Ready"),
-<<<<<<< HEAD
             CapabilityEntry::with_state(CapabilityState::Ready, "Wheel audit complete"),
-=======
-            CapabilityEntry::with_state(CapabilityState::Ready, "Ready"),
->>>>>>> ea90815a
         ],
     },
     CapabilityRow {
         capability: "Kernel autotuning",
         entries: [
             CapabilityEntry::with_state(CapabilityState::Ready, "Parameter sweeps nightly"),
-<<<<<<< HEAD
             CapabilityEntry::with_state(
                 CapabilityState::Ready,
                 "Shader cache heuristics stabilized",
@@ -461,28 +444,19 @@
                 CapabilityState::Ready,
                 "Convolution coverage complete",
             ),
-=======
-            CapabilityEntry::with_state(CapabilityState::Ready, "Shader cache heuristics tuned"),
-            CapabilityEntry::with_state(CapabilityState::Ready, "Convolution coverage complete"),
->>>>>>> ea90815a
             CapabilityEntry::with_state(
                 CapabilityState::Ready,
                 "Heuristic tuner with offline database",
             ),
-<<<<<<< HEAD
             CapabilityEntry::with_state(
                 CapabilityState::Ready,
                 "Wavefront search stabilized",
             ),
-=======
-            CapabilityEntry::with_state(CapabilityState::Ready, "Wavefront parameter search tuned"),
->>>>>>> ea90815a
         ],
     },
     CapabilityRow {
         capability: "Sparse tensor ops",
         entries: [
-<<<<<<< HEAD
             CapabilityEntry::with_state(
                 CapabilityState::Ready,
                 "CSR kernels merged",
@@ -495,11 +469,6 @@
                 CapabilityState::Ready,
                 "Metal sparse pipeline primitives integrated",
             ),
-=======
-            CapabilityEntry::with_state(CapabilityState::Ready, "CSR kernels merged"),
-            CapabilityEntry::with_state(CapabilityState::Ready, "Subgroup atomics covered"),
-            CapabilityEntry::with_state(CapabilityState::Ready, "Metal sparse pipeline ready"),
->>>>>>> ea90815a
             CapabilityEntry::with_state(CapabilityState::Ready, "CUSPARSE integration validated"),
             CapabilityEntry::with_state(CapabilityState::Ready, "ROCm sparse kernels merged"),
         ],
@@ -511,35 +480,26 @@
             CapabilityEntry::with_state(CapabilityState::Ready, "Shader range calibrated"),
             CapabilityEntry::with_state(
                 CapabilityState::Ready,
-<<<<<<< HEAD
                 "Shader range calibration automated",
             ),
             CapabilityEntry::with_state(
                 CapabilityState::Ready,
                 "Metal Performance Shaders INT8 path enabled",
-=======
-                "Metal Performance Shaders INT8 path validated",
->>>>>>> ea90815a
             ),
             CapabilityEntry::with_state(
                 CapabilityState::Ready,
                 "Tensor cores validated for INT8/BF16",
             ),
-<<<<<<< HEAD
             CapabilityEntry::with_state(
                 CapabilityState::Ready,
                 "rocWMMA quantized path upstreamed",
             ),
-=======
-            CapabilityEntry::with_state(CapabilityState::Ready, "rocWMMA quantized path ready"),
->>>>>>> ea90815a
         ],
     },
     CapabilityRow {
         capability: "Mixed precision training",
         entries: [
             CapabilityEntry::with_state(CapabilityState::Ready, "AMP via BF16 accumulation"),
-<<<<<<< HEAD
             CapabilityEntry::with_state(
                 CapabilityState::Ready,
                 "FP16 gradient scaling tuned",
@@ -550,12 +510,6 @@
                 CapabilityState::Ready,
                 "Wavefront loss scaling optimized",
             ),
-=======
-            CapabilityEntry::with_state(CapabilityState::Ready, "FP16 gradient scaling tuned"),
-            CapabilityEntry::with_state(CapabilityState::Ready, "Metal AMP validated on A17"),
-            CapabilityEntry::with_state(CapabilityState::Ready, "Apex parity across optimizers"),
-            CapabilityEntry::with_state(CapabilityState::Ready, "Wavefront loss scaling tuned"),
->>>>>>> ea90815a
         ],
     },
     CapabilityRow {
@@ -565,7 +519,6 @@
                 CapabilityState::Ready,
                 "Shape polymorphic kernels validated",
             ),
-<<<<<<< HEAD
             CapabilityEntry::with_state(
                 CapabilityState::Ready,
                 "Runtime shape lowering stabilized",
@@ -579,19 +532,12 @@
                 CapabilityState::Ready,
                 "rocDynamic shape specialization merged",
             ),
-=======
-            CapabilityEntry::with_state(CapabilityState::Ready, "Runtime shape lowering ready"),
-            CapabilityEntry::with_state(CapabilityState::Ready, "Metal dynamic pipeline cached"),
-            CapabilityEntry::with_state(CapabilityState::Ready, "NVRTC specialization stable"),
-            CapabilityEntry::with_state(CapabilityState::Ready, "rocDynamic shape support"),
->>>>>>> ea90815a
         ],
     },
     CapabilityRow {
         capability: "Graph fusion pipeline",
         entries: [
             CapabilityEntry::with_state(CapabilityState::Ready, "Stable scheduler passes"),
-<<<<<<< HEAD
             CapabilityEntry::with_state(
                 CapabilityState::Ready,
                 "Texture graph fusion benchmarked",
@@ -605,19 +551,12 @@
                 CapabilityState::Ready,
                 "ROC graph capture instrumentation complete",
             ),
-=======
-            CapabilityEntry::with_state(CapabilityState::Ready, "Texture graph fusion benchmarked"),
-            CapabilityEntry::with_state(CapabilityState::Ready, "Tile buffer heuristics tuned"),
-            CapabilityEntry::with_state(CapabilityState::Ready, "NVRTC fusion coverage nightly"),
-            CapabilityEntry::with_state(CapabilityState::Ready, "ROC graph capture instrumented"),
->>>>>>> ea90815a
         ],
     },
     CapabilityRow {
         capability: "ONNX export parity",
         entries: [
             CapabilityEntry::with_state(CapabilityState::Ready, "Parity score ≥ 0.9"),
-<<<<<<< HEAD
             CapabilityEntry::with_state(
                 CapabilityState::Ready,
                 "Dynamic shape operators covered",
@@ -626,21 +565,13 @@
                 CapabilityState::Ready,
                 "Gradient suite expanded",
             ),
-=======
-            CapabilityEntry::with_state(CapabilityState::Ready, "Dynamic shape operators covered"),
-            CapabilityEntry::with_state(CapabilityState::Ready, "Gradient suite expanded"),
->>>>>>> ea90815a
             CapabilityEntry::with_state(
                 CapabilityState::Ready,
                 "Validated nightly against reference ops",
             ),
             CapabilityEntry::with_state(
                 CapabilityState::Ready,
-<<<<<<< HEAD
                 "Upstream complex kernel coverage achieved",
-=======
-                "Complex kernel coverage upstreamed",
->>>>>>> ea90815a
             ),
         ],
     },
@@ -648,7 +579,6 @@
         capability: "CI coverage",
         entries: [
             CapabilityEntry::with_state(CapabilityState::Ready, "Nightly smoke + perf matrix"),
-<<<<<<< HEAD
             CapabilityEntry::with_state(
                 CapabilityState::Ready,
                 "Weekly adapter matrix job green",
@@ -662,12 +592,6 @@
                 CapabilityState::Ready,
                 "Hardware allocation secured",
             ),
-=======
-            CapabilityEntry::with_state(CapabilityState::Ready, "Weekly adapter matrix automated"),
-            CapabilityEntry::with_state(CapabilityState::Ready, "Weekly adapter matrix automated"),
-            CapabilityEntry::with_state(CapabilityState::Ready, "Nightly + gated release pipeline"),
-            CapabilityEntry::with_state(CapabilityState::Ready, "Hardware allocation secured"),
->>>>>>> ea90815a
         ],
     },
 ];
