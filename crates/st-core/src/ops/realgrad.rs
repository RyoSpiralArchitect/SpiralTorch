--- conflicted
+++ resolved
@@ -13,15 +13,9 @@
 use core::f32::consts::PI;
 use core::fmt;
 use std::collections::VecDeque;
-<<<<<<< HEAD
-use std::sync::Arc;
-
-use crate::theory::zpulse::{ZPulse, ZSource};
-=======
 use std::sync::{Arc, Mutex};
 
 use crate::theory::zpulse::{ZEmitter, ZPulse, ZSource};
->>>>>>> e4035f9f
 use crate::util::math::{ramanujan_pi, LeechProjector};
 use rustfft::{num_complex::Complex32, Fft, FftPlanner};
 
@@ -29,8 +23,6 @@
 const DEFAULT_WEIGHT: f64 = 1.0;
 const DEFAULT_THRESHOLD: f32 = 0.005;
 
-<<<<<<< HEAD
-=======
 /// Summary statistics describing a projected RealGrad field.
 #[derive(Debug, Clone, Copy, PartialEq)]
 pub struct GradientSummary {
@@ -85,7 +77,6 @@
     }
 }
 
->>>>>>> e4035f9f
 /// Discrete Fourier transform backend used by [`RealGradKernel`].
 pub trait SpectralEngine {
     /// Computes the complex DFT of the provided real input.
@@ -557,15 +548,9 @@
         let len = values.len();
         self.spectrum.resize(len, (0.0, 0.0));
         self.engine.dft(values, &mut self.spectrum);
-<<<<<<< HEAD
 
         self.config.spectrum_norm.apply(&mut self.spectrum);
 
-=======
-
-        self.config.spectrum_norm.apply(&mut self.spectrum);
-
->>>>>>> e4035f9f
         self.z_buf.resize(len, 0.0);
         self.residuals.clear();
         let projection = out.as_projection_mut();
@@ -964,11 +949,7 @@
         let quality = spectral_quality(&projection.spectrum, band).max(self.quality_floor);
 
         ZPulse {
-<<<<<<< HEAD
             source: ZSource::Other("RealGrad"),
-=======
-            source: ZSource::RealGrad,
->>>>>>> e4035f9f
             ts: 0,
             band_energy: (above, here, beneath),
             drift,
@@ -1160,23 +1141,12 @@
 #[cfg(test)]
 mod tests {
     use super::{
-<<<<<<< HEAD
         project_realgrad, project_tempered_realgrad, CpuChirpZ, CpuRustFft, RealGradAutoTuner,
         RealGradConfig, RealGradKernel, RealGradProjectionScratch, RealGradZProjector,
         SchwartzSequence, SpectralEngine, SpectrumNorm, DEFAULT_THRESHOLD,
     };
     use crate::theory::zpulse::ZSource;
     use crate::util::math::{LeechProjector, LEECH_PACKING_DENSITY};
-=======
-        project_realgrad, project_tempered_realgrad, CpuChirpZ, CpuRustFft, GradientSummary,
-        RealGradAutoTuner, RealGradConfig, RealGradKernel, RealGradProjection,
-        RealGradProjectionScratch, RealGradZProjector, SchwartzSequence, SpectralEngine,
-        SpectrumNorm, TemperedRealGradProjection, DEFAULT_THRESHOLD,
-    };
-    use crate::theory::zpulse::ZSource;
-    use crate::util::math::{LeechProjector, LEECH_PACKING_DENSITY};
-    use approx::assert_abs_diff_eq;
->>>>>>> e4035f9f
 
     #[test]
     fn projection_handles_empty_input() {
@@ -1582,11 +1552,7 @@
         )
         .with_band(0..projection.spectrum.len());
         let pulse = projector.project(&projection);
-<<<<<<< HEAD
         assert!(matches!(pulse.source, ZSource::Other("RealGrad")));
-=======
-        assert!(matches!(pulse.source, ZSource::RealGrad));
->>>>>>> e4035f9f
         assert!(pulse.support >= 0.0);
         assert!(pulse.band_energy.0 >= 0.0);
         assert!(pulse.quality >= 0.0);
@@ -1653,8 +1619,6 @@
         let pulse_off = projector_off.project(&projection);
         assert!(pulse_on.quality >= pulse_off.quality);
     }
-<<<<<<< HEAD
-=======
 }
 #[derive(Clone, Default, Debug)]
 pub struct RealGradEmitter {
@@ -1691,5 +1655,4 @@
             .expect("realgrad emitter queue poisoned")
             .pop_front()
     }
->>>>>>> e4035f9f
 }