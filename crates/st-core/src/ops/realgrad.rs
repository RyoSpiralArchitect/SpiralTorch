--- conflicted
+++ resolved
@@ -805,7 +805,6 @@
         }
 
         let len = values.len();
-<<<<<<< HEAD
         let mut optical_input: Option<Vec<f32>> = None;
         let optics_enabled = if let Some(optics) = self.config.optics {
             self.optical_buf.resize(len, 0.0);
@@ -823,9 +822,6 @@
             false
         };
         let input = optical_input.as_deref().unwrap_or(values);
-=======
-        let input = self.prepare_optical_input(values);
->>>>>>> 117887c6
 
         self.spectrum.resize(len, (0.0, 0.0));
         self.engine.dft(input, &mut self.spectrum);
@@ -868,11 +864,7 @@
         projection.monad_biome.extend_from_slice(&self.residuals);
         projection.lebesgue_measure = lebesgue_measure;
         projection.ramanujan_pi = self.ramanujan_pi;
-<<<<<<< HEAD
         if optics_enabled {
-=======
-        if self.config.optics.is_some() {
->>>>>>> 117887c6
             projection.optics = Some(self.optical_trace.clone());
         }
     }
@@ -1520,19 +1512,11 @@
 #[cfg(test)]
 mod tests {
     use super::{
-<<<<<<< HEAD
         project_realgrad, project_tempered_realgrad, propagate_transparent_optics, CpuChirpZ,
         CpuRustFft, GradientSummary, RealGradAutoTuner, RealGradConfig, RealGradKernel,
         RealGradProjection, RealGradProjectionScratch, RealGradZProjector, SchwartzSequence,
         SpectralEngine, SpectrumNorm, TemperedRealGradProjection, TransparentGradientOpticsConfig,
         TransparentGradientTrace, DEFAULT_THRESHOLD,
-=======
-        project_realgrad, project_tempered_realgrad, CpuChirpZ, CpuRustFft, GradientSummary,
-        RealGradAutoTuner, RealGradConfig, RealGradKernel, RealGradProjection,
-        RealGradProjectionScratch, RealGradZProjector, SchwartzSequence, SpectralEngine,
-        SpectrumNorm, TemperedRealGradProjection, TransparencySummary,
-        TransparentGradientOpticsConfig, DEFAULT_THRESHOLD,
->>>>>>> 117887c6
     };
     use crate::theory::zpulse::ZSource;
     use crate::util::math::{LeechProjector, LEECH_PACKING_DENSITY};
@@ -1699,12 +1683,8 @@
             .zip(perturbed_output.iter())
             .zip(base_trace.transparency_jacobian.iter())
         {
-<<<<<<< HEAD
             let numeric = (*perturbed - *base) / epsilon;
             let jacobian = *jacobian;
-=======
-            let numeric = (perturbed - base) / epsilon;
->>>>>>> 117887c6
             let diff = (numeric - jacobian).abs();
             let scale = numeric.abs().max(jacobian.abs()).max(1.0);
             assert!(
