// SPDX-License-Identifier: AGPL-3.0-or-later
// © 2025 Ryo ∴ SpiralArchitect (kishkavsesvit@icloud.com)
// Part of SpiralTorch — Licensed under AGPL-3.0-or-later.
// Unauthorized derivative works or closed redistribution prohibited under AGPL §13.

//! Real gradient projection helpers that blend the Reach lattice sketch with the
//! existing Leech lattice tooling.
//!
//! The helper intentionally stays dependency free so we can drive the julia-like
//! transliteration from notebooks, but now reuses the shared Ramanujan π series
//! and Leech density projector that already live inside the repository.

use core::f32::consts::PI;
use core::fmt;
<<<<<<< HEAD
use std::collections::VecDeque;
=======
>>>>>>> 85b00a00
use std::sync::Arc;

use crate::theory::zpulse::{ZPulse, ZSource};
use crate::util::math::{ramanujan_pi, LeechProjector};
use rustfft::{num_complex::Complex32, Fft, FftPlanner};

const DEFAULT_RANK: usize = 24;
const DEFAULT_WEIGHT: f64 = 1.0;
const DEFAULT_THRESHOLD: f32 = 0.005;

/// Discrete Fourier transform backend used by [`RealGradKernel`].
pub trait SpectralEngine {
    /// Computes the complex DFT of the provided real input.
    ///
    /// The output slice must have the same length as `input`. Each entry is
    /// expressed as `(re, im)`.
    fn dft(&mut self, input: &[f32], out: &mut [(f32, f32)]);

    /// Returns the length supported by the cached plan.
    fn len(&self) -> usize;
}

/// Naive O(N²) reference implementation of [`SpectralEngine`].
#[derive(Debug, Default, Clone)]
pub struct CpuNaive {
    len: usize,
    twiddle_cos: Vec<f32>,
    twiddle_sin: Vec<f32>,
}

impl CpuNaive {
    fn ensure_capacity(&mut self, len: usize) {
        if self.len == len {
            return;
        }
        self.len = len;
        self.twiddle_cos.resize(len, 0.0);
        self.twiddle_sin.resize(len, 0.0);
        if len == 0 {
            return;
        }
        let base = -2.0f64 * core::f64::consts::PI / len as f64;
        for idx in 0..len {
            let angle = base * idx as f64;
            let (sin, cos) = angle.sin_cos();
            self.twiddle_cos[idx] = cos as f32;
            self.twiddle_sin[idx] = sin as f32;
        }
    }
}

impl SpectralEngine for CpuNaive {
    fn dft(&mut self, input: &[f32], out: &mut [(f32, f32)]) {
        let len = input.len();
        assert_eq!(out.len(), len, "output length must match input length");
        self.ensure_capacity(len);
        if len == 0 {
            return;
        }

        let delta_x = 1.0f64 / len as f64;
        for (xi_idx, slot) in out.iter_mut().enumerate() {
            let mut acc_re = 0.0f64;
            let mut acc_im = 0.0f64;
            let step_idx = xi_idx % self.len;
            let cos_step = if step_idx == 0 {
                1.0f64
            } else {
                self.twiddle_cos[step_idx] as f64
            };
            let sin_step = if step_idx == 0 {
                0.0f64
            } else {
                self.twiddle_sin[step_idx] as f64
            };
            let mut cos = 1.0f64;
            let mut sin = 0.0f64;
            for &value in input {
                let value = value as f64;
                acc_re = f64::mul_add(value * cos, delta_x, acc_re);
                acc_im = f64::mul_add(-value * sin, delta_x, acc_im);
                if step_idx != 0 {
                    let next_cos = cos * cos_step - sin * sin_step;
                    let next_sin = cos * sin_step + sin * cos_step;
                    cos = next_cos;
                    sin = next_sin;
                }
            }
            *slot = (acc_re as f32, acc_im as f32);
        }
    }

    fn len(&self) -> usize {
        self.len
    }
}

/// FFT-based implementation backed by [`rustfft`].
pub struct CpuRustFft {
    len: usize,
    planner: FftPlanner<f32>,
    plan: Option<Arc<dyn Fft<f32>>>,
    scratch: Vec<Complex32>,
    buffer: Vec<Complex32>,
}

impl fmt::Debug for CpuRustFft {
    fn fmt(&self, f: &mut fmt::Formatter<'_>) -> fmt::Result {
        f.debug_struct("CpuRustFft")
            .field("len", &self.len)
            .field("buffer_len", &self.buffer.len())
            .finish()
    }
}

impl Default for CpuRustFft {
    fn default() -> Self {
        Self {
            len: 0,
            planner: FftPlanner::new(),
            plan: None,
            scratch: Vec::new(),
            buffer: Vec::new(),
        }
    }
}

impl CpuRustFft {
    fn ensure_plan(&mut self, len: usize) {
        if self.len == len {
            return;
        }
        self.len = len;
        if len == 0 {
            self.plan = None;
            self.buffer.clear();
            self.scratch.clear();
            return;
        }
        let plan = self.planner.plan_fft_forward(len);
        let scratch_len = plan.get_inplace_scratch_len();
        self.buffer.resize(len, Complex32::default());
        self.scratch.resize(scratch_len, Complex32::default());
        self.plan = Some(plan);
    }
}

impl SpectralEngine for CpuRustFft {
    fn dft(&mut self, input: &[f32], out: &mut [(f32, f32)]) {
        let len = input.len();
        assert_eq!(out.len(), len, "output length must match input length");
        if len == 0 {
            return;
        }

        self.ensure_plan(len);
        self.buffer.resize(len, Complex32::default());
        let plan = match &self.plan {
            Some(plan) => plan.clone(),
            None => return,
        };

        let required = plan.get_inplace_scratch_len();
        if self.scratch.len() < required {
            self.scratch.resize(required, Complex32::default());
        }

        for (slot, &value) in self.buffer.iter_mut().zip(input.iter()) {
            *slot = Complex32::new(value, 0.0);
        }

        if self.scratch.is_empty() {
            plan.process(&mut self.buffer);
        } else {
            plan.process_with_scratch(&mut self.buffer, &mut self.scratch);
        }

        let scale = 1.0f32 / len as f32;
        for (slot, value) in out.iter_mut().zip(self.buffer.iter()) {
            *slot = (value.re * scale, -value.im * scale);
        }
    }

    fn len(&self) -> usize {
        self.len
    }
}

/// High-resolution zoomed transform using a band-limited chirp-Z evaluation.
#[derive(Debug, Clone)]
pub struct CpuChirpZ {
    len: usize,
    band: std::ops::Range<usize>,
    zoom: usize,
}

impl CpuChirpZ {
    /// Creates a new chirp-Z evaluator for the provided band.
    pub fn new(band: std::ops::Range<usize>, zoom: usize) -> Self {
        Self {
            len: 0,
            band,
            zoom: zoom.max(1),
        }
    }

    fn update_len(&mut self, len: usize) {
        self.len = len;
    }
}

impl SpectralEngine for CpuChirpZ {
    fn dft(&mut self, input: &[f32], out: &mut [(f32, f32)]) {
        let len = input.len();
        assert_eq!(out.len(), len, "output length must match input length");
        if len == 0 {
            return;
        }

        self.update_len(len);
        out.fill((0.0, 0.0));

        let delta_x = 1.0f64 / len as f64;
        let base = -2.0f64 * core::f64::consts::PI / len as f64;

        for bin in self.band.clone() {
            if bin >= len {
                break;
            }
            let mut best = (0.0f64, 0.0f64);
            let mut best_mag = -1.0f64;
            for zoom_idx in 0..self.zoom {
                let fractional = bin as f64 + zoom_idx as f64 / self.zoom as f64;
                let angle_step = base * fractional;
                let mut acc_re = 0.0f64;
                let mut acc_im = 0.0f64;
                for (sample_idx, &value) in input.iter().enumerate() {
                    let theta = angle_step * sample_idx as f64;
                    let (sin, cos) = theta.sin_cos();
                    let value = value as f64;
                    acc_re = f64::mul_add(value * cos, delta_x, acc_re);
                    acc_im = f64::mul_add(-value * sin, delta_x, acc_im);
                }
                let magnitude = (acc_re * acc_re + acc_im * acc_im).sqrt();
                if magnitude > best_mag {
                    best_mag = magnitude;
                    best = (acc_re, acc_im);
                }
            }
            out[bin] = (best.0 as f32, best.1 as f32);
        }
    }

    fn len(&self) -> usize {
        self.len
    }
}

/// Result emitted by [`project_realgrad`].
#[derive(Debug, Clone, PartialEq)]
pub struct RealGradProjection {
    /// Scaled gradient that lives in the concrete Z-space tape.
    pub realgrad: Vec<f32>,
    /// Leech-projected Z-space magnitudes.
    pub z_space: Vec<f32>,
    /// Complex spectrum produced by the discrete transform backend.
    pub spectrum: Vec<(f32, f32)>,
    /// Residual magnitudes that were too large to keep and were therefore sent
    /// to the "monad biome" side channel for dedicated treatment.
    pub monad_biome: Vec<Residual>,
    /// Lebesgue-style integral (L¹ norm) used to stabilise the projection.
    pub lebesgue_measure: f32,
    /// Ramanujan π estimate used for the projection.
    pub ramanujan_pi: f32,
}

impl Default for RealGradProjection {
    fn default() -> Self {
        Self {
            realgrad: Vec::new(),
            z_space: Vec::new(),
            spectrum: Vec::new(),
            monad_biome: Vec::new(),
            lebesgue_measure: 0.0,
            ramanujan_pi: 0.0,
        }
    }
}

/// Reason why a RealGrad residual was routed to the monad biome.
#[derive(Debug, Clone, Copy, PartialEq)]
pub enum ResidualReason {
    /// Magnitude exceeded the configured residual threshold.
    OverThreshold,
    /// Tempered sequence failed to converge under the configured tolerance.
    NonConvergent,
}

/// Metadata attached to a residual bin.
#[derive(Debug, Clone, Copy, PartialEq)]
pub struct Residual {
    /// Frequency bin responsible for the residual.
    pub bin: usize,
    /// Magnitude that overflowed.
    pub magnitude: f32,
    /// Reason why the magnitude was routed to the monad biome.
    pub reason: ResidualReason,
}

/// Cached projector state that can be reused across multiple RealGrad invocations.
pub struct RealGradKernel {
    config: RealGradConfig,
    projector: LeechProjector,
    ramanujan_pi: f32,
    engine: Box<dyn SpectralEngine + Send>,
    spectrum: Vec<(f32, f32)>,
    z_buf: Vec<f32>,
    residuals: Vec<Residual>,
}

impl fmt::Debug for RealGradKernel {
    fn fmt(&self, f: &mut fmt::Formatter<'_>) -> fmt::Result {
        f.debug_struct("RealGradKernel")
            .field("config", &self.config)
            .field("projector", &self.projector)
            .field("ramanujan_pi", &self.ramanujan_pi)
            .field("engine_len", &self.engine.len())
            .field("spectrum_len", &self.spectrum.len())
            .finish()
    }
}

/// Scratch buffers that can be reused across RealGrad projections.
#[derive(Debug, Clone, Default)]
pub struct RealGradProjectionScratch {
    projection: RealGradProjection,
}

impl RealGradProjectionScratch {
    /// Creates an empty scratch projection.
    pub fn new() -> Self {
        Self::default()
    }

    /// Returns an immutable view over the projection stored in the scratch buffers.
    pub fn as_projection(&self) -> &RealGradProjection {
        &self.projection
    }

    /// Returns a mutable view over the projection stored in the scratch buffers.
    pub fn as_projection_mut(&mut self) -> &mut RealGradProjection {
        &mut self.projection
    }

    /// Consumes the scratch buffers, yielding the owned projection.
    pub fn into_projection(self) -> RealGradProjection {
        self.projection
    }

    /// Clears the projection contents while preserving the allocated capacity.
    pub fn clear(&mut self) {
        self.projection.clear();
    }
}

/// Projection outcome for a tempered (distribution-like) RealGrad sequence.
#[derive(Debug, Clone, PartialEq)]
pub struct TemperedRealGradProjection {
    /// RealGrad projection computed from the approximating Schwartz sequence.
    pub projection: RealGradProjection,
    /// Whether every term of the sequence stayed within the provided dominator.
    pub dominated: bool,
    /// Final L¹-style error between the last two projections in the sequence.
    pub convergence_error: f32,
    /// Number of sequence elements that were processed.
    pub iterations: usize,
}

impl TemperedRealGradProjection {
    /// Returns `true` when the tempered projection converged under the provided tolerance.
    pub fn converged(&self, tolerance: f32) -> bool {
        self.convergence_error <= tolerance.max(0.0)
    }
}

impl RealGradProjection {
    /// Returns `true` when the projection yielded any non-zero residuals.
    pub fn has_residuals(&self) -> bool {
        !self.monad_biome.is_empty()
    }

    /// Returns the total magnitude routed to the monad biome.
    pub fn residual_energy(&self) -> f32 {
        self.monad_biome
            .iter()
            .map(|residual| residual.magnitude)
            .sum()
    }

    /// Returns the accumulated energy of the Z-space field.
    pub fn z_energy(&self) -> f32 {
        self.z_space.iter().map(|value| value.abs()).sum()
    }

    /// Clears the projection buffers while keeping the allocated capacity.
    pub fn clear(&mut self) {
        self.realgrad.clear();
        self.z_space.clear();
        self.spectrum.clear();
        self.monad_biome.clear();
        self.lebesgue_measure = 0.0;
        self.ramanujan_pi = 0.0;
    }
}

impl RealGradKernel {
    /// Creates a reusable RealGrad kernel with a sanitised configuration and cached state.
    pub fn new(config: RealGradConfig) -> Self {
        let config = config.sanitised();
        let projector = LeechProjector::new(config.z_rank, config.z_weight);
        let ramanujan_pi = ramanujan_pi(config.ramanujan_iterations) as f32;
        Self {
            config,
            projector,
            ramanujan_pi,
            engine: Box::new(CpuNaive::default()),
            spectrum: Vec::new(),
            z_buf: Vec::new(),
            residuals: Vec::new(),
        }
    }

    /// Replaces the spectral engine used by the kernel.
    pub fn with_engine(mut self, engine: Box<dyn SpectralEngine + Send>) -> Self {
        self.engine = engine;
        self
    }

    /// Returns the effective configuration used by the kernel.
    pub fn config(&self) -> RealGradConfig {
        self.config
    }

    /// Returns the cached Ramanujan π estimate used by the kernel.
    pub fn ramanujan_pi(&self) -> f32 {
        self.ramanujan_pi
    }

    fn residual_threshold(&self) -> f32 {
        self.config.residual_threshold
    }

    /// Projects the provided samples into the RealGrad field using the cached projector.
    pub fn project(&mut self, values: &[f32]) -> RealGradProjection {
        let mut scratch = RealGradProjectionScratch::default();
        self.project_into(values, &mut scratch);
        scratch.into_projection()
    }

    /// Projects the provided samples into the RealGrad field using the cached projector,
    /// storing the results inside the supplied scratch buffers.
    pub fn project_into(&mut self, values: &[f32], out: &mut RealGradProjectionScratch) {
        out.clear();
        if values.is_empty() {
            out.as_projection_mut().ramanujan_pi = self.ramanujan_pi;
            return;
        }

        let len = values.len();
        self.spectrum.resize(len, (0.0, 0.0));
        self.engine.dft(values, &mut self.spectrum);

        self.config.spectrum_norm.apply(&mut self.spectrum);

        self.z_buf.resize(len, 0.0);
        self.residuals.clear();
        let projection = out.as_projection_mut();
        projection.realgrad.resize(len, 0.0);
        projection.z_space.resize(len, 0.0);
        projection.spectrum.resize(len, (0.0, 0.0));
        projection.spectrum.copy_from_slice(&self.spectrum[..len]);
        for (idx, &(re, im)) in self.spectrum.iter().enumerate() {
            let magnitude = (re * re + im * im).sqrt();
            if magnitude > self.residual_threshold() {
                self.residuals.push(Residual {
                    bin: idx,
                    magnitude,
                    reason: ResidualReason::OverThreshold,
                });
            }
            let enriched = self.projector.enrich(magnitude as f64) as f32;
            self.z_buf[idx] = enriched;
            projection.z_space[idx] = enriched;
        }

        let lebesgue_measure = values.iter().map(|v| v.abs()).sum::<f32>();
        let normaliser = if lebesgue_measure > 0.0 {
            self.ramanujan_pi / lebesgue_measure
        } else {
            0.0
        };

        for idx in 0..len {
            projection.realgrad[idx] = values[idx] * normaliser + self.z_buf[idx];
        }

        projection.monad_biome.extend_from_slice(&self.residuals);
        projection.lebesgue_measure = lebesgue_measure;
        projection.ramanujan_pi = self.ramanujan_pi;
    }

    /// Projects a Schwartz sequence using the cached projector and returns the tempered outcome.
    pub fn project_tempered(
        &mut self,
        sequence: &SchwartzSequence,
        tolerance: f32,
    ) -> TemperedRealGradProjection {
        let tolerance = tolerance.max(0.0);

        if sequence.is_empty() {
            return TemperedRealGradProjection {
                projection: self.project(&[]),
                dominated: true,
                convergence_error: 0.0,
                iterations: 0,
            };
        }

        if !sequence.lengths_consistent() {
            return TemperedRealGradProjection {
                projection: self.project(&[]),
                dominated: false,
                convergence_error: f32::INFINITY,
                iterations: 0,
            };
        }

        let dominated = sequence.is_dominated();
        let mut previous: Option<RealGradProjection> = None;
        let mut overflow_residuals: Vec<Residual> = Vec::new();
        let mut convergence_error = f32::INFINITY;
        let mut iterations = 0usize;

        for member in sequence.iter() {
            iterations += 1;
            let projection = self.project(member);
            if let Some(prev) = &previous {
                let diff = projection
                    .realgrad
                    .iter()
                    .zip(prev.realgrad.iter())
                    .map(|(a, b)| (a - b).abs())
                    .sum::<f32>()
                    + (projection.lebesgue_measure - prev.lebesgue_measure).abs();
                convergence_error = diff;
                if diff > tolerance {
                    overflow_residuals.push(Residual {
                        bin: 0,
                        magnitude: diff - tolerance,
                        reason: ResidualReason::NonConvergent,
                    });
                }
            } else {
                convergence_error = 0.0;
            }
            previous = Some(projection);
        }

        let mut projection = previous.unwrap_or_else(|| self.project(&[]));
        if !overflow_residuals.is_empty() {
            projection.monad_biome.extend(overflow_residuals);
        }
        if !dominated && convergence_error.is_finite() && convergence_error > 0.0 {
            projection.monad_biome.push(Residual {
                bin: 0,
                magnitude: convergence_error,
                reason: ResidualReason::NonConvergent,
            });
        }

        TemperedRealGradProjection {
            projection,
            dominated,
            convergence_error,
            iterations,
        }
    }
}

/// Normalisation applied to the DFT spectrum prior to enrichment.
#[derive(Debug, Clone, Copy, PartialEq, Eq)]
pub enum SpectrumNorm {
    /// Applies a `1/√N` scaling to preserve Parseval symmetry.
    Unitary,
    /// Leaves the forward transform in its natural `1/N` scaling.
    Forward,
    /// Applies a `1/N²` scaling matching the backward transform convention.
    Backward,
    /// Energy-preserving rescaling (alias for [`SpectrumNorm::Unitary`]).
    EnergyPreserving,
    /// Emphasises the Lebesgue-style L¹ projection (alias for [`SpectrumNorm::Backward`]).
    LebesgueL1,
    /// Whitens the spectrum by dampening dominant magnitudes.
    Whitened,
}

impl SpectrumNorm {
    fn apply(self, spectrum: &mut [(f32, f32)]) {
        if spectrum.is_empty() {
            return;
        }
        match self {
            SpectrumNorm::Unitary | SpectrumNorm::EnergyPreserving => {
                let scale = (spectrum.len().max(1) as f64).sqrt();
                for (re, im) in spectrum.iter_mut() {
                    *re = (*re as f64 * scale) as f32;
                    *im = (*im as f64 * scale) as f32;
                }
            }
            SpectrumNorm::Forward => {
                let scale = spectrum.len().max(1) as f64;
                for (re, im) in spectrum.iter_mut() {
                    *re = (*re as f64 * scale) as f32;
                    *im = (*im as f64 * scale) as f32;
                }
            }
            SpectrumNorm::Backward | SpectrumNorm::LebesgueL1 => {}
            SpectrumNorm::Whitened => {
<<<<<<< HEAD
                let epsilon = 1.0e-9f64;
                let mut total_magnitude = 0.0f64;
=======
                let epsilon = 1.0e-6f64;
>>>>>>> 85b00a00
                for (re, im) in spectrum.iter_mut() {
                    let re_f = *re as f64;
                    let im_f = *im as f64;
                    let energy = re_f * re_f + im_f * im_f;
                    let denom = (energy + epsilon).sqrt();
<<<<<<< HEAD
                    let new_re = re_f / denom;
                    let new_im = im_f / denom;
                    *re = new_re as f32;
                    *im = new_im as f32;
                    total_magnitude += (new_re * new_re + new_im * new_im).sqrt();
                }
                if total_magnitude > 0.0 {
                    let inv_mean = spectrum.len() as f64 / total_magnitude;
                    for (re, im) in spectrum.iter_mut() {
                        *re = (*re as f64 * inv_mean) as f32;
                        *im = (*im as f64 * inv_mean) as f32;
                    }
=======
                    *re = (re_f / denom) as f32;
                    *im = (im_f / denom) as f32;
>>>>>>> 85b00a00
                }
            }
        }
    }
}

/// Configuration for [`project_realgrad`].
#[derive(Debug, Clone, Copy, PartialEq)]
pub struct RealGradConfig {
    /// Number of iterations used for the Ramanujan π approximation.
    pub ramanujan_iterations: usize,
    /// Target Z-space rank for the Leech projector.
    pub z_rank: usize,
    /// Weight applied when enriching magnitudes with the Leech projector.
    pub z_weight: f64,
    /// Threshold beyond which magnitudes are routed to the monad biome.
    pub residual_threshold: f32,
    /// Normalisation applied to the DFT spectrum.
    pub spectrum_norm: SpectrumNorm,
}

/// Discrete representation of a Schwartz sequence used to approximate a tempered function.
#[derive(Debug, Clone, PartialEq)]
pub struct SchwartzSequence {
    members: Vec<Vec<f32>>,
    dominator: Vec<f32>,
}

impl SchwartzSequence {
    /// Creates a new Schwartz sequence from the provided members and dominator.
    pub fn new(members: Vec<Vec<f32>>, dominator: Vec<f32>) -> Self {
        Self { members, dominator }
    }

    /// Returns `true` when the sequence has no members.
    pub fn is_empty(&self) -> bool {
        self.members.is_empty()
    }

    /// Returns the number of functions contained in the sequence.
    pub fn len(&self) -> usize {
        self.members.len()
    }

    /// Returns the length of the sampled lattice, if the sequence is non-empty.
    pub fn sample_len(&self) -> Option<usize> {
        self.members.first().map(Vec::len)
    }

    fn lengths_consistent(&self) -> bool {
        if let Some(expected) = self.sample_len() {
            self.members.iter().all(|member| member.len() == expected)
                && self.dominator.len() == expected
        } else {
            self.dominator.is_empty()
        }
    }

    /// Returns an iterator over the members as immutable slices.
    pub fn iter(&self) -> impl Iterator<Item = &[f32]> {
        self.members.iter().map(Vec::as_slice)
    }

    /// Returns `true` when every term is bounded by the dominator (dominated convergence).
    pub fn is_dominated(&self) -> bool {
        if !self.lengths_consistent() {
            return false;
        }
        if self.dominator.iter().any(|value| !value.is_finite()) {
            return false;
        }
        self.iter().all(|member| {
            member
                .iter()
                .zip(self.dominator.iter())
                .all(|(value, bound)| value.abs() <= bound.abs() + f32::EPSILON)
        })
    }
}

impl Default for RealGradConfig {
    fn default() -> Self {
        Self {
            ramanujan_iterations: 4,
            z_rank: DEFAULT_RANK,
            z_weight: DEFAULT_WEIGHT,
            residual_threshold: DEFAULT_THRESHOLD,
            spectrum_norm: SpectrumNorm::Backward,
        }
    }
}

impl RealGradConfig {
    /// Ensures the configuration is numerically stable.
    fn sanitised(self) -> Self {
        Self {
            ramanujan_iterations: self.ramanujan_iterations.max(1),
            z_rank: self.z_rank.max(1),
            z_weight: self.z_weight.max(0.0),
            residual_threshold: self.residual_threshold.max(0.0),
            spectrum_norm: self.spectrum_norm,
        }
    }

    /// Calibrates the configuration against a previous projection and returns
    /// the tuned configuration alongside the tuning diagnostics.
    pub fn calibrate(self, projection: &RealGradProjection) -> (Self, RealGradTuning) {
        let base = self.sanitised();
        let monad_energy = projection.residual_energy();
        let z_energy = projection.z_energy();
        let lebesgue = projection.lebesgue_measure.max(f32::EPSILON);
        let total_energy = (monad_energy + z_energy).max(f32::EPSILON);
        let residual_ratio = monad_energy / total_energy;
        let lebesgue_ratio = monad_energy / lebesgue;
        let pi_multiplier = if PI > 0.0 {
            (projection.ramanujan_pi / PI).max(0.0)
        } else {
            1.0
        };
        let target_ratio = 0.1f32;
        let raw_adjustment = 1.0 + (residual_ratio - target_ratio) * pi_multiplier + lebesgue_ratio;
        let adjustment_factor = raw_adjustment.clamp(0.25, 4.0);
        let suggested_threshold = (base.residual_threshold * adjustment_factor).max(0.0);

        let tuned_config = RealGradConfig {
            residual_threshold: suggested_threshold,
            ..base
        };

        let diagnostics = RealGradTuning {
            monad_energy,
            z_energy,
            residual_ratio,
            lebesgue_ratio,
            pi_multiplier,
            adjustment_factor,
            suggested_threshold,
        };

        (tuned_config, diagnostics)
    }
}

/// Diagnostics emitted by [`RealGradConfig::calibrate`].
#[derive(Debug, Clone, Copy, PartialEq)]
pub struct RealGradTuning {
    /// Total magnitude rerouted to the monad biome in the previous projection.
    pub monad_energy: f32,
    /// Total magnitude retained in the Z-space field.
    pub z_energy: f32,
    /// Share of the overall energy captured by the monad biome.
    pub residual_ratio: f32,
    /// Ratio between the monad biome energy and the Lebesgue integral.
    pub lebesgue_ratio: f32,
    /// Multiplier derived from the Ramanujan π estimate relative to π.
    pub pi_multiplier: f32,
    /// Factor applied to the previous residual threshold.
    pub adjustment_factor: f32,
    /// Suggested residual threshold for the next projection.
    pub suggested_threshold: f32,
}

/// Projects RealGrad output into a canonical [`ZPulse`].
#[derive(Clone, Debug)]
pub struct RealGradZProjector {
    projector: LeechProjector,
    bias_gain: f32,
    min_energy: f32,
    band: std::ops::Range<usize>,
    quality_floor: f32,
}

impl RealGradZProjector {
    /// Creates a new projector with the provided enrichment parameters.
    pub fn new(projector: LeechProjector, bias_gain: f32, min_energy: f32) -> Self {
        Self {
            projector,
            bias_gain,
            min_energy: min_energy.max(0.0),
            band: 0..usize::MAX,
            quality_floor: 0.0,
        }
    }

    /// Restricts the quality metric to the provided spectral band.
    pub fn with_band(mut self, band: std::ops::Range<usize>) -> Self {
        self.band = band;
        self
    }

    /// Ensures the emitted quality never falls below the configured floor.
    pub fn with_quality_floor(mut self, floor: f32) -> Self {
        self.quality_floor = floor.clamp(0.0, 1.0);
        self
    }

    /// Converts a [`RealGradProjection`] into a Z-space pulse compatible with the conductor.
    pub fn project(&self, projection: &RealGradProjection) -> ZPulse {
        let here = projection.lebesgue_measure.max(0.0);
        let mut above = 0.0f32;
        let mut beneath = 0.0f32;
        for &value in &projection.z_space {
            if value >= 0.0 {
                above += value.abs();
            } else {
                beneath += value.abs();
            }
        }
        let drift = above - beneath;
        let z_energy = projection.z_energy();
        let magnitude = drift.abs() as f64;
        let enriched = self.projector.enrich(magnitude) as f32;
        let z_bias = if z_energy >= self.min_energy {
            enriched.copysign(drift) * self.bias_gain
        } else {
            0.0
        };

        let len = projection.spectrum.len();
        let start = self.band.start.min(len);
        let end = self.band.end.min(len);
        let band = start..end;
        let quality = spectral_quality(&projection.spectrum, band).max(self.quality_floor);

        ZPulse {
            source: ZSource::Other("RealGrad"),
            ts: 0,
            band_energy: (above, here, beneath),
            drift,
            z_bias,
            support: z_energy,
            quality,
            stderr: 0.0,
            latency_ms: 0.0,
        }
    }
}

fn spectral_quality(spectrum: &[(f32, f32)], band: std::ops::Range<usize>) -> f32 {
    if spectrum.is_empty() {
        return 0.0;
    }
    let len = spectrum.len();
    let start = band.start.min(len);
    let end = band.end.min(len);
    let mut total = 0.0f64;
    let mut in_band = 0.0f64;
    let mut log_sum = 0.0f64;
    for (idx, &(re, im)) in spectrum.iter().enumerate() {
        let energy = (re as f64 * re as f64 + im as f64 * im as f64).max(1.0e-12);
        total += energy;
        if idx >= start && idx < end {
            in_band += energy;
        }
        log_sum += energy.ln();
    }
    if total <= f64::EPSILON {
        return 0.0;
    }
    let n = spectrum.len() as f64;
    let mean = total / n;
    let flatness = ((log_sum / n).exp() / (mean + 1.0e-12)).clamp(0.0, 1.0);
    let band_ratio = (in_band / (total + 1.0e-12)).clamp(0.0, 1.0);
    let quality = 0.7 * band_ratio + 0.3 * (1.0 - flatness);
    quality.clamp(0.0, 1.0) as f32
}

/// Adaptive residual threshold tuner built on an exponential moving average.
#[derive(Clone, Debug)]
pub struct RealGradAutoTuner {
    ema_ratio: f32,
    ema_alpha: f32,
<<<<<<< HEAD
    history: VecDeque<f32>,
=======
    history: Vec<f32>,
>>>>>>> 85b00a00
    history_cap: usize,
    gain: f32,
    last_adjustment: f32,
}

impl RealGradAutoTuner {
    /// Creates a new auto tuner using the provided EMA coefficient.
    pub fn new(ema_alpha: f32) -> Self {
        Self {
            ema_ratio: 0.0,
            ema_alpha: ema_alpha.clamp(0.0, 1.0),
<<<<<<< HEAD
            history: VecDeque::new(),
=======
            history: Vec::new(),
>>>>>>> 85b00a00
            history_cap: 64,
            gain: 1.0,
            last_adjustment: 1.0,
        }
    }

    /// Sets the maximum number of residual magnitudes tracked when estimating quantiles.
    pub fn with_history_capacity(mut self, capacity: usize) -> Self {
        self.history_cap = capacity.max(1);
<<<<<<< HEAD
        while self.history.len() > self.history_cap {
            self.history.pop_front();
        }
=======
>>>>>>> 85b00a00
        self
    }

    /// Sets the gain applied when mixing EMA and percentile feedback.
    pub fn with_gain(mut self, gain: f32) -> Self {
        self.gain = gain.max(0.0);
        self
    }

    /// Returns the current EMA coefficient.
    pub fn ema_alpha(&self) -> f32 {
        self.ema_alpha
    }

    /// Returns the tracked residual ratio.
    pub fn residual_ratio(&self) -> f32 {
        self.ema_ratio
    }

    /// Returns the last adjustment multiplier that was applied to the threshold.
    pub fn last_adjustment(&self) -> f32 {
        self.last_adjustment
    }

    fn push_history(&mut self, value: f32) {
        if !value.is_finite() {
            return;
        }
        if self.history.len() == self.history_cap {
<<<<<<< HEAD
            self.history.pop_front();
        }
        self.history.push_back(value);
=======
            self.history.remove(0);
        }
        self.history.push(value);
>>>>>>> 85b00a00
    }

    fn percentile(&self, q: f32) -> f32 {
        if self.history.is_empty() {
            return 0.0;
        }
<<<<<<< HEAD
        let mut scratch: Vec<f32> = self.history.iter().copied().collect();
        scratch.sort_by(|a, b| a.partial_cmp(b).unwrap_or(core::cmp::Ordering::Equal));
        if scratch.len() == 1 {
            return scratch[0];
        }
        let q = q.clamp(0.0, 1.0);
        let max_index = scratch.len() as f32 - 1.0;
        let position = q * max_index;
        let lower = position.floor() as usize;
        let upper = position.ceil() as usize;
        if lower == upper {
            return scratch[lower];
        }
        let fraction = position - lower as f32;
        let lower_value = scratch[lower];
        let upper_value = scratch[upper];
        lower_value + (upper_value - lower_value) * fraction
=======
        let mut scratch = self.history.clone();
        scratch.sort_by(|a, b| a.partial_cmp(b).unwrap_or(core::cmp::Ordering::Equal));
        let pos = ((scratch.len() - 1) as f32 * q.clamp(0.0, 1.0)).round() as usize;
        scratch[pos.min(scratch.len() - 1)]
>>>>>>> 85b00a00
    }

    /// Updates the residual threshold based on the projection statistics.
    pub fn update(&mut self, projection: &RealGradProjection, config: &mut RealGradConfig) {
        let monad = projection.residual_energy();
        let z_energy = projection.z_energy();
        let total = (monad + z_energy).max(1.0e-9);
        let ratio = monad / total;
        let alpha = self.ema_alpha.clamp(0.0, 1.0);
        let complement = 1.0 - alpha;
        self.ema_ratio = self.ema_ratio * complement + ratio * alpha;

        for residual in &projection.monad_biome {
            self.push_history(residual.magnitude);
        }
        let p95 = self.percentile(0.95);
        let p95_ratio = if total > 0.0 {
            (p95 / total).min(1.0)
        } else {
            0.0
        };

        let blended = 0.6 * self.ema_ratio + 0.4 * p95_ratio;
        let target = 0.1f32;
        let raw = 1.0 + (blended - target);
        let adjustment = (self.gain * raw).clamp(0.4, 1.6);
        self.last_adjustment = adjustment;
        config.residual_threshold = (config.residual_threshold * adjustment).max(0.0);
    }
}

/// Projects a Euclidean gradient into the Reach lattice "Realgrad" tape.
///
/// The routine performs a discrete Fourier transform so that harmonics can be
/// scheduled independently, scales the resulting real-valued field using a
/// Lebesgue-style normaliser, enriches the magnitudes through the Leech lattice,
/// and finally hands excessively energetic modes to the "monad biome" output
/// vector.
///
/// The discrete transform directly mirrors the classical continuous model
/// `\hat f(\xi) = \int_{-\infty}^{\infty} f(x) e^{-2\pi i x \xi} \, dx` by
/// sampling the signal on an even lattice, weighting each contribution with the
/// Ramanujan π approximation, and accumulating the real and imaginary channels
/// accordingly.
pub fn project_realgrad(values: &[f32], config: RealGradConfig) -> RealGradProjection {
    RealGradKernel::new(config).project(values)
}

/// Projects a Schwartz sequence that approximates a tempered distribution.
///
/// Each member of the sequence is individually projected using [`project_realgrad`].
/// Differences between successive projections act as the discrete analogue of the
/// dominated convergence theorem and are used to route non-convergent magnitude to
/// the monad biome.
pub fn project_tempered_realgrad(
    sequence: &SchwartzSequence,
    config: RealGradConfig,
    tolerance: f32,
) -> TemperedRealGradProjection {
    RealGradKernel::new(config).project_tempered(sequence, tolerance)
}

#[cfg(test)]
mod tests {
    use super::{
        project_realgrad, project_tempered_realgrad, CpuChirpZ, CpuRustFft, RealGradAutoTuner,
        RealGradConfig, RealGradKernel, RealGradProjectionScratch, RealGradZProjector,
        SchwartzSequence, SpectralEngine, SpectrumNorm, DEFAULT_THRESHOLD,
    };
    use crate::theory::zpulse::ZSource;
    use crate::util::math::{LeechProjector, LEECH_PACKING_DENSITY};

    #[test]
    fn projection_handles_empty_input() {
        let projection = project_realgrad(&[], RealGradConfig::default());
        assert!(projection.realgrad.is_empty());
        assert!(projection.z_space.is_empty());
        assert!(projection.spectrum.is_empty());
        assert!(projection.monad_biome.is_empty());
        assert_eq!(projection.lebesgue_measure, 0.0);
        assert!(projection.ramanujan_pi > 3.14);
    }

    #[test]
    fn kernel_caches_ramanujan_series() {
        let config = RealGradConfig::default();
        let mut kernel = RealGradKernel::new(config);
        assert!(kernel.ramanujan_pi() > 3.14);
        let empty = kernel.project(&[]);
        assert_eq!(empty.ramanujan_pi, kernel.ramanujan_pi());
        let data = [0.5f32, -0.25];
        let projection = kernel.project(&data);
        assert_eq!(projection.ramanujan_pi, kernel.ramanujan_pi());
    }

    #[test]
    fn project_into_reuses_scratch_buffers() {
        let mut kernel = RealGradKernel::new(RealGradConfig::default());
        let mut scratch = RealGradProjectionScratch::new();
        kernel.project_into(&[0.25f32, -0.5], &mut scratch);
        let initial_capacity = scratch.as_projection().realgrad.capacity();
        let initial_spectrum_capacity = scratch.as_projection().spectrum.capacity();
        kernel.project_into(&[0.5, -0.75], &mut scratch);
        assert_eq!(
            initial_capacity,
            scratch.as_projection().realgrad.capacity()
        );
        assert_eq!(
            initial_spectrum_capacity,
            scratch.as_projection().spectrum.capacity()
        );
        assert_eq!(scratch.as_projection().ramanujan_pi, kernel.ramanujan_pi());
    }

    #[test]
    fn projection_respects_l1_measure() {
        let data = [1.0f32, -2.0, 3.0, -4.0];
        let projection = project_realgrad(&data, RealGradConfig::default());
        assert_eq!(projection.lebesgue_measure, 10.0);
        assert_eq!(projection.realgrad.len(), data.len());
        assert_eq!(projection.z_space.len(), data.len());
        assert_eq!(projection.spectrum.len(), data.len());
        assert!(projection.monad_biome.len() <= data.len());
        assert!(projection.realgrad.iter().any(|v| *v > 0.0));
    }

    #[test]
    fn projection_routes_large_modes_to_monad_biome() {
        let mut data = vec![0.0f32; 8];
        data[0] = DEFAULT_THRESHOLD * 16.0;
        let projection = project_realgrad(&data, RealGradConfig::default());
        assert!(projection.has_residuals());
        assert!(!projection.monad_biome.is_empty());
    }

    #[test]
    fn rustfft_engine_matches_naive() {
        let data: Vec<f32> = (0..32)
            .map(|idx| ((idx as f32) * core::f32::consts::TAU / 7.0).sin())
            .collect();
        let mut naive = RealGradKernel::new(RealGradConfig::default());
        let mut fft = RealGradKernel::new(RealGradConfig::default())
            .with_engine(Box::new(CpuRustFft::default()));

        let naive_proj = naive.project(&data);
        let fft_proj = fft.project(&data);
        assert_eq!(naive_proj.spectrum.len(), fft_proj.spectrum.len());

        let mut num = 0.0f64;
        let mut denom = 0.0f64;
        for ((a_re, a_im), (b_re, b_im)) in naive_proj.spectrum.iter().zip(fft_proj.spectrum.iter())
        {
            let dr = *a_re as f64 - *b_re as f64;
            let di = *a_im as f64 - *b_im as f64;
            num += dr * dr + di * di;
            denom += (*a_re as f64 * *a_re as f64) + (*a_im as f64 * *a_im as f64);
        }
        let rel = (num / denom.max(1.0e-12)).sqrt();
        assert!(rel < 1.0e-5, "rel={rel}");
    }

    #[test]
<<<<<<< HEAD
    fn chirpz_matches_fft_when_zoom_is_unity() {
        let data: Vec<f32> = (0..24)
            .map(|idx| ((idx as f32) * core::f32::consts::TAU * 5.0 / 24.0).cos())
            .collect();
        let mut fft_kernel = RealGradKernel::new(RealGradConfig::default())
            .with_engine(Box::new(CpuRustFft::default()));
        let mut chirpz_kernel = RealGradKernel::new(RealGradConfig::default())
            .with_engine(Box::new(CpuChirpZ::new(0..usize::MAX, 1)));

        let fft_projection = fft_kernel.project(&data);
        let chirpz_projection = chirpz_kernel.project(&data);
        assert_eq!(
            fft_projection.spectrum.len(),
            chirpz_projection.spectrum.len()
        );

        let mut num = 0.0f64;
        let mut denom = 0.0f64;
        for ((fft_re, fft_im), (czt_re, czt_im)) in fft_projection
            .spectrum
            .iter()
            .zip(chirpz_projection.spectrum.iter())
        {
            let dr = *fft_re as f64 - *czt_re as f64;
            let di = *fft_im as f64 - *czt_im as f64;
            num += dr * dr + di * di;
            denom +=
                (*fft_re as f64 * *fft_re as f64) + (*fft_im as f64 * *fft_im as f64) + 1.0e-18;
        }
        let rel = (num / denom.max(1.0e-18)).sqrt();
        assert!(rel < 1.0e-5, "rel={rel}");
    }

    #[test]
=======
>>>>>>> 85b00a00
    fn chirpz_focuses_requested_band() {
        let mut engine = CpuChirpZ::new(2..6, 3);
        let mut output = vec![(0.0f32, 0.0f32); 16];
        let samples: Vec<f32> = (0..16)
            .map(|n| ((n as f32) * core::f32::consts::TAU * 3.0 / 16.0).sin())
            .collect();
        engine.dft(&samples, &mut output);

        let band_energy: f32 = output[2..6]
            .iter()
            .map(|(re, im)| (re * re + im * im).sqrt())
            .sum();
        let outside_energy: f32 = output
            .iter()
            .enumerate()
            .filter(|(idx, _)| *idx < 2 || *idx >= 6)
            .map(|(_, &(re, im))| (re * re + im * im).sqrt())
            .sum();
        assert!(band_energy > 0.0);
        assert!(outside_energy <= 1.0e-6);
    }

    #[test]
    fn projection_reports_energy_levels() {
        let data = [0.25f32; 4];
        let projection = project_realgrad(&data, RealGradConfig::default());
        assert!(projection.z_energy() > 0.0);
        assert_eq!(
            projection.residual_energy(),
            projection
                .monad_biome
                .iter()
                .map(|residual| residual.magnitude)
                .sum::<f32>()
        );
    }

    #[test]
    fn projection_reports_gradient_summary() {
        let data = [0.5f32, 0.0, -0.5, 0.25];
        let projection = project_realgrad(&data, RealGradConfig::default());
        let summary = projection.gradient_summary();
        assert!(summary.norm >= 0.0);
        assert!(summary.sparsity >= 0.0 && summary.sparsity <= 1.0);
    }

    #[test]
    fn projection_respects_classical_constant_transform() {
        let config = RealGradConfig {
            residual_threshold: 2.0,
            ..RealGradConfig::default()
        };
        let data = [1.0f32; 8];
        let projection = project_realgrad(&data, config);
        assert!(projection.monad_biome.is_empty());
        let expected = (config.z_weight as f32)
            * (LEECH_PACKING_DENSITY as f32)
            * (config.z_rank as f32).sqrt();
        let first_mode = projection.z_space[0];
        assert!((first_mode - expected).abs() < 1.0e-3);
        for mode in projection.z_space.iter().skip(1) {
            assert!(mode.abs() < expected);
        }
    }

    #[test]
    fn calibration_adjusts_threshold_based_on_residual_ratio() {
        let data = vec![DEFAULT_THRESHOLD * 1024.0; 16];
        let config = RealGradConfig::default();
        let projection = project_realgrad(&data, config);
        let (tuned, tuning) = config.calibrate(&projection);
        assert!(tuning.monad_energy > 0.0);
        assert!(tuning.lebesgue_ratio > 0.0);
        assert!(tuning.adjustment_factor > 1.0);
        assert!(tuned.residual_threshold > config.residual_threshold);

        let small_data = vec![DEFAULT_THRESHOLD * 0.1; 16];
        let small_projection = project_realgrad(&small_data, config);
        let (tuned_small, tuning_small) = config.calibrate(&small_projection);
        assert!(tuning_small.adjustment_factor < 1.0);
        assert!(tuned_small.residual_threshold < config.residual_threshold);
    }

    #[test]
    fn spectrum_norm_variants_affect_scaling() {
        let mut config = RealGradConfig::default();
        config.spectrum_norm = SpectrumNorm::Backward;
        let mut backward = RealGradKernel::new(config);
        let backward_proj = backward.project(&[1.0f32, 0.0, 0.0, 0.0]);

        config.spectrum_norm = SpectrumNorm::Forward;
        let mut forward = RealGradKernel::new(config);
        let forward_proj = forward.project(&[1.0f32, 0.0, 0.0, 0.0]);

        assert_ne!(backward_proj.z_space[0], forward_proj.z_space[0]);
    }

    #[test]
<<<<<<< HEAD
    fn spectrum_norms_respect_parseval_relations() {
        let data: Vec<f32> = (0..32)
            .map(|idx| ((idx as f32) * core::f32::consts::TAU / 9.0).sin())
            .collect();
        let time_energy: f64 = data.iter().map(|value| (*value as f64).powi(2)).sum();
        let norms = [
            SpectrumNorm::Unitary,
            SpectrumNorm::EnergyPreserving,
            SpectrumNorm::Forward,
            SpectrumNorm::Backward,
            SpectrumNorm::LebesgueL1,
        ];

        for norm in norms {
            let mut config = RealGradConfig::default();
            config.spectrum_norm = norm;
            let projection = project_realgrad(&data, config);
            let spectral_energy: f64 = projection
                .spectrum
                .iter()
                .map(|(re, im)| {
                    let re = *re as f64;
                    let im = *im as f64;
                    re * re + im * im
                })
                .sum();
            let len = data.len() as f64;
            let expected = match norm {
                SpectrumNorm::Unitary | SpectrumNorm::EnergyPreserving => time_energy,
                SpectrumNorm::Forward => time_energy * len,
                SpectrumNorm::Backward | SpectrumNorm::LebesgueL1 => time_energy / len,
                SpectrumNorm::Whitened => continue,
            };
            let diff = (spectral_energy - expected).abs();
            let tol = expected.abs().max(1.0) * 1.0e-5;
            assert!(
                diff <= tol,
                "norm {:?} diff {diff} expected {expected} actual {spectral_energy}",
                norm
            );
        }
    }

    #[test]
    fn whitened_normalisation_targets_unit_magnitude() {
        let mut samples = Vec::with_capacity(128);
        let mut state = 0x1234_5678u32;
        for _ in 0..128 {
            state = state.wrapping_mul(1_664_525).wrapping_add(1_013_904_223);
            let value = ((state >> 8) & 0xFFFF) as f32 / 65535.0 - 0.5;
            samples.push(value * 2.0);
        }
        let mut config = RealGradConfig::default();
        config.spectrum_norm = SpectrumNorm::Whitened;
        let projection = project_realgrad(&samples, config);
        let len = projection.spectrum.len() as f64;
        assert!(len > 0.0);
        let mean_magnitude = projection
            .spectrum
            .iter()
            .map(|(re, im)| {
                let re = *re as f64;
                let im = *im as f64;
                (re * re + im * im).sqrt()
            })
            .sum::<f64>()
            / len;
        assert!(
            (mean_magnitude - 1.0).abs() < 0.05,
            "mean magnitude {mean_magnitude}"
        );
    }

    #[test]
=======
>>>>>>> 85b00a00
    fn schwartz_sequence_detects_dominated_terms() {
        let dominator = vec![1.0f32; 8];
        let mut members = Vec::new();
        for scale in [1.0f32, 2.0, 4.0] {
            let mut entry = Vec::with_capacity(8);
            for (idx, bound) in dominator.iter().enumerate() {
                let x = idx as f32 - 4.0;
                let value = (-x * x / scale).exp();
                entry.push(value.min(*bound));
            }
            members.push(entry);
        }
        let sequence = SchwartzSequence::new(members, dominator);
        assert!(sequence.is_dominated());
        assert_eq!(sequence.len(), 3);
        assert_eq!(sequence.sample_len(), Some(8));
    }

    #[test]
    fn tempered_projection_routes_non_convergent_mass() {
        let len = 16;
        let constant = 0.75f32;
        let dominator = vec![constant; len];
        let mut members = Vec::new();
        let center = (len as f32 - 1.0) * 0.5;
        for scale in [1.5f32, 3.0, 6.0, 12.0] {
            let mut entry = Vec::with_capacity(len);
            for idx in 0..len {
                let x = (idx as f32 - center) / scale;
                let value = constant * (-x * x).exp();
                entry.push(value);
            }
            members.push(entry);
        }
        let sequence = SchwartzSequence::new(members, dominator);
        let config = RealGradConfig {
            residual_threshold: 5.0,
            ..RealGradConfig::default()
        };
        let tempered = project_tempered_realgrad(&sequence, config, 1.0e-3);
        assert!(tempered.dominated);
        assert_eq!(tempered.iterations, 4);
        assert!(tempered.convergence_error >= 0.0);
        assert!(tempered.projection.lebesgue_measure > 0.0);
        assert!(tempered
            .projection
            .monad_biome
            .iter()
            .all(|value| value.magnitude.is_finite()));
        assert!(
            tempered.converged(4.0),
            "err {}",
            tempered.convergence_error
        );
    }

    #[test]
    fn z_projector_emits_realgrad_pulse() {
        let config = RealGradConfig::default();
        let mut kernel = RealGradKernel::new(config);
        let projection = kernel.project(&[0.5f32, -0.25, 0.75, -0.5]);
        let projector = RealGradZProjector::new(
            LeechProjector::new(config.z_rank, config.z_weight),
            1.0,
            0.0,
        )
        .with_band(0..projection.spectrum.len());
        let pulse = projector.project(&projection);
        assert!(matches!(pulse.source, ZSource::Other("RealGrad")));
        assert!(pulse.support >= 0.0);
        assert!(pulse.band_energy.0 >= 0.0);
        assert!(pulse.quality >= 0.0);
        assert!(pulse.quality <= 1.0);
    }

    #[test]
    fn auto_tuner_tracks_residual_ratio() {
        let mut tuner = RealGradAutoTuner::new(0.2);
        let mut config = RealGradConfig::default();
        let projection = project_realgrad(&vec![DEFAULT_THRESHOLD * 64.0; 8], config);
        let previous = config.residual_threshold;
        tuner.update(&projection, &mut config);
        assert!(tuner.residual_ratio() > 0.0);
        assert!(config.residual_threshold > previous);
        assert!(tuner.last_adjustment() >= 1.0);
    }

    #[test]
<<<<<<< HEAD
    fn auto_tuner_percentiles_are_monotonic() {
        let mut tuner = RealGradAutoTuner::new(0.3).with_history_capacity(16);
        for value in [0.05f32, 0.1, 0.2, 0.4, 0.8, 1.2] {
            tuner.push_history(value);
        }
        let p50 = tuner.percentile(0.5);
        let p90 = tuner.percentile(0.9);
        let p95 = tuner.percentile(0.95);
        assert!(p50 <= p90 && p90 <= p95);

        let mut sparse = RealGradAutoTuner::new(0.3);
        sparse.push_history(0.42);
        let p_single = sparse.percentile(0.95);
        assert!((p_single - 0.42).abs() < 1.0e-6);

        let mut tiny = RealGradAutoTuner::new(0.3);
        tiny.push_history(0.1);
        tiny.push_history(0.9);
        let p90_tiny = tiny.percentile(0.9);
        let p95_tiny = tiny.percentile(0.95);
        assert!(p95_tiny >= p90_tiny);
    }

    #[test]
=======
>>>>>>> 85b00a00
    fn spectral_quality_tracks_band_activity() {
        let config = RealGradConfig::default();
        let mut kernel = RealGradKernel::new(config);
        let tone: Vec<f32> = (0..32)
            .map(|n| ((n as f32) * core::f32::consts::TAU * 4.0 / 32.0).cos())
            .collect();
        let projection = kernel.project(&tone);
        let projector_on = RealGradZProjector::new(
            LeechProjector::new(config.z_rank, config.z_weight),
            1.0,
            0.0,
        )
        .with_band(3..6);
        let projector_off = RealGradZProjector::new(
            LeechProjector::new(config.z_rank, config.z_weight),
            1.0,
            0.0,
        )
        .with_band(0..2);
        let pulse_on = projector_on.project(&projection);
        let pulse_off = projector_off.project(&projection);
        assert!(pulse_on.quality >= pulse_off.quality);
    }
}<|MERGE_RESOLUTION|>--- conflicted
+++ resolved
@@ -12,10 +12,7 @@
 
 use core::f32::consts::PI;
 use core::fmt;
-<<<<<<< HEAD
 use std::collections::VecDeque;
-=======
->>>>>>> 85b00a00
 use std::sync::Arc;
 
 use crate::theory::zpulse::{ZPulse, ZSource};
@@ -644,18 +641,13 @@
             }
             SpectrumNorm::Backward | SpectrumNorm::LebesgueL1 => {}
             SpectrumNorm::Whitened => {
-<<<<<<< HEAD
                 let epsilon = 1.0e-9f64;
                 let mut total_magnitude = 0.0f64;
-=======
-                let epsilon = 1.0e-6f64;
->>>>>>> 85b00a00
                 for (re, im) in spectrum.iter_mut() {
                     let re_f = *re as f64;
                     let im_f = *im as f64;
                     let energy = re_f * re_f + im_f * im_f;
                     let denom = (energy + epsilon).sqrt();
-<<<<<<< HEAD
                     let new_re = re_f / denom;
                     let new_im = im_f / denom;
                     *re = new_re as f32;
@@ -668,10 +660,6 @@
                         *re = (*re as f64 * inv_mean) as f32;
                         *im = (*im as f64 * inv_mean) as f32;
                     }
-=======
-                    *re = (re_f / denom) as f32;
-                    *im = (im_f / denom) as f32;
->>>>>>> 85b00a00
                 }
             }
         }
@@ -944,11 +932,7 @@
 pub struct RealGradAutoTuner {
     ema_ratio: f32,
     ema_alpha: f32,
-<<<<<<< HEAD
     history: VecDeque<f32>,
-=======
-    history: Vec<f32>,
->>>>>>> 85b00a00
     history_cap: usize,
     gain: f32,
     last_adjustment: f32,
@@ -960,11 +944,7 @@
         Self {
             ema_ratio: 0.0,
             ema_alpha: ema_alpha.clamp(0.0, 1.0),
-<<<<<<< HEAD
             history: VecDeque::new(),
-=======
-            history: Vec::new(),
->>>>>>> 85b00a00
             history_cap: 64,
             gain: 1.0,
             last_adjustment: 1.0,
@@ -974,12 +954,9 @@
     /// Sets the maximum number of residual magnitudes tracked when estimating quantiles.
     pub fn with_history_capacity(mut self, capacity: usize) -> Self {
         self.history_cap = capacity.max(1);
-<<<<<<< HEAD
         while self.history.len() > self.history_cap {
             self.history.pop_front();
         }
-=======
->>>>>>> 85b00a00
         self
     }
 
@@ -1009,22 +986,15 @@
             return;
         }
         if self.history.len() == self.history_cap {
-<<<<<<< HEAD
             self.history.pop_front();
         }
         self.history.push_back(value);
-=======
-            self.history.remove(0);
-        }
-        self.history.push(value);
->>>>>>> 85b00a00
     }
 
     fn percentile(&self, q: f32) -> f32 {
         if self.history.is_empty() {
             return 0.0;
         }
-<<<<<<< HEAD
         let mut scratch: Vec<f32> = self.history.iter().copied().collect();
         scratch.sort_by(|a, b| a.partial_cmp(b).unwrap_or(core::cmp::Ordering::Equal));
         if scratch.len() == 1 {
@@ -1042,12 +1012,6 @@
         let lower_value = scratch[lower];
         let upper_value = scratch[upper];
         lower_value + (upper_value - lower_value) * fraction
-=======
-        let mut scratch = self.history.clone();
-        scratch.sort_by(|a, b| a.partial_cmp(b).unwrap_or(core::cmp::Ordering::Equal));
-        let pos = ((scratch.len() - 1) as f32 * q.clamp(0.0, 1.0)).round() as usize;
-        scratch[pos.min(scratch.len() - 1)]
->>>>>>> 85b00a00
     }
 
     /// Updates the residual threshold based on the projection statistics.
@@ -1210,7 +1174,6 @@
     }
 
     #[test]
-<<<<<<< HEAD
     fn chirpz_matches_fft_when_zoom_is_unity() {
         let data: Vec<f32> = (0..24)
             .map(|idx| ((idx as f32) * core::f32::consts::TAU * 5.0 / 24.0).cos())
@@ -1245,8 +1208,6 @@
     }
 
     #[test]
-=======
->>>>>>> 85b00a00
     fn chirpz_focuses_requested_band() {
         let mut engine = CpuChirpZ::new(2..6, 3);
         let mut output = vec![(0.0f32, 0.0f32); 16];
@@ -1345,7 +1306,6 @@
     }
 
     #[test]
-<<<<<<< HEAD
     fn spectrum_norms_respect_parseval_relations() {
         let data: Vec<f32> = (0..32)
             .map(|idx| ((idx as f32) * core::f32::consts::TAU / 9.0).sin())
@@ -1420,8 +1380,6 @@
     }
 
     #[test]
-=======
->>>>>>> 85b00a00
     fn schwartz_sequence_detects_dominated_terms() {
         let dominator = vec![1.0f32; 8];
         let mut members = Vec::new();
@@ -1510,7 +1468,6 @@
     }
 
     #[test]
-<<<<<<< HEAD
     fn auto_tuner_percentiles_are_monotonic() {
         let mut tuner = RealGradAutoTuner::new(0.3).with_history_capacity(16);
         for value in [0.05f32, 0.1, 0.2, 0.4, 0.8, 1.2] {
@@ -1535,8 +1492,6 @@
     }
 
     #[test]
-=======
->>>>>>> 85b00a00
     fn spectral_quality_tracks_band_activity() {
         let config = RealGradConfig::default();
         let mut kernel = RealGradKernel::new(config);
