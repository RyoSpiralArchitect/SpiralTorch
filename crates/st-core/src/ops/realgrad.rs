--- conflicted
+++ resolved
@@ -1329,11 +1329,7 @@
             .iter()
             .map(|value| (*value as f64).powi(2))
             .sum::<f64>())
-<<<<<<< HEAD
             .sqrt() as f32;
-=======
-        .sqrt() as f32;
->>>>>>> bcf46f00
         assert_abs_diff_eq!(default_summary.norm, expected_norm, epsilon = 1.0e-6);
         assert_abs_diff_eq!(custom_summary.norm, expected_norm, epsilon = 1.0e-6);
         assert_abs_diff_eq!(default_summary.sparsity, 0.5, epsilon = 1.0e-6);
