// SPDX-License-Identifier: AGPL-3.0-or-later
// © 2025 Ryo ∴ SpiralArchitect (kishkavsesvit@icloud.com)
// Part of SpiralTorch — Licensed under AGPL-3.0-or-later.
// Unauthorized derivative works or closed redistribution prohibited under AGPL §13.

//! Real gradient projection helpers that blend the Reach lattice sketch with the
//! existing Leech lattice tooling.
//!
//! The helper intentionally stays dependency free so we can drive the julia-like
//! transliteration from notebooks, but now reuses the shared Ramanujan π series
//! and Leech density projector that already live inside the repository.

use core::f32::consts::PI;
use core::fmt;
use std::collections::VecDeque;
use std::sync::{Arc, Mutex};

<<<<<<< HEAD
use crate::theory::zpulse::{ZEmitter, ZPulse, ZSource};
=======
use crate::theory::zpulse::{ZEmitter, ZPulse, ZSource, ZSupport};
>>>>>>> bfeb5420
use crate::util::math::{ramanujan_pi, LeechProjector};
use rustfft::{num_complex::Complex32, Fft, FftPlanner};

const DEFAULT_RANK: usize = 24;
const DEFAULT_WEIGHT: f64 = 1.0;
const DEFAULT_THRESHOLD: f32 = 0.005;

/// Summary statistics describing a projected RealGrad field.
#[derive(Debug, Clone, Copy, PartialEq)]
pub struct GradientSummary {
    /// L2 norm of the projected gradient.
    pub norm: f32,
    /// Ratio of entries considered near-zero under the residual threshold.
    pub sparsity: f32,
}

impl GradientSummary {
    /// Creates a summary from the provided projected gradient values using the
    /// default residual threshold.
    pub fn from_realgrad(values: &[f32]) -> Self {
        Self::from_realgrad_with_threshold(values, DEFAULT_THRESHOLD)
    }

    /// Creates a summary from the provided projected gradient values while
    /// allowing a custom residual threshold to be supplied.
    pub fn from_realgrad_with_threshold(values: &[f32], threshold: f32) -> Self {
        if values.is_empty() {
            return Self::default();
        }

        let threshold = if threshold.is_finite() {
            threshold.abs()
        } else {
            DEFAULT_THRESHOLD
        };

        let mut norm_sq = 0.0f64;
        let mut sparse = 0usize;
        for &value in values {
            let abs = value.abs();
            norm_sq += f64::from(value) * f64::from(value);
            if abs <= threshold {
                sparse += 1;
            }
        }
        let norm = norm_sq.sqrt() as f32;
        let len = values.len() as f32;
        let sparsity = (sparse as f32 / len).clamp(0.0, 1.0);
        Self { norm, sparsity }
    }
}

impl Default for GradientSummary {
    fn default() -> Self {
        Self {
            norm: 0.0,
            sparsity: 1.0,
        }
    }
}

/// Discrete Fourier transform backend used by [`RealGradKernel`].
pub trait SpectralEngine {
    /// Computes the complex DFT of the provided real input.
    ///
    /// The output slice must have the same length as `input`. Each entry is
    /// expressed as `(re, im)`.
    fn dft(&mut self, input: &[f32], out: &mut [(f32, f32)]);

    /// Returns the length supported by the cached plan.
    fn len(&self) -> usize;
}

/// Naive O(N²) reference implementation of [`SpectralEngine`].
#[derive(Debug, Default, Clone)]
pub struct CpuNaive {
    len: usize,
    twiddle_cos: Vec<f32>,
    twiddle_sin: Vec<f32>,
}

impl CpuNaive {
    fn ensure_capacity(&mut self, len: usize) {
        if self.len == len {
            return;
        }
        self.len = len;
        self.twiddle_cos.resize(len, 0.0);
        self.twiddle_sin.resize(len, 0.0);
        if len == 0 {
            return;
        }
        let base = -2.0f64 * core::f64::consts::PI / len as f64;
        for idx in 0..len {
            let angle = base * idx as f64;
            let (sin, cos) = angle.sin_cos();
            self.twiddle_cos[idx] = cos as f32;
            self.twiddle_sin[idx] = sin as f32;
        }
    }
}

impl SpectralEngine for CpuNaive {
    fn dft(&mut self, input: &[f32], out: &mut [(f32, f32)]) {
        let len = input.len();
        assert_eq!(out.len(), len, "output length must match input length");
        self.ensure_capacity(len);
        if len == 0 {
            return;
        }

        let delta_x = 1.0f64 / len as f64;
        for (xi_idx, slot) in out.iter_mut().enumerate() {
            let mut acc_re = 0.0f64;
            let mut acc_im = 0.0f64;
            let step_idx = xi_idx % self.len;
            let cos_step = if step_idx == 0 {
                1.0f64
            } else {
                self.twiddle_cos[step_idx] as f64
            };
            let sin_step = if step_idx == 0 {
                0.0f64
            } else {
                self.twiddle_sin[step_idx] as f64
            };
            let mut cos = 1.0f64;
            let mut sin = 0.0f64;
            for &value in input {
                let value = value as f64;
                acc_re = f64::mul_add(value * cos, delta_x, acc_re);
                acc_im = f64::mul_add(-value * sin, delta_x, acc_im);
                if step_idx != 0 {
                    let next_cos = cos * cos_step - sin * sin_step;
                    let next_sin = cos * sin_step + sin * cos_step;
                    cos = next_cos;
                    sin = next_sin;
                }
            }
            *slot = (acc_re as f32, acc_im as f32);
        }
    }

    fn len(&self) -> usize {
        self.len
    }
}

/// FFT-based implementation backed by [`rustfft`].
pub struct CpuRustFft {
    len: usize,
    planner: FftPlanner<f32>,
    plan: Option<Arc<dyn Fft<f32>>>,
    scratch: Vec<Complex32>,
    buffer: Vec<Complex32>,
}

impl fmt::Debug for CpuRustFft {
    fn fmt(&self, f: &mut fmt::Formatter<'_>) -> fmt::Result {
        f.debug_struct("CpuRustFft")
            .field("len", &self.len)
            .field("buffer_len", &self.buffer.len())
            .finish()
    }
}

impl Default for CpuRustFft {
    fn default() -> Self {
        Self {
            len: 0,
            planner: FftPlanner::new(),
            plan: None,
            scratch: Vec::new(),
            buffer: Vec::new(),
        }
    }
}

impl CpuRustFft {
    fn ensure_plan(&mut self, len: usize) {
        if self.len == len {
            return;
        }
        self.len = len;
        if len == 0 {
            self.plan = None;
            self.buffer.clear();
            self.scratch.clear();
            return;
        }
        let plan = self.planner.plan_fft_forward(len);
        let scratch_len = plan.get_inplace_scratch_len();
        self.buffer.resize(len, Complex32::default());
        self.scratch.resize(scratch_len, Complex32::default());
        self.plan = Some(plan);
    }
}

impl SpectralEngine for CpuRustFft {
    fn dft(&mut self, input: &[f32], out: &mut [(f32, f32)]) {
        let len = input.len();
        assert_eq!(out.len(), len, "output length must match input length");
        if len == 0 {
            return;
        }

        self.ensure_plan(len);
        self.buffer.resize(len, Complex32::default());
        let plan = match &self.plan {
            Some(plan) => plan.clone(),
            None => return,
        };

        let required = plan.get_inplace_scratch_len();
        if self.scratch.len() < required {
            self.scratch.resize(required, Complex32::default());
        }

        for (slot, &value) in self.buffer.iter_mut().zip(input.iter()) {
            *slot = Complex32::new(value, 0.0);
        }

        if self.scratch.is_empty() {
            plan.process(&mut self.buffer);
        } else {
            plan.process_with_scratch(&mut self.buffer, &mut self.scratch);
        }

        let scale = 1.0f32 / len as f32;
        for (slot, value) in out.iter_mut().zip(self.buffer.iter()) {
            *slot = (value.re * scale, -value.im * scale);
        }
    }

    fn len(&self) -> usize {
        self.len
    }
}

/// High-resolution zoomed transform using a band-limited chirp-Z evaluation.
#[derive(Debug, Clone)]
pub struct CpuChirpZ {
    len: usize,
    band: std::ops::Range<usize>,
    zoom: usize,
}

impl CpuChirpZ {
    /// Creates a new chirp-Z evaluator for the provided band.
    pub fn new(band: std::ops::Range<usize>, zoom: usize) -> Self {
        Self {
            len: 0,
            band,
            zoom: zoom.max(1),
        }
    }

    fn update_len(&mut self, len: usize) {
        self.len = len;
    }
}

impl SpectralEngine for CpuChirpZ {
    fn dft(&mut self, input: &[f32], out: &mut [(f32, f32)]) {
        let len = input.len();
        assert_eq!(out.len(), len, "output length must match input length");
        if len == 0 {
            return;
        }

        self.update_len(len);
        out.fill((0.0, 0.0));

        let delta_x = 1.0f64 / len as f64;
        let base = -2.0f64 * core::f64::consts::PI / len as f64;

        for bin in self.band.clone() {
            if bin >= len {
                break;
            }
            let mut best = (0.0f64, 0.0f64);
            let mut best_mag = -1.0f64;
            for zoom_idx in 0..self.zoom {
                let fractional = bin as f64 + zoom_idx as f64 / self.zoom as f64;
                let angle_step = base * fractional;
                let mut acc_re = 0.0f64;
                let mut acc_im = 0.0f64;
                for (sample_idx, &value) in input.iter().enumerate() {
                    let theta = angle_step * sample_idx as f64;
                    let (sin, cos) = theta.sin_cos();
                    let value = value as f64;
                    acc_re = f64::mul_add(value * cos, delta_x, acc_re);
                    acc_im = f64::mul_add(-value * sin, delta_x, acc_im);
                }
                let magnitude = (acc_re * acc_re + acc_im * acc_im).sqrt();
                if magnitude > best_mag {
                    best_mag = magnitude;
                    best = (acc_re, acc_im);
                }
            }
            out[bin] = (best.0 as f32, best.1 as f32);
        }
    }

    fn len(&self) -> usize {
        self.len
    }
}

/// Result emitted by [`project_realgrad`].
#[derive(Debug, Clone, PartialEq)]
pub struct RealGradProjection {
    /// Scaled gradient that lives in the concrete Z-space tape.
    pub realgrad: Vec<f32>,
    /// Leech-projected Z-space magnitudes.
    pub z_space: Vec<f32>,
    /// Complex spectrum produced by the discrete transform backend.
    pub spectrum: Vec<(f32, f32)>,
    /// Residual magnitudes that were too large to keep and were therefore sent
    /// to the "monad biome" side channel for dedicated treatment.
    pub monad_biome: Vec<Residual>,
    /// Lebesgue-style integral (L¹ norm) used to stabilise the projection.
    pub lebesgue_measure: f32,
    /// Ramanujan π estimate used for the projection.
    pub ramanujan_pi: f32,
}

impl Default for RealGradProjection {
    fn default() -> Self {
        Self {
            realgrad: Vec::new(),
            z_space: Vec::new(),
            spectrum: Vec::new(),
            monad_biome: Vec::new(),
            lebesgue_measure: 0.0,
            ramanujan_pi: 0.0,
        }
    }
}

/// Reason why a RealGrad residual was routed to the monad biome.
#[derive(Debug, Clone, Copy, PartialEq)]
pub enum ResidualReason {
    /// Magnitude exceeded the configured residual threshold.
    OverThreshold,
    /// Tempered sequence failed to converge under the configured tolerance.
    NonConvergent,
}

/// Metadata attached to a residual bin.
#[derive(Debug, Clone, Copy, PartialEq)]
pub struct Residual {
    /// Frequency bin responsible for the residual.
    pub bin: usize,
    /// Magnitude that overflowed.
    pub magnitude: f32,
    /// Reason why the magnitude was routed to the monad biome.
    pub reason: ResidualReason,
}

/// Cached projector state that can be reused across multiple RealGrad invocations.
pub struct RealGradKernel {
    config: RealGradConfig,
    projector: LeechProjector,
    ramanujan_pi: f32,
    engine: Box<dyn SpectralEngine + Send>,
    spectrum: Vec<(f32, f32)>,
    z_buf: Vec<f32>,
    residuals: Vec<Residual>,
}

impl fmt::Debug for RealGradKernel {
    fn fmt(&self, f: &mut fmt::Formatter<'_>) -> fmt::Result {
        f.debug_struct("RealGradKernel")
            .field("config", &self.config)
            .field("projector", &self.projector)
            .field("ramanujan_pi", &self.ramanujan_pi)
            .field("engine_len", &self.engine.len())
            .field("spectrum_len", &self.spectrum.len())
            .finish()
    }
}

/// Scratch buffers that can be reused across RealGrad projections.
#[derive(Debug, Clone, Default)]
pub struct RealGradProjectionScratch {
    projection: RealGradProjection,
}

impl RealGradProjectionScratch {
    /// Creates an empty scratch projection.
    pub fn new() -> Self {
        Self::default()
    }

    /// Returns an immutable view over the projection stored in the scratch buffers.
    pub fn as_projection(&self) -> &RealGradProjection {
        &self.projection
    }

    /// Returns a mutable view over the projection stored in the scratch buffers.
    pub fn as_projection_mut(&mut self) -> &mut RealGradProjection {
        &mut self.projection
    }

    /// Consumes the scratch buffers, yielding the owned projection.
    pub fn into_projection(self) -> RealGradProjection {
        self.projection
    }

    /// Clears the projection contents while preserving the allocated capacity.
    pub fn clear(&mut self) {
        self.projection.clear();
    }
}

/// Projection outcome for a tempered (distribution-like) RealGrad sequence.
#[derive(Debug, Clone, PartialEq)]
pub struct TemperedRealGradProjection {
    /// RealGrad projection computed from the approximating Schwartz sequence.
    pub projection: RealGradProjection,
    /// Whether every term of the sequence stayed within the provided dominator.
    pub dominated: bool,
    /// Final L¹-style error between the last two projections in the sequence.
    pub convergence_error: f32,
    /// Number of sequence elements that were processed.
    pub iterations: usize,
}

impl TemperedRealGradProjection {
    /// Returns `true` when the tempered projection converged under the provided tolerance.
    pub fn converged(&self, tolerance: f32) -> bool {
        self.convergence_error <= tolerance.max(0.0)
    }

    /// Returns the gradient summary describing the final projection in the sequence.
    pub fn gradient_summary(&self) -> GradientSummary {
        self.projection.gradient_summary()
    }
}

impl RealGradProjection {
    /// Returns `true` when the projection yielded any non-zero residuals.
    pub fn has_residuals(&self) -> bool {
        !self.monad_biome.is_empty()
    }

    /// Returns the gradient summary describing the projected field.
    pub fn gradient_summary(&self) -> GradientSummary {
        GradientSummary::from_realgrad(&self.realgrad)
    }

    /// Returns the total magnitude routed to the monad biome.
    pub fn residual_energy(&self) -> f32 {
        self.monad_biome
            .iter()
            .map(|residual| residual.magnitude)
            .sum()
    }

    /// Returns the accumulated energy of the Z-space field.
    pub fn z_energy(&self) -> f32 {
        self.z_space.iter().map(|value| value.abs()).sum()
    }

    /// Clears the projection buffers while keeping the allocated capacity.
    pub fn clear(&mut self) {
        self.realgrad.clear();
        self.z_space.clear();
        self.spectrum.clear();
        self.monad_biome.clear();
        self.lebesgue_measure = 0.0;
        self.ramanujan_pi = 0.0;
    }
}

impl RealGradKernel {
    /// Creates a reusable RealGrad kernel with a sanitised configuration and cached state.
    pub fn new(config: RealGradConfig) -> Self {
        let config = config.sanitised();
        let projector = LeechProjector::new(config.z_rank, config.z_weight);
        let ramanujan_pi = ramanujan_pi(config.ramanujan_iterations) as f32;
        Self {
            config,
            projector,
            ramanujan_pi,
            engine: Box::new(CpuNaive::default()),
            spectrum: Vec::new(),
            z_buf: Vec::new(),
            residuals: Vec::new(),
        }
    }

    /// Replaces the spectral engine used by the kernel.
    pub fn with_engine(mut self, engine: Box<dyn SpectralEngine + Send>) -> Self {
        self.engine = engine;
        self
    }

    /// Returns the effective configuration used by the kernel.
    pub fn config(&self) -> RealGradConfig {
        self.config
    }

    /// Returns the cached Ramanujan π estimate used by the kernel.
    pub fn ramanujan_pi(&self) -> f32 {
        self.ramanujan_pi
    }

    fn residual_threshold(&self) -> f32 {
        self.config.residual_threshold
    }

    /// Projects the provided samples into the RealGrad field using the cached projector.
    pub fn project(&mut self, values: &[f32]) -> RealGradProjection {
        let mut scratch = RealGradProjectionScratch::default();
        self.project_into(values, &mut scratch);
        scratch.into_projection()
    }

    /// Projects the provided samples into the RealGrad field using the cached projector,
    /// storing the results inside the supplied scratch buffers.
    pub fn project_into(&mut self, values: &[f32], out: &mut RealGradProjectionScratch) {
        out.clear();
        if values.is_empty() {
            out.as_projection_mut().ramanujan_pi = self.ramanujan_pi;
            return;
        }

        let len = values.len();
        self.spectrum.resize(len, (0.0, 0.0));
        self.engine.dft(values, &mut self.spectrum);

        self.config.spectrum_norm.apply(&mut self.spectrum);

        self.z_buf.resize(len, 0.0);
        self.residuals.clear();
        let projection = out.as_projection_mut();
        projection.realgrad.resize(len, 0.0);
        projection.z_space.resize(len, 0.0);
        projection.spectrum.resize(len, (0.0, 0.0));
        projection.spectrum.copy_from_slice(&self.spectrum[..len]);
        for (idx, &(re, im)) in self.spectrum.iter().enumerate() {
            let magnitude = (re * re + im * im).sqrt();
            if magnitude > self.residual_threshold() {
                self.residuals.push(Residual {
                    bin: idx,
                    magnitude,
                    reason: ResidualReason::OverThreshold,
                });
            }
            let enriched = self.projector.enrich(magnitude as f64) as f32;
            self.z_buf[idx] = enriched;
            projection.z_space[idx] = enriched;
        }

        let lebesgue_measure = values.iter().map(|v| v.abs()).sum::<f32>();
        let normaliser = if lebesgue_measure > 0.0 {
            self.ramanujan_pi / lebesgue_measure
        } else {
            0.0
        };

        for idx in 0..len {
            projection.realgrad[idx] = values[idx] * normaliser + self.z_buf[idx];
        }

        projection.monad_biome.extend_from_slice(&self.residuals);
        projection.lebesgue_measure = lebesgue_measure;
        projection.ramanujan_pi = self.ramanujan_pi;
    }

    /// Projects a Schwartz sequence using the cached projector and returns the tempered outcome.
    pub fn project_tempered(
        &mut self,
        sequence: &SchwartzSequence,
        tolerance: f32,
    ) -> TemperedRealGradProjection {
        let tolerance = tolerance.max(0.0);

        if sequence.is_empty() {
            return TemperedRealGradProjection {
                projection: self.project(&[]),
                dominated: true,
                convergence_error: 0.0,
                iterations: 0,
            };
        }

        if !sequence.lengths_consistent() {
            return TemperedRealGradProjection {
                projection: self.project(&[]),
                dominated: false,
                convergence_error: f32::INFINITY,
                iterations: 0,
            };
        }

        let dominated = sequence.is_dominated();
        let mut previous: Option<RealGradProjection> = None;
        let mut overflow_residuals: Vec<Residual> = Vec::new();
        let mut convergence_error = f32::INFINITY;
        let mut iterations = 0usize;

        for member in sequence.iter() {
            iterations += 1;
            let projection = self.project(member);
            if let Some(prev) = &previous {
                let diff = projection
                    .realgrad
                    .iter()
                    .zip(prev.realgrad.iter())
                    .map(|(a, b)| (a - b).abs())
                    .sum::<f32>()
                    + (projection.lebesgue_measure - prev.lebesgue_measure).abs();
                convergence_error = diff;
                if diff > tolerance {
                    overflow_residuals.push(Residual {
                        bin: 0,
                        magnitude: diff - tolerance,
                        reason: ResidualReason::NonConvergent,
                    });
                }
            } else {
                convergence_error = 0.0;
            }
            previous = Some(projection);
        }

        let mut projection = previous.unwrap_or_else(|| self.project(&[]));
        if !overflow_residuals.is_empty() {
            projection.monad_biome.extend(overflow_residuals);
        }
        if !dominated && convergence_error.is_finite() && convergence_error > 0.0 {
            projection.monad_biome.push(Residual {
                bin: 0,
                magnitude: convergence_error,
                reason: ResidualReason::NonConvergent,
            });
        }

        TemperedRealGradProjection {
            projection,
            dominated,
            convergence_error,
            iterations,
        }
    }
}

/// Normalisation applied to the DFT spectrum prior to enrichment.
#[derive(Debug, Clone, Copy, PartialEq, Eq)]
pub enum SpectrumNorm {
    /// Applies a `1/√N` scaling to preserve Parseval symmetry.
    Unitary,
    /// Leaves the forward transform in its natural `1/N` scaling.
    Forward,
    /// Applies a `1/N²` scaling matching the backward transform convention.
    Backward,
    /// Energy-preserving rescaling (alias for [`SpectrumNorm::Unitary`]).
    EnergyPreserving,
    /// Emphasises the Lebesgue-style L¹ projection (alias for [`SpectrumNorm::Backward`]).
    LebesgueL1,
    /// Whitens the spectrum by dampening dominant magnitudes.
    Whitened,
}

impl SpectrumNorm {
    fn apply(self, spectrum: &mut [(f32, f32)]) {
        if spectrum.is_empty() {
            return;
        }
        match self {
            SpectrumNorm::Unitary | SpectrumNorm::EnergyPreserving => {
                let scale = (spectrum.len().max(1) as f64).sqrt();
                for (re, im) in spectrum.iter_mut() {
                    *re = (*re as f64 * scale) as f32;
                    *im = (*im as f64 * scale) as f32;
                }
            }
            SpectrumNorm::Forward => {
                let scale = spectrum.len().max(1) as f64;
                for (re, im) in spectrum.iter_mut() {
                    *re = (*re as f64 * scale) as f32;
                    *im = (*im as f64 * scale) as f32;
                }
            }
            SpectrumNorm::Backward | SpectrumNorm::LebesgueL1 => {}
            SpectrumNorm::Whitened => {
                let epsilon = 1.0e-9f64;
                let mut total_magnitude = 0.0f64;
                for (re, im) in spectrum.iter_mut() {
                    let re_f = *re as f64;
                    let im_f = *im as f64;
                    let energy = re_f * re_f + im_f * im_f;
                    let denom = (energy + epsilon).sqrt();
                    let new_re = re_f / denom;
                    let new_im = im_f / denom;
                    *re = new_re as f32;
                    *im = new_im as f32;
                    total_magnitude += (new_re * new_re + new_im * new_im).sqrt();
                }
                if total_magnitude > 0.0 {
                    let inv_mean = spectrum.len() as f64 / total_magnitude;
                    for (re, im) in spectrum.iter_mut() {
                        *re = (*re as f64 * inv_mean) as f32;
                        *im = (*im as f64 * inv_mean) as f32;
                    }
                }
            }
        }
    }
}

/// Configuration for [`project_realgrad`].
#[derive(Debug, Clone, Copy, PartialEq)]
pub struct RealGradConfig {
    /// Number of iterations used for the Ramanujan π approximation.
    pub ramanujan_iterations: usize,
    /// Target Z-space rank for the Leech projector.
    pub z_rank: usize,
    /// Weight applied when enriching magnitudes with the Leech projector.
    pub z_weight: f64,
    /// Threshold beyond which magnitudes are routed to the monad biome.
    pub residual_threshold: f32,
    /// Normalisation applied to the DFT spectrum.
    pub spectrum_norm: SpectrumNorm,
}

/// Discrete representation of a Schwartz sequence used to approximate a tempered function.
#[derive(Debug, Clone, PartialEq)]
pub struct SchwartzSequence {
    members: Vec<Vec<f32>>,
    dominator: Vec<f32>,
}

impl SchwartzSequence {
    /// Creates a new Schwartz sequence from the provided members and dominator.
    pub fn new(members: Vec<Vec<f32>>, dominator: Vec<f32>) -> Self {
        Self { members, dominator }
    }

    /// Returns `true` when the sequence has no members.
    pub fn is_empty(&self) -> bool {
        self.members.is_empty()
    }

    /// Returns the number of functions contained in the sequence.
    pub fn len(&self) -> usize {
        self.members.len()
    }

    /// Returns the length of the sampled lattice, if the sequence is non-empty.
    pub fn sample_len(&self) -> Option<usize> {
        self.members.first().map(Vec::len)
    }

    fn lengths_consistent(&self) -> bool {
        if let Some(expected) = self.sample_len() {
            self.members.iter().all(|member| member.len() == expected)
                && self.dominator.len() == expected
        } else {
            self.dominator.is_empty()
        }
    }

    /// Returns an iterator over the members as immutable slices.
    pub fn iter(&self) -> impl Iterator<Item = &[f32]> {
        self.members.iter().map(Vec::as_slice)
    }

    /// Returns `true` when every term is bounded by the dominator (dominated convergence).
    pub fn is_dominated(&self) -> bool {
        if !self.lengths_consistent() {
            return false;
        }
        if self.dominator.iter().any(|value| !value.is_finite()) {
            return false;
        }
        self.iter().all(|member| {
            member
                .iter()
                .zip(self.dominator.iter())
                .all(|(value, bound)| value.abs() <= bound.abs() + f32::EPSILON)
        })
    }
}

impl Default for RealGradConfig {
    fn default() -> Self {
        Self {
            ramanujan_iterations: 4,
            z_rank: DEFAULT_RANK,
            z_weight: DEFAULT_WEIGHT,
            residual_threshold: DEFAULT_THRESHOLD,
            spectrum_norm: SpectrumNorm::Backward,
        }
    }
}

impl RealGradConfig {
    /// Ensures the configuration is numerically stable.
    fn sanitised(self) -> Self {
        Self {
            ramanujan_iterations: self.ramanujan_iterations.max(1),
            z_rank: self.z_rank.max(1),
            z_weight: self.z_weight.max(0.0),
            residual_threshold: self.residual_threshold.max(0.0),
            spectrum_norm: self.spectrum_norm,
        }
    }

    /// Calibrates the configuration against a previous projection and returns
    /// the tuned configuration alongside the tuning diagnostics.
    pub fn calibrate(self, projection: &RealGradProjection) -> (Self, RealGradTuning) {
        let base = self.sanitised();
        let monad_energy = projection.residual_energy();
        let z_energy = projection.z_energy();
        let lebesgue = projection.lebesgue_measure.max(f32::EPSILON);
        let total_energy = (monad_energy + z_energy).max(f32::EPSILON);
        let residual_ratio = monad_energy / total_energy;
        let lebesgue_ratio = monad_energy / lebesgue;
        let pi_multiplier = if PI > 0.0 {
            (projection.ramanujan_pi / PI).max(0.0)
        } else {
            1.0
        };
        let target_ratio = 0.1f32;
        let raw_adjustment = 1.0 + (residual_ratio - target_ratio) * pi_multiplier + lebesgue_ratio;
        let adjustment_factor = raw_adjustment.clamp(0.25, 4.0);
        let suggested_threshold = (base.residual_threshold * adjustment_factor).max(0.0);

        let tuned_config = RealGradConfig {
            residual_threshold: suggested_threshold,
            ..base
        };

        let diagnostics = RealGradTuning {
            monad_energy,
            z_energy,
            residual_ratio,
            lebesgue_ratio,
            pi_multiplier,
            adjustment_factor,
            suggested_threshold,
        };

        (tuned_config, diagnostics)
    }
}

/// Diagnostics emitted by [`RealGradConfig::calibrate`].
#[derive(Debug, Clone, Copy, PartialEq)]
pub struct RealGradTuning {
    /// Total magnitude rerouted to the monad biome in the previous projection.
    pub monad_energy: f32,
    /// Total magnitude retained in the Z-space field.
    pub z_energy: f32,
    /// Share of the overall energy captured by the monad biome.
    pub residual_ratio: f32,
    /// Ratio between the monad biome energy and the Lebesgue integral.
    pub lebesgue_ratio: f32,
    /// Multiplier derived from the Ramanujan π estimate relative to π.
    pub pi_multiplier: f32,
    /// Factor applied to the previous residual threshold.
    pub adjustment_factor: f32,
    /// Suggested residual threshold for the next projection.
    pub suggested_threshold: f32,
}

/// Projects RealGrad output into a canonical [`ZPulse`].
#[derive(Clone, Debug)]
pub struct RealGradZProjector {
    projector: LeechProjector,
    bias_gain: f32,
    min_energy: f32,
    band: std::ops::Range<usize>,
    quality_floor: f32,
}

impl RealGradZProjector {
    /// Creates a new projector with the provided enrichment parameters.
    pub fn new(projector: LeechProjector, bias_gain: f32, min_energy: f32) -> Self {
        Self {
            projector,
            bias_gain,
            min_energy: min_energy.max(0.0),
            band: 0..usize::MAX,
            quality_floor: 0.0,
        }
    }

    /// Restricts the quality metric to the provided spectral band.
    pub fn with_band(mut self, band: std::ops::Range<usize>) -> Self {
        self.band = band;
        self
    }

    /// Ensures the emitted quality never falls below the configured floor.
    pub fn with_quality_floor(mut self, floor: f32) -> Self {
        self.quality_floor = floor.clamp(0.0, 1.0);
        self
    }

    /// Converts a [`RealGradProjection`] into a Z-space pulse compatible with the conductor.
    pub fn project(&self, projection: &RealGradProjection) -> ZPulse {
        let here = projection.lebesgue_measure.max(0.0);
        let mut above = 0.0f32;
        let mut beneath = 0.0f32;
        for &value in &projection.z_space {
            if value >= 0.0 {
                above += value.abs();
            } else {
                beneath += value.abs();
            }
        }
        let drift = above - beneath;
        let z_energy = projection.z_energy();
        let magnitude = drift.abs() as f64;
        let enriched = self.projector.enrich(magnitude) as f32;
        let z_bias = if z_energy >= self.min_energy {
            enriched.copysign(drift) * self.bias_gain
        } else {
            0.0
        };

        let len = projection.spectrum.len();
        let start = self.band.start.min(len);
        let end = self.band.end.min(len);
        let band = start..end;
        let quality = spectral_quality(&projection.spectrum, band).max(self.quality_floor);

        let support = ZSupport {
            leading: above,
            central: here,
            trailing: beneath,
        };
        ZPulse {
            source: ZSource::RealGrad,
            ts: 0,
            tempo: z_energy,
            drift,
            z_bias,
            support,
            band_energy: (above, here, beneath),
            quality,
            stderr: 0.0,
            latency_ms: 0.0,
        }
    }
}

fn spectral_quality(spectrum: &[(f32, f32)], band: std::ops::Range<usize>) -> f32 {
    if spectrum.is_empty() {
        return 0.0;
    }
    let len = spectrum.len();
    let start = band.start.min(len);
    let end = band.end.min(len);
    let mut total = 0.0f64;
    let mut in_band = 0.0f64;
    let mut log_sum = 0.0f64;
    for (idx, &(re, im)) in spectrum.iter().enumerate() {
        let energy = (re as f64 * re as f64 + im as f64 * im as f64).max(1.0e-12);
        total += energy;
        if idx >= start && idx < end {
            in_band += energy;
        }
        log_sum += energy.ln();
    }
    if total <= f64::EPSILON {
        return 0.0;
    }
    let n = spectrum.len() as f64;
    let mean = total / n;
    let flatness = ((log_sum / n).exp() / (mean + 1.0e-12)).clamp(0.0, 1.0);
    let band_ratio = (in_band / (total + 1.0e-12)).clamp(0.0, 1.0);
    let quality = 0.7 * band_ratio + 0.3 * (1.0 - flatness);
    quality.clamp(0.0, 1.0) as f32
}

/// Adaptive residual threshold tuner built on an exponential moving average.
#[derive(Clone, Debug)]
pub struct RealGradAutoTuner {
    ema_ratio: f32,
    ema_alpha: f32,
    history: VecDeque<f32>,
    history_cap: usize,
    gain: f32,
    last_adjustment: f32,
}

impl RealGradAutoTuner {
    /// Creates a new auto tuner using the provided EMA coefficient.
    pub fn new(ema_alpha: f32) -> Self {
        Self {
            ema_ratio: 0.0,
            ema_alpha: ema_alpha.clamp(0.0, 1.0),
            history: VecDeque::new(),
            history_cap: 64,
            gain: 1.0,
            last_adjustment: 1.0,
        }
    }

    /// Sets the maximum number of residual magnitudes tracked when estimating quantiles.
    pub fn with_history_capacity(mut self, capacity: usize) -> Self {
        self.history_cap = capacity.max(1);
        while self.history.len() > self.history_cap {
            self.history.pop_front();
        }
        self
    }

    /// Sets the gain applied when mixing EMA and percentile feedback.
    pub fn with_gain(mut self, gain: f32) -> Self {
        self.gain = gain.max(0.0);
        self
    }

    /// Returns the current EMA coefficient.
    pub fn ema_alpha(&self) -> f32 {
        self.ema_alpha
    }

    /// Returns the tracked residual ratio.
    pub fn residual_ratio(&self) -> f32 {
        self.ema_ratio
    }

    /// Returns the last adjustment multiplier that was applied to the threshold.
    pub fn last_adjustment(&self) -> f32 {
        self.last_adjustment
    }

    fn push_history(&mut self, value: f32) {
        if !value.is_finite() {
            return;
        }
        if self.history.len() == self.history_cap {
            self.history.pop_front();
        }
        self.history.push_back(value);
    }

    fn percentile(&self, q: f32) -> f32 {
        if self.history.is_empty() {
            return 0.0;
        }
        let mut scratch: Vec<f32> = self.history.iter().copied().collect();
        scratch.sort_by(|a, b| a.partial_cmp(b).unwrap_or(core::cmp::Ordering::Equal));
        if scratch.len() == 1 {
            return scratch[0];
        }
        let q = q.clamp(0.0, 1.0);
        let max_index = scratch.len() as f32 - 1.0;
        let position = q * max_index;
        let lower = position.floor() as usize;
        let upper = position.ceil() as usize;
        if lower == upper {
            return scratch[lower];
        }
        let fraction = position - lower as f32;
        let lower_value = scratch[lower];
        let upper_value = scratch[upper];
        lower_value + (upper_value - lower_value) * fraction
    }

    /// Updates the residual threshold based on the projection statistics.
    pub fn update(&mut self, projection: &RealGradProjection, config: &mut RealGradConfig) {
        let monad = projection.residual_energy();
        let z_energy = projection.z_energy();
        let total = (monad + z_energy).max(1.0e-9);
        let ratio = monad / total;
        let alpha = self.ema_alpha.clamp(0.0, 1.0);
        let complement = 1.0 - alpha;
        self.ema_ratio = self.ema_ratio * complement + ratio * alpha;

        for residual in &projection.monad_biome {
            self.push_history(residual.magnitude);
        }
        let p95 = self.percentile(0.95);
        let p95_ratio = if total > 0.0 {
            (p95 / total).min(1.0)
        } else {
            0.0
        };

        let blended = 0.6 * self.ema_ratio + 0.4 * p95_ratio;
        let target = 0.1f32;
        let raw = 1.0 + (blended - target);
        let adjustment = (self.gain * raw).clamp(0.4, 1.6);
        self.last_adjustment = adjustment;
        config.residual_threshold = (config.residual_threshold * adjustment).max(0.0);
    }
}

/// Projects a Euclidean gradient into the Reach lattice "Realgrad" tape.
///
/// The routine performs a discrete Fourier transform so that harmonics can be
/// scheduled independently, scales the resulting real-valued field using a
/// Lebesgue-style normaliser, enriches the magnitudes through the Leech lattice,
/// and finally hands excessively energetic modes to the "monad biome" output
/// vector.
///
/// The discrete transform directly mirrors the classical continuous model
/// `\hat f(\xi) = \int_{-\infty}^{\infty} f(x) e^{-2\pi i x \xi} \, dx` by
/// sampling the signal on an even lattice, weighting each contribution with the
/// Ramanujan π approximation, and accumulating the real and imaginary channels
/// accordingly.
pub fn project_realgrad(values: &[f32], config: RealGradConfig) -> RealGradProjection {
    RealGradKernel::new(config).project(values)
}

/// Projects a Schwartz sequence that approximates a tempered distribution.
///
/// Each member of the sequence is individually projected using [`project_realgrad`].
/// Differences between successive projections act as the discrete analogue of the
/// dominated convergence theorem and are used to route non-convergent magnitude to
/// the monad biome.
pub fn project_tempered_realgrad(
    sequence: &SchwartzSequence,
    config: RealGradConfig,
    tolerance: f32,
) -> TemperedRealGradProjection {
    RealGradKernel::new(config).project_tempered(sequence, tolerance)
}

#[cfg(test)]
mod tests {
    use super::{
        project_realgrad, project_tempered_realgrad, CpuChirpZ, CpuRustFft, GradientSummary,
        RealGradAutoTuner, RealGradConfig, RealGradKernel, RealGradProjection,
        RealGradProjectionScratch, RealGradZProjector, SchwartzSequence, SpectralEngine,
        SpectrumNorm, TemperedRealGradProjection, DEFAULT_THRESHOLD,
    };
    use crate::theory::zpulse::ZSource;
    use crate::util::math::{LeechProjector, LEECH_PACKING_DENSITY};
    use approx::assert_abs_diff_eq;

    #[test]
    fn projection_handles_empty_input() {
        let projection = project_realgrad(&[], RealGradConfig::default());
        assert!(projection.realgrad.is_empty());
        assert!(projection.z_space.is_empty());
        assert!(projection.spectrum.is_empty());
        assert!(projection.monad_biome.is_empty());
        assert_eq!(projection.lebesgue_measure, 0.0);
        assert!(projection.ramanujan_pi > 3.14);
    }

    #[test]
    fn kernel_caches_ramanujan_series() {
        let config = RealGradConfig::default();
        let mut kernel = RealGradKernel::new(config);
        assert!(kernel.ramanujan_pi() > 3.14);
        let empty = kernel.project(&[]);
        assert_eq!(empty.ramanujan_pi, kernel.ramanujan_pi());
        let data = [0.5f32, -0.25];
        let projection = kernel.project(&data);
        assert_eq!(projection.ramanujan_pi, kernel.ramanujan_pi());
    }

    #[test]
    fn project_into_reuses_scratch_buffers() {
        let mut kernel = RealGradKernel::new(RealGradConfig::default());
        let mut scratch = RealGradProjectionScratch::new();
        kernel.project_into(&[0.25f32, -0.5], &mut scratch);
        let initial_capacity = scratch.as_projection().realgrad.capacity();
        let initial_spectrum_capacity = scratch.as_projection().spectrum.capacity();
        kernel.project_into(&[0.5, -0.75], &mut scratch);
        assert_eq!(
            initial_capacity,
            scratch.as_projection().realgrad.capacity()
        );
        assert_eq!(
            initial_spectrum_capacity,
            scratch.as_projection().spectrum.capacity()
        );
        assert_eq!(scratch.as_projection().ramanujan_pi, kernel.ramanujan_pi());
    }

    #[test]
    fn projection_respects_l1_measure() {
        let data = [1.0f32, -2.0, 3.0, -4.0];
        let projection = project_realgrad(&data, RealGradConfig::default());
        assert_eq!(projection.lebesgue_measure, 10.0);
        assert_eq!(projection.realgrad.len(), data.len());
        assert_eq!(projection.z_space.len(), data.len());
        assert_eq!(projection.spectrum.len(), data.len());
        assert!(projection.monad_biome.len() <= data.len());
        assert!(projection.realgrad.iter().any(|v| *v > 0.0));
    }

    #[test]
    fn projection_routes_large_modes_to_monad_biome() {
        let mut data = vec![0.0f32; 8];
        data[0] = DEFAULT_THRESHOLD * 16.0;
        let projection = project_realgrad(&data, RealGradConfig::default());
        assert!(projection.has_residuals());
        assert!(!projection.monad_biome.is_empty());
    }

    #[test]
    fn rustfft_engine_matches_naive() {
        let data: Vec<f32> = (0..32)
            .map(|idx| ((idx as f32) * core::f32::consts::TAU / 7.0).sin())
            .collect();
        let mut naive = RealGradKernel::new(RealGradConfig::default());
        let mut fft = RealGradKernel::new(RealGradConfig::default())
            .with_engine(Box::new(CpuRustFft::default()));

        let naive_proj = naive.project(&data);
        let fft_proj = fft.project(&data);
        assert_eq!(naive_proj.spectrum.len(), fft_proj.spectrum.len());

        let mut num = 0.0f64;
        let mut denom = 0.0f64;
        for ((a_re, a_im), (b_re, b_im)) in naive_proj.spectrum.iter().zip(fft_proj.spectrum.iter())
        {
            let dr = *a_re as f64 - *b_re as f64;
            let di = *a_im as f64 - *b_im as f64;
            num += dr * dr + di * di;
            denom += (*a_re as f64 * *a_re as f64) + (*a_im as f64 * *a_im as f64);
        }
        let rel = (num / denom.max(1.0e-12)).sqrt();
        assert!(rel < 1.0e-5, "rel={rel}");
    }

    #[test]
    fn chirpz_matches_fft_when_zoom_is_unity() {
        let data: Vec<f32> = (0..24)
            .map(|idx| ((idx as f32) * core::f32::consts::TAU * 5.0 / 24.0).cos())
            .collect();
        let mut fft_kernel = RealGradKernel::new(RealGradConfig::default())
            .with_engine(Box::new(CpuRustFft::default()));
        let mut chirpz_kernel = RealGradKernel::new(RealGradConfig::default())
            .with_engine(Box::new(CpuChirpZ::new(0..usize::MAX, 1)));

        let fft_projection = fft_kernel.project(&data);
        let chirpz_projection = chirpz_kernel.project(&data);
        assert_eq!(
            fft_projection.spectrum.len(),
            chirpz_projection.spectrum.len()
        );

        let mut num = 0.0f64;
        let mut denom = 0.0f64;
        for ((fft_re, fft_im), (czt_re, czt_im)) in fft_projection
            .spectrum
            .iter()
            .zip(chirpz_projection.spectrum.iter())
        {
            let dr = *fft_re as f64 - *czt_re as f64;
            let di = *fft_im as f64 - *czt_im as f64;
            num += dr * dr + di * di;
            denom +=
                (*fft_re as f64 * *fft_re as f64) + (*fft_im as f64 * *fft_im as f64) + 1.0e-18;
        }
        let rel = (num / denom.max(1.0e-18)).sqrt();
        assert!(rel < 1.0e-5, "rel={rel}");
    }

    #[test]
    fn chirpz_focuses_requested_band() {
        let mut engine = CpuChirpZ::new(2..6, 3);
        let mut output = vec![(0.0f32, 0.0f32); 16];
        let samples: Vec<f32> = (0..16)
            .map(|n| ((n as f32) * core::f32::consts::TAU * 3.0 / 16.0).sin())
            .collect();
        engine.dft(&samples, &mut output);

        let band_energy: f32 = output[2..6]
            .iter()
            .map(|(re, im)| (re * re + im * im).sqrt())
            .sum();
        let outside_energy: f32 = output
            .iter()
            .enumerate()
            .filter(|(idx, _)| *idx < 2 || *idx >= 6)
            .map(|(_, &(re, im))| (re * re + im * im).sqrt())
            .sum();
        assert!(band_energy > 0.0);
        assert!(outside_energy <= 1.0e-6);
    }

    #[test]
    fn projection_reports_energy_levels() {
        let data = [0.25f32; 4];
        let projection = project_realgrad(&data, RealGradConfig::default());
        assert!(projection.z_energy() > 0.0);
        assert_eq!(
            projection.residual_energy(),
            projection
                .monad_biome
                .iter()
                .map(|residual| residual.magnitude)
                .sum::<f32>()
        );
    }

    #[test]
    fn projection_reports_gradient_summary() {
        let data = [0.5f32, 0.0, -0.5, 0.25];
        let projection = project_realgrad(&data, RealGradConfig::default());
        let summary = projection.gradient_summary();
        assert!(summary.norm >= 0.0);
        assert!(summary.sparsity >= 0.0 && summary.sparsity <= 1.0);
    }

    #[test]
    fn gradient_summary_supports_custom_thresholds() {
        let values = [0.0f32, 0.004, 0.006, -0.007];
        let default_summary = GradientSummary::from_realgrad(&values);
        let custom_summary = GradientSummary::from_realgrad_with_threshold(&values, 0.006);
        let expected_norm = (values
            .iter()
            .map(|value| (*value as f64).powi(2))
            .sum::<f64>())
        .sqrt() as f32;
        assert_abs_diff_eq!(default_summary.norm, expected_norm, epsilon = 1.0e-6);
        assert_abs_diff_eq!(custom_summary.norm, expected_norm, epsilon = 1.0e-6);
        assert_abs_diff_eq!(default_summary.sparsity, 0.5, epsilon = 1.0e-6);
        assert_abs_diff_eq!(custom_summary.sparsity, 0.75, epsilon = 1.0e-6);
    }

    #[test]
    fn gradient_summary_handles_non_finite_thresholds() {
        let values = [0.0f32, DEFAULT_THRESHOLD * 2.0];
        let default_summary = GradientSummary::from_realgrad(&values);
        let nan_summary = GradientSummary::from_realgrad_with_threshold(&values, f32::NAN);
        assert_eq!(default_summary, nan_summary);
    }

    #[test]
    fn tempered_projection_reports_gradient_summary() {
        let projection = RealGradProjection {
            realgrad: vec![0.1f32, -0.2, 0.3],
            ..RealGradProjection::default()
        };
        let expected = projection.gradient_summary();
        let tempered = TemperedRealGradProjection {
            projection,
            dominated: true,
            convergence_error: 0.0,
            iterations: 3,
        };
        assert_eq!(tempered.gradient_summary(), expected);
    }

    #[test]
    fn projection_respects_classical_constant_transform() {
        let config = RealGradConfig {
            residual_threshold: 2.0,
            ..RealGradConfig::default()
        };
        let data = [1.0f32; 8];
        let projection = project_realgrad(&data, config);
        assert!(projection.monad_biome.is_empty());
        let expected = (config.z_weight as f32)
            * (LEECH_PACKING_DENSITY as f32)
            * (config.z_rank as f32).sqrt();
        let first_mode = projection.z_space[0];
        assert!((first_mode - expected).abs() < 1.0e-3);
        for mode in projection.z_space.iter().skip(1) {
            assert!(mode.abs() < expected);
        }
    }

    #[test]
    fn calibration_adjusts_threshold_based_on_residual_ratio() {
        let data = vec![DEFAULT_THRESHOLD * 1024.0; 16];
        let config = RealGradConfig::default();
        let projection = project_realgrad(&data, config);
        let (tuned, tuning) = config.calibrate(&projection);
        assert!(tuning.monad_energy > 0.0);
        assert!(tuning.lebesgue_ratio > 0.0);
        assert!(tuning.adjustment_factor > 1.0);
        assert!(tuned.residual_threshold > config.residual_threshold);

        let small_data = vec![DEFAULT_THRESHOLD * 0.1; 16];
        let small_projection = project_realgrad(&small_data, config);
        let (tuned_small, tuning_small) = config.calibrate(&small_projection);
        assert!(tuning_small.adjustment_factor < 1.0);
        assert!(tuned_small.residual_threshold < config.residual_threshold);
    }

    #[test]
    fn spectrum_norm_variants_affect_scaling() {
        let mut config = RealGradConfig::default();
        config.spectrum_norm = SpectrumNorm::Backward;
        let mut backward = RealGradKernel::new(config);
        let backward_proj = backward.project(&[1.0f32, 0.0, 0.0, 0.0]);

        config.spectrum_norm = SpectrumNorm::Forward;
        let mut forward = RealGradKernel::new(config);
        let forward_proj = forward.project(&[1.0f32, 0.0, 0.0, 0.0]);

        assert_ne!(backward_proj.z_space[0], forward_proj.z_space[0]);
    }

    #[test]
    fn spectrum_norms_respect_parseval_relations() {
        let data: Vec<f32> = (0..32)
            .map(|idx| ((idx as f32) * core::f32::consts::TAU / 9.0).sin())
            .collect();
        let time_energy: f64 = data.iter().map(|value| (*value as f64).powi(2)).sum();
        let norms = [
            SpectrumNorm::Unitary,
            SpectrumNorm::EnergyPreserving,
            SpectrumNorm::Forward,
            SpectrumNorm::Backward,
            SpectrumNorm::LebesgueL1,
        ];

        for norm in norms {
            let mut config = RealGradConfig::default();
            config.spectrum_norm = norm;
            let projection = project_realgrad(&data, config);
            let spectral_energy: f64 = projection
                .spectrum
                .iter()
                .map(|(re, im)| {
                    let re = *re as f64;
                    let im = *im as f64;
                    re * re + im * im
                })
                .sum();
            let len = data.len() as f64;
            let expected = match norm {
                SpectrumNorm::Unitary | SpectrumNorm::EnergyPreserving => time_energy,
                SpectrumNorm::Forward => time_energy * len,
                SpectrumNorm::Backward | SpectrumNorm::LebesgueL1 => time_energy / len,
                SpectrumNorm::Whitened => continue,
            };
            let diff = (spectral_energy - expected).abs();
            let tol = expected.abs().max(1.0) * 1.0e-5;
            assert!(
                diff <= tol,
                "norm {:?} diff {diff} expected {expected} actual {spectral_energy}",
                norm
            );
        }
    }

    #[test]
    fn whitened_normalisation_targets_unit_magnitude() {
        let mut samples = Vec::with_capacity(128);
        let mut state = 0x1234_5678u32;
        for _ in 0..128 {
            state = state.wrapping_mul(1_664_525).wrapping_add(1_013_904_223);
            let value = ((state >> 8) & 0xFFFF) as f32 / 65535.0 - 0.5;
            samples.push(value * 2.0);
        }
        let mut config = RealGradConfig::default();
        config.spectrum_norm = SpectrumNorm::Whitened;
        let projection = project_realgrad(&samples, config);
        let len = projection.spectrum.len() as f64;
        assert!(len > 0.0);
        let mean_magnitude = projection
            .spectrum
            .iter()
            .map(|(re, im)| {
                let re = *re as f64;
                let im = *im as f64;
                (re * re + im * im).sqrt()
            })
            .sum::<f64>()
            / len;
        assert!(
            (mean_magnitude - 1.0).abs() < 0.05,
            "mean magnitude {mean_magnitude}"
        );
    }

    #[test]
    fn schwartz_sequence_detects_dominated_terms() {
        let dominator = vec![1.0f32; 8];
        let mut members = Vec::new();
        for scale in [1.0f32, 2.0, 4.0] {
            let mut entry = Vec::with_capacity(8);
            for (idx, bound) in dominator.iter().enumerate() {
                let x = idx as f32 - 4.0;
                let value = (-x * x / scale).exp();
                entry.push(value.min(*bound));
            }
            members.push(entry);
        }
        let sequence = SchwartzSequence::new(members, dominator);
        assert!(sequence.is_dominated());
        assert_eq!(sequence.len(), 3);
        assert_eq!(sequence.sample_len(), Some(8));
    }

    #[test]
    fn tempered_projection_routes_non_convergent_mass() {
        let len = 16;
        let constant = 0.75f32;
        let dominator = vec![constant; len];
        let mut members = Vec::new();
        let center = (len as f32 - 1.0) * 0.5;
        for scale in [1.5f32, 3.0, 6.0, 12.0] {
            let mut entry = Vec::with_capacity(len);
            for idx in 0..len {
                let x = (idx as f32 - center) / scale;
                let value = constant * (-x * x).exp();
                entry.push(value);
            }
            members.push(entry);
        }
        let sequence = SchwartzSequence::new(members, dominator);
        let config = RealGradConfig {
            residual_threshold: 5.0,
            ..RealGradConfig::default()
        };
        let tempered = project_tempered_realgrad(&sequence, config, 1.0e-3);
        assert!(tempered.dominated);
        assert_eq!(tempered.iterations, 4);
        assert!(tempered.convergence_error >= 0.0);
        assert!(tempered.projection.lebesgue_measure > 0.0);
        assert!(tempered
            .projection
            .monad_biome
            .iter()
            .all(|value| value.magnitude.is_finite()));
        assert!(
            tempered.converged(4.0),
            "err {}",
            tempered.convergence_error
        );
    }

    #[test]
    fn z_projector_emits_realgrad_pulse() {
        let config = RealGradConfig::default();
        let mut kernel = RealGradKernel::new(config);
        let projection = kernel.project(&[0.5f32, -0.25, 0.75, -0.5]);
        let projector = RealGradZProjector::new(
            LeechProjector::new(config.z_rank, config.z_weight),
            1.0,
            0.0,
        )
        .with_band(0..projection.spectrum.len());
        let pulse = projector.project(&projection);
        assert!(matches!(pulse.source, ZSource::RealGrad));
<<<<<<< HEAD
        assert!(pulse.support >= 0.0);
=======
        assert!(pulse.support.leading >= 0.0);
        assert!(pulse.support.central >= 0.0);
        assert!(pulse.support.trailing >= 0.0);
>>>>>>> bfeb5420
        assert!(pulse.band_energy.0 >= 0.0);
        assert!(pulse.quality >= 0.0);
        assert!(pulse.quality <= 1.0);
    }

    #[test]
    fn auto_tuner_tracks_residual_ratio() {
        let mut tuner = RealGradAutoTuner::new(0.2);
        let mut config = RealGradConfig::default();
        let projection = project_realgrad(&vec![DEFAULT_THRESHOLD * 64.0; 8], config);
        let previous = config.residual_threshold;
        tuner.update(&projection, &mut config);
        assert!(tuner.residual_ratio() > 0.0);
        assert!(config.residual_threshold > previous);
        assert!(tuner.last_adjustment() >= 1.0);
    }

    #[test]
    fn auto_tuner_percentiles_are_monotonic() {
        let mut tuner = RealGradAutoTuner::new(0.3).with_history_capacity(16);
        for value in [0.05f32, 0.1, 0.2, 0.4, 0.8, 1.2] {
            tuner.push_history(value);
        }
        let p50 = tuner.percentile(0.5);
        let p90 = tuner.percentile(0.9);
        let p95 = tuner.percentile(0.95);
        assert!(p50 <= p90 && p90 <= p95);

        let mut sparse = RealGradAutoTuner::new(0.3);
        sparse.push_history(0.42);
        let p_single = sparse.percentile(0.95);
        assert!((p_single - 0.42).abs() < 1.0e-6);

        let mut tiny = RealGradAutoTuner::new(0.3);
        tiny.push_history(0.1);
        tiny.push_history(0.9);
        let p90_tiny = tiny.percentile(0.9);
        let p95_tiny = tiny.percentile(0.95);
        assert!(p95_tiny >= p90_tiny);
    }

    #[test]
    fn spectral_quality_tracks_band_activity() {
        let config = RealGradConfig::default();
        let mut kernel = RealGradKernel::new(config);
        let tone: Vec<f32> = (0..32)
            .map(|n| ((n as f32) * core::f32::consts::TAU * 4.0 / 32.0).cos())
            .collect();
        let projection = kernel.project(&tone);
        let projector_on = RealGradZProjector::new(
            LeechProjector::new(config.z_rank, config.z_weight),
            1.0,
            0.0,
        )
        .with_band(3..6);
        let projector_off = RealGradZProjector::new(
            LeechProjector::new(config.z_rank, config.z_weight),
            1.0,
            0.0,
        )
        .with_band(0..2);
        let pulse_on = projector_on.project(&projection);
        let pulse_off = projector_off.project(&projection);
        assert!(pulse_on.quality >= pulse_off.quality);
    }
}
#[derive(Clone, Default, Debug)]
pub struct RealGradEmitter {
    queue: Arc<Mutex<VecDeque<ZPulse>>>,
}

impl RealGradEmitter {
    pub fn new() -> Self {
        Self::default()
    }

    pub fn enqueue(&self, pulse: ZPulse) {
        let mut queue = self.queue.lock().expect("realgrad emitter queue poisoned");
        queue.push_back(pulse);
    }

    pub fn extend<I>(&self, pulses: I)
    where
        I: IntoIterator<Item = ZPulse>,
    {
        let mut queue = self.queue.lock().expect("realgrad emitter queue poisoned");
        queue.extend(pulses);
    }
}

impl ZEmitter for RealGradEmitter {
    fn name(&self) -> ZSource {
        ZSource::RealGrad
    }

    fn tick(&mut self, _now: u64) -> Option<ZPulse> {
        self.queue
            .lock()
            .expect("realgrad emitter queue poisoned")
            .pop_front()
    }
}<|MERGE_RESOLUTION|>--- conflicted
+++ resolved
@@ -15,11 +15,7 @@
 use std::collections::VecDeque;
 use std::sync::{Arc, Mutex};
 
-<<<<<<< HEAD
 use crate::theory::zpulse::{ZEmitter, ZPulse, ZSource};
-=======
-use crate::theory::zpulse::{ZEmitter, ZPulse, ZSource, ZSupport};
->>>>>>> bfeb5420
 use crate::util::math::{ramanujan_pi, LeechProjector};
 use rustfft::{num_complex::Complex32, Fft, FftPlanner};
 
@@ -1565,13 +1561,7 @@
         .with_band(0..projection.spectrum.len());
         let pulse = projector.project(&projection);
         assert!(matches!(pulse.source, ZSource::RealGrad));
-<<<<<<< HEAD
         assert!(pulse.support >= 0.0);
-=======
-        assert!(pulse.support.leading >= 0.0);
-        assert!(pulse.support.central >= 0.0);
-        assert!(pulse.support.trailing >= 0.0);
->>>>>>> bfeb5420
         assert!(pulse.band_energy.0 >= 0.0);
         assert!(pulse.quality >= 0.0);
         assert!(pulse.quality <= 1.0);
