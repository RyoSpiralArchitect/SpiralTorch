// SPDX-License-Identifier: AGPL-3.0-or-later
// © 2025 Ryo ∴ SpiralArchitect (kishkavsesvit@icloud.com)
// Part of SpiralTorch — Licensed under AGPL-3.0-or-later.
// Unauthorized derivative works or closed redistribution prohibited under AGPL §13.

//! Real gradient projection helpers that blend the Reach lattice sketch with the
//! existing Leech lattice tooling.
//!
//! The helper intentionally stays dependency free so we can drive the julia-like
//! transliteration from notebooks, but now reuses the shared Ramanujan π series
//! and Leech density projector that already live inside the repository.

use core::f32::consts::PI;
use core::fmt;
<<<<<<< HEAD
use std::sync::Arc;
=======
>>>>>>> 9a7690b6

use crate::theory::zpulse::{ZPulse, ZSource};
use crate::util::math::{ramanujan_pi, LeechProjector};
use rustfft::{num_complex::Complex32, Fft, FftPlanner};

const DEFAULT_RANK: usize = 24;
const DEFAULT_WEIGHT: f64 = 1.0;
const DEFAULT_THRESHOLD: f32 = 0.005;

/// Discrete Fourier transform backend used by [`RealGradKernel`].
pub trait SpectralEngine {
    /// Computes the complex DFT of the provided real input.
    ///
    /// The output slice must have the same length as `input`. Each entry is
    /// expressed as `(re, im)`.
    fn dft(&mut self, input: &[f32], out: &mut [(f32, f32)]);

    /// Returns the length supported by the cached plan.
    fn len(&self) -> usize;
}

/// Naive O(N²) reference implementation of [`SpectralEngine`].
#[derive(Debug, Default, Clone)]
pub struct CpuNaive {
    len: usize,
    twiddle_cos: Vec<f32>,
    twiddle_sin: Vec<f32>,
}

impl CpuNaive {
    fn ensure_capacity(&mut self, len: usize) {
        if self.len == len {
            return;
        }
        self.len = len;
        self.twiddle_cos.resize(len, 0.0);
        self.twiddle_sin.resize(len, 0.0);
        if len == 0 {
            return;
        }
        let base = -2.0f64 * core::f64::consts::PI / len as f64;
        for idx in 0..len {
            let angle = base * idx as f64;
            let (sin, cos) = angle.sin_cos();
            self.twiddle_cos[idx] = cos as f32;
            self.twiddle_sin[idx] = sin as f32;
        }
    }
}

impl SpectralEngine for CpuNaive {
    fn dft(&mut self, input: &[f32], out: &mut [(f32, f32)]) {
        let len = input.len();
        assert_eq!(out.len(), len, "output length must match input length");
        self.ensure_capacity(len);
        if len == 0 {
            return;
        }

        let delta_x = 1.0f64 / len as f64;
        for (xi_idx, slot) in out.iter_mut().enumerate() {
            let mut acc_re = 0.0f64;
            let mut acc_im = 0.0f64;
            let step_idx = xi_idx % self.len;
            let cos_step = if step_idx == 0 {
                1.0f64
            } else {
                self.twiddle_cos[step_idx] as f64
            };
            let sin_step = if step_idx == 0 {
                0.0f64
            } else {
                self.twiddle_sin[step_idx] as f64
            };
            let mut cos = 1.0f64;
            let mut sin = 0.0f64;
            for &value in input {
                let value = value as f64;
                acc_re = f64::mul_add(value * cos, delta_x, acc_re);
                acc_im = f64::mul_add(-value * sin, delta_x, acc_im);
                if step_idx != 0 {
                    let next_cos = cos * cos_step - sin * sin_step;
                    let next_sin = cos * sin_step + sin * cos_step;
                    cos = next_cos;
                    sin = next_sin;
                }
            }
            *slot = (acc_re as f32, acc_im as f32);
        }
    }

    fn len(&self) -> usize {
        self.len
    }
}

<<<<<<< HEAD
/// FFT-based implementation backed by [`rustfft`].
pub struct CpuRustFft {
    len: usize,
    planner: FftPlanner<f32>,
    plan: Option<Arc<dyn Fft<f32>>>,
    scratch: Vec<Complex32>,
    buffer: Vec<Complex32>,
}

impl fmt::Debug for CpuRustFft {
    fn fmt(&self, f: &mut fmt::Formatter<'_>) -> fmt::Result {
        f.debug_struct("CpuRustFft")
            .field("len", &self.len)
            .field("buffer_len", &self.buffer.len())
            .finish()
    }
}

impl Default for CpuRustFft {
    fn default() -> Self {
        Self {
            len: 0,
            planner: FftPlanner::new(),
            plan: None,
            scratch: Vec::new(),
            buffer: Vec::new(),
        }
    }
}

impl CpuRustFft {
    fn ensure_plan(&mut self, len: usize) {
        if self.len == len {
            return;
        }
        self.len = len;
        if len == 0 {
            self.plan = None;
            self.buffer.clear();
            self.scratch.clear();
            return;
        }
        let plan = self.planner.plan_fft_forward(len);
        let scratch_len = plan.get_inplace_scratch_len();
        self.buffer.resize(len, Complex32::default());
        self.scratch.resize(scratch_len, Complex32::default());
        self.plan = Some(plan);
    }
}

impl SpectralEngine for CpuRustFft {
    fn dft(&mut self, input: &[f32], out: &mut [(f32, f32)]) {
        let len = input.len();
        assert_eq!(out.len(), len, "output length must match input length");
        if len == 0 {
            return;
        }

        self.ensure_plan(len);
        self.buffer.resize(len, Complex32::default());
        let plan = match &self.plan {
            Some(plan) => plan.clone(),
            None => return,
        };

        let required = plan.get_inplace_scratch_len();
        if self.scratch.len() < required {
            self.scratch.resize(required, Complex32::default());
        }

        for (slot, &value) in self.buffer.iter_mut().zip(input.iter()) {
            *slot = Complex32::new(value, 0.0);
        }

        if self.scratch.is_empty() {
            plan.process(&mut self.buffer);
        } else {
            plan.process_with_scratch(&mut self.buffer, &mut self.scratch);
        }

        let scale = 1.0f32 / len as f32;
        for (slot, value) in out.iter_mut().zip(self.buffer.iter()) {
            *slot = (value.re * scale, -value.im * scale);
        }
    }

    fn len(&self) -> usize {
        self.len
    }
}

/// High-resolution zoomed transform using a band-limited chirp-Z evaluation.
#[derive(Debug, Clone)]
pub struct CpuChirpZ {
    len: usize,
    band: std::ops::Range<usize>,
    zoom: usize,
}

impl CpuChirpZ {
    /// Creates a new chirp-Z evaluator for the provided band.
    pub fn new(band: std::ops::Range<usize>, zoom: usize) -> Self {
        Self {
            len: 0,
            band,
            zoom: zoom.max(1),
        }
    }

    fn update_len(&mut self, len: usize) {
        self.len = len;
    }
}

impl SpectralEngine for CpuChirpZ {
    fn dft(&mut self, input: &[f32], out: &mut [(f32, f32)]) {
        let len = input.len();
        assert_eq!(out.len(), len, "output length must match input length");
        if len == 0 {
            return;
        }

        self.update_len(len);
        out.fill((0.0, 0.0));

        let delta_x = 1.0f64 / len as f64;
        let base = -2.0f64 * core::f64::consts::PI / len as f64;

        for bin in self.band.clone() {
            if bin >= len {
                break;
            }
            let mut best = (0.0f64, 0.0f64);
            let mut best_mag = -1.0f64;
            for zoom_idx in 0..self.zoom {
                let fractional = bin as f64 + zoom_idx as f64 / self.zoom as f64;
                let angle_step = base * fractional;
                let mut acc_re = 0.0f64;
                let mut acc_im = 0.0f64;
                for (sample_idx, &value) in input.iter().enumerate() {
                    let theta = angle_step * sample_idx as f64;
                    let (sin, cos) = theta.sin_cos();
                    let value = value as f64;
                    acc_re = f64::mul_add(value * cos, delta_x, acc_re);
                    acc_im = f64::mul_add(-value * sin, delta_x, acc_im);
                }
                let magnitude = (acc_re * acc_re + acc_im * acc_im).sqrt();
                if magnitude > best_mag {
                    best_mag = magnitude;
                    best = (acc_re, acc_im);
                }
            }
            out[bin] = (best.0 as f32, best.1 as f32);
        }
    }

    fn len(&self) -> usize {
        self.len
    }
}

=======
>>>>>>> 9a7690b6
/// Result emitted by [`project_realgrad`].
#[derive(Debug, Clone, PartialEq)]
pub struct RealGradProjection {
    /// Scaled gradient that lives in the concrete Z-space tape.
    pub realgrad: Vec<f32>,
    /// Leech-projected Z-space magnitudes.
    pub z_space: Vec<f32>,
    /// Complex spectrum produced by the discrete transform backend.
    pub spectrum: Vec<(f32, f32)>,
    /// Residual magnitudes that were too large to keep and were therefore sent
    /// to the "monad biome" side channel for dedicated treatment.
    pub monad_biome: Vec<Residual>,
    /// Lebesgue-style integral (L¹ norm) used to stabilise the projection.
    pub lebesgue_measure: f32,
    /// Ramanujan π estimate used for the projection.
    pub ramanujan_pi: f32,
}

<<<<<<< HEAD
impl Default for RealGradProjection {
    fn default() -> Self {
        Self {
            realgrad: Vec::new(),
            z_space: Vec::new(),
            spectrum: Vec::new(),
            monad_biome: Vec::new(),
            lebesgue_measure: 0.0,
            ramanujan_pi: 0.0,
        }
    }
}

/// Reason why a RealGrad residual was routed to the monad biome.
#[derive(Debug, Clone, Copy, PartialEq)]
pub enum ResidualReason {
    /// Magnitude exceeded the configured residual threshold.
    OverThreshold,
    /// Tempered sequence failed to converge under the configured tolerance.
    NonConvergent,
}

/// Metadata attached to a residual bin.
#[derive(Debug, Clone, Copy, PartialEq)]
pub struct Residual {
    /// Frequency bin responsible for the residual.
    pub bin: usize,
    /// Magnitude that overflowed.
    pub magnitude: f32,
    /// Reason why the magnitude was routed to the monad biome.
    pub reason: ResidualReason,
=======
/// Summary statistics derived from a RealGrad projection.
#[derive(Debug, Clone, Copy, PartialEq)]
pub struct GradientSummary {
    /// L¹ norm of the projected gradient.
    pub norm: f32,
    /// Share of samples that remained below the adaptive threshold.
    pub sparsity: f32,
>>>>>>> 9a7690b6
}

/// Cached projector state that can be reused across multiple RealGrad invocations.
pub struct RealGradKernel {
    config: RealGradConfig,
    projector: LeechProjector,
    ramanujan_pi: f32,
    engine: Box<dyn SpectralEngine + Send>,
    spectrum: Vec<(f32, f32)>,
    z_buf: Vec<f32>,
    residuals: Vec<Residual>,
}

impl fmt::Debug for RealGradKernel {
    fn fmt(&self, f: &mut fmt::Formatter<'_>) -> fmt::Result {
        f.debug_struct("RealGradKernel")
            .field("config", &self.config)
            .field("projector", &self.projector)
            .field("ramanujan_pi", &self.ramanujan_pi)
            .field("engine_len", &self.engine.len())
            .field("spectrum_len", &self.spectrum.len())
            .finish()
    }
}

/// Scratch buffers that can be reused across RealGrad projections.
#[derive(Debug, Clone, Default)]
pub struct RealGradProjectionScratch {
    projection: RealGradProjection,
}

impl RealGradProjectionScratch {
    /// Creates an empty scratch projection.
    pub fn new() -> Self {
        Self::default()
    }

    /// Returns an immutable view over the projection stored in the scratch buffers.
    pub fn as_projection(&self) -> &RealGradProjection {
        &self.projection
    }

    /// Returns a mutable view over the projection stored in the scratch buffers.
    pub fn as_projection_mut(&mut self) -> &mut RealGradProjection {
        &mut self.projection
    }

    /// Consumes the scratch buffers, yielding the owned projection.
    pub fn into_projection(self) -> RealGradProjection {
        self.projection
    }

    /// Clears the projection contents while preserving the allocated capacity.
    pub fn clear(&mut self) {
        self.projection.clear();
    }
}

/// Projection outcome for a tempered (distribution-like) RealGrad sequence.
#[derive(Debug, Clone, PartialEq)]
pub struct TemperedRealGradProjection {
    /// RealGrad projection computed from the approximating Schwartz sequence.
    pub projection: RealGradProjection,
    /// Whether every term of the sequence stayed within the provided dominator.
    pub dominated: bool,
    /// Final L¹-style error between the last two projections in the sequence.
    pub convergence_error: f32,
    /// Number of sequence elements that were processed.
    pub iterations: usize,
}

impl TemperedRealGradProjection {
    /// Returns `true` when the tempered projection converged under the provided tolerance.
    pub fn converged(&self, tolerance: f32) -> bool {
        self.convergence_error <= tolerance.max(0.0)
    }
}

impl RealGradProjection {
    /// Returns `true` when the projection yielded any non-zero residuals.
    pub fn has_residuals(&self) -> bool {
        !self.monad_biome.is_empty()
    }

    /// Returns the total magnitude routed to the monad biome.
    pub fn residual_energy(&self) -> f32 {
        self.monad_biome
            .iter()
            .map(|residual| residual.magnitude)
            .sum()
    }

    /// Returns the accumulated energy of the Z-space field.
    pub fn z_energy(&self) -> f32 {
        self.z_space.iter().map(|value| value.abs()).sum()
    }

<<<<<<< HEAD
    /// Clears the projection buffers while keeping the allocated capacity.
    pub fn clear(&mut self) {
        self.realgrad.clear();
        self.z_space.clear();
        self.spectrum.clear();
        self.monad_biome.clear();
        self.lebesgue_measure = 0.0;
        self.ramanujan_pi = 0.0;
=======
    /// Produces a lightweight summary of the projected gradient.
    pub fn gradient_summary(&self) -> GradientSummary {
        let norm = self.lebesgue_measure.max(0.0);
        if self.realgrad.is_empty() {
            return GradientSummary {
                norm,
                sparsity: 1.0,
            };
        }
        let len = self.realgrad.len() as f32;
        let threshold = if norm > 0.0 {
            (norm / len).max(1.0e-6)
        } else {
            1.0e-6
        };
        let sparse = self
            .realgrad
            .iter()
            .filter(|&&value| value.abs() <= threshold)
            .count() as f32
            / len;
        GradientSummary {
            norm,
            sparsity: sparse.clamp(0.0, 1.0),
        }
>>>>>>> 9a7690b6
    }
}

impl RealGradKernel {
    /// Creates a reusable RealGrad kernel with a sanitised configuration and cached state.
    pub fn new(config: RealGradConfig) -> Self {
        let config = config.sanitised();
        let projector = LeechProjector::new(config.z_rank, config.z_weight);
        let ramanujan_pi = ramanujan_pi(config.ramanujan_iterations) as f32;
        Self {
            config,
            projector,
            ramanujan_pi,
            engine: Box::new(CpuNaive::default()),
            spectrum: Vec::new(),
            z_buf: Vec::new(),
            residuals: Vec::new(),
        }
    }

    /// Replaces the spectral engine used by the kernel.
    pub fn with_engine(mut self, engine: Box<dyn SpectralEngine + Send>) -> Self {
        self.engine = engine;
        self
    }

    /// Returns the effective configuration used by the kernel.
    pub fn config(&self) -> RealGradConfig {
        self.config
    }

    /// Returns the cached Ramanujan π estimate used by the kernel.
    pub fn ramanujan_pi(&self) -> f32 {
        self.ramanujan_pi
    }

    fn residual_threshold(&self) -> f32 {
        self.config.residual_threshold
    }

    /// Projects the provided samples into the RealGrad field using the cached projector.
    pub fn project(&mut self, values: &[f32]) -> RealGradProjection {
        let mut scratch = RealGradProjectionScratch::default();
        self.project_into(values, &mut scratch);
        scratch.into_projection()
    }

    /// Projects the provided samples into the RealGrad field using the cached projector,
    /// storing the results inside the supplied scratch buffers.
    pub fn project_into(&mut self, values: &[f32], out: &mut RealGradProjectionScratch) {
        out.clear();
        if values.is_empty() {
            out.as_projection_mut().ramanujan_pi = self.ramanujan_pi;
            return;
        }

        let len = values.len();
        self.spectrum.resize(len, (0.0, 0.0));
        self.engine.dft(values, &mut self.spectrum);
<<<<<<< HEAD

        self.config.spectrum_norm.apply(&mut self.spectrum);

=======

        let scale = self.config.spectrum_norm.scale(len);
        if (scale - 1.0).abs() > f64::EPSILON {
            for (re, im) in &mut self.spectrum {
                *re = (*re as f64 * scale) as f32;
                *im = (*im as f64 * scale) as f32;
            }
        }

>>>>>>> 9a7690b6
        self.z_buf.resize(len, 0.0);
        self.residuals.clear();
        let projection = out.as_projection_mut();
        projection.realgrad.resize(len, 0.0);
        projection.z_space.resize(len, 0.0);
<<<<<<< HEAD
        projection.spectrum.resize(len, (0.0, 0.0));
        projection.spectrum.copy_from_slice(&self.spectrum[..len]);
=======
>>>>>>> 9a7690b6
        for (idx, &(re, im)) in self.spectrum.iter().enumerate() {
            let magnitude = (re * re + im * im).sqrt();
            if magnitude > self.residual_threshold() {
                self.residuals.push(Residual {
                    bin: idx,
                    magnitude,
                    reason: ResidualReason::OverThreshold,
                });
            }
            let enriched = self.projector.enrich(magnitude as f64) as f32;
            self.z_buf[idx] = enriched;
            projection.z_space[idx] = enriched;
        }

        let lebesgue_measure = values.iter().map(|v| v.abs()).sum::<f32>();
        let normaliser = if lebesgue_measure > 0.0 {
            self.ramanujan_pi / lebesgue_measure
        } else {
            0.0
        };

        for idx in 0..len {
            projection.realgrad[idx] = values[idx] * normaliser + self.z_buf[idx];
        }

        projection.monad_biome.extend_from_slice(&self.residuals);
        projection.lebesgue_measure = lebesgue_measure;
        projection.ramanujan_pi = self.ramanujan_pi;
    }

    /// Projects a Schwartz sequence using the cached projector and returns the tempered outcome.
    pub fn project_tempered(
        &mut self,
        sequence: &SchwartzSequence,
        tolerance: f32,
    ) -> TemperedRealGradProjection {
        let tolerance = tolerance.max(0.0);

        if sequence.is_empty() {
            return TemperedRealGradProjection {
                projection: self.project(&[]),
                dominated: true,
                convergence_error: 0.0,
                iterations: 0,
            };
        }

        if !sequence.lengths_consistent() {
            return TemperedRealGradProjection {
                projection: self.project(&[]),
                dominated: false,
                convergence_error: f32::INFINITY,
                iterations: 0,
            };
        }

        let dominated = sequence.is_dominated();
        let mut previous: Option<RealGradProjection> = None;
        let mut overflow_residuals: Vec<Residual> = Vec::new();
        let mut convergence_error = f32::INFINITY;
        let mut iterations = 0usize;

        for member in sequence.iter() {
            iterations += 1;
            let projection = self.project(member);
            if let Some(prev) = &previous {
                let diff = projection
                    .realgrad
                    .iter()
                    .zip(prev.realgrad.iter())
                    .map(|(a, b)| (a - b).abs())
                    .sum::<f32>()
                    + (projection.lebesgue_measure - prev.lebesgue_measure).abs();
                convergence_error = diff;
                if diff > tolerance {
                    overflow_residuals.push(Residual {
                        bin: 0,
                        magnitude: diff - tolerance,
                        reason: ResidualReason::NonConvergent,
                    });
                }
            } else {
                convergence_error = 0.0;
            }
            previous = Some(projection);
        }

        let mut projection = previous.unwrap_or_else(|| self.project(&[]));
        if !overflow_residuals.is_empty() {
            projection.monad_biome.extend(overflow_residuals);
        }
        if !dominated && convergence_error.is_finite() && convergence_error > 0.0 {
            projection.monad_biome.push(Residual {
                bin: 0,
                magnitude: convergence_error,
                reason: ResidualReason::NonConvergent,
            });
        }

        TemperedRealGradProjection {
            projection,
            dominated,
            convergence_error,
            iterations,
        }
    }
}

/// Normalisation applied to the DFT spectrum prior to enrichment.
#[derive(Debug, Clone, Copy, PartialEq, Eq)]
pub enum SpectrumNorm {
    /// Applies a `1/√N` scaling to preserve Parseval symmetry.
    Unitary,
    /// Leaves the forward transform in its natural `1/N` scaling.
    Forward,
    /// Applies a `1/N²` scaling matching the backward transform convention.
    Backward,
<<<<<<< HEAD
    /// Energy-preserving rescaling (alias for [`SpectrumNorm::Unitary`]).
    EnergyPreserving,
    /// Emphasises the Lebesgue-style L¹ projection (alias for [`SpectrumNorm::Backward`]).
    LebesgueL1,
    /// Whitens the spectrum by dampening dominant magnitudes.
    Whitened,
}

impl SpectrumNorm {
    fn apply(self, spectrum: &mut [(f32, f32)]) {
        if spectrum.is_empty() {
            return;
        }
        match self {
            SpectrumNorm::Unitary | SpectrumNorm::EnergyPreserving => {
                let scale = (spectrum.len().max(1) as f64).sqrt();
                for (re, im) in spectrum.iter_mut() {
                    *re = (*re as f64 * scale) as f32;
                    *im = (*im as f64 * scale) as f32;
                }
            }
            SpectrumNorm::Forward => {
                let scale = spectrum.len().max(1) as f64;
                for (re, im) in spectrum.iter_mut() {
                    *re = (*re as f64 * scale) as f32;
                    *im = (*im as f64 * scale) as f32;
                }
            }
            SpectrumNorm::Backward | SpectrumNorm::LebesgueL1 => {}
            SpectrumNorm::Whitened => {
                let epsilon = 1.0e-6f64;
                for (re, im) in spectrum.iter_mut() {
                    let re_f = *re as f64;
                    let im_f = *im as f64;
                    let energy = re_f * re_f + im_f * im_f;
                    let denom = (energy + epsilon).sqrt();
                    *re = (re_f / denom) as f32;
                    *im = (im_f / denom) as f32;
                }
            }
=======
}

impl SpectrumNorm {
    fn scale(self, len: usize) -> f64 {
        let n = len.max(1) as f64;
        match self {
            SpectrumNorm::Unitary => n.sqrt(),
            SpectrumNorm::Forward => n,
            SpectrumNorm::Backward => 1.0,
>>>>>>> 9a7690b6
        }
    }
}

/// Configuration for [`project_realgrad`].
#[derive(Debug, Clone, Copy, PartialEq)]
pub struct RealGradConfig {
    /// Number of iterations used for the Ramanujan π approximation.
    pub ramanujan_iterations: usize,
    /// Target Z-space rank for the Leech projector.
    pub z_rank: usize,
    /// Weight applied when enriching magnitudes with the Leech projector.
    pub z_weight: f64,
    /// Threshold beyond which magnitudes are routed to the monad biome.
    pub residual_threshold: f32,
    /// Normalisation applied to the DFT spectrum.
    pub spectrum_norm: SpectrumNorm,
}

/// Discrete representation of a Schwartz sequence used to approximate a tempered function.
#[derive(Debug, Clone, PartialEq)]
pub struct SchwartzSequence {
    members: Vec<Vec<f32>>,
    dominator: Vec<f32>,
}

impl SchwartzSequence {
    /// Creates a new Schwartz sequence from the provided members and dominator.
    pub fn new(members: Vec<Vec<f32>>, dominator: Vec<f32>) -> Self {
        Self { members, dominator }
    }

    /// Returns `true` when the sequence has no members.
    pub fn is_empty(&self) -> bool {
        self.members.is_empty()
    }

    /// Returns the number of functions contained in the sequence.
    pub fn len(&self) -> usize {
        self.members.len()
    }

    /// Returns the length of the sampled lattice, if the sequence is non-empty.
    pub fn sample_len(&self) -> Option<usize> {
        self.members.first().map(Vec::len)
    }

    fn lengths_consistent(&self) -> bool {
        if let Some(expected) = self.sample_len() {
            self.members.iter().all(|member| member.len() == expected)
                && self.dominator.len() == expected
        } else {
            self.dominator.is_empty()
        }
    }

    /// Returns an iterator over the members as immutable slices.
    pub fn iter(&self) -> impl Iterator<Item = &[f32]> {
        self.members.iter().map(Vec::as_slice)
    }

    /// Returns `true` when every term is bounded by the dominator (dominated convergence).
    pub fn is_dominated(&self) -> bool {
        if !self.lengths_consistent() {
            return false;
        }
        if self.dominator.iter().any(|value| !value.is_finite()) {
            return false;
        }
        self.iter().all(|member| {
            member
                .iter()
                .zip(self.dominator.iter())
                .all(|(value, bound)| value.abs() <= bound.abs() + f32::EPSILON)
        })
    }
}

impl Default for RealGradConfig {
    fn default() -> Self {
        Self {
            ramanujan_iterations: 4,
            z_rank: DEFAULT_RANK,
            z_weight: DEFAULT_WEIGHT,
            residual_threshold: DEFAULT_THRESHOLD,
            spectrum_norm: SpectrumNorm::Backward,
        }
    }
}

impl RealGradConfig {
    /// Ensures the configuration is numerically stable.
    fn sanitised(self) -> Self {
        Self {
            ramanujan_iterations: self.ramanujan_iterations.max(1),
            z_rank: self.z_rank.max(1),
            z_weight: self.z_weight.max(0.0),
            residual_threshold: self.residual_threshold.max(0.0),
            spectrum_norm: self.spectrum_norm,
        }
    }

    /// Calibrates the configuration against a previous projection and returns
    /// the tuned configuration alongside the tuning diagnostics.
    pub fn calibrate(self, projection: &RealGradProjection) -> (Self, RealGradTuning) {
        let base = self.sanitised();
        let monad_energy = projection.residual_energy();
        let z_energy = projection.z_energy();
        let lebesgue = projection.lebesgue_measure.max(f32::EPSILON);
        let total_energy = (monad_energy + z_energy).max(f32::EPSILON);
        let residual_ratio = monad_energy / total_energy;
        let lebesgue_ratio = monad_energy / lebesgue;
        let pi_multiplier = if PI > 0.0 {
            (projection.ramanujan_pi / PI).max(0.0)
        } else {
            1.0
        };
        let target_ratio = 0.1f32;
        let raw_adjustment = 1.0 + (residual_ratio - target_ratio) * pi_multiplier + lebesgue_ratio;
        let adjustment_factor = raw_adjustment.clamp(0.25, 4.0);
        let suggested_threshold = (base.residual_threshold * adjustment_factor).max(0.0);

        let tuned_config = RealGradConfig {
            residual_threshold: suggested_threshold,
            ..base
        };

        let diagnostics = RealGradTuning {
            monad_energy,
            z_energy,
            residual_ratio,
            lebesgue_ratio,
            pi_multiplier,
            adjustment_factor,
            suggested_threshold,
        };

        (tuned_config, diagnostics)
    }
}

/// Diagnostics emitted by [`RealGradConfig::calibrate`].
#[derive(Debug, Clone, Copy, PartialEq)]
pub struct RealGradTuning {
    /// Total magnitude rerouted to the monad biome in the previous projection.
    pub monad_energy: f32,
    /// Total magnitude retained in the Z-space field.
    pub z_energy: f32,
    /// Share of the overall energy captured by the monad biome.
    pub residual_ratio: f32,
    /// Ratio between the monad biome energy and the Lebesgue integral.
    pub lebesgue_ratio: f32,
    /// Multiplier derived from the Ramanujan π estimate relative to π.
    pub pi_multiplier: f32,
    /// Factor applied to the previous residual threshold.
    pub adjustment_factor: f32,
    /// Suggested residual threshold for the next projection.
    pub suggested_threshold: f32,
}

/// Projects RealGrad output into a canonical [`ZPulse`].
#[derive(Clone, Debug)]
pub struct RealGradZProjector {
    projector: LeechProjector,
    bias_gain: f32,
    min_energy: f32,
<<<<<<< HEAD
    band: std::ops::Range<usize>,
    quality_floor: f32,
=======
>>>>>>> 9a7690b6
}

impl RealGradZProjector {
    /// Creates a new projector with the provided enrichment parameters.
    pub fn new(projector: LeechProjector, bias_gain: f32, min_energy: f32) -> Self {
        Self {
            projector,
            bias_gain,
            min_energy: min_energy.max(0.0),
<<<<<<< HEAD
            band: 0..usize::MAX,
            quality_floor: 0.0,
        }
    }

    /// Restricts the quality metric to the provided spectral band.
    pub fn with_band(mut self, band: std::ops::Range<usize>) -> Self {
        self.band = band;
        self
    }

    /// Ensures the emitted quality never falls below the configured floor.
    pub fn with_quality_floor(mut self, floor: f32) -> Self {
        self.quality_floor = floor.clamp(0.0, 1.0);
        self
    }

=======
        }
    }

>>>>>>> 9a7690b6
    /// Converts a [`RealGradProjection`] into a Z-space pulse compatible with the conductor.
    pub fn project(&self, projection: &RealGradProjection) -> ZPulse {
        let here = projection.lebesgue_measure.max(0.0);
        let mut above = 0.0f32;
        let mut beneath = 0.0f32;
        for &value in &projection.z_space {
            if value >= 0.0 {
                above += value.abs();
            } else {
                beneath += value.abs();
            }
        }
        let drift = above - beneath;
        let z_energy = projection.z_energy();
        let magnitude = drift.abs() as f64;
        let enriched = self.projector.enrich(magnitude) as f32;
        let z_bias = if z_energy >= self.min_energy {
            enriched.copysign(drift) * self.bias_gain
        } else {
            0.0
        };

<<<<<<< HEAD
        let len = projection.spectrum.len();
        let start = self.band.start.min(len);
        let end = self.band.end.min(len);
        let band = start..end;
        let quality = spectral_quality(&projection.spectrum, band).max(self.quality_floor);

=======
>>>>>>> 9a7690b6
        ZPulse {
            source: ZSource::Other("RealGrad"),
            ts: 0,
            band_energy: (above, here, beneath),
            drift,
            z_bias,
            support: z_energy,
<<<<<<< HEAD
            quality,
=======
            quality: 0.0,
>>>>>>> 9a7690b6
            stderr: 0.0,
            latency_ms: 0.0,
        }
    }
}

<<<<<<< HEAD
fn spectral_quality(spectrum: &[(f32, f32)], band: std::ops::Range<usize>) -> f32 {
    if spectrum.is_empty() {
        return 0.0;
    }
    let len = spectrum.len();
    let start = band.start.min(len);
    let end = band.end.min(len);
    let mut total = 0.0f64;
    let mut in_band = 0.0f64;
    let mut log_sum = 0.0f64;
    for (idx, &(re, im)) in spectrum.iter().enumerate() {
        let energy = (re as f64 * re as f64 + im as f64 * im as f64).max(1.0e-12);
        total += energy;
        if idx >= start && idx < end {
            in_band += energy;
        }
        log_sum += energy.ln();
    }
    if total <= f64::EPSILON {
        return 0.0;
    }
    let n = spectrum.len() as f64;
    let mean = total / n;
    let flatness = ((log_sum / n).exp() / (mean + 1.0e-12)).clamp(0.0, 1.0);
    let band_ratio = (in_band / (total + 1.0e-12)).clamp(0.0, 1.0);
    let quality = 0.7 * band_ratio + 0.3 * (1.0 - flatness);
    quality.clamp(0.0, 1.0) as f32
}

=======
>>>>>>> 9a7690b6
/// Adaptive residual threshold tuner built on an exponential moving average.
#[derive(Clone, Debug)]
pub struct RealGradAutoTuner {
    ema_ratio: f32,
    ema_alpha: f32,
<<<<<<< HEAD
    history: Vec<f32>,
    history_cap: usize,
    gain: f32,
    last_adjustment: f32,
=======
>>>>>>> 9a7690b6
}

impl RealGradAutoTuner {
    /// Creates a new auto tuner using the provided EMA coefficient.
    pub fn new(ema_alpha: f32) -> Self {
        Self {
            ema_ratio: 0.0,
            ema_alpha: ema_alpha.clamp(0.0, 1.0),
<<<<<<< HEAD
            history: Vec::new(),
            history_cap: 64,
            gain: 1.0,
            last_adjustment: 1.0,
        }
    }

    /// Sets the maximum number of residual magnitudes tracked when estimating quantiles.
    pub fn with_history_capacity(mut self, capacity: usize) -> Self {
        self.history_cap = capacity.max(1);
        self
    }

    /// Sets the gain applied when mixing EMA and percentile feedback.
    pub fn with_gain(mut self, gain: f32) -> Self {
        self.gain = gain.max(0.0);
        self
    }

=======
        }
    }

>>>>>>> 9a7690b6
    /// Returns the current EMA coefficient.
    pub fn ema_alpha(&self) -> f32 {
        self.ema_alpha
    }

    /// Returns the tracked residual ratio.
    pub fn residual_ratio(&self) -> f32 {
        self.ema_ratio
    }

<<<<<<< HEAD
    /// Returns the last adjustment multiplier that was applied to the threshold.
    pub fn last_adjustment(&self) -> f32 {
        self.last_adjustment
    }

    fn push_history(&mut self, value: f32) {
        if !value.is_finite() {
            return;
        }
        if self.history.len() == self.history_cap {
            self.history.remove(0);
        }
        self.history.push(value);
    }

    fn percentile(&self, q: f32) -> f32 {
        if self.history.is_empty() {
            return 0.0;
        }
        let mut scratch = self.history.clone();
        scratch.sort_by(|a, b| a.partial_cmp(b).unwrap_or(core::cmp::Ordering::Equal));
        let pos = ((scratch.len() - 1) as f32 * q.clamp(0.0, 1.0)).round() as usize;
        scratch[pos.min(scratch.len() - 1)]
    }

=======
>>>>>>> 9a7690b6
    /// Updates the residual threshold based on the projection statistics.
    pub fn update(&mut self, projection: &RealGradProjection, config: &mut RealGradConfig) {
        let monad = projection.residual_energy();
        let z_energy = projection.z_energy();
        let total = (monad + z_energy).max(1.0e-9);
        let ratio = monad / total;
        let alpha = self.ema_alpha.clamp(0.0, 1.0);
        let complement = 1.0 - alpha;
        self.ema_ratio = self.ema_ratio * complement + ratio * alpha;

<<<<<<< HEAD
        for residual in &projection.monad_biome {
            self.push_history(residual.magnitude);
        }
        let p95 = self.percentile(0.95);
        let p95_ratio = if total > 0.0 {
            (p95 / total).min(1.0)
        } else {
            0.0
        };

        let blended = 0.6 * self.ema_ratio + 0.4 * p95_ratio;
        let target = 0.1f32;
        let raw = 1.0 + (blended - target);
        let adjustment = (self.gain * raw).clamp(0.4, 1.6);
        self.last_adjustment = adjustment;
=======
        let target = 0.1f32;
        let adjustment = (1.0 + (self.ema_ratio - target)).clamp(0.5, 1.5);
>>>>>>> 9a7690b6
        config.residual_threshold = (config.residual_threshold * adjustment).max(0.0);
    }
}

/// Projects a Euclidean gradient into the Reach lattice "Realgrad" tape.
///
/// The routine performs a discrete Fourier transform so that harmonics can be
/// scheduled independently, scales the resulting real-valued field using a
/// Lebesgue-style normaliser, enriches the magnitudes through the Leech lattice,
/// and finally hands excessively energetic modes to the "monad biome" output
/// vector.
///
/// The discrete transform directly mirrors the classical continuous model
/// `\hat f(\xi) = \int_{-\infty}^{\infty} f(x) e^{-2\pi i x \xi} \, dx` by
/// sampling the signal on an even lattice, weighting each contribution with the
/// Ramanujan π approximation, and accumulating the real and imaginary channels
/// accordingly.
pub fn project_realgrad(values: &[f32], config: RealGradConfig) -> RealGradProjection {
    RealGradKernel::new(config).project(values)
}

/// Projects a Schwartz sequence that approximates a tempered distribution.
///
/// Each member of the sequence is individually projected using [`project_realgrad`].
/// Differences between successive projections act as the discrete analogue of the
/// dominated convergence theorem and are used to route non-convergent magnitude to
/// the monad biome.
pub fn project_tempered_realgrad(
    sequence: &SchwartzSequence,
    config: RealGradConfig,
    tolerance: f32,
) -> TemperedRealGradProjection {
    RealGradKernel::new(config).project_tempered(sequence, tolerance)
}

#[cfg(test)]
mod tests {
    use super::{
<<<<<<< HEAD
        project_realgrad, project_tempered_realgrad, CpuChirpZ, CpuRustFft, RealGradAutoTuner,
        RealGradConfig, RealGradKernel, RealGradProjectionScratch, RealGradZProjector,
        SchwartzSequence, SpectralEngine, SpectrumNorm, DEFAULT_THRESHOLD,
=======
        project_realgrad, project_tempered_realgrad, RealGradAutoTuner, RealGradConfig,
        RealGradKernel, RealGradProjectionScratch, RealGradZProjector, SchwartzSequence,
        SpectrumNorm, DEFAULT_THRESHOLD,
>>>>>>> 9a7690b6
    };
    use crate::theory::zpulse::ZSource;
    use crate::util::math::{LeechProjector, LEECH_PACKING_DENSITY};

    #[test]
    fn projection_handles_empty_input() {
        let projection = project_realgrad(&[], RealGradConfig::default());
        assert!(projection.realgrad.is_empty());
        assert!(projection.z_space.is_empty());
        assert!(projection.spectrum.is_empty());
        assert!(projection.monad_biome.is_empty());
        assert_eq!(projection.lebesgue_measure, 0.0);
        assert!(projection.ramanujan_pi > 3.14);
    }

    #[test]
    fn kernel_caches_ramanujan_series() {
        let config = RealGradConfig::default();
        let mut kernel = RealGradKernel::new(config);
        assert!(kernel.ramanujan_pi() > 3.14);
        let empty = kernel.project(&[]);
        assert_eq!(empty.ramanujan_pi, kernel.ramanujan_pi());
        let data = [0.5f32, -0.25];
        let projection = kernel.project(&data);
        assert_eq!(projection.ramanujan_pi, kernel.ramanujan_pi());
    }

    #[test]
    fn project_into_reuses_scratch_buffers() {
        let mut kernel = RealGradKernel::new(RealGradConfig::default());
        let mut scratch = RealGradProjectionScratch::new();
        kernel.project_into(&[0.25f32, -0.5], &mut scratch);
        let initial_capacity = scratch.as_projection().realgrad.capacity();
<<<<<<< HEAD
        let initial_spectrum_capacity = scratch.as_projection().spectrum.capacity();
=======
>>>>>>> 9a7690b6
        kernel.project_into(&[0.5, -0.75], &mut scratch);
        assert_eq!(
            initial_capacity,
            scratch.as_projection().realgrad.capacity()
        );
<<<<<<< HEAD
        assert_eq!(
            initial_spectrum_capacity,
            scratch.as_projection().spectrum.capacity()
        );
=======
>>>>>>> 9a7690b6
        assert_eq!(scratch.as_projection().ramanujan_pi, kernel.ramanujan_pi());
    }

    #[test]
    fn projection_respects_l1_measure() {
        let data = [1.0f32, -2.0, 3.0, -4.0];
        let projection = project_realgrad(&data, RealGradConfig::default());
        assert_eq!(projection.lebesgue_measure, 10.0);
        assert_eq!(projection.realgrad.len(), data.len());
        assert_eq!(projection.z_space.len(), data.len());
        assert_eq!(projection.spectrum.len(), data.len());
        assert!(projection.monad_biome.len() <= data.len());
        assert!(projection.realgrad.iter().any(|v| *v > 0.0));
    }

    #[test]
    fn projection_routes_large_modes_to_monad_biome() {
        let mut data = vec![0.0f32; 8];
        data[0] = DEFAULT_THRESHOLD * 16.0;
        let projection = project_realgrad(&data, RealGradConfig::default());
        assert!(projection.has_residuals());
        assert!(!projection.monad_biome.is_empty());
    }

    #[test]
    fn rustfft_engine_matches_naive() {
        let data: Vec<f32> = (0..32)
            .map(|idx| ((idx as f32) * core::f32::consts::TAU / 7.0).sin())
            .collect();
        let mut naive = RealGradKernel::new(RealGradConfig::default());
        let mut fft = RealGradKernel::new(RealGradConfig::default())
            .with_engine(Box::new(CpuRustFft::default()));

        let naive_proj = naive.project(&data);
        let fft_proj = fft.project(&data);
        assert_eq!(naive_proj.spectrum.len(), fft_proj.spectrum.len());

        let mut num = 0.0f64;
        let mut denom = 0.0f64;
        for ((a_re, a_im), (b_re, b_im)) in naive_proj.spectrum.iter().zip(fft_proj.spectrum.iter())
        {
            let dr = *a_re as f64 - *b_re as f64;
            let di = *a_im as f64 - *b_im as f64;
            num += dr * dr + di * di;
            denom += (*a_re as f64 * *a_re as f64) + (*a_im as f64 * *a_im as f64);
        }
        let rel = (num / denom.max(1.0e-12)).sqrt();
        assert!(rel < 1.0e-5, "rel={rel}");
    }

    #[test]
    fn chirpz_focuses_requested_band() {
        let mut engine = CpuChirpZ::new(2..6, 3);
        let mut output = vec![(0.0f32, 0.0f32); 16];
        let samples: Vec<f32> = (0..16)
            .map(|n| ((n as f32) * core::f32::consts::TAU * 3.0 / 16.0).sin())
            .collect();
        engine.dft(&samples, &mut output);

        let band_energy: f32 = output[2..6]
            .iter()
            .map(|(re, im)| (re * re + im * im).sqrt())
            .sum();
        let outside_energy: f32 = output
            .iter()
            .enumerate()
            .filter(|(idx, _)| *idx < 2 || *idx >= 6)
            .map(|(_, &(re, im))| (re * re + im * im).sqrt())
            .sum();
        assert!(band_energy > 0.0);
        assert!(outside_energy <= 1.0e-6);
    }

    #[test]
    fn projection_reports_energy_levels() {
        let data = [0.25f32; 4];
        let projection = project_realgrad(&data, RealGradConfig::default());
        assert!(projection.z_energy() > 0.0);
        assert_eq!(
            projection.residual_energy(),
            projection
                .monad_biome
                .iter()
                .map(|residual| residual.magnitude)
                .sum::<f32>()
        );
    }

    #[test]
    fn projection_reports_gradient_summary() {
        let data = [0.5f32, 0.0, -0.5, 0.25];
        let projection = project_realgrad(&data, RealGradConfig::default());
        let summary = projection.gradient_summary();
        assert!(summary.norm >= 0.0);
        assert!(summary.sparsity >= 0.0 && summary.sparsity <= 1.0);
    }

    #[test]
    fn projection_respects_classical_constant_transform() {
        let config = RealGradConfig {
            residual_threshold: 2.0,
            ..RealGradConfig::default()
        };
        let data = [1.0f32; 8];
        let projection = project_realgrad(&data, config);
        assert!(projection.monad_biome.is_empty());
        let expected = (config.z_weight as f32)
            * (LEECH_PACKING_DENSITY as f32)
            * (config.z_rank as f32).sqrt();
        let first_mode = projection.z_space[0];
        assert!((first_mode - expected).abs() < 1.0e-3);
        for mode in projection.z_space.iter().skip(1) {
            assert!(mode.abs() < expected);
        }
    }

    #[test]
    fn calibration_adjusts_threshold_based_on_residual_ratio() {
        let data = vec![DEFAULT_THRESHOLD * 1024.0; 16];
        let config = RealGradConfig::default();
        let projection = project_realgrad(&data, config);
        let (tuned, tuning) = config.calibrate(&projection);
        assert!(tuning.monad_energy > 0.0);
        assert!(tuning.lebesgue_ratio > 0.0);
        assert!(tuning.adjustment_factor > 1.0);
        assert!(tuned.residual_threshold > config.residual_threshold);

        let small_data = vec![DEFAULT_THRESHOLD * 0.1; 16];
        let small_projection = project_realgrad(&small_data, config);
        let (tuned_small, tuning_small) = config.calibrate(&small_projection);
        assert!(tuning_small.adjustment_factor < 1.0);
        assert!(tuned_small.residual_threshold < config.residual_threshold);
    }

    #[test]
    fn spectrum_norm_variants_affect_scaling() {
        let mut config = RealGradConfig::default();
        config.spectrum_norm = SpectrumNorm::Backward;
        let mut backward = RealGradKernel::new(config);
        let backward_proj = backward.project(&[1.0f32, 0.0, 0.0, 0.0]);

        config.spectrum_norm = SpectrumNorm::Forward;
        let mut forward = RealGradKernel::new(config);
        let forward_proj = forward.project(&[1.0f32, 0.0, 0.0, 0.0]);

        assert_ne!(backward_proj.z_space[0], forward_proj.z_space[0]);
    }

    #[test]
    fn schwartz_sequence_detects_dominated_terms() {
        let dominator = vec![1.0f32; 8];
        let mut members = Vec::new();
        for scale in [1.0f32, 2.0, 4.0] {
            let mut entry = Vec::with_capacity(8);
            for (idx, bound) in dominator.iter().enumerate() {
                let x = idx as f32 - 4.0;
                let value = (-x * x / scale).exp();
                entry.push(value.min(*bound));
            }
            members.push(entry);
        }
        let sequence = SchwartzSequence::new(members, dominator);
        assert!(sequence.is_dominated());
        assert_eq!(sequence.len(), 3);
        assert_eq!(sequence.sample_len(), Some(8));
    }

    #[test]
    fn tempered_projection_routes_non_convergent_mass() {
        let len = 16;
        let constant = 0.75f32;
        let dominator = vec![constant; len];
        let mut members = Vec::new();
        let center = (len as f32 - 1.0) * 0.5;
        for scale in [1.5f32, 3.0, 6.0, 12.0] {
            let mut entry = Vec::with_capacity(len);
            for idx in 0..len {
                let x = (idx as f32 - center) / scale;
                let value = constant * (-x * x).exp();
                entry.push(value);
            }
            members.push(entry);
        }
        let sequence = SchwartzSequence::new(members, dominator);
        let config = RealGradConfig {
            residual_threshold: 5.0,
            ..RealGradConfig::default()
        };
        let tempered = project_tempered_realgrad(&sequence, config, 1.0e-3);
        assert!(tempered.dominated);
        assert_eq!(tempered.iterations, 4);
        assert!(tempered.convergence_error >= 0.0);
        assert!(tempered.projection.lebesgue_measure > 0.0);
        assert!(tempered
            .projection
            .monad_biome
            .iter()
            .all(|value| value.magnitude.is_finite()));
        assert!(
            tempered.converged(4.0),
            "err {}",
            tempered.convergence_error
        );
    }

    #[test]
    fn z_projector_emits_realgrad_pulse() {
        let config = RealGradConfig::default();
        let mut kernel = RealGradKernel::new(config);
        let projection = kernel.project(&[0.5f32, -0.25, 0.75, -0.5]);
        let projector = RealGradZProjector::new(
            LeechProjector::new(config.z_rank, config.z_weight),
            1.0,
            0.0,
<<<<<<< HEAD
        )
        .with_band(0..projection.spectrum.len());
=======
        );
>>>>>>> 9a7690b6
        let pulse = projector.project(&projection);
        assert!(matches!(pulse.source, ZSource::Other("RealGrad")));
        assert!(pulse.support >= 0.0);
        assert!(pulse.band_energy.0 >= 0.0);
<<<<<<< HEAD
        assert!(pulse.quality >= 0.0);
        assert!(pulse.quality <= 1.0);
=======
>>>>>>> 9a7690b6
    }

    #[test]
    fn auto_tuner_tracks_residual_ratio() {
        let mut tuner = RealGradAutoTuner::new(0.2);
        let mut config = RealGradConfig::default();
        let projection = project_realgrad(&vec![DEFAULT_THRESHOLD * 64.0; 8], config);
        let previous = config.residual_threshold;
        tuner.update(&projection, &mut config);
        assert!(tuner.residual_ratio() > 0.0);
        assert!(config.residual_threshold > previous);
<<<<<<< HEAD
        assert!(tuner.last_adjustment() >= 1.0);
    }

    #[test]
    fn spectral_quality_tracks_band_activity() {
        let config = RealGradConfig::default();
        let mut kernel = RealGradKernel::new(config);
        let tone: Vec<f32> = (0..32)
            .map(|n| ((n as f32) * core::f32::consts::TAU * 4.0 / 32.0).cos())
            .collect();
        let projection = kernel.project(&tone);
        let projector_on = RealGradZProjector::new(
            LeechProjector::new(config.z_rank, config.z_weight),
            1.0,
            0.0,
        )
        .with_band(3..6);
        let projector_off = RealGradZProjector::new(
            LeechProjector::new(config.z_rank, config.z_weight),
            1.0,
            0.0,
        )
        .with_band(0..2);
        let pulse_on = projector_on.project(&projection);
        let pulse_off = projector_off.project(&projection);
        assert!(pulse_on.quality >= pulse_off.quality);
=======
>>>>>>> 9a7690b6
    }
}<|MERGE_RESOLUTION|>--- conflicted
+++ resolved
@@ -12,10 +12,7 @@
 
 use core::f32::consts::PI;
 use core::fmt;
-<<<<<<< HEAD
 use std::sync::Arc;
-=======
->>>>>>> 9a7690b6
 
 use crate::theory::zpulse::{ZPulse, ZSource};
 use crate::util::math::{ramanujan_pi, LeechProjector};
@@ -112,7 +109,6 @@
     }
 }
 
-<<<<<<< HEAD
 /// FFT-based implementation backed by [`rustfft`].
 pub struct CpuRustFft {
     len: usize,
@@ -274,8 +270,6 @@
     }
 }
 
-=======
->>>>>>> 9a7690b6
 /// Result emitted by [`project_realgrad`].
 #[derive(Debug, Clone, PartialEq)]
 pub struct RealGradProjection {
@@ -294,7 +288,6 @@
     pub ramanujan_pi: f32,
 }
 
-<<<<<<< HEAD
 impl Default for RealGradProjection {
     fn default() -> Self {
         Self {
@@ -326,15 +319,6 @@
     pub magnitude: f32,
     /// Reason why the magnitude was routed to the monad biome.
     pub reason: ResidualReason,
-=======
-/// Summary statistics derived from a RealGrad projection.
-#[derive(Debug, Clone, Copy, PartialEq)]
-pub struct GradientSummary {
-    /// L¹ norm of the projected gradient.
-    pub norm: f32,
-    /// Share of samples that remained below the adaptive threshold.
-    pub sparsity: f32,
->>>>>>> 9a7690b6
 }
 
 /// Cached projector state that can be reused across multiple RealGrad invocations.
@@ -432,7 +416,6 @@
         self.z_space.iter().map(|value| value.abs()).sum()
     }
 
-<<<<<<< HEAD
     /// Clears the projection buffers while keeping the allocated capacity.
     pub fn clear(&mut self) {
         self.realgrad.clear();
@@ -441,33 +424,6 @@
         self.monad_biome.clear();
         self.lebesgue_measure = 0.0;
         self.ramanujan_pi = 0.0;
-=======
-    /// Produces a lightweight summary of the projected gradient.
-    pub fn gradient_summary(&self) -> GradientSummary {
-        let norm = self.lebesgue_measure.max(0.0);
-        if self.realgrad.is_empty() {
-            return GradientSummary {
-                norm,
-                sparsity: 1.0,
-            };
-        }
-        let len = self.realgrad.len() as f32;
-        let threshold = if norm > 0.0 {
-            (norm / len).max(1.0e-6)
-        } else {
-            1.0e-6
-        };
-        let sparse = self
-            .realgrad
-            .iter()
-            .filter(|&&value| value.abs() <= threshold)
-            .count() as f32
-            / len;
-        GradientSummary {
-            norm,
-            sparsity: sparse.clamp(0.0, 1.0),
-        }
->>>>>>> 9a7690b6
     }
 }
 
@@ -527,31 +483,16 @@
         let len = values.len();
         self.spectrum.resize(len, (0.0, 0.0));
         self.engine.dft(values, &mut self.spectrum);
-<<<<<<< HEAD
 
         self.config.spectrum_norm.apply(&mut self.spectrum);
 
-=======
-
-        let scale = self.config.spectrum_norm.scale(len);
-        if (scale - 1.0).abs() > f64::EPSILON {
-            for (re, im) in &mut self.spectrum {
-                *re = (*re as f64 * scale) as f32;
-                *im = (*im as f64 * scale) as f32;
-            }
-        }
-
->>>>>>> 9a7690b6
         self.z_buf.resize(len, 0.0);
         self.residuals.clear();
         let projection = out.as_projection_mut();
         projection.realgrad.resize(len, 0.0);
         projection.z_space.resize(len, 0.0);
-<<<<<<< HEAD
         projection.spectrum.resize(len, (0.0, 0.0));
         projection.spectrum.copy_from_slice(&self.spectrum[..len]);
-=======
->>>>>>> 9a7690b6
         for (idx, &(re, im)) in self.spectrum.iter().enumerate() {
             let magnitude = (re * re + im * im).sqrt();
             if magnitude > self.residual_threshold() {
@@ -669,7 +610,6 @@
     Forward,
     /// Applies a `1/N²` scaling matching the backward transform convention.
     Backward,
-<<<<<<< HEAD
     /// Energy-preserving rescaling (alias for [`SpectrumNorm::Unitary`]).
     EnergyPreserving,
     /// Emphasises the Lebesgue-style L¹ projection (alias for [`SpectrumNorm::Backward`]).
@@ -710,17 +650,6 @@
                     *im = (im_f / denom) as f32;
                 }
             }
-=======
-}
-
-impl SpectrumNorm {
-    fn scale(self, len: usize) -> f64 {
-        let n = len.max(1) as f64;
-        match self {
-            SpectrumNorm::Unitary => n.sqrt(),
-            SpectrumNorm::Forward => n,
-            SpectrumNorm::Backward => 1.0,
->>>>>>> 9a7690b6
         }
     }
 }
@@ -887,11 +816,8 @@
     projector: LeechProjector,
     bias_gain: f32,
     min_energy: f32,
-<<<<<<< HEAD
     band: std::ops::Range<usize>,
     quality_floor: f32,
-=======
->>>>>>> 9a7690b6
 }
 
 impl RealGradZProjector {
@@ -901,7 +827,6 @@
             projector,
             bias_gain,
             min_energy: min_energy.max(0.0),
-<<<<<<< HEAD
             band: 0..usize::MAX,
             quality_floor: 0.0,
         }
@@ -919,11 +844,6 @@
         self
     }
 
-=======
-        }
-    }
-
->>>>>>> 9a7690b6
     /// Converts a [`RealGradProjection`] into a Z-space pulse compatible with the conductor.
     pub fn project(&self, projection: &RealGradProjection) -> ZPulse {
         let here = projection.lebesgue_measure.max(0.0);
@@ -946,15 +866,12 @@
             0.0
         };
 
-<<<<<<< HEAD
         let len = projection.spectrum.len();
         let start = self.band.start.min(len);
         let end = self.band.end.min(len);
         let band = start..end;
         let quality = spectral_quality(&projection.spectrum, band).max(self.quality_floor);
 
-=======
->>>>>>> 9a7690b6
         ZPulse {
             source: ZSource::Other("RealGrad"),
             ts: 0,
@@ -962,18 +879,13 @@
             drift,
             z_bias,
             support: z_energy,
-<<<<<<< HEAD
             quality,
-=======
-            quality: 0.0,
->>>>>>> 9a7690b6
             stderr: 0.0,
             latency_ms: 0.0,
         }
     }
 }
 
-<<<<<<< HEAD
 fn spectral_quality(spectrum: &[(f32, f32)], band: std::ops::Range<usize>) -> f32 {
     if spectrum.is_empty() {
         return 0.0;
@@ -1003,20 +915,15 @@
     quality.clamp(0.0, 1.0) as f32
 }
 
-=======
->>>>>>> 9a7690b6
 /// Adaptive residual threshold tuner built on an exponential moving average.
 #[derive(Clone, Debug)]
 pub struct RealGradAutoTuner {
     ema_ratio: f32,
     ema_alpha: f32,
-<<<<<<< HEAD
     history: Vec<f32>,
     history_cap: usize,
     gain: f32,
     last_adjustment: f32,
-=======
->>>>>>> 9a7690b6
 }
 
 impl RealGradAutoTuner {
@@ -1025,7 +932,6 @@
         Self {
             ema_ratio: 0.0,
             ema_alpha: ema_alpha.clamp(0.0, 1.0),
-<<<<<<< HEAD
             history: Vec::new(),
             history_cap: 64,
             gain: 1.0,
@@ -1045,11 +951,6 @@
         self
     }
 
-=======
-        }
-    }
-
->>>>>>> 9a7690b6
     /// Returns the current EMA coefficient.
     pub fn ema_alpha(&self) -> f32 {
         self.ema_alpha
@@ -1060,7 +961,6 @@
         self.ema_ratio
     }
 
-<<<<<<< HEAD
     /// Returns the last adjustment multiplier that was applied to the threshold.
     pub fn last_adjustment(&self) -> f32 {
         self.last_adjustment
@@ -1086,8 +986,6 @@
         scratch[pos.min(scratch.len() - 1)]
     }
 
-=======
->>>>>>> 9a7690b6
     /// Updates the residual threshold based on the projection statistics.
     pub fn update(&mut self, projection: &RealGradProjection, config: &mut RealGradConfig) {
         let monad = projection.residual_energy();
@@ -1098,7 +996,6 @@
         let complement = 1.0 - alpha;
         self.ema_ratio = self.ema_ratio * complement + ratio * alpha;
 
-<<<<<<< HEAD
         for residual in &projection.monad_biome {
             self.push_history(residual.magnitude);
         }
@@ -1114,10 +1011,6 @@
         let raw = 1.0 + (blended - target);
         let adjustment = (self.gain * raw).clamp(0.4, 1.6);
         self.last_adjustment = adjustment;
-=======
-        let target = 0.1f32;
-        let adjustment = (1.0 + (self.ema_ratio - target)).clamp(0.5, 1.5);
->>>>>>> 9a7690b6
         config.residual_threshold = (config.residual_threshold * adjustment).max(0.0);
     }
 }
@@ -1156,15 +1049,9 @@
 #[cfg(test)]
 mod tests {
     use super::{
-<<<<<<< HEAD
         project_realgrad, project_tempered_realgrad, CpuChirpZ, CpuRustFft, RealGradAutoTuner,
         RealGradConfig, RealGradKernel, RealGradProjectionScratch, RealGradZProjector,
         SchwartzSequence, SpectralEngine, SpectrumNorm, DEFAULT_THRESHOLD,
-=======
-        project_realgrad, project_tempered_realgrad, RealGradAutoTuner, RealGradConfig,
-        RealGradKernel, RealGradProjectionScratch, RealGradZProjector, SchwartzSequence,
-        SpectrumNorm, DEFAULT_THRESHOLD,
->>>>>>> 9a7690b6
     };
     use crate::theory::zpulse::ZSource;
     use crate::util::math::{LeechProjector, LEECH_PACKING_DENSITY};
@@ -1198,22 +1085,16 @@
         let mut scratch = RealGradProjectionScratch::new();
         kernel.project_into(&[0.25f32, -0.5], &mut scratch);
         let initial_capacity = scratch.as_projection().realgrad.capacity();
-<<<<<<< HEAD
         let initial_spectrum_capacity = scratch.as_projection().spectrum.capacity();
-=======
->>>>>>> 9a7690b6
         kernel.project_into(&[0.5, -0.75], &mut scratch);
         assert_eq!(
             initial_capacity,
             scratch.as_projection().realgrad.capacity()
         );
-<<<<<<< HEAD
         assert_eq!(
             initial_spectrum_capacity,
             scratch.as_projection().spectrum.capacity()
         );
-=======
->>>>>>> 9a7690b6
         assert_eq!(scratch.as_projection().ramanujan_pi, kernel.ramanujan_pi());
     }
 
@@ -1428,21 +1309,14 @@
             LeechProjector::new(config.z_rank, config.z_weight),
             1.0,
             0.0,
-<<<<<<< HEAD
         )
         .with_band(0..projection.spectrum.len());
-=======
-        );
->>>>>>> 9a7690b6
         let pulse = projector.project(&projection);
         assert!(matches!(pulse.source, ZSource::Other("RealGrad")));
         assert!(pulse.support >= 0.0);
         assert!(pulse.band_energy.0 >= 0.0);
-<<<<<<< HEAD
         assert!(pulse.quality >= 0.0);
         assert!(pulse.quality <= 1.0);
-=======
->>>>>>> 9a7690b6
     }
 
     #[test]
@@ -1454,7 +1328,6 @@
         tuner.update(&projection, &mut config);
         assert!(tuner.residual_ratio() > 0.0);
         assert!(config.residual_threshold > previous);
-<<<<<<< HEAD
         assert!(tuner.last_adjustment() >= 1.0);
     }
 
@@ -1481,7 +1354,5 @@
         let pulse_on = projector_on.project(&projection);
         let pulse_off = projector_off.project(&projection);
         assert!(pulse_on.quality >= pulse_off.quality);
-=======
->>>>>>> 9a7690b6
     }
 }