--- conflicted
+++ resolved
@@ -1560,15 +1560,10 @@
         )
         .with_band(0..projection.spectrum.len());
         let pulse = projector.project(&projection);
-<<<<<<< HEAD
         assert!(matches!(pulse.source, ZSource::RealGrad));
         assert!(pulse.support.leading >= 0.0);
         assert!(pulse.support.central >= 0.0);
         assert!(pulse.support.trailing >= 0.0);
-=======
-        assert!(matches!(pulse.source, ZSource::Other("RealGrad")));
-        assert!(pulse.support >= 0.0);
->>>>>>> 2e7571ab
         assert!(pulse.band_energy.0 >= 0.0);
         assert!(pulse.quality >= 0.0);
         assert!(pulse.quality <= 1.0);
