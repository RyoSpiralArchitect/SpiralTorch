--- conflicted
+++ resolved
@@ -23,50 +23,6 @@
 const DEFAULT_WEIGHT: f64 = 1.0;
 const DEFAULT_THRESHOLD: f32 = 0.005;
 
-<<<<<<< HEAD
-=======
-/// Summary statistics describing a projected RealGrad field.
-#[derive(Debug, Clone, Copy, PartialEq)]
-pub struct GradientSummary {
-    /// L2 norm of the projected gradient.
-    pub norm: f32,
-    /// Ratio of entries considered near-zero under the residual threshold.
-    pub sparsity: f32,
-}
-
-impl GradientSummary {
-    /// Creates a summary from the provided projected gradient values.
-    pub fn from_realgrad(values: &[f32]) -> Self {
-        if values.is_empty() {
-            return Self::default();
-        }
-
-        let mut norm_sq = 0.0f64;
-        let mut sparse = 0usize;
-        for &value in values {
-            let abs = value.abs();
-            norm_sq += f64::from(value) * f64::from(value);
-            if abs <= DEFAULT_THRESHOLD {
-                sparse += 1;
-            }
-        }
-        let norm = norm_sq.sqrt() as f32;
-        let len = values.len() as f32;
-        let sparsity = (sparse as f32 / len).clamp(0.0, 1.0);
-        Self { norm, sparsity }
-    }
-}
-
-impl Default for GradientSummary {
-    fn default() -> Self {
-        Self {
-            norm: 0.0,
-            sparsity: 1.0,
-        }
-    }
-}
-
->>>>>>> 7d1c640b
 /// Discrete Fourier transform backend used by [`RealGradKernel`].
 pub trait SpectralEngine {
     /// Computes the complex DFT of the provided real input.
