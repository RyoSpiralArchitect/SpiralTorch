--- conflicted
+++ resolved
@@ -201,7 +201,6 @@
 
 #[cfg(feature = "psi")]
 pub fn set_last_psi(reading: &PsiReading) {
-<<<<<<< HEAD
     #[cfg(all(feature = "psi", debug_assertions))]
     let _serial_guard = psi_serial_lock().lock().expect("psi serial lock");
     match LAST_PSI.write() {
@@ -210,11 +209,6 @@
         }
         Err(poisoned) => {
             let mut guard = poisoned.into_inner();
-=======
-    {
-        let _guard = psi_lock().lock();
-        if let Ok(mut guard) = LAST_PSI.write() {
->>>>>>> 26aa83f0
             *guard = Some(reading.clone());
         }
     }
@@ -230,23 +224,14 @@
 
 #[cfg(feature = "psi")]
 pub fn get_last_psi() -> Option<PsiReading> {
-<<<<<<< HEAD
     match LAST_PSI.read() {
         Ok(guard) => guard.as_ref().cloned(),
         Err(poisoned) => poisoned.into_inner().as_ref().cloned(),
     }
-=======
-    let _guard = psi_lock().lock();
-    LAST_PSI
-        .read()
-        .ok()
-        .and_then(|guard| guard.as_ref().cloned())
->>>>>>> 26aa83f0
 }
 
 #[cfg(feature = "psi")]
 pub fn clear_last_psi() {
-<<<<<<< HEAD
     #[cfg(all(feature = "psi", debug_assertions))]
     let _serial_guard = psi_serial_lock().lock().expect("psi serial lock");
     match LAST_PSI.write() {
@@ -257,17 +242,11 @@
             let mut guard = poisoned.into_inner();
             *guard = None;
         }
-=======
-    let _guard = psi_lock().lock();
-    if let Ok(mut guard) = LAST_PSI.write() {
-        *guard = None;
->>>>>>> 26aa83f0
     }
 }
 
 #[cfg(feature = "psi")]
 pub fn set_last_psi_events(events: &[PsiEvent]) {
-<<<<<<< HEAD
     #[cfg(all(feature = "psi", debug_assertions))]
     let _serial_guard = psi_serial_lock().lock().expect("psi serial lock");
     match LAST_PSI_EVENTS.write() {
@@ -277,11 +256,6 @@
         }
         Err(poisoned) => {
             let mut guard = poisoned.into_inner();
-=======
-    {
-        let _guard = psi_lock().lock();
-        if let Ok(mut guard) = LAST_PSI_EVENTS.write() {
->>>>>>> 26aa83f0
             guard.clear();
             guard.extend(events.iter().cloned());
         }
@@ -307,7 +281,6 @@
 
 #[cfg(feature = "psi")]
 pub fn clear_last_psi_events() {
-<<<<<<< HEAD
     #[cfg(all(feature = "psi", debug_assertions))]
     let _serial_guard = psi_serial_lock().lock().expect("psi serial lock");
     match LAST_PSI_EVENTS.write() {
@@ -318,28 +291,17 @@
             let mut guard = poisoned.into_inner();
             guard.clear();
         }
-=======
-    let _guard = psi_lock().lock();
-    if let Ok(mut guard) = LAST_PSI_EVENTS.write() {
-        guard.clear();
->>>>>>> 26aa83f0
     }
 }
 
 #[cfg(feature = "psi")]
 pub fn set_last_psi_spiral(advisory: &PsiSpiralAdvisory) {
-<<<<<<< HEAD
     match LAST_PSI_SPIRAL.write() {
         Ok(mut guard) => {
             *guard = Some(advisory.clone());
         }
         Err(poisoned) => {
             let mut guard = poisoned.into_inner();
-=======
-    {
-        let _guard = psi_lock().lock();
-        if let Ok(mut guard) = LAST_PSI_SPIRAL.write() {
->>>>>>> 26aa83f0
             *guard = Some(advisory.clone());
         }
     }
@@ -363,34 +325,20 @@
 
 #[cfg(feature = "psi")]
 pub fn get_last_psi_spiral() -> Option<PsiSpiralAdvisory> {
-<<<<<<< HEAD
     match LAST_PSI_SPIRAL.read() {
         Ok(guard) => guard.as_ref().cloned(),
         Err(poisoned) => poisoned.into_inner().as_ref().cloned(),
     }
-=======
-    let _guard = psi_lock().lock();
-    LAST_PSI_SPIRAL
-        .read()
-        .ok()
-        .and_then(|guard| guard.as_ref().cloned())
->>>>>>> 26aa83f0
 }
 
 #[cfg(feature = "psi")]
 pub fn set_last_psi_spiral_tuning(tuning: &PsiSpiralTuning) {
-<<<<<<< HEAD
     match LAST_PSI_SPIRAL_TUNING.write() {
         Ok(mut guard) => {
             *guard = Some(tuning.clone());
         }
         Err(poisoned) => {
             let mut guard = poisoned.into_inner();
-=======
-    {
-        let _guard = psi_lock().lock();
-        if let Ok(mut guard) = LAST_PSI_SPIRAL_TUNING.write() {
->>>>>>> 26aa83f0
             *guard = Some(tuning.clone());
         }
     }
@@ -422,18 +370,10 @@
 
 #[cfg(feature = "psi")]
 pub fn get_last_psi_spiral_tuning() -> Option<PsiSpiralTuning> {
-<<<<<<< HEAD
     match LAST_PSI_SPIRAL_TUNING.read() {
         Ok(guard) => guard.as_ref().cloned(),
         Err(poisoned) => poisoned.into_inner().as_ref().cloned(),
     }
-=======
-    let _guard = psi_lock().lock();
-    LAST_PSI_SPIRAL_TUNING
-        .read()
-        .ok()
-        .and_then(|guard| guard.as_ref().cloned())
->>>>>>> 26aa83f0
 }
 
 /// Records the most recent configuration diff events produced when loading
