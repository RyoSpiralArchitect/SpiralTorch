// SPDX-License-Identifier: AGPL-3.0-or-later
// © 2025 Ryo ∴ SpiralArchitect (kishkavsesvit@icloud.com)
// Part of SpiralTorch — Licensed under AGPL-3.0-or-later.
// Unauthorized derivative works or closed redistribution prohibited under AGPL §13.

// ============================================================================
//  SpiralReality Proprietary
//  Copyright (c) 2025 SpiralReality. All Rights Reserved.
//
//  NOTICE: This file contains confidential and proprietary information of
//  SpiralReality. ANY USE, COPYING, MODIFICATION, DISTRIBUTION, DISPLAY,
//  OR DISCLOSURE OF THIS FILE, IN WHOLE OR IN PART, IS STRICTLY PROHIBITED
//  WITHOUT THE PRIOR WRITTEN CONSENT OF SPIRALREALITY.
//
//  NO LICENSE IS GRANTED OR IMPLIED BY THIS FILE. THIS SOFTWARE IS PROVIDED
//  "AS IS", WITHOUT WARRANTY OF ANY KIND, EXPRESS OR IMPLIED, INCLUDING BUT
//  NOT LIMITED TO THE WARRANTIES OF MERCHANTABILITY, FITNESS FOR A PARTICULAR
//  PURPOSE AND NON-INFRINGEMENT. IN NO EVENT SHALL SPIRALREALITY OR ITS
//  SUPPLIERS BE LIABLE FOR ANY CLAIM, DAMAGES OR OTHER LIABILITY, WHETHER IN
//  AN ACTION OF CONTRACT, TORT OR OTHERWISE, ARISING FROM, OUT OF OR IN
//  CONNECTION WITH THE SOFTWARE OR THE USE OR OTHER DEALINGS IN THE SOFTWARE.
// ============================================================================

use super::atlas::{AtlasFragment, AtlasFrame, AtlasRoute, AtlasRouteSummary};
use super::dashboard::{DashboardFrame, DashboardRing};
use super::maintainer::MaintainerReport;
use super::xai_report::AttributionReport;
#[cfg(any(feature = "psi", feature = "psychoid"))]
use once_cell::sync::Lazy;
#[cfg(feature = "psi")]
use parking_lot::{ReentrantMutex, ReentrantMutexGuard};
#[cfg(feature = "psi")]
use std::collections::HashMap;
use std::fmt;
use std::sync::atomic::{AtomicUsize, Ordering};
use std::sync::{Arc, OnceLock, RwLock};
#[cfg(feature = "psi")]
use std::time::{SystemTime, UNIX_EPOCH};

use serde_json::Value;

use crate::theory::zpulse::{ZScale, ZSource};

use super::chrono::ChronoLoopSignal;
#[cfg(feature = "psi")]
use super::psi::{PsiComponent, PsiEvent, PsiReading, PsiSpiralAdvisory, PsiSpiralTuning};
#[cfg(feature = "psychoid")]
use super::psychoid::PsychoidReading;
#[cfg(feature = "collapse")]
use crate::engine::collapse_drive::DriveCmd;
use crate::ops::realgrad::GradientSummary;
use std::collections::VecDeque;

#[cfg(feature = "psi")]
static LAST_PSI: Lazy<RwLock<Option<PsiReading>>> = Lazy::new(|| RwLock::new(None));

#[cfg(feature = "psi")]
static LAST_PSI_EVENTS: Lazy<RwLock<Vec<PsiEvent>>> = Lazy::new(|| RwLock::new(Vec::new()));

#[cfg(feature = "psi")]
static LAST_PSI_SPIRAL: Lazy<RwLock<Option<PsiSpiralAdvisory>>> = Lazy::new(|| RwLock::new(None));

#[cfg(feature = "psi")]
static LAST_PSI_SPIRAL_TUNING: Lazy<RwLock<Option<PsiSpiralTuning>>> =
    Lazy::new(|| RwLock::new(None));

#[cfg(feature = "psi")]
const PSI_COMPONENTS: [PsiComponent; 6] = [
    PsiComponent::LOSS,
    PsiComponent::GRAD_NORM,
    PsiComponent::UPDATE_RATIO,
    PsiComponent::ACT_DRIFT,
    PsiComponent::ATTN_ENTROPY,
    PsiComponent::BAND_ENERGY,
];

#[cfg(feature = "psi")]
static PSI_TELEMETRY_LOCK: OnceLock<ReentrantMutex<()>> = OnceLock::new();

#[cfg(feature = "psi")]
fn psi_lock() -> &'static ReentrantMutex<()> {
    PSI_TELEMETRY_LOCK.get_or_init(|| ReentrantMutex::new(()))
}

#[cfg(feature = "psi")]
#[must_use]
pub fn psi_telemetry_guard() -> ReentrantMutexGuard<'static, ()> {
    psi_lock().lock()
}

#[cfg(feature = "psi")]
#[derive(Clone, Debug, Default)]
pub struct PsiMetricsFrame {
    pub reading: Option<PsiReading>,
    pub events: Vec<PsiEvent>,
    pub spiral: Option<PsiSpiralAdvisory>,
    pub tuning: Option<PsiSpiralTuning>,
}

#[cfg(feature = "psi")]
#[derive(Clone)]
struct PsiMetricsSubscriber {
    id: usize,
    frame: Arc<RwLock<PsiMetricsFrame>>,
}

#[cfg(feature = "psi")]
static PSI_METRIC_SUBSCRIBERS: OnceLock<RwLock<Vec<PsiMetricsSubscriber>>> = OnceLock::new();

#[cfg(feature = "psi")]
static NEXT_PSI_METRIC_SUBSCRIBER_ID: AtomicUsize = AtomicUsize::new(1);

#[cfg(feature = "psi")]
fn psi_metric_subscribers_cell() -> &'static RwLock<Vec<PsiMetricsSubscriber>> {
    PSI_METRIC_SUBSCRIBERS.get_or_init(|| RwLock::new(Vec::new()))
}

#[cfg(feature = "psi")]
fn current_psi_metrics_frame() -> PsiMetricsFrame {
    let _guard = psi_lock().lock();
    let reading = LAST_PSI
        .read()
        .ok()
        .and_then(|guard| guard.as_ref().cloned());
    let events = LAST_PSI_EVENTS
        .read()
        .map(|guard| guard.clone())
        .unwrap_or_default();
    let spiral = LAST_PSI_SPIRAL
        .read()
        .ok()
        .and_then(|guard| guard.as_ref().cloned());
    let tuning = LAST_PSI_SPIRAL_TUNING
        .read()
        .ok()
        .and_then(|guard| guard.as_ref().cloned());
    PsiMetricsFrame {
        reading,
        events,
        spiral,
        tuning,
    }
}

#[cfg(feature = "psi")]
fn update_psi_metric_subscribers<F>(mut apply: F)
where
    F: FnMut(&mut PsiMetricsFrame),
{
    let frames: Vec<Arc<RwLock<PsiMetricsFrame>>> = match psi_metric_subscribers_cell().read() {
        Ok(guard) => guard
            .iter()
            .map(|subscriber| subscriber.frame.clone())
            .collect(),
        Err(poisoned) => {
            let guard = poisoned.into_inner();
            guard
                .iter()
                .map(|subscriber| subscriber.frame.clone())
                .collect()
        }
    };
    for frame in frames {
        if let Ok(mut guard) = frame.write() {
            apply(&mut guard);
        }
    }
}

#[cfg(feature = "psi")]
#[derive(Clone)]
pub struct PsiMetricsSubscription {
    id: usize,
    frame: Arc<RwLock<PsiMetricsFrame>>,
}

#[cfg(feature = "psi")]
impl fmt::Debug for PsiMetricsSubscription {
    fn fmt(&self, f: &mut fmt::Formatter<'_>) -> fmt::Result {
        f.debug_struct("PsiMetricsSubscription")
            .field("id", &self.id)
            .finish()
    }
}

#[cfg(feature = "psi")]
impl PsiMetricsSubscription {
    pub fn snapshot(&self) -> PsiMetricsFrame {
        self.frame
            .read()
            .map(|guard| guard.clone())
            .unwrap_or_default()
    }
}

#[cfg(feature = "psi")]
impl Drop for PsiMetricsSubscription {
    fn drop(&mut self) {
        if let Ok(mut guard) = psi_metric_subscribers_cell().write() {
            guard.retain(|subscriber| subscriber.id != self.id);
        }
    }
}

#[cfg(feature = "psi")]
pub fn subscribe_psi_metrics() -> PsiMetricsSubscription {
    let id = NEXT_PSI_METRIC_SUBSCRIBER_ID.fetch_add(1, Ordering::Relaxed);
    let frame = Arc::new(RwLock::new(current_psi_metrics_frame()));
    let entry = PsiMetricsSubscriber {
        id,
        frame: frame.clone(),
    };
    match psi_metric_subscribers_cell().write() {
        Ok(mut guard) => guard.push(entry),
        Err(poisoned) => poisoned.into_inner().push(entry),
    }
    PsiMetricsSubscription { id, frame }
}

static CONFIG_DIFF_EVENTS: OnceLock<RwLock<Vec<ConfigDiffEvent>>> = OnceLock::new();

fn config_events_cell() -> &'static RwLock<Vec<ConfigDiffEvent>> {
    CONFIG_DIFF_EVENTS.get_or_init(|| RwLock::new(Vec::new()))
}

/// Trait implemented by observers that want to be notified whenever the
/// aggregated atlas frame changes.
pub trait AtlasFrameObserver: Send + Sync {
    /// Called after the atlas frame has been updated.
    fn on_frame(&self, frame: &AtlasFrame);
}

impl<F> AtlasFrameObserver for F
where
    F: Fn(&AtlasFrame) + Send + Sync,
{
    fn on_frame(&self, frame: &AtlasFrame) {
        (self)(frame);
    }
}

#[derive(Clone)]
struct AtlasFrameObserverEntry {
    id: usize,
    callback: Arc<dyn AtlasFrameObserver>,
}

static ATLAS_FRAME_OBSERVERS: OnceLock<RwLock<Vec<AtlasFrameObserverEntry>>> = OnceLock::new();
static NEXT_ATLAS_OBSERVER_ID: AtomicUsize = AtomicUsize::new(1);

fn atlas_observers_cell() -> &'static RwLock<Vec<AtlasFrameObserverEntry>> {
    ATLAS_FRAME_OBSERVERS.get_or_init(|| RwLock::new(Vec::new()))
}

/// Guard that keeps an atlas frame observer registered until dropped.
#[must_use]
pub struct AtlasFrameSubscription {
    id: usize,
}

impl Drop for AtlasFrameSubscription {
    fn drop(&mut self) {
        if let Ok(mut guard) = atlas_observers_cell().write() {
            guard.retain(|entry| entry.id != self.id);
        }
    }
}

/// Registers a new observer that will be notified after each atlas frame update.
pub fn register_atlas_frame_observer(
    observer: impl AtlasFrameObserver + 'static,
) -> AtlasFrameSubscription {
    let id = NEXT_ATLAS_OBSERVER_ID.fetch_add(1, Ordering::Relaxed);
    let callback: Arc<dyn AtlasFrameObserver> = Arc::new(observer);
    {
        let entry = AtlasFrameObserverEntry {
            id,
            callback: callback.clone(),
        };
        match atlas_observers_cell().write() {
            Ok(mut guard) => guard.push(entry),
            Err(poisoned) => poisoned.into_inner().push(entry),
        }
    }
    if let Some(frame) = get_atlas_frame() {
        callback.on_frame(&frame);
    }
    AtlasFrameSubscription { id }
}

fn notify_atlas_frame_observers(frame: &AtlasFrame) {
    let callbacks: Vec<Arc<dyn AtlasFrameObserver>> = match atlas_observers_cell().read() {
        Ok(guard) => guard.iter().map(|entry| entry.callback.clone()).collect(),
        Err(poisoned) => poisoned
            .into_inner()
            .iter()
            .map(|entry| entry.callback.clone())
            .collect(),
    };
    for callback in callbacks {
        callback.on_frame(frame);
    }
}

/// Configuration layer that produced a diff event.
#[derive(Clone, Copy, Debug, PartialEq, Eq)]
pub enum ConfigLayer {
    Base,
    Site,
    Run,
}

impl fmt::Display for ConfigLayer {
    fn fmt(&self, f: &mut fmt::Formatter<'_>) -> fmt::Result {
        match self {
            ConfigLayer::Base => write!(f, "base"),
            ConfigLayer::Site => write!(f, "site"),
            ConfigLayer::Run => write!(f, "run"),
        }
    }
}

/// Diff emitted while applying layered configuration files.
#[derive(Clone, Debug)]
pub struct ConfigDiffEvent {
    pub layer: ConfigLayer,
    pub path: String,
    pub previous: Option<Value>,
    pub current: Option<Value>,
}

#[cfg(feature = "psi")]
pub fn set_last_psi(reading: &PsiReading) {
    let reading_snapshot = reading.clone();
    {
        let _guard = psi_lock().lock();
        if let Ok(mut guard) = LAST_PSI.write() {
            *guard = Some(reading.clone());
        }
    }
    #[cfg(feature = "psi")]
    update_psi_metric_subscribers(|frame| {
        frame.reading = Some(reading_snapshot.clone());
    });
    let mut fragment = AtlasFragment::new();
    if let Some(timestamp) = psi_step_timestamp(reading.step) {
        fragment.timestamp = Some(timestamp);
    }
    populate_psi_breakdown(&mut fragment, "psi", &reading.breakdown);
    fragment.push_metric("psi.total", reading.total);
    fragment.push_note(format!("psi.step:{}", reading.step));
    merge_atlas_fragment(fragment);
}

#[cfg(feature = "psi")]
pub fn get_last_psi() -> Option<PsiReading> {
    let _guard = psi_lock().lock();
    LAST_PSI
        .read()
        .ok()
        .and_then(|guard| guard.as_ref().cloned())
}

#[cfg(feature = "psi")]
pub fn clear_last_psi() {
    let _guard = psi_lock().lock();
    if let Ok(mut guard) = LAST_PSI.write() {
        *guard = None;
    }
    update_psi_metric_subscribers(|frame| {
        frame.reading = None;
    });
}

#[cfg(feature = "psi")]
pub fn set_last_psi_events(events: &[PsiEvent]) {
    let events_snapshot: Vec<PsiEvent> = events.iter().cloned().collect();
    {
        let _guard = psi_lock().lock();
        if let Ok(mut guard) = LAST_PSI_EVENTS.write() {
            guard.clear();
            guard.extend(events.iter().cloned());
        }
    }
    #[cfg(feature = "psi")]
    update_psi_metric_subscribers(|frame| {
        frame.events = events_snapshot.clone();
    });
    if events.is_empty() {
        return;
    }
    let mut fragment = AtlasFragment::new();
    if let Some(step) = annotate_psi_events(&mut fragment, "psi", events) {
        fragment.timestamp = psi_step_timestamp(step);
    }
    merge_atlas_fragment(fragment);
}

#[cfg(feature = "psi")]
pub fn get_last_psi_events() -> Vec<PsiEvent> {
    let _guard = psi_lock().lock();
    LAST_PSI_EVENTS
        .read()
        .map(|guard| guard.clone())
        .unwrap_or_default()
}

#[cfg(feature = "psi")]
pub fn clear_last_psi_events() {
    let _guard = psi_lock().lock();
    if let Ok(mut guard) = LAST_PSI_EVENTS.write() {
        guard.clear();
    }
    update_psi_metric_subscribers(|frame| {
        frame.events.clear();
    });
}

#[cfg(feature = "psi")]
pub fn set_last_psi_spiral(advisory: &PsiSpiralAdvisory) {
    let advisory_snapshot = advisory.clone();
    {
        let _guard = psi_lock().lock();
        if let Ok(mut guard) = LAST_PSI_SPIRAL.write() {
            *guard = Some(advisory.clone());
        }
    }
    #[cfg(feature = "psi")]
    update_psi_metric_subscribers(|frame| {
        frame.spiral = Some(advisory_snapshot.clone());
    });
    let mut fragment = AtlasFragment::new();
    fragment.push_metric("psi.spiral.mu_eff0", advisory.mu_eff0);
    fragment.push_metric("psi.spiral.alpha3", advisory.alpha3);
    fragment.push_metric(
        "psi.spiral.audit_container_gap",
        advisory.audit_container_gap,
    );
    fragment.push_metric("psi.spiral.audit_cluster", advisory.audit_cluster);
    fragment.push_metric("psi.spiral.container_cluster", advisory.container_cluster);
    fragment.push_metric("psi.spiral.stability_score", advisory.stability_score());
    fragment.push_metric(
        "psi.spiral.audit_overbias",
        bool_as_metric(advisory.audit_overbias()),
    );
    fragment.push_note(format!("psi.spiral.regime:{:?}", advisory.regime));
    merge_atlas_fragment(fragment);
}

#[cfg(feature = "psi")]
pub fn get_last_psi_spiral() -> Option<PsiSpiralAdvisory> {
    let _guard = psi_lock().lock();
    LAST_PSI_SPIRAL
        .read()
        .ok()
        .and_then(|guard| guard.as_ref().cloned())
}

#[cfg(feature = "psi")]
pub fn set_last_psi_spiral_tuning(tuning: &PsiSpiralTuning) {
    let tuning_snapshot = tuning.clone();
    {
        let _guard = psi_lock().lock();
        if let Ok(mut guard) = LAST_PSI_SPIRAL_TUNING.write() {
            *guard = Some(tuning.clone());
        }
    }
    #[cfg(feature = "psi")]
    update_psi_metric_subscribers(|frame| {
        frame.tuning = Some(tuning_snapshot.clone());
    });
    let mut fragment = AtlasFragment::new();
    fragment.push_metric("psi.spiral.tuning.stability", tuning.stability_score);
    let mut required = 0u32;
    for &component in PSI_COMPONENTS.iter() {
        if tuning.required_components.contains(component) {
            required += 1;
            fragment.push_note(format!(
                "psi.spiral.tuning.required:{}",
                component.to_string()
            ));
        }
        if let Some(delta) = tuning.weight_increments.get(&component) {
            fragment.push_metric(format!("psi.spiral.tuning.weight.{}", component), *delta);
        }
        if let Some(delta) = tuning.threshold_shifts.get(&component) {
            fragment.push_metric(format!("psi.spiral.tuning.threshold.{}", component), *delta);
        }
    }
    fragment.push_metric("psi.spiral.tuning.required", required as f32);
    fragment.push_metric(
        "psi.spiral.tuning.neutral",
        bool_as_metric(tuning.is_neutral()),
    );
    merge_atlas_fragment(fragment);
}

#[cfg(feature = "psi")]
pub fn get_last_psi_spiral_tuning() -> Option<PsiSpiralTuning> {
    let _guard = psi_lock().lock();
    LAST_PSI_SPIRAL_TUNING
        .read()
        .ok()
        .and_then(|guard| guard.as_ref().cloned())
}

#[cfg(feature = "psi")]
pub fn clear_last_psi_spiral() {
    let _guard = psi_lock().lock();
    if let Ok(mut guard) = LAST_PSI_SPIRAL.write() {
        *guard = None;
    }
    update_psi_metric_subscribers(|frame| {
        frame.spiral = None;
    });
}

#[cfg(feature = "psi")]
pub fn clear_last_psi_spiral_tuning() {
    let _guard = psi_lock().lock();
    if let Ok(mut guard) = LAST_PSI_SPIRAL_TUNING.write() {
        *guard = None;
    }
    update_psi_metric_subscribers(|frame| {
        frame.tuning = None;
    });
}

/// Records the most recent configuration diff events produced when loading
/// layered configuration files.
pub fn record_config_events(events: &[ConfigDiffEvent]) {
    if let Ok(mut guard) = config_events_cell().write() {
        guard.clear();
        guard.extend(events.iter().cloned());
    }
    if events.is_empty() {
        return;
    }
    let fragment = fragment_from_config_events(events);
    merge_atlas_fragment(fragment);
}

/// Returns the last recorded configuration diff events.
pub fn get_config_events() -> Vec<ConfigDiffEvent> {
    config_events_cell()
        .read()
        .map(|guard| guard.clone())
        .unwrap_or_default()
}

#[cfg(feature = "psychoid")]
static LAST_PSYCHOID: Lazy<RwLock<Option<PsychoidReading>>> = Lazy::new(|| RwLock::new(None));

#[cfg(feature = "psychoid")]
pub fn set_last_psychoid(reading: &PsychoidReading) {
    if let Ok(mut guard) = LAST_PSYCHOID.write() {
        *guard = Some(reading.clone());
    }
    let fragment = fragment_from_psychoid_reading(reading);
    merge_atlas_fragment(fragment);
}

#[cfg(feature = "psychoid")]
pub fn get_last_psychoid() -> Option<PsychoidReading> {
    LAST_PSYCHOID
        .read()
        .ok()
        .and_then(|guard| guard.as_ref().cloned())
}

/// Latest SoftLogic-derived telemetry that has been fed back into the "Z" control space.
#[derive(Debug, Clone, Default)]
pub struct SoftlogicZFeedback {
    /// Aggregate PSI total used when the sample was recorded.
    pub psi_total: f32,
    /// Weighted loss that triggered the feedback pulse.
    pub weighted_loss: f32,
    /// Above/Here/Beneath energy tuple at the moment of sampling.
    pub band_energy: (f32, f32, f32),
    /// Drift term captured from the gradient bands.
    pub drift: f32,
    /// Normalized control signal in the Z space. Positive values bias Above, negative bias Beneath.
    pub z_signal: f32,
    /// Optional log-scale tag attached to the fused pulse that produced the feedback.
    pub scale: Option<ZScale>,
    /// Event tags emitted while producing the fused control signal.
    pub events: Vec<String>,
    /// Attribution weights per contributing Z source.
    pub attributions: Vec<(ZSource, f32)>,
    /// Optional elliptic geometry summary captured while producing the feedback pulse.
    pub elliptic: Option<SoftlogicEllipticSample>,
}

/// Summary of elliptic curvature sampled while producing a SoftLogic feedback pulse.
#[derive(Debug, Clone, Copy, Default, PartialEq)]
pub struct SoftlogicEllipticSample {
    pub curvature_radius: f32,
    pub geodesic_radius: f32,
    pub normalized_radius: f32,
    pub spin_alignment: f32,
    pub sheet_index: u32,
    pub sheet_position: f32,
    pub normal_bias: f32,
    pub sheet_count: u32,
    pub topological_sector: u32,
    pub homology_index: u32,
    pub rotor_field: [f32; 3],
    pub flow_vector: [f32; 3],
    pub curvature_tensor: [[f32; 3]; 3],
    pub resonance_heat: f32,
    pub noise_density: f32,
    pub quaternion: [f32; 4],
    pub rotation: [f32; 9],
<<<<<<< HEAD
    pub lie_log: [f32; 3],
    pub rotor_transport: [f32; 3],
=======
>>>>>>> 530196f8
}

impl SoftlogicZFeedback {
    /// Returns true when the feedback contains the provided event tag.
    pub fn has_event(&self, tag: &str) -> bool {
        self.events.iter().any(|event| event == tag)
    }

    /// Iterates over all event tags contained in the feedback record.
    pub fn event_tags(&self) -> impl Iterator<Item = &str> {
        self.events.iter().map(|event| event.as_str())
    }

    /// Appends an event tag to the feedback.
    pub fn push_event<S: Into<String>>(&mut self, tag: S) {
        self.events.push(tag.into());
    }

    /// Clears the current event tags and replaces them with the provided iterator.
    pub fn set_events<I, S>(&mut self, events: I)
    where
        I: IntoIterator<Item = S>,
        S: Into<String>,
    {
        self.events.clear();
        self.events.extend(events.into_iter().map(Into::into));
    }

    /// Replaces the attribution weights with the provided iterator.
    pub fn set_attributions<I>(&mut self, attributions: I)
    where
        I: IntoIterator<Item = (ZSource, f32)>,
    {
        self.attributions.clear();
        self.attributions.extend(
            attributions
                .into_iter()
                .map(|(source, weight)| (source, weight.max(0.0))),
        );
    }

    /// Returns the parsed Z-space region descriptor when elliptic telemetry is present.
    pub fn region_descriptor(
        &self,
    ) -> Option<crate::telemetry::zspace_region::ZSpaceRegionDescriptor> {
        self.elliptic
            .as_ref()
            .map(crate::telemetry::zspace_region::ZSpaceRegionDescriptor::from)
    }
}

static LAST_SOFTLOGIC_Z: OnceLock<RwLock<Option<SoftlogicZFeedback>>> = OnceLock::new();
static LAST_REGION_REPORT: OnceLock<RwLock<Option<AttributionReport>>> = OnceLock::new();
static LAST_REGION_TREND_REPORT: OnceLock<RwLock<Option<AttributionReport>>> = OnceLock::new();
static LAST_REGION_VOLATILITY_REPORT: OnceLock<RwLock<Option<AttributionReport>>> = OnceLock::new();

fn softlogic_z_cell() -> &'static RwLock<Option<SoftlogicZFeedback>> {
    LAST_SOFTLOGIC_Z.get_or_init(|| RwLock::new(None))
}

fn region_report_cell() -> &'static RwLock<Option<AttributionReport>> {
    LAST_REGION_REPORT.get_or_init(|| RwLock::new(None))
}

fn region_trend_report_cell() -> &'static RwLock<Option<AttributionReport>> {
    LAST_REGION_TREND_REPORT.get_or_init(|| RwLock::new(None))
}

fn region_volatility_report_cell() -> &'static RwLock<Option<AttributionReport>> {
    LAST_REGION_VOLATILITY_REPORT.get_or_init(|| RwLock::new(None))
}

#[cfg(feature = "psi")]
#[derive(Clone, Debug)]
pub struct DesireWeightsTelemetry {
    pub alpha: f32,
    pub beta: f32,
    pub gamma: f32,
    pub lambda: f32,
}

#[cfg(feature = "psi")]
#[derive(Clone, Debug)]
pub enum DesirePhaseTelemetry {
    Observation,
    Injection,
    Integration,
}

#[cfg(feature = "psi")]
#[derive(Clone, Debug)]
pub struct DesireAvoidanceTelemetry {
    pub tokens: Vec<usize>,
    pub scores: Vec<f32>,
}

#[cfg(feature = "psi")]
#[derive(Clone, Debug)]
pub struct DesireTriggerTelemetry {
    pub mean_penalty: f32,
    pub mean_entropy: f32,
    pub temperature: f32,
    pub samples: usize,
}

#[cfg(feature = "psi")]
#[derive(Clone, Debug)]
pub struct DesireStepTelemetry {
    pub timestamp: SystemTime,
    pub entropy: f32,
    pub temperature: f32,
    pub hypergrad_penalty: f32,
    pub avoidance_energy: f32,
    pub logit_energy: f32,
    pub phase: DesirePhaseTelemetry,
    pub weights: DesireWeightsTelemetry,
    pub alpha: f32,
    pub beta: f32,
    pub gamma: f32,
    pub lambda: f32,
    pub avoidance: Option<DesireAvoidanceTelemetry>,
    pub trigger: Option<DesireTriggerTelemetry>,
    pub trigger_emitted: bool,
    pub psi_total: Option<f32>,
    pub psi_breakdown: HashMap<PsiComponent, f32>,
    pub psi_events: Vec<PsiEvent>,
    pub z_feedback: Option<SoftlogicZFeedback>,
}

#[cfg(feature = "psi")]
static LAST_DESIRE_STEP: OnceLock<RwLock<Option<DesireStepTelemetry>>> = OnceLock::new();

#[cfg(feature = "psi")]
fn desire_step_cell() -> &'static RwLock<Option<DesireStepTelemetry>> {
    LAST_DESIRE_STEP.get_or_init(|| RwLock::new(None))
}

static ATLAS_FRAME: OnceLock<RwLock<Option<AtlasFrame>>> = OnceLock::new();
static ATLAS_ROUTE: OnceLock<RwLock<VecDeque<AtlasFrame>>> = OnceLock::new();
static DASHBOARD_FRAMES: OnceLock<RwLock<DashboardRing>> = OnceLock::new();
static LAST_MAINTAINER_REPORT: OnceLock<RwLock<Option<MaintainerReport>>> = OnceLock::new();

fn maintainer_cell() -> &'static RwLock<Option<MaintainerReport>> {
    LAST_MAINTAINER_REPORT.get_or_init(|| RwLock::new(None))
}

fn atlas_cell() -> &'static RwLock<Option<AtlasFrame>> {
    ATLAS_FRAME.get_or_init(|| RwLock::new(None))
}

fn atlas_route_cell() -> &'static RwLock<VecDeque<AtlasFrame>> {
    ATLAS_ROUTE.get_or_init(|| RwLock::new(VecDeque::new()))
}

const ATLAS_ROUTE_CAPACITY: usize = 24;

fn dashboard_ring() -> &'static RwLock<DashboardRing> {
    DASHBOARD_FRAMES.get_or_init(|| RwLock::new(DashboardRing::new(64)))
}

/// Pushes a dashboard frame onto the rolling ring buffer.
pub fn push_dashboard_frame(frame: DashboardFrame) {
    if let Ok(mut guard) = dashboard_ring().write() {
        guard.push(frame);
    }
}

/// Returns the latest dashboard frame if one has been recorded.
pub fn latest_dashboard_frame() -> Option<DashboardFrame> {
    dashboard_ring()
        .read()
        .ok()
        .and_then(|guard| guard.latest().cloned())
}

/// Returns up to `limit` frames from the ring, newest first.
pub fn snapshot_dashboard_frames(limit: usize) -> Vec<DashboardFrame> {
    if limit == 0 {
        return Vec::new();
    }
    dashboard_ring()
        .read()
        .map(|guard| guard.iter().rev().take(limit).cloned().collect())
        .unwrap_or_default()
}

fn push_atlas_route(frame: &AtlasFrame) {
    if frame.timestamp <= 0.0 {
        return;
    }
    if let Ok(mut guard) = atlas_route_cell().write() {
        guard.push_back(frame.clone());
        while guard.len() > ATLAS_ROUTE_CAPACITY {
            guard.pop_front();
        }
    }
}

/// Replaces the stored atlas frame with the provided snapshot.
pub fn set_atlas_frame(frame: AtlasFrame) {
    if let Ok(mut guard) = atlas_cell().write() {
        *guard = Some(frame.clone());
    }
    push_atlas_route(&frame);
    notify_atlas_frame_observers(&frame);
}

/// Clears the stored atlas frame and route history.
pub fn clear_atlas() {
    if let Ok(mut guard) = atlas_cell().write() {
        *guard = None;
    }
    clear_atlas_route();
}

/// Clears the stored atlas route.
pub fn clear_atlas_route() {
    if let Ok(mut guard) = atlas_route_cell().write() {
        guard.clear();
    }
}

/// Returns the latest atlas frame if one has been recorded.
pub fn get_atlas_frame() -> Option<AtlasFrame> {
    atlas_cell()
        .read()
        .ok()
        .and_then(|guard| guard.as_ref().cloned())
}

/// Returns the chronological atlas route up to the requested limit.
pub fn get_atlas_route(limit: Option<usize>) -> AtlasRoute {
    let mut route = AtlasRoute::new();
    if let Ok(guard) = atlas_route_cell().read() {
        let limit = limit.unwrap_or(usize::MAX);
        if limit == 0 {
            return route;
        }
        let mut frames: Vec<AtlasFrame> = guard.iter().cloned().collect();
        if frames.len() > limit {
            let start = frames.len() - limit;
            frames.drain(0..start);
        }
        route.frames = frames;
    }
    route
}

/// Summarises the chronological atlas route up to the requested limit.
pub fn get_atlas_route_summary(limit: Option<usize>) -> AtlasRouteSummary {
    get_atlas_route(limit).summary()
}

/// Merges an atlas fragment into the stored frame, creating it if absent.
pub fn merge_atlas_fragment(fragment: AtlasFragment) {
    if fragment.is_empty() {
        return;
    }
    let mut updated: Option<AtlasFrame> = None;
    if let Ok(mut guard) = atlas_cell().write() {
        if let Some(frame) = guard.as_mut() {
            frame.merge_fragment(fragment);
            push_atlas_route(frame);
            updated = Some(frame.clone());
        } else if let Some(frame) = AtlasFrame::from_fragment(fragment) {
            push_atlas_route(&frame);
            updated = Some(frame.clone());
            *guard = Some(frame);
        }
    }
    if let Some(frame) = updated {
        notify_atlas_frame_observers(&frame);
    }
}

/// Stores the latest maintainer report emitted by the temporal maintainer heuristics.
pub fn set_maintainer_report(report: MaintainerReport) {
    if let Ok(mut guard) = maintainer_cell().write() {
        *guard = Some(report.clone());
    }
    let fragment = fragment_from_maintainer_report(&report);
    merge_atlas_fragment(fragment);
}

/// Returns the latest maintainer report, if one has been recorded.
pub fn get_maintainer_report() -> Option<MaintainerReport> {
    maintainer_cell()
        .read()
        .ok()
        .and_then(|guard| guard.as_ref().cloned())
}

#[cfg(test)]
pub(crate) fn clear_maintainer_report_for_test() {
    if let Ok(mut guard) = maintainer_cell().write() {
        *guard = None;
    }
}

/// Stores the most recent SoftLogic Z feedback sample.
pub fn set_softlogic_z(feedback: SoftlogicZFeedback) {
    #[cfg(feature = "psi")]
    let _psi_guard = psi_lock().lock();

    match softlogic_z_cell().write() {
        Ok(mut guard) => {
            *guard = Some(feedback.clone());
        }
        Err(poisoned) => {
            let mut guard = poisoned.into_inner();
            *guard = Some(feedback.clone());
        }
    }

    #[cfg(feature = "psi")]
    drop(_psi_guard);

    let fragment = fragment_from_softlogic(&feedback);
    merge_atlas_fragment(fragment);
}

/// Stores the most recent region-weighted loss heatmap for explainability.
pub fn set_region_loss_report(report: AttributionReport) {
    match region_report_cell().write() {
        Ok(mut guard) => {
            *guard = Some(report);
        }
        Err(poisoned) => {
            let mut guard = poisoned.into_inner();
            *guard = Some(report);
        }
    }
}

/// Clears the stored region-weighted loss report.
pub fn clear_region_loss_report() {
    if let Ok(mut guard) = region_report_cell().write() {
        guard.take();
    }
}

/// Returns the last stored region heatmap report, if any.
pub fn get_region_loss_report() -> Option<AttributionReport> {
    region_report_cell()
        .read()
        .ok()
        .and_then(|guard| guard.as_ref().cloned())
}

/// Stores the latest region-weighted delta heatmap.
pub fn set_region_loss_trend_report(report: AttributionReport) {
    match region_trend_report_cell().write() {
        Ok(mut guard) => {
            *guard = Some(report);
        }
        Err(poisoned) => {
            let mut guard = poisoned.into_inner();
            *guard = Some(report);
        }
    }
}

/// Clears the stored region delta heatmap.
pub fn clear_region_loss_trend_report() {
    if let Ok(mut guard) = region_trend_report_cell().write() {
        guard.take();
    }
}

/// Returns the latest region delta heatmap, if available.
pub fn get_region_loss_trend_report() -> Option<AttributionReport> {
    region_trend_report_cell()
        .read()
        .ok()
        .and_then(|guard| guard.as_ref().cloned())
}

/// Stores the latest region volatility heatmap derived from the history window.
pub fn set_region_loss_volatility_report(report: AttributionReport) {
    match region_volatility_report_cell().write() {
        Ok(mut guard) => {
            *guard = Some(report);
        }
        Err(poisoned) => {
            let mut guard = poisoned.into_inner();
            *guard = Some(report);
        }
    }
}

/// Clears the stored region volatility heatmap.
pub fn clear_region_loss_volatility_report() {
    if let Ok(mut guard) = region_volatility_report_cell().write() {
        guard.take();
    }
}

/// Returns the latest region volatility heatmap, if present.
pub fn get_region_loss_volatility_report() -> Option<AttributionReport> {
    region_volatility_report_cell()
        .read()
        .ok()
        .and_then(|guard| guard.as_ref().cloned())
}

/// Returns the latest SoftLogic Z feedback sample if one has been recorded.
pub fn get_softlogic_z() -> Option<SoftlogicZFeedback> {
    #[cfg(feature = "psi")]
    let _psi_guard = psi_lock().lock();

    let result = match softlogic_z_cell().read() {
        Ok(guard) => guard.as_ref().cloned(),
        Err(poisoned) => poisoned.into_inner().as_ref().cloned(),
    };

    #[cfg(feature = "psi")]
    drop(_psi_guard);

    result
}

#[cfg(feature = "psi")]
pub fn clear_softlogic_z() {
    let _guard = psi_lock().lock();
    match softlogic_z_cell().write() {
        Ok(mut guard) => {
            *guard = None;
        }
        Err(poisoned) => {
            let mut guard = poisoned.into_inner();
            *guard = None;
        }
    }
}

/// Snapshot summarising the latest RealGrad projection applied by the system.
#[derive(Debug, Clone, Copy, PartialEq)]
pub struct RealGradPulse {
    /// L¹ magnitude of the input signal.
    pub lebesgue_measure: f32,
    /// Total magnitude routed into the monad biome.
    pub monad_energy: f32,
    /// Total magnitude retained in the Z-space field.
    pub z_energy: f32,
    /// Share of the total energy routed to the monad biome.
    pub residual_ratio: f32,
    /// Ratio between the monad biome and the Lebesgue measure.
    pub lebesgue_ratio: f32,
    /// Ramanujan π estimate used for the projection.
    pub ramanujan_pi: f32,
    /// Tolerance that bounded the tempered sequence convergence.
    pub tolerance: f32,
    /// Final convergence error produced by the tempered sequence (if any).
    pub convergence_error: f32,
    /// Number of sequence members processed.
    pub iterations: u32,
    /// Whether the sequence remained dominated by its bounding function.
    pub dominated: bool,
    /// Whether the sequence satisfied the configured tolerance.
    pub converged: bool,
    /// Cached gradient norm reported by the RealGrad projection.
    pub gradient_norm: f32,
    /// Ratio of near-zero gradient entries observed by the projection.
    pub gradient_sparsity: f32,
    /// Exponential moving average of the gradient norm reported by the engine.
    pub rolling_gradient_norm: f32,
    /// Exponential moving average of the residual ratio reported by the engine.
    pub rolling_residual_ratio: f32,
}

impl Default for RealGradPulse {
    fn default() -> Self {
        Self {
            lebesgue_measure: 0.0,
            monad_energy: 0.0,
            z_energy: 0.0,
            residual_ratio: 0.0,
            lebesgue_ratio: 0.0,
            ramanujan_pi: 0.0,
            tolerance: 0.0,
            convergence_error: 0.0,
            iterations: 0,
            dominated: false,
            converged: false,
            gradient_norm: 0.0,
            gradient_sparsity: 1.0,
            rolling_gradient_norm: 0.0,
            rolling_residual_ratio: 0.0,
        }
    }
}

impl RealGradPulse {
    /// Returns the gradient summary captured by the pulse.
    pub fn gradient_summary(&self) -> GradientSummary {
        GradientSummary {
            norm: self.gradient_norm.max(0.0),
            sparsity: self.gradient_sparsity.clamp(0.0, 1.0),
        }
    }
}

static LAST_REALGRAD: OnceLock<RwLock<Option<RealGradPulse>>> = OnceLock::new();

fn realgrad_cell() -> &'static RwLock<Option<RealGradPulse>> {
    LAST_REALGRAD.get_or_init(|| RwLock::new(None))
}

/// Stores the latest RealGrad pulse emitted by the engine.
pub fn set_last_realgrad(pulse: &RealGradPulse) {
    if let Ok(mut guard) = realgrad_cell().write() {
        *guard = Some(*pulse);
    }
    let fragment = fragment_from_realgrad(pulse);
    merge_atlas_fragment(fragment);
}

/// Returns the most recent RealGrad pulse, if one has been recorded.
pub fn get_last_realgrad() -> Option<RealGradPulse> {
    realgrad_cell()
        .read()
        .ok()
        .and_then(|guard| guard.as_ref().copied())
}

#[cfg(test)]
pub(crate) fn clear_last_realgrad_for_test() {
    if let Ok(mut guard) = realgrad_cell().write() {
        *guard = None;
    }
}

#[cfg_attr(
    feature = "psi",
    doc = "Stores the latest desire step telemetry snapshot for downstream consumers."
)]
#[cfg(feature = "psi")]
pub fn set_last_desire_step(step: DesireStepTelemetry) {
    if let Ok(mut guard) = desire_step_cell().write() {
        *guard = Some(step.clone());
    }
    let mut fragment = fragment_from_desire_step(&step);
    if let Some(feedback) = &step.z_feedback {
        populate_softlogic_metrics(&mut fragment, "desire.z_feedback", feedback);
        fragment.z_signal = Some(feedback.z_signal);
    }
    populate_psi_breakdown(&mut fragment, "desire.psi", &step.psi_breakdown);
    if let Some(total) = step.psi_total {
        fragment.push_metric("desire.psi.total", total);
    }
    if let Some(step_time) = system_time_seconds(step.timestamp) {
        fragment.timestamp = Some(step_time);
    }
    annotate_psi_events(&mut fragment, "desire.psi", &step.psi_events);
    merge_atlas_fragment(fragment);
}

#[cfg_attr(
    feature = "psi",
    doc = "Clears the cached desire step telemetry snapshot."
)]
#[cfg(feature = "psi")]
pub fn clear_last_desire_step() {
    if let Ok(mut guard) = desire_step_cell().write() {
        *guard = None;
    }
}

#[cfg_attr(
    feature = "psi",
    doc = "Returns the latest desire step telemetry snapshot, if one has been recorded."
)]
#[cfg(feature = "psi")]
pub fn get_last_desire_step() -> Option<DesireStepTelemetry> {
    desire_step_cell()
        .read()
        .ok()
        .and_then(|guard| guard.as_ref().cloned())
}

static LAST_CHRONO_LOOP: OnceLock<RwLock<Option<ChronoLoopSignal>>> = OnceLock::new();

fn chrono_loop_cell() -> &'static RwLock<Option<ChronoLoopSignal>> {
    LAST_CHRONO_LOOP.get_or_init(|| RwLock::new(None))
}

/// Stores the most recent chrono loop signal so other nodes can consume it.
pub fn set_chrono_loop(signal: ChronoLoopSignal) {
    if let Ok(mut guard) = chrono_loop_cell().write() {
        *guard = Some(signal);
    }
}

/// Returns the latest chrono loop signal, if any has been recorded.
pub fn get_chrono_loop() -> Option<ChronoLoopSignal> {
    chrono_loop_cell()
        .read()
        .ok()
        .and_then(|guard| guard.as_ref().cloned())
}

/// Envelope combining chrono loop telemetry with collapse/Z feedback so other nodes can replay it.
#[derive(Clone, Debug)]
pub struct LoopbackEnvelope {
    /// Timestamp associated with the captured loop signal.
    pub timestamp: f32,
    /// Optional identifier describing which node produced the envelope.
    pub source: Option<String>,
    /// Participation/support weight contributed by the source node.
    pub support: f32,
    /// Optional aggregate collapse total associated with the envelope.
    pub collapse_total: Option<f32>,
    /// Optional Z-space control bias produced by the softlogic observer.
    pub z_signal: Option<f32>,
    /// Optional SpiralK script hint that accompanied the telemetry.
    pub script_hint: Option<String>,
    /// Chrono loop signal captured at the timestamp.
    pub loop_signal: ChronoLoopSignal,
}

impl LoopbackEnvelope {
    /// Creates a new envelope from the supplied chrono loop signal.
    pub fn new(loop_signal: ChronoLoopSignal) -> Self {
        let timestamp = loop_signal.summary.latest_timestamp;
        Self {
            timestamp,
            source: None,
            support: 1.0,
            collapse_total: None,
            z_signal: None,
            script_hint: None,
            loop_signal,
        }
    }

    /// Annotates the envelope with a source identifier.
    pub fn with_source(mut self, source: impl Into<String>) -> Self {
        self.source = Some(source.into());
        self
    }

    /// Updates the support weight carried by the envelope.
    pub fn with_support(mut self, support: f32) -> Self {
        self.support = if support.is_finite() { support } else { 1.0 };
        self
    }

    /// Records an optional collapse total associated with the envelope.
    pub fn with_collapse_total(mut self, total: Option<f32>) -> Self {
        self.collapse_total = total.filter(|value| value.is_finite());
        self
    }

    /// Records an optional Z-space control signal.
    pub fn with_z_signal(mut self, z: Option<f32>) -> Self {
        self.z_signal = z.filter(|value| value.is_finite());
        self
    }

    /// Annotates the envelope with a SpiralK script hint.
    pub fn with_script_hint(mut self, script: Option<String>) -> Self {
        self.script_hint = script;
        self
    }
}

static LOOPBACK_BUFFER: OnceLock<RwLock<VecDeque<LoopbackEnvelope>>> = OnceLock::new();

fn loopback_cell() -> &'static RwLock<VecDeque<LoopbackEnvelope>> {
    LOOPBACK_BUFFER.get_or_init(|| RwLock::new(VecDeque::with_capacity(32)))
}

/// Pushes a new loopback envelope into the global queue, keeping the buffer bounded.
pub fn push_loopback_envelope(envelope: LoopbackEnvelope) {
    if let Ok(mut guard) = loopback_cell().write() {
        guard.push_back(envelope.clone());
        while guard.len() > 64 {
            guard.pop_front();
        }
    }
    merge_atlas_fragment(fragment_from_loopback(&envelope));
}

fn fragment_from_loopback(envelope: &LoopbackEnvelope) -> AtlasFragment {
    let mut fragment = AtlasFragment::new();
    fragment.timestamp = Some(envelope.timestamp);
    fragment.summary = Some(envelope.loop_signal.summary.clone());
    fragment.harmonics = envelope.loop_signal.harmonics.clone();
    fragment.loop_support = Some(envelope.support);
    fragment.collapse_total = envelope.collapse_total;
    fragment.z_signal = envelope.z_signal;
    fragment.script_hint = envelope.script_hint.clone();
    if let Some(source) = &envelope.source {
        fragment.push_note(format!("source:{source}"));
    }
    fragment.push_metric("loop.frames", envelope.loop_signal.summary.frames as f32);
    fragment.push_metric("loop.energy", envelope.loop_signal.summary.mean_energy);
    fragment.push_metric("loop.drift", envelope.loop_signal.summary.mean_drift);
    if let Some(total) = envelope.collapse_total {
        fragment.push_metric("collapse.total", total);
    }
    if let Some(z) = envelope.z_signal {
        fragment.push_metric("z.bias", z);
    }
    fragment
}

fn fragment_from_maintainer_report(report: &MaintainerReport) -> AtlasFragment {
    let mut fragment = AtlasFragment::new();
    fragment.maintainer_status = Some(report.status);
    if !report.diagnostic.is_empty() {
        fragment.maintainer_diagnostic = Some(report.diagnostic.clone());
        fragment.push_note(format!("maintainer.diagnostic:{}", report.diagnostic));
    }
    fragment.suggested_max_scale = report.suggested_max_scale.filter(|value| value.is_finite());
    fragment.suggested_pressure = report.suggested_pressure.filter(|value| value.is_finite());
    fragment.push_note(format!("maintainer.status:{}", report.status.as_str()));
    fragment.push_metric("maintainer.average_drift", report.average_drift);
    fragment.push_metric("maintainer.mean_energy", report.mean_energy);
    fragment.push_metric("maintainer.mean_decay", report.mean_decay);
    fragment.push_metric(
        "maintainer.should_rewrite",
        bool_as_metric(report.should_rewrite()),
    );
    if let Some(peak) = &report.drift_peak {
        fragment.push_metric("maintainer.drift_peak.frequency", peak.frequency);
        fragment.push_metric("maintainer.drift_peak.magnitude", peak.magnitude);
        fragment.push_metric("maintainer.drift_peak.phase", peak.phase);
    }
    if let Some(peak) = &report.energy_peak {
        fragment.push_metric("maintainer.energy_peak.frequency", peak.frequency);
        fragment.push_metric("maintainer.energy_peak.magnitude", peak.magnitude);
        fragment.push_metric("maintainer.energy_peak.phase", peak.phase);
    }
    #[cfg(feature = "kdsl")]
    if let Some(script) = report.spiralk_script.as_ref() {
        if !script.is_empty() {
            fragment.script_hint = Some(script.clone());
        }
    }
    fragment
}

fn fragment_from_softlogic(feedback: &SoftlogicZFeedback) -> AtlasFragment {
    let mut fragment = AtlasFragment::new();
    fragment.z_signal = Some(feedback.z_signal);
    populate_softlogic_metrics(&mut fragment, "softlogic", feedback);
    if let Some(scale) = feedback.scale {
        fragment.push_note(format!(
            "softlogic.scale.radius:{:.3}@{:.3}",
            scale.physical_radius, scale.log_radius
        ));
    }
    fragment
}

fn populate_softlogic_metrics(
    fragment: &mut AtlasFragment,
    prefix: &str,
    feedback: &SoftlogicZFeedback,
) {
    let (above, here, beneath) = feedback.band_energy;
    fragment.push_metric(format!("{prefix}.psi_total"), feedback.psi_total);
    fragment.push_metric(format!("{prefix}.weighted_loss"), feedback.weighted_loss);
    fragment.push_metric(format!("{prefix}.band.above"), above);
    fragment.push_metric(format!("{prefix}.band.here"), here);
    fragment.push_metric(format!("{prefix}.band.beneath"), beneath);
    fragment.push_metric(format!("{prefix}.band.total"), above + here + beneath);
    fragment.push_metric(format!("{prefix}.drift"), feedback.drift);
    fragment.push_metric(format!("{prefix}.z_signal"), feedback.z_signal);
    if let Some(scale) = feedback.scale {
        fragment.push_metric(format!("{prefix}.scale.physical"), scale.physical_radius);
        fragment.push_metric(format!("{prefix}.scale.log"), scale.log_radius);
    }
    fragment.push_metric(format!("{prefix}.events"), feedback.events.len() as f32);
    for event in &feedback.events {
        if !event.is_empty() {
            fragment.push_note(format!("{prefix}.event:{}", event));
        }
    }
    if !feedback.attributions.is_empty() {
        let mut total = 0.0;
        for (source, weight) in &feedback.attributions {
            let label = z_source_label(source);
            fragment.push_metric(format!("{prefix}.attribution.{label}"), *weight);
            total += weight.max(0.0);
        }
        fragment.push_metric(format!("{prefix}.attribution.total"), total);
    }
    if let Some(elliptic) = &feedback.elliptic {
        let elliptic_prefix = format!("{prefix}.elliptic");
        fragment.push_metric(
            format!("{elliptic_prefix}.curvature_radius"),
            elliptic.curvature_radius,
        );
        fragment.push_metric(
            format!("{elliptic_prefix}.geodesic_radius"),
            elliptic.geodesic_radius,
        );
        fragment.push_metric(
            format!("{elliptic_prefix}.normalized_radius"),
            elliptic.normalized_radius,
        );
        fragment.push_metric(
            format!("{elliptic_prefix}.spin_alignment"),
            elliptic.spin_alignment,
        );
        fragment.push_metric(
            format!("{elliptic_prefix}.sheet_index"),
            elliptic.sheet_index as f32,
        );
        fragment.push_metric(
            format!("{elliptic_prefix}.sheet_position"),
            elliptic.sheet_position,
        );
        fragment.push_metric(
            format!("{elliptic_prefix}.sheet_count"),
            elliptic.sheet_count as f32,
        );
        fragment.push_metric(
            format!("{elliptic_prefix}.normal_bias"),
            elliptic.normal_bias,
        );
    }
}

fn z_source_label(source: &ZSource) -> String {
    match source {
        ZSource::Microlocal => "microlocal".to_string(),
        ZSource::Maxwell => "maxwell".to_string(),
        ZSource::Graph => "graph".to_string(),
        ZSource::Desire => "desire".to_string(),
        ZSource::GW => "gw".to_string(),
        ZSource::RealGrad => "realgrad".to_string(),
        ZSource::Other(tag) => format!("other.{}", tag.to_ascii_lowercase()),
    }
}

fn fragment_from_realgrad(pulse: &RealGradPulse) -> AtlasFragment {
    let mut fragment = AtlasFragment::new();
    if pulse.iterations > 0 {
        fragment.timestamp = Some(pulse.iterations as f32);
    }
    fragment.push_metric("realgrad.lebesgue_measure", pulse.lebesgue_measure);
    fragment.push_metric("realgrad.monad_energy", pulse.monad_energy);
    fragment.push_metric("realgrad.z_energy", pulse.z_energy);
    fragment.push_metric("realgrad.residual_ratio", pulse.residual_ratio);
    fragment.push_metric("realgrad.lebesgue_ratio", pulse.lebesgue_ratio);
    fragment.push_metric("realgrad.ramanujan_pi", pulse.ramanujan_pi);
    fragment.push_metric("realgrad.tolerance", pulse.tolerance);
    fragment.push_metric("realgrad.convergence_error", pulse.convergence_error);
    fragment.push_metric("realgrad.iterations", pulse.iterations as f32);
    fragment.push_metric("realgrad.dominated", bool_as_metric(pulse.dominated));
    fragment.push_metric("realgrad.converged", bool_as_metric(pulse.converged));
    fragment.push_metric("realgrad.gradient_norm", pulse.gradient_norm);
    fragment.push_metric("realgrad.gradient_sparsity", pulse.gradient_sparsity);
    fragment.push_metric(
        "realgrad.rolling_gradient_norm",
        pulse.rolling_gradient_norm,
    );
    fragment.push_metric(
        "realgrad.rolling_residual_ratio",
        pulse.rolling_residual_ratio,
    );
    fragment
}

fn fragment_from_config_events(events: &[ConfigDiffEvent]) -> AtlasFragment {
    let mut fragment = AtlasFragment::new();
    fragment.push_metric("config.diff.total", events.len() as f32);
    let mut base = 0u32;
    let mut site = 0u32;
    let mut run = 0u32;
    for event in events {
        match event.layer {
            ConfigLayer::Base => base += 1,
            ConfigLayer::Site => site += 1,
            ConfigLayer::Run => run += 1,
        }
        fragment.push_note(format!("config.diff.{}:{}", event.layer, event.path));
    }
    if base > 0 {
        fragment.push_metric("config.diff.base", base as f32);
    }
    if site > 0 {
        fragment.push_metric("config.diff.site", site as f32);
    }
    if run > 0 {
        fragment.push_metric("config.diff.run", run as f32);
    }
    fragment
}

fn bool_as_metric(value: bool) -> f32 {
    if value {
        1.0
    } else {
        0.0
    }
}

#[cfg(feature = "psi")]
fn psi_step_timestamp(step: u64) -> Option<f32> {
    if step == 0 {
        None
    } else {
        Some(step as f32)
    }
}

#[cfg(feature = "psi")]
fn populate_psi_breakdown(
    fragment: &mut AtlasFragment,
    prefix: &str,
    breakdown: &HashMap<PsiComponent, f32>,
) {
    for &component in PSI_COMPONENTS.iter() {
        if let Some(value) = breakdown.get(&component) {
            fragment.push_metric(format!("{prefix}.{}", component), *value);
        }
    }
}

#[cfg(feature = "psi")]
fn annotate_psi_events(
    fragment: &mut AtlasFragment,
    prefix: &str,
    events: &[PsiEvent],
) -> Option<u64> {
    let mut last_step = None;
    let mut rising = 0u32;
    let mut falling = 0u32;
    for event in events {
        match event {
            PsiEvent::ThresholdCross {
                component,
                value,
                threshold,
                up,
                step,
            } => {
                last_step = Some(last_step.map_or(*step, |prev: u64| prev.max(*step)));
                if *up {
                    rising += 1;
                } else {
                    falling += 1;
                }
                let label = component.to_string();
                fragment.push_note(format!("{prefix}.event:{}", event));
                fragment.push_metric(format!("{prefix}.event.value.{label}"), *value);
                fragment.push_metric(format!("{prefix}.event.threshold.{label}"), *threshold);
                let delta = if *up {
                    value - threshold
                } else {
                    threshold - value
                };
                fragment.push_metric(format!("{prefix}.event.delta.{label}"), delta);
            }
        }
    }
    fragment.push_metric(format!("{prefix}.events.total"), events.len() as f32);
    if rising > 0 {
        fragment.push_metric(format!("{prefix}.events.up"), rising as f32);
    }
    if falling > 0 {
        fragment.push_metric(format!("{prefix}.events.down"), falling as f32);
    }
    last_step
}

#[cfg(feature = "psi")]
fn fragment_from_desire_step(step: &DesireStepTelemetry) -> AtlasFragment {
    let mut fragment = AtlasFragment::new();
    fragment.push_metric("desire.entropy", step.entropy);
    fragment.push_metric("desire.temperature", step.temperature);
    fragment.push_metric("desire.hypergrad_penalty", step.hypergrad_penalty);
    fragment.push_metric("desire.avoidance_energy", step.avoidance_energy);
    fragment.push_metric("desire.logit_energy", step.logit_energy);
    fragment.push_metric("desire.weights.alpha", step.weights.alpha);
    fragment.push_metric("desire.weights.beta", step.weights.beta);
    fragment.push_metric("desire.weights.gamma", step.weights.gamma);
    fragment.push_metric("desire.weights.lambda", step.weights.lambda);
    fragment.push_metric("desire.alpha", step.alpha);
    fragment.push_metric("desire.beta", step.beta);
    fragment.push_metric("desire.gamma", step.gamma);
    fragment.push_metric("desire.lambda", step.lambda);
    fragment.push_metric(
        "desire.trigger_emitted",
        bool_as_metric(step.trigger_emitted),
    );
    let phase = match step.phase {
        DesirePhaseTelemetry::Observation => "observation",
        DesirePhaseTelemetry::Injection => "injection",
        DesirePhaseTelemetry::Integration => "integration",
    };
    fragment.push_note(format!("desire.phase:{phase}"));
    if let Some(trigger) = &step.trigger {
        fragment.push_metric("desire.trigger.mean_penalty", trigger.mean_penalty);
        fragment.push_metric("desire.trigger.mean_entropy", trigger.mean_entropy);
        fragment.push_metric("desire.trigger.temperature", trigger.temperature);
        fragment.push_metric("desire.trigger.samples", trigger.samples as f32);
    }
    if let Some(avoidance) = &step.avoidance {
        fragment.push_metric("desire.avoidance.tokens", avoidance.tokens.len() as f32);
        if !avoidance.scores.is_empty() {
            let sum: f32 = avoidance.scores.iter().copied().sum();
            let max = avoidance
                .scores
                .iter()
                .fold(f32::NEG_INFINITY, |acc, value| acc.max(*value));
            let min = avoidance
                .scores
                .iter()
                .fold(f32::INFINITY, |acc, value| acc.min(*value));
            let count = avoidance.scores.len() as f32;
            fragment.push_metric("desire.avoidance.score_mean", sum / count);
            fragment.push_metric("desire.avoidance.score_max", max);
            fragment.push_metric("desire.avoidance.score_min", min);
        }
    }
    fragment
}

#[cfg(feature = "psi")]
fn system_time_seconds(time: SystemTime) -> Option<f32> {
    time.duration_since(UNIX_EPOCH)
        .ok()
        .map(|duration| duration.as_secs_f64())
        .and_then(|secs| {
            if secs.is_finite() {
                Some(secs as f32)
            } else {
                None
            }
        })
}

#[cfg(feature = "psychoid")]
fn fragment_from_psychoid_reading(reading: &PsychoidReading) -> AtlasFragment {
    let mut fragment = AtlasFragment::new();
    if reading.step > 0 {
        fragment.timestamp = Some(reading.step as f32);
    }
    fragment.push_metric("psychoid.cti", reading.cti);
    fragment.push_metric("psychoid.raw.metrics", reading.raw.len() as f32);
    fragment.push_metric("psychoid.z.metrics", reading.z_scores.len() as f32);
    let raw_total: f32 = reading.raw.values().copied().sum();
    fragment.push_metric("psychoid.raw.total", raw_total);
    let mut abs_sum = 0.0;
    let mut max_abs = 0.0;
    let mut top_key = None;
    for (key, value) in &reading.z_scores {
        let magnitude = value.abs();
        abs_sum += magnitude;
        if magnitude > max_abs {
            max_abs = magnitude;
            top_key = Some(*key);
        }
    }
    if !reading.z_scores.is_empty() {
        fragment.push_metric(
            "psychoid.z.abs_mean",
            abs_sum / reading.z_scores.len() as f32,
        );
        fragment.push_metric("psychoid.z.abs_max", max_abs);
    }
    if let Some(key) = top_key {
        fragment.push_note(format!("psychoid.leading_z:{key}"));
    }
    fragment
}

#[cfg(feature = "collapse")]
fn fragment_from_collapse_pulse(pulse: &CollapsePulse) -> AtlasFragment {
    let mut fragment = AtlasFragment::new();
    if pulse.step > 0 {
        fragment.timestamp = Some(pulse.step as f32);
    }
    fragment.collapse_total = Some(pulse.total);
    fragment.push_metric("collapse.total", pulse.total);
    fragment.push_metric("collapse.step", pulse.step as f32);
    fragment.push_note(format!(
        "collapse.command:{}",
        collapse_command_label(&pulse.command)
    ));
    match &pulse.command {
        DriveCmd::Collapse {
            grad_scale,
            max_norm,
            lr_decay,
            due_to_trend,
            due_to_deviation,
        } => {
            fragment.push_metric("collapse.command.grad_scale", *grad_scale);
            if let Some(norm) = max_norm {
                fragment.push_metric("collapse.command.max_norm", *norm);
            }
            if let Some(decay) = lr_decay {
                fragment.push_metric("collapse.command.lr_decay", *decay);
            }
            fragment.push_metric(
                "collapse.command.due_to_trend",
                bool_as_metric(*due_to_trend),
            );
            fragment.push_metric(
                "collapse.command.due_to_deviation",
                bool_as_metric(*due_to_deviation),
            );
        }
        DriveCmd::Bloom {
            lr_mul,
            due_to_trend,
            due_to_deviation,
        } => {
            fragment.push_metric("collapse.command.lr_mul", *lr_mul);
            fragment.push_metric(
                "collapse.command.due_to_trend",
                bool_as_metric(*due_to_trend),
            );
            fragment.push_metric(
                "collapse.command.due_to_deviation",
                bool_as_metric(*due_to_deviation),
            );
        }
        DriveCmd::None => {}
    }
    if let Some(signal) = &pulse.loop_signal {
        fragment.summary = Some(signal.summary.clone());
        fragment.harmonics = signal.harmonics.clone();
        fragment.push_metric("collapse.loop.frames", signal.summary.frames as f32);
        fragment.push_metric("collapse.loop.energy", signal.summary.mean_energy);
        fragment.push_metric("collapse.loop.drift", signal.summary.mean_drift);
    }
    fragment
}

#[cfg(feature = "collapse")]
fn collapse_command_label(cmd: &DriveCmd) -> String {
    match cmd {
        DriveCmd::None => "none".to_string(),
        DriveCmd::Collapse {
            grad_scale,
            max_norm,
            lr_decay,
            due_to_trend,
            due_to_deviation,
        } => {
            let mut parts = vec![format!("scale={grad_scale:.3}")];
            if let Some(norm) = max_norm {
                parts.push(format!("max_norm={norm:.3}"));
            }
            if let Some(decay) = lr_decay {
                parts.push(format!("lr_decay={decay:.3}"));
            }
            if *due_to_trend {
                parts.push("trend".to_string());
            }
            if *due_to_deviation {
                parts.push("deviation".to_string());
            }
            format!("collapse({})", parts.join(","))
        }
        DriveCmd::Bloom {
            lr_mul,
            due_to_trend,
            due_to_deviation,
        } => {
            let mut parts = vec![format!("lr_mul={lr_mul:.3}")];
            if *due_to_trend {
                parts.push("trend".to_string());
            }
            if *due_to_deviation {
                parts.push("deviation".to_string());
            }
            format!("bloom({})", parts.join(","))
        }
    }
}

/// Drains up to `limit` loopback envelopes from the queue in FIFO order.
pub fn drain_loopback_envelopes(limit: usize) -> Vec<LoopbackEnvelope> {
    if limit == 0 {
        return Vec::new();
    }
    if let Ok(mut guard) = loopback_cell().write() {
        let mut drained = Vec::new();
        for _ in 0..limit {
            if let Some(envelope) = guard.pop_front() {
                drained.push(envelope);
            } else {
                break;
            }
        }
        drained
    } else {
        Vec::new()
    }
}

/// Returns up to `limit` envelopes without mutating the queue.
pub fn peek_loopback_envelopes(limit: usize) -> Vec<LoopbackEnvelope> {
    if limit == 0 {
        return Vec::new();
    }
    if let Ok(guard) = loopback_cell().read() {
        guard.iter().take(limit).cloned().collect()
    } else {
        Vec::new()
    }
}

#[cfg(feature = "collapse")]
#[derive(Clone, Debug)]
pub struct CollapsePulse {
    /// Step of the PSI reading that triggered the command.
    pub step: u64,
    /// Aggregate PSI total associated with the command.
    pub total: f32,
    /// Command emitted by the collapse drive.
    pub command: DriveCmd,
    /// Latest chrono loop signal observed when the command was issued.
    pub loop_signal: Option<ChronoLoopSignal>,
}

#[cfg(feature = "collapse")]
static LAST_COLLAPSE: OnceLock<RwLock<Option<CollapsePulse>>> = OnceLock::new();

#[cfg(feature = "collapse")]
fn collapse_cell() -> &'static RwLock<Option<CollapsePulse>> {
    LAST_COLLAPSE.get_or_init(|| RwLock::new(None))
}

#[cfg(feature = "collapse")]
/// Stores the most recent collapse command pulse.
pub fn set_collapse_pulse(pulse: CollapsePulse) {
    if let Ok(mut guard) = collapse_cell().write() {
        *guard = Some(pulse.clone());
    }
    let fragment = fragment_from_collapse_pulse(&pulse);
    merge_atlas_fragment(fragment);
}

#[cfg(feature = "collapse")]
/// Returns the most recent collapse pulse, if any.
pub fn get_collapse_pulse() -> Option<CollapsePulse> {
    collapse_cell()
        .read()
        .ok()
        .and_then(|guard| guard.as_ref().cloned())
}

#[cfg(test)]
mod tests {
    use super::*;
    use crate::telemetry::chrono::{ChronoHarmonics, ChronoPeak, ChronoSummary};
    use crate::telemetry::dashboard::DashboardMetric;
    use crate::telemetry::maintainer::MaintainerStatus;
    #[cfg(feature = "psi")]
    use crate::theory::spiral_dynamics::HopfRegime;
    #[cfg(feature = "psi")]
    use std::collections::HashMap;
    use std::sync::{Mutex, OnceLock};
    use std::time::SystemTime;

    fn atlas_test_lock() -> &'static Mutex<()> {
        static LOCK: OnceLock<Mutex<()>> = OnceLock::new();
        LOCK.get_or_init(|| Mutex::new(()))
    }

    fn sample_summary(timestamp: f32) -> ChronoSummary {
        ChronoSummary {
            frames: 4,
            duration: 1.0,
            latest_timestamp: timestamp,
            mean_drift: 0.2,
            mean_abs_drift: 0.4,
            drift_std: 0.1,
            mean_energy: 2.0,
            energy_std: 0.3,
            mean_decay: -0.1,
            min_energy: 1.5,
            max_energy: 2.5,
        }
    }

    #[test]
    fn loopback_queue_drains_in_order() {
        let _guard = atlas_test_lock().lock().unwrap();
        // Ensure the buffer starts empty for the test.
        let _ = drain_loopback_envelopes(usize::MAX);
        clear_atlas();
        let signal_a = ChronoLoopSignal::new(sample_summary(1.0), None);
        let mut harmonics = ChronoHarmonics {
            frames: 4,
            duration: 1.0,
            sample_rate: 4.0,
            nyquist: 2.0,
            drift_power: vec![0.1; 4],
            energy_power: vec![0.2; 4],
            dominant_drift: Some(ChronoPeak {
                frequency: 0.5,
                magnitude: 0.3,
                phase: 0.0,
            }),
            dominant_energy: None,
        };
        let signal_b = ChronoLoopSignal::new(sample_summary(2.0), Some(harmonics.clone()));
        harmonics.dominant_energy = Some(ChronoPeak {
            frequency: 0.8,
            magnitude: 0.6,
            phase: 0.1,
        });
        let signal_c = ChronoLoopSignal::new(sample_summary(3.0), Some(harmonics));

        push_loopback_envelope(LoopbackEnvelope::new(signal_a).with_support(1.0));
        push_loopback_envelope(LoopbackEnvelope::new(signal_b).with_support(2.0));
        push_loopback_envelope(
            LoopbackEnvelope::new(signal_c)
                .with_support(3.0)
                .with_collapse_total(Some(1.2))
                .with_z_signal(Some(0.4)),
        );

        let drained = drain_loopback_envelopes(2);
        assert_eq!(drained.len(), 2);
        assert!(drained[0].timestamp <= drained[1].timestamp);
        let remaining = drain_loopback_envelopes(2);
        assert_eq!(remaining.len(), 1);
        assert!(drain_loopback_envelopes(1).is_empty());
    }

    #[test]
    fn loopback_updates_atlas_snapshot() {
        let _guard = atlas_test_lock().lock().unwrap();
        clear_atlas();
        let _ = drain_loopback_envelopes(usize::MAX);
        let signal = ChronoLoopSignal::new(sample_summary(2.5), None);
        let envelope = LoopbackEnvelope::new(signal)
            .with_support(2.5)
            .with_collapse_total(Some(1.1))
            .with_z_signal(Some(0.4));
        push_loopback_envelope(envelope);
        let atlas = get_atlas_frame().expect("atlas frame");
        assert!(atlas.timestamp > 0.0);
        assert!(atlas.loop_support >= 2.5 - f32::EPSILON);
        assert_eq!(atlas.collapse_total, Some(1.1));
        assert_eq!(atlas.z_signal, Some(0.4));
        assert!(atlas
            .metrics
            .iter()
            .any(|metric| metric.name == "loop.energy"));
        let route = get_atlas_route(Some(8));
        assert!(!route.is_empty());
        assert_eq!(route.latest().unwrap().timestamp, atlas.timestamp);
    }

    #[test]
    fn atlas_route_retains_recent_frames() {
        let _guard = atlas_test_lock().lock().unwrap();
        clear_atlas();
        clear_atlas_route();
        for idx in 0..6 {
            let mut frame = AtlasFrame::new((idx + 1) as f32);
            frame.loop_support = idx as f32;
            set_atlas_frame(frame);
        }
        let route = get_atlas_route(Some(4));
        assert_eq!(route.len(), 4);
        assert_eq!(route.frames.first().unwrap().timestamp, 3.0);
        assert_eq!(route.latest().unwrap().loop_support, 5.0);
    }

    #[test]
    fn atlas_route_summary_exposes_recent_activity() {
        let _guard = atlas_test_lock().lock().unwrap();
        clear_atlas();
        clear_atlas_route();
        for idx in 0..3 {
            let mut fragment = AtlasFragment::new();
            fragment.timestamp = Some((idx + 1) as f32);
            fragment.push_metric_with_district(
                format!("session.surface.latency.{}", idx),
                idx as f32,
                "Surface",
            );
            fragment.push_metric_with_district(
                format!("trainer.loop.energy.{}", idx),
                1.0 + idx as f32,
                "Concourse",
            );
            merge_atlas_fragment(fragment);
        }
        let summary = get_atlas_route_summary(Some(3));
        assert_eq!(summary.frames, 3);
        assert!(summary.latest_timestamp >= 3.0 - f32::EPSILON);
        assert!(!summary.districts.is_empty());
        let concourse = summary
            .districts
            .iter()
            .find(|district| district.name == "Concourse")
            .expect("concourse summary");
        assert_eq!(concourse.coverage, 3);
        assert!(concourse.delta > 0.0);
    }

    #[test]
    fn softlogic_feedback_populates_atlas() {
        let _guard = atlas_test_lock().lock().unwrap();
        clear_atlas();
        clear_atlas_route();
        let feedback = SoftlogicZFeedback {
            psi_total: 1.2,
            weighted_loss: 0.4,
            band_energy: (0.3, 0.2, 0.1),
            drift: 0.05,
            z_signal: 0.6,
            scale: Some(ZScale::ONE),
            events: vec!["spike".into()],
            attributions: vec![(ZSource::Microlocal, 0.7), (ZSource::RealGrad, 0.3)],
            elliptic: None,
        };
        let z_signal = feedback.z_signal;
        set_softlogic_z(feedback);
        let atlas = get_atlas_frame().expect("softlogic atlas frame");
        assert_eq!(atlas.z_signal, Some(z_signal));
        assert!(atlas
            .metrics
            .iter()
            .any(|metric| metric.name == "softlogic.psi_total"));
        assert!(atlas
            .notes
            .iter()
            .any(|note| note.contains("softlogic.event")));
    }

    #[test]
    fn realgrad_pulse_enriches_atlas_metrics() {
        let _guard = atlas_test_lock().lock().unwrap();
        clear_atlas();
        clear_atlas_route();
        clear_last_realgrad_for_test();
        let mut pulse = RealGradPulse::default();
        pulse.lebesgue_measure = 5.0;
        pulse.monad_energy = 2.0;
        pulse.z_energy = 3.0;
        pulse.residual_ratio = 0.6;
        pulse.lebesgue_ratio = 0.4;
        pulse.ramanujan_pi = 3.1415;
        pulse.tolerance = 1.0e-3;
        pulse.convergence_error = 5.0e-4;
        pulse.iterations = 4;
        pulse.dominated = true;
        pulse.converged = true;
        pulse.gradient_norm = 1.5;
        pulse.gradient_sparsity = 0.2;
        pulse.rolling_gradient_norm = 1.1;
        pulse.rolling_residual_ratio = 0.3;
        set_last_realgrad(&pulse);
        let atlas = get_atlas_frame().expect("realgrad atlas frame");
        assert!(atlas
            .metrics
            .iter()
            .any(|metric| metric.name == "realgrad.gradient_norm"));
        assert!(atlas
            .metrics
            .iter()
            .any(|metric| metric.name == "realgrad.converged"));
    }

    #[test]
    fn config_diff_events_surface_in_atlas() {
        let _guard = atlas_test_lock().lock().unwrap();
        clear_atlas();
        clear_atlas_route();
        let events = vec![
            ConfigDiffEvent {
                layer: ConfigLayer::Base,
                path: "core.yml".into(),
                previous: None,
                current: Some(serde_json::json!({"learning_rate": 0.1})),
            },
            ConfigDiffEvent {
                layer: ConfigLayer::Run,
                path: "override.toml".into(),
                previous: Some(serde_json::json!({"batch_size": 32})),
                current: Some(serde_json::json!({"batch_size": 64})),
            },
        ];
        record_config_events(&events);
        let atlas = get_atlas_frame().expect("config atlas frame");
        assert!(atlas
            .metrics
            .iter()
            .any(|metric| metric.name == "config.diff.total" && metric.value == 2.0));
        assert!(atlas
            .notes
            .iter()
            .any(|note| note.starts_with("config.diff.base")));
    }

    #[test]
    fn realgrad_pulse_roundtrips_through_cache() {
        clear_last_realgrad_for_test();
        assert!(get_last_realgrad().is_none());
        let mut pulse = RealGradPulse::default();
        pulse.lebesgue_measure = 4.0;
        pulse.monad_energy = 1.0;
        pulse.z_energy = 3.0;
        pulse.residual_ratio = 0.25;
        pulse.lebesgue_ratio = 0.5;
        pulse.ramanujan_pi = 3.1415;
        pulse.tolerance = 1.0e-3;
        pulse.convergence_error = 5.0e-4;
        pulse.iterations = 3;
        pulse.dominated = true;
        pulse.converged = true;
        pulse.gradient_norm = 2.5;
        pulse.gradient_sparsity = 0.75;
        pulse.rolling_gradient_norm = 1.5;
        pulse.rolling_residual_ratio = 0.2;
        set_last_realgrad(&pulse);
        let stored = get_last_realgrad().expect("pulse stored");
        assert_eq!(stored.iterations, 3);
        assert!(stored.converged);
        assert!((stored.residual_ratio - 0.25).abs() < f32::EPSILON);
        assert!((stored.gradient_norm - 2.5).abs() < f32::EPSILON);
        assert!((stored.gradient_sparsity - 0.75).abs() < f32::EPSILON);
        assert!((stored.rolling_gradient_norm - 1.5).abs() < f32::EPSILON);
        assert!((stored.rolling_residual_ratio - 0.2).abs() < f32::EPSILON);
        let summary = stored.gradient_summary();
        assert!((summary.norm - 2.5).abs() < f32::EPSILON);
        assert!((summary.sparsity - 0.75).abs() < f32::EPSILON);
        clear_last_realgrad_for_test();
        assert!(get_last_realgrad().is_none());
    }

    #[test]
    fn dashboard_ring_records_frames() {
        let baseline = snapshot_dashboard_frames(usize::MAX).len();

        let mut frame_a = DashboardFrame::new(SystemTime::now());
        frame_a.push_metric(DashboardMetric::new("loss", 1.0));
        push_dashboard_frame(frame_a.clone());

        let mut frame_b = DashboardFrame::new(SystemTime::now());
        frame_b.push_metric(DashboardMetric::new("loss", 0.5));
        push_dashboard_frame(frame_b.clone());

        let latest = latest_dashboard_frame().expect("latest dashboard frame");
        assert_eq!(latest.metrics.len(), 1);
        assert!((latest.metrics[0].value - 0.5).abs() <= f64::EPSILON);

        let snapshot = snapshot_dashboard_frames(2);
        assert!(snapshot.len() >= 2);
        assert!((snapshot[0].metrics[0].value - 0.5).abs() <= f64::EPSILON);
        assert!((snapshot[1].metrics[0].value - 1.0).abs() <= f64::EPSILON);

        let expanded = snapshot_dashboard_frames(baseline + 2);
        assert!(expanded.len() >= baseline + 2);
        assert!(snapshot_dashboard_frames(0).is_empty());
    }

    #[test]
    fn maintainer_report_merges_into_atlas() {
        let _guard = atlas_test_lock().lock().unwrap();
        clear_atlas();
        clear_atlas_route();
        clear_maintainer_report_for_test();

        #[allow(unused_mut)]
        let mut report = MaintainerReport {
            status: MaintainerStatus::Clamp,
            average_drift: 0.42,
            mean_energy: 1.75,
            mean_decay: -0.08,
            drift_peak: Some(ChronoPeak {
                frequency: 0.33,
                magnitude: 0.55,
                phase: 0.12,
            }),
            energy_peak: Some(ChronoPeak {
                frequency: 0.21,
                magnitude: 0.47,
                phase: -0.04,
            }),
            suggested_max_scale: Some(2.4),
            suggested_pressure: Some(0.18),
            diagnostic: "Clamp geometry around 2.4 while boosting pressure.".into(),
            #[cfg(feature = "kdsl")]
            spiralk_script: None,
        };

        #[cfg(feature = "kdsl")]
        {
            report.spiralk_script = Some("(maintain clamp)".into());
        }

        set_maintainer_report(report.clone());

        let atlas = get_atlas_frame().expect("maintainer atlas frame");
        assert_eq!(atlas.maintainer_status, Some(report.status));
        assert_eq!(
            atlas.maintainer_diagnostic.as_deref(),
            Some(report.diagnostic.as_str())
        );
        assert_eq!(atlas.suggested_max_scale, report.suggested_max_scale);
        assert_eq!(atlas.suggested_pressure, report.suggested_pressure);
        assert!(atlas
            .metrics
            .iter()
            .any(|metric| metric.name == "maintainer.average_drift"));
        assert!(atlas
            .notes
            .iter()
            .any(|note| note.starts_with("maintainer.status:")));

        let summary = get_atlas_route_summary(Some(1));
        assert_eq!(summary.maintainer_status, Some(report.status));
        assert_eq!(summary.suggested_max_scale, report.suggested_max_scale);
        assert_eq!(summary.suggested_pressure, report.suggested_pressure);
        assert_eq!(
            summary.maintainer_diagnostic.as_deref(),
            Some(report.diagnostic.as_str())
        );
        assert!(summary
            .districts
            .iter()
            .flat_map(|district| district.focus.iter())
            .any(|focus| focus.name.starts_with("maintainer.")));
    }

    #[cfg(feature = "psi")]
    #[test]
    fn psi_subscription_tracks_updates() {
        let _guard = atlas_test_lock().lock().unwrap();
        clear_last_psi();
        clear_last_psi_events();
        clear_last_psi_spiral();
        clear_last_psi_spiral_tuning();

        let subscription = subscribe_psi_metrics();
        let initial = subscription.snapshot();
        assert!(initial.reading.is_none());
        assert!(initial.events.is_empty());
        assert!(initial.spiral.is_none());
        assert!(initial.tuning.is_none());

        let mut breakdown = HashMap::new();
        breakdown.insert(PsiComponent::LOSS, 0.5);
        breakdown.insert(PsiComponent::ATTN_ENTROPY, 0.3);
        let reading = PsiReading {
            total: 0.8,
            breakdown: breakdown.clone(),
            step: 42,
        };
        set_last_psi(&reading);

        let event = PsiEvent::ThresholdCross {
            component: PsiComponent::LOSS,
            value: 0.8,
            threshold: 0.6,
            up: true,
            step: 42,
        };
        set_last_psi_events(&[event]);

        let advisory = PsiSpiralAdvisory {
            regime: HopfRegime::Supercritical,
            mu_eff0: -0.2,
            alpha3: 0.4,
            audit_container_gap: 0.1,
            audit_cluster: 0.3,
            container_cluster: 0.25,
        };
        set_last_psi_spiral(&advisory);

        let mut weight_increments = HashMap::new();
        weight_increments.insert(PsiComponent::LOSS, 0.1);
        let tuning = PsiSpiralTuning {
            stability_score: 0.7,
            required_components: PsiComponent::LOSS,
            weight_increments,
            threshold_shifts: HashMap::new(),
        };
        set_last_psi_spiral_tuning(&tuning);

        let snapshot = subscription.snapshot();
        assert_eq!(snapshot.reading.unwrap().step, 42);
        assert_eq!(snapshot.events.len(), 1);
        if let Some(spiral) = snapshot.spiral {
            assert!((spiral.audit_cluster - advisory.audit_cluster).abs() < f32::EPSILON);
        } else {
            panic!("missing spiral advisory in snapshot");
        }
        if let Some(frame_tuning) = snapshot.tuning {
            assert!((frame_tuning.stability_score - tuning.stability_score).abs() < f32::EPSILON);
        } else {
            panic!("missing spiral tuning in snapshot");
        }

        clear_last_psi();
        clear_last_psi_events();
        clear_last_psi_spiral();
        clear_last_psi_spiral_tuning();
    }
}<|MERGE_RESOLUTION|>--- conflicted
+++ resolved
@@ -611,11 +611,8 @@
     pub noise_density: f32,
     pub quaternion: [f32; 4],
     pub rotation: [f32; 9],
-<<<<<<< HEAD
     pub lie_log: [f32; 3],
     pub rotor_transport: [f32; 3],
-=======
->>>>>>> 530196f8
 }
 
 impl SoftlogicZFeedback {
