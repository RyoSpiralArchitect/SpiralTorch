// SPDX-License-Identifier: AGPL-3.0-or-later
// © 2025 Ryo ∴ SpiralArchitect (kishkavsesvit@icloud.com)
// Part of SpiralTorch — Licensed under AGPL-3.0-or-later.
// Unauthorized derivative works or closed redistribution prohibited under AGPL §13.

// ============================================================================
//  SpiralReality Proprietary
//  Copyright (c) 2025 SpiralReality. All Rights Reserved.
//
//  NOTICE: This file contains confidential and proprietary information of
//  SpiralReality. ANY USE, COPYING, MODIFICATION, DISTRIBUTION, DISPLAY,
//  OR DISCLOSURE OF THIS FILE, IN WHOLE OR IN PART, IS STRICTLY PROHIBITED
//  WITHOUT THE PRIOR WRITTEN CONSENT OF SPIRALREALITY.
//
//  NO LICENSE IS GRANTED OR IMPLIED BY THIS FILE. THIS SOFTWARE IS PROVIDED
//  "AS IS", WITHOUT WARRANTY OF ANY KIND, EXPRESS OR IMPLIED, INCLUDING BUT
//  NOT LIMITED TO THE WARRANTIES OF MERCHANTABILITY, FITNESS FOR A PARTICULAR
//  PURPOSE AND NON-INFRINGEMENT. IN NO EVENT SHALL SPIRALREALITY OR ITS
//  SUPPLIERS BE LIABLE FOR ANY CLAIM, DAMAGES OR OTHER LIABILITY, WHETHER IN
//  AN ACTION OF CONTRACT, TORT OR OTHERWISE, ARISING FROM, OUT OF OR IN
//  CONNECTION WITH THE SOFTWARE OR THE USE OR OTHER DEALINGS IN THE SOFTWARE.
// ============================================================================

use super::atlas::{AtlasFragment, AtlasFrame, AtlasRoute, AtlasRouteSummary};
#[cfg(any(feature = "psi", feature = "psychoid"))]
use once_cell::sync::Lazy;
#[cfg(feature = "psi")]
use std::collections::HashMap;
use std::sync::{OnceLock, RwLock};
#[cfg(feature = "psi")]
use std::time::SystemTime;

use super::chrono::ChronoLoopSignal;
#[cfg(feature = "psi")]
use super::psi::{PsiComponent, PsiEvent, PsiReading};
#[cfg(feature = "psychoid")]
use super::psychoid::PsychoidReading;
#[cfg(feature = "collapse")]
use crate::engine::collapse_drive::DriveCmd;
use std::collections::VecDeque;

#[cfg(feature = "psi")]
static LAST_PSI: Lazy<RwLock<Option<PsiReading>>> = Lazy::new(|| RwLock::new(None));

#[cfg(feature = "psi")]
static LAST_PSI_EVENTS: Lazy<RwLock<Vec<PsiEvent>>> = Lazy::new(|| RwLock::new(Vec::new()));

#[cfg(feature = "psi")]
pub fn set_last_psi(reading: &PsiReading) {
    if let Ok(mut guard) = LAST_PSI.write() {
        *guard = Some(reading.clone());
    }
}

#[cfg(feature = "psi")]
pub fn get_last_psi() -> Option<PsiReading> {
    LAST_PSI
        .read()
        .ok()
        .and_then(|guard| guard.as_ref().cloned())
}

#[cfg(feature = "psi")]
pub fn set_last_psi_events(events: &[PsiEvent]) {
    if let Ok(mut guard) = LAST_PSI_EVENTS.write() {
        guard.clear();
        guard.extend(events.iter().cloned());
    }
}

#[cfg(feature = "psi")]
pub fn get_last_psi_events() -> Vec<PsiEvent> {
    LAST_PSI_EVENTS
        .read()
        .map(|guard| guard.clone())
        .unwrap_or_default()
}

#[cfg(feature = "psychoid")]
static LAST_PSYCHOID: Lazy<RwLock<Option<PsychoidReading>>> = Lazy::new(|| RwLock::new(None));

#[cfg(feature = "psychoid")]
pub fn set_last_psychoid(reading: &PsychoidReading) {
    if let Ok(mut guard) = LAST_PSYCHOID.write() {
        *guard = Some(reading.clone());
    }
}

#[cfg(feature = "psychoid")]
pub fn get_last_psychoid() -> Option<PsychoidReading> {
    LAST_PSYCHOID
        .read()
        .ok()
        .and_then(|guard| guard.as_ref().cloned())
}

/// Latest SoftLogic-derived telemetry that has been fed back into the "Z" control space.
#[derive(Debug, Clone, Copy, Default)]
pub struct SoftlogicZFeedback {
    /// Aggregate PSI total used when the sample was recorded.
    pub psi_total: f32,
    /// Weighted loss that triggered the feedback pulse.
    pub weighted_loss: f32,
    /// Above/Here/Beneath energy tuple at the moment of sampling.
    pub band_energy: (f32, f32, f32),
    /// Drift term captured from the gradient bands.
    pub drift: f32,
    /// Normalized control signal in the Z space. Positive values bias Above, negative bias Beneath.
    pub z_signal: f32,
}

static LAST_SOFTLOGIC_Z: OnceLock<RwLock<Option<SoftlogicZFeedback>>> = OnceLock::new();

fn softlogic_z_cell() -> &'static RwLock<Option<SoftlogicZFeedback>> {
    LAST_SOFTLOGIC_Z.get_or_init(|| RwLock::new(None))
}

#[cfg(feature = "psi")]
#[derive(Clone, Debug)]
pub struct DesireWeightsTelemetry {
    pub alpha: f32,
    pub beta: f32,
    pub gamma: f32,
    pub lambda: f32,
}

#[cfg(feature = "psi")]
#[derive(Clone, Debug)]
pub enum DesirePhaseTelemetry {
    Observation,
    Injection,
    Integration,
}

#[cfg(feature = "psi")]
#[derive(Clone, Debug)]
pub struct DesireAvoidanceTelemetry {
    pub tokens: Vec<usize>,
    pub scores: Vec<f32>,
}

#[cfg(feature = "psi")]
#[derive(Clone, Debug)]
pub struct DesireTriggerTelemetry {
    pub mean_penalty: f32,
    pub mean_entropy: f32,
    pub temperature: f32,
    pub samples: usize,
}

#[cfg(feature = "psi")]
#[derive(Clone, Debug)]
pub struct DesireStepTelemetry {
    pub timestamp: SystemTime,
    pub entropy: f32,
    pub temperature: f32,
    pub hypergrad_penalty: f32,
    pub phase: DesirePhaseTelemetry,
    pub weights: DesireWeightsTelemetry,
    pub avoidance: Option<DesireAvoidanceTelemetry>,
    pub trigger: Option<DesireTriggerTelemetry>,
    pub psi_total: Option<f32>,
    pub psi_breakdown: HashMap<PsiComponent, f32>,
    pub psi_events: Vec<PsiEvent>,
    pub z_feedback: Option<SoftlogicZFeedback>,
}

#[cfg(feature = "psi")]
static LAST_DESIRE_STEP: OnceLock<RwLock<Option<DesireStepTelemetry>>> = OnceLock::new();

#[cfg(feature = "psi")]
fn desire_step_cell() -> &'static RwLock<Option<DesireStepTelemetry>> {
    LAST_DESIRE_STEP.get_or_init(|| RwLock::new(None))
}

static ATLAS_FRAME: OnceLock<RwLock<Option<AtlasFrame>>> = OnceLock::new();
static ATLAS_ROUTE: OnceLock<RwLock<VecDeque<AtlasFrame>>> = OnceLock::new();

fn atlas_cell() -> &'static RwLock<Option<AtlasFrame>> {
    ATLAS_FRAME.get_or_init(|| RwLock::new(None))
}

fn atlas_route_cell() -> &'static RwLock<VecDeque<AtlasFrame>> {
    ATLAS_ROUTE.get_or_init(|| RwLock::new(VecDeque::new()))
}

const ATLAS_ROUTE_CAPACITY: usize = 24;

fn push_atlas_route(frame: &AtlasFrame) {
    if frame.timestamp <= 0.0 {
        return;
    }
    if let Ok(mut guard) = atlas_route_cell().write() {
        guard.push_back(frame.clone());
        while guard.len() > ATLAS_ROUTE_CAPACITY {
            guard.pop_front();
        }
    }
}

/// Replaces the stored atlas frame with the provided snapshot.
pub fn set_atlas_frame(frame: AtlasFrame) {
    if let Ok(mut guard) = atlas_cell().write() {
        *guard = Some(frame.clone());
    }
    push_atlas_route(&frame);
}

/// Clears the stored atlas frame and route history.
pub fn clear_atlas() {
    if let Ok(mut guard) = atlas_cell().write() {
        *guard = None;
    }
    clear_atlas_route();
}

/// Clears the stored atlas route.
pub fn clear_atlas_route() {
    if let Ok(mut guard) = atlas_route_cell().write() {
        guard.clear();
    }
}

/// Returns the latest atlas frame if one has been recorded.
pub fn get_atlas_frame() -> Option<AtlasFrame> {
    atlas_cell()
        .read()
        .ok()
        .and_then(|guard| guard.as_ref().cloned())
}

/// Returns the chronological atlas route up to the requested limit.
pub fn get_atlas_route(limit: Option<usize>) -> AtlasRoute {
    let mut route = AtlasRoute::new();
    if let Ok(guard) = atlas_route_cell().read() {
        let limit = limit.unwrap_or(usize::MAX);
        if limit == 0 {
            return route;
        }
        let mut frames: Vec<AtlasFrame> = guard.iter().cloned().collect();
        if frames.len() > limit {
            let start = frames.len() - limit;
            frames.drain(0..start);
        }
        route.frames = frames;
    }
    route
}

/// Summarises the chronological atlas route up to the requested limit.
pub fn get_atlas_route_summary(limit: Option<usize>) -> AtlasRouteSummary {
    get_atlas_route(limit).summary()
}

/// Merges an atlas fragment into the stored frame, creating it if absent.
pub fn merge_atlas_fragment(fragment: AtlasFragment) {
    if fragment.is_empty() {
        return;
    }
    if let Ok(mut guard) = atlas_cell().write() {
        if let Some(frame) = guard.as_mut() {
            frame.merge_fragment(fragment);
            push_atlas_route(frame);
        } else if let Some(frame) = AtlasFrame::from_fragment(fragment) {
            push_atlas_route(&frame);
            *guard = Some(frame);
        }
    }
}

/// Stores the most recent SoftLogic Z feedback sample.
pub fn set_softlogic_z(feedback: SoftlogicZFeedback) {
    if let Ok(mut guard) = softlogic_z_cell().write() {
        *guard = Some(feedback);
    }
}

/// Returns the latest SoftLogic Z feedback sample if one has been recorded.
pub fn get_softlogic_z() -> Option<SoftlogicZFeedback> {
    softlogic_z_cell()
        .read()
        .ok()
        .and_then(|guard| guard.as_ref().copied())
}

<<<<<<< HEAD
/// Stores the latest desire step telemetry snapshot for downstream consumers.
#[cfg(feature = "psi")]
pub fn set_last_desire_step(step: DesireStepTelemetry) {
    if let Ok(mut guard) = desire_step_cell().write() {
        *guard = Some(step);
    }
}

/// Clears the cached desire step telemetry snapshot.
#[cfg(feature = "psi")]
pub fn clear_last_desire_step() {
    if let Ok(mut guard) = desire_step_cell().write() {
        *guard = None;
    }
}

/// Returns the latest desire step telemetry snapshot, if one has been recorded.
#[cfg(feature = "psi")]
pub fn get_last_desire_step() -> Option<DesireStepTelemetry> {
    desire_step_cell()
        .read()
        .ok()
        .and_then(|guard| guard.as_ref().cloned())
}

=======
#[derive(Debug, Clone, Copy, PartialEq, Eq)]
pub enum DesirePhaseTelemetry {
    Observation,
    Injection,
    Integration,
}

#[derive(Debug, Clone)]
pub struct DesireStepTelemetry {
    pub timestamp: SystemTime,
    pub phase: DesirePhaseTelemetry,
    pub temperature: f32,
    pub entropy: f32,
    pub hypergrad_penalty: f32,
    pub avoidance_energy: f32,
    pub logit_energy: f32,
    pub alpha: f32,
    pub beta: f32,
    pub gamma: f32,
    pub lambda: f32,
    pub trigger_emitted: bool,
}

impl Default for DesireStepTelemetry {
    fn default() -> Self {
        Self {
            timestamp: UNIX_EPOCH,
            phase: DesirePhaseTelemetry::Observation,
            temperature: 0.0,
            entropy: 0.0,
            hypergrad_penalty: 0.0,
            avoidance_energy: 0.0,
            logit_energy: 0.0,
            alpha: 0.0,
            beta: 0.0,
            gamma: 0.0,
            lambda: 0.0,
            trigger_emitted: false,
        }
    }
}

static LAST_DESIRE_STEP: OnceLock<RwLock<Option<DesireStepTelemetry>>> = OnceLock::new();

fn desire_step_cell() -> &'static RwLock<Option<DesireStepTelemetry>> {
    LAST_DESIRE_STEP.get_or_init(|| RwLock::new(None))
}

pub fn set_last_desire_step(step: DesireStepTelemetry) {
    if let Ok(mut guard) = desire_step_cell().write() {
        *guard = Some(step);
    }
}

pub fn get_last_desire_step() -> Option<DesireStepTelemetry> {
    desire_step_cell()
>>>>>>> 6b6d76e2
static LAST_CHRONO_LOOP: OnceLock<RwLock<Option<ChronoLoopSignal>>> = OnceLock::new();

fn chrono_loop_cell() -> &'static RwLock<Option<ChronoLoopSignal>> {
    LAST_CHRONO_LOOP.get_or_init(|| RwLock::new(None))
}

/// Stores the most recent chrono loop signal so other nodes can consume it.
pub fn set_chrono_loop(signal: ChronoLoopSignal) {
    if let Ok(mut guard) = chrono_loop_cell().write() {
        *guard = Some(signal);
    }
}

/// Returns the latest chrono loop signal, if any has been recorded.
pub fn get_chrono_loop() -> Option<ChronoLoopSignal> {
    chrono_loop_cell()
        .read()
        .ok()
        .and_then(|guard| guard.as_ref().cloned())
}

/// Envelope combining chrono loop telemetry with collapse/Z feedback so other nodes can replay it.
#[derive(Clone, Debug)]
pub struct LoopbackEnvelope {
    /// Timestamp associated with the captured loop signal.
    pub timestamp: f32,
    /// Optional identifier describing which node produced the envelope.
    pub source: Option<String>,
    /// Participation/support weight contributed by the source node.
    pub support: f32,
    /// Optional aggregate collapse total associated with the envelope.
    pub collapse_total: Option<f32>,
    /// Optional Z-space control bias produced by the softlogic observer.
    pub z_signal: Option<f32>,
    /// Optional SpiralK script hint that accompanied the telemetry.
    pub script_hint: Option<String>,
    /// Chrono loop signal captured at the timestamp.
    pub loop_signal: ChronoLoopSignal,
}

impl LoopbackEnvelope {
    /// Creates a new envelope from the supplied chrono loop signal.
    pub fn new(loop_signal: ChronoLoopSignal) -> Self {
        let timestamp = loop_signal.summary.latest_timestamp;
        Self {
            timestamp,
            source: None,
            support: 1.0,
            collapse_total: None,
            z_signal: None,
            script_hint: None,
            loop_signal,
        }
    }

    /// Annotates the envelope with a source identifier.
    pub fn with_source(mut self, source: impl Into<String>) -> Self {
        self.source = Some(source.into());
        self
    }

    /// Updates the support weight carried by the envelope.
    pub fn with_support(mut self, support: f32) -> Self {
        self.support = if support.is_finite() { support } else { 1.0 };
        self
    }

    /// Records an optional collapse total associated with the envelope.
    pub fn with_collapse_total(mut self, total: Option<f32>) -> Self {
        self.collapse_total = total.filter(|value| value.is_finite());
        self
    }

    /// Records an optional Z-space control signal.
    pub fn with_z_signal(mut self, z: Option<f32>) -> Self {
        self.z_signal = z.filter(|value| value.is_finite());
        self
    }

    /// Annotates the envelope with a SpiralK script hint.
    pub fn with_script_hint(mut self, script: Option<String>) -> Self {
        self.script_hint = script;
        self
    }
}

static LOOPBACK_BUFFER: OnceLock<RwLock<VecDeque<LoopbackEnvelope>>> = OnceLock::new();

fn loopback_cell() -> &'static RwLock<VecDeque<LoopbackEnvelope>> {
    LOOPBACK_BUFFER.get_or_init(|| RwLock::new(VecDeque::with_capacity(32)))
}

/// Pushes a new loopback envelope into the global queue, keeping the buffer bounded.
pub fn push_loopback_envelope(envelope: LoopbackEnvelope) {
    if let Ok(mut guard) = loopback_cell().write() {
        guard.push_back(envelope.clone());
        while guard.len() > 64 {
            guard.pop_front();
        }
    }
    merge_atlas_fragment(fragment_from_loopback(&envelope));
}

fn fragment_from_loopback(envelope: &LoopbackEnvelope) -> AtlasFragment {
    let mut fragment = AtlasFragment::new();
    fragment.timestamp = Some(envelope.timestamp);
    fragment.summary = Some(envelope.loop_signal.summary.clone());
    fragment.harmonics = envelope.loop_signal.harmonics.clone();
    fragment.loop_support = Some(envelope.support);
    fragment.collapse_total = envelope.collapse_total;
    fragment.z_signal = envelope.z_signal;
    fragment.script_hint = envelope.script_hint.clone();
    if let Some(source) = &envelope.source {
        fragment.push_note(format!("source:{source}"));
    }
    fragment.push_metric("loop.frames", envelope.loop_signal.summary.frames as f32);
    fragment.push_metric("loop.energy", envelope.loop_signal.summary.mean_energy);
    fragment.push_metric("loop.drift", envelope.loop_signal.summary.mean_drift);
    if let Some(total) = envelope.collapse_total {
        fragment.push_metric("collapse.total", total);
    }
    if let Some(z) = envelope.z_signal {
        fragment.push_metric("z.bias", z);
    }
    fragment
}

/// Drains up to `limit` loopback envelopes from the queue in FIFO order.
pub fn drain_loopback_envelopes(limit: usize) -> Vec<LoopbackEnvelope> {
    if limit == 0 {
        return Vec::new();
    }
    if let Ok(mut guard) = loopback_cell().write() {
        let mut drained = Vec::new();
        for _ in 0..limit {
            if let Some(envelope) = guard.pop_front() {
                drained.push(envelope);
            } else {
                break;
            }
        }
        drained
    } else {
        Vec::new()
    }
}

/// Returns up to `limit` envelopes without mutating the queue.
pub fn peek_loopback_envelopes(limit: usize) -> Vec<LoopbackEnvelope> {
    if limit == 0 {
        return Vec::new();
    }
    if let Ok(guard) = loopback_cell().read() {
        guard.iter().take(limit).cloned().collect()
    } else {
        Vec::new()
    }
}

#[cfg(feature = "collapse")]
#[derive(Clone, Debug)]
pub struct CollapsePulse {
    /// Step of the PSI reading that triggered the command.
    pub step: u64,
    /// Aggregate PSI total associated with the command.
    pub total: f32,
    /// Command emitted by the collapse drive.
    pub command: DriveCmd,
    /// Latest chrono loop signal observed when the command was issued.
    pub loop_signal: Option<ChronoLoopSignal>,
}

#[cfg(feature = "collapse")]
static LAST_COLLAPSE: OnceLock<RwLock<Option<CollapsePulse>>> = OnceLock::new();

#[cfg(feature = "collapse")]
fn collapse_cell() -> &'static RwLock<Option<CollapsePulse>> {
    LAST_COLLAPSE.get_or_init(|| RwLock::new(None))
}

#[cfg(feature = "collapse")]
/// Stores the most recent collapse command pulse.
pub fn set_collapse_pulse(pulse: CollapsePulse) {
    if let Ok(mut guard) = collapse_cell().write() {
        *guard = Some(pulse);
    }
}

#[cfg(feature = "collapse")]
/// Returns the most recent collapse pulse, if any.
pub fn get_collapse_pulse() -> Option<CollapsePulse> {
    collapse_cell()
        .read()
        .ok()
        .and_then(|guard| guard.as_ref().cloned())
}

#[cfg(test)]
mod tests {
    use super::*;
    use crate::telemetry::chrono::{ChronoHarmonics, ChronoPeak, ChronoSummary};

    fn sample_summary(timestamp: f32) -> ChronoSummary {
        ChronoSummary {
            frames: 4,
            duration: 1.0,
            latest_timestamp: timestamp,
            mean_drift: 0.2,
            mean_abs_drift: 0.4,
            drift_std: 0.1,
            mean_energy: 2.0,
            energy_std: 0.3,
            mean_decay: -0.1,
            min_energy: 1.5,
            max_energy: 2.5,
        }
    }

    #[test]
    fn loopback_queue_drains_in_order() {
        // Ensure the buffer starts empty for the test.
        let _ = drain_loopback_envelopes(usize::MAX);
        clear_atlas();
        let signal_a = ChronoLoopSignal::new(sample_summary(1.0), None);
        let mut harmonics = ChronoHarmonics {
            frames: 4,
            duration: 1.0,
            sample_rate: 4.0,
            nyquist: 2.0,
            drift_power: vec![0.1; 4],
            energy_power: vec![0.2; 4],
            dominant_drift: Some(ChronoPeak {
                frequency: 0.5,
                magnitude: 0.3,
                phase: 0.0,
            }),
            dominant_energy: None,
        };
        let signal_b = ChronoLoopSignal::new(sample_summary(2.0), Some(harmonics.clone()));
        harmonics.dominant_energy = Some(ChronoPeak {
            frequency: 0.8,
            magnitude: 0.6,
            phase: 0.1,
        });
        let signal_c = ChronoLoopSignal::new(sample_summary(3.0), Some(harmonics));

        push_loopback_envelope(LoopbackEnvelope::new(signal_a).with_support(1.0));
        push_loopback_envelope(LoopbackEnvelope::new(signal_b).with_support(2.0));
        push_loopback_envelope(
            LoopbackEnvelope::new(signal_c)
                .with_support(3.0)
                .with_collapse_total(Some(1.2))
                .with_z_signal(Some(0.4)),
        );

        let drained = drain_loopback_envelopes(2);
        assert_eq!(drained.len(), 2);
        assert!(drained[0].timestamp <= drained[1].timestamp);
        let remaining = drain_loopback_envelopes(2);
        assert_eq!(remaining.len(), 1);
        assert!(drain_loopback_envelopes(1).is_empty());
    }

    #[test]
    fn loopback_updates_atlas_snapshot() {
        clear_atlas();
        let _ = drain_loopback_envelopes(usize::MAX);
        let signal = ChronoLoopSignal::new(sample_summary(2.5), None);
        let envelope = LoopbackEnvelope::new(signal)
            .with_support(2.5)
            .with_collapse_total(Some(1.1))
            .with_z_signal(Some(0.4));
        push_loopback_envelope(envelope);
        let atlas = get_atlas_frame().expect("atlas frame");
        assert!(atlas.timestamp > 0.0);
        assert!(atlas.loop_support >= 2.5 - f32::EPSILON);
        assert_eq!(atlas.collapse_total, Some(1.1));
        assert_eq!(atlas.z_signal, Some(0.4));
        assert!(atlas
            .metrics
            .iter()
            .any(|metric| metric.name == "loop.energy"));
        let route = get_atlas_route(Some(8));
        assert!(!route.is_empty());
        assert_eq!(route.latest().unwrap().timestamp, atlas.timestamp);
    }

    #[test]
    fn atlas_route_retains_recent_frames() {
        clear_atlas();
        clear_atlas_route();
        for idx in 0..6 {
            let mut frame = AtlasFrame::new((idx + 1) as f32);
            frame.loop_support = idx as f32;
            set_atlas_frame(frame);
        }
        let route = get_atlas_route(Some(4));
        assert_eq!(route.len(), 4);
        assert_eq!(route.frames.first().unwrap().timestamp, 3.0);
        assert_eq!(route.latest().unwrap().loop_support, 5.0);
    }

    #[test]
    fn atlas_route_summary_exposes_recent_activity() {
        clear_atlas();
        clear_atlas_route();
        for idx in 0..3 {
            let mut fragment = AtlasFragment::new();
            fragment.timestamp = Some((idx + 1) as f32);
            fragment.push_metric_with_district(
                format!("session.surface.latency.{}", idx),
                idx as f32,
                "Surface",
            );
            fragment.push_metric_with_district(
                format!("trainer.loop.energy.{}", idx),
                1.0 + idx as f32,
                "Concourse",
            );
            merge_atlas_fragment(fragment);
        }
        let summary = get_atlas_route_summary(Some(3));
        assert_eq!(summary.frames, 3);
        assert!(summary.latest_timestamp >= 3.0 - f32::EPSILON);
        assert!(!summary.districts.is_empty());
        let concourse = summary
            .districts
            .iter()
            .find(|district| district.name == "Concourse")
            .expect("concourse summary");
        assert_eq!(concourse.coverage, 3);
        assert!(concourse.delta > 0.0);
    }
}<|MERGE_RESOLUTION|>--- conflicted
+++ resolved
@@ -283,7 +283,6 @@
         .and_then(|guard| guard.as_ref().copied())
 }
 
-<<<<<<< HEAD
 /// Stores the latest desire step telemetry snapshot for downstream consumers.
 #[cfg(feature = "psi")]
 pub fn set_last_desire_step(step: DesireStepTelemetry) {
@@ -309,7 +308,6 @@
         .and_then(|guard| guard.as_ref().cloned())
 }
 
-=======
 #[derive(Debug, Clone, Copy, PartialEq, Eq)]
 pub enum DesirePhaseTelemetry {
     Observation,
@@ -366,7 +364,6 @@
 
 pub fn get_last_desire_step() -> Option<DesireStepTelemetry> {
     desire_step_cell()
->>>>>>> 6b6d76e2
 static LAST_CHRONO_LOOP: OnceLock<RwLock<Option<ChronoLoopSignal>>> = OnceLock::new();
 
 fn chrono_loop_cell() -> &'static RwLock<Option<ChronoLoopSignal>> {
