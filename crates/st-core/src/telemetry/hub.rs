// SPDX-License-Identifier: AGPL-3.0-or-later
// © 2025 Ryo ∴ SpiralArchitect (kishkavsesvit@icloud.com)
// Part of SpiralTorch — Licensed under AGPL-3.0-or-later.
// Unauthorized derivative works or closed redistribution prohibited under AGPL §13.

// ============================================================================
//  SpiralReality Proprietary
//  Copyright (c) 2025 SpiralReality. All Rights Reserved.
//
//  NOTICE: This file contains confidential and proprietary information of
//  SpiralReality. ANY USE, COPYING, MODIFICATION, DISTRIBUTION, DISPLAY,
//  OR DISCLOSURE OF THIS FILE, IN WHOLE OR IN PART, IS STRICTLY PROHIBITED
//  WITHOUT THE PRIOR WRITTEN CONSENT OF SPIRALREALITY.
//
//  NO LICENSE IS GRANTED OR IMPLIED BY THIS FILE. THIS SOFTWARE IS PROVIDED
//  "AS IS", WITHOUT WARRANTY OF ANY KIND, EXPRESS OR IMPLIED, INCLUDING BUT
//  NOT LIMITED TO THE WARRANTIES OF MERCHANTABILITY, FITNESS FOR A PARTICULAR
//  PURPOSE AND NON-INFRINGEMENT. IN NO EVENT SHALL SPIRALREALITY OR ITS
//  SUPPLIERS BE LIABLE FOR ANY CLAIM, DAMAGES OR OTHER LIABILITY, WHETHER IN
//  AN ACTION OF CONTRACT, TORT OR OTHERWISE, ARISING FROM, OUT OF OR IN
//  CONNECTION WITH THE SOFTWARE OR THE USE OR OTHER DEALINGS IN THE SOFTWARE.
// ============================================================================

use super::atlas::{AtlasFragment, AtlasFrame, AtlasRoute, AtlasRouteSummary};
#[cfg(any(feature = "psi", feature = "psychoid"))]
use once_cell::sync::Lazy;
#[cfg(feature = "psi")]
use std::collections::HashMap;
use std::sync::{OnceLock, RwLock};
<<<<<<< HEAD
use std::time::{SystemTime, UNIX_EPOCH};
=======
#[cfg(feature = "psi")]
use std::time::SystemTime;
>>>>>>> 6aaf8e4a

use super::chrono::ChronoLoopSignal;
#[cfg(feature = "psi")]
<<<<<<< HEAD
use super::psi::{PsiEvent, PsiReading};
=======
use super::psi::{PsiComponent, PsiEvent, PsiReading};
>>>>>>> 6aaf8e4a
#[cfg(feature = "psychoid")]
use super::psychoid::PsychoidReading;
#[cfg(feature = "collapse")]
use crate::engine::collapse_drive::DriveCmd;
use std::collections::VecDeque;

#[cfg(feature = "psi")]
static LAST_PSI: Lazy<RwLock<Option<PsiReading>>> = Lazy::new(|| RwLock::new(None));

#[cfg(feature = "psi")]
static LAST_PSI_EVENTS: Lazy<RwLock<Vec<PsiEvent>>> = Lazy::new(|| RwLock::new(Vec::new()));

#[cfg(feature = "psi")]
pub fn set_last_psi(reading: &PsiReading) {
    if let Ok(mut guard) = LAST_PSI.write() {
        *guard = Some(reading.clone());
    }
}

#[cfg(feature = "psi")]
pub fn get_last_psi() -> Option<PsiReading> {
    LAST_PSI
        .read()
        .ok()
        .and_then(|guard| guard.as_ref().cloned())
}

#[cfg(feature = "psi")]
pub fn set_last_psi_events(events: &[PsiEvent]) {
    if let Ok(mut guard) = LAST_PSI_EVENTS.write() {
        guard.clear();
        guard.extend(events.iter().cloned());
    }
}

#[cfg(feature = "psi")]
pub fn get_last_psi_events() -> Vec<PsiEvent> {
    LAST_PSI_EVENTS
        .read()
        .map(|guard| guard.clone())
        .unwrap_or_default()
}

#[cfg(feature = "psychoid")]
static LAST_PSYCHOID: Lazy<RwLock<Option<PsychoidReading>>> = Lazy::new(|| RwLock::new(None));

#[cfg(feature = "psychoid")]
pub fn set_last_psychoid(reading: &PsychoidReading) {
    if let Ok(mut guard) = LAST_PSYCHOID.write() {
        *guard = Some(reading.clone());
    }
}

#[cfg(feature = "psychoid")]
pub fn get_last_psychoid() -> Option<PsychoidReading> {
    LAST_PSYCHOID
        .read()
        .ok()
        .and_then(|guard| guard.as_ref().cloned())
}

/// Latest SoftLogic-derived telemetry that has been fed back into the "Z" control space.
#[derive(Debug, Clone, Copy, Default)]
pub struct SoftlogicZFeedback {
    /// Aggregate PSI total used when the sample was recorded.
    pub psi_total: f32,
    /// Weighted loss that triggered the feedback pulse.
    pub weighted_loss: f32,
    /// Above/Here/Beneath energy tuple at the moment of sampling.
    pub band_energy: (f32, f32, f32),
    /// Drift term captured from the gradient bands.
    pub drift: f32,
    /// Normalized control signal in the Z space. Positive values bias Above, negative bias Beneath.
    pub z_signal: f32,
}

static LAST_SOFTLOGIC_Z: OnceLock<RwLock<Option<SoftlogicZFeedback>>> = OnceLock::new();

fn softlogic_z_cell() -> &'static RwLock<Option<SoftlogicZFeedback>> {
    LAST_SOFTLOGIC_Z.get_or_init(|| RwLock::new(None))
}

#[cfg(feature = "psi")]
#[derive(Clone, Debug)]
pub struct DesireWeightsTelemetry {
    pub alpha: f32,
    pub beta: f32,
    pub gamma: f32,
    pub lambda: f32,
}

#[cfg(feature = "psi")]
#[derive(Clone, Debug)]
pub enum DesirePhaseTelemetry {
    Observation,
    Injection,
    Integration,
}

#[cfg(feature = "psi")]
#[derive(Clone, Debug)]
pub struct DesireAvoidanceTelemetry {
    pub tokens: Vec<usize>,
    pub scores: Vec<f32>,
}

#[cfg(feature = "psi")]
#[derive(Clone, Debug)]
pub struct DesireTriggerTelemetry {
    pub mean_penalty: f32,
    pub mean_entropy: f32,
    pub temperature: f32,
    pub samples: usize,
}

#[cfg(feature = "psi")]
#[derive(Clone, Debug)]
pub struct DesireStepTelemetry {
    pub timestamp: SystemTime,
    pub entropy: f32,
    pub temperature: f32,
    pub hypergrad_penalty: f32,
    pub phase: DesirePhaseTelemetry,
    pub weights: DesireWeightsTelemetry,
    pub avoidance: Option<DesireAvoidanceTelemetry>,
    pub trigger: Option<DesireTriggerTelemetry>,
    pub psi_total: Option<f32>,
    pub psi_breakdown: HashMap<PsiComponent, f32>,
    pub psi_events: Vec<PsiEvent>,
    pub z_feedback: Option<SoftlogicZFeedback>,
}

#[cfg(feature = "psi")]
static LAST_DESIRE_STEP: OnceLock<RwLock<Option<DesireStepTelemetry>>> = OnceLock::new();

#[cfg(feature = "psi")]
fn desire_step_cell() -> &'static RwLock<Option<DesireStepTelemetry>> {
    LAST_DESIRE_STEP.get_or_init(|| RwLock::new(None))
}

static ATLAS_FRAME: OnceLock<RwLock<Option<AtlasFrame>>> = OnceLock::new();
static ATLAS_ROUTE: OnceLock<RwLock<VecDeque<AtlasFrame>>> = OnceLock::new();

fn atlas_cell() -> &'static RwLock<Option<AtlasFrame>> {
    ATLAS_FRAME.get_or_init(|| RwLock::new(None))
}

fn atlas_route_cell() -> &'static RwLock<VecDeque<AtlasFrame>> {
    ATLAS_ROUTE.get_or_init(|| RwLock::new(VecDeque::new()))
}

const ATLAS_ROUTE_CAPACITY: usize = 24;

fn push_atlas_route(frame: &AtlasFrame) {
    if frame.timestamp <= 0.0 {
        return;
    }
    if let Ok(mut guard) = atlas_route_cell().write() {
        guard.push_back(frame.clone());
        while guard.len() > ATLAS_ROUTE_CAPACITY {
            guard.pop_front();
        }
    }
}

/// Replaces the stored atlas frame with the provided snapshot.
pub fn set_atlas_frame(frame: AtlasFrame) {
    if let Ok(mut guard) = atlas_cell().write() {
        *guard = Some(frame.clone());
    }
    push_atlas_route(&frame);
}

/// Clears the stored atlas frame and route history.
pub fn clear_atlas() {
    if let Ok(mut guard) = atlas_cell().write() {
        *guard = None;
    }
    clear_atlas_route();
}

/// Clears the stored atlas route.
pub fn clear_atlas_route() {
    if let Ok(mut guard) = atlas_route_cell().write() {
        guard.clear();
    }
}

/// Returns the latest atlas frame if one has been recorded.
pub fn get_atlas_frame() -> Option<AtlasFrame> {
    atlas_cell()
        .read()
        .ok()
        .and_then(|guard| guard.as_ref().cloned())
}

/// Returns the chronological atlas route up to the requested limit.
pub fn get_atlas_route(limit: Option<usize>) -> AtlasRoute {
    let mut route = AtlasRoute::new();
    if let Ok(guard) = atlas_route_cell().read() {
        let limit = limit.unwrap_or(usize::MAX);
        if limit == 0 {
            return route;
        }
        let mut frames: Vec<AtlasFrame> = guard.iter().cloned().collect();
        if frames.len() > limit {
            let start = frames.len() - limit;
            frames.drain(0..start);
        }
        route.frames = frames;
    }
    route
}

/// Summarises the chronological atlas route up to the requested limit.
pub fn get_atlas_route_summary(limit: Option<usize>) -> AtlasRouteSummary {
    get_atlas_route(limit).summary()
}

/// Merges an atlas fragment into the stored frame, creating it if absent.
pub fn merge_atlas_fragment(fragment: AtlasFragment) {
    if fragment.is_empty() {
        return;
    }
    if let Ok(mut guard) = atlas_cell().write() {
        if let Some(frame) = guard.as_mut() {
            frame.merge_fragment(fragment);
            push_atlas_route(frame);
        } else if let Some(frame) = AtlasFrame::from_fragment(fragment) {
            push_atlas_route(&frame);
            *guard = Some(frame);
        }
    }
}

/// Stores the most recent SoftLogic Z feedback sample.
pub fn set_softlogic_z(feedback: SoftlogicZFeedback) {
    if let Ok(mut guard) = softlogic_z_cell().write() {
        *guard = Some(feedback);
    }
}

/// Returns the latest SoftLogic Z feedback sample if one has been recorded.
pub fn get_softlogic_z() -> Option<SoftlogicZFeedback> {
    softlogic_z_cell()
        .read()
        .ok()
        .and_then(|guard| guard.as_ref().copied())
}

<<<<<<< HEAD
#[derive(Debug, Clone, Copy, PartialEq, Eq)]
pub enum DesirePhaseTelemetry {
    Observation,
    Injection,
    Integration,
}

#[derive(Debug, Clone)]
pub struct DesireStepTelemetry {
    pub timestamp: SystemTime,
    pub phase: DesirePhaseTelemetry,
    pub temperature: f32,
    pub entropy: f32,
    pub hypergrad_penalty: f32,
    pub avoidance_energy: f32,
    pub logit_energy: f32,
    pub alpha: f32,
    pub beta: f32,
    pub gamma: f32,
    pub lambda: f32,
    pub trigger_emitted: bool,
}

impl Default for DesireStepTelemetry {
    fn default() -> Self {
        Self {
            timestamp: UNIX_EPOCH,
            phase: DesirePhaseTelemetry::Observation,
            temperature: 0.0,
            entropy: 0.0,
            hypergrad_penalty: 0.0,
            avoidance_energy: 0.0,
            logit_energy: 0.0,
            alpha: 0.0,
            beta: 0.0,
            gamma: 0.0,
            lambda: 0.0,
            trigger_emitted: false,
        }
    }
}

static LAST_DESIRE_STEP: OnceLock<RwLock<Option<DesireStepTelemetry>>> = OnceLock::new();

fn desire_step_cell() -> &'static RwLock<Option<DesireStepTelemetry>> {
    LAST_DESIRE_STEP.get_or_init(|| RwLock::new(None))
}

pub fn set_last_desire_step(step: DesireStepTelemetry) {
    if let Ok(mut guard) = desire_step_cell().write() {
        *guard = Some(step);
    }
}

pub fn get_last_desire_step() -> Option<DesireStepTelemetry> {
    desire_step_cell()
        .read()
        .ok()
        .and_then(|guard| guard.as_ref().cloned())
=======
/// Stores the latest desire step telemetry snapshot for downstream consumers.
#[cfg(feature = "psi")]
pub fn set_last_desire_step(step: DesireStepTelemetry) {
    if let Ok(mut guard) = desire_step_cell().write() {
        *guard = Some(step);
    }
}

/// Clears the cached desire step telemetry snapshot.
#[cfg(feature = "psi")]
pub fn clear_last_desire_step() {
    if let Ok(mut guard) = desire_step_cell().write() {
        *guard = None;
    }
}

/// Returns the latest desire step telemetry snapshot, if one has been recorded.
#[cfg(feature = "psi")]
pub fn get_last_desire_step() -> Option<DesireStepTelemetry> {
    desire_step_cell()
        .read()
        .ok()
        .and_then(|guard| guard.as_ref().cloned())
}

static LAST_CHRONO_LOOP: OnceLock<RwLock<Option<ChronoLoopSignal>>> = OnceLock::new();

fn chrono_loop_cell() -> &'static RwLock<Option<ChronoLoopSignal>> {
    LAST_CHRONO_LOOP.get_or_init(|| RwLock::new(None))
}

/// Stores the most recent chrono loop signal so other nodes can consume it.
pub fn set_chrono_loop(signal: ChronoLoopSignal) {
    if let Ok(mut guard) = chrono_loop_cell().write() {
        *guard = Some(signal);
    }
}

/// Returns the latest chrono loop signal, if any has been recorded.
pub fn get_chrono_loop() -> Option<ChronoLoopSignal> {
    chrono_loop_cell()
        .read()
        .ok()
        .and_then(|guard| guard.as_ref().cloned())
}

/// Envelope combining chrono loop telemetry with collapse/Z feedback so other nodes can replay it.
#[derive(Clone, Debug)]
pub struct LoopbackEnvelope {
    /// Timestamp associated with the captured loop signal.
    pub timestamp: f32,
    /// Optional identifier describing which node produced the envelope.
    pub source: Option<String>,
    /// Participation/support weight contributed by the source node.
    pub support: f32,
    /// Optional aggregate collapse total associated with the envelope.
    pub collapse_total: Option<f32>,
    /// Optional Z-space control bias produced by the softlogic observer.
    pub z_signal: Option<f32>,
    /// Optional SpiralK script hint that accompanied the telemetry.
    pub script_hint: Option<String>,
    /// Chrono loop signal captured at the timestamp.
    pub loop_signal: ChronoLoopSignal,
}

impl LoopbackEnvelope {
    /// Creates a new envelope from the supplied chrono loop signal.
    pub fn new(loop_signal: ChronoLoopSignal) -> Self {
        let timestamp = loop_signal.summary.latest_timestamp;
        Self {
            timestamp,
            source: None,
            support: 1.0,
            collapse_total: None,
            z_signal: None,
            script_hint: None,
            loop_signal,
        }
    }

    /// Annotates the envelope with a source identifier.
    pub fn with_source(mut self, source: impl Into<String>) -> Self {
        self.source = Some(source.into());
        self
    }

    /// Updates the support weight carried by the envelope.
    pub fn with_support(mut self, support: f32) -> Self {
        self.support = if support.is_finite() { support } else { 1.0 };
        self
    }

    /// Records an optional collapse total associated with the envelope.
    pub fn with_collapse_total(mut self, total: Option<f32>) -> Self {
        self.collapse_total = total.filter(|value| value.is_finite());
        self
    }

    /// Records an optional Z-space control signal.
    pub fn with_z_signal(mut self, z: Option<f32>) -> Self {
        self.z_signal = z.filter(|value| value.is_finite());
        self
    }

    /// Annotates the envelope with a SpiralK script hint.
    pub fn with_script_hint(mut self, script: Option<String>) -> Self {
        self.script_hint = script;
        self
    }
}

static LOOPBACK_BUFFER: OnceLock<RwLock<VecDeque<LoopbackEnvelope>>> = OnceLock::new();

fn loopback_cell() -> &'static RwLock<VecDeque<LoopbackEnvelope>> {
    LOOPBACK_BUFFER.get_or_init(|| RwLock::new(VecDeque::with_capacity(32)))
}

/// Pushes a new loopback envelope into the global queue, keeping the buffer bounded.
pub fn push_loopback_envelope(envelope: LoopbackEnvelope) {
    if let Ok(mut guard) = loopback_cell().write() {
        guard.push_back(envelope.clone());
        while guard.len() > 64 {
            guard.pop_front();
        }
    }
    merge_atlas_fragment(fragment_from_loopback(&envelope));
}

fn fragment_from_loopback(envelope: &LoopbackEnvelope) -> AtlasFragment {
    let mut fragment = AtlasFragment::new();
    fragment.timestamp = Some(envelope.timestamp);
    fragment.summary = Some(envelope.loop_signal.summary.clone());
    fragment.harmonics = envelope.loop_signal.harmonics.clone();
    fragment.loop_support = Some(envelope.support);
    fragment.collapse_total = envelope.collapse_total;
    fragment.z_signal = envelope.z_signal;
    fragment.script_hint = envelope.script_hint.clone();
    if let Some(source) = &envelope.source {
        fragment.push_note(format!("source:{source}"));
    }
    fragment.push_metric("loop.frames", envelope.loop_signal.summary.frames as f32);
    fragment.push_metric("loop.energy", envelope.loop_signal.summary.mean_energy);
    fragment.push_metric("loop.drift", envelope.loop_signal.summary.mean_drift);
    if let Some(total) = envelope.collapse_total {
        fragment.push_metric("collapse.total", total);
    }
    if let Some(z) = envelope.z_signal {
        fragment.push_metric("z.bias", z);
    }
    fragment
}

/// Drains up to `limit` loopback envelopes from the queue in FIFO order.
pub fn drain_loopback_envelopes(limit: usize) -> Vec<LoopbackEnvelope> {
    if limit == 0 {
        return Vec::new();
    }
    if let Ok(mut guard) = loopback_cell().write() {
        let mut drained = Vec::new();
        for _ in 0..limit {
            if let Some(envelope) = guard.pop_front() {
                drained.push(envelope);
            } else {
                break;
            }
        }
        drained
    } else {
        Vec::new()
    }
}

/// Returns up to `limit` envelopes without mutating the queue.
pub fn peek_loopback_envelopes(limit: usize) -> Vec<LoopbackEnvelope> {
    if limit == 0 {
        return Vec::new();
    }
    if let Ok(guard) = loopback_cell().read() {
        guard.iter().take(limit).cloned().collect()
    } else {
        Vec::new()
    }
}

#[cfg(feature = "collapse")]
#[derive(Clone, Debug)]
pub struct CollapsePulse {
    /// Step of the PSI reading that triggered the command.
    pub step: u64,
    /// Aggregate PSI total associated with the command.
    pub total: f32,
    /// Command emitted by the collapse drive.
    pub command: DriveCmd,
    /// Latest chrono loop signal observed when the command was issued.
    pub loop_signal: Option<ChronoLoopSignal>,
}

#[cfg(feature = "collapse")]
static LAST_COLLAPSE: OnceLock<RwLock<Option<CollapsePulse>>> = OnceLock::new();

#[cfg(feature = "collapse")]
fn collapse_cell() -> &'static RwLock<Option<CollapsePulse>> {
    LAST_COLLAPSE.get_or_init(|| RwLock::new(None))
}

#[cfg(feature = "collapse")]
/// Stores the most recent collapse command pulse.
pub fn set_collapse_pulse(pulse: CollapsePulse) {
    if let Ok(mut guard) = collapse_cell().write() {
        *guard = Some(pulse);
    }
}

#[cfg(feature = "collapse")]
/// Returns the most recent collapse pulse, if any.
pub fn get_collapse_pulse() -> Option<CollapsePulse> {
    collapse_cell()
        .read()
        .ok()
        .and_then(|guard| guard.as_ref().cloned())
}

#[cfg(test)]
mod tests {
    use super::*;
    use crate::telemetry::chrono::{ChronoHarmonics, ChronoPeak, ChronoSummary};

    fn sample_summary(timestamp: f32) -> ChronoSummary {
        ChronoSummary {
            frames: 4,
            duration: 1.0,
            latest_timestamp: timestamp,
            mean_drift: 0.2,
            mean_abs_drift: 0.4,
            drift_std: 0.1,
            mean_energy: 2.0,
            energy_std: 0.3,
            mean_decay: -0.1,
            min_energy: 1.5,
            max_energy: 2.5,
        }
    }

    #[test]
    fn loopback_queue_drains_in_order() {
        // Ensure the buffer starts empty for the test.
        let _ = drain_loopback_envelopes(usize::MAX);
        clear_atlas();
        let signal_a = ChronoLoopSignal::new(sample_summary(1.0), None);
        let mut harmonics = ChronoHarmonics {
            frames: 4,
            duration: 1.0,
            sample_rate: 4.0,
            nyquist: 2.0,
            drift_power: vec![0.1; 4],
            energy_power: vec![0.2; 4],
            dominant_drift: Some(ChronoPeak {
                frequency: 0.5,
                magnitude: 0.3,
                phase: 0.0,
            }),
            dominant_energy: None,
        };
        let signal_b = ChronoLoopSignal::new(sample_summary(2.0), Some(harmonics.clone()));
        harmonics.dominant_energy = Some(ChronoPeak {
            frequency: 0.8,
            magnitude: 0.6,
            phase: 0.1,
        });
        let signal_c = ChronoLoopSignal::new(sample_summary(3.0), Some(harmonics));

        push_loopback_envelope(LoopbackEnvelope::new(signal_a).with_support(1.0));
        push_loopback_envelope(LoopbackEnvelope::new(signal_b).with_support(2.0));
        push_loopback_envelope(
            LoopbackEnvelope::new(signal_c)
                .with_support(3.0)
                .with_collapse_total(Some(1.2))
                .with_z_signal(Some(0.4)),
        );

        let drained = drain_loopback_envelopes(2);
        assert_eq!(drained.len(), 2);
        assert!(drained[0].timestamp <= drained[1].timestamp);
        let remaining = drain_loopback_envelopes(2);
        assert_eq!(remaining.len(), 1);
        assert!(drain_loopback_envelopes(1).is_empty());
    }

    #[test]
    fn loopback_updates_atlas_snapshot() {
        clear_atlas();
        let _ = drain_loopback_envelopes(usize::MAX);
        let signal = ChronoLoopSignal::new(sample_summary(2.5), None);
        let envelope = LoopbackEnvelope::new(signal)
            .with_support(2.5)
            .with_collapse_total(Some(1.1))
            .with_z_signal(Some(0.4));
        push_loopback_envelope(envelope);
        let atlas = get_atlas_frame().expect("atlas frame");
        assert!(atlas.timestamp > 0.0);
        assert!(atlas.loop_support >= 2.5 - f32::EPSILON);
        assert_eq!(atlas.collapse_total, Some(1.1));
        assert_eq!(atlas.z_signal, Some(0.4));
        assert!(atlas
            .metrics
            .iter()
            .any(|metric| metric.name == "loop.energy"));
        let route = get_atlas_route(Some(8));
        assert!(!route.is_empty());
        assert_eq!(route.latest().unwrap().timestamp, atlas.timestamp);
    }

    #[test]
    fn atlas_route_retains_recent_frames() {
        clear_atlas();
        clear_atlas_route();
        for idx in 0..6 {
            let mut frame = AtlasFrame::new((idx + 1) as f32);
            frame.loop_support = idx as f32;
            set_atlas_frame(frame);
        }
        let route = get_atlas_route(Some(4));
        assert_eq!(route.len(), 4);
        assert_eq!(route.frames.first().unwrap().timestamp, 3.0);
        assert_eq!(route.latest().unwrap().loop_support, 5.0);
    }

    #[test]
    fn atlas_route_summary_exposes_recent_activity() {
        clear_atlas();
        clear_atlas_route();
        for idx in 0..3 {
            let mut fragment = AtlasFragment::new();
            fragment.timestamp = Some((idx + 1) as f32);
            fragment.push_metric_with_district(
                format!("session.surface.latency.{}", idx),
                idx as f32,
                "Surface",
            );
            fragment.push_metric_with_district(
                format!("trainer.loop.energy.{}", idx),
                1.0 + idx as f32,
                "Concourse",
            );
            merge_atlas_fragment(fragment);
        }
        let summary = get_atlas_route_summary(Some(3));
        assert_eq!(summary.frames, 3);
        assert!(summary.latest_timestamp >= 3.0 - f32::EPSILON);
        assert!(!summary.districts.is_empty());
        let concourse = summary
            .districts
            .iter()
            .find(|district| district.name == "Concourse")
            .expect("concourse summary");
        assert_eq!(concourse.coverage, 3);
        assert!(concourse.delta > 0.0);
    }
>>>>>>> 6aaf8e4a
}<|MERGE_RESOLUTION|>--- conflicted
+++ resolved
@@ -27,20 +27,11 @@
 #[cfg(feature = "psi")]
 use std::collections::HashMap;
 use std::sync::{OnceLock, RwLock};
-<<<<<<< HEAD
 use std::time::{SystemTime, UNIX_EPOCH};
-=======
-#[cfg(feature = "psi")]
-use std::time::SystemTime;
->>>>>>> 6aaf8e4a
 
 use super::chrono::ChronoLoopSignal;
 #[cfg(feature = "psi")]
-<<<<<<< HEAD
-use super::psi::{PsiEvent, PsiReading};
-=======
 use super::psi::{PsiComponent, PsiEvent, PsiReading};
->>>>>>> 6aaf8e4a
 #[cfg(feature = "psychoid")]
 use super::psychoid::PsychoidReading;
 #[cfg(feature = "collapse")]
@@ -291,7 +282,6 @@
         .and_then(|guard| guard.as_ref().copied())
 }
 
-<<<<<<< HEAD
 #[derive(Debug, Clone, Copy, PartialEq, Eq)]
 pub enum DesirePhaseTelemetry {
     Observation,
@@ -348,10 +338,6 @@
 
 pub fn get_last_desire_step() -> Option<DesireStepTelemetry> {
     desire_step_cell()
-        .read()
-        .ok()
-        .and_then(|guard| guard.as_ref().cloned())
-=======
 /// Stores the latest desire step telemetry snapshot for downstream consumers.
 #[cfg(feature = "psi")]
 pub fn set_last_desire_step(step: DesireStepTelemetry) {
@@ -710,5 +696,4 @@
         assert_eq!(concourse.coverage, 3);
         assert!(concourse.delta > 0.0);
     }
->>>>>>> 6aaf8e4a
 }