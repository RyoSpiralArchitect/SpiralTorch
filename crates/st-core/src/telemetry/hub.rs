--- conflicted
+++ resolved
@@ -22,11 +22,7 @@
 // ============================================================================
 
 use super::atlas::{AtlasFragment, AtlasFrame, AtlasRoute, AtlasRouteSummary};
-<<<<<<< HEAD
 use super::dashboard::{DashboardFrame, DashboardRing, DashboardSummary};
-=======
-use super::dashboard::{DashboardFrame, DashboardRing};
->>>>>>> 7b5206fe
 #[cfg(any(feature = "psi", feature = "psychoid"))]
 use once_cell::sync::Lazy;
 #[cfg(feature = "psi")]
@@ -279,7 +275,6 @@
     }
     dashboard_ring()
         .read()
-<<<<<<< HEAD
         .map(|guard| guard.iter().rev().take(limit).cloned().collect())
         .unwrap_or_default()
 }
@@ -292,7 +287,6 @@
         .and_then(|guard| guard.summarize(limit))
 }
 
-=======
         .map(|guard| {
             guard
                 .iter()
@@ -304,7 +298,6 @@
         .unwrap_or_default()
 }
 
->>>>>>> 7b5206fe
 fn push_atlas_route(frame: &AtlasFrame) {
     if frame.timestamp <= 0.0 {
         return;
