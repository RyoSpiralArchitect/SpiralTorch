// SPDX-License-Identifier: AGPL-3.0-or-later
// © 2025 Ryo ∴ SpiralArchitect (kishkavsesvit@icloud.com)
// Part of SpiralTorch — Licensed under AGPL-3.0-or-later.
// Unauthorized derivative works or closed redistribution prohibited under AGPL §13.

// ============================================================================
//  SpiralReality Proprietary
//  Copyright (c) 2025 SpiralReality. All Rights Reserved.
//
//  NOTICE: This file contains confidential and proprietary information of
//  SpiralReality. ANY USE, COPYING, MODIFICATION, DISTRIBUTION, DISPLAY,
//  OR DISCLOSURE OF THIS FILE, IN WHOLE OR IN PART, IS STRICTLY PROHIBITED
//  WITHOUT THE PRIOR WRITTEN CONSENT OF SPIRALREALITY.
//
//  NO LICENSE IS GRANTED OR IMPLIED BY THIS FILE. THIS SOFTWARE IS PROVIDED
//  "AS IS", WITHOUT WARRANTY OF ANY KIND, EXPRESS OR IMPLIED, INCLUDING BUT
//  NOT LIMITED TO THE WARRANTIES OF MERCHANTABILITY, FITNESS FOR A PARTICULAR
//  PURPOSE AND NON-INFRINGEMENT. IN NO EVENT SHALL SPIRALREALITY OR ITS
//  SUPPLIERS BE LIABLE FOR ANY CLAIM, DAMAGES OR OTHER LIABILITY, WHETHER IN
//  AN ACTION OF CONTRACT, TORT OR OTHERWISE, ARISING FROM, OUT OF OR IN
//  CONNECTION WITH THE SOFTWARE OR THE USE OR OTHER DEALINGS IN THE SOFTWARE.
// ============================================================================

use super::atlas::{AtlasFragment, AtlasFrame, AtlasRoute, AtlasRouteSummary};
#[cfg(any(feature = "psi", feature = "psychoid"))]
use once_cell::sync::Lazy;
#[cfg(feature = "psi")]
use std::collections::HashMap;
use std::sync::{OnceLock, RwLock};
<<<<<<< HEAD
#[cfg(feature = "psi")]
use std::time::SystemTime;
=======
use std::time::{SystemTime, UNIX_EPOCH};
>>>>>>> 4a6426f9

use super::chrono::ChronoLoopSignal;
#[cfg(feature = "psi")]
use super::psi::{PsiComponent, PsiEvent, PsiReading};
#[cfg(feature = "psychoid")]
use super::psychoid::PsychoidReading;
#[cfg(feature = "collapse")]
use crate::engine::collapse_drive::DriveCmd;
use std::collections::VecDeque;

#[cfg(feature = "psi")]
static LAST_PSI: Lazy<RwLock<Option<PsiReading>>> = Lazy::new(|| RwLock::new(None));

#[cfg(feature = "psi")]
static LAST_PSI_EVENTS: Lazy<RwLock<Vec<PsiEvent>>> = Lazy::new(|| RwLock::new(Vec::new()));

#[cfg(feature = "psi")]
pub fn set_last_psi(reading: &PsiReading) {
    if let Ok(mut guard) = LAST_PSI.write() {
        *guard = Some(reading.clone());
    }
}

#[cfg(feature = "psi")]
pub fn get_last_psi() -> Option<PsiReading> {
    LAST_PSI
        .read()
        .ok()
        .and_then(|guard| guard.as_ref().cloned())
}

#[cfg(feature = "psi")]
pub fn set_last_psi_events(events: &[PsiEvent]) {
    if let Ok(mut guard) = LAST_PSI_EVENTS.write() {
        guard.clear();
        guard.extend(events.iter().cloned());
    }
}

#[cfg(feature = "psi")]
pub fn get_last_psi_events() -> Vec<PsiEvent> {
    LAST_PSI_EVENTS
        .read()
        .map(|guard| guard.clone())
        .unwrap_or_default()
}

#[cfg(feature = "psychoid")]
static LAST_PSYCHOID: Lazy<RwLock<Option<PsychoidReading>>> = Lazy::new(|| RwLock::new(None));

#[cfg(feature = "psychoid")]
pub fn set_last_psychoid(reading: &PsychoidReading) {
    if let Ok(mut guard) = LAST_PSYCHOID.write() {
        *guard = Some(reading.clone());
    }
}

#[cfg(feature = "psychoid")]
pub fn get_last_psychoid() -> Option<PsychoidReading> {
    LAST_PSYCHOID
        .read()
        .ok()
        .and_then(|guard| guard.as_ref().cloned())
}

/// Latest SoftLogic-derived telemetry that has been fed back into the "Z" control space.
#[derive(Debug, Clone, Copy, Default)]
pub struct SoftlogicZFeedback {
    /// Aggregate PSI total used when the sample was recorded.
    pub psi_total: f32,
    /// Weighted loss that triggered the feedback pulse.
    pub weighted_loss: f32,
    /// Above/Here/Beneath energy tuple at the moment of sampling.
    pub band_energy: (f32, f32, f32),
    /// Drift term captured from the gradient bands.
    pub drift: f32,
    /// Normalized control signal in the Z space. Positive values bias Above, negative bias Beneath.
    pub z_signal: f32,
}

static LAST_SOFTLOGIC_Z: OnceLock<RwLock<Option<SoftlogicZFeedback>>> = OnceLock::new();

fn softlogic_z_cell() -> &'static RwLock<Option<SoftlogicZFeedback>> {
    LAST_SOFTLOGIC_Z.get_or_init(|| RwLock::new(None))
}

#[cfg(feature = "psi")]
#[derive(Clone, Debug)]
pub struct DesireWeightsTelemetry {
    pub alpha: f32,
    pub beta: f32,
    pub gamma: f32,
    pub lambda: f32,
}

#[cfg(feature = "psi")]
#[derive(Clone, Debug)]
pub enum DesirePhaseTelemetry {
    Observation,
    Injection,
    Integration,
}

#[cfg(feature = "psi")]
#[derive(Clone, Debug)]
pub struct DesireAvoidanceTelemetry {
    pub tokens: Vec<usize>,
    pub scores: Vec<f32>,
}

#[cfg(feature = "psi")]
#[derive(Clone, Debug)]
pub struct DesireTriggerTelemetry {
    pub mean_penalty: f32,
    pub mean_entropy: f32,
    pub temperature: f32,
    pub samples: usize,
}

#[cfg(feature = "psi")]
#[derive(Clone, Debug)]
pub struct DesireStepTelemetry {
    pub timestamp: SystemTime,
    pub entropy: f32,
    pub temperature: f32,
    pub hypergrad_penalty: f32,
    pub phase: DesirePhaseTelemetry,
    pub weights: DesireWeightsTelemetry,
    pub avoidance: Option<DesireAvoidanceTelemetry>,
    pub trigger: Option<DesireTriggerTelemetry>,
    pub psi_total: Option<f32>,
    pub psi_breakdown: HashMap<PsiComponent, f32>,
    pub psi_events: Vec<PsiEvent>,
    pub z_feedback: Option<SoftlogicZFeedback>,
}

#[cfg(feature = "psi")]
static LAST_DESIRE_STEP: OnceLock<RwLock<Option<DesireStepTelemetry>>> = OnceLock::new();

#[cfg(feature = "psi")]
fn desire_step_cell() -> &'static RwLock<Option<DesireStepTelemetry>> {
    LAST_DESIRE_STEP.get_or_init(|| RwLock::new(None))
}

static ATLAS_FRAME: OnceLock<RwLock<Option<AtlasFrame>>> = OnceLock::new();
static ATLAS_ROUTE: OnceLock<RwLock<VecDeque<AtlasFrame>>> = OnceLock::new();

fn atlas_cell() -> &'static RwLock<Option<AtlasFrame>> {
    ATLAS_FRAME.get_or_init(|| RwLock::new(None))
}

fn atlas_route_cell() -> &'static RwLock<VecDeque<AtlasFrame>> {
    ATLAS_ROUTE.get_or_init(|| RwLock::new(VecDeque::new()))
}

const ATLAS_ROUTE_CAPACITY: usize = 24;

fn push_atlas_route(frame: &AtlasFrame) {
    if frame.timestamp <= 0.0 {
        return;
    }
    if let Ok(mut guard) = atlas_route_cell().write() {
        guard.push_back(frame.clone());
        while guard.len() > ATLAS_ROUTE_CAPACITY {
            guard.pop_front();
        }
    }
}

/// Replaces the stored atlas frame with the provided snapshot.
pub fn set_atlas_frame(frame: AtlasFrame) {
    if let Ok(mut guard) = atlas_cell().write() {
        *guard = Some(frame.clone());
    }
    push_atlas_route(&frame);
}

/// Clears the stored atlas frame and route history.
pub fn clear_atlas() {
    if let Ok(mut guard) = atlas_cell().write() {
        *guard = None;
    }
    clear_atlas_route();
}

/// Clears the stored atlas route.
pub fn clear_atlas_route() {
    if let Ok(mut guard) = atlas_route_cell().write() {
        guard.clear();
    }
}

/// Returns the latest atlas frame if one has been recorded.
pub fn get_atlas_frame() -> Option<AtlasFrame> {
    atlas_cell()
        .read()
        .ok()
        .and_then(|guard| guard.as_ref().cloned())
}

/// Returns the chronological atlas route up to the requested limit.
pub fn get_atlas_route(limit: Option<usize>) -> AtlasRoute {
    let mut route = AtlasRoute::new();
    if let Ok(guard) = atlas_route_cell().read() {
        let limit = limit.unwrap_or(usize::MAX);
        if limit == 0 {
            return route;
        }
        let mut frames: Vec<AtlasFrame> = guard.iter().cloned().collect();
        if frames.len() > limit {
            let start = frames.len() - limit;
            frames.drain(0..start);
        }
        route.frames = frames;
    }
    route
}

/// Summarises the chronological atlas route up to the requested limit.
pub fn get_atlas_route_summary(limit: Option<usize>) -> AtlasRouteSummary {
    get_atlas_route(limit).summary()
}

/// Merges an atlas fragment into the stored frame, creating it if absent.
pub fn merge_atlas_fragment(fragment: AtlasFragment) {
    if fragment.is_empty() {
        return;
    }
    if let Ok(mut guard) = atlas_cell().write() {
        if let Some(frame) = guard.as_mut() {
            frame.merge_fragment(fragment);
            push_atlas_route(frame);
        } else if let Some(frame) = AtlasFrame::from_fragment(fragment) {
            push_atlas_route(&frame);
            *guard = Some(frame);
        }
    }
}

/// Stores the most recent SoftLogic Z feedback sample.
pub fn set_softlogic_z(feedback: SoftlogicZFeedback) {
    if let Ok(mut guard) = softlogic_z_cell().write() {
        *guard = Some(feedback);
    }
}

/// Returns the latest SoftLogic Z feedback sample if one has been recorded.
pub fn get_softlogic_z() -> Option<SoftlogicZFeedback> {
    softlogic_z_cell()
        .read()
        .ok()
        .and_then(|guard| guard.as_ref().copied())
}

<<<<<<< HEAD
=======
#[derive(Debug, Clone, Copy, PartialEq, Eq)]
pub enum DesirePhaseTelemetry {
    Observation,
    Injection,
    Integration,
}

#[derive(Debug, Clone)]
pub struct DesireStepTelemetry {
    pub timestamp: SystemTime,
    pub phase: DesirePhaseTelemetry,
    pub temperature: f32,
    pub entropy: f32,
    pub hypergrad_penalty: f32,
    pub avoidance_energy: f32,
    pub logit_energy: f32,
    pub alpha: f32,
    pub beta: f32,
    pub gamma: f32,
    pub lambda: f32,
    pub trigger_emitted: bool,
}

impl Default for DesireStepTelemetry {
    fn default() -> Self {
        Self {
            timestamp: UNIX_EPOCH,
            phase: DesirePhaseTelemetry::Observation,
            temperature: 0.0,
            entropy: 0.0,
            hypergrad_penalty: 0.0,
            avoidance_energy: 0.0,
            logit_energy: 0.0,
            alpha: 0.0,
            beta: 0.0,
            gamma: 0.0,
            lambda: 0.0,
            trigger_emitted: false,
        }
    }
}

static LAST_DESIRE_STEP: OnceLock<RwLock<Option<DesireStepTelemetry>>> = OnceLock::new();

fn desire_step_cell() -> &'static RwLock<Option<DesireStepTelemetry>> {
    LAST_DESIRE_STEP.get_or_init(|| RwLock::new(None))
}

pub fn set_last_desire_step(step: DesireStepTelemetry) {
    if let Ok(mut guard) = desire_step_cell().write() {
        *guard = Some(step);
    }
}

pub fn get_last_desire_step() -> Option<DesireStepTelemetry> {
    desire_step_cell()
>>>>>>> 4a6426f9
/// Stores the latest desire step telemetry snapshot for downstream consumers.
#[cfg(feature = "psi")]
pub fn set_last_desire_step(step: DesireStepTelemetry) {
    if let Ok(mut guard) = desire_step_cell().write() {
        *guard = Some(step);
    }
}

/// Clears the cached desire step telemetry snapshot.
#[cfg(feature = "psi")]
pub fn clear_last_desire_step() {
    if let Ok(mut guard) = desire_step_cell().write() {
        *guard = None;
    }
}

/// Returns the latest desire step telemetry snapshot, if one has been recorded.
#[cfg(feature = "psi")]
pub fn get_last_desire_step() -> Option<DesireStepTelemetry> {
    desire_step_cell()
        .read()
        .ok()
        .and_then(|guard| guard.as_ref().cloned())
}

static LAST_CHRONO_LOOP: OnceLock<RwLock<Option<ChronoLoopSignal>>> = OnceLock::new();

fn chrono_loop_cell() -> &'static RwLock<Option<ChronoLoopSignal>> {
    LAST_CHRONO_LOOP.get_or_init(|| RwLock::new(None))
}

/// Stores the most recent chrono loop signal so other nodes can consume it.
pub fn set_chrono_loop(signal: ChronoLoopSignal) {
    if let Ok(mut guard) = chrono_loop_cell().write() {
        *guard = Some(signal);
    }
}

/// Returns the latest chrono loop signal, if any has been recorded.
pub fn get_chrono_loop() -> Option<ChronoLoopSignal> {
    chrono_loop_cell()
        .read()
        .ok()
        .and_then(|guard| guard.as_ref().cloned())
}

/// Envelope combining chrono loop telemetry with collapse/Z feedback so other nodes can replay it.
#[derive(Clone, Debug)]
pub struct LoopbackEnvelope {
    /// Timestamp associated with the captured loop signal.
    pub timestamp: f32,
    /// Optional identifier describing which node produced the envelope.
    pub source: Option<String>,
    /// Participation/support weight contributed by the source node.
    pub support: f32,
    /// Optional aggregate collapse total associated with the envelope.
    pub collapse_total: Option<f32>,
    /// Optional Z-space control bias produced by the softlogic observer.
    pub z_signal: Option<f32>,
    /// Optional SpiralK script hint that accompanied the telemetry.
    pub script_hint: Option<String>,
    /// Chrono loop signal captured at the timestamp.
    pub loop_signal: ChronoLoopSignal,
}

impl LoopbackEnvelope {
    /// Creates a new envelope from the supplied chrono loop signal.
    pub fn new(loop_signal: ChronoLoopSignal) -> Self {
        let timestamp = loop_signal.summary.latest_timestamp;
        Self {
            timestamp,
            source: None,
            support: 1.0,
            collapse_total: None,
            z_signal: None,
            script_hint: None,
            loop_signal,
        }
    }

    /// Annotates the envelope with a source identifier.
    pub fn with_source(mut self, source: impl Into<String>) -> Self {
        self.source = Some(source.into());
        self
    }

    /// Updates the support weight carried by the envelope.
    pub fn with_support(mut self, support: f32) -> Self {
        self.support = if support.is_finite() { support } else { 1.0 };
        self
    }

    /// Records an optional collapse total associated with the envelope.
    pub fn with_collapse_total(mut self, total: Option<f32>) -> Self {
        self.collapse_total = total.filter(|value| value.is_finite());
        self
    }

    /// Records an optional Z-space control signal.
    pub fn with_z_signal(mut self, z: Option<f32>) -> Self {
        self.z_signal = z.filter(|value| value.is_finite());
        self
    }

    /// Annotates the envelope with a SpiralK script hint.
    pub fn with_script_hint(mut self, script: Option<String>) -> Self {
        self.script_hint = script;
        self
    }
}

static LOOPBACK_BUFFER: OnceLock<RwLock<VecDeque<LoopbackEnvelope>>> = OnceLock::new();

fn loopback_cell() -> &'static RwLock<VecDeque<LoopbackEnvelope>> {
    LOOPBACK_BUFFER.get_or_init(|| RwLock::new(VecDeque::with_capacity(32)))
}

/// Pushes a new loopback envelope into the global queue, keeping the buffer bounded.
pub fn push_loopback_envelope(envelope: LoopbackEnvelope) {
    if let Ok(mut guard) = loopback_cell().write() {
        guard.push_back(envelope.clone());
        while guard.len() > 64 {
            guard.pop_front();
        }
    }
    merge_atlas_fragment(fragment_from_loopback(&envelope));
}

fn fragment_from_loopback(envelope: &LoopbackEnvelope) -> AtlasFragment {
    let mut fragment = AtlasFragment::new();
    fragment.timestamp = Some(envelope.timestamp);
    fragment.summary = Some(envelope.loop_signal.summary.clone());
    fragment.harmonics = envelope.loop_signal.harmonics.clone();
    fragment.loop_support = Some(envelope.support);
    fragment.collapse_total = envelope.collapse_total;
    fragment.z_signal = envelope.z_signal;
    fragment.script_hint = envelope.script_hint.clone();
    if let Some(source) = &envelope.source {
        fragment.push_note(format!("source:{source}"));
    }
    fragment.push_metric("loop.frames", envelope.loop_signal.summary.frames as f32);
    fragment.push_metric("loop.energy", envelope.loop_signal.summary.mean_energy);
    fragment.push_metric("loop.drift", envelope.loop_signal.summary.mean_drift);
    if let Some(total) = envelope.collapse_total {
        fragment.push_metric("collapse.total", total);
    }
    if let Some(z) = envelope.z_signal {
        fragment.push_metric("z.bias", z);
    }
    fragment
}

/// Drains up to `limit` loopback envelopes from the queue in FIFO order.
pub fn drain_loopback_envelopes(limit: usize) -> Vec<LoopbackEnvelope> {
    if limit == 0 {
        return Vec::new();
    }
    if let Ok(mut guard) = loopback_cell().write() {
        let mut drained = Vec::new();
        for _ in 0..limit {
            if let Some(envelope) = guard.pop_front() {
                drained.push(envelope);
            } else {
                break;
            }
        }
        drained
    } else {
        Vec::new()
    }
}

/// Returns up to `limit` envelopes without mutating the queue.
pub fn peek_loopback_envelopes(limit: usize) -> Vec<LoopbackEnvelope> {
    if limit == 0 {
        return Vec::new();
    }
    if let Ok(guard) = loopback_cell().read() {
        guard.iter().take(limit).cloned().collect()
    } else {
        Vec::new()
    }
}

#[cfg(feature = "collapse")]
#[derive(Clone, Debug)]
pub struct CollapsePulse {
    /// Step of the PSI reading that triggered the command.
    pub step: u64,
    /// Aggregate PSI total associated with the command.
    pub total: f32,
    /// Command emitted by the collapse drive.
    pub command: DriveCmd,
    /// Latest chrono loop signal observed when the command was issued.
    pub loop_signal: Option<ChronoLoopSignal>,
}

#[cfg(feature = "collapse")]
static LAST_COLLAPSE: OnceLock<RwLock<Option<CollapsePulse>>> = OnceLock::new();

#[cfg(feature = "collapse")]
fn collapse_cell() -> &'static RwLock<Option<CollapsePulse>> {
    LAST_COLLAPSE.get_or_init(|| RwLock::new(None))
}

#[cfg(feature = "collapse")]
/// Stores the most recent collapse command pulse.
pub fn set_collapse_pulse(pulse: CollapsePulse) {
    if let Ok(mut guard) = collapse_cell().write() {
        *guard = Some(pulse);
    }
}

#[cfg(feature = "collapse")]
/// Returns the most recent collapse pulse, if any.
pub fn get_collapse_pulse() -> Option<CollapsePulse> {
    collapse_cell()
        .read()
        .ok()
        .and_then(|guard| guard.as_ref().cloned())
}

#[cfg(test)]
mod tests {
    use super::*;
    use crate::telemetry::chrono::{ChronoHarmonics, ChronoPeak, ChronoSummary};

    fn sample_summary(timestamp: f32) -> ChronoSummary {
        ChronoSummary {
            frames: 4,
            duration: 1.0,
            latest_timestamp: timestamp,
            mean_drift: 0.2,
            mean_abs_drift: 0.4,
            drift_std: 0.1,
            mean_energy: 2.0,
            energy_std: 0.3,
            mean_decay: -0.1,
            min_energy: 1.5,
            max_energy: 2.5,
        }
    }

    #[test]
    fn loopback_queue_drains_in_order() {
        // Ensure the buffer starts empty for the test.
        let _ = drain_loopback_envelopes(usize::MAX);
        clear_atlas();
        let signal_a = ChronoLoopSignal::new(sample_summary(1.0), None);
        let mut harmonics = ChronoHarmonics {
            frames: 4,
            duration: 1.0,
            sample_rate: 4.0,
            nyquist: 2.0,
            drift_power: vec![0.1; 4],
            energy_power: vec![0.2; 4],
            dominant_drift: Some(ChronoPeak {
                frequency: 0.5,
                magnitude: 0.3,
                phase: 0.0,
            }),
            dominant_energy: None,
        };
        let signal_b = ChronoLoopSignal::new(sample_summary(2.0), Some(harmonics.clone()));
        harmonics.dominant_energy = Some(ChronoPeak {
            frequency: 0.8,
            magnitude: 0.6,
            phase: 0.1,
        });
        let signal_c = ChronoLoopSignal::new(sample_summary(3.0), Some(harmonics));

        push_loopback_envelope(LoopbackEnvelope::new(signal_a).with_support(1.0));
        push_loopback_envelope(LoopbackEnvelope::new(signal_b).with_support(2.0));
        push_loopback_envelope(
            LoopbackEnvelope::new(signal_c)
                .with_support(3.0)
                .with_collapse_total(Some(1.2))
                .with_z_signal(Some(0.4)),
        );

        let drained = drain_loopback_envelopes(2);
        assert_eq!(drained.len(), 2);
        assert!(drained[0].timestamp <= drained[1].timestamp);
        let remaining = drain_loopback_envelopes(2);
        assert_eq!(remaining.len(), 1);
        assert!(drain_loopback_envelopes(1).is_empty());
    }

    #[test]
    fn loopback_updates_atlas_snapshot() {
        clear_atlas();
        let _ = drain_loopback_envelopes(usize::MAX);
        let signal = ChronoLoopSignal::new(sample_summary(2.5), None);
        let envelope = LoopbackEnvelope::new(signal)
            .with_support(2.5)
            .with_collapse_total(Some(1.1))
            .with_z_signal(Some(0.4));
        push_loopback_envelope(envelope);
        let atlas = get_atlas_frame().expect("atlas frame");
        assert!(atlas.timestamp > 0.0);
        assert!(atlas.loop_support >= 2.5 - f32::EPSILON);
        assert_eq!(atlas.collapse_total, Some(1.1));
        assert_eq!(atlas.z_signal, Some(0.4));
        assert!(atlas
            .metrics
            .iter()
            .any(|metric| metric.name == "loop.energy"));
        let route = get_atlas_route(Some(8));
        assert!(!route.is_empty());
        assert_eq!(route.latest().unwrap().timestamp, atlas.timestamp);
    }

    #[test]
    fn atlas_route_retains_recent_frames() {
        clear_atlas();
        clear_atlas_route();
        for idx in 0..6 {
            let mut frame = AtlasFrame::new((idx + 1) as f32);
            frame.loop_support = idx as f32;
            set_atlas_frame(frame);
        }
        let route = get_atlas_route(Some(4));
        assert_eq!(route.len(), 4);
        assert_eq!(route.frames.first().unwrap().timestamp, 3.0);
        assert_eq!(route.latest().unwrap().loop_support, 5.0);
    }

    #[test]
    fn atlas_route_summary_exposes_recent_activity() {
        clear_atlas();
        clear_atlas_route();
        for idx in 0..3 {
            let mut fragment = AtlasFragment::new();
            fragment.timestamp = Some((idx + 1) as f32);
            fragment.push_metric_with_district(
                format!("session.surface.latency.{}", idx),
                idx as f32,
                "Surface",
            );
            fragment.push_metric_with_district(
                format!("trainer.loop.energy.{}", idx),
                1.0 + idx as f32,
                "Concourse",
            );
            merge_atlas_fragment(fragment);
        }
        let summary = get_atlas_route_summary(Some(3));
        assert_eq!(summary.frames, 3);
        assert!(summary.latest_timestamp >= 3.0 - f32::EPSILON);
        assert!(!summary.districts.is_empty());
        let concourse = summary
            .districts
            .iter()
            .find(|district| district.name == "Concourse")
            .expect("concourse summary");
        assert_eq!(concourse.coverage, 3);
        assert!(concourse.delta > 0.0);
    }
}<|MERGE_RESOLUTION|>--- conflicted
+++ resolved
@@ -27,12 +27,8 @@
 #[cfg(feature = "psi")]
 use std::collections::HashMap;
 use std::sync::{OnceLock, RwLock};
-<<<<<<< HEAD
 #[cfg(feature = "psi")]
 use std::time::SystemTime;
-=======
-use std::time::{SystemTime, UNIX_EPOCH};
->>>>>>> 4a6426f9
 
 use super::chrono::ChronoLoopSignal;
 #[cfg(feature = "psi")]
@@ -287,8 +283,6 @@
         .and_then(|guard| guard.as_ref().copied())
 }
 
-<<<<<<< HEAD
-=======
 #[derive(Debug, Clone, Copy, PartialEq, Eq)]
 pub enum DesirePhaseTelemetry {
     Observation,
@@ -345,7 +339,6 @@
 
 pub fn get_last_desire_step() -> Option<DesireStepTelemetry> {
     desire_step_cell()
->>>>>>> 4a6426f9
 /// Stores the latest desire step telemetry snapshot for downstream consumers.
 #[cfg(feature = "psi")]
 pub fn set_last_desire_step(step: DesireStepTelemetry) {
