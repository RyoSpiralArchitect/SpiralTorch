// SPDX-License-Identifier: AGPL-3.0-or-later
// © 2025 Ryo ∴ SpiralArchitect (kishkavsesvit@icloud.com)
// Part of SpiralTorch — Licensed under AGPL-3.0-or-later.
// Unauthorized derivative works or closed redistribution prohibited under AGPL §13.

// ============================================================================
//  SpiralReality Proprietary
//  Copyright (c) 2025 SpiralReality. All Rights Reserved.
//
//  NOTICE: This file contains confidential and proprietary information of
//  SpiralReality. ANY USE, COPYING, MODIFICATION, DISTRIBUTION, DISPLAY,
//  OR DISCLOSURE OF THIS FILE, IN WHOLE OR IN PART, IS STRICTLY PROHIBITED
//  WITHOUT THE PRIOR WRITTEN CONSENT OF SPIRALREALITY.
//
//  NO LICENSE IS GRANTED OR IMPLIED BY THIS FILE. THIS SOFTWARE IS PROVIDED
//  "AS IS", WITHOUT WARRANTY OF ANY KIND, EXPRESS OR IMPLIED, INCLUDING BUT
//  NOT LIMITED TO THE WARRANTIES OF MERCHANTABILITY, FITNESS FOR A PARTICULAR
//  PURPOSE AND NON-INFRINGEMENT. IN NO EVENT SHALL SPIRALREALITY OR ITS
//  SUPPLIERS BE LIABLE FOR ANY CLAIM, DAMAGES OR OTHER LIABILITY, WHETHER IN
//  AN ACTION OF CONTRACT, TORT OR OTHERWISE, ARISING FROM, OUT OF OR IN
//  CONNECTION WITH THE SOFTWARE OR THE USE OR OTHER DEALINGS IN THE SOFTWARE.
// ============================================================================

use super::atlas::{AtlasFragment, AtlasFrame, AtlasRoute, AtlasRouteSummary};
#[cfg(any(feature = "psi", feature = "psychoid"))]
use once_cell::sync::Lazy;
#[cfg(feature = "psi")]
use std::collections::HashMap;
use std::sync::{OnceLock, RwLock};
#[cfg(feature = "psi")]
use std::time::SystemTime;

use super::chrono::ChronoLoopSignal;
#[cfg(feature = "psi")]
use super::psi::{PsiComponent, PsiEvent, PsiReading};
#[cfg(feature = "psychoid")]
use super::psychoid::PsychoidReading;
#[cfg(feature = "collapse")]
use crate::engine::collapse_drive::DriveCmd;
use std::collections::VecDeque;

#[cfg(feature = "psi")]
static LAST_PSI: Lazy<RwLock<Option<PsiReading>>> = Lazy::new(|| RwLock::new(None));

#[cfg(feature = "psi")]
static LAST_PSI_EVENTS: Lazy<RwLock<Vec<PsiEvent>>> = Lazy::new(|| RwLock::new(Vec::new()));

#[cfg(feature = "psi")]
pub fn set_last_psi(reading: &PsiReading) {
    if let Ok(mut guard) = LAST_PSI.write() {
        *guard = Some(reading.clone());
    }
}

#[cfg(feature = "psi")]
pub fn get_last_psi() -> Option<PsiReading> {
    LAST_PSI
        .read()
        .ok()
        .and_then(|guard| guard.as_ref().cloned())
}

#[cfg(feature = "psi")]
pub fn set_last_psi_events(events: &[PsiEvent]) {
    if let Ok(mut guard) = LAST_PSI_EVENTS.write() {
        guard.clear();
        guard.extend(events.iter().cloned());
    }
}

#[cfg(feature = "psi")]
pub fn get_last_psi_events() -> Vec<PsiEvent> {
    LAST_PSI_EVENTS
        .read()
        .map(|guard| guard.clone())
        .unwrap_or_default()
}

#[cfg(feature = "psychoid")]
static LAST_PSYCHOID: Lazy<RwLock<Option<PsychoidReading>>> = Lazy::new(|| RwLock::new(None));

#[cfg(feature = "psychoid")]
pub fn set_last_psychoid(reading: &PsychoidReading) {
    if let Ok(mut guard) = LAST_PSYCHOID.write() {
        *guard = Some(reading.clone());
    }
}

#[cfg(feature = "psychoid")]
pub fn get_last_psychoid() -> Option<PsychoidReading> {
    LAST_PSYCHOID
        .read()
        .ok()
        .and_then(|guard| guard.as_ref().cloned())
}

/// Latest SoftLogic-derived telemetry that has been fed back into the "Z" control space.
#[derive(Debug, Clone, Copy, Default)]
pub struct SoftlogicZFeedback {
    /// Aggregate PSI total used when the sample was recorded.
    pub psi_total: f32,
    /// Weighted loss that triggered the feedback pulse.
    pub weighted_loss: f32,
    /// Above/Here/Beneath energy tuple at the moment of sampling.
    pub band_energy: (f32, f32, f32),
    /// Drift term captured from the gradient bands.
    pub drift: f32,
    /// Normalized control signal in the Z space. Positive values bias Above, negative bias Beneath.
    pub z_signal: f32,
}

static LAST_SOFTLOGIC_Z: OnceLock<RwLock<Option<SoftlogicZFeedback>>> = OnceLock::new();

fn softlogic_z_cell() -> &'static RwLock<Option<SoftlogicZFeedback>> {
    LAST_SOFTLOGIC_Z.get_or_init(|| RwLock::new(None))
}

#[cfg(feature = "psi")]
#[derive(Clone, Debug)]
pub struct DesireWeightsTelemetry {
    pub alpha: f32,
    pub beta: f32,
    pub gamma: f32,
    pub lambda: f32,
}

#[cfg(feature = "psi")]
#[derive(Clone, Debug)]
pub enum DesirePhaseTelemetry {
    Observation,
    Injection,
    Integration,
}

#[cfg(feature = "psi")]
#[derive(Clone, Debug)]
pub struct DesireAvoidanceTelemetry {
    pub tokens: Vec<usize>,
    pub scores: Vec<f32>,
}

#[cfg(feature = "psi")]
#[derive(Clone, Debug)]
pub struct DesireTriggerTelemetry {
    pub mean_penalty: f32,
    pub mean_entropy: f32,
    pub temperature: f32,
    pub samples: usize,
}

#[cfg(feature = "psi")]
#[derive(Clone, Debug)]
pub struct DesireStepTelemetry {
    pub timestamp: SystemTime,
    pub entropy: f32,
    pub temperature: f32,
    pub hypergrad_penalty: f32,
    pub phase: DesirePhaseTelemetry,
    pub weights: DesireWeightsTelemetry,
    pub avoidance: Option<DesireAvoidanceTelemetry>,
    pub trigger: Option<DesireTriggerTelemetry>,
    pub psi_total: Option<f32>,
    pub psi_breakdown: HashMap<PsiComponent, f32>,
    pub psi_events: Vec<PsiEvent>,
    pub z_feedback: Option<SoftlogicZFeedback>,
}

#[cfg(feature = "psi")]
static LAST_DESIRE_STEP: OnceLock<RwLock<Option<DesireStepTelemetry>>> = OnceLock::new();

#[cfg(feature = "psi")]
fn desire_step_cell() -> &'static RwLock<Option<DesireStepTelemetry>> {
    LAST_DESIRE_STEP.get_or_init(|| RwLock::new(None))
}

static ATLAS_FRAME: OnceLock<RwLock<Option<AtlasFrame>>> = OnceLock::new();
static ATLAS_ROUTE: OnceLock<RwLock<VecDeque<AtlasFrame>>> = OnceLock::new();

fn atlas_cell() -> &'static RwLock<Option<AtlasFrame>> {
    ATLAS_FRAME.get_or_init(|| RwLock::new(None))
}

fn atlas_route_cell() -> &'static RwLock<VecDeque<AtlasFrame>> {
    ATLAS_ROUTE.get_or_init(|| RwLock::new(VecDeque::new()))
}

const ATLAS_ROUTE_CAPACITY: usize = 24;

fn push_atlas_route(frame: &AtlasFrame) {
    if frame.timestamp <= 0.0 {
        return;
    }
    if let Ok(mut guard) = atlas_route_cell().write() {
        guard.push_back(frame.clone());
        while guard.len() > ATLAS_ROUTE_CAPACITY {
            guard.pop_front();
        }
    }
}

/// Replaces the stored atlas frame with the provided snapshot.
pub fn set_atlas_frame(frame: AtlasFrame) {
    if let Ok(mut guard) = atlas_cell().write() {
        *guard = Some(frame.clone());
    }
    push_atlas_route(&frame);
}

/// Clears the stored atlas frame and route history.
pub fn clear_atlas() {
    if let Ok(mut guard) = atlas_cell().write() {
        *guard = None;
    }
    clear_atlas_route();
}

/// Clears the stored atlas route.
pub fn clear_atlas_route() {
    if let Ok(mut guard) = atlas_route_cell().write() {
        guard.clear();
    }
}

/// Returns the latest atlas frame if one has been recorded.
pub fn get_atlas_frame() -> Option<AtlasFrame> {
    atlas_cell()
        .read()
        .ok()
        .and_then(|guard| guard.as_ref().cloned())
}

/// Returns the chronological atlas route up to the requested limit.
pub fn get_atlas_route(limit: Option<usize>) -> AtlasRoute {
    let mut route = AtlasRoute::new();
    if let Ok(guard) = atlas_route_cell().read() {
        let limit = limit.unwrap_or(usize::MAX);
        if limit == 0 {
            return route;
        }
        let mut frames: Vec<AtlasFrame> = guard.iter().cloned().collect();
        if frames.len() > limit {
            let start = frames.len() - limit;
            frames.drain(0..start);
        }
        route.frames = frames;
    }
    route
}

/// Summarises the chronological atlas route up to the requested limit.
pub fn get_atlas_route_summary(limit: Option<usize>) -> AtlasRouteSummary {
    get_atlas_route(limit).summary()
}

/// Merges an atlas fragment into the stored frame, creating it if absent.
pub fn merge_atlas_fragment(fragment: AtlasFragment) {
    if fragment.is_empty() {
        return;
    }
    if let Ok(mut guard) = atlas_cell().write() {
        if let Some(frame) = guard.as_mut() {
            frame.merge_fragment(fragment);
            push_atlas_route(frame);
        } else if let Some(frame) = AtlasFrame::from_fragment(fragment) {
            push_atlas_route(&frame);
            *guard = Some(frame);
        }
    }
}

/// Stores the most recent SoftLogic Z feedback sample.
pub fn set_softlogic_z(feedback: SoftlogicZFeedback) {
    if let Ok(mut guard) = softlogic_z_cell().write() {
        *guard = Some(feedback);
    }
}

/// Returns the latest SoftLogic Z feedback sample if one has been recorded.
pub fn get_softlogic_z() -> Option<SoftlogicZFeedback> {
    softlogic_z_cell()
        .read()
        .ok()
        .and_then(|guard| guard.as_ref().copied())
}

<<<<<<< HEAD
#[cfg(feature = "psi")]
/// Stores the latest desire step telemetry snapshot for downstream consumers.
=======
#[derive(Debug, Clone, Copy, PartialEq, Eq)]
pub enum DesirePhaseTelemetry {
    Observation,
    Injection,
    Integration,
}

#[derive(Debug, Clone)]
pub struct DesireStepTelemetry {
    pub timestamp: SystemTime,
    pub phase: DesirePhaseTelemetry,
    pub temperature: f32,
    pub entropy: f32,
    pub hypergrad_penalty: f32,
    pub avoidance_energy: f32,
    pub logit_energy: f32,
    pub alpha: f32,
    pub beta: f32,
    pub gamma: f32,
    pub lambda: f32,
    pub trigger_emitted: bool,
}

impl Default for DesireStepTelemetry {
    fn default() -> Self {
        Self {
            timestamp: UNIX_EPOCH,
            phase: DesirePhaseTelemetry::Observation,
            temperature: 0.0,
            entropy: 0.0,
            hypergrad_penalty: 0.0,
            avoidance_energy: 0.0,
            logit_energy: 0.0,
            alpha: 0.0,
            beta: 0.0,
            gamma: 0.0,
            lambda: 0.0,
            trigger_emitted: false,
        }
    }
}

static LAST_DESIRE_STEP: OnceLock<RwLock<Option<DesireStepTelemetry>>> = OnceLock::new();

fn desire_step_cell() -> &'static RwLock<Option<DesireStepTelemetry>> {
    LAST_DESIRE_STEP.get_or_init(|| RwLock::new(None))
}

>>>>>>> 89bc698e
pub fn set_last_desire_step(step: DesireStepTelemetry) {
    if let Ok(mut guard) = desire_step_cell().write() {
        *guard = Some(step);
    }
}

<<<<<<< HEAD
#[cfg(feature = "psi")]
/// Clears the cached desire step telemetry snapshot.
=======
pub fn get_last_desire_step() -> Option<DesireStepTelemetry> {
    desire_step_cell()
/// Stores the latest desire step telemetry snapshot for downstream consumers.
#[cfg(feature = "psi")]
pub fn set_last_desire_step(step: DesireStepTelemetry) {
    if let Ok(mut guard) = desire_step_cell().write() {
        *guard = Some(step);
    }
}

/// Clears the cached desire step telemetry snapshot.
#[cfg(feature = "psi")]
>>>>>>> 89bc698e
pub fn clear_last_desire_step() {
    if let Ok(mut guard) = desire_step_cell().write() {
        *guard = None;
    }
}

<<<<<<< HEAD
#[cfg(feature = "psi")]
/// Returns the latest desire step telemetry snapshot, if one has been recorded.
=======
/// Returns the latest desire step telemetry snapshot, if one has been recorded.
#[cfg(feature = "psi")]
>>>>>>> 89bc698e
pub fn get_last_desire_step() -> Option<DesireStepTelemetry> {
    desire_step_cell()
        .read()
        .ok()
        .and_then(|guard| guard.as_ref().cloned())
}

static LAST_CHRONO_LOOP: OnceLock<RwLock<Option<ChronoLoopSignal>>> = OnceLock::new();

fn chrono_loop_cell() -> &'static RwLock<Option<ChronoLoopSignal>> {
    LAST_CHRONO_LOOP.get_or_init(|| RwLock::new(None))
}

/// Stores the most recent chrono loop signal so other nodes can consume it.
pub fn set_chrono_loop(signal: ChronoLoopSignal) {
    if let Ok(mut guard) = chrono_loop_cell().write() {
        *guard = Some(signal);
    }
}

/// Returns the latest chrono loop signal, if any has been recorded.
pub fn get_chrono_loop() -> Option<ChronoLoopSignal> {
    chrono_loop_cell()
        .read()
        .ok()
        .and_then(|guard| guard.as_ref().cloned())
}

/// Envelope combining chrono loop telemetry with collapse/Z feedback so other nodes can replay it.
#[derive(Clone, Debug)]
pub struct LoopbackEnvelope {
    /// Timestamp associated with the captured loop signal.
    pub timestamp: f32,
    /// Optional identifier describing which node produced the envelope.
    pub source: Option<String>,
    /// Participation/support weight contributed by the source node.
    pub support: f32,
    /// Optional aggregate collapse total associated with the envelope.
    pub collapse_total: Option<f32>,
    /// Optional Z-space control bias produced by the softlogic observer.
    pub z_signal: Option<f32>,
    /// Optional SpiralK script hint that accompanied the telemetry.
    pub script_hint: Option<String>,
    /// Chrono loop signal captured at the timestamp.
    pub loop_signal: ChronoLoopSignal,
}

impl LoopbackEnvelope {
    /// Creates a new envelope from the supplied chrono loop signal.
    pub fn new(loop_signal: ChronoLoopSignal) -> Self {
        let timestamp = loop_signal.summary.latest_timestamp;
        Self {
            timestamp,
            source: None,
            support: 1.0,
            collapse_total: None,
            z_signal: None,
            script_hint: None,
            loop_signal,
        }
    }

    /// Annotates the envelope with a source identifier.
    pub fn with_source(mut self, source: impl Into<String>) -> Self {
        self.source = Some(source.into());
        self
    }

    /// Updates the support weight carried by the envelope.
    pub fn with_support(mut self, support: f32) -> Self {
        self.support = if support.is_finite() { support } else { 1.0 };
        self
    }

    /// Records an optional collapse total associated with the envelope.
    pub fn with_collapse_total(mut self, total: Option<f32>) -> Self {
        self.collapse_total = total.filter(|value| value.is_finite());
        self
    }

    /// Records an optional Z-space control signal.
    pub fn with_z_signal(mut self, z: Option<f32>) -> Self {
        self.z_signal = z.filter(|value| value.is_finite());
        self
    }

    /// Annotates the envelope with a SpiralK script hint.
    pub fn with_script_hint(mut self, script: Option<String>) -> Self {
        self.script_hint = script;
        self
    }
}

static LOOPBACK_BUFFER: OnceLock<RwLock<VecDeque<LoopbackEnvelope>>> = OnceLock::new();

fn loopback_cell() -> &'static RwLock<VecDeque<LoopbackEnvelope>> {
    LOOPBACK_BUFFER.get_or_init(|| RwLock::new(VecDeque::with_capacity(32)))
}

/// Pushes a new loopback envelope into the global queue, keeping the buffer bounded.
pub fn push_loopback_envelope(envelope: LoopbackEnvelope) {
    if let Ok(mut guard) = loopback_cell().write() {
        guard.push_back(envelope.clone());
        while guard.len() > 64 {
            guard.pop_front();
        }
    }
    merge_atlas_fragment(fragment_from_loopback(&envelope));
}

fn fragment_from_loopback(envelope: &LoopbackEnvelope) -> AtlasFragment {
    let mut fragment = AtlasFragment::new();
    fragment.timestamp = Some(envelope.timestamp);
    fragment.summary = Some(envelope.loop_signal.summary.clone());
    fragment.harmonics = envelope.loop_signal.harmonics.clone();
    fragment.loop_support = Some(envelope.support);
    fragment.collapse_total = envelope.collapse_total;
    fragment.z_signal = envelope.z_signal;
    fragment.script_hint = envelope.script_hint.clone();
    if let Some(source) = &envelope.source {
        fragment.push_note(format!("source:{source}"));
    }
    fragment.push_metric("loop.frames", envelope.loop_signal.summary.frames as f32);
    fragment.push_metric("loop.energy", envelope.loop_signal.summary.mean_energy);
    fragment.push_metric("loop.drift", envelope.loop_signal.summary.mean_drift);
    if let Some(total) = envelope.collapse_total {
        fragment.push_metric("collapse.total", total);
    }
    if let Some(z) = envelope.z_signal {
        fragment.push_metric("z.bias", z);
    }
    fragment
}

/// Drains up to `limit` loopback envelopes from the queue in FIFO order.
pub fn drain_loopback_envelopes(limit: usize) -> Vec<LoopbackEnvelope> {
    if limit == 0 {
        return Vec::new();
    }
    if let Ok(mut guard) = loopback_cell().write() {
        let mut drained = Vec::new();
        for _ in 0..limit {
            if let Some(envelope) = guard.pop_front() {
                drained.push(envelope);
            } else {
                break;
            }
        }
        drained
    } else {
        Vec::new()
    }
}

/// Returns up to `limit` envelopes without mutating the queue.
pub fn peek_loopback_envelopes(limit: usize) -> Vec<LoopbackEnvelope> {
    if limit == 0 {
        return Vec::new();
    }
    if let Ok(guard) = loopback_cell().read() {
        guard.iter().take(limit).cloned().collect()
    } else {
        Vec::new()
    }
}

#[cfg(feature = "collapse")]
#[derive(Clone, Debug)]
pub struct CollapsePulse {
    /// Step of the PSI reading that triggered the command.
    pub step: u64,
    /// Aggregate PSI total associated with the command.
    pub total: f32,
    /// Command emitted by the collapse drive.
    pub command: DriveCmd,
    /// Latest chrono loop signal observed when the command was issued.
    pub loop_signal: Option<ChronoLoopSignal>,
}

#[cfg(feature = "collapse")]
static LAST_COLLAPSE: OnceLock<RwLock<Option<CollapsePulse>>> = OnceLock::new();

#[cfg(feature = "collapse")]
fn collapse_cell() -> &'static RwLock<Option<CollapsePulse>> {
    LAST_COLLAPSE.get_or_init(|| RwLock::new(None))
}

#[cfg(feature = "collapse")]
/// Stores the most recent collapse command pulse.
pub fn set_collapse_pulse(pulse: CollapsePulse) {
    if let Ok(mut guard) = collapse_cell().write() {
        *guard = Some(pulse);
    }
}

#[cfg(feature = "collapse")]
/// Returns the most recent collapse pulse, if any.
pub fn get_collapse_pulse() -> Option<CollapsePulse> {
    collapse_cell()
        .read()
        .ok()
        .and_then(|guard| guard.as_ref().cloned())
}

#[cfg(test)]
mod tests {
    use super::*;
    use crate::telemetry::chrono::{ChronoHarmonics, ChronoPeak, ChronoSummary};

    fn sample_summary(timestamp: f32) -> ChronoSummary {
        ChronoSummary {
            frames: 4,
            duration: 1.0,
            latest_timestamp: timestamp,
            mean_drift: 0.2,
            mean_abs_drift: 0.4,
            drift_std: 0.1,
            mean_energy: 2.0,
            energy_std: 0.3,
            mean_decay: -0.1,
            min_energy: 1.5,
            max_energy: 2.5,
        }
    }

    #[test]
    fn loopback_queue_drains_in_order() {
        // Ensure the buffer starts empty for the test.
        let _ = drain_loopback_envelopes(usize::MAX);
        clear_atlas();
        let signal_a = ChronoLoopSignal::new(sample_summary(1.0), None);
        let mut harmonics = ChronoHarmonics {
            frames: 4,
            duration: 1.0,
            sample_rate: 4.0,
            nyquist: 2.0,
            drift_power: vec![0.1; 4],
            energy_power: vec![0.2; 4],
            dominant_drift: Some(ChronoPeak {
                frequency: 0.5,
                magnitude: 0.3,
                phase: 0.0,
            }),
            dominant_energy: None,
        };
        let signal_b = ChronoLoopSignal::new(sample_summary(2.0), Some(harmonics.clone()));
        harmonics.dominant_energy = Some(ChronoPeak {
            frequency: 0.8,
            magnitude: 0.6,
            phase: 0.1,
        });
        let signal_c = ChronoLoopSignal::new(sample_summary(3.0), Some(harmonics));

        push_loopback_envelope(LoopbackEnvelope::new(signal_a).with_support(1.0));
        push_loopback_envelope(LoopbackEnvelope::new(signal_b).with_support(2.0));
        push_loopback_envelope(
            LoopbackEnvelope::new(signal_c)
                .with_support(3.0)
                .with_collapse_total(Some(1.2))
                .with_z_signal(Some(0.4)),
        );

        let drained = drain_loopback_envelopes(2);
        assert_eq!(drained.len(), 2);
        assert!(drained[0].timestamp <= drained[1].timestamp);
        let remaining = drain_loopback_envelopes(2);
        assert_eq!(remaining.len(), 1);
        assert!(drain_loopback_envelopes(1).is_empty());
    }

    #[test]
    fn loopback_updates_atlas_snapshot() {
        clear_atlas();
        let _ = drain_loopback_envelopes(usize::MAX);
        let signal = ChronoLoopSignal::new(sample_summary(2.5), None);
        let envelope = LoopbackEnvelope::new(signal)
            .with_support(2.5)
            .with_collapse_total(Some(1.1))
            .with_z_signal(Some(0.4));
        push_loopback_envelope(envelope);
        let atlas = get_atlas_frame().expect("atlas frame");
        assert!(atlas.timestamp > 0.0);
        assert!(atlas.loop_support >= 2.5 - f32::EPSILON);
        assert_eq!(atlas.collapse_total, Some(1.1));
        assert_eq!(atlas.z_signal, Some(0.4));
        assert!(atlas
            .metrics
            .iter()
            .any(|metric| metric.name == "loop.energy"));
        let route = get_atlas_route(Some(8));
        assert!(!route.is_empty());
        assert_eq!(route.latest().unwrap().timestamp, atlas.timestamp);
    }

    #[test]
    fn atlas_route_retains_recent_frames() {
        clear_atlas();
        clear_atlas_route();
        for idx in 0..6 {
            let mut frame = AtlasFrame::new((idx + 1) as f32);
            frame.loop_support = idx as f32;
            set_atlas_frame(frame);
        }
        let route = get_atlas_route(Some(4));
        assert_eq!(route.len(), 4);
        assert_eq!(route.frames.first().unwrap().timestamp, 3.0);
        assert_eq!(route.latest().unwrap().loop_support, 5.0);
    }

    #[test]
    fn atlas_route_summary_exposes_recent_activity() {
        clear_atlas();
        clear_atlas_route();
        for idx in 0..3 {
            let mut fragment = AtlasFragment::new();
            fragment.timestamp = Some((idx + 1) as f32);
            fragment.push_metric_with_district(
                format!("session.surface.latency.{}", idx),
                idx as f32,
                "Surface",
            );
            fragment.push_metric_with_district(
                format!("trainer.loop.energy.{}", idx),
                1.0 + idx as f32,
                "Concourse",
            );
            merge_atlas_fragment(fragment);
        }
        let summary = get_atlas_route_summary(Some(3));
        assert_eq!(summary.frames, 3);
        assert!(summary.latest_timestamp >= 3.0 - f32::EPSILON);
        assert!(!summary.districts.is_empty());
        let concourse = summary
            .districts
            .iter()
            .find(|district| district.name == "Concourse")
            .expect("concourse summary");
        assert_eq!(concourse.coverage, 3);
        assert!(concourse.delta > 0.0);
    }
}<|MERGE_RESOLUTION|>--- conflicted
+++ resolved
@@ -283,10 +283,8 @@
         .and_then(|guard| guard.as_ref().copied())
 }
 
-<<<<<<< HEAD
 #[cfg(feature = "psi")]
 /// Stores the latest desire step telemetry snapshot for downstream consumers.
-=======
 #[derive(Debug, Clone, Copy, PartialEq, Eq)]
 pub enum DesirePhaseTelemetry {
     Observation,
@@ -335,17 +333,14 @@
     LAST_DESIRE_STEP.get_or_init(|| RwLock::new(None))
 }
 
->>>>>>> 89bc698e
 pub fn set_last_desire_step(step: DesireStepTelemetry) {
     if let Ok(mut guard) = desire_step_cell().write() {
         *guard = Some(step);
     }
 }
 
-<<<<<<< HEAD
 #[cfg(feature = "psi")]
 /// Clears the cached desire step telemetry snapshot.
-=======
 pub fn get_last_desire_step() -> Option<DesireStepTelemetry> {
     desire_step_cell()
 /// Stores the latest desire step telemetry snapshot for downstream consumers.
@@ -358,20 +353,14 @@
 
 /// Clears the cached desire step telemetry snapshot.
 #[cfg(feature = "psi")]
->>>>>>> 89bc698e
 pub fn clear_last_desire_step() {
     if let Ok(mut guard) = desire_step_cell().write() {
         *guard = None;
     }
 }
 
-<<<<<<< HEAD
-#[cfg(feature = "psi")]
 /// Returns the latest desire step telemetry snapshot, if one has been recorded.
-=======
-/// Returns the latest desire step telemetry snapshot, if one has been recorded.
-#[cfg(feature = "psi")]
->>>>>>> 89bc698e
+#[cfg(feature = "psi")]
 pub fn get_last_desire_step() -> Option<DesireStepTelemetry> {
     desire_step_cell()
         .read()
