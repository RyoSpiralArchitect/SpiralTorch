--- conflicted
+++ resolved
@@ -222,7 +222,6 @@
         .and_then(|guard| guard.as_ref().copied())
 }
 
-<<<<<<< HEAD
 #[derive(Debug, Clone, Copy, PartialEq, Eq)]
 pub enum DesirePhaseTelemetry {
     Observation,
@@ -279,10 +278,6 @@
 
 pub fn get_last_desire_step() -> Option<DesireStepTelemetry> {
     desire_step_cell()
-        .read()
-        .ok()
-        .and_then(|guard| guard.as_ref().cloned())
-=======
 static LAST_CHRONO_LOOP: OnceLock<RwLock<Option<ChronoLoopSignal>>> = OnceLock::new();
 
 fn chrono_loop_cell() -> &'static RwLock<Option<ChronoLoopSignal>> {
@@ -616,5 +611,4 @@
         assert_eq!(concourse.coverage, 3);
         assert!(concourse.delta > 0.0);
     }
->>>>>>> 1bfbf7f5
 }