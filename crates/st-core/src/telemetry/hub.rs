// SPDX-License-Identifier: AGPL-3.0-or-later
// © 2025 Ryo ∴ SpiralArchitect (kishkavsesvit@icloud.com)
// Part of SpiralTorch — Licensed under AGPL-3.0-or-later.
// Unauthorized derivative works or closed redistribution prohibited under AGPL §13.

// ============================================================================
//  SpiralReality Proprietary
//  Copyright (c) 2025 SpiralReality. All Rights Reserved.
//
//  NOTICE: This file contains confidential and proprietary information of
//  SpiralReality. ANY USE, COPYING, MODIFICATION, DISTRIBUTION, DISPLAY,
//  OR DISCLOSURE OF THIS FILE, IN WHOLE OR IN PART, IS STRICTLY PROHIBITED
//  WITHOUT THE PRIOR WRITTEN CONSENT OF SPIRALREALITY.
//
//  NO LICENSE IS GRANTED OR IMPLIED BY THIS FILE. THIS SOFTWARE IS PROVIDED
//  "AS IS", WITHOUT WARRANTY OF ANY KIND, EXPRESS OR IMPLIED, INCLUDING BUT
//  NOT LIMITED TO THE WARRANTIES OF MERCHANTABILITY, FITNESS FOR A PARTICULAR
//  PURPOSE AND NON-INFRINGEMENT. IN NO EVENT SHALL SPIRALREALITY OR ITS
//  SUPPLIERS BE LIABLE FOR ANY CLAIM, DAMAGES OR OTHER LIABILITY, WHETHER IN
//  AN ACTION OF CONTRACT, TORT OR OTHERWISE, ARISING FROM, OUT OF OR IN
//  CONNECTION WITH THE SOFTWARE OR THE USE OR OTHER DEALINGS IN THE SOFTWARE.
// ============================================================================

use super::atlas::{AtlasFragment, AtlasFrame, AtlasRoute, AtlasRouteSummary};
#[cfg(any(feature = "psi", feature = "psychoid"))]
use once_cell::sync::Lazy;
#[cfg(feature = "psi")]
use std::collections::HashMap;
use std::fmt;
use std::sync::{OnceLock, RwLock};
#[cfg(feature = "psi")]
use std::time::SystemTime;

use serde_json::Value;

use super::chrono::ChronoLoopSignal;
#[cfg(feature = "psi")]
use super::psi::{PsiComponent, PsiEvent, PsiReading};
#[cfg(feature = "psychoid")]
use super::psychoid::PsychoidReading;
#[cfg(feature = "collapse")]
use crate::engine::collapse_drive::DriveCmd;
use crate::ops::realgrad::GradientSummary;
use std::collections::VecDeque;

#[cfg(feature = "psi")]
static LAST_PSI: Lazy<RwLock<Option<PsiReading>>> = Lazy::new(|| RwLock::new(None));

#[cfg(feature = "psi")]
static LAST_PSI_EVENTS: Lazy<RwLock<Vec<PsiEvent>>> = Lazy::new(|| RwLock::new(Vec::new()));

static CONFIG_DIFF_EVENTS: OnceLock<RwLock<Vec<ConfigDiffEvent>>> = OnceLock::new();

fn config_events_cell() -> &'static RwLock<Vec<ConfigDiffEvent>> {
    CONFIG_DIFF_EVENTS.get_or_init(|| RwLock::new(Vec::new()))
}

/// Configuration layer that produced a diff event.
#[derive(Clone, Copy, Debug, PartialEq, Eq)]
pub enum ConfigLayer {
    Base,
    Site,
    Run,
}

impl fmt::Display for ConfigLayer {
    fn fmt(&self, f: &mut fmt::Formatter<'_>) -> fmt::Result {
        match self {
            ConfigLayer::Base => write!(f, "base"),
            ConfigLayer::Site => write!(f, "site"),
            ConfigLayer::Run => write!(f, "run"),
        }
    }
}

/// Diff emitted while applying layered configuration files.
#[derive(Clone, Debug)]
pub struct ConfigDiffEvent {
    pub layer: ConfigLayer,
    pub path: String,
    pub previous: Option<Value>,
    pub current: Option<Value>,
}

#[cfg(feature = "psi")]
pub fn set_last_psi(reading: &PsiReading) {
    if let Ok(mut guard) = LAST_PSI.write() {
        *guard = Some(reading.clone());
    }
}

#[cfg(feature = "psi")]
pub fn get_last_psi() -> Option<PsiReading> {
    LAST_PSI
        .read()
        .ok()
        .and_then(|guard| guard.as_ref().cloned())
}

#[cfg(feature = "psi")]
pub fn set_last_psi_events(events: &[PsiEvent]) {
    if let Ok(mut guard) = LAST_PSI_EVENTS.write() {
        guard.clear();
        guard.extend(events.iter().cloned());
    }
}

#[cfg(feature = "psi")]
pub fn get_last_psi_events() -> Vec<PsiEvent> {
    LAST_PSI_EVENTS
        .read()
        .map(|guard| guard.clone())
        .unwrap_or_default()
}

/// Records the most recent configuration diff events produced when loading
/// layered configuration files.
pub fn record_config_events(events: &[ConfigDiffEvent]) {
    if let Ok(mut guard) = config_events_cell().write() {
        guard.clear();
        guard.extend(events.iter().cloned());
    }
}

/// Returns the last recorded configuration diff events.
pub fn get_config_events() -> Vec<ConfigDiffEvent> {
    config_events_cell()
        .read()
        .map(|guard| guard.clone())
        .unwrap_or_default()
}

#[cfg(feature = "psychoid")]
static LAST_PSYCHOID: Lazy<RwLock<Option<PsychoidReading>>> = Lazy::new(|| RwLock::new(None));

#[cfg(feature = "psychoid")]
pub fn set_last_psychoid(reading: &PsychoidReading) {
    if let Ok(mut guard) = LAST_PSYCHOID.write() {
        *guard = Some(reading.clone());
    }
}

#[cfg(feature = "psychoid")]
pub fn get_last_psychoid() -> Option<PsychoidReading> {
    LAST_PSYCHOID
        .read()
        .ok()
        .and_then(|guard| guard.as_ref().cloned())
}

/// Latest SoftLogic-derived telemetry that has been fed back into the "Z" control space.
#[derive(Debug, Clone, Copy, Default)]
pub struct SoftlogicZFeedback {
    /// Aggregate PSI total used when the sample was recorded.
    pub psi_total: f32,
    /// Weighted loss that triggered the feedback pulse.
    pub weighted_loss: f32,
    /// Above/Here/Beneath energy tuple at the moment of sampling.
    pub band_energy: (f32, f32, f32),
    /// Drift term captured from the gradient bands.
    pub drift: f32,
    /// Normalized control signal in the Z space. Positive values bias Above, negative bias Beneath.
    pub z_signal: f32,
}

static LAST_SOFTLOGIC_Z: OnceLock<RwLock<Option<SoftlogicZFeedback>>> = OnceLock::new();

fn softlogic_z_cell() -> &'static RwLock<Option<SoftlogicZFeedback>> {
    LAST_SOFTLOGIC_Z.get_or_init(|| RwLock::new(None))
}

#[cfg(feature = "psi")]
#[derive(Clone, Debug)]
pub struct DesireWeightsTelemetry {
    pub alpha: f32,
    pub beta: f32,
    pub gamma: f32,
    pub lambda: f32,
}

#[cfg(feature = "psi")]
#[derive(Clone, Debug)]
pub enum DesirePhaseTelemetry {
    Observation,
    Injection,
    Integration,
}

#[cfg(feature = "psi")]
#[derive(Clone, Debug)]
pub struct DesireAvoidanceTelemetry {
    pub tokens: Vec<usize>,
    pub scores: Vec<f32>,
}

#[cfg(feature = "psi")]
#[derive(Clone, Debug)]
pub struct DesireTriggerTelemetry {
    pub mean_penalty: f32,
    pub mean_entropy: f32,
    pub temperature: f32,
    pub samples: usize,
}

#[cfg(feature = "psi")]
#[derive(Clone, Debug)]
pub struct DesireStepTelemetry {
    pub timestamp: SystemTime,
    pub entropy: f32,
    pub temperature: f32,
    pub hypergrad_penalty: f32,
    pub avoidance_energy: f32,
    pub logit_energy: f32,
    pub phase: DesirePhaseTelemetry,
    pub weights: DesireWeightsTelemetry,
    pub alpha: f32,
    pub beta: f32,
    pub gamma: f32,
    pub lambda: f32,
    pub avoidance: Option<DesireAvoidanceTelemetry>,
    pub trigger: Option<DesireTriggerTelemetry>,
    pub trigger_emitted: bool,
    pub psi_total: Option<f32>,
    pub psi_breakdown: HashMap<PsiComponent, f32>,
    pub psi_events: Vec<PsiEvent>,
    pub z_feedback: Option<SoftlogicZFeedback>,
}

#[cfg(feature = "psi")]
static LAST_DESIRE_STEP: OnceLock<RwLock<Option<DesireStepTelemetry>>> = OnceLock::new();

#[cfg(feature = "psi")]
fn desire_step_cell() -> &'static RwLock<Option<DesireStepTelemetry>> {
    LAST_DESIRE_STEP.get_or_init(|| RwLock::new(None))
}

static ATLAS_FRAME: OnceLock<RwLock<Option<AtlasFrame>>> = OnceLock::new();
static ATLAS_ROUTE: OnceLock<RwLock<VecDeque<AtlasFrame>>> = OnceLock::new();

fn atlas_cell() -> &'static RwLock<Option<AtlasFrame>> {
    ATLAS_FRAME.get_or_init(|| RwLock::new(None))
}

fn atlas_route_cell() -> &'static RwLock<VecDeque<AtlasFrame>> {
    ATLAS_ROUTE.get_or_init(|| RwLock::new(VecDeque::new()))
}

const ATLAS_ROUTE_CAPACITY: usize = 24;

fn push_atlas_route(frame: &AtlasFrame) {
    if frame.timestamp <= 0.0 {
        return;
    }
    if let Ok(mut guard) = atlas_route_cell().write() {
        guard.push_back(frame.clone());
        while guard.len() > ATLAS_ROUTE_CAPACITY {
            guard.pop_front();
        }
    }
}

/// Replaces the stored atlas frame with the provided snapshot.
pub fn set_atlas_frame(frame: AtlasFrame) {
    if let Ok(mut guard) = atlas_cell().write() {
        *guard = Some(frame.clone());
    }
    push_atlas_route(&frame);
}

/// Clears the stored atlas frame and route history.
pub fn clear_atlas() {
    if let Ok(mut guard) = atlas_cell().write() {
        *guard = None;
    }
    clear_atlas_route();
}

/// Clears the stored atlas route.
pub fn clear_atlas_route() {
    if let Ok(mut guard) = atlas_route_cell().write() {
        guard.clear();
    }
}

/// Returns the latest atlas frame if one has been recorded.
pub fn get_atlas_frame() -> Option<AtlasFrame> {
    atlas_cell()
        .read()
        .ok()
        .and_then(|guard| guard.as_ref().cloned())
}

/// Returns the chronological atlas route up to the requested limit.
pub fn get_atlas_route(limit: Option<usize>) -> AtlasRoute {
    let mut route = AtlasRoute::new();
    if let Ok(guard) = atlas_route_cell().read() {
        let limit = limit.unwrap_or(usize::MAX);
        if limit == 0 {
            return route;
        }
        let mut frames: Vec<AtlasFrame> = guard.iter().cloned().collect();
        if frames.len() > limit {
            let start = frames.len() - limit;
            frames.drain(0..start);
        }
        route.frames = frames;
    }
    route
}

/// Summarises the chronological atlas route up to the requested limit.
pub fn get_atlas_route_summary(limit: Option<usize>) -> AtlasRouteSummary {
    get_atlas_route(limit).summary()
}

/// Merges an atlas fragment into the stored frame, creating it if absent.
pub fn merge_atlas_fragment(fragment: AtlasFragment) {
    if fragment.is_empty() {
        return;
    }
    if let Ok(mut guard) = atlas_cell().write() {
        if let Some(frame) = guard.as_mut() {
            frame.merge_fragment(fragment);
            push_atlas_route(frame);
        } else if let Some(frame) = AtlasFrame::from_fragment(fragment) {
            push_atlas_route(&frame);
            *guard = Some(frame);
        }
    }
}

/// Stores the most recent SoftLogic Z feedback sample.
pub fn set_softlogic_z(feedback: SoftlogicZFeedback) {
    if let Ok(mut guard) = softlogic_z_cell().write() {
        *guard = Some(feedback);
    }
}

/// Returns the latest SoftLogic Z feedback sample if one has been recorded.
pub fn get_softlogic_z() -> Option<SoftlogicZFeedback> {
    softlogic_z_cell()
        .read()
        .ok()
        .and_then(|guard| guard.as_ref().copied())
}

<<<<<<< HEAD
=======
/// Snapshot summarising the latest RealGrad projection applied by the system.
#[derive(Debug, Clone, Copy)]
pub struct RealGradPulse {
    /// L¹ magnitude of the input signal.
    pub lebesgue_measure: f32,
    /// Total magnitude routed into the monad biome.
    pub monad_energy: f32,
    /// Total magnitude retained in the Z-space field.
    pub z_energy: f32,
    /// Share of the total energy routed to the monad biome.
    pub residual_ratio: f32,
    /// Ratio between the monad biome and the Lebesgue measure.
    pub lebesgue_ratio: f32,
    /// Ramanujan π estimate used for the projection.
    pub ramanujan_pi: f32,
    /// Tolerance that bounded the tempered sequence convergence.
    pub tolerance: f32,
    /// Final convergence error produced by the tempered sequence (if any).
    pub convergence_error: f32,
    /// Number of sequence members processed.
    pub iterations: u32,
    /// Whether the sequence remained dominated by its bounding function.
    pub dominated: bool,
    /// Whether the sequence satisfied the configured tolerance.
    pub converged: bool,
    /// Cached gradient norm reported by the RealGrad projection.
    pub gradient_norm: f32,
    /// Ratio of near-zero gradient entries observed by the projection.
    pub gradient_sparsity: f32,
}

impl Default for RealGradPulse {
    fn default() -> Self {
        Self {
            lebesgue_measure: 0.0,
            monad_energy: 0.0,
            z_energy: 0.0,
            residual_ratio: 0.0,
            lebesgue_ratio: 0.0,
            ramanujan_pi: 0.0,
            tolerance: 0.0,
            convergence_error: 0.0,
            iterations: 0,
            dominated: false,
            converged: false,
            gradient_norm: 0.0,
            gradient_sparsity: 1.0,
        }
    }
}

impl RealGradPulse {
    /// Returns the gradient summary captured by the pulse.
    pub fn gradient_summary(&self) -> GradientSummary {
        GradientSummary {
            norm: self.gradient_norm.max(0.0),
            sparsity: self.gradient_sparsity.clamp(0.0, 1.0),
        }
    }
}

static LAST_REALGRAD: OnceLock<RwLock<Option<RealGradPulse>>> = OnceLock::new();

fn realgrad_cell() -> &'static RwLock<Option<RealGradPulse>> {
    LAST_REALGRAD.get_or_init(|| RwLock::new(None))
}

/// Stores the latest RealGrad pulse emitted by the engine.
pub fn set_last_realgrad(pulse: &RealGradPulse) {
    if let Ok(mut guard) = realgrad_cell().write() {
        *guard = Some(*pulse);
    }
}

/// Returns the most recent RealGrad pulse, if one has been recorded.
pub fn get_last_realgrad() -> Option<RealGradPulse> {
    realgrad_cell()
        .read()
        .ok()
        .and_then(|guard| guard.as_ref().copied())
}

#[cfg(test)]
pub(crate) fn clear_last_realgrad_for_test() {
    if let Ok(mut guard) = realgrad_cell().write() {
        *guard = None;
    }
}

>>>>>>> 1afa75c8
#[cfg_attr(
    feature = "psi",
    doc = "Stores the latest desire step telemetry snapshot for downstream consumers."
)]
#[cfg(feature = "psi")]
pub fn set_last_desire_step(step: DesireStepTelemetry) {
    if let Ok(mut guard) = desire_step_cell().write() {
        *guard = Some(step);
    }
}

#[cfg_attr(
    feature = "psi",
    doc = "Clears the cached desire step telemetry snapshot."
)]
#[cfg(feature = "psi")]
pub fn clear_last_desire_step() {
    if let Ok(mut guard) = desire_step_cell().write() {
        *guard = None;
    }
}

#[cfg_attr(
    feature = "psi",
    doc = "Returns the latest desire step telemetry snapshot, if one has been recorded."
)]
#[cfg(feature = "psi")]
pub fn get_last_desire_step() -> Option<DesireStepTelemetry> {
    desire_step_cell()
        .read()
        .ok()
        .and_then(|guard| guard.as_ref().cloned())
}

static LAST_CHRONO_LOOP: OnceLock<RwLock<Option<ChronoLoopSignal>>> = OnceLock::new();

fn chrono_loop_cell() -> &'static RwLock<Option<ChronoLoopSignal>> {
    LAST_CHRONO_LOOP.get_or_init(|| RwLock::new(None))
}

/// Stores the most recent chrono loop signal so other nodes can consume it.
pub fn set_chrono_loop(signal: ChronoLoopSignal) {
    if let Ok(mut guard) = chrono_loop_cell().write() {
        *guard = Some(signal);
    }
}

/// Returns the latest chrono loop signal, if any has been recorded.
pub fn get_chrono_loop() -> Option<ChronoLoopSignal> {
    chrono_loop_cell()
        .read()
        .ok()
        .and_then(|guard| guard.as_ref().cloned())
}

/// Envelope combining chrono loop telemetry with collapse/Z feedback so other nodes can replay it.
#[derive(Clone, Debug)]
pub struct LoopbackEnvelope {
    /// Timestamp associated with the captured loop signal.
    pub timestamp: f32,
    /// Optional identifier describing which node produced the envelope.
    pub source: Option<String>,
    /// Participation/support weight contributed by the source node.
    pub support: f32,
    /// Optional aggregate collapse total associated with the envelope.
    pub collapse_total: Option<f32>,
    /// Optional Z-space control bias produced by the softlogic observer.
    pub z_signal: Option<f32>,
    /// Optional SpiralK script hint that accompanied the telemetry.
    pub script_hint: Option<String>,
    /// Chrono loop signal captured at the timestamp.
    pub loop_signal: ChronoLoopSignal,
}

impl LoopbackEnvelope {
    /// Creates a new envelope from the supplied chrono loop signal.
    pub fn new(loop_signal: ChronoLoopSignal) -> Self {
        let timestamp = loop_signal.summary.latest_timestamp;
        Self {
            timestamp,
            source: None,
            support: 1.0,
            collapse_total: None,
            z_signal: None,
            script_hint: None,
            loop_signal,
        }
    }

    /// Annotates the envelope with a source identifier.
    pub fn with_source(mut self, source: impl Into<String>) -> Self {
        self.source = Some(source.into());
        self
    }

    /// Updates the support weight carried by the envelope.
    pub fn with_support(mut self, support: f32) -> Self {
        self.support = if support.is_finite() { support } else { 1.0 };
        self
    }

    /// Records an optional collapse total associated with the envelope.
    pub fn with_collapse_total(mut self, total: Option<f32>) -> Self {
        self.collapse_total = total.filter(|value| value.is_finite());
        self
    }

    /// Records an optional Z-space control signal.
    pub fn with_z_signal(mut self, z: Option<f32>) -> Self {
        self.z_signal = z.filter(|value| value.is_finite());
        self
    }

    /// Annotates the envelope with a SpiralK script hint.
    pub fn with_script_hint(mut self, script: Option<String>) -> Self {
        self.script_hint = script;
        self
    }
}

static LOOPBACK_BUFFER: OnceLock<RwLock<VecDeque<LoopbackEnvelope>>> = OnceLock::new();

fn loopback_cell() -> &'static RwLock<VecDeque<LoopbackEnvelope>> {
    LOOPBACK_BUFFER.get_or_init(|| RwLock::new(VecDeque::with_capacity(32)))
}

/// Pushes a new loopback envelope into the global queue, keeping the buffer bounded.
pub fn push_loopback_envelope(envelope: LoopbackEnvelope) {
    if let Ok(mut guard) = loopback_cell().write() {
        guard.push_back(envelope.clone());
        while guard.len() > 64 {
            guard.pop_front();
        }
    }
    merge_atlas_fragment(fragment_from_loopback(&envelope));
}

fn fragment_from_loopback(envelope: &LoopbackEnvelope) -> AtlasFragment {
    let mut fragment = AtlasFragment::new();
    fragment.timestamp = Some(envelope.timestamp);
    fragment.summary = Some(envelope.loop_signal.summary.clone());
    fragment.harmonics = envelope.loop_signal.harmonics.clone();
    fragment.loop_support = Some(envelope.support);
    fragment.collapse_total = envelope.collapse_total;
    fragment.z_signal = envelope.z_signal;
    fragment.script_hint = envelope.script_hint.clone();
    if let Some(source) = &envelope.source {
        fragment.push_note(format!("source:{source}"));
    }
    fragment.push_metric("loop.frames", envelope.loop_signal.summary.frames as f32);
    fragment.push_metric("loop.energy", envelope.loop_signal.summary.mean_energy);
    fragment.push_metric("loop.drift", envelope.loop_signal.summary.mean_drift);
    if let Some(total) = envelope.collapse_total {
        fragment.push_metric("collapse.total", total);
    }
    if let Some(z) = envelope.z_signal {
        fragment.push_metric("z.bias", z);
    }
    fragment
}

/// Drains up to `limit` loopback envelopes from the queue in FIFO order.
pub fn drain_loopback_envelopes(limit: usize) -> Vec<LoopbackEnvelope> {
    if limit == 0 {
        return Vec::new();
    }
    if let Ok(mut guard) = loopback_cell().write() {
        let mut drained = Vec::new();
        for _ in 0..limit {
            if let Some(envelope) = guard.pop_front() {
                drained.push(envelope);
            } else {
                break;
            }
        }
        drained
    } else {
        Vec::new()
    }
}

/// Returns up to `limit` envelopes without mutating the queue.
pub fn peek_loopback_envelopes(limit: usize) -> Vec<LoopbackEnvelope> {
    if limit == 0 {
        return Vec::new();
    }
    if let Ok(guard) = loopback_cell().read() {
        guard.iter().take(limit).cloned().collect()
    } else {
        Vec::new()
    }
}

#[cfg(feature = "collapse")]
#[derive(Clone, Debug)]
pub struct CollapsePulse {
    /// Step of the PSI reading that triggered the command.
    pub step: u64,
    /// Aggregate PSI total associated with the command.
    pub total: f32,
    /// Command emitted by the collapse drive.
    pub command: DriveCmd,
    /// Latest chrono loop signal observed when the command was issued.
    pub loop_signal: Option<ChronoLoopSignal>,
}

#[cfg(feature = "collapse")]
static LAST_COLLAPSE: OnceLock<RwLock<Option<CollapsePulse>>> = OnceLock::new();

#[cfg(feature = "collapse")]
fn collapse_cell() -> &'static RwLock<Option<CollapsePulse>> {
    LAST_COLLAPSE.get_or_init(|| RwLock::new(None))
}

#[cfg(feature = "collapse")]
/// Stores the most recent collapse command pulse.
pub fn set_collapse_pulse(pulse: CollapsePulse) {
    if let Ok(mut guard) = collapse_cell().write() {
        *guard = Some(pulse);
    }
}

#[cfg(feature = "collapse")]
/// Returns the most recent collapse pulse, if any.
pub fn get_collapse_pulse() -> Option<CollapsePulse> {
    collapse_cell()
        .read()
        .ok()
        .and_then(|guard| guard.as_ref().cloned())
}

#[cfg(test)]
mod tests {
    use super::*;
    use crate::telemetry::chrono::{ChronoHarmonics, ChronoPeak, ChronoSummary};

    fn sample_summary(timestamp: f32) -> ChronoSummary {
        ChronoSummary {
            frames: 4,
            duration: 1.0,
            latest_timestamp: timestamp,
            mean_drift: 0.2,
            mean_abs_drift: 0.4,
            drift_std: 0.1,
            mean_energy: 2.0,
            energy_std: 0.3,
            mean_decay: -0.1,
            min_energy: 1.5,
            max_energy: 2.5,
        }
    }

    #[test]
    fn loopback_queue_drains_in_order() {
        // Ensure the buffer starts empty for the test.
        let _ = drain_loopback_envelopes(usize::MAX);
        clear_atlas();
        let signal_a = ChronoLoopSignal::new(sample_summary(1.0), None);
        let mut harmonics = ChronoHarmonics {
            frames: 4,
            duration: 1.0,
            sample_rate: 4.0,
            nyquist: 2.0,
            drift_power: vec![0.1; 4],
            energy_power: vec![0.2; 4],
            dominant_drift: Some(ChronoPeak {
                frequency: 0.5,
                magnitude: 0.3,
                phase: 0.0,
            }),
            dominant_energy: None,
        };
        let signal_b = ChronoLoopSignal::new(sample_summary(2.0), Some(harmonics.clone()));
        harmonics.dominant_energy = Some(ChronoPeak {
            frequency: 0.8,
            magnitude: 0.6,
            phase: 0.1,
        });
        let signal_c = ChronoLoopSignal::new(sample_summary(3.0), Some(harmonics));

        push_loopback_envelope(LoopbackEnvelope::new(signal_a).with_support(1.0));
        push_loopback_envelope(LoopbackEnvelope::new(signal_b).with_support(2.0));
        push_loopback_envelope(
            LoopbackEnvelope::new(signal_c)
                .with_support(3.0)
                .with_collapse_total(Some(1.2))
                .with_z_signal(Some(0.4)),
        );

        let drained = drain_loopback_envelopes(2);
        assert_eq!(drained.len(), 2);
        assert!(drained[0].timestamp <= drained[1].timestamp);
        let remaining = drain_loopback_envelopes(2);
        assert_eq!(remaining.len(), 1);
        assert!(drain_loopback_envelopes(1).is_empty());
    }

    #[test]
    fn loopback_updates_atlas_snapshot() {
        clear_atlas();
        let _ = drain_loopback_envelopes(usize::MAX);
        let signal = ChronoLoopSignal::new(sample_summary(2.5), None);
        let envelope = LoopbackEnvelope::new(signal)
            .with_support(2.5)
            .with_collapse_total(Some(1.1))
            .with_z_signal(Some(0.4));
        push_loopback_envelope(envelope);
        let atlas = get_atlas_frame().expect("atlas frame");
        assert!(atlas.timestamp > 0.0);
        assert!(atlas.loop_support >= 2.5 - f32::EPSILON);
        assert_eq!(atlas.collapse_total, Some(1.1));
        assert_eq!(atlas.z_signal, Some(0.4));
        assert!(atlas
            .metrics
            .iter()
            .any(|metric| metric.name == "loop.energy"));
        let route = get_atlas_route(Some(8));
        assert!(!route.is_empty());
        assert_eq!(route.latest().unwrap().timestamp, atlas.timestamp);
    }

    #[test]
    fn atlas_route_retains_recent_frames() {
        clear_atlas();
        clear_atlas_route();
        for idx in 0..6 {
            let mut frame = AtlasFrame::new((idx + 1) as f32);
            frame.loop_support = idx as f32;
            set_atlas_frame(frame);
        }
        let route = get_atlas_route(Some(4));
        assert_eq!(route.len(), 4);
        assert_eq!(route.frames.first().unwrap().timestamp, 3.0);
        assert_eq!(route.latest().unwrap().loop_support, 5.0);
    }

    #[test]
    fn atlas_route_summary_exposes_recent_activity() {
        clear_atlas();
        clear_atlas_route();
        for idx in 0..3 {
            let mut fragment = AtlasFragment::new();
            fragment.timestamp = Some((idx + 1) as f32);
            fragment.push_metric_with_district(
                format!("session.surface.latency.{}", idx),
                idx as f32,
                "Surface",
            );
            fragment.push_metric_with_district(
                format!("trainer.loop.energy.{}", idx),
                1.0 + idx as f32,
                "Concourse",
            );
            merge_atlas_fragment(fragment);
        }
        let summary = get_atlas_route_summary(Some(3));
        assert_eq!(summary.frames, 3);
        assert!(summary.latest_timestamp >= 3.0 - f32::EPSILON);
        assert!(!summary.districts.is_empty());
        let concourse = summary
            .districts
            .iter()
            .find(|district| district.name == "Concourse")
            .expect("concourse summary");
        assert_eq!(concourse.coverage, 3);
        assert!(concourse.delta > 0.0);
    }

    #[test]
    fn realgrad_pulse_roundtrips_through_cache() {
        clear_last_realgrad_for_test();
        assert!(get_last_realgrad().is_none());
        let mut pulse = RealGradPulse::default();
        pulse.lebesgue_measure = 4.0;
        pulse.monad_energy = 1.0;
        pulse.z_energy = 3.0;
        pulse.residual_ratio = 0.25;
        pulse.lebesgue_ratio = 0.5;
        pulse.ramanujan_pi = 3.1415;
        pulse.tolerance = 1.0e-3;
        pulse.convergence_error = 5.0e-4;
        pulse.iterations = 3;
        pulse.dominated = true;
        pulse.converged = true;
        pulse.gradient_norm = 2.5;
        pulse.gradient_sparsity = 0.75;
        set_last_realgrad(&pulse);
        let stored = get_last_realgrad().expect("pulse stored");
        assert_eq!(stored.iterations, 3);
        assert!(stored.converged);
        assert!((stored.residual_ratio - 0.25).abs() < f32::EPSILON);
        assert!((stored.gradient_norm - 2.5).abs() < f32::EPSILON);
        assert!((stored.gradient_sparsity - 0.75).abs() < f32::EPSILON);
        let summary = stored.gradient_summary();
        assert!((summary.norm - 2.5).abs() < f32::EPSILON);
        assert!((summary.sparsity - 0.75).abs() < f32::EPSILON);
        clear_last_realgrad_for_test();
        assert!(get_last_realgrad().is_none());
    }
}<|MERGE_RESOLUTION|>--- conflicted
+++ resolved
@@ -344,8 +344,6 @@
         .and_then(|guard| guard.as_ref().copied())
 }
 
-<<<<<<< HEAD
-=======
 /// Snapshot summarising the latest RealGrad projection applied by the system.
 #[derive(Debug, Clone, Copy)]
 pub struct RealGradPulse {
@@ -435,7 +433,6 @@
     }
 }
 
->>>>>>> 1afa75c8
 #[cfg_attr(
     feature = "psi",
     doc = "Stores the latest desire step telemetry snapshot for downstream consumers."
