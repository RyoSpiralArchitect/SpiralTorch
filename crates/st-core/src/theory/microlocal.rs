// SPDX-License-Identifier: AGPL-3.0-or-later
// © 2025 Ryo ∴ SpiralArchitect (kishkavsesvit@icloud.com)
// Part of SpiralTorch — Licensed under AGPL-3.0-or-later.
// Unauthorized derivative works or closed redistribution prohibited under AGPL §13.

// ============================================================================
//  SpiralReality Proprietary
//  Copyright (c) 2025 SpiralReality. All Rights Reserved.
//
//  NOTICE: This file contains confidential and proprietary information of
//  SpiralReality. ANY USE, COPYING, MODIFICATION, DISTRIBUTION, DISPLAY,
//  OR DISCLOSURE OF THIS FILE, IN WHOLE OR IN PART, IS STRICTLY PROHIBITED
//  WITHOUT THE PRIOR WRITTEN CONSENT OF SPIRALREALITY.
//
//  NO LICENSE IS GRANTED OR IMPLIED BY THIS FILE. THIS SOFTWARE IS PROVIDED
//  "AS IS", WITHOUT WARRANTY OF ANY KIND, EXPRESS OR IMPLIED, INCLUDING BUT
//  NOT LIMITED TO THE WARRANTIES OF MERCHANTABILITY, FITNESS FOR A PARTICULAR
//  PURPOSE AND NON-INFRINGEMENT. IN NO EVENT SHALL SPIRALREALITY OR ITS
//  SUPPLIERS BE LIABLE FOR ANY CLAIM, DAMAGES OR OTHER LIABILITY, WHETHER IN
//  AN ACTION OF CONTRACT, TORT OR OTHERWISE, ARISING FROM, OUT OF OR IN
//  CONNECTION WITH THE SOFTWARE OR THE USE OR OTHER DEALINGS IN THE SOFTWARE.
// ============================================================================

//! Microlocal boundary gauges used to detect interfaces that survive the
//! blow-up limit without committing to a global label.
//!
//! The constructions in this module mirror the BV/varifold correspondence
//! outlined in the SpiralTorch sheaf notes: only the presence of an interface
//! (the `R` machine) remains gauge invariant in the microlocal limit, while
//! oriented data such as co-normals requires an external label `c′` to fix a
//! sign.  `InterfaceGauge` provides a practical discretisation that measures
//! the local total-variation density inside shrinking metric balls, emits the
//! stable boundary indicator, estimates the mean-curvature magnitude that
//! survives the gauge quotient, and optionally reconstructs the oriented normal
//! field together with signed curvature when a phase label is supplied.

use crate::telemetry::hub::SoftlogicZFeedback;
use crate::util::math::LeechProjector;
use ndarray::{indices, ArrayD, Dimension, IxDyn};
use statrs::function::gamma::gamma;
use std::f64::consts::PI;

/// Result of running an [`InterfaceGauge`] on a binary phase field.
#[derive(Debug, Clone)]
pub struct InterfaceSignature {
    /// Gauge invariant boundary detector (1 = interface present).
    pub r_machine: ArrayD<f32>,
    /// Raw (0–1) estimate of the perimeter density relative to the flat lattice.
    pub raw_density: ArrayD<f32>,
    /// Perimeter density normalised by \(|D\chi_E|(B_\varepsilon)/\varepsilon^{d-1}|\),
    /// mapped to \{0, \kappa_d\} to match the finite perimeter blow-up.
    pub perimeter_density: ArrayD<f32>,
    /// Gauge invariant mean curvature magnitude estimated from the unlabeled mask.
    pub mean_curvature: ArrayD<f32>,
    /// Signed mean curvature reconstructed only when an oriented label `c′` is supplied.
    pub signed_mean_curvature: Option<ArrayD<f32>>,
    /// Optional unit normal field (only populated when `c_prime` was provided).
    pub orientation: Option<ArrayD<f32>>,
    /// Surface measure of the unit \((d-1)\)-sphere used for the normalisation.
    pub kappa_d: f32,
    /// Radius in lattice steps used to accumulate the blow-up statistics.
    pub radius: isize,
    /// Physical radius (same units as the lattice spacing) backing `radius`.
    pub physical_radius: f32,
}

impl InterfaceSignature {
    /// Returns `true` when any interface cell was detected.
    pub fn has_interface(&self) -> bool {
        self.r_machine.iter().any(|v| *v > 0.0)
    }
}

/// Microlocal interface detector approximating the BV blow-up.
#[derive(Debug, Clone)]
pub struct InterfaceGauge {
    grid_spacing: f32,
    physical_radius: f32,
    threshold: f32,
}

impl InterfaceGauge {
    /// Constructs a new interface gauge.
    ///
    /// * `grid_spacing` – physical size of one lattice step (used for gradients).
    /// * `physical_radius` – radius of the metric ball used in the blow-up probe.
    pub fn new(grid_spacing: f32, physical_radius: f32) -> Self {
        Self {
            grid_spacing: grid_spacing.max(f32::EPSILON),
            physical_radius: physical_radius.max(f32::EPSILON),
            threshold: 0.25,
        }
    }

    /// Adjusts the contrast threshold used when deciding if two samples belong
    /// to different phases. Defaults to `0.25` which is robust for \{0,1\} masks.
    pub fn with_threshold(mut self, threshold: f32) -> Self {
        self.threshold = threshold.max(0.0);
        self
    }

    /// Evaluates the gauge on a binary mask, returning the interface signature.
    pub fn analyze(&self, mask: &ArrayD<f32>) -> InterfaceSignature {
        self.analyze_with_radius(mask, None, self.physical_radius)
    }

    /// Evaluates the gauge on a binary mask using an optional signed label `c′`
    /// to reconstruct oriented normals.
    pub fn analyze_with_label(
        &self,
        mask: &ArrayD<f32>,
        c_prime: Option<&ArrayD<f32>>,
    ) -> InterfaceSignature {
        self.analyze_with_radius(mask, c_prime, self.physical_radius)
    }

    /// Evaluates the gauge at a custom physical radius, returning the interface
    /// signature extracted at that scale.
    pub fn analyze_with_radius(
        &self,
        mask: &ArrayD<f32>,
        c_prime: Option<&ArrayD<f32>>,
        physical_radius: f32,
    ) -> InterfaceSignature {
        let dim = mask.ndim();
        assert!(dim > 0, "mask must have positive dimension");
        if let Some(label) = c_prime {
            assert_eq!(label.shape(), mask.shape(), "c′ must match mask shape");
        }

        let radius = radius_in_steps(physical_radius, self.grid_spacing);
        self.analyze_with_steps(mask, c_prime, radius, physical_radius.max(f32::EPSILON))
    }

    /// Evaluates the gauge across multiple radii and returns the resulting
    /// signatures ordered according to the supplied radii slice.
    pub fn analyze_multiradius(
        &self,
        mask: &ArrayD<f32>,
        c_prime: Option<&ArrayD<f32>>,
        radii: &[f32],
    ) -> Vec<InterfaceSignature> {
        assert!(!radii.is_empty(), "at least one radius must be provided");
        radii
            .iter()
            .map(|&radius| self.analyze_with_radius(mask, c_prime, radius))
            .collect()
    }

    fn analyze_with_steps(
        &self,
        mask: &ArrayD<f32>,
        c_prime: Option<&ArrayD<f32>>,
        radius_steps: isize,
        physical_radius: f32,
    ) -> InterfaceSignature {
        let dim = mask.ndim();
        let radius_steps = radius_steps.max(1);
        let offsets = generate_offsets(dim, radius_steps);
        let shape = mask.shape().to_vec();
        let raw_dim = mask.raw_dim();
        let mut r_machine = ArrayD::<f32>::zeros(raw_dim.clone());
        let mut raw_density = ArrayD::<f32>::zeros(raw_dim.clone());
        let mut perimeter_density = ArrayD::<f32>::zeros(raw_dim.clone());
        let mut mean_curvature = ArrayD::<f32>::zeros(raw_dim.clone());
        let mut signed_mean_curvature = c_prime.map(|_| ArrayD::<f32>::zeros(raw_dim.clone()));
        let mut orientation = c_prime.map(|_| {
            let mut full_shape = Vec::with_capacity(dim + 1);
            full_shape.push(dim);
            full_shape.extend_from_slice(&shape);
            ArrayD::<f32>::zeros(IxDyn(&full_shape))
        });

        let threshold = self.threshold;
        let kappa_d = unit_sphere_area(dim);

        for idx in indices(raw_dim.clone()) {
            let idx_slice = idx.slice();
            let idx_dyn = IxDyn(idx_slice);
            let center = mask[&idx_dyn];
            let mut min_val = center;
            let mut max_val = center;

            for off in offsets.iter().filter(|off| off.iter().any(|&o| o != 0)) {
                if let Some(neigh) = neighbor_sample(mask, idx_slice, &shape, off) {
                    min_val = min_val.min(neigh);
                    max_val = max_val.max(neigh);
                }
            }

            let has_interface = (max_val - min_val) >= threshold;
            let r_val = if has_interface { 1.0 } else { 0.0 };
            r_machine[&idx_dyn] = r_val;

            let (raw_val, discrete_jump) =
                local_raw_density(mask, idx_slice, &shape, threshold, center);
            raw_density[&idx_dyn] = raw_val;
            perimeter_density[&idx_dyn] = if discrete_jump { kappa_d } else { 0.0 };

            if has_interface {
                if let Some((abs_curv, _)) =
                    mean_curvature_from_field(mask, idx_slice, &shape, self.grid_spacing, threshold)
                {
                    mean_curvature[&idx_dyn] = abs_curv;
                }
                if let (Some(label_field), Some(curv_field)) =
                    (c_prime, signed_mean_curvature.as_mut())
                {
                    if let Some((_, signed_curv)) = mean_curvature_from_field(
                        label_field,
                        idx_slice,
                        &shape,
                        self.grid_spacing,
                        threshold,
                    ) {
                        curv_field[&idx_dyn] = signed_curv;
                    }
                }
            }

            if let (Some(label_field), Some(ref mut orient)) = (c_prime, orientation.as_mut()) {
                if has_interface {
                    let normal = oriented_normal(
                        label_field,
                        idx_slice,
                        &shape,
                        self.grid_spacing,
                        threshold,
                    );
                    if let Some(n) = normal {
                        for axis in 0..dim {
                            let mut coord = Vec::with_capacity(dim + 1);
                            coord.push(axis);
                            coord.extend_from_slice(idx_slice);
                            orient[IxDyn(&coord)] = n[axis];
                        }
                    }
                }
            }
        }

        InterfaceSignature {
            r_machine,
            raw_density,
            perimeter_density,
            mean_curvature,
            signed_mean_curvature,
            orientation,
            kappa_d,
            radius: radius_steps,
            physical_radius,
        }
    }
<<<<<<< HEAD

    /// Returns the discretised sampling radius expressed in lattice steps.
    pub fn radius_in_steps(&self) -> isize {
        let steps = (self.physical_radius / self.grid_spacing).ceil() as isize;
        steps.max(1)
    }
=======
>>>>>>> b3adc80d
}

/// Couples microlocal interface signatures into a Z-space control pulse.
///
/// The lift projects oriented perimeter density onto a preferred Z-axis,
/// accumulates Above/Here/Beneath energy, and enriches the signed drift with a
/// [`LeechProjector`] so downstream runtimes can bias their Z control signal
/// using interface geometry alone. When orientations are absent the lift
/// reduces to a neutral pulse (`z_bias = 0`) that still reports boundary
/// support through the Here band.
#[derive(Debug, Clone)]
pub struct InterfaceZLift {
    axis: Vec<f32>,
    projector: LeechProjector,
    bias_gain: f32,
    min_support: f32,
    orientation_floor: f32,
}

impl InterfaceZLift {
    /// Builds a new lift for the provided preferred Z-axis and projector.
    ///
    /// The axis is normalised internally so callers can provide any non-zero
    /// vector aligned with the desired Above direction in the microlocal
    /// lattice.
    pub fn new(axis: &[f32], projector: LeechProjector) -> Self {
        assert!(!axis.is_empty(), "axis must not be empty");
        let mut axis_vec = axis.to_vec();
        let norm = axis_vec
            .iter()
            .map(|v| (*v as f64).powi(2))
            .sum::<f64>()
            .sqrt();
        assert!(norm > f64::EPSILON, "axis must have non-zero length");
        let inv_norm = (norm as f32).recip();
        for value in &mut axis_vec {
            *value *= inv_norm;
        }
        Self {
            axis: axis_vec,
            projector,
            bias_gain: 1.0,
            min_support: 1.0,
            orientation_floor: 0.05,
        }
    }

    /// Scales the enriched Z bias produced by the lift.
    pub fn with_bias_gain(mut self, gain: f32) -> Self {
        self.bias_gain = gain;
        self
    }

    /// Requires a minimum number of interface cells before emitting bias.
    pub fn with_min_support(mut self, min_support: f32) -> Self {
        self.min_support = min_support.max(0.0);
        self
    }

    /// Floor on the oriented drift before the bias becomes active.
    pub fn with_orientation_floor(mut self, floor: f32) -> Self {
        self.orientation_floor = floor.max(0.0);
        self
    }

    /// Returns the normalised axis used during projection.
    pub fn axis(&self) -> &[f32] {
        &self.axis
    }

    /// Projects the provided microlocal signature into a Z-space pulse.
    pub fn project(&self, signature: &InterfaceSignature) -> InterfaceZPulse {
        let dim = signature.r_machine.ndim();
        assert_eq!(dim, self.axis.len(), "axis dimension mismatch");

        let mut interface_cells = 0.0f32;
        let mut boundary_mass = 0.0f32;
        let mut above = 0.0f32;
        let mut here = 0.0f32;
        let mut beneath = 0.0f32;

        let orientation = signature.orientation.as_ref();
        let mut coord = vec![0usize; dim + 1];

        for idx in indices(signature.r_machine.raw_dim()) {
            let idx_slice = idx.slice();
            let idx_dyn = IxDyn(idx_slice);
            let r_val = signature.r_machine[&idx_dyn];
            if r_val <= 0.0 {
                continue;
            }
            interface_cells += r_val;

            let weight = signature.perimeter_density[&idx_dyn];
            if weight <= f32::EPSILON {
                continue;
            }
            boundary_mass += weight;

            if let Some(field) = orientation {
                coord[1..].clone_from_slice(idx_slice);
                let mut projection = 0.0f32;
                for axis_idx in 0..dim {
                    coord[0] = axis_idx;
                    projection += field[IxDyn(&coord)] * self.axis[axis_idx];
                }
                let projection = projection.clamp(-1.0, 1.0);
                let aligned = projection.max(0.0);
                let anti = (-projection).max(0.0);
                let neutral = (1.0 - aligned - anti).max(0.0);
                above += weight * aligned;
                beneath += weight * anti;
                here += weight * neutral;
            } else {
                here += weight;
            }
        }

        let drift = above - beneath;
        let mut z_bias = 0.0f32;
        if interface_cells >= self.min_support && drift.abs() >= self.orientation_floor {
            let magnitude = f64::from(drift.abs());
            let enriched = self.projector.enrich(magnitude) as f32;
            if enriched > f32::EPSILON && self.bias_gain.abs() > f32::EPSILON {
                z_bias = drift.signum() * enriched * self.bias_gain;
            }
        }

        InterfaceZPulse {
            support: boundary_mass,
            interface_cells,
            band_energy: (above, here, beneath),
            drift,
            z_bias,
        }
    }
}

/// Aggregated Z-space pulse produced by [`InterfaceZLift::project`].
#[derive(Debug, Clone, Copy, PartialEq)]
pub struct InterfaceZPulse {
    /// Total perimeter mass supporting the pulse.
    pub support: f32,
    /// Number of interface cells participating in the pulse.
    pub interface_cells: f32,
    /// Above/Here/Beneath energy split produced during projection.
    pub band_energy: (f32, f32, f32),
    /// Signed drift between Above and Beneath energy.
    pub drift: f32,
    /// Signed Z bias generated after enriching the drift.
    pub z_bias: f32,
}

impl InterfaceZPulse {
    /// Returns the total band energy.
    pub fn total_energy(&self) -> f32 {
        let (above, here, beneath) = self.band_energy;
        above + here + beneath
    }

    /// Returns `true` when the pulse carries no support and therefore no
    /// actionable Z-bias signal.
    pub fn is_empty(&self) -> bool {
        self.support <= f32::EPSILON && self.total_energy() <= f32::EPSILON
    }

    /// Aggregates a batch of pulses into a single pulse whose band energies are
    /// the sum of the individual contributions while the Z bias is support
    /// weighted.
    pub fn aggregate(pulses: &[InterfaceZPulse]) -> InterfaceZPulse {
        if pulses.is_empty() {
            return InterfaceZPulse::default();
        }

        let mut support = 0.0f32;
        let mut interface_cells = 0.0f32;
        let mut above = 0.0f32;
        let mut here = 0.0f32;
        let mut beneath = 0.0f32;
        let mut weighted_bias = 0.0f32;

        for pulse in pulses {
            let (p_above, p_here, p_beneath) = pulse.band_energy;
            above += p_above;
            here += p_here;
            beneath += p_beneath;
            interface_cells += pulse.interface_cells;
            support += pulse.support;
            weighted_bias += pulse.z_bias * pulse.support;
        }

        let drift = above - beneath;
        let z_bias = if support > f32::EPSILON {
            weighted_bias / support
        } else {
            0.0
        };

        InterfaceZPulse {
            support,
            interface_cells,
            band_energy: (above, here, beneath),
            drift,
            z_bias,
        }
    }

    /// Blends two pulses using the weight `alpha` for the `next` pulse.
    pub fn lerp(current: &InterfaceZPulse, next: &InterfaceZPulse, alpha: f32) -> InterfaceZPulse {
        let alpha = alpha.clamp(0.0, 1.0);
        if alpha <= f32::EPSILON {
            return *current;
        }
        if (1.0 - alpha) <= f32::EPSILON {
            return *next;
        }
        let beta = 1.0 - alpha;
        let (cur_above, cur_here, cur_beneath) = current.band_energy;
        let (next_above, next_here, next_beneath) = next.band_energy;
        InterfaceZPulse {
            support: current.support * beta + next.support * alpha,
            interface_cells: current.interface_cells * beta + next.interface_cells * alpha,
            band_energy: (
                cur_above * beta + next_above * alpha,
                cur_here * beta + next_here * alpha,
                cur_beneath * beta + next_beneath * alpha,
            ),
            drift: current.drift * beta + next.drift * alpha,
            z_bias: current.z_bias * beta + next.z_bias * alpha,
        }
    }

    /// Converts the pulse into a [`SoftlogicZFeedback`] record using explicit
    /// ψ and weighted loss totals supplied by the caller.
    pub fn into_softlogic_feedback_with(
        self,
        psi_total: f32,
        weighted_loss: f32,
    ) -> SoftlogicZFeedback {
        SoftlogicZFeedback {
            psi_total,
            weighted_loss,
            band_energy: self.band_energy,
            drift: self.drift,
            z_signal: self.z_bias,
        }
    }

    /// Converts the pulse into a [`SoftlogicZFeedback`] record using the
    /// perimeter mass both as ψ total and weighted loss surrogate.
    pub fn into_softlogic_feedback(self) -> SoftlogicZFeedback {
        self.into_softlogic_feedback_with(self.support, self.total_energy())
    }
}

impl Default for InterfaceZPulse {
    fn default() -> Self {
        InterfaceZPulse {
            support: 0.0,
            interface_cells: 0.0,
            band_energy: (0.0, 0.0, 0.0),
            drift: 0.0,
            z_bias: 0.0,
        }
    }
}

/// Drives a bank of microlocal gauges and fuses the resulting Z pulses into a
/// smoothed control signal suitable for Softlogic feedback.
#[derive(Debug, Clone)]
pub struct InterfaceZConductor {
    gauges: Vec<InterfaceGauge>,
    lift: InterfaceZLift,
    smoothing: f32,
    carry: Option<InterfaceZPulse>,
}

impl InterfaceZConductor {
    /// Creates a new conductor from the provided gauges and lift. The
    /// `smoothing` factor defaults to `1.0`, meaning the fused pulse mirrors the
    /// latest measurement unless [`with_smoothing`] is invoked.
    pub fn new(gauges: Vec<InterfaceGauge>, lift: InterfaceZLift) -> Self {
        assert!(!gauges.is_empty(), "at least one gauge must be supplied");
        InterfaceZConductor {
            gauges,
            lift,
            smoothing: 1.0,
            carry: None,
        }
    }

    /// Configures the exponential smoothing factor `alpha` applied when fusing
    /// subsequent pulses. Values in `[0,1]` blend the previous fused pulse with
    /// the latest measurement; `1` disables smoothing while `0` keeps the
    /// previous fused pulse unchanged.
    pub fn with_smoothing(mut self, alpha: f32) -> Self {
        self.smoothing = alpha.clamp(0.0, 1.0);
        self
    }

    /// Returns the gauges driven by the conductor.
    pub fn gauges(&self) -> &[InterfaceGauge] {
        &self.gauges
    }

    /// Processes a binary mask through each gauge, lifts the resulting
    /// signatures into Z pulses, and fuses them into a Softlogic feedback
    /// record. When `psi_total` or `weighted_loss` are omitted they default to
    /// the fused support and total energy respectively.
    pub fn step(
        &mut self,
        mask: &ArrayD<f32>,
        c_prime: Option<&ArrayD<f32>>,
        psi_total: Option<f32>,
        weighted_loss: Option<f32>,
    ) -> InterfaceZReport {
        let mut signatures = Vec::with_capacity(self.gauges.len());
        let mut pulses = Vec::with_capacity(self.gauges.len());

        for gauge in &self.gauges {
            let signature = gauge.analyze_with_label(mask, c_prime);
            let pulse = self.lift.project(&signature);
            signatures.push(signature);
            pulses.push(pulse);
        }

        let fused_raw = InterfaceZPulse::aggregate(&pulses);
        let mut fused = if let Some(prev) = &self.carry {
            InterfaceZPulse::lerp(prev, &fused_raw, self.smoothing)
        } else {
            fused_raw
        };
        if fused_raw.z_bias.abs() > f32::EPSILON
            && fused.z_bias.signum() != fused_raw.z_bias.signum()
        {
            fused.z_bias = fused_raw.z_bias * self.smoothing;
        }
        if fused_raw.drift.abs() > f32::EPSILON && fused.drift.signum() != fused_raw.drift.signum()
        {
            fused.drift = fused_raw.drift * self.smoothing;
        }

        self.carry = Some(fused);

        let psi = psi_total.unwrap_or(fused.support);
        let loss = weighted_loss.unwrap_or(fused.total_energy());
        let feedback = fused.into_softlogic_feedback_with(psi, loss);

        InterfaceZReport {
            signatures,
            pulses,
            fused_pulse: fused,
            feedback,
        }
    }
}

/// Result of a single [`InterfaceZConductor::step`] call, containing both the
/// per-gauge signatures and the fused Z-space feedback.
#[derive(Debug, Clone)]
pub struct InterfaceZReport {
    /// Signatures returned by each gauge, ordered as supplied to the conductor.
    pub signatures: Vec<InterfaceSignature>,
    /// Pulses generated from each signature prior to fusion.
    pub pulses: Vec<InterfaceZPulse>,
    /// Smoothed aggregate pulse after applying fusion and smoothing.
    pub fused_pulse: InterfaceZPulse,
    /// Ready-to-store Softlogic feedback record.
    pub feedback: SoftlogicZFeedback,
}

impl InterfaceZReport {
    /// Returns `true` when any gauge detected an interface.
    pub fn has_interface(&self) -> bool {
        self.signatures
            .iter()
            .any(InterfaceSignature::has_interface)
    }
}

fn unit_sphere_area(dim: usize) -> f32 {
    let d = dim as f64;
    let area = 2.0 * PI.powf(d / 2.0) / gamma(d / 2.0);
    area as f32
}

fn radius_in_steps(physical_radius: f32, grid_spacing: f32) -> isize {
    let radius = physical_radius.max(f32::EPSILON);
    let spacing = grid_spacing.max(f32::EPSILON);
    let steps = (radius / spacing).ceil() as isize;
    steps.max(1)
}

fn generate_offsets(dim: usize, radius: isize) -> Vec<Vec<isize>> {
    fn recurse(acc: &mut Vec<Vec<isize>>, cur: &mut Vec<isize>, dim: usize, radius: isize) {
        if cur.len() == dim {
            acc.push(cur.clone());
            return;
        }
        for step in -radius..=radius {
            cur.push(step);
            recurse(acc, cur, dim, radius);
            cur.pop();
        }
    }
    let mut acc = Vec::new();
    let mut scratch = Vec::with_capacity(dim);
    recurse(&mut acc, &mut scratch, dim, radius);
    acc
}

fn neighbor_sample(
    field: &ArrayD<f32>,
    idx: &[usize],
    shape: &[usize],
    offset: &[isize],
) -> Option<f32> {
    let mut coord = Vec::with_capacity(idx.len());
    for (axis, &delta) in offset.iter().enumerate() {
        let pos = idx[axis] as isize + delta;
        if pos < 0 || pos >= shape[axis] as isize {
            return None;
        }
        coord.push(pos as usize);
    }
    Some(field[IxDyn(&coord)])
}

fn local_raw_density(
    mask: &ArrayD<f32>,
    idx: &[usize],
    shape: &[usize],
    threshold: f32,
    center: f32,
) -> (f32, bool) {
    let dim = idx.len();
    let mut diff_count = 0.0f32;
    let mut neighbor_total = 0.0f32;
    for axis in 0..dim {
        if idx[axis] + 1 < shape[axis] {
            neighbor_total += 1.0;
            let mut coord = idx.to_vec();
            coord[axis] += 1;
            let neigh = mask[IxDyn(&coord)];
            if (neigh - center).abs() >= threshold {
                diff_count += 1.0;
            }
        }
        if idx[axis] > 0 {
            neighbor_total += 1.0;
            let mut coord = idx.to_vec();
            coord[axis] -= 1;
            let neigh = mask[IxDyn(&coord)];
            if (neigh - center).abs() >= threshold {
                diff_count += 1.0;
            }
        }
    }
    if neighbor_total > 0.0 {
        let raw = diff_count / neighbor_total;
        (raw, diff_count > 0.0)
    } else {
        (0.0, false)
    }
}

fn oriented_normal(
    label: &ArrayD<f32>,
    idx: &[usize],
    shape: &[usize],
    h: f32,
    threshold: f32,
) -> Option<Vec<f32>> {
    let dim = idx.len();
    let mut grad = vec![0.0f32; dim];
    let mut magnitudes = vec![0.0f32; dim];
    let center = label[IxDyn(idx)];
    for axis in 0..dim {
        let forward = if idx[axis] + 1 < shape[axis] {
            let mut coord = idx.to_vec();
            coord[axis] += 1;
            label[IxDyn(&coord)]
        } else {
            center
        };
        let backward = if idx[axis] > 0 {
            let mut coord = idx.to_vec();
            coord[axis] -= 1;
            label[IxDyn(&coord)]
        } else {
            center
        };
        let forward_delta = forward - center;
        let backward_delta = center - backward;
        if forward_delta.abs() >= backward_delta.abs() {
            grad[axis] = forward_delta / h;
            magnitudes[axis] = forward_delta.abs();
        } else {
            grad[axis] = backward_delta / h;
            magnitudes[axis] = backward_delta.abs();
        }
    }
    let max_mag = magnitudes.iter().copied().fold(0.0f32, f32::max);
    if max_mag < threshold {
        return None;
    }
    let mut first_axis = None;
    for axis in 0..dim {
        if magnitudes[axis] + f32::EPSILON < max_mag {
            grad[axis] = 0.0;
        } else if (magnitudes[axis] - max_mag).abs() <= f32::EPSILON {
            if let Some(primary) = first_axis {
                if axis != primary {
                    grad[axis] = 0.0;
                }
            } else {
                first_axis = Some(axis);
            }
        }
    }
    let norm_sq = grad.iter().map(|g| (*g as f64).powi(2)).sum::<f64>() as f32;
    if norm_sq.sqrt() < threshold {
        return None;
    }
    let norm = norm_sq.sqrt().max(f32::EPSILON);
    for g in &mut grad {
        *g /= norm;
    }
    Some(grad)
}

fn mean_curvature_from_field(
    field: &ArrayD<f32>,
    idx: &[usize],
    shape: &[usize],
    h: f32,
    threshold: f32,
) -> Option<(f32, f32)> {
    let dim = idx.len();
    let center_normal = normalized_gradient(field, idx, shape, h, threshold)?;
    let mut divergence = 0.0f32;
    for axis in 0..dim {
        let forward = normalized_gradient_offset(field, idx, shape, axis, 1, h, threshold)
            .unwrap_or_else(|| center_normal.clone());
        let backward = normalized_gradient_offset(field, idx, shape, axis, -1, h, threshold)
            .unwrap_or_else(|| center_normal.clone());
        let derivative = (forward[axis] - backward[axis]) / (2.0 * h);
        if derivative.is_finite() {
            divergence += derivative;
        }
    }
    let signed = divergence;
    let magnitude = divergence.abs();
    Some((magnitude, signed))
}

fn normalized_gradient(
    field: &ArrayD<f32>,
    idx: &[usize],
    shape: &[usize],
    h: f32,
    threshold: f32,
) -> Option<Vec<f32>> {
    let dim = idx.len();
    let mut grad = vec![0.0f32; dim];
    let center = field[IxDyn(idx)];
    for axis in 0..dim {
        let forward = if idx[axis] + 1 < shape[axis] {
            let mut coord = idx.to_vec();
            coord[axis] += 1;
            field[IxDyn(&coord)]
        } else {
            center
        };
        let backward = if idx[axis] > 0 {
            let mut coord = idx.to_vec();
            coord[axis] -= 1;
            field[IxDyn(&coord)]
        } else {
            center
        };
        grad[axis] = match (idx[axis] > 0, idx[axis] + 1 < shape[axis]) {
            (true, true) => (forward - backward) / (2.0 * h),
            (false, true) => (forward - center) / h,
            (true, false) => (center - backward) / h,
            (false, false) => 0.0,
        };
    }
    let norm_sq = grad.iter().map(|g| (*g as f64).powi(2)).sum::<f64>() as f32;
    if norm_sq.sqrt() < threshold {
        return None;
    }
    let norm = norm_sq.sqrt().max(f32::EPSILON);
    for g in &mut grad {
        *g /= norm;
    }
    Some(grad)
}

fn normalized_gradient_offset(
    field: &ArrayD<f32>,
    idx: &[usize],
    shape: &[usize],
    axis: usize,
    delta: isize,
    h: f32,
    threshold: f32,
) -> Option<Vec<f32>> {
    let pos = idx[axis] as isize + delta;
    if pos < 0 || pos >= shape[axis] as isize {
        return None;
    }
    let mut coord = idx.to_vec();
    coord[axis] = pos as usize;
    normalized_gradient(field, &coord, shape, h, threshold)
}

#[cfg(test)]
mod tests {
    use super::*;
    use ndarray::array;

    #[test]
    fn detects_boundary_presence() {
        let mask = array![[0.0, 0.0, 0.0], [0.0, 1.0, 1.0], [0.0, 1.0, 1.0]].into_dyn();
        let gauge = InterfaceGauge::new(1.0, 1.0);
        let sig = gauge.analyze(&mask);
        assert!(sig.has_interface());
        assert_eq!(sig.kappa_d, 2.0 * std::f32::consts::PI);
        assert!((sig.perimeter_density[IxDyn(&[1, 1])] - sig.kappa_d).abs() < 1e-5);
        assert_eq!(sig.perimeter_density[IxDyn(&[0, 0])], 0.0);
        assert!((sig.physical_radius - 1.0).abs() < 1e-6);
    }

    #[test]
    fn oriented_normals_require_label() {
        let mask = array![[0.0, 0.0, 0.0], [0.0, 1.0, 1.0], [0.0, 1.0, 1.0]].into_dyn();
        let c_prime = mask.mapv(|v| if v > 0.5 { 1.0 } else { -1.0 });
        let gauge = InterfaceGauge::new(1.0, 1.0);
        let sig = gauge.analyze_with_label(&mask, Some(&c_prime));
        let orient = sig.orientation.expect("orientation missing");
        let normal_y = orient[IxDyn(&[0, 1, 1])];
        let normal_x = orient[IxDyn(&[1, 1, 1])];
        assert!(normal_y.abs() > 0.5);
        assert!(normal_x.abs() < 1e-3);
    }

    #[test]
    fn z_lift_produces_oriented_bias() {
        let mask = array![[0.0, 0.0, 0.0], [0.0, 1.0, 1.0], [0.0, 1.0, 1.0]].into_dyn();
        let c_prime = mask.mapv(|v| if v > 0.5 { 1.0 } else { -1.0 });
        let gauge = InterfaceGauge::new(1.0, 1.0);
        let sig = gauge.analyze_with_label(&mask, Some(&c_prime));
        let projector = LeechProjector::new(24, 0.5);
        let lift = InterfaceZLift::new(&[1.0, 0.0], projector);
        let pulse = lift.project(&sig);
        let (above, here, beneath) = pulse.band_energy;
        assert!(above > beneath);
        assert!(here >= 0.0);
        assert!(pulse.z_bias > 0.0);
        let feedback = pulse.into_softlogic_feedback();
        assert_eq!(feedback.band_energy, pulse.band_energy);
        assert_eq!(feedback.z_signal, pulse.z_bias);
    }

    #[test]
    fn z_lift_remains_neutral_without_orientation() {
        let mask = array![[0.0, 0.0, 0.0], [0.0, 1.0, 1.0], [0.0, 1.0, 1.0]].into_dyn();
        let gauge = InterfaceGauge::new(1.0, 1.0);
        let sig = gauge.analyze(&mask);
        let projector = LeechProjector::new(24, 0.5);
        let lift = InterfaceZLift::new(&[0.0, 1.0], projector);
        let pulse = lift.project(&sig);
        let (above, here, beneath) = pulse.band_energy;
        assert!(above <= f32::EPSILON);
        assert!(beneath <= f32::EPSILON);
        assert!(here > 0.0);
        assert_eq!(pulse.z_bias, 0.0);
    }

    #[test]
    fn curvature_detects_flat_and_curved_interfaces() {
        let flat = array![[0.0, 0.0, 0.0], [1.0, 1.0, 1.0], [1.0, 1.0, 1.0]].into_dyn();
        let gauge = InterfaceGauge::new(1.0, 1.0);
        let flat_sig = gauge.analyze(&flat);
        let flat_curvature = flat_sig.mean_curvature[IxDyn(&[1, 1])];
        assert!(
            flat_curvature.abs() < 1e-3,
            "flat interface should be near-zero curvature"
        );

        let curved = array![
            [0.0, 0.0, 1.0, 0.0, 0.0],
            [0.0, 1.0, 1.0, 1.0, 0.0],
            [1.0, 1.0, 1.0, 1.0, 1.0],
            [0.0, 1.0, 1.0, 1.0, 0.0],
            [0.0, 0.0, 1.0, 0.0, 0.0],
        ]
        .mapv(|v| v as f32)
        .into_dyn();
        let curved_sig = gauge.analyze(&curved);
        let max_curvature = curved_sig
            .mean_curvature
            .iter()
            .fold(0.0f32, |acc, v| acc.max(*v));
        assert!(
            max_curvature > 0.05,
            "curved interface should register positive curvature"
        );
    }

    #[test]
    fn multiradius_analysis_returns_distinct_signatures() {
        let mask = array![
            [0.0, 0.0, 0.0, 0.0],
            [0.0, 1.0, 1.0, 1.0],
            [0.0, 1.0, 1.0, 1.0],
            [0.0, 1.0, 1.0, 1.0],
        ]
        .into_dyn();
        let gauge = InterfaceGauge::new(1.0, 1.5);
        let c_prime = mask.mapv(|v| if v > 0.5 { 1.0 } else { -1.0 });
        let signatures = gauge.analyze_multiradius(&mask, Some(&c_prime), &[0.75, 1.5, 2.5]);
        assert_eq!(signatures.len(), 3);
        assert!(signatures[0].radius <= signatures[1].radius);
        assert!(signatures[1].radius <= signatures[2].radius);
        assert!((signatures[1].physical_radius - 1.5).abs() < 1e-6);
        assert!(signatures.iter().all(|sig| sig.orientation.is_some()));
    }

    #[test]
    fn conductor_fuses_multiscale_pulses_with_smoothing() {
        let mask = array![
            [0.0, 0.0, 0.0, 0.0],
            [0.0, 1.0, 1.0, 1.0],
            [0.0, 1.0, 1.0, 1.0],
            [0.0, 1.0, 1.0, 1.0],
        ]
        .into_dyn();
        let mut flipped = mask.clone();
        flipped[[1, 2]] = 0.0;
        flipped[[2, 2]] = 0.0;
        let c_prime = mask.mapv(|v| if v > 0.5 { 1.0 } else { -1.0 });
        let c_prime_neg = c_prime.mapv(|v| -v);

        let gauge_fine = InterfaceGauge::new(1.0, 1.0);
        let gauge_coarse = InterfaceGauge::new(1.0, 2.5);
        let projector = LeechProjector::new(24, 0.5);
        let lift = InterfaceZLift::new(&[1.0, 0.0], projector).with_bias_gain(0.5);
        let mut conductor =
            InterfaceZConductor::new(vec![gauge_fine, gauge_coarse], lift).with_smoothing(0.5);

        let first = conductor.step(&mask, Some(&c_prime), None, None);
        assert!(first.has_interface());
        assert!(first.fused_pulse.z_bias > 0.0);

        let second = conductor.step(&flipped, Some(&c_prime_neg), None, None);
        let raw_second = InterfaceZPulse::aggregate(&second.pulses);
        assert!(raw_second.z_bias < 0.0);
        assert!(second.fused_pulse.z_bias < 0.0);
        assert!(second.fused_pulse.z_bias > raw_second.z_bias);
        assert_eq!(second.feedback.band_energy, second.fused_pulse.band_energy);
    }
}<|MERGE_RESOLUTION|>--- conflicted
+++ resolved
@@ -251,15 +251,12 @@
             physical_radius,
         }
     }
-<<<<<<< HEAD
 
     /// Returns the discretised sampling radius expressed in lattice steps.
     pub fn radius_in_steps(&self) -> isize {
         let steps = (self.physical_radius / self.grid_spacing).ceil() as isize;
         steps.max(1)
     }
-=======
->>>>>>> b3adc80d
 }
 
 /// Couples microlocal interface signatures into a Z-space control pulse.
