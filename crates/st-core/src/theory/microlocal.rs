--- conflicted
+++ resolved
@@ -12,12 +12,8 @@
 
 use crate::telemetry::hub::SoftlogicZFeedback;
 use crate::theory::zpulse::{
-<<<<<<< HEAD
-    ZConductor, ZConductorCfg, ZEmitter, ZPulse, ZRegistry, ZScale, ZSource, ZSupport,
-=======
     ZAdaptiveGainCfg, ZConductor, ZEmitter, ZFrequencyConfig, ZFused, ZPulse, ZSource,
     ZSupport,
->>>>>>> 1e06ef3b
 };
 use crate::util::math::LeechProjector;
 use ndarray::{indices, ArrayD, ArrayViewD, Dimension, IxDyn};
@@ -362,11 +358,7 @@
     pub support: f32,
     pub interface_cells: f32,
     pub band_energy: (f32, f32, f32),
-<<<<<<< HEAD
-    pub scale: Option<ZScale>,
-=======
     pub scale: ZScale,
->>>>>>> 1e06ef3b
     pub drift: f32,
     pub z_bias: f32,
     pub quality_hint: Option<f32>,
@@ -394,13 +386,9 @@
         let mut drift_weight = 0.0f32;
         let mut bias_sum = 0.0f32;
         let mut bias_weight = 0.0f32;
-<<<<<<< HEAD
-        let mut scale_weights = Vec::new();
-=======
         let mut scale_phys = 0.0f32;
         let mut scale_log = 0.0f32;
         let mut scale_weight = 0.0f32;
->>>>>>> 1e06ef3b
         for pulse in pulses {
             support += pulse.support;
             interface_cells += pulse.interface_cells;
@@ -413,14 +401,10 @@
             bias_sum += pulse.z_bias * weight;
             bias_weight += weight;
             if let Some(scale) = pulse.scale {
-<<<<<<< HEAD
-                scale_weights.push((scale, weight));
-=======
                 let w = scale_weight_for(pulse);
                 scale_phys += scale.physical_radius * w;
                 scale_log += scale.log_radius * w;
                 scale_weight += w;
->>>>>>> 1e06ef3b
             }
         }
         let scale = if scale_weights.is_empty() {
@@ -434,15 +418,11 @@
             support,
             interface_cells,
             band_energy: band,
-<<<<<<< HEAD
-            scale,
-=======
             scale: if scale_weight > 0.0 {
                 ZScale::from_components(scale_phys / scale_weight, scale_log / scale_weight)
             } else {
                 None
             },
->>>>>>> 1e06ef3b
             drift: if drift_weight > 0.0 {
                 drift_sum / drift_weight
             } else {
