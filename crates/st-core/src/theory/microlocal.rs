// SPDX-License-Identifier: AGPL-3.0-or-later
// © 2025 Ryo ∴ SpiralArchitect (kishkavsesvit@icloud.com)
// Part of SpiralTorch — Licensed under AGPL-3.0-or-later.
// Unauthorized derivative works or closed redistribution prohibited under AGPL §13.

// ============================================================================
//  SpiralReality Proprietary
//  Copyright (c) 2025 SpiralReality. All Rights Reserved.
//
//  NOTICE: This file contains confidential and proprietary information of
//  SpiralReality. ANY USE, COPYING, MODIFICATION, DISTRIBUTION, DISPLAY,
//  OR DISCLOSURE OF THIS FILE, IN WHOLE OR IN PART, IS STRICTLY PROHIBITED
//  WITHOUT THE PRIOR WRITTEN CONSENT OF SPIRALREALITY.
//
//  NO LICENSE IS GRANTED OR IMPLIED BY THIS FILE. THIS SOFTWARE IS PROVIDED
//  "AS IS", WITHOUT WARRANTY OF ANY KIND, EXPRESS OR IMPLIED, INCLUDING BUT
//  NOT LIMITED TO THE WARRANTIES OF MERCHANTABILITY, FITNESS FOR A PARTICULAR
//  PURPOSE AND NON-INFRINGEMENT. IN NO EVENT SHALL SPIRALREALITY OR ITS
//  SUPPLIERS BE LIABLE FOR ANY CLAIM, DAMAGES OR OTHER LIABILITY, WHETHER IN
//  AN ACTION OF CONTRACT, TORT OR OTHERWISE, ARISING FROM, OUT OF OR IN
//  CONNECTION WITH THE SOFTWARE OR THE USE OR OTHER DEALINGS IN THE SOFTWARE.
// ============================================================================

//! Microlocal boundary gauges used to detect interfaces that survive the
//! blow-up limit without committing to a global label.
//!
//! The constructions in this module mirror the BV/varifold correspondence
//! outlined in the SpiralTorch sheaf notes: only the presence of an interface
//! (the `R` machine) remains gauge invariant in the microlocal limit, while
//! oriented data such as co-normals requires an external label `c′` to fix a
//! sign.  `InterfaceGauge` provides a practical discretisation that measures
//! the local total-variation density inside shrinking metric balls, emits the
//! stable boundary indicator, estimates the mean-curvature magnitude that
//! survives the gauge quotient, and optionally reconstructs the oriented normal
//! field together with signed curvature when a phase label is supplied.

use crate::coop::ai::{CoopAgent, CoopProposal};
use crate::telemetry::hub::{self, SoftlogicZFeedback};
use crate::theory::zpulse::{
    ZAdaptiveGainCfg, ZConductor, ZEmitter, ZFrequencyConfig, ZFused, ZPulse, ZRegistry, ZSource,
};
use crate::util::math::LeechProjector;
use ndarray::{indices, ArrayD, Dimension, IxDyn};
use rustc_hash::FxHashMap;
use statrs::function::gamma::gamma;
use std::f64::consts::PI;
<<<<<<< HEAD
use std::{
    collections::VecDeque,
    sync::{Arc, Mutex},
};

#[derive(Clone, Default, Debug)]
pub struct MicrolocalEmitter {
    queue: Arc<Mutex<VecDeque<ZPulse>>>,
}

impl MicrolocalEmitter {
    pub fn new() -> Self {
        Self::default()
    }

    pub fn enqueue(&self, pulse: ZPulse) {
        let mut queue = self
            .queue
            .lock()
            .expect("microlocal emitter queue poisoned");
        queue.push_back(pulse);
    }

    pub fn extend<I>(&self, pulses: I)
    where
        I: IntoIterator<Item = ZPulse>,
    {
        let mut queue = self
            .queue
            .lock()
            .expect("microlocal emitter queue poisoned");
        queue.extend(pulses);
    }
}

impl ZEmitter for MicrolocalEmitter {
    fn name(&self) -> ZSource {
        ZSource::Microlocal
    }

    fn tick(&mut self, _now: u64) -> Option<ZPulse> {
        self.queue
            .lock()
            .expect("microlocal emitter queue poisoned")
            .pop_front()
    }
}
=======
use std::fmt;
use std::sync::Arc;
>>>>>>> 0681ca46

/// Result of running an [`InterfaceGauge`] on a binary phase field.
#[derive(Debug, Clone)]
pub struct InterfaceSignature {
    /// Gauge invariant boundary detector (1 = interface present).
    pub r_machine: ArrayD<f32>,
    /// Raw (0–1) estimate of the perimeter density relative to the flat lattice.
    pub raw_density: ArrayD<f32>,
    /// Perimeter density normalised by \(|D\chi_E|(B_\varepsilon)/\varepsilon^{d-1}|\),
    /// mapped to \{0, \kappa_d\} to match the finite perimeter blow-up.
    pub perimeter_density: ArrayD<f32>,
    /// Gauge invariant mean curvature magnitude estimated from the unlabeled mask.
    pub mean_curvature: ArrayD<f32>,
    /// Signed mean curvature reconstructed only when an oriented label `c′` is supplied.
    pub signed_mean_curvature: Option<ArrayD<f32>>,
    /// Optional unit normal field (only populated when `c_prime` was provided).
    pub orientation: Option<ArrayD<f32>>,
    /// Surface measure of the unit \((d-1)\)-sphere used for the normalisation.
    pub kappa_d: f32,
    /// Radius in lattice steps used to accumulate the blow-up statistics.
    pub radius: isize,
    /// Physical radius (same units as the lattice spacing) backing `radius`.
    pub physical_radius: f32,
}

impl InterfaceSignature {
    /// Returns `true` when any interface cell was detected.
    pub fn has_interface(&self) -> bool {
        self.r_machine.iter().any(|v| *v > 0.0)
    }
}

/// Microlocal interface detector approximating the BV blow-up.
#[derive(Debug, Clone)]
pub struct InterfaceGauge {
    grid_spacing: f32,
    physical_radius: f32,
    threshold: f32,
}

impl InterfaceGauge {
    /// Constructs a new interface gauge.
    ///
    /// * `grid_spacing` – physical size of one lattice step (used for gradients).
    /// * `physical_radius` – radius of the metric ball used in the blow-up probe.
    pub fn new(grid_spacing: f32, physical_radius: f32) -> Self {
        Self {
            grid_spacing: grid_spacing.max(f32::EPSILON),
            physical_radius: physical_radius.max(f32::EPSILON),
            threshold: 0.25,
        }
    }

    /// Adjusts the contrast threshold used when deciding if two samples belong
    /// to different phases. Defaults to `0.25` which is robust for \{0,1\} masks.
    pub fn with_threshold(mut self, threshold: f32) -> Self {
        self.threshold = threshold.max(0.0);
        self
    }

    /// Evaluates the gauge on a binary mask, returning the interface signature.
    pub fn analyze(&self, mask: &ArrayD<f32>) -> InterfaceSignature {
        self.analyze_with_radius(mask, None, self.physical_radius)
    }

    /// Evaluates the gauge on a binary mask using an optional signed label `c′`
    /// to reconstruct oriented normals.
    pub fn analyze_with_label(
        &self,
        mask: &ArrayD<f32>,
        c_prime: Option<&ArrayD<f32>>,
    ) -> InterfaceSignature {
        self.analyze_with_radius(mask, c_prime, self.physical_radius)
    }

    /// Evaluates the gauge at a custom physical radius, returning the interface
    /// signature extracted at that scale.
    pub fn analyze_with_radius(
        &self,
        mask: &ArrayD<f32>,
        c_prime: Option<&ArrayD<f32>>,
        physical_radius: f32,
    ) -> InterfaceSignature {
        let dim = mask.ndim();
        assert!(dim > 0, "mask must have positive dimension");
        if let Some(label) = c_prime {
            assert_eq!(label.shape(), mask.shape(), "c′ must match mask shape");
        }

        let radius = radius_in_steps(physical_radius, self.grid_spacing);
        self.analyze_with_steps(mask, c_prime, radius, physical_radius.max(f32::EPSILON))
    }

    /// Evaluates the gauge across multiple radii and returns the resulting
    /// signatures ordered according to the supplied radii slice.
    pub fn analyze_multiradius(
        &self,
        mask: &ArrayD<f32>,
        c_prime: Option<&ArrayD<f32>>,
        radii: &[f32],
    ) -> Vec<InterfaceSignature> {
        assert!(!radii.is_empty(), "at least one radius must be provided");
        radii
            .iter()
            .map(|&radius| self.analyze_with_radius(mask, c_prime, radius))
            .collect()
    }

    fn analyze_with_steps(
        &self,
        mask: &ArrayD<f32>,
        c_prime: Option<&ArrayD<f32>>,
        radius_steps: isize,
        physical_radius: f32,
    ) -> InterfaceSignature {
        let dim = mask.ndim();
        let radius_steps = radius_steps.max(1);
        let offsets = generate_offsets(dim, radius_steps);
        let shape = mask.shape().to_vec();
        let raw_dim = mask.raw_dim();
        let mut r_machine = ArrayD::<f32>::zeros(raw_dim.clone());
        let mut raw_density = ArrayD::<f32>::zeros(raw_dim.clone());
        let mut perimeter_density = ArrayD::<f32>::zeros(raw_dim.clone());
        let mut mean_curvature = ArrayD::<f32>::zeros(raw_dim.clone());
        let mut signed_mean_curvature = c_prime.map(|_| ArrayD::<f32>::zeros(raw_dim.clone()));
        let mut orientation = c_prime.map(|_| {
            let mut full_shape = Vec::with_capacity(dim + 1);
            full_shape.push(dim);
            full_shape.extend_from_slice(&shape);
            ArrayD::<f32>::zeros(IxDyn(&full_shape))
        });

        let threshold = self.threshold;
        let kappa_d = unit_sphere_area(dim);

        for idx in indices(raw_dim.clone()) {
            let idx_slice = idx.slice();
            let idx_dyn = IxDyn(idx_slice);
            let center = mask[&idx_dyn];
            let mut min_val = center;
            let mut max_val = center;

            for off in offsets.iter().filter(|off| off.iter().any(|&o| o != 0)) {
                if let Some(neigh) = neighbor_sample(mask, idx_slice, &shape, off) {
                    min_val = min_val.min(neigh);
                    max_val = max_val.max(neigh);
                }
            }

            let has_interface = (max_val - min_val) >= threshold;
            let r_val = if has_interface { 1.0 } else { 0.0 };
            r_machine[&idx_dyn] = r_val;

            let (raw_val, discrete_jump) =
                local_raw_density(mask, idx_slice, &shape, threshold, center);
            raw_density[&idx_dyn] = raw_val;
            perimeter_density[&idx_dyn] = if discrete_jump { kappa_d } else { 0.0 };

            if has_interface {
                if let Some((abs_curv, _)) =
                    mean_curvature_from_field(mask, idx_slice, &shape, self.grid_spacing, threshold)
                {
                    mean_curvature[&idx_dyn] = abs_curv;
                }
                if let (Some(label_field), Some(curv_field)) =
                    (c_prime, signed_mean_curvature.as_mut())
                {
                    if let Some((_, signed_curv)) = mean_curvature_from_field(
                        label_field,
                        idx_slice,
                        &shape,
                        self.grid_spacing,
                        threshold,
                    ) {
                        curv_field[&idx_dyn] = signed_curv;
                    }
                }
            }

            if let (Some(label_field), Some(ref mut orient)) = (c_prime, orientation.as_mut()) {
                if has_interface {
                    let normal = oriented_normal(
                        label_field,
                        idx_slice,
                        &shape,
                        self.grid_spacing,
                        threshold,
                    );
                    if let Some(n) = normal {
                        for axis in 0..dim {
                            let mut coord = Vec::with_capacity(dim + 1);
                            coord.push(axis);
                            coord.extend_from_slice(idx_slice);
                            orient[IxDyn(&coord)] = n[axis];
                        }
                    }
                }
            }
        }

        InterfaceSignature {
            r_machine,
            raw_density,
            perimeter_density,
            mean_curvature,
            signed_mean_curvature,
            orientation,
            kappa_d,
            radius: radius_steps,
            physical_radius,
        }
    }

    /// Returns the discretised sampling radius expressed in lattice steps.
    pub fn radius_in_steps(&self) -> isize {
        let steps = (self.physical_radius / self.grid_spacing).ceil() as isize;
        steps.max(1)
    }
}

/// Couples microlocal interface signatures into a Z-space control pulse.
///
/// The lift projects oriented perimeter density onto a preferred Z-axis,
/// accumulates Above/Here/Beneath energy, and enriches the signed drift with a
/// [`LeechProjector`] so downstream runtimes can bias their Z control signal
/// using interface geometry alone. When orientations are absent the lift
/// reduces to a neutral pulse (`z_bias = 0`) that still reports boundary
/// support through the Here band.
#[derive(Debug, Clone)]
pub struct InterfaceZLift {
    axis: Vec<f32>,
    projector: LeechProjector,
    bias_gain: f32,
    min_support: f32,
    orientation_floor: f32,
}

impl InterfaceZLift {
    /// Builds a new lift for the provided preferred Z-axis and projector.
    ///
    /// The axis is normalised internally so callers can provide any non-zero
    /// vector aligned with the desired Above direction in the microlocal
    /// lattice.
    pub fn new(axis: &[f32], projector: LeechProjector) -> Self {
        assert!(!axis.is_empty(), "axis must not be empty");
        let mut axis_vec = axis.to_vec();
        let norm = axis_vec
            .iter()
            .map(|v| (*v as f64).powi(2))
            .sum::<f64>()
            .sqrt();
        assert!(norm > f64::EPSILON, "axis must have non-zero length");
        let inv_norm = (norm as f32).recip();
        for value in &mut axis_vec {
            *value *= inv_norm;
        }
        Self {
            axis: axis_vec,
            projector,
            bias_gain: 1.0,
            min_support: 1.0,
            orientation_floor: 0.05,
        }
    }

    /// Scales the enriched Z bias produced by the lift.
    pub fn with_bias_gain(mut self, gain: f32) -> Self {
        self.bias_gain = gain;
        self
    }

    /// Requires a minimum number of interface cells before emitting bias.
    pub fn with_min_support(mut self, min_support: f32) -> Self {
        self.min_support = min_support.max(0.0);
        self
    }

    /// Floor on the oriented drift before the bias becomes active.
    pub fn with_orientation_floor(mut self, floor: f32) -> Self {
        self.orientation_floor = floor.max(0.0);
        self
    }

    /// Returns the current bias gain multiplier applied to the enriched drift.
    pub fn bias_gain(&self) -> f32 {
        self.bias_gain
    }

    /// Overrides the bias gain used during projection.
    pub fn set_bias_gain(&mut self, gain: f32) {
        self.bias_gain = gain.max(0.0);
    }

    /// Returns the minimum oriented drift required before emitting bias.
    pub fn orientation_floor(&self) -> f32 {
        self.orientation_floor
    }

    /// Adjusts the oriented drift floor that guards the bias emission.
    pub fn set_orientation_floor(&mut self, floor: f32) {
        self.orientation_floor = floor.clamp(0.0, 1.0);
    }

    /// Returns the normalised axis used during projection.
    pub fn axis(&self) -> &[f32] {
        &self.axis
    }

    /// Projects the provided microlocal signature into a Z-space pulse.
    pub fn project(&self, signature: &InterfaceSignature) -> InterfaceZPulse {
        let dim = signature.r_machine.ndim();
        assert_eq!(dim, self.axis.len(), "axis dimension mismatch");

        let mut interface_cells = 0.0f32;
        let mut boundary_mass = 0.0f32;
        let mut above = 0.0f32;
        let mut here = 0.0f32;
        let mut beneath = 0.0f32;

        let orientation = signature.orientation.as_ref();
        let mut coord = vec![0usize; dim + 1];

        for idx in indices(signature.r_machine.raw_dim()) {
            let idx_slice = idx.slice();
            let idx_dyn = IxDyn(idx_slice);
            let r_val = signature.r_machine[&idx_dyn];
            if r_val <= 0.0 {
                continue;
            }
            interface_cells += r_val;

            let weight = signature.perimeter_density[&idx_dyn];
            if weight <= f32::EPSILON {
                continue;
            }
            boundary_mass += weight;

            if let Some(field) = orientation {
                coord[1..].clone_from_slice(idx_slice);
                let mut projection = 0.0f32;
                for axis_idx in 0..dim {
                    coord[0] = axis_idx;
                    projection += field[IxDyn(&coord)] * self.axis[axis_idx];
                }
                let projection = projection.clamp(-1.0, 1.0);
                let aligned = projection.max(0.0);
                let anti = (-projection).max(0.0);
                let neutral = (1.0 - aligned - anti).max(0.0);
                above += weight * aligned;
                beneath += weight * anti;
                here += weight * neutral;
            } else {
                here += weight;
            }
        }

        let drift = above - beneath;
        let mut z_bias = 0.0f32;
        if interface_cells >= self.min_support && drift.abs() >= self.orientation_floor {
            let magnitude = f64::from(drift.abs());
            let enriched = self.projector.enrich(magnitude) as f32;
            if enriched > f32::EPSILON && self.bias_gain.abs() > f32::EPSILON {
                z_bias = drift.signum() * enriched * self.bias_gain;
            }
        }

        InterfaceZPulse {
            support: boundary_mass,
            interface_cells,
            band_energy: (above, here, beneath),
            drift,
            z_bias,
            source: ZSource::Microlocal,
            z_score: None,
            standard_error: None,
            residual_p90: None,
            quality_hint: None,
            has_low_band: beneath > f32::EPSILON,
            has_mid_band: here > f32::EPSILON,
            has_high_band: above > f32::EPSILON,
        }
    }
}

/// Identifiers describing the source of a Z pulse.
#[derive(Debug, Clone, Copy, PartialEq, Eq, Hash)]
pub enum ZSource {
    /// Microlocal boundary gauges.
    Microlocal,
    /// Sequential Maxwell matched filters.
    Maxwell,
    /// RealGrad spectral accumulators.
    RealGrad,
    /// Desire feedback loops.
    Desire,
    /// Custom source identified by caller-supplied slot.
    Custom(u8),
}

/// Aggregated Z-space pulse produced by [`InterfaceZLift::project`].
#[derive(Debug, Clone)]
pub struct InterfaceZPulse {
    /// Total perimeter mass supporting the pulse.
    pub support: f32,
    /// Number of interface cells participating in the pulse.
    pub interface_cells: f32,
    /// Above/Here/Beneath energy split produced during projection.
    pub band_energy: (f32, f32, f32),
    /// Signed drift between Above and Beneath energy.
    pub drift: f32,
    /// Signed Z bias generated after enriching the drift.
    pub z_bias: f32,
    /// Source of the pulse, used for policy routing and debugging.
    pub source: ZSource,
    /// Optional Z score (Maxwell, spectral trackers).
    pub z_score: Option<f32>,
    /// Optional standard error backing the Z score.
    pub standard_error: Option<f32>,
    /// Optional P90 residual estimate for RealGrad quality gating.
    pub residual_p90: Option<f32>,
    /// Optional pre-computed quality hint from the projector.
    pub quality_hint: Option<f32>,
    /// Indicates whether the pulse carries low-band support.
    pub has_low_band: bool,
    /// Indicates whether the pulse carries mid-band support.
    pub has_mid_band: bool,
    /// Indicates whether the pulse carries high-band support.
    pub has_high_band: bool,
}

impl InterfaceZPulse {
    /// Returns the total band energy.
    pub fn total_energy(&self) -> f32 {
        let (above, here, beneath) = self.band_energy;
        above + here + beneath
    }

    /// Returns `true` when the pulse carries no support and therefore no
    /// actionable Z-bias signal.
    pub fn is_empty(&self) -> bool {
        self.support <= f32::EPSILON && self.total_energy() <= f32::EPSILON
    }

    /// Aggregates a batch of pulses into a single pulse whose band energies are
    /// the sum of the individual contributions while the Z bias is support
    /// weighted.
    pub fn aggregate(pulses: &[InterfaceZPulse]) -> InterfaceZPulse {
        if pulses.is_empty() {
            return InterfaceZPulse::default();
        }

        let mut support = 0.0f32;
        let mut interface_cells = 0.0f32;
        let mut above = 0.0f32;
        let mut here = 0.0f32;
        let mut beneath = 0.0f32;
        let mut weighted_bias = 0.0f32;
        let mut z_score_sum = 0.0f32;
        let mut z_score_weight = 0.0f32;
        let mut stderr_sum = 0.0f32;
        let mut stderr_weight = 0.0f32;
        let mut residual_sum = 0.0f32;
        let mut residual_weight = 0.0f32;
        let mut quality_sum = 0.0f32;
        let mut quality_weight = 0.0f32;
        let mut has_low_band = false;
        let mut has_mid_band = false;
        let mut has_high_band = false;
        let mut source = pulses[0].source;

        for pulse in pulses {
            let (p_above, p_here, p_beneath) = pulse.band_energy;
            above += p_above;
            here += p_here;
            beneath += p_beneath;
            interface_cells += pulse.interface_cells;
            support += pulse.support;
            weighted_bias += pulse.z_bias * pulse.support;
            if let Some(z) = pulse.z_score {
                let weight = pulse.support.max(f32::EPSILON);
                z_score_sum += z * weight;
                z_score_weight += weight;
            }
            if let Some(stderr) = pulse.standard_error {
                stderr_sum += stderr;
                stderr_weight += 1.0;
            }
            if let Some(residual) = pulse.residual_p90 {
                residual_sum += residual;
                residual_weight += 1.0;
            }
            if let Some(quality) = pulse.quality_hint {
                let weight = pulse.support.max(f32::EPSILON);
                quality_sum += quality * weight;
                quality_weight += weight;
            }
            has_low_band |= pulse.has_low_band;
            has_mid_band |= pulse.has_mid_band;
            has_high_band |= pulse.has_high_band;
            if pulse.source != source {
                source = pulse.source;
            }
        }

        let drift = above - beneath;
        let z_bias = if support > f32::EPSILON {
            weighted_bias / support
        } else {
            0.0
        };

        let z_score = if z_score_weight > 0.0 {
            Some(z_score_sum / z_score_weight)
        } else {
            None
        };
        let standard_error = if stderr_weight > 0.0 {
            Some(stderr_sum / stderr_weight)
        } else {
            None
        };
        let residual_p90 = if residual_weight > 0.0 {
            Some(residual_sum / residual_weight)
        } else {
            None
        };
        let quality_hint = if quality_weight > 0.0 {
            Some(quality_sum / quality_weight)
        } else {
            None
        };

        InterfaceZPulse {
            support,
            interface_cells,
            band_energy: (above, here, beneath),
            drift,
            z_bias,
            source,
            z_score,
            standard_error,
            residual_p90,
            quality_hint,
            has_low_band,
            has_mid_band,
            has_high_band,
        }
    }

    /// Blends two pulses using the weight `alpha` for the `next` pulse.
    pub fn lerp(current: &InterfaceZPulse, next: &InterfaceZPulse, alpha: f32) -> InterfaceZPulse {
        let alpha = alpha.clamp(0.0, 1.0);
        if alpha <= f32::EPSILON {
            return current.clone();
        }
        if (1.0 - alpha) <= f32::EPSILON {
            return next.clone();
        }
        let beta = 1.0 - alpha;
        let (cur_above, cur_here, cur_beneath) = current.band_energy;
        let (next_above, next_here, next_beneath) = next.band_energy;
        let blend = |lhs: Option<f32>, rhs: Option<f32>| match (lhs, rhs) {
            (Some(a), Some(b)) => Some(a * beta + b * alpha),
            (Some(a), None) => Some(a),
            (None, Some(b)) => Some(b),
            (None, None) => None,
        };
        InterfaceZPulse {
            support: current.support * beta + next.support * alpha,
            interface_cells: current.interface_cells * beta + next.interface_cells * alpha,
            band_energy: (
                cur_above * beta + next_above * alpha,
                cur_here * beta + next_here * alpha,
                cur_beneath * beta + next_beneath * alpha,
            ),
            drift: current.drift * beta + next.drift * alpha,
            z_bias: current.z_bias * beta + next.z_bias * alpha,
            source: if alpha >= 0.5 {
                next.source
            } else {
                current.source
            },
            z_score: blend(current.z_score, next.z_score),
            standard_error: blend(current.standard_error, next.standard_error),
            residual_p90: blend(current.residual_p90, next.residual_p90),
            quality_hint: blend(current.quality_hint, next.quality_hint),
            has_low_band: current.has_low_band || next.has_low_band,
            has_mid_band: current.has_mid_band || next.has_mid_band,
            has_high_band: current.has_high_band || next.has_high_band,
        }
    }

    /// Converts the pulse into a [`SoftlogicZFeedback`] record using explicit
    /// ψ and weighted loss totals supplied by the caller.
    pub fn into_softlogic_feedback_with(
        self,
        psi_total: f32,
        weighted_loss: f32,
    ) -> SoftlogicZFeedback {
        SoftlogicZFeedback {
            psi_total,
            weighted_loss,
            band_energy: self.band_energy,
            drift: self.drift,
            z_signal: self.z_bias,
        }
    }

    /// Converts the pulse into a [`SoftlogicZFeedback`] record using the
    /// perimeter mass both as ψ total and weighted loss surrogate.
    pub fn into_softlogic_feedback(self) -> SoftlogicZFeedback {
        let total = self.total_energy();
        SoftlogicZFeedback {
            psi_total: self.support,
            weighted_loss: total,
            band_energy: self.band_energy,
            drift: self.drift,
            z_signal: self.z_bias,
        }
    }

    /// Scales the pulse by `gain`, attenuating the support, band energy, and
    /// derived signals uniformly. Negative gains flip the drift and Z bias but
    /// keep the magnitude scaling consistent.
    pub fn scaled(&self, gain: f32) -> InterfaceZPulse {
        let (above, here, beneath) = self.band_energy;
        InterfaceZPulse {
            support: self.support * gain,
            interface_cells: self.interface_cells * gain,
            band_energy: (above * gain, here * gain, beneath * gain),
            drift: self.drift * gain,
            z_bias: self.z_bias * gain,
            source: self.source,
            z_score: self.z_score,
            standard_error: self.standard_error,
            residual_p90: self.residual_p90,
            quality_hint: self.quality_hint,
            has_low_band: self.has_low_band,
            has_mid_band: self.has_mid_band,
            has_high_band: self.has_high_band,
        }
    }
}

impl Default for InterfaceZPulse {
    fn default() -> Self {
        InterfaceZPulse {
            support: 0.0,
            interface_cells: 0.0,
            band_energy: (0.0, 0.0, 0.0),
            drift: 0.0,
            z_bias: 0.0,
            source: ZSource::Microlocal,
            z_score: None,
            standard_error: None,
            residual_p90: None,
            quality_hint: None,
            has_low_band: false,
            has_mid_band: false,
            has_high_band: false,
        }
    }
}

/// Policy hook controlling per-source quality weights and fused adjustments.
pub trait ZSourcePolicy: Send + Sync {
    /// Computes a quality score in `[0, 1]` used to weight the corresponding
    /// pulse during fusion.
    fn quality(&self, pulse: &InterfaceZPulse) -> f32 {
        let total = pulse.total_energy().max(1e-6);
        let drift = (pulse.drift.abs() / total).tanh();
        let support = pulse.support.tanh();
        (drift * support).clamp(0.0, 1.0)
    }

    /// Provides an opportunity to amend the fused pulse once all sources have
    /// been combined.
    fn late_fuse(
        &self,
        _fused: &mut InterfaceZPulse,
        _pulses: &[InterfaceZPulse],
        _qualities: &[f32],
    ) {
    }
}

/// Default quality policy mirroring the stock microlocal heuristics.
#[derive(Debug, Default)]
pub struct DefaultZSourcePolicy;

impl DefaultZSourcePolicy {
    pub fn new() -> Self {
        Self
    }
}

impl ZSourcePolicy for DefaultZSourcePolicy {}

/// Quality policy that prioritises large-magnitude Maxwell Z scores with low
/// standard error.
#[derive(Debug, Clone, Copy)]
pub struct MaxwellPolicy {
    /// Lower bound applied to the standard error when computing weights.
    pub stderr_floor: f32,
    /// Gain applied to the absolute Z score prior to squashing.
    pub zscore_gain: f32,
}

impl Default for MaxwellPolicy {
    fn default() -> Self {
        MaxwellPolicy {
            stderr_floor: 1e-3,
            zscore_gain: 1.0,
        }
    }
}

impl MaxwellPolicy {
    /// Creates a new policy with the provided standard-error floor and Z gain.
    pub fn new(stderr_floor: f32, zscore_gain: f32) -> Self {
        MaxwellPolicy {
            stderr_floor: stderr_floor.max(f32::EPSILON),
            zscore_gain,
        }
    }
}

impl ZSourcePolicy for MaxwellPolicy {
    fn quality(&self, pulse: &InterfaceZPulse) -> f32 {
        if let (Some(z), Some(stderr)) = (pulse.z_score, pulse.standard_error) {
            let zq = (z.abs() * self.zscore_gain).tanh();
            let serr = (1.0 / stderr.max(self.stderr_floor)).clamp(0.0, 1.0);
            (zq * serr).clamp(0.0, 1.0)
        } else {
            DefaultZSourcePolicy::new().quality(pulse)
        }
    }
}

/// Quality policy leveraging RealGrad residual statistics and band metadata.
#[derive(Debug, Clone, Copy)]
pub struct RealGradPolicy {
    /// Target residual P90 used to down-weight noisy gradients.
    pub residual_target_p90: f32,
    /// Additional boost applied when the pulse carries low-band support.
    pub band_bonus_low: f32,
}

impl Default for RealGradPolicy {
    fn default() -> Self {
        RealGradPolicy {
            residual_target_p90: 0.1,
            band_bonus_low: 0.2,
        }
    }
}

impl RealGradPolicy {
    /// Creates a new policy with the provided residual target and low-band
    /// bonus gain.
    pub fn new(residual_target_p90: f32, band_bonus_low: f32) -> Self {
        RealGradPolicy {
            residual_target_p90: residual_target_p90.max(1e-6),
            band_bonus_low,
        }
    }
}

impl ZSourcePolicy for RealGradPolicy {
    fn quality(&self, pulse: &InterfaceZPulse) -> f32 {
        let base = pulse
            .quality_hint
            .unwrap_or_else(|| DefaultZSourcePolicy::new().quality(pulse));
        let residual_ratio = pulse
            .residual_p90
            .map(|residual| residual / self.residual_target_p90)
            .unwrap_or(1.0);
        let residual_gate = (1.0 / residual_ratio.max(1.0)).clamp(0.5, 1.0);
        let low_bonus = if pulse.has_low_band {
            1.0 + self.band_bonus_low
        } else {
            1.0
        };
        (base * residual_gate * low_bonus).min(1.0)
    }
}

/// Composite policy that routes quality decisions based on the pulse source.
#[derive(Clone)]
pub struct CompositePolicy {
    default: Arc<dyn ZSourcePolicy>,
    overrides: FxHashMap<ZSource, Arc<dyn ZSourcePolicy>>,
}

impl fmt::Debug for CompositePolicy {
    fn fmt(&self, f: &mut fmt::Formatter<'_>) -> fmt::Result {
        f.debug_struct("CompositePolicy")
            .field("default", &"dyn policy")
            .field("overrides", &self.overrides.len())
            .finish()
    }
}

impl CompositePolicy {
    /// Creates a new composite policy with the provided default policy.
    pub fn new<P>(default: P) -> Self
    where
        P: ZSourcePolicy + 'static,
    {
        CompositePolicy {
            default: Arc::new(default),
            overrides: FxHashMap::default(),
        }
    }

    /// Registers a source-specific policy override.
    pub fn with<P>(mut self, source: ZSource, policy: P) -> Self
    where
        P: ZSourcePolicy + 'static,
    {
        self.overrides.insert(source, Arc::new(policy));
        self
    }
}

impl ZSourcePolicy for CompositePolicy {
    fn quality(&self, pulse: &InterfaceZPulse) -> f32 {
        if let Some(policy) = self.overrides.get(&pulse.source) {
            policy.quality(pulse)
        } else {
            self.default.quality(pulse)
        }
    }

    fn late_fuse(
        &self,
        fused: &mut InterfaceZPulse,
        pulses: &[InterfaceZPulse],
        qualities: &[f32],
    ) {
        self.default.late_fuse(fused, pulses, qualities);
        for (source, policy) in &self.overrides {
            if pulses.iter().any(|pulse| &pulse.source == source) {
                policy.late_fuse(fused, pulses, qualities);
            }
        }
    }
}

/// Band-energy gating applied on top of the quality policy.
#[derive(Debug, Clone)]
pub struct BandPolicy {
    min_quality: [f32; 3],
    hysteresis: f32,
}

impl BandPolicy {
    /// Creates a new policy with per-band minimum quality thresholds.
    pub fn new(min_quality: [f32; 3]) -> Self {
        BandPolicy {
            min_quality: min_quality.map(|v| v.clamp(0.0, 1.0)),
            hysteresis: 0.0,
        }
    }

    /// Configures a hysteresis margin applied when demoting bands.
    pub fn with_hysteresis(mut self, hysteresis: f32) -> Self {
        self.hysteresis = hysteresis.max(0.0);
        self
    }

    fn gate(&self, band: usize, quality: f32) -> f32 {
        let threshold = self.min_quality[band];
        if quality + self.hysteresis < threshold {
            if threshold <= f32::EPSILON {
                0.0
            } else {
                (quality / threshold).clamp(0.0, 1.0)
            }
        } else {
            1.0
        }
    }

    /// Projects an overall quality multiplier derived from the band energies.
    pub fn project_quality(&self, pulse: &InterfaceZPulse) -> f32 {
        let total = pulse.total_energy().max(1e-6);
        let ratios = [
            pulse.band_energy.0 / total,
            pulse.band_energy.1 / total,
            pulse.band_energy.2 / total,
        ];
        let mut scale = 1.0f32;
        for (idx, ratio) in ratios.into_iter().enumerate() {
            scale *= self.gate(idx, ratio.clamp(0.0, 1.0));
        }
        scale.clamp(0.0, 1.0)
    }
}

/// Budget guard that clamps the fused Z pulse magnitude.
#[derive(Debug, Clone)]
pub struct BudgetPolicy {
    z_max: f32,
}

impl BudgetPolicy {
    /// Creates a new budget policy bounding the fused Z-bias magnitude.
    pub fn new(z_max: f32) -> Self {
        BudgetPolicy { z_max: z_max.abs() }
    }

    /// Applies the budget to the fused pulse, returning the applied scale.
    pub fn apply(&self, fused: &mut InterfaceZPulse) -> f32 {
        let limit = self.z_max.max(f32::EPSILON);
        let magnitude = fused.z_bias.abs();
        if magnitude <= limit {
            return 1.0;
        }
        let scale = (limit / magnitude).clamp(0.0, 1.0);
        let scaled = fused.scaled(scale);
        *fused = scaled;
        scale
    }
}

/// Drives a bank of microlocal gauges and fuses the resulting Z pulses into a
/// smoothed control signal suitable for Softlogic feedback.
#[derive(Clone)]
pub struct InterfaceZConductor {
    gauges: Vec<InterfaceGauge>,
    lift: InterfaceZLift,
    smoothing: f32,
    carry: Option<InterfaceZPulse>,
    policy: Arc<dyn ZSourcePolicy>,
    band_policy: Option<BandPolicy>,
    budget_policy: Option<BudgetPolicy>,
    conductor: ZConductor,
    clock: u64,
    emitter: MicrolocalEmitter,
}

impl InterfaceZConductor {
    /// Creates a new conductor from the provided gauges and lift. The
    /// `smoothing` factor defaults to `1.0`, meaning the fused pulse mirrors the
    /// latest measurement unless [`with_smoothing`] is invoked.
    pub fn new(gauges: Vec<InterfaceGauge>, lift: InterfaceZLift) -> Self {
        assert!(!gauges.is_empty(), "at least one gauge must be supplied");
        let emitter = MicrolocalEmitter::new();
        InterfaceZConductor {
            gauges,
            lift,
            smoothing: 1.0,
            carry: None,
            policy: Arc::new(DefaultZSourcePolicy::new()),
            band_policy: None,
            budget_policy: None,
            conductor: ZConductor::default(),
            clock: 0,
            emitter,
        }
    }

    /// Enables frequency-domain fusion with the provided configuration.
    pub fn with_frequency(mut self, cfg: ZFrequencyConfig) -> Self {
        self.conductor.set_frequency_config(Some(cfg));
        self
    }

    /// Enables adaptive gain tuning with the supplied configuration.
    pub fn with_adaptive_gain(mut self, cfg: ZAdaptiveGainCfg) -> Self {
        self.conductor.set_adaptive_gain_config(Some(cfg));
        self
    }

    /// Disables frequency-domain fusion.
    pub fn without_frequency(mut self) -> Self {
        self.conductor.set_frequency_config(None);
        self
    }

    /// Configures the exponential smoothing factor `alpha` applied when fusing
    /// subsequent pulses. Values in `[0,1]` blend the previous fused pulse with
    /// the latest measurement; `1` disables smoothing while `0` keeps the
    /// previous fused pulse unchanged.
    pub fn with_smoothing(mut self, alpha: f32) -> Self {
        let alpha = alpha.clamp(0.0, 1.0);
        let cfg = self.conductor.cfg_mut();
        cfg.alpha_slow = alpha;
        cfg.alpha_fast = alpha.max(0.4);
        self
    }

    /// Returns the gauges driven by the conductor.
    pub fn gauges(&self) -> &[InterfaceGauge] {
        &self.gauges
    }

    /// Configures the conductor with a custom policy controlling per-source
    /// quality weighting and post-fusion adjustments.
    pub fn with_policy<P>(mut self, policy: P) -> Self
    where
        P: ZSourcePolicy + 'static,
    {
        self.policy = Arc::new(policy);
        self
    }

    /// Applies a band policy to modulate quality weights using band-energy
    /// heuristics.
    pub fn with_band_policy(mut self, policy: BandPolicy) -> Self {
        self.band_policy = Some(policy);
        self
    }

    /// Enforces a budget over the fused Z signal to prevent runaway drift.
    pub fn with_budget_policy(mut self, policy: BudgetPolicy) -> Self {
        self.budget_policy = Some(policy);
        self
    }

    /// Processes a binary mask through each gauge, lifts the resulting
    /// signatures into Z pulses, and fuses them into a Softlogic feedback
    /// record. When `psi_total` or `weighted_loss` are omitted they default to
    /// the fused support and total energy respectively.
    pub fn step(
        &mut self,
        mask: &ArrayD<f32>,
        c_prime: Option<&ArrayD<f32>>,
        psi_total: Option<f32>,
        weighted_loss: Option<f32>,
    ) -> InterfaceZReport {
        let mut signatures = Vec::with_capacity(self.gauges.len());
        let mut pulses = Vec::with_capacity(self.gauges.len());

        for gauge in &self.gauges {
            let signature = gauge.analyze_with_label(mask, c_prime);
            let pulse = self.lift.project(&signature);
            signatures.push(signature);
            pulses.push(pulse);
        }

        let mut qualities = Vec::with_capacity(pulses.len());
        let mut weighted = Vec::with_capacity(pulses.len());
        for pulse in &pulses {
            let mut quality = self.policy.quality(pulse).clamp(0.0, 1.0);
            if let Some(band_policy) = &self.band_policy {
                quality *= band_policy.project_quality(pulse);
            }
            qualities.push(quality);
            weighted.push(pulse.scaled(quality));
        }

        let fused_raw = InterfaceZPulse::aggregate(&weighted);
        let mut fused = if let Some(prev) = &self.carry {
            InterfaceZPulse::lerp(prev, &fused_raw, self.smoothing)
        } else {
            fused_raw.clone()
        };
        if fused_raw.z_bias.abs() > f32::EPSILON
            && fused.z_bias.signum() != fused_raw.z_bias.signum()
        {
            fused.z_bias = fused_raw.z_bias * self.smoothing;
        }
        self.emitter.extend(z_pulses);
        let mut registry = ZRegistry::with_capacity(1);
        registry.register(self.emitter.clone());
        let fused_z = self.conductor.step_from_registry(&mut registry, now);

        self.policy.late_fuse(&mut fused, &pulses, &qualities);

        let mut budget_scale = 1.0;
        if let Some(budget) = &self.budget_policy {
            budget_scale = budget.apply(&mut fused);
        }
<<<<<<< HEAD
        self.emitter.extend(z_pulses);
        let mut registry = ZRegistry::with_capacity(1);
        registry.register(self.emitter.clone());
        let fused_z = self.conductor.step_from_registry(&mut registry, now);
=======

        self.policy.late_fuse(&mut fused, &pulses, &qualities);

        let mut budget_scale = 1.0;
        if let Some(budget) = &self.budget_policy {
            budget_scale = budget.apply(&mut fused);
        }
>>>>>>> 0681ca46

        self.carry = Some(fused.clone());

        let psi = psi_total.unwrap_or(fused.support);
        let loss = weighted_loss.unwrap_or(fused.total_energy());
        let feedback = fused.clone().into_softlogic_feedback_with(psi, loss);

        InterfaceZReport {
            signatures,
            pulses,
            fused_pulse: fused,
            fused_z,
            feedback,
            qualities,
            budget_scale,
        }
    }

    /// Returns the most recent fused pulse emitted by the conductor.
    pub fn last_fused_pulse(&self) -> InterfaceZPulse {
        self.last_pulse
    }
}

impl fmt::Debug for InterfaceZConductor {
    fn fmt(&self, f: &mut fmt::Formatter<'_>) -> fmt::Result {
        f.debug_struct("InterfaceZConductor")
            .field("gauges", &self.gauges.len())
            .field("smoothing", &self.smoothing)
            .field("carry", &self.carry)
            .field("band_policy", &self.band_policy)
            .field("budget_policy", &self.budget_policy)
            .finish()
    }
}

impl fmt::Debug for InterfaceZConductor {
    fn fmt(&self, f: &mut fmt::Formatter<'_>) -> fmt::Result {
        f.debug_struct("InterfaceZConductor")
            .field("gauges", &self.gauges.len())
            .field("smoothing", &self.smoothing)
            .field("carry", &self.carry)
            .field("band_policy", &self.band_policy)
            .field("budget_policy", &self.budget_policy)
            .finish()
    }
}

/// Result of a single [`InterfaceZConductor::step`] call, containing both the
/// per-gauge signatures and the fused Z-space feedback.
#[derive(Debug, Clone)]
pub struct InterfaceZReport {
    /// Signatures returned by each gauge, ordered as supplied to the conductor.
    pub signatures: Vec<InterfaceSignature>,
    /// Pulses generated from each signature prior to fusion.
    pub pulses: Vec<InterfaceZPulse>,
    /// Smoothed aggregate pulse after applying fusion and smoothing.
    pub fused_pulse: InterfaceZPulse,
    /// Canonical fused pulse shared with the global Z conductor.
    pub fused_z: ZFused,
    /// Ready-to-store Softlogic feedback record.
    pub feedback: SoftlogicZFeedback,
    /// Quality weights assigned to each pulse prior to fusion.
    pub qualities: Vec<f32>,
    /// Scale factor applied by the budget policy (1.0 when unclamped).
    pub budget_scale: f32,
}

impl CoopAgent for InterfaceZConductor {
    fn propose(&mut self) -> CoopProposal {
        let fused = self.last_fused_pulse();
        let (above, here, beneath) = fused.band_energy;
        let there = (above + beneath).max(1e-6);
        let here_ratio = here / there;
        if fused.total_energy() <= f32::EPSILON {
            return CoopProposal::neutral();
        }
        let weight = (fused.support + there).max(1e-3) * here_ratio.max(0.0);
        CoopProposal::new(fused.z_bias, weight)
    }

    fn observe(&mut self, team_reward: f32, credit: f32) {
        let fused = self.last_fused_pulse();
        let (above, here, beneath) = fused.band_energy;
        let there = (above + beneath).max(1e-3);
        let curvature_ratio = here / there;
        let imbalance = (above - beneath) / there;

        let mut bias_gain = self.lift.bias_gain();
        let credit_push = (credit * (1.0 - curvature_ratio)).clamp(-1.0, 1.0);
        bias_gain = (bias_gain + 0.08 * credit_push).clamp(0.05, 8.0);
        self.lift.set_bias_gain(bias_gain);

        let mut floor = self.lift.orientation_floor();
        let reward_push = team_reward.tanh();
        floor = (floor * (1.0 - 0.05 * reward_push)).clamp(0.01, 0.6);
        let drift_adjust = (imbalance * credit).clamp(-1.0, 1.0);
        floor = (floor - 0.015 * drift_adjust).clamp(0.01, 0.6);
        self.lift.set_orientation_floor(floor);
    }
}

impl InterfaceZReport {
    /// Returns `true` when any gauge detected an interface.
    pub fn has_interface(&self) -> bool {
        self.signatures
            .iter()
            .any(InterfaceSignature::has_interface)
    }
}

fn unit_sphere_area(dim: usize) -> f32 {
    let d = dim as f64;
    let area = 2.0 * PI.powf(d / 2.0) / gamma(d / 2.0);
    area as f32
}

fn radius_in_steps(physical_radius: f32, grid_spacing: f32) -> isize {
    let radius = physical_radius.max(f32::EPSILON);
    let spacing = grid_spacing.max(f32::EPSILON);
    let steps = (radius / spacing).ceil() as isize;
    steps.max(1)
}

fn generate_offsets(dim: usize, radius: isize) -> Vec<Vec<isize>> {
    fn recurse(acc: &mut Vec<Vec<isize>>, cur: &mut Vec<isize>, dim: usize, radius: isize) {
        if cur.len() == dim {
            acc.push(cur.clone());
            return;
        }
        for step in -radius..=radius {
            cur.push(step);
            recurse(acc, cur, dim, radius);
            cur.pop();
        }
    }
    let mut acc = Vec::new();
    let mut scratch = Vec::with_capacity(dim);
    recurse(&mut acc, &mut scratch, dim, radius);
    acc
}

fn neighbor_sample(
    field: &ArrayD<f32>,
    idx: &[usize],
    shape: &[usize],
    offset: &[isize],
) -> Option<f32> {
    let mut coord = Vec::with_capacity(idx.len());
    for (axis, &delta) in offset.iter().enumerate() {
        let pos = idx[axis] as isize + delta;
        if pos < 0 || pos >= shape[axis] as isize {
            return None;
        }
        coord.push(pos as usize);
    }
    Some(field[IxDyn(&coord)])
}

fn local_raw_density(
    mask: &ArrayD<f32>,
    idx: &[usize],
    shape: &[usize],
    threshold: f32,
    center: f32,
) -> (f32, bool) {
    let dim = idx.len();
    let mut diff_count = 0.0f32;
    let mut neighbor_total = 0.0f32;
    for axis in 0..dim {
        if idx[axis] + 1 < shape[axis] {
            neighbor_total += 1.0;
            let mut coord = idx.to_vec();
            coord[axis] += 1;
            let neigh = mask[IxDyn(&coord)];
            if (neigh - center).abs() >= threshold {
                diff_count += 1.0;
            }
        }
        if idx[axis] > 0 {
            neighbor_total += 1.0;
            let mut coord = idx.to_vec();
            coord[axis] -= 1;
            let neigh = mask[IxDyn(&coord)];
            if (neigh - center).abs() >= threshold {
                diff_count += 1.0;
            }
        }
    }
    if neighbor_total > 0.0 {
        let raw = diff_count / neighbor_total;
        (raw, diff_count > 0.0)
    } else {
        (0.0, false)
    }
}

fn oriented_normal(
    label: &ArrayD<f32>,
    idx: &[usize],
    shape: &[usize],
    h: f32,
    threshold: f32,
) -> Option<Vec<f32>> {
    let dim = idx.len();
    let mut grad = vec![0.0f32; dim];
    let mut magnitudes = vec![0.0f32; dim];
    let center = label[IxDyn(idx)];
    for axis in 0..dim {
        let forward = if idx[axis] + 1 < shape[axis] {
            let mut coord = idx.to_vec();
            coord[axis] += 1;
            label[IxDyn(&coord)]
        } else {
            center
        };
        let backward = if idx[axis] > 0 {
            let mut coord = idx.to_vec();
            coord[axis] -= 1;
            label[IxDyn(&coord)]
        } else {
            center
        };
        let forward_delta = forward - center;
        let backward_delta = center - backward;
        if forward_delta.abs() >= backward_delta.abs() {
            grad[axis] = forward_delta / h;
            magnitudes[axis] = forward_delta.abs();
        } else {
            grad[axis] = backward_delta / h;
            magnitudes[axis] = backward_delta.abs();
        }
    }
    let max_mag = magnitudes.iter().copied().fold(0.0f32, f32::max);
    if max_mag < threshold {
        return None;
    }
    let mut first_axis = None;
    for axis in 0..dim {
        if magnitudes[axis] + f32::EPSILON < max_mag {
            grad[axis] = 0.0;
        } else if (magnitudes[axis] - max_mag).abs() <= f32::EPSILON {
            if let Some(primary) = first_axis {
                if axis != primary {
                    grad[axis] = 0.0;
                }
            } else {
                first_axis = Some(axis);
            }
        }
    }
    let norm_sq = grad.iter().map(|g| (*g as f64).powi(2)).sum::<f64>() as f32;
    if norm_sq.sqrt() < threshold {
        return None;
    }
    let norm = norm_sq.sqrt().max(f32::EPSILON);
    for g in &mut grad {
        *g /= norm;
    }
    Some(grad)
}

fn mean_curvature_from_field(
    field: &ArrayD<f32>,
    idx: &[usize],
    shape: &[usize],
    h: f32,
    threshold: f32,
) -> Option<(f32, f32)> {
    let dim = idx.len();
    let center_normal = normalized_gradient(field, idx, shape, h, threshold)?;
    let mut divergence = 0.0f32;
    for axis in 0..dim {
        let forward = normalized_gradient_offset(field, idx, shape, axis, 1, h, threshold)
            .unwrap_or_else(|| center_normal.clone());
        let backward = normalized_gradient_offset(field, idx, shape, axis, -1, h, threshold)
            .unwrap_or_else(|| center_normal.clone());
        let derivative = (forward[axis] - backward[axis]) / (2.0 * h);
        if derivative.is_finite() {
            divergence += derivative;
        }
    }
    let signed = divergence;
    let magnitude = divergence.abs();
    Some((magnitude, signed))
}

fn normalized_gradient(
    field: &ArrayD<f32>,
    idx: &[usize],
    shape: &[usize],
    h: f32,
    threshold: f32,
) -> Option<Vec<f32>> {
    let dim = idx.len();
    let mut grad = vec![0.0f32; dim];
    let center = field[IxDyn(idx)];
    for axis in 0..dim {
        let forward = if idx[axis] + 1 < shape[axis] {
            let mut coord = idx.to_vec();
            coord[axis] += 1;
            field[IxDyn(&coord)]
        } else {
            center
        };
        let backward = if idx[axis] > 0 {
            let mut coord = idx.to_vec();
            coord[axis] -= 1;
            field[IxDyn(&coord)]
        } else {
            center
        };
        grad[axis] = match (idx[axis] > 0, idx[axis] + 1 < shape[axis]) {
            (true, true) => (forward - backward) / (2.0 * h),
            (false, true) => (forward - center) / h,
            (true, false) => (center - backward) / h,
            (false, false) => 0.0,
        };
    }
    let norm_sq = grad.iter().map(|g| (*g as f64).powi(2)).sum::<f64>() as f32;
    if norm_sq.sqrt() < threshold {
        return None;
    }
    let norm = norm_sq.sqrt().max(f32::EPSILON);
    for g in &mut grad {
        *g /= norm;
    }
    Some(grad)
}

fn normalized_gradient_offset(
    field: &ArrayD<f32>,
    idx: &[usize],
    shape: &[usize],
    axis: usize,
    delta: isize,
    h: f32,
    threshold: f32,
) -> Option<Vec<f32>> {
    let pos = idx[axis] as isize + delta;
    if pos < 0 || pos >= shape[axis] as isize {
        return None;
    }
    let mut coord = idx.to_vec();
    coord[axis] = pos as usize;
    normalized_gradient(field, &coord, shape, h, threshold)
}

#[cfg(test)]
mod tests {
    use super::*;
    use ndarray::array;

    #[test]
    fn detects_boundary_presence() {
        let mask = array![[0.0, 0.0, 0.0], [0.0, 1.0, 1.0], [0.0, 1.0, 1.0]].into_dyn();
        let gauge = InterfaceGauge::new(1.0, 1.0);
        let sig = gauge.analyze(&mask);
        assert!(sig.has_interface());
        assert_eq!(sig.kappa_d, 2.0 * std::f32::consts::PI);
        assert!((sig.perimeter_density[IxDyn(&[1, 1])] - sig.kappa_d).abs() < 1e-5);
        assert_eq!(sig.perimeter_density[IxDyn(&[0, 0])], 0.0);
        assert!((sig.physical_radius - 1.0).abs() < 1e-6);
    }

    #[test]
    fn oriented_normals_require_label() {
        let mask = array![[0.0, 0.0, 0.0], [0.0, 1.0, 1.0], [0.0, 1.0, 1.0]].into_dyn();
        let c_prime = mask.mapv(|v| if v > 0.5 { 1.0 } else { -1.0 });
        let gauge = InterfaceGauge::new(1.0, 1.0);
        let sig = gauge.analyze_with_label(&mask, Some(&c_prime));
        let orient = sig.orientation.expect("orientation missing");
        let normal_y = orient[IxDyn(&[0, 1, 1])];
        let normal_x = orient[IxDyn(&[1, 1, 1])];
        assert!(normal_y.abs() > 0.5);
        assert!(normal_x.abs() < 1e-3);
    }

    #[test]
    fn z_lift_produces_oriented_bias() {
        let mask = array![[0.0, 0.0, 0.0], [0.0, 1.0, 1.0], [0.0, 1.0, 1.0]].into_dyn();
        let c_prime = mask.mapv(|v| if v > 0.5 { 1.0 } else { -1.0 });
        let gauge = InterfaceGauge::new(1.0, 1.0);
        let sig = gauge.analyze_with_label(&mask, Some(&c_prime));
        let projector = LeechProjector::new(24, 0.5);
        let lift = InterfaceZLift::new(&[1.0, 0.0], projector);
        let pulse = lift.project(&sig);
        let (above, here, beneath) = pulse.band_energy;
        assert!(above > beneath);
        assert!(here >= 0.0);
        assert!(pulse.z_bias > 0.0);
        let feedback = pulse.clone().into_softlogic_feedback();
        assert_eq!(feedback.band_energy, pulse.band_energy);
        assert_eq!(feedback.z_signal, pulse.z_bias);
    }

    #[test]
    fn z_lift_remains_neutral_without_orientation() {
        let mask = array![[0.0, 0.0, 0.0], [0.0, 1.0, 1.0], [0.0, 1.0, 1.0]].into_dyn();
        let gauge = InterfaceGauge::new(1.0, 1.0);
        let sig = gauge.analyze(&mask);
        let projector = LeechProjector::new(24, 0.5);
        let lift = InterfaceZLift::new(&[0.0, 1.0], projector);
        let pulse = lift.project(&sig);
        let (above, here, beneath) = pulse.band_energy;
        assert!(above <= f32::EPSILON);
        assert!(beneath <= f32::EPSILON);
        assert!(here > 0.0);
        assert_eq!(pulse.z_bias, 0.0);
    }

    #[test]
    fn curvature_detects_flat_and_curved_interfaces() {
        let flat = array![[0.0, 0.0, 0.0], [1.0, 1.0, 1.0], [1.0, 1.0, 1.0]].into_dyn();
        let gauge = InterfaceGauge::new(1.0, 1.0);
        let flat_sig = gauge.analyze(&flat);
        let flat_curvature = flat_sig.mean_curvature[IxDyn(&[1, 1])];
        assert!(
            flat_curvature.abs() < 1e-3,
            "flat interface should be near-zero curvature"
        );

        let curved = array![
            [0.0, 0.0, 1.0, 0.0, 0.0],
            [0.0, 1.0, 1.0, 1.0, 0.0],
            [1.0, 1.0, 1.0, 1.0, 1.0],
            [0.0, 1.0, 1.0, 1.0, 0.0],
            [0.0, 0.0, 1.0, 0.0, 0.0],
        ]
        .mapv(|v| v as f32)
        .into_dyn();
        let curved_sig = gauge.analyze(&curved);
        let max_curvature = curved_sig
            .mean_curvature
            .iter()
            .fold(0.0f32, |acc, v| acc.max(*v));
        assert!(
            max_curvature > 0.05,
            "curved interface should register positive curvature"
        );
    }

    #[test]
    fn multiradius_analysis_returns_distinct_signatures() {
        let mask = array![
            [0.0, 0.0, 0.0, 0.0],
            [0.0, 1.0, 1.0, 1.0],
            [0.0, 1.0, 1.0, 1.0],
            [0.0, 1.0, 1.0, 1.0],
        ]
        .into_dyn();
        let gauge = InterfaceGauge::new(1.0, 1.5);
        let c_prime = mask.mapv(|v| if v > 0.5 { 1.0 } else { -1.0 });
        let signatures = gauge.analyze_multiradius(&mask, Some(&c_prime), &[0.75, 1.5, 2.5]);
        assert_eq!(signatures.len(), 3);
        assert!(signatures[0].radius <= signatures[1].radius);
        assert!(signatures[1].radius <= signatures[2].radius);
        assert!((signatures[1].physical_radius - 1.5).abs() < 1e-6);
        assert!(signatures.iter().all(|sig| sig.orientation.is_some()));
    }

    #[test]
    fn conductor_fuses_multiscale_pulses_with_smoothing() {
        let mask = array![
            [0.0, 0.0, 0.0, 0.0],
            [0.0, 1.0, 1.0, 1.0],
            [0.0, 1.0, 1.0, 1.0],
            [0.0, 1.0, 1.0, 1.0],
        ]
        .into_dyn();
        let mut flipped = mask.clone();
        flipped[[1, 2]] = 0.0;
        flipped[[2, 2]] = 0.0;
        let c_prime = mask.mapv(|v| if v > 0.5 { 1.0 } else { -1.0 });
        let c_prime_neg = c_prime.mapv(|v| -v);

        let gauge_fine = InterfaceGauge::new(1.0, 1.0);
        let gauge_coarse = InterfaceGauge::new(1.0, 2.5);
        let projector = LeechProjector::new(24, 0.5);
        let lift = InterfaceZLift::new(&[1.0, 0.0], projector).with_bias_gain(0.5);
        let mut conductor =
            InterfaceZConductor::new(vec![gauge_fine, gauge_coarse], lift).with_smoothing(0.5);

        let first = conductor.step(&mask, Some(&c_prime), None, None);
        assert!(first.has_interface());
        assert!(first.fused_pulse.z_bias > 0.0);
        assert_eq!(first.qualities.len(), first.pulses.len());
        assert!(first.budget_scale > 0.0);

        let second = conductor.step(&flipped, Some(&c_prime_neg), None, None);
        let raw_second = InterfaceZPulse::aggregate(&second.pulses);
        assert!(raw_second.z_bias < 0.0);
        assert!(second.fused_z.events.iter().any(|e| e == "flip-held"));
        assert!(second.fused_z.z > raw_second.z_bias);
        assert_eq!(second.feedback.band_energy, second.fused_pulse.band_energy);
        assert_eq!(second.qualities.len(), second.pulses.len());
        assert!(second.budget_scale > 0.0);
    }

    #[derive(Debug)]
    struct HalfPolicy;

    impl ZSourcePolicy for HalfPolicy {
        fn quality(&self, _: &InterfaceZPulse) -> f32 {
            0.5
        }
    }

    #[test]
    fn custom_policy_scales_fused_pulse() {
        let mask = array![[0.0, 1.0, 1.0], [0.0, 1.0, 1.0], [0.0, 1.0, 1.0],].into_dyn();
        let c_prime = mask.mapv(|v| if v > 0.5 { 1.0 } else { -1.0 });
        let gauge = InterfaceGauge::new(1.0, 1.0);
        let projector = LeechProjector::new(16, 0.5);
        let lift = InterfaceZLift::new(&[1.0, 0.0], projector);
        let mut conductor = InterfaceZConductor::new(vec![gauge], lift).with_policy(HalfPolicy);

        let report = conductor.step(&mask, Some(&c_prime), None, None);
        let raw = InterfaceZPulse::aggregate(&report.pulses);
        assert_eq!(report.qualities.len(), 1);
        let quality = report.qualities[0];
        assert!((quality - 0.5).abs() < 1e-6);
        assert!((report.fused_pulse.support - raw.support * 0.5).abs() < 1e-6);
        assert!((report.fused_pulse.z_bias - raw.z_bias * 0.5).abs() < 1e-6);
    }

    #[test]
    fn budget_policy_clamps_bias() {
        let mask = array![[0.0, 0.0, 1.0], [0.0, 1.0, 1.0], [0.0, 1.0, 1.0],].into_dyn();
        let c_prime = mask.mapv(|v| if v > 0.5 { 1.0 } else { -1.0 });
        let gauge = InterfaceGauge::new(1.0, 1.0);
        let projector = LeechProjector::new(16, 0.5);
        let lift = InterfaceZLift::new(&[1.0, 0.0], projector);
        let mut conductor =
            InterfaceZConductor::new(vec![gauge], lift).with_budget_policy(BudgetPolicy::new(0.02));

        let report = conductor.step(&mask, Some(&c_prime), None, None);
        assert!(report.budget_scale <= 1.0);
        assert!(report.fused_pulse.z_bias.abs() <= 0.02 + 1e-6);
    }

    #[test]
    fn band_policy_demotes_unbalanced_energy() {
        let pulse = InterfaceZPulse {
            support: 1.0,
            interface_cells: 1.0,
            band_energy: (0.9, 0.05, 0.05),
            drift: 0.4,
            z_bias: 0.3,
            ..InterfaceZPulse::default()
        };
        let policy = BandPolicy::new([0.2, 0.2, 0.2]);
        let quality = policy.project_quality(&pulse);
        assert!(quality < 1.0);
    }

    #[test]
    fn maxwell_policy_prefers_confident_z_scores() {
        let mut pulse = InterfaceZPulse {
            support: 1.0,
            interface_cells: 1.0,
            band_energy: (0.6, 0.2, 0.2),
            drift: 0.4,
            z_bias: 0.2,
            source: ZSource::Maxwell,
            z_score: Some(2.5),
            standard_error: Some(0.05),
            ..InterfaceZPulse::default()
        };
        let policy = MaxwellPolicy::default();
        let strong = policy.quality(&pulse);
        pulse.z_score = Some(0.5);
        let weak = policy.quality(&pulse);
        assert!(strong > weak);
        pulse.z_score = None;
        assert!(
            (policy.quality(&pulse) - DefaultZSourcePolicy::new().quality(&pulse)).abs() < 1e-6
        );
    }

    #[test]
    fn realgrad_policy_scales_with_residual_and_band() {
        let mut pulse = InterfaceZPulse {
            support: 1.0,
            interface_cells: 1.0,
            band_energy: (0.2, 0.4, 0.4),
            drift: 0.1,
            z_bias: 0.05,
            source: ZSource::RealGrad,
            residual_p90: Some(0.05),
            quality_hint: Some(0.8),
            has_low_band: true,
            ..InterfaceZPulse::default()
        };
        let policy = RealGradPolicy::default();
        let baseline = policy.quality(&pulse);
        pulse.residual_p90 = Some(0.5);
        let noisy = policy.quality(&pulse);
        assert!(baseline > noisy);
        pulse.has_low_band = false;
        let no_bonus = policy.quality(&pulse);
        assert!(baseline > no_bonus);
    }

    #[derive(Clone, Debug)]
    struct FixedPolicy(f32);

    impl ZSourcePolicy for FixedPolicy {
        fn quality(&self, _: &InterfaceZPulse) -> f32 {
            self.0
        }
    }

    #[test]
    fn composite_policy_routes_per_source() {
        let composite =
            CompositePolicy::new(FixedPolicy(0.5)).with(ZSource::RealGrad, FixedPolicy(0.9));
        let mut pulse = InterfaceZPulse {
            support: 1.0,
            interface_cells: 1.0,
            band_energy: (0.3, 0.3, 0.4),
            drift: 0.2,
            z_bias: 0.1,
            ..InterfaceZPulse::default()
        };
        assert!((composite.quality(&pulse) - 0.5).abs() < 1e-6);
        pulse.source = ZSource::RealGrad;
        assert!((composite.quality(&pulse) - 0.9).abs() < 1e-6);
    }
}<|MERGE_RESOLUTION|>--- conflicted
+++ resolved
@@ -44,7 +44,6 @@
 use rustc_hash::FxHashMap;
 use statrs::function::gamma::gamma;
 use std::f64::consts::PI;
-<<<<<<< HEAD
 use std::{
     collections::VecDeque,
     sync::{Arc, Mutex},
@@ -92,10 +91,6 @@
             .pop_front()
     }
 }
-=======
-use std::fmt;
-use std::sync::Arc;
->>>>>>> 0681ca46
 
 /// Result of running an [`InterfaceGauge`] on a binary phase field.
 #[derive(Debug, Clone)]
@@ -1171,20 +1166,10 @@
         if let Some(budget) = &self.budget_policy {
             budget_scale = budget.apply(&mut fused);
         }
-<<<<<<< HEAD
         self.emitter.extend(z_pulses);
         let mut registry = ZRegistry::with_capacity(1);
         registry.register(self.emitter.clone());
         let fused_z = self.conductor.step_from_registry(&mut registry, now);
-=======
-
-        self.policy.late_fuse(&mut fused, &pulses, &qualities);
-
-        let mut budget_scale = 1.0;
-        if let Some(budget) = &self.budget_policy {
-            budget_scale = budget.apply(&mut fused);
-        }
->>>>>>> 0681ca46
 
         self.carry = Some(fused.clone());
 
