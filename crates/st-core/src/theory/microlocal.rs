--- conflicted
+++ resolved
@@ -571,7 +571,6 @@
     }
 }
 
-<<<<<<< HEAD
 /// Policy hook controlling per-source quality weights and fused adjustments.
 pub trait ZSourcePolicy: Send + Sync {
     /// Computes a quality score in `[0, 1]` used to weight the corresponding
@@ -681,35 +680,6 @@
         *fused = scaled;
         scale
     }
-=======
-impl From<InterfaceZPulse> for ZPulse {
-    fn from(pulse: InterfaceZPulse) -> Self {
-        let quality = microlocal_quality(&pulse);
-        ZPulse {
-            source: ZSource::Microlocal,
-            ts: 0,
-            band_energy: pulse.band_energy,
-            drift: pulse.drift,
-            z_bias: pulse.z_bias,
-            support: pulse.support,
-            quality,
-            stderr: 0.0,
-            latency_ms: 0.0,
-        }
-    }
-}
-
-fn microlocal_quality(pulse: &InterfaceZPulse) -> f32 {
-    if pulse.interface_cells <= f32::EPSILON {
-        return 0.0;
-    }
-    let density = (pulse.support / pulse.interface_cells.max(1.0)).clamp(0.0, 8.0);
-    let contrast = (pulse.drift.abs() / pulse.support.max(1e-6)).clamp(0.0, 8.0);
-    let amplitude = pulse.z_bias.abs().tanh();
-    let density_score = 1.0 / (1.0 + (-2.2 * density).exp());
-    let contrast_score = 1.0 / (1.0 + (-1.6 * contrast).exp());
-    (0.55 * density_score + 0.25 * contrast_score + 0.2 * amplitude).clamp(0.0, 1.0)
->>>>>>> 738bed68
 }
 
 /// Drives a bank of microlocal gauges and fuses the resulting Z pulses into a
@@ -718,17 +688,11 @@
 pub struct InterfaceZConductor {
     gauges: Vec<InterfaceGauge>,
     lift: InterfaceZLift,
-<<<<<<< HEAD
     smoothing: f32,
     carry: Option<InterfaceZPulse>,
     policy: Arc<dyn ZSourcePolicy>,
     band_policy: Option<BandPolicy>,
     budget_policy: Option<BudgetPolicy>,
-=======
-    conductor: ZConductor,
-    clock: u64,
-    last_pulse: InterfaceZPulse,
->>>>>>> 738bed68
 }
 
 impl InterfaceZConductor {
@@ -740,17 +704,11 @@
         InterfaceZConductor {
             gauges,
             lift,
-<<<<<<< HEAD
             smoothing: 1.0,
             carry: None,
             policy: Arc::new(DefaultZSourcePolicy::new()),
             band_policy: None,
             budget_policy: None,
-=======
-            conductor: ZConductor::default(),
-            clock: 0,
-            last_pulse: InterfaceZPulse::default(),
->>>>>>> 738bed68
         }
     }
 
@@ -833,7 +791,6 @@
             pulses.push(pulse);
         }
 
-<<<<<<< HEAD
         let mut qualities = Vec::with_capacity(pulses.len());
         let mut weighted = Vec::with_capacity(pulses.len());
         for pulse in &pulses {
@@ -855,22 +812,12 @@
             && fused.z_bias.signum() != fused_raw.z_bias.signum()
         {
             fused.z_bias = fused_raw.z_bias * self.smoothing;
-=======
-        let now = self.clock;
-        self.clock = self.clock.wrapping_add(1);
-
-        let fused_raw = InterfaceZPulse::aggregate(&pulses);
-        let mut z_pulses: Vec<ZPulse> = pulses.iter().copied().map(ZPulse::from).collect();
-        for pulse in &mut z_pulses {
-            pulse.ts = now;
->>>>>>> 738bed68
         }
         for pulse in z_pulses {
             self.conductor.ingest(pulse);
         }
         let fused_z = self.conductor.step(now);
 
-<<<<<<< HEAD
         self.policy.late_fuse(&mut fused, &pulses, &qualities);
 
         let mut budget_scale = 1.0;
@@ -883,18 +830,6 @@
         let psi = psi_total.unwrap_or(fused.support);
         let loss = weighted_loss.unwrap_or(fused.total_energy());
         let feedback = fused.clone().into_softlogic_feedback_with(psi, loss);
-=======
-        let mut fused = fused_raw;
-        fused.drift = fused_z.drift;
-        fused.z_bias = fused_z.z;
-
-        let psi = psi_total.unwrap_or(fused.support);
-        let loss = weighted_loss.unwrap_or(fused.total_energy());
-        let feedback = fused.into_softlogic_feedback_with(psi, loss);
-        hub::set_softlogic_z(feedback);
-
-        self.last_pulse = fused;
->>>>>>> 738bed68
 
         InterfaceZReport {
             signatures,
@@ -1362,13 +1297,9 @@
 
         let first = conductor.step(&mask, Some(&c_prime), None, None);
         assert!(first.has_interface());
-<<<<<<< HEAD
         assert!(first.fused_pulse.z_bias > 0.0);
         assert_eq!(first.qualities.len(), first.pulses.len());
         assert!(first.budget_scale > 0.0);
-=======
-        assert!(first.fused_z.z > 0.0);
->>>>>>> 738bed68
 
         let second = conductor.step(&flipped, Some(&c_prime_neg), None, None);
         let raw_second = InterfaceZPulse::aggregate(&second.pulses);
@@ -1376,7 +1307,6 @@
         assert!(second.fused_z.events.iter().any(|e| e == "flip-held"));
         assert!(second.fused_z.z > raw_second.z_bias);
         assert_eq!(second.feedback.band_energy, second.fused_pulse.band_energy);
-<<<<<<< HEAD
         assert_eq!(second.qualities.len(), second.pulses.len());
         assert!(second.budget_scale > 0.0);
     }
@@ -1435,58 +1365,5 @@
         let policy = BandPolicy::new([0.2, 0.2, 0.2]);
         let quality = policy.project_quality(&pulse);
         assert!(quality < 1.0);
-=======
-
-        let second_z = second.fused_z.z;
-        let mut saw_flip_hold = second.fused_z.events.iter().any(|e| e == "flip-held");
-        let mut saw_flip = false;
-        let mut went_negative = false;
-        let mut last_report = second;
-        for _ in 0..8 {
-            let report = conductor.step(&flipped, Some(&c_prime_neg), None, None);
-            if report.fused_z.events.iter().any(|e| e == "flip-held") {
-                saw_flip_hold = true;
-            }
-            if report.fused_z.events.iter().any(|e| e == "sign-flip") {
-                saw_flip = true;
-            }
-            if report.fused_z.z < 0.0 {
-                assert!(report.fused_z.z <= second_z);
-                went_negative = true;
-                last_report = report;
-                break;
-            }
-            last_report = report;
-        }
-        assert!(saw_flip_hold);
-        assert!(saw_flip);
-        assert!(went_negative);
-        assert_eq!(
-            last_report.feedback.band_energy,
-            last_report.fused_pulse.band_energy
-        );
-    }
-
-    #[test]
-    fn conductor_coop_agent_tracks_credit() {
-        let mask = array![[0.0, 0.0, 0.0], [0.0, 1.0, 1.0], [0.0, 1.0, 1.0],].into_dyn();
-        let c_prime = mask.mapv(|v| if v > 0.5 { 1.0 } else { -1.0 });
-        let gauge = InterfaceGauge::new(1.0, 1.0);
-        let projector = LeechProjector::new(12, 0.5);
-        let lift = InterfaceZLift::new(&[1.0, 0.0], projector).with_bias_gain(0.5);
-        let mut conductor = InterfaceZConductor::new(vec![gauge], lift);
-
-        conductor.step(&mask, Some(&c_prime), None, None);
-        let proposal = CoopAgent::propose(&mut conductor);
-        assert!(proposal.weight > 0.0);
-
-        let before_bias = conductor.lift.bias_gain();
-        CoopAgent::observe(&mut conductor, 0.2, 0.5);
-        let after_bias = conductor.lift.bias_gain();
-        assert!(after_bias >= before_bias);
-
-        crate::telemetry::hub::clear_atlas();
-        let _ = crate::telemetry::hub::drain_loopback_envelopes(usize::MAX);
->>>>>>> 738bed68
     }
 }