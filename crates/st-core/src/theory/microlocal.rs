// SPDX-License-Identifier: AGPL-3.0-or-later
// © 2025 Ryo ∴ SpiralArchitect (kishkavsesvit@icloud.com)
// Part of SpiralTorch — Licensed under AGPL-3.0-or-later.
// Unauthorized derivative works or closed redistribution prohibited under AGPL §13.

//! Microlocal boundary gauges and the Z-space conductor used to fuse their
//! output.  The previous revision shipped in a partially duplicated state that
//! could no longer compile.  This module rebuilds the tooling from first
//! principles with an explicit focus on the behaviours exercised by the public
//! unit tests: interface detection, orientation reconstruction, Z-lift
//! projection, and policy-controlled fusion.

use crate::telemetry::hub::SoftlogicZFeedback;
use crate::theory::zpulse::{
<<<<<<< HEAD
    ZConductor, ZConductorCfg, ZEmitter, ZPulse, ZRegistry, ZSource, ZSupport,
=======
    ZConductor, ZConductorCfg, ZEmitter, ZPulse, ZRegistry, ZScale, ZSource, ZSupport,
>>>>>>> ff450e49
};
use crate::util::math::LeechProjector;
use ndarray::{indices, ArrayD, ArrayViewD, Dimension, IxDyn};
use rustc_hash::FxHashMap;
use statrs::function::gamma::gamma;
use std::collections::VecDeque;
<<<<<<< HEAD
=======
use std::f64::consts::PI;
>>>>>>> ff450e49
use std::fmt;
use std::sync::{Arc, Mutex};

/// Result of running an [`InterfaceGauge`] on a binary phase field.
#[derive(Debug, Clone)]
pub struct InterfaceSignature {
    pub r_machine: ArrayD<f32>,
    pub raw_density: ArrayD<f32>,
    pub perimeter_density: ArrayD<f32>,
    pub mean_curvature: ArrayD<f32>,
    pub signed_mean_curvature: Option<ArrayD<f32>>,
    pub orientation: Option<ArrayD<f32>>,
    pub kappa_d: f32,
    pub radius: isize,
    pub physical_radius: f32,
}

impl InterfaceSignature {
    /// Returns `true` when any interface cell was detected.
    pub fn has_interface(&self) -> bool {
        self.r_machine.iter().any(|v| *v > 0.0)
    }
}

/// Microlocal interface detector approximating the BV blow-up.
#[derive(Debug, Clone)]
pub struct InterfaceGauge {
    grid_spacing: f32,
    physical_radius: f32,
    threshold: f32,
}

impl InterfaceGauge {
    pub fn new(grid_spacing: f32, physical_radius: f32) -> Self {
        Self {
            grid_spacing: grid_spacing.max(f32::EPSILON),
            physical_radius: physical_radius.max(f32::EPSILON),
            threshold: 0.25,
        }
    }

    pub fn with_threshold(mut self, threshold: f32) -> Self {
        self.threshold = threshold.max(0.0);
        self
    }

    pub fn analyze(&self, mask: &ArrayD<f32>) -> InterfaceSignature {
        self.analyze_with_radius(mask, None, self.physical_radius)
    }

    pub fn analyze_with_label(
        &self,
        mask: &ArrayD<f32>,
        c_prime: Option<&ArrayD<f32>>,
    ) -> InterfaceSignature {
        self.analyze_with_radius(mask, c_prime, self.physical_radius)
    }

    pub fn analyze_with_radius(
        &self,
        mask: &ArrayD<f32>,
        c_prime: Option<&ArrayD<f32>>,
        physical_radius: f32,
    ) -> InterfaceSignature {
        let radius_steps = radius_in_steps(physical_radius, self.grid_spacing);
        self.analyze_with_steps(mask, c_prime, radius_steps, physical_radius)
    }

    pub fn analyze_multiradius(
        &self,
        mask: &ArrayD<f32>,
        c_prime: Option<&ArrayD<f32>>,
        radii: &[f32],
    ) -> Vec<InterfaceSignature> {
        radii
            .iter()
            .map(|&radius| self.analyze_with_radius(mask, c_prime, radius))
            .collect()
    }

    fn analyze_with_steps(
        &self,
        mask: &ArrayD<f32>,
        c_prime: Option<&ArrayD<f32>>,
        radius_steps: isize,
        physical_radius: f32,
    ) -> InterfaceSignature {
        assert!(mask.ndim() > 0, "mask must have positive dimension");
        if let Some(label) = c_prime {
            assert_eq!(label.shape(), mask.shape(), "c′ must match mask shape");
        }

        let radius_steps = radius_steps.max(1);
        let dim = mask.ndim();
        let raw_dim = mask.raw_dim();
        let mut r_machine = ArrayD::<f32>::zeros(raw_dim.clone());
        let mut raw_density = ArrayD::<f32>::zeros(raw_dim.clone());
        let mut perimeter_density = ArrayD::<f32>::zeros(raw_dim.clone());
        let mut mean_curvature = ArrayD::<f32>::zeros(raw_dim.clone());
        let mut signed_mean_curvature = c_prime.map(|_| ArrayD::<f32>::zeros(raw_dim.clone()));
        let mut orientation = c_prime.map(|_| {
            let mut orient_shape = Vec::with_capacity(dim + 1);
            orient_shape.push(dim);
            orient_shape.extend_from_slice(mask.shape());
            ArrayD::<f32>::zeros(IxDyn(&orient_shape))
        });

        let kappa_d = unit_sphere_area(dim);
        let threshold = self.threshold;

        for idx in indices(raw_dim.clone()) {
            let idx_dyn = IxDyn(idx.slice());
            let center = mask[&idx_dyn];
            let mut gradient = vec![0.0f32; dim];
            let mut variation = 0.0f32;
            let mut interface = false;

            for axis in 0..dim {
                // forward difference
                if idx[axis] + 1 < mask.shape()[axis] {
                    let mut forward_idx = idx.slice().to_vec();
                    forward_idx[axis] += 1;
                    let forward = mask[IxDyn(&forward_idx)];
                    let delta = forward - center;
                    variation = variation.max(delta.abs());
                    gradient[axis] += delta;
                    if delta.abs() >= threshold {
                        interface = true;
                    }
                }
                // backward difference
                if idx[axis] > 0 {
                    let mut back_idx = idx.slice().to_vec();
                    back_idx[axis] -= 1;
                    let backward = mask[IxDyn(&back_idx)];
                    let delta = center - backward;
                    variation = variation.max(delta.abs());
                    gradient[axis] -= delta;
                    if delta.abs() >= threshold {
                        interface = true;
                    }
                }
            }

            raw_density[&idx_dyn] = variation;
            if interface {
                r_machine[&idx_dyn] = 1.0;
                perimeter_density[&idx_dyn] = kappa_d;
            }

            let laplacian = discrete_laplacian(mask.view(), &idx_dyn);
            mean_curvature[&idx_dyn] = (laplacian.abs() * 0.25).min(kappa_d);

            if let Some(target) = signed_mean_curvature.as_mut() {
                let sign = c_prime.map(|label| label[&idx_dyn].signum()).unwrap_or(0.0);
                target[&idx_dyn] = laplacian * sign;
            }

            if let Some(orient) = orientation.as_mut() {
                let mut magnitude = 0.0f32;
                for (axis, component) in gradient.iter().enumerate() {
                    magnitude += component * component;
                    let mut orient_idx = Vec::with_capacity(dim + 1);
                    orient_idx.push(axis);
                    orient_idx.extend_from_slice(idx.slice());
                    orient[IxDyn(&orient_idx)] = *component;
                }
                if magnitude > 0.0 {
                    let scale = magnitude.sqrt().max(1e-6);
<<<<<<< HEAD
=======
                    let mut components = vec![0.0f32; dim];
>>>>>>> ff450e49
                    for axis in 0..dim {
                        let mut orient_idx = Vec::with_capacity(dim + 1);
                        orient_idx.push(axis);
                        orient_idx.extend_from_slice(idx.slice());
                        let value = orient[IxDyn(&orient_idx)] / scale;
                        orient[IxDyn(&orient_idx)] = value;
<<<<<<< HEAD
=======
                        components[axis] = value;
                    }
                    let mut dominant_axis = 0usize;
                    let mut dominant_value = 0.0f32;
                    for (axis, &value) in components.iter().enumerate() {
                        let abs = value.abs();
                        if abs > dominant_value {
                            dominant_axis = axis;
                            dominant_value = abs;
                        }
                    }
                    for axis in 0..dim {
                        let mut orient_idx = Vec::with_capacity(dim + 1);
                        orient_idx.push(axis);
                        orient_idx.extend_from_slice(idx.slice());
                        if axis == dominant_axis {
                            orient[IxDyn(&orient_idx)] = components[axis];
                        } else {
                            orient[IxDyn(&orient_idx)] = 0.0;
                        }
>>>>>>> ff450e49
                    }
                }
            }
        }

        InterfaceSignature {
            r_machine,
            raw_density,
            perimeter_density,
            mean_curvature,
            signed_mean_curvature,
            orientation,
            kappa_d,
            radius: radius_steps,
            physical_radius,
        }
    }
}

fn discrete_laplacian(mask: ArrayViewD<f32>, idx: &IxDyn) -> f32 {
    let mut lap = 0.0f32;
    let dim = mask.ndim();
    let shape = mask.shape().to_vec();
    let coords = idx.slice();
    let center = mask[idx.clone()];
    for axis in 0..dim {
        let mut forward = center;
        let mut backward = center;
        let mut has_forward = false;
        let mut has_backward = false;
        if coords[axis] + 1 < shape[axis] {
            let mut f_idx = coords.to_vec();
            f_idx[axis] += 1;
            forward = mask[IxDyn(&f_idx)];
            has_forward = true;
        }
        if coords[axis] > 0 {
            let mut b_idx = coords.to_vec();
            b_idx[axis] -= 1;
            backward = mask[IxDyn(&b_idx)];
            has_backward = true;
        }
        if has_forward && has_backward {
            lap += forward + backward - 2.0 * center;
        }
    }
    lap
}

fn radius_in_steps(radius: f32, spacing: f32) -> isize {
    (radius / spacing).round() as isize
}

fn unit_sphere_area(dim: usize) -> f32 {
    if dim == 0 {
        return 0.0;
    }
    let dim_f = dim as f64;
    let numerator = 2.0 * std::f64::consts::PI.powf(dim_f / 2.0);
    let denominator = gamma(dim_f / 2.0);
    (numerator / denominator) as f32
}

/// Projects microlocal signatures into Z-space pulses.
#[derive(Clone)]
pub struct InterfaceZLift {
    weights: Vec<f32>,
    projector: LeechProjector,
    bias_gain: f32,
}

impl InterfaceZLift {
    pub fn new(weights: &[f32], projector: LeechProjector) -> Self {
        assert!(!weights.is_empty(), "at least one weight expected");
        let norm = weights.iter().copied().sum::<f32>().max(f32::EPSILON);
        let weights = weights.iter().map(|w| w / norm).collect();
        Self {
            weights,
            projector,
            bias_gain: 1.0,
        }
    }

    pub fn with_bias_gain(mut self, gain: f32) -> Self {
        self.bias_gain = gain.max(0.0);
        self
    }

    pub fn project(&self, signature: &InterfaceSignature) -> InterfaceZPulse {
        let total_support = signature.r_machine.iter().copied().sum::<f32>();
        let interface_cells = signature.r_machine.iter().filter(|v| **v > 0.5).count() as f32;

        let mut here = signature.raw_density.iter().copied().sum::<f32>()
            / signature.raw_density.len().max(1) as f32;
        here = here.max(0.0);

        let mut above = 0.0f32;
        let mut beneath = 0.0f32;
        let mut bias = 0.0f32;

        if let Some(orient) = &signature.orientation {
            let mut weighted = vec![0.0f32; orient.shape()[0]];
            let mut weight_total = 0.0f32;
            for idx in indices(signature.r_machine.raw_dim()) {
                let weight = signature.r_machine[&IxDyn(idx.slice())];
                if weight <= 0.0 {
                    continue;
                }
                weight_total += weight;
                for axis in 0..orient.shape()[0] {
                    let mut orient_idx = Vec::with_capacity(orient.ndim());
                    orient_idx.push(axis);
                    orient_idx.extend_from_slice(idx.slice());
                    weighted[axis] += orient[IxDyn(&orient_idx)] * weight;
                }
            }
            if weight_total > 0.0 {
                for axis in 0..weighted.len() {
                    weighted[axis] /= weight_total;
                }
            }
            let weight0 = self.weights.get(0).copied().unwrap_or(1.0);
            let primary = weighted.get(0).copied().unwrap_or(0.0) * weight0;
            let enriched = self.projector.enrich(primary.abs() as f64) as f32;
            bias = enriched * primary.signum() * self.bias_gain;
            above = (primary.max(0.0)) * here;
            beneath = (-primary).max(0.0) * here;
        }

        if signature.orientation.is_none() {
            above = 0.0;
            beneath = 0.0;
        }

        let band_energy = (above.max(0.0), here, beneath.max(0.0));
        let drift = if total_support > 0.0 {
            (band_energy.0 - band_energy.2) / total_support.max(1e-6)
        } else {
            0.0
        };

        InterfaceZPulse {
            source: ZSource::Microlocal,
            support: total_support,
            interface_cells,
            band_energy,
<<<<<<< HEAD
=======
            scale: ZScale::new(signature.physical_radius),
>>>>>>> ff450e49
            drift,
            z_bias: bias,
            quality_hint: None,
            standard_error: None,
        }
    }
}

/// Snapshot emitted by the lift before Z-conductor fusion.
#[derive(Clone, Debug)]
pub struct InterfaceZPulse {
    pub source: ZSource,
    pub support: f32,
    pub interface_cells: f32,
    pub band_energy: (f32, f32, f32),
<<<<<<< HEAD
=======
    pub scale: Option<ZScale>,
>>>>>>> ff450e49
    pub drift: f32,
    pub z_bias: f32,
    pub quality_hint: Option<f32>,
    pub standard_error: Option<f32>,
}

impl InterfaceZPulse {
    pub fn total_energy(&self) -> f32 {
        let (a, h, b) = self.band_energy;
        a + h + b
    }

    pub fn is_empty(&self) -> bool {
        self.support <= f32::EPSILON && self.total_energy() <= f32::EPSILON
    }

    pub fn aggregate(pulses: &[InterfaceZPulse]) -> InterfaceZPulse {
        if pulses.is_empty() {
            return InterfaceZPulse::default();
        }
        let mut support = 0.0f32;
        let mut interface_cells = 0.0f32;
        let mut band = (0.0f32, 0.0f32, 0.0f32);
        let mut drift_sum = 0.0f32;
        let mut drift_weight = 0.0f32;
        let mut bias_sum = 0.0f32;
        let mut bias_weight = 0.0f32;
<<<<<<< HEAD
=======
        let mut scale_weighted_physical = 0.0f32;
        let mut scale_weighted_log = 0.0f32;
        let mut scale_weight_total = 0.0f32;
>>>>>>> ff450e49
        for pulse in pulses {
            support += pulse.support;
            interface_cells += pulse.interface_cells;
            band.0 += pulse.band_energy.0;
            band.1 += pulse.band_energy.1;
            band.2 += pulse.band_energy.2;
            let weight = pulse.support.max(1e-6);
            drift_sum += pulse.drift * weight;
            drift_weight += weight;
            bias_sum += pulse.z_bias * weight;
            bias_weight += weight;
<<<<<<< HEAD
=======
            if let Some(scale) = pulse.scale {
                let w = scale_weight(pulse);
                scale_weight_total += w;
                scale_weighted_physical += scale.physical_radius * w;
                scale_weighted_log += scale.log_radius * w;
            }
>>>>>>> ff450e49
        }
        InterfaceZPulse {
            source: ZSource::Microlocal,
            support,
            interface_cells,
            band_energy: band,
<<<<<<< HEAD
=======
            scale: if scale_weight_total > 0.0 {
                ZScale::from_components(
                    scale_weighted_physical / scale_weight_total,
                    scale_weighted_log / scale_weight_total,
                )
            } else {
                None
            },
>>>>>>> ff450e49
            drift: if drift_weight > 0.0 {
                drift_sum / drift_weight
            } else {
                0.0
            },
            z_bias: if bias_weight > 0.0 {
                bias_sum / bias_weight
            } else {
                0.0
            },
            quality_hint: None,
            standard_error: None,
        }
    }

    pub fn lerp(current: &InterfaceZPulse, next: &InterfaceZPulse, alpha: f32) -> InterfaceZPulse {
        let t = alpha.clamp(0.0, 1.0);
<<<<<<< HEAD
        InterfaceZPulse {
            source: next.source,
            support: lerp(current.support, next.support, t),
            interface_cells: lerp(current.interface_cells, next.interface_cells, t),
            band_energy: (
                lerp(current.band_energy.0, next.band_energy.0, t),
                lerp(current.band_energy.1, next.band_energy.1, t),
                lerp(current.band_energy.2, next.band_energy.2, t),
            ),
            drift: lerp(current.drift, next.drift, t),
            z_bias: lerp(current.z_bias, next.z_bias, t),
            quality_hint: next.quality_hint.or(current.quality_hint),
            standard_error: next.standard_error.or(current.standard_error),
        }
    }

    pub fn scaled(&self, gain: f32) -> InterfaceZPulse {
        let gain = gain.max(0.0);
        InterfaceZPulse {
            source: self.source,
            support: self.support * gain,
            interface_cells: self.interface_cells * gain,
            band_energy: (
                self.band_energy.0 * gain,
                self.band_energy.1 * gain,
                self.band_energy.2 * gain,
            ),
=======
        InterfaceZPulse {
            source: next.source,
            support: lerp(current.support, next.support, t),
            interface_cells: lerp(current.interface_cells, next.interface_cells, t),
            band_energy: (
                lerp(current.band_energy.0, next.band_energy.0, t),
                lerp(current.band_energy.1, next.band_energy.1, t),
                lerp(current.band_energy.2, next.band_energy.2, t),
            ),
            scale: match (current.scale, next.scale) {
                (Some(a), Some(b)) => Some(ZScale::lerp(a, b, t)),
                (Some(a), None) => Some(a),
                (None, Some(b)) => Some(b),
                (None, None) => None,
            },
            drift: lerp(current.drift, next.drift, t),
            z_bias: lerp(current.z_bias, next.z_bias, t),
            quality_hint: next.quality_hint.or(current.quality_hint),
            standard_error: next.standard_error.or(current.standard_error),
        }
    }

    pub fn scaled(&self, gain: f32) -> InterfaceZPulse {
        let gain = gain.max(0.0);
        InterfaceZPulse {
            source: self.source,
            support: self.support * gain,
            interface_cells: self.interface_cells * gain,
            band_energy: (
                self.band_energy.0 * gain,
                self.band_energy.1 * gain,
                self.band_energy.2 * gain,
            ),
            scale: self.scale,
>>>>>>> ff450e49
            drift: self.drift * gain,
            z_bias: self.z_bias * gain,
            quality_hint: self.quality_hint,
            standard_error: self.standard_error,
        }
    }

    pub fn into_softlogic_feedback_with(
        self,
        psi_total: f32,
        weighted_loss: f32,
    ) -> SoftlogicZFeedback {
        SoftlogicZFeedback {
            psi_total,
            weighted_loss,
            band_energy: self.band_energy,
            drift: self.drift,
            z_signal: self.z_bias,
            scale: self.scale,
        }
    }

    pub fn into_softlogic_feedback(self) -> SoftlogicZFeedback {
        self.into_softlogic_feedback_with(0.0, 0.0)
    }
<<<<<<< HEAD
=======
}

fn scale_weight(pulse: &InterfaceZPulse) -> f32 {
    pulse.support.max(pulse.total_energy()).max(f32::EPSILON)
>>>>>>> ff450e49
}

impl Default for InterfaceZPulse {
    fn default() -> Self {
        InterfaceZPulse {
            source: ZSource::Microlocal,
            support: 0.0,
            interface_cells: 0.0,
            band_energy: (0.0, 0.0, 0.0),
            scale: None,
            drift: 0.0,
            z_bias: 0.0,
            quality_hint: None,
            standard_error: None,
        }
    }
}

/// Result emitted after fusing the microlocal pulses through [`ZConductor`].
#[derive(Clone, Debug)]
pub struct InterfaceZFused {
    pub pulse: ZPulse,
    pub z: f32,
    pub support: f32,
    pub attributions: Vec<(ZSource, f32)>,
    pub events: Vec<String>,
}

/// Full report returned by [`InterfaceZConductor::step`].
#[derive(Clone, Debug)]
pub struct InterfaceZReport {
    pub pulses: Vec<InterfaceZPulse>,
    pub qualities: Vec<f32>,
    pub fused_pulse: InterfaceZPulse,
    pub fused_z: InterfaceZFused,
    pub feedback: SoftlogicZFeedback,
    pub budget_scale: f32,
}

impl InterfaceZReport {
    pub fn has_interface(&self) -> bool {
        self.fused_pulse.support > 0.0
    }
}

/// Quality policy applied to each microlocal pulse prior to fusion.
pub trait ZSourcePolicy: Send + Sync {
    fn quality(&self, pulse: &InterfaceZPulse) -> f32;
    fn late_fuse(
        &self,
        _fused: &mut InterfaceZPulse,
        _pulses: &[InterfaceZPulse],
        _qualities: &[f32],
    ) {
    }
}

/// Default policy that promotes balanced support.
#[derive(Debug, Clone)]
pub struct DefaultZSourcePolicy;

impl DefaultZSourcePolicy {
    pub fn new() -> Self {
        Self
    }
}

impl ZSourcePolicy for DefaultZSourcePolicy {
    fn quality(&self, pulse: &InterfaceZPulse) -> f32 {
        if pulse.is_empty() {
            0.0
        } else {
            (pulse.support / pulse.total_energy().max(1e-6)).clamp(0.0, 1.0)
        }
    }
}

/// Fixed multiplier policy used by tests.
#[derive(Debug, Clone, Copy)]
pub struct FixedPolicy(pub f32);
<<<<<<< HEAD

impl ZSourcePolicy for FixedPolicy {
    fn quality(&self, _pulse: &InterfaceZPulse) -> f32 {
        self.0.clamp(0.0, 1.0)
    }
}

=======

impl ZSourcePolicy for FixedPolicy {
    fn quality(&self, _pulse: &InterfaceZPulse) -> f32 {
        self.0.clamp(0.0, 1.0)
    }
}

>>>>>>> ff450e49
/// Composite policy that allows per-source overrides.
#[derive(Clone)]
pub struct CompositePolicy {
    default: Arc<dyn ZSourcePolicy>,
    overrides: FxHashMap<ZSource, Arc<dyn ZSourcePolicy>>,
}

impl CompositePolicy {
    pub fn new<P>(default: P) -> Self
    where
        P: ZSourcePolicy + 'static,
    {
        CompositePolicy {
            default: Arc::new(default),
            overrides: FxHashMap::default(),
        }
    }

    pub fn with<P>(mut self, source: ZSource, policy: P) -> Self
    where
        P: ZSourcePolicy + 'static,
    {
        self.overrides.insert(source, Arc::new(policy));
        self
    }
}

impl fmt::Debug for CompositePolicy {
    fn fmt(&self, f: &mut fmt::Formatter<'_>) -> fmt::Result {
        f.debug_struct("CompositePolicy")
            .field("overrides", &self.overrides.len())
            .finish()
    }
}

impl ZSourcePolicy for CompositePolicy {
    fn quality(&self, pulse: &InterfaceZPulse) -> f32 {
        if let Some(policy) = self.overrides.get(&pulse.source) {
            policy.quality(pulse)
        } else {
            self.default.quality(pulse)
        }
    }

    fn late_fuse(
        &self,
        fused: &mut InterfaceZPulse,
        pulses: &[InterfaceZPulse],
        qualities: &[f32],
    ) {
        self.default.late_fuse(fused, pulses, qualities);
        for (source, policy) in &self.overrides {
            if pulses.iter().any(|pulse| &pulse.source == source) {
                policy.late_fuse(fused, pulses, qualities);
            }
        }
    }
}

/// Band-energy gating applied on top of the quality policy.
#[derive(Debug, Clone)]
pub struct BandPolicy {
    min_quality: [f32; 3],
    hysteresis: f32,
}

impl BandPolicy {
    pub fn new(min_quality: [f32; 3]) -> Self {
        BandPolicy {
            min_quality: min_quality.map(|v| v.clamp(0.0, 1.0)),
            hysteresis: 0.0,
        }
    }

    pub fn with_hysteresis(mut self, hysteresis: f32) -> Self {
        self.hysteresis = hysteresis.max(0.0);
        self
    }

    pub fn project_quality(&self, pulse: &InterfaceZPulse) -> f32 {
        let total = pulse.total_energy().max(1e-6);
        let ratios = [
            pulse.band_energy.0 / total,
            pulse.band_energy.1 / total,
            pulse.band_energy.2 / total,
        ];
        let mut scale = 1.0f32;
        for (idx, ratio) in ratios.into_iter().enumerate() {
            let threshold = self.min_quality[idx];
            if ratio + self.hysteresis < threshold {
                if threshold <= f32::EPSILON {
                    scale *= 0.0;
                } else {
                    scale *= (ratio / threshold).clamp(0.0, 1.0);
                }
            }
        }
        scale.clamp(0.0, 1.0)
    }
}

/// Budget guard that clamps the fused Z pulse magnitude.
#[derive(Debug, Clone)]
pub struct BudgetPolicy {
    z_max: f32,
}

impl BudgetPolicy {
    pub fn new(z_max: f32) -> Self {
        BudgetPolicy {
            z_max: z_max.abs().max(1e-6),
        }
    }

    pub fn apply(&self, fused: &mut InterfaceZPulse) -> f32 {
        if fused.z_bias.abs() <= self.z_max {
            1.0
        } else {
            let scale = self.z_max / fused.z_bias.abs();
            fused.z_bias *= scale;
            fused.band_energy.0 *= scale;
            fused.band_energy.2 *= scale;
            fused.support *= scale;
            scale
        }
    }
}

#[derive(Clone, Default)]
struct MicrolocalEmitter {
    queue: Arc<Mutex<VecDeque<ZPulse>>>,
}

impl MicrolocalEmitter {
    fn new() -> Self {
        Self::default()
    }

    fn extend<I>(&self, pulses: I)
    where
        I: IntoIterator<Item = ZPulse>,
    {
        let mut queue = self.queue.lock().expect("microlocal queue poisoned");
        queue.extend(pulses);
    }
}

impl ZEmitter for MicrolocalEmitter {
    fn name(&self) -> ZSource {
        ZSource::Microlocal
    }

    fn tick(&mut self, _now: u64) -> Option<ZPulse> {
        self.queue
            .lock()
            .expect("microlocal queue poisoned")
            .pop_front()
    }
}

/// Drives a bank of microlocal gauges and fuses the resulting Z pulses into a
/// smoothed control signal suitable for Softlogic feedback.
#[derive(Clone)]
pub struct InterfaceZConductor {
    gauges: Vec<InterfaceGauge>,
    lift: InterfaceZLift,
    conductor: ZConductor,
    clock: u64,
    smoothing: f32,
    policy: Arc<dyn ZSourcePolicy>,
    band_policy: Option<BandPolicy>,
    budget_policy: Option<BudgetPolicy>,
    previous: Option<InterfaceZPulse>,
    carry: Option<InterfaceZPulse>,
    emitter: MicrolocalEmitter,
}

impl InterfaceZConductor {
    pub fn new(gauges: Vec<InterfaceGauge>, lift: InterfaceZLift) -> Self {
        assert!(!gauges.is_empty(), "at least one gauge must be supplied");
        InterfaceZConductor {
            gauges,
            lift,
            conductor: ZConductor::new(ZConductorCfg::default()),
            clock: 0,
            smoothing: 0.0,
<<<<<<< HEAD
            policy: Arc::new(DefaultZSourcePolicy::new()),
=======
            policy,
>>>>>>> ff450e49
            band_policy: None,
            budget_policy: None,
            previous: None,
            carry: None,
<<<<<<< HEAD
            emitter: MicrolocalEmitter::new(),
=======
            emitter,
>>>>>>> ff450e49
        }
    }

    pub fn with_smoothing(mut self, smoothing: f32) -> Self {
        self.smoothing = smoothing.clamp(0.0, 1.0);
        self
    }

    pub fn with_policy<P>(mut self, policy: P) -> Self
    where
        P: ZSourcePolicy + 'static,
    {
        self.policy = Arc::new(policy);
        self
    }

    pub fn with_band_policy(mut self, policy: BandPolicy) -> Self {
        self.band_policy = Some(policy);
        self
    }

    pub fn with_budget_policy(mut self, policy: BudgetPolicy) -> Self {
        self.budget_policy = Some(policy);
        self
    }

    pub fn step(
        &mut self,
        mask: &ArrayD<f32>,
        c_prime: Option<&ArrayD<f32>>,
        tempo_hint: Option<f32>,
        stderr_hint: Option<f32>,
    ) -> InterfaceZReport {
        // 1) lift → InterfaceZPulse 群
        let mut pulses = Vec::with_capacity(self.gauges.len());
        for gauge in &self.gauges {
            let signature = gauge.analyze_with_label(mask, c_prime);
            let mut pulse = self.lift.project(&signature);
            if let Some(stderr) = stderr_hint {
                pulse.standard_error = Some(stderr.max(0.0));
            }
            pulses.push(pulse);
        }

        // 2) 品質重み付け
        let mut qualities = Vec::with_capacity(pulses.len());
        let mut weighted = Vec::with_capacity(pulses.len());
        for pulse in &pulses {
            let mut quality = self.policy.quality(pulse).clamp(0.0, 1.0);
            if let Some(policy) = &self.band_policy {
                quality *= policy.project_quality(pulse);
            }
            qualities.push(quality);
            weighted.push(pulse.scaled(quality));
        }

        // 3) 集約 + 平滑化イベント
        let mut fused = InterfaceZPulse::aggregate(&weighted);
<<<<<<< HEAD
        if let Some(previous) = &self.previous {
            if self.smoothing > 0.0 {
                fused = InterfaceZPulse::lerp(previous, &fused, self.smoothing);
            }
        }

        let mut budget_scale = 1.0;
        if let Some(policy) = &self.budget_policy {
            budget_scale = policy.apply(&mut fused);
        }

        self.policy.late_fuse(&mut fused, &pulses, &qualities);

        let now = self.clock;
        self.clock = self.clock.wrapping_add(1);

        let mut zpulses = Vec::with_capacity(pulses.len());
        for (pulse, &quality) in pulses.iter().zip(&qualities) {
            let support = ZSupport::from_band_energy(pulse.band_energy);
            let tempo = tempo_hint.unwrap_or(pulse.total_energy());
            let stderr = pulse.standard_error.unwrap_or(0.0);
            zpulses.push(ZPulse {
                source: pulse.source,
                ts: now,
                tempo,
=======
        let mut events = Vec::new();
        if let (Some(previous), smoothing) = (self.previous.as_ref(), self.smoothing) {
            if smoothing > 0.0 {
                fused = InterfaceZPulse::lerp(previous, &fused, smoothing);
                events.push("smoothing.applied".to_string());
            }
        }

        let now = if let Some(ts) = ts {
            self.clock = ts.wrapping_add(1);
            ts
        } else {
            let current = self.clock;
            self.clock = self.clock.wrapping_add(1);
            current
        };

        let tempo_hint = tempo.unwrap_or_else(|| fused.total_energy());

        let mut zpulses = Vec::with_capacity(pulses.len());
        for pulse in &pulses {
            zpulses.push(ZPulse {
                source: pulse.source,
                ts: now,
                tempo: tempo_hint,
>>>>>>> ff450e49
                band_energy: pulse.band_energy,
                drift: pulse.drift,
                z_bias: pulse.z_bias,
                support,
                quality,
                stderr,
                latency_ms: 0.0,
            });
        }
        self.emitter.extend(zpulses);

        let mut registry = ZRegistry::with_capacity(1);
        registry.register(self.emitter.clone());
<<<<<<< HEAD
        let fused_z = self.conductor.step_from_registry(&mut registry, now);
=======
        let z_fused = self.conductor.step_from_registry(&mut registry, now);

        events.extend(z_fused.events.clone());

        self.policy.late_fuse(&mut fused, &pulses, &qualities);

        let mut budget_scale = 1.0;
        if let Some(budget) = &self.budget_policy {
            budget_scale = budget.apply(&mut fused);
        }
>>>>>>> ff450e49

        let fused_pulse = fused.clone();
        let feedback = fused.clone().into_softlogic_feedback();
        self.previous = Some(fused.clone());
        self.carry = Some(fused.clone());

<<<<<<< HEAD
        let z_pulse = InterfaceZConductor::into_zpulse(&fused, now, &qualities);
        let fused_report = InterfaceZFused {
            z: fused_z.z,
            support: fused_z.support,
            attributions: fused_z.attributions,
            events: fused_z.events,
            pulse: z_pulse,
=======
        let fused_z = InterfaceZFused {
            ts: z_fused.ts,
            z: z_fused.z,
            support: z_fused.support,
            drift: z_fused.drift,
            quality: z_fused.quality,
            events,
            attributions: z_fused.attributions.clone(),
            pulse: ZPulse {
                source: ZSource::Microlocal,
                ts: z_fused.ts,
                tempo: tempo_hint,
                band_energy: fused.band_energy,
                drift: fused.drift,
                z_bias: z_fused.z,
                support: ZSupport::from_band_energy(fused.band_energy),
                scale: fused.scale,
                quality: z_fused.quality,
                stderr: fused.standard_error.unwrap_or(0.0),
                latency_ms: 0.0,
            },
>>>>>>> ff450e49
        };

        InterfaceZReport {
            pulses,
            qualities,
            fused_pulse,
            fused_z: fused_report,
            feedback,
            budget_scale,
        }
    }

    pub fn last_fused_pulse(&self) -> InterfaceZPulse {
        self.carry.clone().unwrap_or_else(InterfaceZPulse::default)
    }

    fn into_zpulse(fused: &InterfaceZPulse, now: u64, qualities: &[f32]) -> ZPulse {
        let support = ZSupport::from_band_energy(fused.band_energy);
        let avg_quality = if qualities.is_empty() {
            0.0
        } else {
            qualities.iter().copied().sum::<f32>() / qualities.len() as f32
        };
        ZPulse {
            source: fused.source,
            ts: now,
            tempo: fused.total_energy(),
            band_energy: fused.band_energy,
            drift: fused.drift,
            z_bias: fused.z_bias,
            support,
<<<<<<< HEAD
=======
            scale: fused.scale,
>>>>>>> ff450e49
            quality: avg_quality,
            stderr: fused.standard_error.unwrap_or(0.0),
            latency_ms: 0.0,
        }
    }
}

impl fmt::Debug for InterfaceZConductor {
    fn fmt(&self, f: &mut fmt::Formatter<'_>) -> fmt::Result {
        f.debug_struct("InterfaceZConductor")
            .field("gauges", &self.gauges.len())
            .field("smoothing", &self.smoothing)
            .finish()
    }
}

fn lerp(a: f32, b: f32, t: f32) -> f32 {
    a + (b - a) * t.clamp(0.0, 1.0)
}

#[cfg(test)]
mod tests {
    use super::*;
    use ndarray::array;

    #[test]
    fn detects_boundary_presence() {
        let mask = array![[0.0, 0.0, 0.0], [0.0, 1.0, 1.0], [0.0, 1.0, 1.0]].into_dyn();
        let gauge = InterfaceGauge::new(1.0, 1.0);
        let sig = gauge.analyze(&mask);
        assert!(sig.has_interface());
        assert_eq!(sig.kappa_d, 2.0 * std::f32::consts::PI);
        assert!((sig.perimeter_density[IxDyn(&[1, 1])] - sig.kappa_d).abs() < 1e-5);
        assert_eq!(sig.perimeter_density[IxDyn(&[0, 0])], 0.0);
        assert!((sig.physical_radius - 1.0).abs() < 1e-6);
    }

    #[test]
    fn oriented_normals_require_label() {
        let mask = array![[0.0, 0.0, 0.0], [0.0, 1.0, 1.0], [0.0, 1.0, 1.0]].into_dyn();
        let c_prime = mask.mapv(|v| if v > 0.5 { 1.0 } else { -1.0 });
        let gauge = InterfaceGauge::new(1.0, 1.0);
        let sig = gauge.analyze_with_label(&mask, Some(&c_prime));
        let orient = sig.orientation.expect("orientation missing");
        let normal_y = orient[IxDyn(&[0, 1, 1])];
        let normal_x = orient[IxDyn(&[1, 1, 1])];
        assert!(normal_y.abs() > 0.5);
        assert!(normal_x.abs() < 1e-3);
    }
}<|MERGE_RESOLUTION|>--- conflicted
+++ resolved
@@ -12,21 +12,13 @@
 
 use crate::telemetry::hub::SoftlogicZFeedback;
 use crate::theory::zpulse::{
-<<<<<<< HEAD
     ZConductor, ZConductorCfg, ZEmitter, ZPulse, ZRegistry, ZSource, ZSupport,
-=======
-    ZConductor, ZConductorCfg, ZEmitter, ZPulse, ZRegistry, ZScale, ZSource, ZSupport,
->>>>>>> ff450e49
 };
 use crate::util::math::LeechProjector;
 use ndarray::{indices, ArrayD, ArrayViewD, Dimension, IxDyn};
 use rustc_hash::FxHashMap;
 use statrs::function::gamma::gamma;
 use std::collections::VecDeque;
-<<<<<<< HEAD
-=======
-use std::f64::consts::PI;
->>>>>>> ff450e49
 use std::fmt;
 use std::sync::{Arc, Mutex};
 
@@ -196,39 +188,12 @@
                 }
                 if magnitude > 0.0 {
                     let scale = magnitude.sqrt().max(1e-6);
-<<<<<<< HEAD
-=======
-                    let mut components = vec![0.0f32; dim];
->>>>>>> ff450e49
                     for axis in 0..dim {
                         let mut orient_idx = Vec::with_capacity(dim + 1);
                         orient_idx.push(axis);
                         orient_idx.extend_from_slice(idx.slice());
                         let value = orient[IxDyn(&orient_idx)] / scale;
                         orient[IxDyn(&orient_idx)] = value;
-<<<<<<< HEAD
-=======
-                        components[axis] = value;
-                    }
-                    let mut dominant_axis = 0usize;
-                    let mut dominant_value = 0.0f32;
-                    for (axis, &value) in components.iter().enumerate() {
-                        let abs = value.abs();
-                        if abs > dominant_value {
-                            dominant_axis = axis;
-                            dominant_value = abs;
-                        }
-                    }
-                    for axis in 0..dim {
-                        let mut orient_idx = Vec::with_capacity(dim + 1);
-                        orient_idx.push(axis);
-                        orient_idx.extend_from_slice(idx.slice());
-                        if axis == dominant_axis {
-                            orient[IxDyn(&orient_idx)] = components[axis];
-                        } else {
-                            orient[IxDyn(&orient_idx)] = 0.0;
-                        }
->>>>>>> ff450e49
                     }
                 }
             }
@@ -375,10 +340,6 @@
             support: total_support,
             interface_cells,
             band_energy,
-<<<<<<< HEAD
-=======
-            scale: ZScale::new(signature.physical_radius),
->>>>>>> ff450e49
             drift,
             z_bias: bias,
             quality_hint: None,
@@ -394,10 +355,6 @@
     pub support: f32,
     pub interface_cells: f32,
     pub band_energy: (f32, f32, f32),
-<<<<<<< HEAD
-=======
-    pub scale: Option<ZScale>,
->>>>>>> ff450e49
     pub drift: f32,
     pub z_bias: f32,
     pub quality_hint: Option<f32>,
@@ -425,12 +382,6 @@
         let mut drift_weight = 0.0f32;
         let mut bias_sum = 0.0f32;
         let mut bias_weight = 0.0f32;
-<<<<<<< HEAD
-=======
-        let mut scale_weighted_physical = 0.0f32;
-        let mut scale_weighted_log = 0.0f32;
-        let mut scale_weight_total = 0.0f32;
->>>>>>> ff450e49
         for pulse in pulses {
             support += pulse.support;
             interface_cells += pulse.interface_cells;
@@ -442,32 +393,12 @@
             drift_weight += weight;
             bias_sum += pulse.z_bias * weight;
             bias_weight += weight;
-<<<<<<< HEAD
-=======
-            if let Some(scale) = pulse.scale {
-                let w = scale_weight(pulse);
-                scale_weight_total += w;
-                scale_weighted_physical += scale.physical_radius * w;
-                scale_weighted_log += scale.log_radius * w;
-            }
->>>>>>> ff450e49
         }
         InterfaceZPulse {
             source: ZSource::Microlocal,
             support,
             interface_cells,
             band_energy: band,
-<<<<<<< HEAD
-=======
-            scale: if scale_weight_total > 0.0 {
-                ZScale::from_components(
-                    scale_weighted_physical / scale_weight_total,
-                    scale_weighted_log / scale_weight_total,
-                )
-            } else {
-                None
-            },
->>>>>>> ff450e49
             drift: if drift_weight > 0.0 {
                 drift_sum / drift_weight
             } else {
@@ -485,7 +416,6 @@
 
     pub fn lerp(current: &InterfaceZPulse, next: &InterfaceZPulse, alpha: f32) -> InterfaceZPulse {
         let t = alpha.clamp(0.0, 1.0);
-<<<<<<< HEAD
         InterfaceZPulse {
             source: next.source,
             support: lerp(current.support, next.support, t),
@@ -513,42 +443,6 @@
                 self.band_energy.1 * gain,
                 self.band_energy.2 * gain,
             ),
-=======
-        InterfaceZPulse {
-            source: next.source,
-            support: lerp(current.support, next.support, t),
-            interface_cells: lerp(current.interface_cells, next.interface_cells, t),
-            band_energy: (
-                lerp(current.band_energy.0, next.band_energy.0, t),
-                lerp(current.band_energy.1, next.band_energy.1, t),
-                lerp(current.band_energy.2, next.band_energy.2, t),
-            ),
-            scale: match (current.scale, next.scale) {
-                (Some(a), Some(b)) => Some(ZScale::lerp(a, b, t)),
-                (Some(a), None) => Some(a),
-                (None, Some(b)) => Some(b),
-                (None, None) => None,
-            },
-            drift: lerp(current.drift, next.drift, t),
-            z_bias: lerp(current.z_bias, next.z_bias, t),
-            quality_hint: next.quality_hint.or(current.quality_hint),
-            standard_error: next.standard_error.or(current.standard_error),
-        }
-    }
-
-    pub fn scaled(&self, gain: f32) -> InterfaceZPulse {
-        let gain = gain.max(0.0);
-        InterfaceZPulse {
-            source: self.source,
-            support: self.support * gain,
-            interface_cells: self.interface_cells * gain,
-            band_energy: (
-                self.band_energy.0 * gain,
-                self.band_energy.1 * gain,
-                self.band_energy.2 * gain,
-            ),
-            scale: self.scale,
->>>>>>> ff450e49
             drift: self.drift * gain,
             z_bias: self.z_bias * gain,
             quality_hint: self.quality_hint,
@@ -574,13 +468,6 @@
     pub fn into_softlogic_feedback(self) -> SoftlogicZFeedback {
         self.into_softlogic_feedback_with(0.0, 0.0)
     }
-<<<<<<< HEAD
-=======
-}
-
-fn scale_weight(pulse: &InterfaceZPulse) -> f32 {
-    pulse.support.max(pulse.total_energy()).max(f32::EPSILON)
->>>>>>> ff450e49
 }
 
 impl Default for InterfaceZPulse {
@@ -661,7 +548,6 @@
 /// Fixed multiplier policy used by tests.
 #[derive(Debug, Clone, Copy)]
 pub struct FixedPolicy(pub f32);
-<<<<<<< HEAD
 
 impl ZSourcePolicy for FixedPolicy {
     fn quality(&self, _pulse: &InterfaceZPulse) -> f32 {
@@ -669,15 +555,6 @@
     }
 }
 
-=======
-
-impl ZSourcePolicy for FixedPolicy {
-    fn quality(&self, _pulse: &InterfaceZPulse) -> f32 {
-        self.0.clamp(0.0, 1.0)
-    }
-}
-
->>>>>>> ff450e49
 /// Composite policy that allows per-source overrides.
 #[derive(Clone)]
 pub struct CompositePolicy {
@@ -864,20 +741,12 @@
             conductor: ZConductor::new(ZConductorCfg::default()),
             clock: 0,
             smoothing: 0.0,
-<<<<<<< HEAD
             policy: Arc::new(DefaultZSourcePolicy::new()),
-=======
-            policy,
->>>>>>> ff450e49
             band_policy: None,
             budget_policy: None,
             previous: None,
             carry: None,
-<<<<<<< HEAD
             emitter: MicrolocalEmitter::new(),
-=======
-            emitter,
->>>>>>> ff450e49
         }
     }
 
@@ -936,7 +805,6 @@
 
         // 3) 集約 + 平滑化イベント
         let mut fused = InterfaceZPulse::aggregate(&weighted);
-<<<<<<< HEAD
         if let Some(previous) = &self.previous {
             if self.smoothing > 0.0 {
                 fused = InterfaceZPulse::lerp(previous, &fused, self.smoothing);
@@ -962,33 +830,6 @@
                 source: pulse.source,
                 ts: now,
                 tempo,
-=======
-        let mut events = Vec::new();
-        if let (Some(previous), smoothing) = (self.previous.as_ref(), self.smoothing) {
-            if smoothing > 0.0 {
-                fused = InterfaceZPulse::lerp(previous, &fused, smoothing);
-                events.push("smoothing.applied".to_string());
-            }
-        }
-
-        let now = if let Some(ts) = ts {
-            self.clock = ts.wrapping_add(1);
-            ts
-        } else {
-            let current = self.clock;
-            self.clock = self.clock.wrapping_add(1);
-            current
-        };
-
-        let tempo_hint = tempo.unwrap_or_else(|| fused.total_energy());
-
-        let mut zpulses = Vec::with_capacity(pulses.len());
-        for pulse in &pulses {
-            zpulses.push(ZPulse {
-                source: pulse.source,
-                ts: now,
-                tempo: tempo_hint,
->>>>>>> ff450e49
                 band_energy: pulse.band_energy,
                 drift: pulse.drift,
                 z_bias: pulse.z_bias,
@@ -1002,27 +843,13 @@
 
         let mut registry = ZRegistry::with_capacity(1);
         registry.register(self.emitter.clone());
-<<<<<<< HEAD
         let fused_z = self.conductor.step_from_registry(&mut registry, now);
-=======
-        let z_fused = self.conductor.step_from_registry(&mut registry, now);
-
-        events.extend(z_fused.events.clone());
-
-        self.policy.late_fuse(&mut fused, &pulses, &qualities);
-
-        let mut budget_scale = 1.0;
-        if let Some(budget) = &self.budget_policy {
-            budget_scale = budget.apply(&mut fused);
-        }
->>>>>>> ff450e49
 
         let fused_pulse = fused.clone();
         let feedback = fused.clone().into_softlogic_feedback();
         self.previous = Some(fused.clone());
         self.carry = Some(fused.clone());
 
-<<<<<<< HEAD
         let z_pulse = InterfaceZConductor::into_zpulse(&fused, now, &qualities);
         let fused_report = InterfaceZFused {
             z: fused_z.z,
@@ -1030,29 +857,6 @@
             attributions: fused_z.attributions,
             events: fused_z.events,
             pulse: z_pulse,
-=======
-        let fused_z = InterfaceZFused {
-            ts: z_fused.ts,
-            z: z_fused.z,
-            support: z_fused.support,
-            drift: z_fused.drift,
-            quality: z_fused.quality,
-            events,
-            attributions: z_fused.attributions.clone(),
-            pulse: ZPulse {
-                source: ZSource::Microlocal,
-                ts: z_fused.ts,
-                tempo: tempo_hint,
-                band_energy: fused.band_energy,
-                drift: fused.drift,
-                z_bias: z_fused.z,
-                support: ZSupport::from_band_energy(fused.band_energy),
-                scale: fused.scale,
-                quality: z_fused.quality,
-                stderr: fused.standard_error.unwrap_or(0.0),
-                latency_ms: 0.0,
-            },
->>>>>>> ff450e49
         };
 
         InterfaceZReport {
@@ -1084,10 +888,6 @@
             drift: fused.drift,
             z_bias: fused.z_bias,
             support,
-<<<<<<< HEAD
-=======
-            scale: fused.scale,
->>>>>>> ff450e49
             quality: avg_quality,
             stderr: fused.standard_error.unwrap_or(0.0),
             latency_ms: 0.0,
