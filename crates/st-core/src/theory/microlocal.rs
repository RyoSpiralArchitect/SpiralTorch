// SPDX-License-Identifier: AGPL-3.0-or-later
// © 2025 Ryo ∴ SpiralArchitect (kishkavsesvit@icloud.com)
// Part of SpiralTorch — Licensed under AGPL-3.0-or-later.
// Unauthorized derivative works or closed redistribution prohibited under AGPL §13.

// ============================================================================
//  SpiralReality Proprietary
//  Copyright (c) 2025 SpiralReality. All Rights Reserved.
//
//  NOTICE: This file contains confidential and proprietary information of
//  SpiralReality. ANY USE, COPYING, MODIFICATION, DISTRIBUTION, DISPLAY,
//  OR DISCLOSURE OF THIS FILE, IN WHOLE OR IN PART, IS STRICTLY PROHIBITED
//  WITHOUT THE PRIOR WRITTEN CONSENT OF SPIRALREALITY.
//
//  NO LICENSE IS GRANTED OR IMPLIED BY THIS FILE. THIS SOFTWARE IS PROVIDED
//  "AS IS", WITHOUT WARRANTY OF ANY KIND, EXPRESS OR IMPLIED, INCLUDING BUT
//  NOT LIMITED TO THE WARRANTIES OF MERCHANTABILITY, FITNESS FOR A PARTICULAR
//  PURPOSE AND NON-INFRINGEMENT. IN NO EVENT SHALL SPIRALREALITY OR ITS
//  SUPPLIERS BE LIABLE FOR ANY CLAIM, DAMAGES OR OTHER LIABILITY, WHETHER IN
//  AN ACTION OF CONTRACT, TORT OR OTHERWISE, ARISING FROM, OUT OF OR IN
//  CONNECTION WITH THE SOFTWARE OR THE USE OR OTHER DEALINGS IN THE SOFTWARE.
// ============================================================================

//! Microlocal boundary gauges used to detect interfaces that survive the
//! blow-up limit without committing to a global label.
//!
//! The constructions in this module mirror the BV/varifold correspondence
//! outlined in the SpiralTorch sheaf notes: only the presence of an interface
//! (the `R` machine) remains gauge invariant in the microlocal limit, while
//! oriented data such as co-normals requires an external label `c′` to fix a
//! sign.  `InterfaceGauge` provides a practical discretisation that measures
//! the local total-variation density inside shrinking metric balls, emits the
//! stable boundary indicator, estimates the mean-curvature magnitude that
//! survives the gauge quotient, and optionally reconstructs the oriented normal
//! field together with signed curvature when a phase label is supplied.

use crate::telemetry::hub::SoftlogicZFeedback;
use crate::theory::zpulse::{
<<<<<<< HEAD
    ZAdaptiveGainCfg, ZConductor, ZEmitter, ZFrequencyConfig, ZFused, ZPulse, ZSource,
=======
    ZAdaptiveGainCfg, ZConductor, ZEmitter, ZFrequencyConfig, ZFused, ZPulse, ZRegistry, ZSource,
>>>>>>> 1141d37f
    ZSupport,
};
use crate::util::math::LeechProjector;
use ndarray::{indices, ArrayD, Dimension, IxDyn};
use rustc_hash::FxHashMap;
use statrs::function::gamma::gamma;
use std::collections::VecDeque;
use std::fmt;
<<<<<<< HEAD
use std::f64::consts::PI;
=======
>>>>>>> 1141d37f
use std::sync::{Arc, Mutex};

/// Result of running an [`InterfaceGauge`] on a binary phase field.
#[derive(Debug, Clone)]
pub struct InterfaceSignature {
    /// Gauge invariant boundary detector (1 = interface present).
    pub r_machine: ArrayD<f32>,
    /// Raw (0–1) estimate of the perimeter density relative to the flat lattice.
    pub raw_density: ArrayD<f32>,
    /// Perimeter density normalised by \(|D\chi_E|(B_\varepsilon)/\varepsilon^{d-1}|\),
    /// mapped to \{0, \kappa_d\} to match the finite perimeter blow-up.
    pub perimeter_density: ArrayD<f32>,
    /// Gauge invariant mean curvature magnitude estimated from the unlabeled mask.
    pub mean_curvature: ArrayD<f32>,
    /// Signed mean curvature reconstructed only when an oriented label `c′` is supplied.
    pub signed_mean_curvature: Option<ArrayD<f32>>,
    /// Optional unit normal field (only populated when `c_prime` was provided).
    pub orientation: Option<ArrayD<f32>>,
    /// Surface measure of the unit \((d-1)\)-sphere used for the normalisation.
    pub kappa_d: f32,
    /// Radius in lattice steps used to accumulate the blow-up statistics.
    pub radius: isize,
    /// Physical radius (same units as the lattice spacing) backing `radius`.
    pub physical_radius: f32,
}

impl InterfaceSignature {
    /// Returns `true` when any interface cell was detected.
    pub fn has_interface(&self) -> bool {
        self.r_machine.iter().any(|v| *v > 0.0)
    }
}

/// Microlocal interface detector approximating the BV blow-up.
#[derive(Debug, Clone)]
pub struct InterfaceGauge {
    grid_spacing: f32,
    physical_radius: f32,
    threshold: f32,
}

impl InterfaceGauge {
    /// Constructs a new interface gauge.
    ///
    /// * `grid_spacing` – physical size of one lattice step (used for gradients).
    /// * `physical_radius` – radius of the metric ball used in the blow-up probe.
    pub fn new(grid_spacing: f32, physical_radius: f32) -> Self {
        Self {
            grid_spacing: grid_spacing.max(f32::EPSILON),
            physical_radius: physical_radius.max(f32::EPSILON),
            threshold: 0.25,
        }
    }

    /// Adjusts the contrast threshold used when deciding if two samples belong
    /// to different phases. Defaults to `0.25` which is robust for \{0,1\} masks.
    pub fn with_threshold(mut self, threshold: f32) -> Self {
        self.threshold = threshold.max(0.0);
        self
    }

    /// Evaluates the gauge on a binary mask, returning the interface signature.
    pub fn analyze(&self, mask: &ArrayD<f32>) -> InterfaceSignature {
        self.analyze_with_radius(mask, None, self.physical_radius)
    }

    /// Evaluates the gauge on a binary mask using an optional signed label `c′`
    /// to reconstruct oriented normals.
    pub fn analyze_with_label(
        &self,
        mask: &ArrayD<f32>,
        c_prime: Option<&ArrayD<f32>>,
    ) -> InterfaceSignature {
        self.analyze_with_radius(mask, c_prime, self.physical_radius)
    }

    /// Evaluates the gauge at a custom physical radius, returning the interface
    /// signature extracted at that scale.
    pub fn analyze_with_radius(
        &self,
        mask: &ArrayD<f32>,
        c_prime: Option<&ArrayD<f32>>,
        physical_radius: f32,
    ) -> InterfaceSignature {
        let dim = mask.ndim();
        assert!(dim > 0, "mask must have positive dimension");
        if let Some(label) = c_prime {
            assert_eq!(label.shape(), mask.shape(), "c′ must match mask shape");
        }

        let radius = radius_in_steps(physical_radius, self.grid_spacing);
        self.analyze_with_steps(mask, c_prime, radius, physical_radius.max(f32::EPSILON))
    }

    /// Evaluates the gauge across multiple radii and returns the resulting
    /// signatures ordered according to the supplied radii slice.
    pub fn analyze_multiradius(
        &self,
        mask: &ArrayD<f32>,
        c_prime: Option<&ArrayD<f32>>,
        radii: &[f32],
    ) -> Vec<InterfaceSignature> {
        assert!(!radii.is_empty(), "at least one radius must be provided");
        radii
            .iter()
            .map(|&radius| self.analyze_with_radius(mask, c_prime, radius))
            .collect()
    }

    fn analyze_with_steps(
        &self,
        mask: &ArrayD<f32>,
        c_prime: Option<&ArrayD<f32>>,
        radius_steps: isize,
        physical_radius: f32,
    ) -> InterfaceSignature {
        let dim = mask.ndim();
        let radius_steps = radius_steps.max(1);
        let offsets = generate_offsets(dim, radius_steps);
        let shape = mask.shape().to_vec();
        let raw_dim = mask.raw_dim();
        let mut r_machine = ArrayD::<f32>::zeros(raw_dim.clone());
        let mut raw_density = ArrayD::<f32>::zeros(raw_dim.clone());
        let mut perimeter_density = ArrayD::<f32>::zeros(raw_dim.clone());
        let mut mean_curvature = ArrayD::<f32>::zeros(raw_dim.clone());
        let mut signed_mean_curvature = c_prime.map(|_| ArrayD::<f32>::zeros(raw_dim.clone()));
        let mut orientation = c_prime.map(|_| {
            let mut full_shape = Vec::with_capacity(dim + 1);
            full_shape.push(dim);
            full_shape.extend_from_slice(&shape);
            ArrayD::<f32>::zeros(IxDyn(&full_shape))
        });

        let threshold = self.threshold;
        let kappa_d = unit_sphere_area(dim);

        for idx in indices(raw_dim.clone()) {
            let idx_slice = idx.slice();
            let idx_dyn = IxDyn(idx_slice);
            let center = mask[&idx_dyn];
            let mut min_val = center;
            let mut max_val = center;

            for off in offsets.iter().filter(|off| off.iter().any(|&o| o != 0)) {
                if let Some(neigh) = neighbor_sample(mask, idx_slice, &shape, off) {
                    min_val = min_val.min(neigh);
                    max_val = max_val.max(neigh);
                }
            }

            let has_interface = (max_val - min_val) >= threshold;
            let r_val = if has_interface { 1.0 } else { 0.0 };
            r_machine[&idx_dyn] = r_val;

            let (raw_val, discrete_jump) =
                local_raw_density(mask, idx_slice, &shape, threshold, center);
            raw_density[&idx_dyn] = raw_val;
            perimeter_density[&idx_dyn] = if discrete_jump { kappa_d } else { 0.0 };

            if has_interface {
                if let Some((abs_curv, _)) =
                    mean_curvature_from_field(mask, idx_slice, &shape, self.grid_spacing, threshold)
                {
                    mean_curvature[&idx_dyn] = abs_curv;
                }
                if let (Some(label_field), Some(curv_field)) =
                    (c_prime, signed_mean_curvature.as_mut())
                {
                    if let Some((_, signed_curv)) = mean_curvature_from_field(
                        label_field,
                        idx_slice,
                        &shape,
                        self.grid_spacing,
                        threshold,
                    ) {
                        curv_field[&idx_dyn] = signed_curv;
                    }
                }
            }

            if let (Some(label_field), Some(ref mut orient)) = (c_prime, orientation.as_mut()) {
                if has_interface {
                    let normal = oriented_normal(
                        label_field,
                        idx_slice,
                        &shape,
                        self.grid_spacing,
                        threshold,
                    );
                    if let Some(n) = normal {
                        for axis in 0..dim {
                            let mut coord = Vec::with_capacity(dim + 1);
                            coord.push(axis);
                            coord.extend_from_slice(idx_slice);
                            orient[IxDyn(&coord)] = n[axis];
                        }
                    }
                }
            }
        }

        InterfaceSignature {
            r_machine,
            raw_density,
            perimeter_density,
            mean_curvature,
            signed_mean_curvature,
            orientation,
            kappa_d,
            radius: radius_steps,
            physical_radius,
        }
    }

    /// Returns the discretised sampling radius expressed in lattice steps.
    pub fn radius_in_steps(&self) -> isize {
        let steps = (self.physical_radius / self.grid_spacing).ceil() as isize;
        steps.max(1)
    }
}

/// Couples microlocal interface signatures into a Z-space control pulse.
///
/// The lift projects oriented perimeter density onto a preferred Z-axis,
/// accumulates Above/Here/Beneath energy, and enriches the signed drift with a
/// [`LeechProjector`] so downstream runtimes can bias their Z control signal
/// using interface geometry alone. When orientations are absent the lift
/// reduces to a neutral pulse (`z_bias = 0`) that still reports boundary
/// support through the Here band.
#[derive(Debug, Clone)]
pub struct InterfaceZLift {
    axis: Vec<f32>,
    projector: LeechProjector,
    bias_gain: f32,
    min_support: f32,
    orientation_floor: f32,
}

impl InterfaceZLift {
    /// Builds a new lift for the provided preferred Z-axis and projector.
    ///
    /// The axis is normalised internally so callers can provide any non-zero
    /// vector aligned with the desired Above direction in the microlocal
    /// lattice.
    pub fn new(axis: &[f32], projector: LeechProjector) -> Self {
        assert!(!axis.is_empty(), "axis must not be empty");
        let mut axis_vec = axis.to_vec();
        let norm = axis_vec
            .iter()
            .map(|v| (*v as f64).powi(2))
            .sum::<f64>()
            .sqrt();
        assert!(norm > f64::EPSILON, "axis must have non-zero length");
        let inv_norm = (norm as f32).recip();
        for value in &mut axis_vec {
            *value *= inv_norm;
        }
        Self {
            axis: axis_vec,
            projector,
            bias_gain: 1.0,
            min_support: 1.0,
            orientation_floor: 0.05,
        }
    }

    /// Scales the enriched Z bias produced by the lift.
    pub fn with_bias_gain(mut self, gain: f32) -> Self {
        self.bias_gain = gain;
        self
    }

    /// Requires a minimum number of interface cells before emitting bias.
    pub fn with_min_support(mut self, min_support: f32) -> Self {
        self.min_support = min_support.max(0.0);
        self
    }

    /// Floor on the oriented drift before the bias becomes active.
    pub fn with_orientation_floor(mut self, floor: f32) -> Self {
        self.orientation_floor = floor.max(0.0);
        self
    }

    /// Returns the current bias gain multiplier applied to the enriched drift.
    pub fn bias_gain(&self) -> f32 {
        self.bias_gain
    }

    /// Overrides the bias gain used during projection.
    pub fn set_bias_gain(&mut self, gain: f32) {
        self.bias_gain = gain.max(0.0);
    }

    /// Returns the minimum oriented drift required before emitting bias.
    pub fn orientation_floor(&self) -> f32 {
        self.orientation_floor
    }

    /// Adjusts the oriented drift floor that guards the bias emission.
    pub fn set_orientation_floor(&mut self, floor: f32) {
        self.orientation_floor = floor.clamp(0.0, 1.0);
    }

    /// Returns the normalised axis used during projection.
    pub fn axis(&self) -> &[f32] {
        &self.axis
    }

    /// Projects the provided microlocal signature into a Z-space pulse.
    pub fn project(&self, signature: &InterfaceSignature) -> InterfaceZPulse {
        let dim = signature.r_machine.ndim();
        assert_eq!(dim, self.axis.len(), "axis dimension mismatch");

        let mut interface_cells = 0.0f32;
        let mut boundary_mass = 0.0f32;
        let mut above = 0.0f32;
        let mut here = 0.0f32;
        let mut beneath = 0.0f32;

        let orientation = signature.orientation.as_ref();
        let mut coord = vec![0usize; dim + 1];

        for idx in indices(signature.r_machine.raw_dim()) {
            let idx_slice = idx.slice();
            let idx_dyn = IxDyn(idx_slice);
            let r_val = signature.r_machine[&idx_dyn];
            if r_val <= 0.0 {
                continue;
            }
            interface_cells += r_val;

            let weight = signature.perimeter_density[&idx_dyn];
            if weight <= f32::EPSILON {
                continue;
            }
            boundary_mass += weight;

            if let Some(field) = orientation {
                coord[1..].clone_from_slice(idx_slice);
                let mut projection = 0.0f32;
                for axis_idx in 0..dim {
                    coord[0] = axis_idx;
                    projection += field[IxDyn(&coord)] * self.axis[axis_idx];
                }
                let projection = projection.clamp(-1.0, 1.0);
                let aligned = projection.max(0.0);
                let anti = (-projection).max(0.0);
                let neutral = (1.0 - aligned - anti).max(0.0);
                above += weight * aligned;
                beneath += weight * anti;
                here += weight * neutral;
            } else {
                here += weight;
            }
        }

        let drift = above - beneath;
        let mut z_bias = 0.0f32;
        if interface_cells >= self.min_support && drift.abs() >= self.orientation_floor {
            let magnitude = f64::from(drift.abs());
            let enriched = self.projector.enrich(magnitude) as f32;
            if enriched > f32::EPSILON && self.bias_gain.abs() > f32::EPSILON {
                z_bias = drift.signum() * enriched * self.bias_gain;
            }
        }

        InterfaceZPulse {
            support: boundary_mass,
            interface_cells,
            band_energy: (above, here, beneath),
            drift,
            z_bias,
            source: ZSource::Microlocal,
            z_score: None,
            standard_error: None,
            residual_p90: None,
            quality_hint: None,
            has_low_band: beneath > f32::EPSILON,
            has_mid_band: here > f32::EPSILON,
            has_high_band: above > f32::EPSILON,
        }
    }
}

/// Aggregated Z-space pulse produced by [`InterfaceZLift::project`].
#[derive(Debug, Clone)]
pub struct InterfaceZPulse {
    /// Total perimeter mass supporting the pulse.
    pub support: f32,
    /// Number of interface cells participating in the pulse.
    pub interface_cells: f32,
    /// Above/Here/Beneath energy split produced during projection.
    pub band_energy: (f32, f32, f32),
    /// Signed drift between Above and Beneath energy.
    pub drift: f32,
    /// Signed Z bias generated after enriching the drift.
    pub z_bias: f32,
    /// Source of the pulse, used for policy routing and debugging.
    pub source: ZSource,
    /// Optional Z score (Maxwell, spectral trackers).
    pub z_score: Option<f32>,
    /// Optional standard error backing the Z score.
    pub standard_error: Option<f32>,
    /// Optional P90 residual estimate for RealGrad quality gating.
    pub residual_p90: Option<f32>,
    /// Optional pre-computed quality hint from the projector.
    pub quality_hint: Option<f32>,
    /// Indicates whether the pulse carries low-band support.
    pub has_low_band: bool,
    /// Indicates whether the pulse carries mid-band support.
    pub has_mid_band: bool,
    /// Indicates whether the pulse carries high-band support.
    pub has_high_band: bool,
}

impl InterfaceZPulse {
    /// Returns the total band energy.
    pub fn total_energy(&self) -> f32 {
        let (above, here, beneath) = self.band_energy;
        above + here + beneath
    }

    /// Returns `true` when the pulse carries no support and therefore no
    /// actionable Z-bias signal.
    pub fn is_empty(&self) -> bool {
        self.support <= f32::EPSILON && self.total_energy() <= f32::EPSILON
    }

    /// Aggregates a batch of pulses into a single pulse whose band energies are
    /// the sum of the individual contributions while the Z bias is support
    /// weighted.
    pub fn aggregate(pulses: &[InterfaceZPulse]) -> InterfaceZPulse {
        if pulses.is_empty() {
            return InterfaceZPulse::default();
        }

        let mut support = 0.0f32;
        let mut interface_cells = 0.0f32;
        let mut above = 0.0f32;
        let mut here = 0.0f32;
        let mut beneath = 0.0f32;
        let mut weighted_bias = 0.0f32;
        let mut z_score_sum = 0.0f32;
        let mut z_score_weight = 0.0f32;
        let mut stderr_sum = 0.0f32;
        let mut stderr_weight = 0.0f32;
        let mut residual_sum = 0.0f32;
        let mut residual_weight = 0.0f32;
        let mut quality_sum = 0.0f32;
        let mut quality_weight = 0.0f32;
        let mut has_low_band = false;
        let mut has_mid_band = false;
        let mut has_high_band = false;
        let mut source = pulses[0].source;

        for pulse in pulses {
            let (p_above, p_here, p_beneath) = pulse.band_energy;
            above += p_above;
            here += p_here;
            beneath += p_beneath;
            interface_cells += pulse.interface_cells;
            support += pulse.support;
            weighted_bias += pulse.z_bias * pulse.support;
            if let Some(z) = pulse.z_score {
                let weight = pulse.support.max(f32::EPSILON);
                z_score_sum += z * weight;
                z_score_weight += weight;
            }
            if let Some(stderr) = pulse.standard_error {
                stderr_sum += stderr;
                stderr_weight += 1.0;
            }
            if let Some(residual) = pulse.residual_p90 {
                residual_sum += residual;
                residual_weight += 1.0;
            }
            if let Some(quality) = pulse.quality_hint {
                let weight = pulse.support.max(f32::EPSILON);
                quality_sum += quality * weight;
                quality_weight += weight;
            }
            has_low_band |= pulse.has_low_band;
            has_mid_band |= pulse.has_mid_band;
            has_high_band |= pulse.has_high_band;
            if pulse.source != source {
                source = pulse.source;
            }
        }

        let drift = above - beneath;
        let z_bias = if support > f32::EPSILON {
            weighted_bias / support
        } else {
            0.0
        };

        let z_score = if z_score_weight > 0.0 {
            Some(z_score_sum / z_score_weight)
        } else {
            None
        };
        let standard_error = if stderr_weight > 0.0 {
            Some(stderr_sum / stderr_weight)
        } else {
            None
        };
        let residual_p90 = if residual_weight > 0.0 {
            Some(residual_sum / residual_weight)
        } else {
            None
        };
        let quality_hint = if quality_weight > 0.0 {
            Some(quality_sum / quality_weight)
        } else {
            None
        };

        InterfaceZPulse {
            support,
            interface_cells,
            band_energy: (above, here, beneath),
            drift,
            z_bias,
            source,
            z_score,
            standard_error,
            residual_p90,
            quality_hint,
            has_low_band,
            has_mid_band,
            has_high_band,
        }
    }

    /// Blends two pulses using the weight `alpha` for the `next` pulse.
    pub fn lerp(current: &InterfaceZPulse, next: &InterfaceZPulse, alpha: f32) -> InterfaceZPulse {
        let alpha = alpha.clamp(0.0, 1.0);
        if alpha <= f32::EPSILON {
            return current.clone();
        }
        if (1.0 - alpha) <= f32::EPSILON {
            return next.clone();
        }
        let beta = 1.0 - alpha;
        let (cur_above, cur_here, cur_beneath) = current.band_energy;
        let (next_above, next_here, next_beneath) = next.band_energy;
        let blend = |lhs: Option<f32>, rhs: Option<f32>| match (lhs, rhs) {
            (Some(a), Some(b)) => Some(a * beta + b * alpha),
            (Some(a), None) => Some(a),
            (None, Some(b)) => Some(b),
            (None, None) => None,
        };
        InterfaceZPulse {
            support: current.support * beta + next.support * alpha,
            interface_cells: current.interface_cells * beta + next.interface_cells * alpha,
            band_energy: (
                cur_above * beta + next_above * alpha,
                cur_here * beta + next_here * alpha,
                cur_beneath * beta + next_beneath * alpha,
            ),
            drift: current.drift * beta + next.drift * alpha,
            z_bias: current.z_bias * beta + next.z_bias * alpha,
            source: if alpha >= 0.5 {
                next.source
            } else {
                current.source
            },
            z_score: blend(current.z_score, next.z_score),
            standard_error: blend(current.standard_error, next.standard_error),
            residual_p90: blend(current.residual_p90, next.residual_p90),
            quality_hint: blend(current.quality_hint, next.quality_hint),
            has_low_band: current.has_low_band || next.has_low_band,
            has_mid_band: current.has_mid_band || next.has_mid_band,
            has_high_band: current.has_high_band || next.has_high_band,
        }
    }

    /// Converts the pulse into a [`SoftlogicZFeedback`] record using explicit
    /// ψ and weighted loss totals supplied by the caller.
    pub fn into_softlogic_feedback_with(
        self,
        psi_total: f32,
        weighted_loss: f32,
    ) -> SoftlogicZFeedback {
        SoftlogicZFeedback {
            psi_total,
            weighted_loss,
            band_energy: self.band_energy,
            drift: self.drift,
            z_signal: self.z_bias,
        }
    }

    /// Converts the pulse into a [`SoftlogicZFeedback`] record using the
    /// perimeter mass both as ψ total and weighted loss surrogate.
    pub fn into_softlogic_feedback(self) -> SoftlogicZFeedback {
        let total = self.total_energy();
        SoftlogicZFeedback {
            psi_total: self.support,
            weighted_loss: total,
            band_energy: self.band_energy,
            drift: self.drift,
            z_signal: self.z_bias,
        }
    }

    /// Scales the pulse by `gain`, attenuating the support, band energy, and
    /// derived signals uniformly. Negative gains flip the drift and Z bias but
    /// keep the magnitude scaling consistent.
    pub fn scaled(&self, gain: f32) -> InterfaceZPulse {
        let (above, here, beneath) = self.band_energy;
        InterfaceZPulse {
            support: self.support * gain,
            interface_cells: self.interface_cells * gain,
            band_energy: (above * gain, here * gain, beneath * gain),
            drift: self.drift * gain,
            z_bias: self.z_bias * gain,
            source: self.source,
            z_score: self.z_score,
            standard_error: self.standard_error,
            residual_p90: self.residual_p90,
            quality_hint: self.quality_hint,
            has_low_band: self.has_low_band,
            has_mid_band: self.has_mid_band,
            has_high_band: self.has_high_band,
        }
    }
}

impl Default for InterfaceZPulse {
    fn default() -> Self {
        InterfaceZPulse {
            support: 0.0,
            interface_cells: 0.0,
            band_energy: (0.0, 0.0, 0.0),
            drift: 0.0,
            z_bias: 0.0,
            source: ZSource::Microlocal,
            z_score: None,
            standard_error: None,
            residual_p90: None,
            quality_hint: None,
            has_low_band: false,
            has_mid_band: false,
            has_high_band: false,
        }
    }
}

/// Fused Z-space report emitted by the conductor.
#[derive(Clone, Debug)]
pub struct InterfaceZFused {
    pub ts: u64,
    pub z: f32,
    pub support: f32,
    pub drift: f32,
    pub quality: f32,
    pub events: Vec<String>,
    pub attributions: Vec<(ZSource, f32)>,
    pub pulse: ZPulse,
}

/// Aggregate outcome of a full conductor step across all gauges.
#[derive(Clone, Debug)]
pub struct InterfaceZReport {
    pub pulses: Vec<InterfaceZPulse>,
    pub qualities: Vec<f32>,
    pub fused_pulse: InterfaceZPulse,
    pub fused_z: InterfaceZFused,
    pub feedback: SoftlogicZFeedback,
    pub budget_scale: f32,
}

impl InterfaceZReport {
    /// Returns `true` when at least one contributing pulse carried interface mass.
    pub fn has_interface(&self) -> bool {
        if self.fused_pulse.support > 0.0 {
            return true;
        }
        self.pulses
            .iter()
            .any(|pulse| pulse.support > 0.0 || pulse.interface_cells > 0.0)
    }
}

/// Policy hook controlling per-source quality weights and fused adjustments.
pub trait ZSourcePolicy: Send + Sync {
    /// Computes a quality score in `[0, 1]` used to weight the corresponding
    /// pulse during fusion.
    fn quality(&self, pulse: &InterfaceZPulse) -> f32 {
        let total = pulse.total_energy().max(1e-6);
        let drift = (pulse.drift.abs() / total).tanh();
        let support = pulse.support.tanh();
        (drift * support).clamp(0.0, 1.0)
    }

    /// Provides an opportunity to amend the fused pulse once all sources have
    /// been combined.
    fn late_fuse(
        &self,
        _fused: &mut InterfaceZPulse,
        _pulses: &[InterfaceZPulse],
        _qualities: &[f32],
    ) {
    }
}

/// Default quality policy mirroring the stock microlocal heuristics.
#[derive(Debug, Default)]
pub struct DefaultZSourcePolicy;

impl DefaultZSourcePolicy {
    pub fn new() -> Self {
        Self
    }
}

impl ZSourcePolicy for DefaultZSourcePolicy {}

/// Quality policy that prioritises large-magnitude Maxwell Z scores with low
/// standard error.
#[derive(Debug, Clone, Copy)]
pub struct MaxwellPolicy {
    /// Lower bound applied to the standard error when computing weights.
    pub stderr_floor: f32,
    /// Gain applied to the absolute Z score prior to squashing.
    pub zscore_gain: f32,
}

impl Default for MaxwellPolicy {
    fn default() -> Self {
        MaxwellPolicy {
            stderr_floor: 1e-3,
            zscore_gain: 1.0,
        }
    }
}

impl MaxwellPolicy {
    /// Creates a new policy with the provided standard-error floor and Z gain.
    pub fn new(stderr_floor: f32, zscore_gain: f32) -> Self {
        MaxwellPolicy {
            stderr_floor: stderr_floor.max(f32::EPSILON),
            zscore_gain,
        }
    }
}

impl ZSourcePolicy for MaxwellPolicy {
    fn quality(&self, pulse: &InterfaceZPulse) -> f32 {
        if let (Some(z), Some(stderr)) = (pulse.z_score, pulse.standard_error) {
            let zq = (z.abs() * self.zscore_gain).tanh();
            let serr = (1.0 / stderr.max(self.stderr_floor)).clamp(0.0, 1.0);
            (zq * serr).clamp(0.0, 1.0)
        } else {
            DefaultZSourcePolicy::new().quality(pulse)
        }
    }
}

/// Quality policy leveraging RealGrad residual statistics and band metadata.
#[derive(Debug, Clone, Copy)]
pub struct RealGradPolicy {
    /// Target residual P90 used to down-weight noisy gradients.
    pub residual_target_p90: f32,
    /// Additional boost applied when the pulse carries low-band support.
    pub band_bonus_low: f32,
}

impl Default for RealGradPolicy {
    fn default() -> Self {
        RealGradPolicy {
            residual_target_p90: 0.1,
            band_bonus_low: 0.2,
        }
    }
}

impl RealGradPolicy {
    /// Creates a new policy with the provided residual target and low-band
    /// bonus gain.
    pub fn new(residual_target_p90: f32, band_bonus_low: f32) -> Self {
        RealGradPolicy {
            residual_target_p90: residual_target_p90.max(1e-6),
            band_bonus_low,
        }
    }
}

impl ZSourcePolicy for RealGradPolicy {
    fn quality(&self, pulse: &InterfaceZPulse) -> f32 {
        let base = pulse
            .quality_hint
            .unwrap_or_else(|| DefaultZSourcePolicy::new().quality(pulse));
        let residual_ratio = pulse
            .residual_p90
            .map(|residual| residual / self.residual_target_p90)
            .unwrap_or(1.0);
        let residual_gate = (1.0 / residual_ratio.max(1.0)).clamp(0.5, 1.0);
        let low_bonus = if pulse.has_low_band {
            1.0 + self.band_bonus_low
        } else {
            1.0
        };
        (base * residual_gate * low_bonus).min(1.0)
    }
}

/// Composite policy that routes quality decisions based on the pulse source.
#[derive(Clone)]
pub struct CompositePolicy {
    default: Arc<dyn ZSourcePolicy>,
    overrides: FxHashMap<ZSource, Arc<dyn ZSourcePolicy>>,
}

impl fmt::Debug for CompositePolicy {
    fn fmt(&self, f: &mut fmt::Formatter<'_>) -> fmt::Result {
        f.debug_struct("CompositePolicy")
            .field("default", &"dyn policy")
            .field("overrides", &self.overrides.len())
            .finish()
    }
}

impl CompositePolicy {
    /// Creates a new composite policy with the provided default policy.
    pub fn new<P>(default: P) -> Self
    where
        P: ZSourcePolicy + 'static,
    {
        CompositePolicy {
            default: Arc::new(default),
            overrides: FxHashMap::default(),
        }
    }

    /// Registers a source-specific policy override.
    pub fn with<P>(mut self, source: ZSource, policy: P) -> Self
    where
        P: ZSourcePolicy + 'static,
    {
        self.overrides.insert(source, Arc::new(policy));
        self
    }
}

impl ZSourcePolicy for CompositePolicy {
    fn quality(&self, pulse: &InterfaceZPulse) -> f32 {
        if let Some(policy) = self.overrides.get(&pulse.source) {
            policy.quality(pulse)
        } else {
            self.default.quality(pulse)
        }
    }

    fn late_fuse(
        &self,
        fused: &mut InterfaceZPulse,
        pulses: &[InterfaceZPulse],
        qualities: &[f32],
    ) {
        self.default.late_fuse(fused, pulses, qualities);
        for (source, policy) in &self.overrides {
            if pulses.iter().any(|pulse| &pulse.source == source) {
                policy.late_fuse(fused, pulses, qualities);
            }
        }
    }
}

/// Band-energy gating applied on top of the quality policy.
#[derive(Debug, Clone)]
pub struct BandPolicy {
    min_quality: [f32; 3],
    hysteresis: f32,
}

impl BandPolicy {
    /// Creates a new policy with per-band minimum quality thresholds.
    pub fn new(min_quality: [f32; 3]) -> Self {
        BandPolicy {
            min_quality: min_quality.map(|v| v.clamp(0.0, 1.0)),
            hysteresis: 0.0,
        }
    }

    /// Configures a hysteresis margin applied when demoting bands.
    pub fn with_hysteresis(mut self, hysteresis: f32) -> Self {
        self.hysteresis = hysteresis.max(0.0);
        self
    }

    fn gate(&self, band: usize, quality: f32) -> f32 {
        let threshold = self.min_quality[band];
        if quality + self.hysteresis < threshold {
            if threshold <= f32::EPSILON {
                0.0
            } else {
                (quality / threshold).clamp(0.0, 1.0)
            }
        } else {
            1.0
        }
    }

    /// Projects an overall quality multiplier derived from the band energies.
    pub fn project_quality(&self, pulse: &InterfaceZPulse) -> f32 {
        let total = pulse.total_energy().max(1e-6);
        let ratios = [
            pulse.band_energy.0 / total,
            pulse.band_energy.1 / total,
            pulse.band_energy.2 / total,
        ];
        let mut scale = 1.0f32;
        for (idx, ratio) in ratios.into_iter().enumerate() {
            scale *= self.gate(idx, ratio.clamp(0.0, 1.0));
        }
        scale.clamp(0.0, 1.0)
    }
}

/// Budget guard that clamps the fused Z pulse magnitude.
#[derive(Debug, Clone)]
pub struct BudgetPolicy {
    z_max: f32,
}

impl BudgetPolicy {
    /// Creates a new budget policy bounding the fused Z-bias magnitude.
    pub fn new(z_max: f32) -> Self {
        BudgetPolicy { z_max: z_max.abs() }
    }

    /// Applies the budget to the fused pulse, returning the applied scale.
    pub fn apply(&self, fused: &mut InterfaceZPulse) -> f32 {
        let limit = self.z_max.max(f32::EPSILON);
        let magnitude = fused.z_bias.abs();
        if magnitude <= limit {
            return 1.0;
        }
        let scale = (limit / magnitude).clamp(0.0, 1.0);
        let scaled = fused.scaled(scale);
        *fused = scaled;
        scale
    }
}

#[allow(dead_code)]
#[derive(Clone, Default)]
struct MicrolocalEmitter {
    queue: Arc<Mutex<VecDeque<ZPulse>>>,
}

impl MicrolocalEmitter {
    #[allow(dead_code)]
    fn new() -> Self {
        Self::default()
    }

    #[allow(dead_code)]
    fn extend<I>(&self, pulses: I)
    where
        I: IntoIterator<Item = ZPulse>,
    {
        let mut queue = self
            .queue
            .lock()
            .expect("microlocal emitter queue poisoned");
        queue.extend(pulses);
    }
}

impl ZEmitter for MicrolocalEmitter {
    fn name(&self) -> ZSource {
        ZSource::Microlocal
    }

    fn tick(&mut self, now: u64) -> Option<ZPulse> {
        let mut queue = self
            .queue
            .lock()
            .expect("microlocal emitter queue poisoned");
        queue.pop_front().map(|mut pulse| {
            if pulse.ts == 0 {
                pulse.ts = now;
            }
            pulse
        })
    }

<<<<<<< HEAD
=======
    fn quality_hint(&self) -> Option<f32> {
        None
    }
>>>>>>> 1141d37f
}

/// Drives a bank of microlocal gauges and fuses the resulting Z pulses into a
/// smoothed control signal suitable for Softlogic feedback.
#[derive(Clone)]
pub struct InterfaceZConductor {
    gauges: Vec<InterfaceGauge>,
    lift: InterfaceZLift,
    conductor: ZConductor,
    clock: u64,
    smoothing: f32,
    policy: Arc<dyn ZSourcePolicy>,
    band_policy: Option<BandPolicy>,
    budget_policy: Option<BudgetPolicy>,
    previous: Option<InterfaceZPulse>,
    carry: Option<InterfaceZPulse>,
    emitter: MicrolocalEmitter,
    smoothing: f32,
    policy: Arc<dyn ZSourcePolicy>,
    band_policy: Option<BandPolicy>,
    budget_policy: Option<BudgetPolicy>,
    previous: Option<InterfaceZPulse>,
    carry: Option<InterfaceZPulse>,
}

impl InterfaceZConductor {
    /// Creates a new conductor for the provided gauges and Z lift.
    pub fn new(gauges: Vec<InterfaceGauge>, lift: InterfaceZLift) -> Self {
        assert!(!gauges.is_empty(), "at least one gauge must be supplied");
        let emitter = MicrolocalEmitter::new();
        let policy: Arc<dyn ZSourcePolicy> = Arc::new(DefaultZSourcePolicy::new());
        InterfaceZConductor {
            gauges,
            lift,
            conductor: ZConductor::default(),
            clock: 0,
            smoothing: 0.0,
            policy,
            band_policy: None,
            budget_policy: None,
            previous: None,
            carry: None,
            emitter,
            smoothing: 0.0,
            policy: Arc::new(DefaultZSourcePolicy::new()),
            band_policy: None,
            budget_policy: None,
            previous: None,
            carry: None,
        }
    }

    /// Installs exponential smoothing applied to the fused pulse.
    pub fn with_smoothing(mut self, smoothing: f32) -> Self {
        self.smoothing = smoothing.clamp(0.0, 1.0);
        self
    }

    /// Overrides the quality policy used during fusion.
    pub fn with_policy<P>(mut self, policy: P) -> Self
    where
        P: ZSourcePolicy + 'static,
    {
        self.policy = Arc::new(policy);
        self
    }

    /// Applies an additional band-energy policy multiplier.
    pub fn with_band_policy(mut self, policy: BandPolicy) -> Self {
        self.band_policy = Some(policy);
        self
    }

    /// Installs a budget guard on the fused pulse.
    pub fn with_budget_policy(mut self, policy: BudgetPolicy) -> Self {
        self.budget_policy = Some(policy);
        self
    }

    /// Executes one conductor step, returning the fused report.
    #[allow(clippy::too_many_arguments)]
    pub fn step(
        &mut self,
        mask: &ArrayD<f32>,
        c_prime: Option<&ArrayD<f32>>,
        ts: Option<u64>,
        tempo: Option<f32>,
    ) -> InterfaceZReport {
        let mut pulses = Vec::with_capacity(self.gauges.len());
        for gauge in &self.gauges {
            let signature = if let Some(label) = c_prime {
                gauge.analyze_with_label(mask, Some(label))
            } else {
                gauge.analyze(mask)
            };
            pulses.push(self.lift.project(&signature));
        }

        let mut qualities = Vec::with_capacity(pulses.len());
        let mut weighted = Vec::with_capacity(pulses.len());
        for pulse in &pulses {
            let mut quality = self.policy.quality(pulse);
            if let Some(band) = &self.band_policy {
                quality *= band.project_quality(pulse);
            }
            let quality = quality.clamp(0.0, 1.0);
            qualities.push(quality);
            weighted.push(pulse.scaled(quality));
        }

        let mut fused = InterfaceZPulse::aggregate(&weighted);
        let mut smoothing_events = Vec::new();
        if let (Some(previous), smoothing) = (self.previous.as_ref(), self.smoothing) {
            if smoothing > 0.0 {
                fused = InterfaceZPulse::lerp(previous, &fused, smoothing);
                smoothing_events.push("smoothing.applied".to_string());
            }
        }

        let now = ts.unwrap_or(self.clock);
        self.clock = now.wrapping_add(1);
        let now = if let Some(ts) = ts {
            self.clock = ts.wrapping_add(1);
            ts
        } else {
            let current = self.clock;
            self.clock = self.clock.wrapping_add(1);
            current
        };
        if fused_raw.z_bias.abs() > f32::EPSILON
            && fused.z_bias.signum() != fused_raw.z_bias.signum()
        {
            fused.z_bias = fused_raw.z_bias * self.smoothing;
        }
        let now = self.clock;
        self.clock = self.clock.wrapping_add(1);

        let zpulses: Vec<ZPulse> = pulses
            .iter()
            .map(|pulse| ZPulse {
                source: pulse.source,
                ts: now,
                tempo: tempo.unwrap_or(pulse.total_energy()),
                band_energy: pulse.band_energy,
                drift: pulse.drift,
                z_bias: pulse.z_bias,
                support: ZSupport::from_band_energy(pulse.band_energy),
                band_energy: pulse.band_energy,
                drift: pulse.drift,
                z_bias: pulse.z_bias,
                support: ZSupport::from_band_energy(pulse.band_energy),
                quality: pulse.quality_hint.unwrap_or(1.0),
                stderr: pulse.standard_error.unwrap_or(0.0),
                latency_ms: 0.0,
            })
            .collect();
        self.emitter.extend(zpulses);
        let mut registry = ZRegistry::with_capacity(1);
        registry.register(self.emitter.clone());
        let z_fused = self.conductor.step_from_registry(&mut registry, now);

        self.policy.late_fuse(&mut fused, &pulses, &qualities);

        let mut budget_scale = 1.0;
        if let Some(budget) = &self.budget_policy {
            budget_scale = budget.apply(&mut fused);
        }

        let feedback = fused.clone().into_softlogic_feedback();
        self.carry = Some(fused.clone());
        self.previous = Some(fused.clone());

        let mut fused_events = events;
        fused_events.extend(z_fused.events.clone());
        let feedback = fused.clone().into_softlogic_feedback();
        self.carry = Some(fused.clone());
        self.previous = Some(fused.clone());

        let mut fused_events = events;
        fused_events.extend(z_fused.events.clone());

        let avg_quality = if qualities.is_empty() {
            0.0
        } else {
            qualities.iter().copied().sum::<f32>() / qualities.len() as f32
        };

        let z_pulse = ZPulse {
            source: ZSource::Microlocal,
            ts: now,
            tempo: tempo_hint,
            band_energy: fused.band_energy,
            drift: fused.drift,
            z_bias: fused.z_bias,
            support: ZSupport::from(fused.band_energy),
            quality: avg_quality,
            stderr: fused.standard_error.unwrap_or(0.0),
            latency_ms: 0.0,
        };

        let mut events = fused_state.events.clone();
        events.extend(smoothing_events);
        let fused_z = InterfaceZFused {
            pulse: ZPulse {
                source: ZSource::Microlocal,
                ts: z_fused.ts,
                tempo: tempo.unwrap_or(fused.total_energy()),
                band_energy: fused.band_energy,
                drift: fused.drift,
                z_bias: z_fused.z,
                support: ZSupport::from_band_energy(fused.band_energy),
                quality: z_fused.quality,
                stderr: 0.0,
                latency_ms: 0.0,
            },
            z: z_fused.z,
            attributions: z_fused.attributions.clone(),
            events: fused_events,
        };

        InterfaceZReport {
            pulses,
            qualities,
            fused_pulse: fused,
            fused_z,
            feedback,
            budget_scale,
        }
    }

    /// Returns the most recent fused pulse emitted by the conductor.
    pub fn last_fused_pulse(&self) -> InterfaceZPulse {
        self.carry.clone().unwrap_or_else(InterfaceZPulse::default)
    }

    fn into_zpulse(fused: &InterfaceZPulse, now: u64, qualities: &[f32]) -> ZPulse {
        let (above, here, beneath) = fused.band_energy;
        let support = ZSupport {
            leading: above,
            central: here,
            trailing: beneath,
        };
        let quality = if qualities.is_empty() {
            1.0
        } else {
            qualities.iter().copied().sum::<f32>() / qualities.len() as f32
        };
        ZPulse {
            source: fused.source,
            ts: now,
            tempo: fused.total_energy(),
            drift: fused.drift,
            z_bias: fused.z_bias,
            support,
            band_energy: fused.band_energy,
            quality,
            stderr: fused.standard_error.unwrap_or_default(),
            latency_ms: 0.0,
        }
    }
}

impl fmt::Debug for InterfaceZConductor {
    fn fmt(&self, f: &mut fmt::Formatter<'_>) -> fmt::Result {
        f.debug_struct("InterfaceZConductor")
            .field("gauges", &self.gauges)
            .field("lift", &self.lift)
            .field("smoothing", &self.smoothing)
            .field("clock", &self.clock)
            .field("band_policy", &self.band_policy)
            .field("budget_policy", &self.budget_policy)
            .field("previous", &self.previous)
            .field("carry", &self.carry)
            .finish()
    }
}

fn radius_in_steps(physical_radius: f32, grid_spacing: f32) -> isize {
    let radius = physical_radius.max(f32::EPSILON);
    let spacing = grid_spacing.max(f32::EPSILON);
    let steps = (radius / spacing).ceil() as isize;
    steps.max(1)
}

fn unit_sphere_area(dim: usize) -> f32 {
    if dim == 0 {
        return 0.0;
    }
    let dim = dim as f64;
    let numerator = 2.0_f64 * std::f64::consts::PI.powf(dim / 2.0);
    let denominator = gamma(dim / 2.0);
    (numerator / denominator) as f32
}

fn generate_offsets(dim: usize, radius: isize) -> Vec<Vec<isize>> {
    fn recurse(acc: &mut Vec<Vec<isize>>, cur: &mut Vec<isize>, dim: usize, radius: isize) {
        if cur.len() == dim {
            acc.push(cur.clone());
            return;
        }
        for step in -radius..=radius {
            cur.push(step);
            recurse(acc, cur, dim, radius);
            cur.pop();
        }
    }
    let mut acc = Vec::new();
    let mut scratch = Vec::with_capacity(dim);
    recurse(&mut acc, &mut scratch, dim, radius);
    acc
}

fn neighbor_sample(
    field: &ArrayD<f32>,
    idx: &[usize],
    shape: &[usize],
    offset: &[isize],
) -> Option<f32> {
    let mut coord = Vec::with_capacity(idx.len());
    for (axis, &delta) in offset.iter().enumerate() {
        let pos = idx[axis] as isize + delta;
        if pos < 0 || pos >= shape[axis] as isize {
            return None;
        }
        coord.push(pos as usize);
    }
    Some(field[IxDyn(&coord)])
}

fn local_raw_density(
    mask: &ArrayD<f32>,
    idx: &[usize],
    shape: &[usize],
    threshold: f32,
    center: f32,
) -> (f32, bool) {
    let dim = idx.len();
    let mut diff_count = 0.0f32;
    let mut neighbor_total = 0.0f32;
    for axis in 0..dim {
        if idx[axis] + 1 < shape[axis] {
            neighbor_total += 1.0;
            let mut coord = idx.to_vec();
            coord[axis] += 1;
            let neigh = mask[IxDyn(&coord)];
            if (neigh - center).abs() >= threshold {
                diff_count += 1.0;
            }
        }
        if idx[axis] > 0 {
            neighbor_total += 1.0;
            let mut coord = idx.to_vec();
            coord[axis] -= 1;
            let neigh = mask[IxDyn(&coord)];
            if (neigh - center).abs() >= threshold {
                diff_count += 1.0;
            }
        }
    }
    if neighbor_total > 0.0 {
        let raw = diff_count / neighbor_total;
        (raw, diff_count > 0.0)
    } else {
        (0.0, false)
    }
}

fn oriented_normal(
    label: &ArrayD<f32>,
    idx: &[usize],
    shape: &[usize],
    h: f32,
    threshold: f32,
) -> Option<Vec<f32>> {
    let dim = idx.len();
    let mut grad = vec![0.0f32; dim];
    let mut magnitudes = vec![0.0f32; dim];
    let center = label[IxDyn(idx)];
    for axis in 0..dim {
        let forward = if idx[axis] + 1 < shape[axis] {
            let mut coord = idx.to_vec();
            coord[axis] += 1;
            label[IxDyn(&coord)]
        } else {
            center
        };
        let backward = if idx[axis] > 0 {
            let mut coord = idx.to_vec();
            coord[axis] -= 1;
            label[IxDyn(&coord)]
        } else {
            center
        };
        let forward_delta = forward - center;
        let backward_delta = center - backward;
        if forward_delta.abs() >= backward_delta.abs() {
            grad[axis] = forward_delta / h;
            magnitudes[axis] = forward_delta.abs();
        } else {
            grad[axis] = backward_delta / h;
            magnitudes[axis] = backward_delta.abs();
        }
    }
    let max_mag = magnitudes.iter().copied().fold(0.0f32, f32::max);
    if max_mag < threshold {
        return None;
    }
    let mut first_axis = None;
    for axis in 0..dim {
        if magnitudes[axis] + f32::EPSILON < max_mag {
            grad[axis] = 0.0;
        } else if (magnitudes[axis] - max_mag).abs() <= f32::EPSILON {
            if let Some(primary) = first_axis {
                if axis != primary {
                    grad[axis] = 0.0;
                }
            } else {
                first_axis = Some(axis);
            }
        }
    }
    let norm_sq = grad.iter().map(|g| (*g as f64).powi(2)).sum::<f64>() as f32;
    if norm_sq.sqrt() < threshold {
        return None;
    }
    let norm = norm_sq.sqrt().max(f32::EPSILON);
    for g in &mut grad {
        *g /= norm;
    }
    Some(grad)
}

fn mean_curvature_from_field(
    field: &ArrayD<f32>,
    idx: &[usize],
    shape: &[usize],
    h: f32,
    threshold: f32,
) -> Option<(f32, f32)> {
    let dim = idx.len();
    let center_normal = normalized_gradient(field, idx, shape, h, threshold)?;
    let mut divergence = 0.0f32;
    for axis in 0..dim {
        let forward = normalized_gradient_offset(field, idx, shape, axis, 1, h, threshold)
            .unwrap_or_else(|| center_normal.clone());
        let backward = normalized_gradient_offset(field, idx, shape, axis, -1, h, threshold)
            .unwrap_or_else(|| center_normal.clone());
        let derivative = (forward[axis] - backward[axis]) / (2.0 * h);
        if derivative.is_finite() {
            divergence += derivative;
        }
    }
    let signed = divergence;
    let magnitude = divergence.abs();
    Some((magnitude, signed))
}

fn normalized_gradient(
    field: &ArrayD<f32>,
    idx: &[usize],
    shape: &[usize],
    h: f32,
    threshold: f32,
) -> Option<Vec<f32>> {
    let dim = idx.len();
    let mut grad = vec![0.0f32; dim];
    let center = field[IxDyn(idx)];
    for axis in 0..dim {
        let forward = if idx[axis] + 1 < shape[axis] {
            let mut coord = idx.to_vec();
            coord[axis] += 1;
            field[IxDyn(&coord)]
        } else {
            center
        };
        let backward = if idx[axis] > 0 {
            let mut coord = idx.to_vec();
            coord[axis] -= 1;
            field[IxDyn(&coord)]
        } else {
            center
        };
        grad[axis] = match (idx[axis] > 0, idx[axis] + 1 < shape[axis]) {
            (true, true) => (forward - backward) / (2.0 * h),
            (false, true) => (forward - center) / h,
            (true, false) => (center - backward) / h,
            (false, false) => 0.0,
        };
    }
    let norm_sq = grad.iter().map(|g| (*g as f64).powi(2)).sum::<f64>() as f32;
    if norm_sq.sqrt() < threshold {
        return None;
    }
    let norm = norm_sq.sqrt().max(f32::EPSILON);
    for g in &mut grad {
        *g /= norm;
    }
    Some(grad)
}

fn normalized_gradient_offset(
    field: &ArrayD<f32>,
    idx: &[usize],
    shape: &[usize],
    axis: usize,
    delta: isize,
    h: f32,
    threshold: f32,
) -> Option<Vec<f32>> {
    let pos = idx[axis] as isize + delta;
    if pos < 0 || pos >= shape[axis] as isize {
        return None;
    }
    let mut coord = idx.to_vec();
    coord[axis] = pos as usize;
    normalized_gradient(field, &coord, shape, h, threshold)
}

#[cfg(test)]
#[path = "microlocal/tests/mod.rs"]
mod tests;<|MERGE_RESOLUTION|>--- conflicted
+++ resolved
@@ -36,11 +36,7 @@
 
 use crate::telemetry::hub::SoftlogicZFeedback;
 use crate::theory::zpulse::{
-<<<<<<< HEAD
-    ZAdaptiveGainCfg, ZConductor, ZEmitter, ZFrequencyConfig, ZFused, ZPulse, ZSource,
-=======
     ZAdaptiveGainCfg, ZConductor, ZEmitter, ZFrequencyConfig, ZFused, ZPulse, ZRegistry, ZSource,
->>>>>>> 1141d37f
     ZSupport,
 };
 use crate::util::math::LeechProjector;
@@ -49,10 +45,7 @@
 use statrs::function::gamma::gamma;
 use std::collections::VecDeque;
 use std::fmt;
-<<<<<<< HEAD
 use std::f64::consts::PI;
-=======
->>>>>>> 1141d37f
 use std::sync::{Arc, Mutex};
 
 /// Result of running an [`InterfaceGauge`] on a binary phase field.
@@ -1044,12 +1037,9 @@
         })
     }
 
-<<<<<<< HEAD
-=======
     fn quality_hint(&self) -> Option<f32> {
         None
     }
->>>>>>> 1141d37f
 }
 
 /// Drives a bank of microlocal gauges and fuses the resulting Z pulses into a
