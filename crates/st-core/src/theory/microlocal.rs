--- conflicted
+++ resolved
@@ -35,14 +35,10 @@
 //! field together with signed curvature when a phase label is supplied.
 
 use crate::telemetry::hub::SoftlogicZFeedback;
-<<<<<<< HEAD
-use crate::theory::zpulse::{ZConductor, ZEmitter, ZPulse, ZRegistry, ZSource, ZSupport};
-=======
 use crate::theory::zpulse::{
     ZAdaptiveGainCfg, ZConductor, ZEmitter, ZFrequencyConfig, ZFused, ZPulse, ZSource,
     ZSupport,
 };
->>>>>>> 2355e235
 use crate::util::math::LeechProjector;
 use ndarray::{indices, ArrayD, Dimension, IxDyn};
 use rustc_hash::FxHashMap;
@@ -1153,20 +1149,8 @@
             }
         }
 
-<<<<<<< HEAD
         let now = ts.unwrap_or(self.clock);
         self.clock = now.wrapping_add(1);
-=======
-        let now = if let Some(ts) = ts {
-            self.clock = ts.wrapping_add(1);
-            ts
-        } else {
-            let current = self.clock;
-            self.clock = self.clock.wrapping_add(1);
-            current
-        };
-        let tempo_hint = tempo.unwrap_or(0.0);
->>>>>>> 2355e235
 
         let zpulses: Vec<ZPulse> = pulses
             .iter()
@@ -1174,21 +1158,12 @@
             .map(|(pulse, quality)| ZPulse {
                 source: pulse.source,
                 ts: now,
-<<<<<<< HEAD
                 tempo: tempo.unwrap_or(pulse.total_energy()),
                 band_energy: pulse.band_energy,
                 drift: pulse.drift,
                 z_bias: pulse.z_bias,
                 support: ZSupport::from_band_energy(pulse.band_energy),
                 quality: pulse.quality_hint.unwrap_or(1.0),
-=======
-                tempo: tempo_hint,
-                band_energy: pulse.band_energy,
-                drift: pulse.drift,
-                z_bias: pulse.z_bias,
-                support: ZSupport::from(pulse.band_energy),
-                quality,
->>>>>>> 2355e235
                 stderr: pulse.standard_error.unwrap_or(0.0),
                 latency_ms: 0.0,
             })
@@ -1196,11 +1171,7 @@
         self.emitter.extend(zpulses);
         let mut registry = ZRegistry::with_capacity(1);
         registry.register(self.emitter.clone());
-<<<<<<< HEAD
         let z_fused = self.conductor.step_from_registry(&mut registry, now);
-=======
-        let fused_state = self.conductor.step_from_registry(&mut registry, now);
->>>>>>> 2355e235
 
         self.policy.late_fuse(&mut fused, &pulses, &qualities);
 
@@ -1210,10 +1181,6 @@
         }
 
         let feedback = fused.clone().into_softlogic_feedback();
-<<<<<<< HEAD
-=======
-        self.previous = Some(fused.clone());
->>>>>>> 2355e235
         self.carry = Some(fused.clone());
         self.previous = Some(fused.clone());
 
@@ -1242,7 +1209,6 @@
         let mut events = fused_state.events.clone();
         events.extend(smoothing_events);
         let fused_z = InterfaceZFused {
-<<<<<<< HEAD
             pulse: ZPulse {
                 source: ZSource::Microlocal,
                 ts: z_fused.ts,
@@ -1258,16 +1224,6 @@
             z: z_fused.z,
             attributions: z_fused.attributions.clone(),
             events: fused_events,
-=======
-            ts: fused_state.ts,
-            z: fused_state.z,
-            support: fused_state.support,
-            drift: fused_state.drift,
-            quality: fused_state.quality,
-            events,
-            attributions: fused_state.attributions.clone(),
-            pulse: z_pulse,
->>>>>>> 2355e235
         };
 
         InterfaceZReport {
