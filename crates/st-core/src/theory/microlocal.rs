--- conflicted
+++ resolved
@@ -418,16 +418,8 @@
             support,
             interface_cells,
             band_energy: band,
-<<<<<<< HEAD
             // [SCALE-TODO] Patch 0 aggregate placeholder
             scale: scale.or(Some(ZScale::ONE)),
-=======
-            scale: if scale_weight > 0.0 {
-                ZScale::from_components(scale_phys / scale_weight, scale_log / scale_weight)
-            } else {
-                None
-            },
->>>>>>> dfd7b96b
             drift: if drift_weight > 0.0 {
                 drift_sum / drift_weight
             } else {
@@ -514,11 +506,7 @@
             support: 0.0,
             interface_cells: 0.0,
             band_energy: (0.0, 0.0, 0.0),
-<<<<<<< HEAD
             scale: Some(ZScale::ONE),
-=======
-            scale: None,
->>>>>>> dfd7b96b
             drift: 0.0,
             z_bias: 0.0,
             quality_hint: None,
