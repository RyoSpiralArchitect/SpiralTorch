--- conflicted
+++ resolved
@@ -35,26 +35,17 @@
 //! field together with signed curvature when a phase label is supplied.
 
 use crate::telemetry::hub::SoftlogicZFeedback;
-<<<<<<< HEAD
 use crate::theory::zpulse::{
     ZAdaptiveGainCfg, ZConductor, ZEmitter, ZFrequencyConfig, ZFused, ZPulse, ZSource,
     ZSupport,
 };
-=======
-use crate::theory::zpulse::{ZConductor, ZEmitter, ZPulse, ZRegistry, ZSource, ZSupport};
->>>>>>> 1f6ce432
 use crate::util::math::LeechProjector;
 use ndarray::{indices, ArrayD, Dimension, IxDyn};
 use rustc_hash::FxHashMap;
 use statrs::function::gamma::gamma;
 use std::collections::VecDeque;
-<<<<<<< HEAD
 use std::f64::consts::PI;
 use std::fmt;
-=======
-use std::fmt;
-use std::f64::consts::PI;
->>>>>>> 1f6ce432
 use std::sync::{Arc, Mutex};
 
 /// Result of running an [`InterfaceGauge`] on a binary phase field.
@@ -967,44 +958,7 @@
     }
 }
 
-<<<<<<< HEAD
 #[allow(dead_code)]
-=======
-/// Aggregated Z-space state derived from the conductor.
-#[derive(Debug, Clone)]
-pub struct InterfaceZFused {
-    pub ts: u64,
-    pub z: f32,
-    pub support: f32,
-    pub drift: f32,
-    pub quality: f32,
-    pub events: Vec<String>,
-    pub attributions: Vec<(ZSource, f32)>,
-    pub pulse: ZPulse,
-}
-
-/// Report produced after fusing the microlocal gauges.
-#[derive(Debug, Clone)]
-pub struct InterfaceZReport {
-    pub pulses: Vec<InterfaceZPulse>,
-    pub qualities: Vec<f32>,
-    pub fused_pulse: InterfaceZPulse,
-    pub fused_z: InterfaceZFused,
-    pub feedback: SoftlogicZFeedback,
-    pub budget_scale: f32,
-}
-
-impl InterfaceZReport {
-    /// Returns `true` when any fused pulse retains interface support.
-    pub fn has_interface(&self) -> bool {
-        if self.fused_pulse.support > 0.0 {
-            return true;
-        }
-        self.pulses.iter().any(|pulse| pulse.support > 0.0)
-    }
-}
-
->>>>>>> 1f6ce432
 #[derive(Clone, Default)]
 struct MicrolocalEmitter {
     queue: Arc<Mutex<VecDeque<ZPulse>>>,
@@ -1244,7 +1198,6 @@
     /// Returns the most recent fused pulse emitted by the conductor.
     pub fn last_fused_pulse(&self) -> InterfaceZPulse {
         self.carry.clone().unwrap_or_else(InterfaceZPulse::default)
-<<<<<<< HEAD
     }
 
     fn into_zpulse(fused: &InterfaceZPulse, now: u64, qualities: &[f32]) -> ZPulse {
@@ -1271,8 +1224,6 @@
             stderr: fused.standard_error.unwrap_or_default(),
             latency_ms: 0.0,
         }
-=======
->>>>>>> 1f6ce432
     }
 }
 
