--- conflicted
+++ resolved
@@ -45,10 +45,7 @@
 use statrs::function::gamma::gamma;
 use std::fmt;
 use std::f64::consts::PI;
-<<<<<<< HEAD
 use std::fmt;
-=======
->>>>>>> 1afa75c8
 use std::sync::Arc;
 
 /// Result of running an [`InterfaceGauge`] on a binary phase field.
@@ -710,8 +707,6 @@
             has_low_band: false,
             has_mid_band: false,
             has_high_band: false,
-<<<<<<< HEAD
-=======
         }
     }
 }
@@ -933,7 +928,6 @@
             }
         } else {
             1.0
->>>>>>> 1afa75c8
         }
     }
 
@@ -1297,11 +1291,8 @@
     policy: Arc<dyn ZSourcePolicy>,
     band_policy: Option<BandPolicy>,
     budget_policy: Option<BudgetPolicy>,
-<<<<<<< HEAD
-=======
     conductor: ZConductor,
     clock: u64,
->>>>>>> 1afa75c8
 }
 
 impl InterfaceZConductor {
@@ -1318,11 +1309,8 @@
             policy: Arc::new(DefaultZSourcePolicy::new()),
             band_policy: None,
             budget_policy: None,
-<<<<<<< HEAD
-=======
             conductor: ZConductor::default(),
             clock: 0,
->>>>>>> 1afa75c8
         }
     }
 
@@ -1435,14 +1423,12 @@
             budget_scale = budget.apply(&mut fused);
         }
 
-<<<<<<< HEAD
         self.policy.late_fuse(&mut fused, &pulses, &qualities);
 
         let mut budget_scale = 1.0;
         if let Some(budget) = &self.budget_policy {
             budget_scale = budget.apply(&mut fused);
         }
-=======
         let now = self.clock;
         self.clock = self.clock.wrapping_add(1);
 
@@ -1451,7 +1437,6 @@
             self.conductor.ingest(z_pulse);
             self.conductor.step(now)
         };
->>>>>>> 1afa75c8
 
         self.carry = Some(fused.clone());
 
@@ -1467,8 +1452,6 @@
             feedback,
             qualities,
             budget_scale,
-<<<<<<< HEAD
-=======
         }
     }
 
@@ -1503,7 +1486,6 @@
             quality,
             stderr: fused.standard_error.unwrap_or_default(),
             latency_ms: 0.0,
->>>>>>> 1afa75c8
         }
     }
 }
@@ -1538,8 +1520,6 @@
     pub qualities: Vec<f32>,
     /// Scale factor applied by the budget policy (1.0 when unclamped).
     pub budget_scale: f32,
-<<<<<<< HEAD
-=======
 }
 
 impl CoopAgent for InterfaceZConductor {
@@ -1574,7 +1554,6 @@
         floor = (floor - 0.015 * drift_adjust).clamp(0.01, 0.6);
         self.lift.set_orientation_floor(floor);
     }
->>>>>>> 1afa75c8
 }
 
 impl InterfaceZReport {
@@ -1978,14 +1957,12 @@
         assert!(second.budget_scale > 0.0);
     }
 
-<<<<<<< HEAD
     #[derive(Debug)]
     struct HalfPolicy;
 
     impl ZSourcePolicy for HalfPolicy {
         fn quality(&self, _: &InterfaceZPulse) -> f32 {
             0.5
-=======
         let second_z = second.fused_z.z;
         let mut saw_flip_hold = second.fused_z.events.iter().any(|e| e == "flip-held");
         let mut saw_flip = false;
@@ -2006,7 +1983,6 @@
                 break;
             }
             last_report = report;
->>>>>>> 1afa75c8
         }
     }
 
