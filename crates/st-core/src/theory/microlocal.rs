// SPDX-License-Identifier: AGPL-3.0-or-later
// © 2025 Ryo ∴ SpiralArchitect (kishkavsesvit@icloud.com)
// Part of SpiralTorch — Licensed under AGPL-3.0-or-later.
// Unauthorized derivative works or closed redistribution prohibited under AGPL §13.

// ============================================================================
//  SpiralReality Proprietary
//  Copyright (c) 2025 SpiralReality. All Rights Reserved.
//
//  NOTICE: This file contains confidential and proprietary information of
//  SpiralReality. ANY USE, COPYING, MODIFICATION, DISTRIBUTION, DISPLAY,
//  OR DISCLOSURE OF THIS FILE, IN WHOLE OR IN PART, IS STRICTLY PROHIBITED
//  WITHOUT THE PRIOR WRITTEN CONSENT OF SPIRALREALITY.
//
//  NO LICENSE IS GRANTED OR IMPLIED BY THIS FILE. THIS SOFTWARE IS PROVIDED
//  "AS IS", WITHOUT WARRANTY OF ANY KIND, EXPRESS OR IMPLIED, INCLUDING BUT
//  NOT LIMITED TO THE WARRANTIES OF MERCHANTABILITY, FITNESS FOR A PARTICULAR
//  PURPOSE AND NON-INFRINGEMENT. IN NO EVENT SHALL SPIRALREALITY OR ITS
//  SUPPLIERS BE LIABLE FOR ANY CLAIM, DAMAGES OR OTHER LIABILITY, WHETHER IN
//  AN ACTION OF CONTRACT, TORT OR OTHERWISE, ARISING FROM, OUT OF OR IN
//  CONNECTION WITH THE SOFTWARE OR THE USE OR OTHER DEALINGS IN THE SOFTWARE.
// ============================================================================

//! Microlocal boundary gauges used to detect interfaces that survive the
//! blow-up limit without committing to a global label.
//!
//! The constructions in this module mirror the BV/varifold correspondence
//! outlined in the SpiralTorch sheaf notes: only the presence of an interface
//! (the `R` machine) remains gauge invariant in the microlocal limit, while
//! oriented data such as co-normals requires an external label `c′` to fix a
//! sign.  `InterfaceGauge` provides a practical discretisation that measures
//! the local total-variation density inside shrinking metric balls, emits the
//! stable boundary indicator, estimates the mean-curvature magnitude that
//! survives the gauge quotient, and optionally reconstructs the oriented normal
//! field together with signed curvature when a phase label is supplied.

<<<<<<< HEAD
use crate::coop::ai::{CoopAgent, CoopProposal};
use crate::telemetry::hub::SoftlogicZFeedback;
=======
use crate::telemetry::hub::{self, SoftlogicZFeedback};
>>>>>>> 9538765f
use crate::theory::zpulse::{
    ZAdaptiveGainCfg, ZConductor, ZEmitter, ZFrequencyConfig, ZFused, ZPulse, ZRegistry, ZSource,
};
use crate::util::math::LeechProjector;
use ndarray::{indices, ArrayD, Dimension, IxDyn};
use rustc_hash::FxHashMap;
use statrs::function::gamma::gamma;
use std::collections::VecDeque;
use std::f64::consts::PI;
<<<<<<< HEAD
use std::fmt;
use std::sync::{Arc, Mutex};
=======
use std::{
    collections::VecDeque,
    sync::{Arc, Mutex},
};

#[derive(Clone, Default, Debug)]
pub struct MicrolocalEmitter {
    queue: Arc<Mutex<VecDeque<ZPulse>>>,
}

impl MicrolocalEmitter {
    pub fn new() -> Self {
        Self::default()
    }

    pub fn enqueue(&self, pulse: ZPulse) {
        let mut queue = self
            .queue
            .lock()
            .expect("microlocal emitter queue poisoned");
        queue.push_back(pulse);
    }

    pub fn extend<I>(&self, pulses: I)
    where
        I: IntoIterator<Item = ZPulse>,
    {
        let mut queue = self
            .queue
            .lock()
            .expect("microlocal emitter queue poisoned");
        queue.extend(pulses);
    }
}

impl ZEmitter for MicrolocalEmitter {
    fn name(&self) -> ZSource {
        ZSource::Microlocal
    }

    fn tick(&mut self, _now: u64) -> Option<ZPulse> {
        self.queue
            .lock()
            .expect("microlocal emitter queue poisoned")
            .pop_front()
    }
}
>>>>>>> 9538765f

/// Result of running an [`InterfaceGauge`] on a binary phase field.
#[derive(Debug, Clone)]
pub struct InterfaceSignature {
    /// Gauge invariant boundary detector (1 = interface present).
    pub r_machine: ArrayD<f32>,
    /// Raw (0–1) estimate of the perimeter density relative to the flat lattice.
    pub raw_density: ArrayD<f32>,
    /// Perimeter density normalised by \(|D\chi_E|(B_\varepsilon)/\varepsilon^{d-1}|\),
    /// mapped to \{0, \kappa_d\} to match the finite perimeter blow-up.
    pub perimeter_density: ArrayD<f32>,
    /// Gauge invariant mean curvature magnitude estimated from the unlabeled mask.
    pub mean_curvature: ArrayD<f32>,
    /// Signed mean curvature reconstructed only when an oriented label `c′` is supplied.
    pub signed_mean_curvature: Option<ArrayD<f32>>,
    /// Optional unit normal field (only populated when `c_prime` was provided).
    pub orientation: Option<ArrayD<f32>>,
    /// Surface measure of the unit \((d-1)\)-sphere used for the normalisation.
    pub kappa_d: f32,
    /// Radius in lattice steps used to accumulate the blow-up statistics.
    pub radius: isize,
    /// Physical radius (same units as the lattice spacing) backing `radius`.
    pub physical_radius: f32,
}

impl InterfaceSignature {
    /// Returns `true` when any interface cell was detected.
    pub fn has_interface(&self) -> bool {
        self.r_machine.iter().any(|v| *v > 0.0)
    }
}

/// Microlocal interface detector approximating the BV blow-up.
#[derive(Debug, Clone)]
pub struct InterfaceGauge {
    grid_spacing: f32,
    physical_radius: f32,
    threshold: f32,
}

impl InterfaceGauge {
    /// Constructs a new interface gauge.
    ///
    /// * `grid_spacing` – physical size of one lattice step (used for gradients).
    /// * `physical_radius` – radius of the metric ball used in the blow-up probe.
    pub fn new(grid_spacing: f32, physical_radius: f32) -> Self {
        Self {
            grid_spacing: grid_spacing.max(f32::EPSILON),
            physical_radius: physical_radius.max(f32::EPSILON),
            threshold: 0.25,
        }
    }

    /// Adjusts the contrast threshold used when deciding if two samples belong
    /// to different phases. Defaults to `0.25` which is robust for \{0,1\} masks.
    pub fn with_threshold(mut self, threshold: f32) -> Self {
        self.threshold = threshold.max(0.0);
        self
    }

    /// Evaluates the gauge on a binary mask, returning the interface signature.
    pub fn analyze(&self, mask: &ArrayD<f32>) -> InterfaceSignature {
        self.analyze_with_radius(mask, None, self.physical_radius)
    }

    /// Evaluates the gauge on a binary mask using an optional signed label `c′`
    /// to reconstruct oriented normals.
    pub fn analyze_with_label(
        &self,
        mask: &ArrayD<f32>,
        c_prime: Option<&ArrayD<f32>>,
    ) -> InterfaceSignature {
        self.analyze_with_radius(mask, c_prime, self.physical_radius)
    }

    /// Evaluates the gauge at a custom physical radius, returning the interface
    /// signature extracted at that scale.
    pub fn analyze_with_radius(
        &self,
        mask: &ArrayD<f32>,
        c_prime: Option<&ArrayD<f32>>,
        physical_radius: f32,
    ) -> InterfaceSignature {
        let dim = mask.ndim();
        assert!(dim > 0, "mask must have positive dimension");
        if let Some(label) = c_prime {
            assert_eq!(label.shape(), mask.shape(), "c′ must match mask shape");
        }

        let radius = radius_in_steps(physical_radius, self.grid_spacing);
        self.analyze_with_steps(mask, c_prime, radius, physical_radius.max(f32::EPSILON))
    }

    /// Evaluates the gauge across multiple radii and returns the resulting
    /// signatures ordered according to the supplied radii slice.
    pub fn analyze_multiradius(
        &self,
        mask: &ArrayD<f32>,
        c_prime: Option<&ArrayD<f32>>,
        radii: &[f32],
    ) -> Vec<InterfaceSignature> {
        assert!(!radii.is_empty(), "at least one radius must be provided");
        radii
            .iter()
            .map(|&radius| self.analyze_with_radius(mask, c_prime, radius))
            .collect()
    }

    fn analyze_with_steps(
        &self,
        mask: &ArrayD<f32>,
        c_prime: Option<&ArrayD<f32>>,
        radius_steps: isize,
        physical_radius: f32,
    ) -> InterfaceSignature {
        let dim = mask.ndim();
        let radius_steps = radius_steps.max(1);
        let offsets = generate_offsets(dim, radius_steps);
        let shape = mask.shape().to_vec();
        let raw_dim = mask.raw_dim();
        let mut r_machine = ArrayD::<f32>::zeros(raw_dim.clone());
        let mut raw_density = ArrayD::<f32>::zeros(raw_dim.clone());
        let mut perimeter_density = ArrayD::<f32>::zeros(raw_dim.clone());
        let mut mean_curvature = ArrayD::<f32>::zeros(raw_dim.clone());
        let mut signed_mean_curvature = c_prime.map(|_| ArrayD::<f32>::zeros(raw_dim.clone()));
        let mut orientation = c_prime.map(|_| {
            let mut full_shape = Vec::with_capacity(dim + 1);
            full_shape.push(dim);
            full_shape.extend_from_slice(&shape);
            ArrayD::<f32>::zeros(IxDyn(&full_shape))
        });

        let threshold = self.threshold;
        let kappa_d = unit_sphere_area(dim);

        for idx in indices(raw_dim.clone()) {
            let idx_slice = idx.slice();
            let idx_dyn = IxDyn(idx_slice);
            let center = mask[&idx_dyn];
            let mut min_val = center;
            let mut max_val = center;

            for off in offsets.iter().filter(|off| off.iter().any(|&o| o != 0)) {
                if let Some(neigh) = neighbor_sample(mask, idx_slice, &shape, off) {
                    min_val = min_val.min(neigh);
                    max_val = max_val.max(neigh);
                }
            }

            let has_interface = (max_val - min_val) >= threshold;
            let r_val = if has_interface { 1.0 } else { 0.0 };
            r_machine[&idx_dyn] = r_val;

            let (raw_val, discrete_jump) =
                local_raw_density(mask, idx_slice, &shape, threshold, center);
            raw_density[&idx_dyn] = raw_val;
            perimeter_density[&idx_dyn] = if discrete_jump { kappa_d } else { 0.0 };

            if has_interface {
                if let Some((abs_curv, _)) =
                    mean_curvature_from_field(mask, idx_slice, &shape, self.grid_spacing, threshold)
                {
                    mean_curvature[&idx_dyn] = abs_curv;
                }
                if let (Some(label_field), Some(curv_field)) =
                    (c_prime, signed_mean_curvature.as_mut())
                {
                    if let Some((_, signed_curv)) = mean_curvature_from_field(
                        label_field,
                        idx_slice,
                        &shape,
                        self.grid_spacing,
                        threshold,
                    ) {
                        curv_field[&idx_dyn] = signed_curv;
                    }
                }
            }

            if let (Some(label_field), Some(ref mut orient)) = (c_prime, orientation.as_mut()) {
                if has_interface {
                    let normal = oriented_normal(
                        label_field,
                        idx_slice,
                        &shape,
                        self.grid_spacing,
                        threshold,
                    );
                    if let Some(n) = normal {
                        for axis in 0..dim {
                            let mut coord = Vec::with_capacity(dim + 1);
                            coord.push(axis);
                            coord.extend_from_slice(idx_slice);
                            orient[IxDyn(&coord)] = n[axis];
                        }
                    }
                }
            }
        }

        InterfaceSignature {
            r_machine,
            raw_density,
            perimeter_density,
            mean_curvature,
            signed_mean_curvature,
            orientation,
            kappa_d,
            radius: radius_steps,
            physical_radius,
        }
    }

    /// Returns the discretised sampling radius expressed in lattice steps.
    pub fn radius_in_steps(&self) -> isize {
        let steps = (self.physical_radius / self.grid_spacing).ceil() as isize;
        steps.max(1)
    }
}

/// Couples microlocal interface signatures into a Z-space control pulse.
///
/// The lift projects oriented perimeter density onto a preferred Z-axis,
/// accumulates Above/Here/Beneath energy, and enriches the signed drift with a
/// [`LeechProjector`] so downstream runtimes can bias their Z control signal
/// using interface geometry alone. When orientations are absent the lift
/// reduces to a neutral pulse (`z_bias = 0`) that still reports boundary
/// support through the Here band.
#[derive(Debug, Clone)]
pub struct InterfaceZLift {
    axis: Vec<f32>,
    projector: LeechProjector,
    bias_gain: f32,
    min_support: f32,
    orientation_floor: f32,
}

impl InterfaceZLift {
    /// Builds a new lift for the provided preferred Z-axis and projector.
    ///
    /// The axis is normalised internally so callers can provide any non-zero
    /// vector aligned with the desired Above direction in the microlocal
    /// lattice.
    pub fn new(axis: &[f32], projector: LeechProjector) -> Self {
        assert!(!axis.is_empty(), "axis must not be empty");
        let mut axis_vec = axis.to_vec();
        let norm = axis_vec
            .iter()
            .map(|v| (*v as f64).powi(2))
            .sum::<f64>()
            .sqrt();
        assert!(norm > f64::EPSILON, "axis must have non-zero length");
        let inv_norm = (norm as f32).recip();
        for value in &mut axis_vec {
            *value *= inv_norm;
        }
        Self {
            axis: axis_vec,
            projector,
            bias_gain: 1.0,
            min_support: 1.0,
            orientation_floor: 0.05,
        }
    }

    /// Scales the enriched Z bias produced by the lift.
    pub fn with_bias_gain(mut self, gain: f32) -> Self {
        self.bias_gain = gain;
        self
    }

    /// Requires a minimum number of interface cells before emitting bias.
    pub fn with_min_support(mut self, min_support: f32) -> Self {
        self.min_support = min_support.max(0.0);
        self
    }

    /// Floor on the oriented drift before the bias becomes active.
    pub fn with_orientation_floor(mut self, floor: f32) -> Self {
        self.orientation_floor = floor.max(0.0);
        self
    }

    /// Returns the current bias gain multiplier applied to the enriched drift.
    pub fn bias_gain(&self) -> f32 {
        self.bias_gain
    }

    /// Overrides the bias gain used during projection.
    pub fn set_bias_gain(&mut self, gain: f32) {
        self.bias_gain = gain.max(0.0);
    }

    /// Returns the minimum oriented drift required before emitting bias.
    pub fn orientation_floor(&self) -> f32 {
        self.orientation_floor
    }

    /// Adjusts the oriented drift floor that guards the bias emission.
    pub fn set_orientation_floor(&mut self, floor: f32) {
        self.orientation_floor = floor.clamp(0.0, 1.0);
    }

    /// Returns the normalised axis used during projection.
    pub fn axis(&self) -> &[f32] {
        &self.axis
    }

    /// Projects the provided microlocal signature into a Z-space pulse.
    pub fn project(&self, signature: &InterfaceSignature) -> InterfaceZPulse {
        let dim = signature.r_machine.ndim();
        assert_eq!(dim, self.axis.len(), "axis dimension mismatch");

        let mut interface_cells = 0.0f32;
        let mut boundary_mass = 0.0f32;
        let mut above = 0.0f32;
        let mut here = 0.0f32;
        let mut beneath = 0.0f32;

        let orientation = signature.orientation.as_ref();
        let mut coord = vec![0usize; dim + 1];

        for idx in indices(signature.r_machine.raw_dim()) {
            let idx_slice = idx.slice();
            let idx_dyn = IxDyn(idx_slice);
            let r_val = signature.r_machine[&idx_dyn];
            if r_val <= 0.0 {
                continue;
            }
            interface_cells += r_val;

            let weight = signature.perimeter_density[&idx_dyn];
            if weight <= f32::EPSILON {
                continue;
            }
            boundary_mass += weight;

            if let Some(field) = orientation {
                coord[1..].clone_from_slice(idx_slice);
                let mut projection = 0.0f32;
                for axis_idx in 0..dim {
                    coord[0] = axis_idx;
                    projection += field[IxDyn(&coord)] * self.axis[axis_idx];
                }
                let projection = projection.clamp(-1.0, 1.0);
                let aligned = projection.max(0.0);
                let anti = (-projection).max(0.0);
                let neutral = (1.0 - aligned - anti).max(0.0);
                above += weight * aligned;
                beneath += weight * anti;
                here += weight * neutral;
            } else {
                here += weight;
            }
        }

        let drift = above - beneath;
        let mut z_bias = 0.0f32;
        if interface_cells >= self.min_support && drift.abs() >= self.orientation_floor {
            let magnitude = f64::from(drift.abs());
            let enriched = self.projector.enrich(magnitude) as f32;
            if enriched > f32::EPSILON && self.bias_gain.abs() > f32::EPSILON {
                z_bias = drift.signum() * enriched * self.bias_gain;
            }
        }

        InterfaceZPulse {
            support: boundary_mass,
            interface_cells,
            band_energy: (above, here, beneath),
            drift,
            z_bias,
            source: ZSource::Microlocal,
            z_score: None,
            standard_error: None,
            residual_p90: None,
            quality_hint: None,
            has_low_band: beneath > f32::EPSILON,
            has_mid_band: here > f32::EPSILON,
            has_high_band: above > f32::EPSILON,
        }
    }
}

/// Aggregated Z-space pulse produced by [`InterfaceZLift::project`].
#[derive(Debug, Clone)]
pub struct InterfaceZPulse {
    /// Total perimeter mass supporting the pulse.
    pub support: f32,
    /// Number of interface cells participating in the pulse.
    pub interface_cells: f32,
    /// Above/Here/Beneath energy split produced during projection.
    pub band_energy: (f32, f32, f32),
    /// Signed drift between Above and Beneath energy.
    pub drift: f32,
    /// Signed Z bias generated after enriching the drift.
    pub z_bias: f32,
    /// Source of the pulse, used for policy routing and debugging.
    pub source: ZSource,
    /// Optional Z score (Maxwell, spectral trackers).
    pub z_score: Option<f32>,
    /// Optional standard error backing the Z score.
    pub standard_error: Option<f32>,
    /// Optional P90 residual estimate for RealGrad quality gating.
    pub residual_p90: Option<f32>,
    /// Optional pre-computed quality hint from the projector.
    pub quality_hint: Option<f32>,
    /// Indicates whether the pulse carries low-band support.
    pub has_low_band: bool,
    /// Indicates whether the pulse carries mid-band support.
    pub has_mid_band: bool,
    /// Indicates whether the pulse carries high-band support.
    pub has_high_band: bool,
}

impl InterfaceZPulse {
    /// Returns the total band energy.
    pub fn total_energy(&self) -> f32 {
        let (above, here, beneath) = self.band_energy;
        above + here + beneath
    }

    /// Returns `true` when the pulse carries no support and therefore no
    /// actionable Z-bias signal.
    pub fn is_empty(&self) -> bool {
        self.support <= f32::EPSILON && self.total_energy() <= f32::EPSILON
    }

    /// Aggregates a batch of pulses into a single pulse whose band energies are
    /// the sum of the individual contributions while the Z bias is support
    /// weighted.
    pub fn aggregate(pulses: &[InterfaceZPulse]) -> InterfaceZPulse {
        if pulses.is_empty() {
            return InterfaceZPulse::default();
        }

        let mut support = 0.0f32;
        let mut interface_cells = 0.0f32;
        let mut above = 0.0f32;
        let mut here = 0.0f32;
        let mut beneath = 0.0f32;
        let mut weighted_bias = 0.0f32;
        let mut z_score_sum = 0.0f32;
        let mut z_score_weight = 0.0f32;
        let mut stderr_sum = 0.0f32;
        let mut stderr_weight = 0.0f32;
        let mut residual_sum = 0.0f32;
        let mut residual_weight = 0.0f32;
        let mut quality_sum = 0.0f32;
        let mut quality_weight = 0.0f32;
        let mut has_low_band = false;
        let mut has_mid_band = false;
        let mut has_high_band = false;
        let mut source = pulses[0].source;

        for pulse in pulses {
            let (p_above, p_here, p_beneath) = pulse.band_energy;
            above += p_above;
            here += p_here;
            beneath += p_beneath;
            interface_cells += pulse.interface_cells;
            support += pulse.support;
            weighted_bias += pulse.z_bias * pulse.support;
            if let Some(z) = pulse.z_score {
                let weight = pulse.support.max(f32::EPSILON);
                z_score_sum += z * weight;
                z_score_weight += weight;
            }
            if let Some(stderr) = pulse.standard_error {
                stderr_sum += stderr;
                stderr_weight += 1.0;
            }
            if let Some(residual) = pulse.residual_p90 {
                residual_sum += residual;
                residual_weight += 1.0;
            }
            if let Some(quality) = pulse.quality_hint {
                let weight = pulse.support.max(f32::EPSILON);
                quality_sum += quality * weight;
                quality_weight += weight;
            }
            has_low_band |= pulse.has_low_band;
            has_mid_band |= pulse.has_mid_band;
            has_high_band |= pulse.has_high_band;
            if pulse.source != source {
                source = pulse.source;
            }
        }

        let drift = above - beneath;
        let z_bias = if support > f32::EPSILON {
            weighted_bias / support
        } else {
            0.0
        };

        let z_score = if z_score_weight > 0.0 {
            Some(z_score_sum / z_score_weight)
        } else {
            None
        };
        let standard_error = if stderr_weight > 0.0 {
            Some(stderr_sum / stderr_weight)
        } else {
            None
        };
        let residual_p90 = if residual_weight > 0.0 {
            Some(residual_sum / residual_weight)
        } else {
            None
        };
        let quality_hint = if quality_weight > 0.0 {
            Some(quality_sum / quality_weight)
        } else {
            None
        };

        InterfaceZPulse {
            support,
            interface_cells,
            band_energy: (above, here, beneath),
            drift,
            z_bias,
            source,
            z_score,
            standard_error,
            residual_p90,
            quality_hint,
            has_low_band,
            has_mid_band,
            has_high_band,
        }
    }

    /// Blends two pulses using the weight `alpha` for the `next` pulse.
    pub fn lerp(current: &InterfaceZPulse, next: &InterfaceZPulse, alpha: f32) -> InterfaceZPulse {
        let alpha = alpha.clamp(0.0, 1.0);
        if alpha <= f32::EPSILON {
            return current.clone();
        }
        if (1.0 - alpha) <= f32::EPSILON {
            return next.clone();
        }
        let beta = 1.0 - alpha;
        let (cur_above, cur_here, cur_beneath) = current.band_energy;
        let (next_above, next_here, next_beneath) = next.band_energy;
        let blend = |lhs: Option<f32>, rhs: Option<f32>| match (lhs, rhs) {
            (Some(a), Some(b)) => Some(a * beta + b * alpha),
            (Some(a), None) => Some(a),
            (None, Some(b)) => Some(b),
            (None, None) => None,
        };
        InterfaceZPulse {
            support: current.support * beta + next.support * alpha,
            interface_cells: current.interface_cells * beta + next.interface_cells * alpha,
            band_energy: (
                cur_above * beta + next_above * alpha,
                cur_here * beta + next_here * alpha,
                cur_beneath * beta + next_beneath * alpha,
            ),
            drift: current.drift * beta + next.drift * alpha,
            z_bias: current.z_bias * beta + next.z_bias * alpha,
            source: if alpha >= 0.5 {
                next.source
            } else {
                current.source
            },
            z_score: blend(current.z_score, next.z_score),
            standard_error: blend(current.standard_error, next.standard_error),
            residual_p90: blend(current.residual_p90, next.residual_p90),
            quality_hint: blend(current.quality_hint, next.quality_hint),
            has_low_band: current.has_low_band || next.has_low_band,
            has_mid_band: current.has_mid_band || next.has_mid_band,
            has_high_band: current.has_high_band || next.has_high_band,
        }
    }

    /// Converts the pulse into a [`SoftlogicZFeedback`] record using explicit
    /// ψ and weighted loss totals supplied by the caller.
    pub fn into_softlogic_feedback_with(
        self,
        psi_total: f32,
        weighted_loss: f32,
    ) -> SoftlogicZFeedback {
        SoftlogicZFeedback {
            psi_total,
            weighted_loss,
            band_energy: self.band_energy,
            drift: self.drift,
            z_signal: self.z_bias,
        }
    }

    /// Converts the pulse into a [`SoftlogicZFeedback`] record using the
    /// perimeter mass both as ψ total and weighted loss surrogate.
    pub fn into_softlogic_feedback(self) -> SoftlogicZFeedback {
        let total = self.total_energy();
        SoftlogicZFeedback {
            psi_total: self.support,
            weighted_loss: total,
            band_energy: self.band_energy,
            drift: self.drift,
            z_signal: self.z_bias,
        }
    }

    /// Scales the pulse by `gain`, attenuating the support, band energy, and
    /// derived signals uniformly. Negative gains flip the drift and Z bias but
    /// keep the magnitude scaling consistent.
    pub fn scaled(&self, gain: f32) -> InterfaceZPulse {
        let (above, here, beneath) = self.band_energy;
        InterfaceZPulse {
            support: self.support * gain,
            interface_cells: self.interface_cells * gain,
            band_energy: (above * gain, here * gain, beneath * gain),
            drift: self.drift * gain,
            z_bias: self.z_bias * gain,
            source: self.source,
            z_score: self.z_score,
            standard_error: self.standard_error,
            residual_p90: self.residual_p90,
            quality_hint: self.quality_hint,
            has_low_band: self.has_low_band,
            has_mid_band: self.has_mid_band,
            has_high_band: self.has_high_band,
        }
    }
}

impl Default for InterfaceZPulse {
    fn default() -> Self {
        InterfaceZPulse {
            support: 0.0,
            interface_cells: 0.0,
            band_energy: (0.0, 0.0, 0.0),
            drift: 0.0,
            z_bias: 0.0,
            source: ZSource::Microlocal,
            z_score: None,
            standard_error: None,
            residual_p90: None,
            quality_hint: None,
            has_low_band: false,
            has_mid_band: false,
            has_high_band: false,
        }
    }
}

/// Policy hook controlling per-source quality weights and fused adjustments.
pub trait ZSourcePolicy: Send + Sync {
    /// Computes a quality score in `[0, 1]` used to weight the corresponding
    /// pulse during fusion.
    fn quality(&self, pulse: &InterfaceZPulse) -> f32 {
        let total = pulse.total_energy().max(1e-6);
        let drift = (pulse.drift.abs() / total).tanh();
        let support = pulse.support.tanh();
        (drift * support).clamp(0.0, 1.0)
    }

    /// Provides an opportunity to amend the fused pulse once all sources have
    /// been combined.
    fn late_fuse(
        &self,
        _fused: &mut InterfaceZPulse,
        _pulses: &[InterfaceZPulse],
        _qualities: &[f32],
    ) {
    }
}

/// Default quality policy mirroring the stock microlocal heuristics.
#[derive(Debug, Default)]
pub struct DefaultZSourcePolicy;

impl DefaultZSourcePolicy {
    pub fn new() -> Self {
        Self
    }
}

impl ZSourcePolicy for DefaultZSourcePolicy {}

/// Quality policy that prioritises large-magnitude Maxwell Z scores with low
/// standard error.
#[derive(Debug, Clone, Copy)]
pub struct MaxwellPolicy {
    /// Lower bound applied to the standard error when computing weights.
    pub stderr_floor: f32,
    /// Gain applied to the absolute Z score prior to squashing.
    pub zscore_gain: f32,
}

impl Default for MaxwellPolicy {
    fn default() -> Self {
        MaxwellPolicy {
            stderr_floor: 1e-3,
            zscore_gain: 1.0,
        }
    }
}

impl MaxwellPolicy {
    /// Creates a new policy with the provided standard-error floor and Z gain.
    pub fn new(stderr_floor: f32, zscore_gain: f32) -> Self {
        MaxwellPolicy {
            stderr_floor: stderr_floor.max(f32::EPSILON),
            zscore_gain,
        }
    }
}

impl ZSourcePolicy for MaxwellPolicy {
    fn quality(&self, pulse: &InterfaceZPulse) -> f32 {
        if let (Some(z), Some(stderr)) = (pulse.z_score, pulse.standard_error) {
            let zq = (z.abs() * self.zscore_gain).tanh();
            let serr = (1.0 / stderr.max(self.stderr_floor)).clamp(0.0, 1.0);
            (zq * serr).clamp(0.0, 1.0)
        } else {
            DefaultZSourcePolicy::new().quality(pulse)
        }
    }
}

/// Quality policy leveraging RealGrad residual statistics and band metadata.
#[derive(Debug, Clone, Copy)]
pub struct RealGradPolicy {
    /// Target residual P90 used to down-weight noisy gradients.
    pub residual_target_p90: f32,
    /// Additional boost applied when the pulse carries low-band support.
    pub band_bonus_low: f32,
}

impl Default for RealGradPolicy {
    fn default() -> Self {
        RealGradPolicy {
            residual_target_p90: 0.1,
            band_bonus_low: 0.2,
        }
    }
}

impl RealGradPolicy {
    /// Creates a new policy with the provided residual target and low-band
    /// bonus gain.
    pub fn new(residual_target_p90: f32, band_bonus_low: f32) -> Self {
        RealGradPolicy {
            residual_target_p90: residual_target_p90.max(1e-6),
            band_bonus_low,
        }
    }
}

impl ZSourcePolicy for RealGradPolicy {
    fn quality(&self, pulse: &InterfaceZPulse) -> f32 {
        let base = pulse
            .quality_hint
            .unwrap_or_else(|| DefaultZSourcePolicy::new().quality(pulse));
        let residual_ratio = pulse
            .residual_p90
            .map(|residual| residual / self.residual_target_p90)
            .unwrap_or(1.0);
        let residual_gate = (1.0 / residual_ratio.max(1.0)).clamp(0.5, 1.0);
        let low_bonus = if pulse.has_low_band {
            1.0 + self.band_bonus_low
        } else {
            1.0
        };
        (base * residual_gate * low_bonus).min(1.0)
    }
}

/// Composite policy that routes quality decisions based on the pulse source.
#[derive(Clone)]
pub struct CompositePolicy {
    default: Arc<dyn ZSourcePolicy>,
    overrides: FxHashMap<ZSource, Arc<dyn ZSourcePolicy>>,
}

impl fmt::Debug for CompositePolicy {
    fn fmt(&self, f: &mut fmt::Formatter<'_>) -> fmt::Result {
        f.debug_struct("CompositePolicy")
            .field("default", &"dyn policy")
            .field("overrides", &self.overrides.len())
            .finish()
    }
}

impl CompositePolicy {
    /// Creates a new composite policy with the provided default policy.
    pub fn new<P>(default: P) -> Self
    where
        P: ZSourcePolicy + 'static,
    {
        CompositePolicy {
            default: Arc::new(default),
            overrides: FxHashMap::default(),
        }
    }

    /// Registers a source-specific policy override.
    pub fn with<P>(mut self, source: ZSource, policy: P) -> Self
    where
        P: ZSourcePolicy + 'static,
    {
        self.overrides.insert(source, Arc::new(policy));
        self
    }
}

impl ZSourcePolicy for CompositePolicy {
    fn quality(&self, pulse: &InterfaceZPulse) -> f32 {
        if let Some(policy) = self.overrides.get(&pulse.source) {
            policy.quality(pulse)
        } else {
            self.default.quality(pulse)
        }
    }

    fn late_fuse(
        &self,
        fused: &mut InterfaceZPulse,
        pulses: &[InterfaceZPulse],
        qualities: &[f32],
    ) {
        self.default.late_fuse(fused, pulses, qualities);
        for (source, policy) in &self.overrides {
            if pulses.iter().any(|pulse| &pulse.source == source) {
                policy.late_fuse(fused, pulses, qualities);
            }
        }
    }
}

/// Band-energy gating applied on top of the quality policy.
#[derive(Debug, Clone)]
pub struct BandPolicy {
    min_quality: [f32; 3],
    hysteresis: f32,
}

impl BandPolicy {
    /// Creates a new policy with per-band minimum quality thresholds.
    pub fn new(min_quality: [f32; 3]) -> Self {
        BandPolicy {
            min_quality: min_quality.map(|v| v.clamp(0.0, 1.0)),
            hysteresis: 0.0,
        }
    }

    /// Configures a hysteresis margin applied when demoting bands.
    pub fn with_hysteresis(mut self, hysteresis: f32) -> Self {
        self.hysteresis = hysteresis.max(0.0);
        self
    }

    fn gate(&self, band: usize, quality: f32) -> f32 {
        let threshold = self.min_quality[band];
        if quality + self.hysteresis < threshold {
            if threshold <= f32::EPSILON {
                0.0
            } else {
                (quality / threshold).clamp(0.0, 1.0)
            }
        } else {
            1.0
        }
    }

    /// Projects an overall quality multiplier derived from the band energies.
    pub fn project_quality(&self, pulse: &InterfaceZPulse) -> f32 {
        let total = pulse.total_energy().max(1e-6);
        let ratios = [
            pulse.band_energy.0 / total,
            pulse.band_energy.1 / total,
            pulse.band_energy.2 / total,
        ];
        let mut scale = 1.0f32;
        for (idx, ratio) in ratios.into_iter().enumerate() {
            scale *= self.gate(idx, ratio.clamp(0.0, 1.0));
        }
        scale.clamp(0.0, 1.0)
    }
}

/// Budget guard that clamps the fused Z pulse magnitude.
#[derive(Debug, Clone)]
pub struct BudgetPolicy {
    z_max: f32,
}

impl BudgetPolicy {
    /// Creates a new budget policy bounding the fused Z-bias magnitude.
    pub fn new(z_max: f32) -> Self {
        BudgetPolicy { z_max: z_max.abs() }
    }

    /// Applies the budget to the fused pulse, returning the applied scale.
    pub fn apply(&self, fused: &mut InterfaceZPulse) -> f32 {
        let limit = self.z_max.max(f32::EPSILON);
        let magnitude = fused.z_bias.abs();
        if magnitude <= limit {
            return 1.0;
        }
        let scale = (limit / magnitude).clamp(0.0, 1.0);
        let scaled = fused.scaled(scale);
        *fused = scaled;
        scale
    }
}

<<<<<<< HEAD
#[derive(Clone, Default)]
struct MicrolocalEmitter {
    queue: Arc<Mutex<VecDeque<ZPulse>>>,
}

impl MicrolocalEmitter {
    fn new() -> Self {
        Self::default()
    }

    fn extend<I>(&self, pulses: I)
    where
        I: IntoIterator<Item = ZPulse>,
    {
        let mut queue = self
            .queue
            .lock()
            .expect("microlocal emitter queue poisoned");
        queue.extend(pulses);
    }
}

impl ZEmitter for MicrolocalEmitter {
    fn name(&self) -> ZSource {
        ZSource::Microlocal
    }

    fn tick(&mut self, now: u64) -> Option<ZPulse> {
        let mut queue = self
            .queue
            .lock()
            .expect("microlocal emitter queue poisoned");
        queue.pop_front().map(|mut pulse| {
            if pulse.ts == 0 {
                pulse.ts = now;
            }
            pulse
        })
    }

    fn quality_hint(&self) -> Option<f32> {
        None
    }
}

/// Drives a bank of microlocal gauges and fuses the resulting Z pulses into a
/// smoothed control signal suitable for Softlogic feedback.
=======
/// Result of fusing microlocal pulses into a Z-space packet.
#[derive(Debug, Clone)]
pub struct InterfaceZFused {
    /// Synthetic Z pulse emitted after fusion.
    pub pulse: ZPulse,
    /// Scalar Z value mirroring the fused pulse bias.
    pub z: f32,
    /// Normalised attributions assigned to each contributing gauge.
    pub attributions: Vec<ZAttribution>,
    /// Optional events generated during fusion (e.g. smoothing, clamping).
    pub events: Vec<String>,
}

/// Aggregated report returned by [`InterfaceZConductor::step`].
#[derive(Debug, Clone)]
pub struct InterfaceZReport {
    /// Raw pulses produced by the gauges prior to weighting.
    pub pulses: Vec<InterfaceZPulse>,
    /// Quality weights assigned to each pulse.
    pub qualities: Vec<f32>,
    /// Weighted and smoothed microlocal pulse.
    pub fused_pulse: InterfaceZPulse,
    /// Z-space projection of the fused pulse.
    pub fused_z: InterfaceZFused,
    /// Softlogic feedback derived from the fused pulse.
    pub feedback: SoftlogicZFeedback,
    /// Scale applied by the optional budget policy.
    pub budget_scale: f32,
}

impl InterfaceZReport {
    /// Returns `true` when any contributing pulse reports an interface.
    pub fn has_interface(&self) -> bool {
        self.pulses.iter().any(|pulse| !pulse.is_empty()) || !self.fused_pulse.is_empty()
    }
}

/// Stateful conductor that runs multiple interface gauges, projects their
/// signatures into Z-space, and fuses the resulting pulses with optional
/// smoothing and budget guards.
>>>>>>> 9538765f
#[derive(Clone)]
pub struct InterfaceZConductor {
    gauges: Vec<InterfaceGauge>,
    lift: InterfaceZLift,
    conductor: ZConductor,
    clock: u64,
    emitter: MicrolocalEmitter,
}

impl InterfaceZConductor {
    /// Creates a new conductor for the provided gauges and Z lift.
    pub fn new(gauges: Vec<InterfaceGauge>, lift: InterfaceZLift) -> Self {
        assert!(!gauges.is_empty(), "at least one gauge must be supplied");
        let emitter = MicrolocalEmitter::new();
        InterfaceZConductor {
            gauges,
            lift,
            conductor: ZConductor::default(),
            clock: 0,
            emitter,
        }
    }

    /// Installs exponential smoothing applied to the fused pulse.
    pub fn with_smoothing(mut self, smoothing: f32) -> Self {
        self.smoothing = smoothing.clamp(0.0, 1.0);
        self
    }

    /// Overrides the quality policy used during fusion.
    pub fn with_policy<P>(mut self, policy: P) -> Self
    where
        P: ZSourcePolicy + 'static,
    {
        self.policy = Arc::new(policy);
        self
    }

    /// Applies an additional band-energy policy multiplier.
    pub fn with_band_policy(mut self, policy: BandPolicy) -> Self {
        self.band_policy = Some(policy);
        self
    }

    /// Installs a budget guard on the fused pulse.
    pub fn with_budget_policy(mut self, policy: BudgetPolicy) -> Self {
        self.budget_policy = Some(policy);
        self
    }

    /// Executes one conductor step, returning the fused report.
    #[allow(clippy::too_many_arguments)]
    pub fn step(
        &mut self,
        mask: &ArrayD<f32>,
        c_prime: Option<&ArrayD<f32>>,
        ts: Option<u64>,
        tempo: Option<f32>,
    ) -> InterfaceZReport {
        let mut pulses = Vec::with_capacity(self.gauges.len());
        for gauge in &self.gauges {
            let signature = if let Some(label) = c_prime {
                gauge.analyze_with_label(mask, Some(label))
            } else {
                gauge.analyze(mask)
            };
            pulses.push(self.lift.project(&signature));
        }

        let mut qualities = Vec::with_capacity(pulses.len());
        let mut weighted = Vec::with_capacity(pulses.len());
        for pulse in &pulses {
            let mut quality = self.policy.quality(pulse);
            if let Some(band) = &self.band_policy {
                quality *= band.project_quality(pulse);
            }
            let quality = quality.clamp(0.0, 1.0);
            qualities.push(quality);
            weighted.push(pulse.scaled(quality));
        }

        let mut fused = InterfaceZPulse::aggregate(&weighted);
        let mut events = Vec::new();
        if let (Some(previous), smoothing) = (self.previous.as_ref(), self.smoothing) {
            if smoothing > 0.0 {
                fused = InterfaceZPulse::lerp(previous, &fused, smoothing);
                events.push("smoothing.applied".to_string());
            }
        }
        let now = self.clock;
        self.clock = self.clock.wrapping_add(1);

        let zpulses: Vec<ZPulse> = pulses
            .iter()
            .map(|pulse| ZPulse {
                source: pulse.source,
                ts: now,
                band_energy: pulse.band_energy,
                drift: pulse.drift,
                z_bias: pulse.z_bias,
                support: pulse.support,
                quality: pulse.quality_hint.unwrap_or(1.0),
                stderr: pulse.standard_error.unwrap_or(0.0),
                latency_ms: 0.0,
            })
            .collect();
        self.emitter.extend(zpulses);
        let mut registry = ZRegistry::with_capacity(1);
        registry.register(self.emitter.clone());
        let fused_z = self.conductor.step_from_registry(&mut registry, now);

<<<<<<< HEAD
        self.policy.late_fuse(&mut fused, &pulses, &qualities);

        let mut budget_scale = 1.0;
        if let Some(budget) = &self.budget_policy {
            budget_scale = budget.apply(&mut fused);
        }

        self.carry = Some(fused.clone());
=======
        let feedback = fused.clone().into_softlogic_feedback();
        let mean_quality = if qualities.is_empty() {
            0.0
        } else {
            qualities.iter().copied().sum::<f32>() / qualities.len() as f32
        };

        let (above, here, beneath) = fused.band_energy;
        let ts = ts.unwrap_or_else(|| {
            let assigned = self.next_ts;
            self.next_ts = self.next_ts.wrapping_add(1);
            assigned
        });
        let tempo = tempo.unwrap_or(0.0);

        let z_pulse = ZPulse {
            source: fused.source,
            ts,
            tempo,
            drift: fused.drift,
            z_bias: fused.z_bias,
            support: ZSupport {
                leading: above,
                central: here,
                trailing: beneath,
            },
            band_energy: fused.band_energy,
            quality: mean_quality.clamp(0.0, 1.0),
            stderr: fused.standard_error.unwrap_or(0.0),
            latency_ms: 0.0,
        };

        let attribution_weights: Vec<(ZSource, f32)> = pulses
            .iter()
            .zip(qualities.iter())
            .map(|(pulse, &quality)| {
                let weight = (pulse.support * quality).max(0.0);
                (pulse.source, weight)
            })
            .collect();
        let total_weight: f32 = attribution_weights.iter().map(|(_, w)| *w).sum();
        let attributions = if total_weight > 0.0 {
            attribution_weights
                .into_iter()
                .map(|(source, weight)| ZAttribution {
                    source,
                    weight: weight / total_weight,
                })
                .collect()
        } else {
            vec![ZAttribution {
                source: ZSource::Microlocal,
                weight: 0.0,
            }]
        };
>>>>>>> 9538765f

        let fused_z = InterfaceZFused {
            pulse: z_pulse,
            z: fused.z_bias,
            attributions,
            events,
        };

        InterfaceZReport {
            pulses,
            qualities,
            fused_pulse: fused,
            fused_z,
            feedback,
            budget_scale,
        }
    }
<<<<<<< HEAD

    /// Returns the most recent fused pulse emitted by the conductor.
    pub fn last_fused_pulse(&self) -> InterfaceZPulse {
        self.carry.clone().unwrap_or_else(InterfaceZPulse::default)
=======
}

impl fmt::Debug for InterfaceZConductor {
    fn fmt(&self, f: &mut fmt::Formatter<'_>) -> fmt::Result {
        f.debug_struct("InterfaceZConductor")
            .field("gauges", &self.gauges)
            .field("lift", &self.lift)
            .field("smoothing", &self.smoothing)
            .field("band_policy", &self.band_policy)
            .field("budget_policy", &self.budget_policy)
            .field("previous", &self.previous)
            .field("next_ts", &self.next_ts)
            .finish()
>>>>>>> 9538765f
    }
}

#[derive(Clone, Default)]
#[allow(dead_code)]
struct MicrolocalEmitter {
    queue: Arc<Mutex<VecDeque<ZPulse>>>,
}

#[allow(dead_code)]
impl MicrolocalEmitter {
    fn new() -> Self {
        Self::default()
    }

    fn extend<I>(&self, pulses: I)
    where
        I: IntoIterator<Item = ZPulse>,
    {
        let mut queue = self
            .queue
            .lock()
            .expect("microlocal emitter queue poisoned");
        queue.extend(pulses);
    }
}

impl ZEmitter for MicrolocalEmitter {
    fn name(&self) -> ZSource {
        ZSource::Microlocal
    }

    fn tick(&mut self, now: u64) -> Option<ZPulse> {
        let mut queue = self
            .queue
            .lock()
            .expect("microlocal emitter queue poisoned");
        queue.pop_front().map(|mut pulse| {
            if pulse.ts == 0 {
                pulse.ts = now;
            }
            pulse
        })
    }
}

fn radius_in_steps(physical_radius: f32, grid_spacing: f32) -> isize {
    let radius = physical_radius.max(f32::EPSILON);
    let spacing = grid_spacing.max(f32::EPSILON);
    let steps = (radius / spacing).ceil() as isize;
    steps.max(1)
}

fn unit_sphere_area(dim: usize) -> f32 {
    if dim == 0 {
        return 0.0;
    }
    let dim = dim as f64;
    let numerator = 2.0_f64 * std::f64::consts::PI.powf(dim / 2.0);
    let denominator = gamma(dim / 2.0);
    (numerator / denominator) as f32
}

fn generate_offsets(dim: usize, radius: isize) -> Vec<Vec<isize>> {
    fn recurse(acc: &mut Vec<Vec<isize>>, cur: &mut Vec<isize>, dim: usize, radius: isize) {
        if cur.len() == dim {
            acc.push(cur.clone());
            return;
        }
        for step in -radius..=radius {
            cur.push(step);
            recurse(acc, cur, dim, radius);
            cur.pop();
        }
    }
    let mut acc = Vec::new();
    let mut scratch = Vec::with_capacity(dim);
    recurse(&mut acc, &mut scratch, dim, radius);
    acc
}

fn neighbor_sample(
    field: &ArrayD<f32>,
    idx: &[usize],
    shape: &[usize],
    offset: &[isize],
) -> Option<f32> {
    let mut coord = Vec::with_capacity(idx.len());
    for (axis, &delta) in offset.iter().enumerate() {
        let pos = idx[axis] as isize + delta;
        if pos < 0 || pos >= shape[axis] as isize {
            return None;
        }
        coord.push(pos as usize);
    }
    Some(field[IxDyn(&coord)])
}

fn local_raw_density(
    mask: &ArrayD<f32>,
    idx: &[usize],
    shape: &[usize],
    threshold: f32,
    center: f32,
) -> (f32, bool) {
    let dim = idx.len();
    let mut diff_count = 0.0f32;
    let mut neighbor_total = 0.0f32;
    for axis in 0..dim {
        if idx[axis] + 1 < shape[axis] {
            neighbor_total += 1.0;
            let mut coord = idx.to_vec();
            coord[axis] += 1;
            let neigh = mask[IxDyn(&coord)];
            if (neigh - center).abs() >= threshold {
                diff_count += 1.0;
            }
        }
        if idx[axis] > 0 {
            neighbor_total += 1.0;
            let mut coord = idx.to_vec();
            coord[axis] -= 1;
            let neigh = mask[IxDyn(&coord)];
            if (neigh - center).abs() >= threshold {
                diff_count += 1.0;
            }
        }
    }
    if neighbor_total > 0.0 {
        let raw = diff_count / neighbor_total;
        (raw, diff_count > 0.0)
    } else {
        (0.0, false)
    }
}

fn oriented_normal(
    label: &ArrayD<f32>,
    idx: &[usize],
    shape: &[usize],
    h: f32,
    threshold: f32,
) -> Option<Vec<f32>> {
    let dim = idx.len();
    let mut grad = vec![0.0f32; dim];
    let mut magnitudes = vec![0.0f32; dim];
    let center = label[IxDyn(idx)];
    for axis in 0..dim {
        let forward = if idx[axis] + 1 < shape[axis] {
            let mut coord = idx.to_vec();
            coord[axis] += 1;
            label[IxDyn(&coord)]
        } else {
            center
        };
        let backward = if idx[axis] > 0 {
            let mut coord = idx.to_vec();
            coord[axis] -= 1;
            label[IxDyn(&coord)]
        } else {
            center
        };
        let forward_delta = forward - center;
        let backward_delta = center - backward;
        if forward_delta.abs() >= backward_delta.abs() {
            grad[axis] = forward_delta / h;
            magnitudes[axis] = forward_delta.abs();
        } else {
            grad[axis] = backward_delta / h;
            magnitudes[axis] = backward_delta.abs();
        }
    }
    let max_mag = magnitudes.iter().copied().fold(0.0f32, f32::max);
    if max_mag < threshold {
        return None;
    }
    let mut first_axis = None;
    for axis in 0..dim {
        if magnitudes[axis] + f32::EPSILON < max_mag {
            grad[axis] = 0.0;
        } else if (magnitudes[axis] - max_mag).abs() <= f32::EPSILON {
            if let Some(primary) = first_axis {
                if axis != primary {
                    grad[axis] = 0.0;
                }
            } else {
                first_axis = Some(axis);
            }
        }
    }
    let norm_sq = grad.iter().map(|g| (*g as f64).powi(2)).sum::<f64>() as f32;
    if norm_sq.sqrt() < threshold {
        return None;
    }
    let norm = norm_sq.sqrt().max(f32::EPSILON);
    for g in &mut grad {
        *g /= norm;
    }
    Some(grad)
}

fn mean_curvature_from_field(
    field: &ArrayD<f32>,
    idx: &[usize],
    shape: &[usize],
    h: f32,
    threshold: f32,
) -> Option<(f32, f32)> {
    let dim = idx.len();
    let center_normal = normalized_gradient(field, idx, shape, h, threshold)?;
    let mut divergence = 0.0f32;
    for axis in 0..dim {
        let forward = normalized_gradient_offset(field, idx, shape, axis, 1, h, threshold)
            .unwrap_or_else(|| center_normal.clone());
        let backward = normalized_gradient_offset(field, idx, shape, axis, -1, h, threshold)
            .unwrap_or_else(|| center_normal.clone());
        let derivative = (forward[axis] - backward[axis]) / (2.0 * h);
        if derivative.is_finite() {
            divergence += derivative;
        }
    }
    let signed = divergence;
    let magnitude = divergence.abs();
    Some((magnitude, signed))
}

fn normalized_gradient(
    field: &ArrayD<f32>,
    idx: &[usize],
    shape: &[usize],
    h: f32,
    threshold: f32,
) -> Option<Vec<f32>> {
    let dim = idx.len();
    let mut grad = vec![0.0f32; dim];
    let center = field[IxDyn(idx)];
    for axis in 0..dim {
        let forward = if idx[axis] + 1 < shape[axis] {
            let mut coord = idx.to_vec();
            coord[axis] += 1;
            field[IxDyn(&coord)]
        } else {
            center
        };
        let backward = if idx[axis] > 0 {
            let mut coord = idx.to_vec();
            coord[axis] -= 1;
            field[IxDyn(&coord)]
        } else {
            center
        };
        grad[axis] = match (idx[axis] > 0, idx[axis] + 1 < shape[axis]) {
            (true, true) => (forward - backward) / (2.0 * h),
            (false, true) => (forward - center) / h,
            (true, false) => (center - backward) / h,
            (false, false) => 0.0,
        };
    }
    let norm_sq = grad.iter().map(|g| (*g as f64).powi(2)).sum::<f64>() as f32;
    if norm_sq.sqrt() < threshold {
        return None;
    }
    let norm = norm_sq.sqrt().max(f32::EPSILON);
    for g in &mut grad {
        *g /= norm;
    }
    Some(grad)
}

fn normalized_gradient_offset(
    field: &ArrayD<f32>,
    idx: &[usize],
    shape: &[usize],
    axis: usize,
    delta: isize,
    h: f32,
    threshold: f32,
) -> Option<Vec<f32>> {
    let pos = idx[axis] as isize + delta;
    if pos < 0 || pos >= shape[axis] as isize {
        return None;
    }
    let mut coord = idx.to_vec();
    coord[axis] = pos as usize;
    normalized_gradient(field, &coord, shape, h, threshold)
}

#[cfg(test)]
#[path = "microlocal/tests/mod.rs"]
mod tests;<|MERGE_RESOLUTION|>--- conflicted
+++ resolved
@@ -34,12 +34,8 @@
 //! survives the gauge quotient, and optionally reconstructs the oriented normal
 //! field together with signed curvature when a phase label is supplied.
 
-<<<<<<< HEAD
 use crate::coop::ai::{CoopAgent, CoopProposal};
 use crate::telemetry::hub::SoftlogicZFeedback;
-=======
-use crate::telemetry::hub::{self, SoftlogicZFeedback};
->>>>>>> 9538765f
 use crate::theory::zpulse::{
     ZAdaptiveGainCfg, ZConductor, ZEmitter, ZFrequencyConfig, ZFused, ZPulse, ZRegistry, ZSource,
 };
@@ -49,58 +45,8 @@
 use statrs::function::gamma::gamma;
 use std::collections::VecDeque;
 use std::f64::consts::PI;
-<<<<<<< HEAD
 use std::fmt;
 use std::sync::{Arc, Mutex};
-=======
-use std::{
-    collections::VecDeque,
-    sync::{Arc, Mutex},
-};
-
-#[derive(Clone, Default, Debug)]
-pub struct MicrolocalEmitter {
-    queue: Arc<Mutex<VecDeque<ZPulse>>>,
-}
-
-impl MicrolocalEmitter {
-    pub fn new() -> Self {
-        Self::default()
-    }
-
-    pub fn enqueue(&self, pulse: ZPulse) {
-        let mut queue = self
-            .queue
-            .lock()
-            .expect("microlocal emitter queue poisoned");
-        queue.push_back(pulse);
-    }
-
-    pub fn extend<I>(&self, pulses: I)
-    where
-        I: IntoIterator<Item = ZPulse>,
-    {
-        let mut queue = self
-            .queue
-            .lock()
-            .expect("microlocal emitter queue poisoned");
-        queue.extend(pulses);
-    }
-}
-
-impl ZEmitter for MicrolocalEmitter {
-    fn name(&self) -> ZSource {
-        ZSource::Microlocal
-    }
-
-    fn tick(&mut self, _now: u64) -> Option<ZPulse> {
-        self.queue
-            .lock()
-            .expect("microlocal emitter queue poisoned")
-            .pop_front()
-    }
-}
->>>>>>> 9538765f
 
 /// Result of running an [`InterfaceGauge`] on a binary phase field.
 #[derive(Debug, Clone)]
@@ -1012,7 +958,6 @@
     }
 }
 
-<<<<<<< HEAD
 #[derive(Clone, Default)]
 struct MicrolocalEmitter {
     queue: Arc<Mutex<VecDeque<ZPulse>>>,
@@ -1060,48 +1005,6 @@
 
 /// Drives a bank of microlocal gauges and fuses the resulting Z pulses into a
 /// smoothed control signal suitable for Softlogic feedback.
-=======
-/// Result of fusing microlocal pulses into a Z-space packet.
-#[derive(Debug, Clone)]
-pub struct InterfaceZFused {
-    /// Synthetic Z pulse emitted after fusion.
-    pub pulse: ZPulse,
-    /// Scalar Z value mirroring the fused pulse bias.
-    pub z: f32,
-    /// Normalised attributions assigned to each contributing gauge.
-    pub attributions: Vec<ZAttribution>,
-    /// Optional events generated during fusion (e.g. smoothing, clamping).
-    pub events: Vec<String>,
-}
-
-/// Aggregated report returned by [`InterfaceZConductor::step`].
-#[derive(Debug, Clone)]
-pub struct InterfaceZReport {
-    /// Raw pulses produced by the gauges prior to weighting.
-    pub pulses: Vec<InterfaceZPulse>,
-    /// Quality weights assigned to each pulse.
-    pub qualities: Vec<f32>,
-    /// Weighted and smoothed microlocal pulse.
-    pub fused_pulse: InterfaceZPulse,
-    /// Z-space projection of the fused pulse.
-    pub fused_z: InterfaceZFused,
-    /// Softlogic feedback derived from the fused pulse.
-    pub feedback: SoftlogicZFeedback,
-    /// Scale applied by the optional budget policy.
-    pub budget_scale: f32,
-}
-
-impl InterfaceZReport {
-    /// Returns `true` when any contributing pulse reports an interface.
-    pub fn has_interface(&self) -> bool {
-        self.pulses.iter().any(|pulse| !pulse.is_empty()) || !self.fused_pulse.is_empty()
-    }
-}
-
-/// Stateful conductor that runs multiple interface gauges, projects their
-/// signatures into Z-space, and fuses the resulting pulses with optional
-/// smoothing and budget guards.
->>>>>>> 9538765f
 #[derive(Clone)]
 pub struct InterfaceZConductor {
     gauges: Vec<InterfaceGauge>,
@@ -1213,7 +1116,6 @@
         registry.register(self.emitter.clone());
         let fused_z = self.conductor.step_from_registry(&mut registry, now);
 
-<<<<<<< HEAD
         self.policy.late_fuse(&mut fused, &pulses, &qualities);
 
         let mut budget_scale = 1.0;
@@ -1222,63 +1124,6 @@
         }
 
         self.carry = Some(fused.clone());
-=======
-        let feedback = fused.clone().into_softlogic_feedback();
-        let mean_quality = if qualities.is_empty() {
-            0.0
-        } else {
-            qualities.iter().copied().sum::<f32>() / qualities.len() as f32
-        };
-
-        let (above, here, beneath) = fused.band_energy;
-        let ts = ts.unwrap_or_else(|| {
-            let assigned = self.next_ts;
-            self.next_ts = self.next_ts.wrapping_add(1);
-            assigned
-        });
-        let tempo = tempo.unwrap_or(0.0);
-
-        let z_pulse = ZPulse {
-            source: fused.source,
-            ts,
-            tempo,
-            drift: fused.drift,
-            z_bias: fused.z_bias,
-            support: ZSupport {
-                leading: above,
-                central: here,
-                trailing: beneath,
-            },
-            band_energy: fused.band_energy,
-            quality: mean_quality.clamp(0.0, 1.0),
-            stderr: fused.standard_error.unwrap_or(0.0),
-            latency_ms: 0.0,
-        };
-
-        let attribution_weights: Vec<(ZSource, f32)> = pulses
-            .iter()
-            .zip(qualities.iter())
-            .map(|(pulse, &quality)| {
-                let weight = (pulse.support * quality).max(0.0);
-                (pulse.source, weight)
-            })
-            .collect();
-        let total_weight: f32 = attribution_weights.iter().map(|(_, w)| *w).sum();
-        let attributions = if total_weight > 0.0 {
-            attribution_weights
-                .into_iter()
-                .map(|(source, weight)| ZAttribution {
-                    source,
-                    weight: weight / total_weight,
-                })
-                .collect()
-        } else {
-            vec![ZAttribution {
-                source: ZSource::Microlocal,
-                weight: 0.0,
-            }]
-        };
->>>>>>> 9538765f
 
         let fused_z = InterfaceZFused {
             pulse: z_pulse,
@@ -1296,12 +1141,11 @@
             budget_scale,
         }
     }
-<<<<<<< HEAD
 
     /// Returns the most recent fused pulse emitted by the conductor.
     pub fn last_fused_pulse(&self) -> InterfaceZPulse {
         self.carry.clone().unwrap_or_else(InterfaceZPulse::default)
-=======
+    }
 }
 
 impl fmt::Debug for InterfaceZConductor {
@@ -1315,7 +1159,6 @@
             .field("previous", &self.previous)
             .field("next_ts", &self.next_ts)
             .finish()
->>>>>>> 9538765f
     }
 }
 
