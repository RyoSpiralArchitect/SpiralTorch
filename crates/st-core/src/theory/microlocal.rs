--- conflicted
+++ resolved
@@ -12,12 +12,7 @@
 
 use crate::telemetry::hub::SoftlogicZFeedback;
 use crate::theory::zpulse::{
-<<<<<<< HEAD
     ZConductor, ZConductorCfg, ZEmitter, ZPulse, ZRegistry, ZScale, ZSource, ZSupport,
-=======
-    ZConductor, ZConductorCfg, ZEmitter, ZPulse, ZRegistry, ZScale, ZSource,
-    ZSupport,
->>>>>>> ed09268f
 };
 use crate::util::math::LeechProjector;
 use ndarray::{indices, ArrayD, ArrayViewD, Dimension, IxDyn};
@@ -345,12 +340,7 @@
             support: total_support,
             interface_cells,
             band_energy,
-<<<<<<< HEAD
             scale: ZScale::new(signature.physical_radius),
-=======
-            // [SCALE-TODO] Stage scale metadata without applying it.
-            scale: ZScale::ONE,
->>>>>>> ed09268f
             drift,
             z_bias: bias,
             quality_hint: None,
@@ -366,12 +356,7 @@
     pub support: f32,
     pub interface_cells: f32,
     pub band_energy: (f32, f32, f32),
-<<<<<<< HEAD
     pub scale: Option<ZScale>,
-=======
-    // [SCALE-TODO] Restore scale metadata for staged rollout.
-    pub scale: ZScale,
->>>>>>> ed09268f
     pub drift: f32,
     pub z_bias: f32,
     pub quality_hint: Option<f32>,
@@ -426,12 +411,7 @@
             support,
             interface_cells,
             band_energy: band,
-<<<<<<< HEAD
             scale,
-=======
-            // [SCALE-TODO] Aggregation keeps scale at unity for now.
-            scale: ZScale::ONE,
->>>>>>> ed09268f
             drift: if drift_weight > 0.0 {
                 drift_sum / drift_weight
             } else {
@@ -458,17 +438,12 @@
                 lerp(current.band_energy.1, next.band_energy.1, t),
                 lerp(current.band_energy.2, next.band_energy.2, t),
             ),
-<<<<<<< HEAD
             scale: match (current.scale, next.scale) {
                 (Some(a), Some(b)) => Some(ZScale::lerp(a, b, t)),
                 (Some(a), None) => Some(a),
                 (None, Some(b)) => Some(b),
                 (None, None) => None,
             },
-=======
-            // [SCALE-TODO] Pending interpolation strategy for scale.
-            scale: ZScale::ONE,
->>>>>>> ed09268f
             drift: lerp(current.drift, next.drift, t),
             z_bias: lerp(current.z_bias, next.z_bias, t),
             quality_hint: next.quality_hint.or(current.quality_hint),
@@ -487,10 +462,6 @@
                 self.band_energy.1 * gain,
                 self.band_energy.2 * gain,
             ),
-<<<<<<< HEAD
-=======
-            // [SCALE-TODO] Scaling does not yet touch scale metadata.
->>>>>>> ed09268f
             scale: self.scale,
             drift: self.drift * gain,
             z_bias: self.z_bias * gain,
