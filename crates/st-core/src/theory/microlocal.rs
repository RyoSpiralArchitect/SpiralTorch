// SPDX-License-Identifier: AGPL-3.0-or-later
// © 2025 Ryo ∴ SpiralArchitect (kishkavsesvit@icloud.com)
// Part of SpiralTorch — Licensed under AGPL-3.0-or-later.
// Unauthorized derivative works or closed redistribution prohibited under AGPL §13.

// ============================================================================
//  SpiralReality Proprietary
//  Copyright (c) 2025 SpiralReality. All Rights Reserved.
//
//  NOTICE: This file contains confidential and proprietary information of
//  SpiralReality. ANY USE, COPYING, MODIFICATION, DISTRIBUTION, DISPLAY,
//  OR DISCLOSURE OF THIS FILE, IN WHOLE OR IN PART, IS STRICTLY PROHIBITED
//  WITHOUT THE PRIOR WRITTEN CONSENT OF SPIRALREALITY.
//
//  NO LICENSE IS GRANTED OR IMPLIED BY THIS FILE. THIS SOFTWARE IS PROVIDED
//  "AS IS", WITHOUT WARRANTY OF ANY KIND, EXPRESS OR IMPLIED, INCLUDING BUT
//  NOT LIMITED TO THE WARRANTIES OF MERCHANTABILITY, FITNESS FOR A PARTICULAR
//  PURPOSE AND NON-INFRINGEMENT. IN NO EVENT SHALL SPIRALREALITY OR ITS
//  SUPPLIERS BE LIABLE FOR ANY CLAIM, DAMAGES OR OTHER LIABILITY, WHETHER IN
//  AN ACTION OF CONTRACT, TORT OR OTHERWISE, ARISING FROM, OUT OF OR IN
//  CONNECTION WITH THE SOFTWARE OR THE USE OR OTHER DEALINGS IN THE SOFTWARE.
// ============================================================================

//! Microlocal boundary gauges used to detect interfaces that survive the
//! blow-up limit without committing to a global label.
//!
//! The constructions in this module mirror the BV/varifold correspondence
//! outlined in the SpiralTorch sheaf notes: only the presence of an interface
//! (the `R` machine) remains gauge invariant in the microlocal limit, while
//! oriented data such as co-normals requires an external label `c′` to fix a
//! sign.  `InterfaceGauge` provides a practical discretisation that measures
//! the local total-variation density inside shrinking metric balls, emits the
//! stable boundary indicator, and optionally reconstructs the oriented normal
//! field when a signed phase label is supplied.

use crate::telemetry::hub::SoftlogicZFeedback;
use crate::util::math::LeechProjector;
use ndarray::{indices, ArrayD, Dimension, IxDyn};
use statrs::function::gamma::gamma;
use std::f64::consts::PI;

/// Result of running an [`InterfaceGauge`] on a binary phase field.
#[derive(Debug, Clone)]
pub struct InterfaceSignature {
    /// Gauge invariant boundary detector (1 = interface present).
    pub r_machine: ArrayD<f32>,
    /// Raw (0–1) estimate of the perimeter density relative to the flat lattice.
    pub raw_density: ArrayD<f32>,
    /// Perimeter density normalised by \(|D\chi_E|(B_\varepsilon)/\varepsilon^{d-1}|\),
    /// mapped to \{0, \kappa_d\} to match the finite perimeter blow-up.
    pub perimeter_density: ArrayD<f32>,
    /// Optional unit normal field (only populated when `c_prime` was provided).
    pub orientation: Option<ArrayD<f32>>,
    /// Surface measure of the unit \((d-1)\)-sphere used for the normalisation.
    pub kappa_d: f32,
    /// Radius in lattice steps used to accumulate the blow-up statistics.
    pub radius: isize,
    /// Physical radius (same units as the lattice spacing) backing `radius`.
    pub physical_radius: f32,
}

impl InterfaceSignature {
    /// Returns `true` when any interface cell was detected.
    pub fn has_interface(&self) -> bool {
        self.r_machine.iter().any(|v| *v > 0.0)
    }
}

/// Microlocal interface detector approximating the BV blow-up.
#[derive(Debug, Clone)]
pub struct InterfaceGauge {
    grid_spacing: f32,
    physical_radius: f32,
    threshold: f32,
}

impl InterfaceGauge {
    /// Constructs a new interface gauge.
    ///
    /// * `grid_spacing` – physical size of one lattice step (used for gradients).
    /// * `physical_radius` – radius of the metric ball used in the blow-up probe.
    pub fn new(grid_spacing: f32, physical_radius: f32) -> Self {
        Self {
            grid_spacing: grid_spacing.max(f32::EPSILON),
            physical_radius: physical_radius.max(f32::EPSILON),
            threshold: 0.25,
        }
    }

    /// Adjusts the contrast threshold used when deciding if two samples belong
    /// to different phases. Defaults to `0.25` which is robust for \{0,1\} masks.
    pub fn with_threshold(mut self, threshold: f32) -> Self {
        self.threshold = threshold.max(0.0);
        self
    }

    /// Evaluates the gauge on a binary mask, returning the interface signature.
    pub fn analyze(&self, mask: &ArrayD<f32>) -> InterfaceSignature {
        self.analyze_with_radius(mask, None, self.physical_radius)
    }

    /// Evaluates the gauge on a binary mask using an optional signed label `c′`
    /// to reconstruct oriented normals.
    pub fn analyze_with_label(
        &self,
        mask: &ArrayD<f32>,
        c_prime: Option<&ArrayD<f32>>,
    ) -> InterfaceSignature {
        self.analyze_with_radius(mask, c_prime, self.physical_radius)
    }

    /// Evaluates the gauge at a custom physical radius, returning the interface
    /// signature extracted at that scale.
    pub fn analyze_with_radius(
        &self,
        mask: &ArrayD<f32>,
        c_prime: Option<&ArrayD<f32>>,
        physical_radius: f32,
    ) -> InterfaceSignature {
        let dim = mask.ndim();
        assert!(dim > 0, "mask must have positive dimension");
        if let Some(label) = c_prime {
            assert_eq!(label.shape(), mask.shape(), "c′ must match mask shape");
        }

        let radius = radius_in_steps(physical_radius, self.grid_spacing);
        self.analyze_with_steps(mask, c_prime, radius, physical_radius.max(f32::EPSILON))
    }

    /// Evaluates the gauge across multiple radii and returns the resulting
    /// signatures ordered according to the supplied radii slice.
    pub fn analyze_multiradius(
        &self,
        mask: &ArrayD<f32>,
        c_prime: Option<&ArrayD<f32>>,
        radii: &[f32],
    ) -> Vec<InterfaceSignature> {
        assert!(!radii.is_empty(), "at least one radius must be provided");
        radii
            .iter()
            .map(|&radius| self.analyze_with_radius(mask, c_prime, radius))
            .collect()
    }

    fn analyze_with_steps(
        &self,
        mask: &ArrayD<f32>,
        c_prime: Option<&ArrayD<f32>>,
        radius_steps: isize,
        physical_radius: f32,
    ) -> InterfaceSignature {
        let dim = mask.ndim();
        let radius_steps = radius_steps.max(1);
        let offsets = generate_offsets(dim, radius_steps);
        let shape = mask.shape().to_vec();
        let raw_dim = mask.raw_dim();
        let mut r_machine = ArrayD::<f32>::zeros(raw_dim.clone());
        let mut raw_density = ArrayD::<f32>::zeros(raw_dim.clone());
        let mut perimeter_density = ArrayD::<f32>::zeros(raw_dim.clone());
        let mut orientation = c_prime.map(|_| {
            let mut full_shape = Vec::with_capacity(dim + 1);
            full_shape.push(dim);
            full_shape.extend_from_slice(&shape);
            ArrayD::<f32>::zeros(IxDyn(&full_shape))
        });

        let threshold = self.threshold;
        let kappa_d = unit_sphere_area(dim);

        for idx in indices(raw_dim.clone()) {
            let idx_slice = idx.slice();
            let idx_dyn = IxDyn(idx_slice);
            let center = mask[&idx_dyn];
            let mut min_val = center;
            let mut max_val = center;

            for off in offsets.iter().filter(|off| off.iter().any(|&o| o != 0)) {
                if let Some(neigh) = neighbor_sample(mask, idx_slice, &shape, off) {
                    min_val = min_val.min(neigh);
                    max_val = max_val.max(neigh);
                }
            }

            let has_interface = (max_val - min_val) >= threshold;
            let r_val = if has_interface { 1.0 } else { 0.0 };
            r_machine[&idx_dyn] = r_val;

            let (raw_val, discrete_jump) =
                local_raw_density(mask, idx_slice, &shape, threshold, center);
            raw_density[&idx_dyn] = raw_val;
            perimeter_density[&idx_dyn] = if discrete_jump { kappa_d } else { 0.0 };

            if let (Some(label_field), Some(ref mut orient)) = (c_prime, orientation.as_mut()) {
                if has_interface {
                    let normal = oriented_normal(
                        label_field,
                        idx_slice,
                        &shape,
                        self.grid_spacing,
                        threshold,
                    );
                    if let Some(n) = normal {
                        for axis in 0..dim {
                            let mut coord = Vec::with_capacity(dim + 1);
                            coord.push(axis);
                            coord.extend_from_slice(idx_slice);
                            orient[IxDyn(&coord)] = n[axis];
                        }
                    }
                }
            }
        }

        InterfaceSignature {
            r_machine,
            raw_density,
            perimeter_density,
            orientation,
            kappa_d,
            radius: radius_steps,
            physical_radius,
        }
    }

<<<<<<< HEAD
    /// Returns the discretised sampling radius expressed in lattice steps.
    pub fn radius_in_steps(&self) -> isize {
        let steps = (self.physical_radius / self.grid_spacing).ceil() as isize;
        steps.max(1)
=======
    fn radius_in_steps(&self) -> isize {
        radius_in_steps(self.physical_radius, self.grid_spacing)
>>>>>>> 4a6426f9
    }
}

/// Couples microlocal interface signatures into a Z-space control pulse.
///
/// The lift projects oriented perimeter density onto a preferred Z-axis,
/// accumulates Above/Here/Beneath energy, and enriches the signed drift with a
/// [`LeechProjector`] so downstream runtimes can bias their Z control signal
/// using interface geometry alone. When orientations are absent the lift
/// reduces to a neutral pulse (`z_bias = 0`) that still reports boundary
/// support through the Here band.
#[derive(Debug, Clone)]
pub struct InterfaceZLift {
    axis: Vec<f32>,
    projector: LeechProjector,
    bias_gain: f32,
    min_support: f32,
    orientation_floor: f32,
}

impl InterfaceZLift {
    /// Builds a new lift for the provided preferred Z-axis and projector.
    ///
    /// The axis is normalised internally so callers can provide any non-zero
    /// vector aligned with the desired Above direction in the microlocal
    /// lattice.
    pub fn new(axis: &[f32], projector: LeechProjector) -> Self {
        assert!(!axis.is_empty(), "axis must not be empty");
        let mut axis_vec = axis.to_vec();
        let norm = axis_vec
            .iter()
            .map(|v| (*v as f64).powi(2))
            .sum::<f64>()
            .sqrt();
        assert!(norm > f64::EPSILON, "axis must have non-zero length");
        let inv_norm = (norm as f32).recip();
        for value in &mut axis_vec {
            *value *= inv_norm;
        }
        Self {
            axis: axis_vec,
            projector,
            bias_gain: 1.0,
            min_support: 1.0,
            orientation_floor: 0.05,
        }
    }

    /// Scales the enriched Z bias produced by the lift.
    pub fn with_bias_gain(mut self, gain: f32) -> Self {
        self.bias_gain = gain;
        self
    }

    /// Requires a minimum number of interface cells before emitting bias.
    pub fn with_min_support(mut self, min_support: f32) -> Self {
        self.min_support = min_support.max(0.0);
        self
    }

    /// Floor on the oriented drift before the bias becomes active.
    pub fn with_orientation_floor(mut self, floor: f32) -> Self {
        self.orientation_floor = floor.max(0.0);
        self
    }

    /// Returns the normalised axis used during projection.
    pub fn axis(&self) -> &[f32] {
        &self.axis
    }

    /// Projects the provided microlocal signature into a Z-space pulse.
    pub fn project(&self, signature: &InterfaceSignature) -> InterfaceZPulse {
        let dim = signature.r_machine.ndim();
        assert_eq!(dim, self.axis.len(), "axis dimension mismatch");

        let mut interface_cells = 0.0f32;
        let mut boundary_mass = 0.0f32;
        let mut above = 0.0f32;
        let mut here = 0.0f32;
        let mut beneath = 0.0f32;

        let orientation = signature.orientation.as_ref();
        let mut coord = vec![0usize; dim + 1];

        for idx in indices(signature.r_machine.raw_dim()) {
            let idx_slice = idx.slice();
            let idx_dyn = IxDyn(idx_slice);
            let r_val = signature.r_machine[&idx_dyn];
            if r_val <= 0.0 {
                continue;
            }
            interface_cells += r_val;

            let weight = signature.perimeter_density[&idx_dyn];
            if weight <= f32::EPSILON {
                continue;
            }
            boundary_mass += weight;

            if let Some(field) = orientation {
                coord[1..].clone_from_slice(idx_slice);
                let mut projection = 0.0f32;
                for axis_idx in 0..dim {
                    coord[0] = axis_idx;
                    projection += field[IxDyn(&coord)] * self.axis[axis_idx];
                }
                let projection = projection.clamp(-1.0, 1.0);
                let aligned = projection.max(0.0);
                let anti = (-projection).max(0.0);
                let neutral = (1.0 - aligned - anti).max(0.0);
                above += weight * aligned;
                beneath += weight * anti;
                here += weight * neutral;
            } else {
                here += weight;
            }
        }

        let drift = above - beneath;
        let mut z_bias = 0.0f32;
        if interface_cells >= self.min_support && drift.abs() >= self.orientation_floor {
            let magnitude = f64::from(drift.abs());
            let enriched = self.projector.enrich(magnitude) as f32;
            if enriched > f32::EPSILON && self.bias_gain.abs() > f32::EPSILON {
                z_bias = drift.signum() * enriched * self.bias_gain;
            }
        }

        InterfaceZPulse {
            support: boundary_mass,
            interface_cells,
            band_energy: (above, here, beneath),
            drift,
            z_bias,
        }
    }
}

/// Aggregated Z-space pulse produced by [`InterfaceZLift::project`].
#[derive(Debug, Clone, Copy, PartialEq)]
pub struct InterfaceZPulse {
    /// Total perimeter mass supporting the pulse.
    pub support: f32,
    /// Number of interface cells participating in the pulse.
    pub interface_cells: f32,
    /// Above/Here/Beneath energy split produced during projection.
    pub band_energy: (f32, f32, f32),
    /// Signed drift between Above and Beneath energy.
    pub drift: f32,
    /// Signed Z bias generated after enriching the drift.
    pub z_bias: f32,
}

impl InterfaceZPulse {
    /// Returns the total band energy.
    pub fn total_energy(&self) -> f32 {
        let (above, here, beneath) = self.band_energy;
        above + here + beneath
    }

    /// Returns `true` when the pulse carries no support and therefore no
    /// actionable Z-bias signal.
    pub fn is_empty(&self) -> bool {
        self.support <= f32::EPSILON && self.total_energy() <= f32::EPSILON
    }

    /// Aggregates a batch of pulses into a single pulse whose band energies are
    /// the sum of the individual contributions while the Z bias is support
    /// weighted.
    pub fn aggregate(pulses: &[InterfaceZPulse]) -> InterfaceZPulse {
        if pulses.is_empty() {
            return InterfaceZPulse::default();
        }

        let mut support = 0.0f32;
        let mut interface_cells = 0.0f32;
        let mut above = 0.0f32;
        let mut here = 0.0f32;
        let mut beneath = 0.0f32;
        let mut weighted_bias = 0.0f32;

        for pulse in pulses {
            let (p_above, p_here, p_beneath) = pulse.band_energy;
            above += p_above;
            here += p_here;
            beneath += p_beneath;
            interface_cells += pulse.interface_cells;
            support += pulse.support;
            weighted_bias += pulse.z_bias * pulse.support;
        }

        let drift = above - beneath;
        let z_bias = if support > f32::EPSILON {
            weighted_bias / support
        } else {
            0.0
        };

        InterfaceZPulse {
            support,
            interface_cells,
            band_energy: (above, here, beneath),
            drift,
            z_bias,
        }
    }

    /// Blends two pulses using the weight `alpha` for the `next` pulse.
    pub fn lerp(current: &InterfaceZPulse, next: &InterfaceZPulse, alpha: f32) -> InterfaceZPulse {
        let alpha = alpha.clamp(0.0, 1.0);
        if alpha <= f32::EPSILON {
            return *current;
        }
        if (1.0 - alpha) <= f32::EPSILON {
            return *next;
        }
        let beta = 1.0 - alpha;
        let (cur_above, cur_here, cur_beneath) = current.band_energy;
        let (next_above, next_here, next_beneath) = next.band_energy;
        InterfaceZPulse {
            support: current.support * beta + next.support * alpha,
            interface_cells: current.interface_cells * beta + next.interface_cells * alpha,
            band_energy: (
                cur_above * beta + next_above * alpha,
                cur_here * beta + next_here * alpha,
                cur_beneath * beta + next_beneath * alpha,
            ),
            drift: current.drift * beta + next.drift * alpha,
            z_bias: current.z_bias * beta + next.z_bias * alpha,
        }
    }

    /// Converts the pulse into a [`SoftlogicZFeedback`] record using explicit
    /// ψ and weighted loss totals supplied by the caller.
    pub fn into_softlogic_feedback_with(
        self,
        psi_total: f32,
        weighted_loss: f32,
    ) -> SoftlogicZFeedback {
        SoftlogicZFeedback {
            psi_total,
            weighted_loss,
            band_energy: self.band_energy,
            drift: self.drift,
            z_signal: self.z_bias,
        }
    }

    /// Converts the pulse into a [`SoftlogicZFeedback`] record using the
    /// perimeter mass both as ψ total and weighted loss surrogate.
    pub fn into_softlogic_feedback(self) -> SoftlogicZFeedback {
        self.into_softlogic_feedback_with(self.support, self.total_energy())
    }
}

impl Default for InterfaceZPulse {
    fn default() -> Self {
        InterfaceZPulse {
            support: 0.0,
            interface_cells: 0.0,
            band_energy: (0.0, 0.0, 0.0),
            drift: 0.0,
            z_bias: 0.0,
        }
    }
}

/// Drives a bank of microlocal gauges and fuses the resulting Z pulses into a
/// smoothed control signal suitable for Softlogic feedback.
#[derive(Debug, Clone)]
pub struct InterfaceZConductor {
    gauges: Vec<InterfaceGauge>,
    lift: InterfaceZLift,
    smoothing: f32,
    carry: Option<InterfaceZPulse>,
}

impl InterfaceZConductor {
    /// Creates a new conductor from the provided gauges and lift. The
    /// `smoothing` factor defaults to `1.0`, meaning the fused pulse mirrors the
    /// latest measurement unless [`with_smoothing`] is invoked.
    pub fn new(gauges: Vec<InterfaceGauge>, lift: InterfaceZLift) -> Self {
        assert!(!gauges.is_empty(), "at least one gauge must be supplied");
        InterfaceZConductor {
            gauges,
            lift,
            smoothing: 1.0,
            carry: None,
        }
    }

    /// Configures the exponential smoothing factor `alpha` applied when fusing
    /// subsequent pulses. Values in `[0,1]` blend the previous fused pulse with
    /// the latest measurement; `1` disables smoothing while `0` keeps the
    /// previous fused pulse unchanged.
    pub fn with_smoothing(mut self, alpha: f32) -> Self {
        self.smoothing = alpha.clamp(0.0, 1.0);
        self
    }

    /// Returns the gauges driven by the conductor.
    pub fn gauges(&self) -> &[InterfaceGauge] {
        &self.gauges
    }

    /// Processes a binary mask through each gauge, lifts the resulting
    /// signatures into Z pulses, and fuses them into a Softlogic feedback
    /// record. When `psi_total` or `weighted_loss` are omitted they default to
    /// the fused support and total energy respectively.
    pub fn step(
        &mut self,
        mask: &ArrayD<f32>,
        c_prime: Option<&ArrayD<f32>>,
        psi_total: Option<f32>,
        weighted_loss: Option<f32>,
    ) -> InterfaceZReport {
        let mut signatures = Vec::with_capacity(self.gauges.len());
        let mut pulses = Vec::with_capacity(self.gauges.len());

        for gauge in &self.gauges {
            let signature = gauge.analyze_with_label(mask, c_prime);
            let pulse = self.lift.project(&signature);
            signatures.push(signature);
            pulses.push(pulse);
        }

        let fused = InterfaceZPulse::aggregate(&pulses);
        let fused = if let Some(prev) = &self.carry {
            InterfaceZPulse::lerp(prev, &fused, self.smoothing)
        } else {
            fused
        };

        self.carry = Some(fused);

        let psi = psi_total.unwrap_or(fused.support);
        let loss = weighted_loss.unwrap_or(fused.total_energy());
        let feedback = fused.into_softlogic_feedback_with(psi, loss);

        InterfaceZReport {
            signatures,
            pulses,
            fused_pulse: fused,
            feedback,
        }
    }
}

/// Result of a single [`InterfaceZConductor::step`] call, containing both the
/// per-gauge signatures and the fused Z-space feedback.
#[derive(Debug, Clone)]
pub struct InterfaceZReport {
    /// Signatures returned by each gauge, ordered as supplied to the conductor.
    pub signatures: Vec<InterfaceSignature>,
    /// Pulses generated from each signature prior to fusion.
    pub pulses: Vec<InterfaceZPulse>,
    /// Smoothed aggregate pulse after applying fusion and smoothing.
    pub fused_pulse: InterfaceZPulse,
    /// Ready-to-store Softlogic feedback record.
    pub feedback: SoftlogicZFeedback,
}

impl InterfaceZReport {
    /// Returns `true` when any gauge detected an interface.
    pub fn has_interface(&self) -> bool {
        self.signatures
            .iter()
            .any(InterfaceSignature::has_interface)
    }
}

fn unit_sphere_area(dim: usize) -> f32 {
    let d = dim as f64;
    let area = 2.0 * PI.powf(d / 2.0) / gamma(d / 2.0);
    area as f32
}

fn radius_in_steps(physical_radius: f32, grid_spacing: f32) -> isize {
    let radius = physical_radius.max(f32::EPSILON);
    let spacing = grid_spacing.max(f32::EPSILON);
    let steps = (radius / spacing).ceil() as isize;
    steps.max(1)
}

fn generate_offsets(dim: usize, radius: isize) -> Vec<Vec<isize>> {
    fn recurse(acc: &mut Vec<Vec<isize>>, cur: &mut Vec<isize>, dim: usize, radius: isize) {
        if cur.len() == dim {
            acc.push(cur.clone());
            return;
        }
        for step in -radius..=radius {
            cur.push(step);
            recurse(acc, cur, dim, radius);
            cur.pop();
        }
    }
    let mut acc = Vec::new();
    let mut scratch = Vec::with_capacity(dim);
    recurse(&mut acc, &mut scratch, dim, radius);
    acc
}

fn neighbor_sample(
    field: &ArrayD<f32>,
    idx: &[usize],
    shape: &[usize],
    offset: &[isize],
) -> Option<f32> {
    let mut coord = Vec::with_capacity(idx.len());
    for (axis, &delta) in offset.iter().enumerate() {
        let pos = idx[axis] as isize + delta;
        if pos < 0 || pos >= shape[axis] as isize {
            return None;
        }
        coord.push(pos as usize);
    }
    Some(field[IxDyn(&coord)])
}

fn local_raw_density(
    mask: &ArrayD<f32>,
    idx: &[usize],
    shape: &[usize],
    threshold: f32,
    center: f32,
) -> (f32, bool) {
    let dim = idx.len();
    let mut diff_count = 0.0f32;
    let mut neighbor_total = 0.0f32;
    for axis in 0..dim {
        if idx[axis] + 1 < shape[axis] {
            neighbor_total += 1.0;
            let mut coord = idx.to_vec();
            coord[axis] += 1;
            let neigh = mask[IxDyn(&coord)];
            if (neigh - center).abs() >= threshold {
                diff_count += 1.0;
            }
        }
    }
    if neighbor_total > 0.0 {
        let raw = diff_count / neighbor_total;
        (raw, diff_count > 0.0)
    } else {
        (0.0, false)
    }
}

fn oriented_normal(
    label: &ArrayD<f32>,
    idx: &[usize],
    shape: &[usize],
    h: f32,
    threshold: f32,
) -> Option<Vec<f32>> {
    let dim = idx.len();
    let mut grad = vec![0.0f32; dim];
    let center = label[IxDyn(idx)];
    for axis in 0..dim {
        let forward = if idx[axis] + 1 < shape[axis] {
            let mut coord = idx.to_vec();
            coord[axis] += 1;
            label[IxDyn(&coord)]
        } else {
            center
        };
        let backward = if idx[axis] > 0 {
            let mut coord = idx.to_vec();
            coord[axis] -= 1;
            label[IxDyn(&coord)]
        } else {
            center
        };
        grad[axis] = (forward - backward) / (2.0 * h);
    }
    let norm_sq = grad.iter().map(|g| (*g as f64).powi(2)).sum::<f64>() as f32;
    if norm_sq.sqrt() < threshold {
        return None;
    }
    let norm = norm_sq.sqrt().max(f32::EPSILON);
    for g in &mut grad {
        *g /= norm;
    }
    Some(grad)
}

#[cfg(test)]
mod tests {
    use super::*;
    use ndarray::array;

    #[test]
    fn detects_boundary_presence() {
        let mask = array![[0.0, 0.0, 0.0], [0.0, 1.0, 1.0], [0.0, 1.0, 1.0]].into_dyn();
        let gauge = InterfaceGauge::new(1.0, 1.0);
        let sig = gauge.analyze(&mask);
        assert!(sig.has_interface());
        assert_eq!(sig.kappa_d, 2.0 * std::f32::consts::PI);
        assert!((sig.perimeter_density[IxDyn(&[1, 1])] - sig.kappa_d).abs() < 1e-5);
        assert_eq!(sig.perimeter_density[IxDyn(&[0, 0])], 0.0);
        assert!((sig.physical_radius - 1.0).abs() < 1e-6);
    }

    #[test]
    fn oriented_normals_require_label() {
        let mask = array![[0.0, 0.0, 0.0], [0.0, 1.0, 1.0], [0.0, 1.0, 1.0]].into_dyn();
        let c_prime = mask.mapv(|v| if v > 0.5 { 1.0 } else { -1.0 });
        let gauge = InterfaceGauge::new(1.0, 1.0);
        let sig = gauge.analyze_with_label(&mask, Some(&c_prime));
        let orient = sig.orientation.expect("orientation missing");
        let normal_y = orient[IxDyn(&[0, 1, 1])];
        let normal_x = orient[IxDyn(&[1, 1, 1])];
        assert!(normal_y.abs() > 0.5);
        assert!(normal_x.abs() < 1e-3);
    }

    #[test]
    fn z_lift_produces_oriented_bias() {
        let mask = array![[0.0, 0.0, 0.0], [0.0, 1.0, 1.0], [0.0, 1.0, 1.0]].into_dyn();
        let c_prime = mask.mapv(|v| if v > 0.5 { 1.0 } else { -1.0 });
        let gauge = InterfaceGauge::new(1.0, 1.0);
        let sig = gauge.analyze_with_label(&mask, Some(&c_prime));
        let projector = LeechProjector::new(24, 0.5);
        let lift = InterfaceZLift::new(&[1.0, 0.0], projector);
        let pulse = lift.project(&sig);
        let (above, here, beneath) = pulse.band_energy;
        assert!(above > beneath);
        assert!(here >= 0.0);
        assert!(pulse.z_bias > 0.0);
        let feedback = pulse.into_softlogic_feedback();
        assert_eq!(feedback.band_energy, pulse.band_energy);
        assert_eq!(feedback.z_signal, pulse.z_bias);
    }

    #[test]
    fn z_lift_remains_neutral_without_orientation() {
        let mask = array![[0.0, 0.0, 0.0], [0.0, 1.0, 1.0], [0.0, 1.0, 1.0]].into_dyn();
        let gauge = InterfaceGauge::new(1.0, 1.0);
        let sig = gauge.analyze(&mask);
        let projector = LeechProjector::new(24, 0.5);
        let lift = InterfaceZLift::new(&[0.0, 1.0], projector);
        let pulse = lift.project(&sig);
        let (above, here, beneath) = pulse.band_energy;
        assert!(above <= f32::EPSILON);
        assert!(beneath <= f32::EPSILON);
        assert!(here > 0.0);
        assert_eq!(pulse.z_bias, 0.0);
    }

    #[test]
    fn multiradius_analysis_returns_distinct_signatures() {
        let mask = array![
            [0.0, 0.0, 0.0, 0.0],
            [0.0, 1.0, 1.0, 1.0],
            [0.0, 1.0, 1.0, 1.0],
            [0.0, 1.0, 1.0, 1.0],
        ]
        .into_dyn();
        let gauge = InterfaceGauge::new(1.0, 1.5);
        let c_prime = mask.mapv(|v| if v > 0.5 { 1.0 } else { -1.0 });
        let signatures = gauge.analyze_multiradius(&mask, Some(&c_prime), &[0.75, 1.5, 2.5]);
        assert_eq!(signatures.len(), 3);
        assert!(signatures[0].radius <= signatures[1].radius);
        assert!(signatures[1].radius <= signatures[2].radius);
        assert!((signatures[1].physical_radius - 1.5).abs() < 1e-6);
        assert!(signatures.iter().all(|sig| sig.orientation.is_some()));
    }

    #[test]
    fn conductor_fuses_multiscale_pulses_with_smoothing() {
        let mask = array![
            [0.0, 0.0, 0.0, 0.0],
            [0.0, 1.0, 1.0, 1.0],
            [0.0, 1.0, 1.0, 1.0],
            [0.0, 1.0, 1.0, 1.0],
        ]
        .into_dyn();
        let mut flipped = mask.clone();
        flipped[[1, 2]] = 0.0;
        flipped[[2, 2]] = 0.0;
        let c_prime = mask.mapv(|v| if v > 0.5 { 1.0 } else { -1.0 });
        let c_prime_neg = c_prime.mapv(|v| -v);

        let gauge_fine = InterfaceGauge::new(1.0, 1.0);
        let gauge_coarse = InterfaceGauge::new(1.0, 2.5);
        let projector = LeechProjector::new(24, 0.5);
        let lift = InterfaceZLift::new(&[1.0, 0.0], projector).with_bias_gain(0.5);
        let mut conductor =
            InterfaceZConductor::new(vec![gauge_fine, gauge_coarse], lift).with_smoothing(0.5);

        let first = conductor.step(&mask, Some(&c_prime), None, None);
        assert!(first.has_interface());
        assert!(first.fused_pulse.z_bias > 0.0);

        let second = conductor.step(&flipped, Some(&c_prime_neg), None, None);
        let raw_second = InterfaceZPulse::aggregate(&second.pulses);
        assert!(raw_second.z_bias < 0.0);
        assert!(second.fused_pulse.z_bias < 0.0);
        assert!(second.fused_pulse.z_bias > raw_second.z_bias);
        assert_eq!(second.feedback.band_energy, second.fused_pulse.band_energy);
    }
}<|MERGE_RESOLUTION|>--- conflicted
+++ resolved
@@ -222,15 +222,10 @@
         }
     }
 
-<<<<<<< HEAD
     /// Returns the discretised sampling radius expressed in lattice steps.
     pub fn radius_in_steps(&self) -> isize {
         let steps = (self.physical_radius / self.grid_spacing).ceil() as isize;
         steps.max(1)
-=======
-    fn radius_in_steps(&self) -> isize {
-        radius_in_steps(self.physical_radius, self.grid_spacing)
->>>>>>> 4a6426f9
     }
 }
 
