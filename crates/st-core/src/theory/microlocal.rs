// SPDX-License-Identifier: AGPL-3.0-or-later
// © 2025 Ryo ∴ SpiralArchitect (kishkavsesvit@icloud.com)
// Part of SpiralTorch — Licensed under AGPL-3.0-or-later.
// Unauthorized derivative works or closed redistribution prohibited under AGPL §13.

//! Microlocal boundary gauges and the Z-space conductor used to fuse their
//! output.  The previous revision shipped in a partially duplicated state that
//! could no longer compile.  This module rebuilds the tooling from first
//! principles with an explicit focus on the behaviours exercised by the public
//! unit tests: interface detection, orientation reconstruction, Z-lift
//! projection, and policy-controlled fusion.

use crate::telemetry::hub::SoftlogicZFeedback;
use crate::theory::zpulse::{
    ZConductor, ZConductorCfg, ZEmitter, ZPulse, ZRegistry, ZScale, ZSource, ZSupport,
};
use crate::util::math::LeechProjector;
use ndarray::{indices, ArrayD, ArrayViewD, Dimension, IxDyn};
use rustc_hash::FxHashMap;
use statrs::function::gamma::gamma;
use std::collections::VecDeque;
use std::fmt;
use std::sync::{Arc, Mutex};

/// Result of running an [`InterfaceGauge`] on a binary phase field.
#[derive(Debug, Clone)]
pub struct InterfaceSignature {
    pub r_machine: ArrayD<f32>,
    pub raw_density: ArrayD<f32>,
    pub perimeter_density: ArrayD<f32>,
    pub mean_curvature: ArrayD<f32>,
    pub signed_mean_curvature: Option<ArrayD<f32>>,
    pub orientation: Option<ArrayD<f32>>,
    pub kappa_d: f32,
    pub radius: isize,
    pub physical_radius: f32,
}

impl InterfaceSignature {
    /// Returns `true` when any interface cell was detected.
    pub fn has_interface(&self) -> bool {
        self.r_machine.iter().any(|v| *v > 0.0)
    }
}

/// Microlocal interface detector approximating the BV blow-up.
#[derive(Debug, Clone)]
pub struct InterfaceGauge {
    grid_spacing: f32,
    physical_radius: f32,
    threshold: f32,
}

impl InterfaceGauge {
    pub fn new(grid_spacing: f32, physical_radius: f32) -> Self {
        Self {
            grid_spacing: grid_spacing.max(f32::EPSILON),
            physical_radius: physical_radius.max(f32::EPSILON),
            threshold: 0.25,
        }
    }

    pub fn with_threshold(mut self, threshold: f32) -> Self {
        self.threshold = threshold.max(0.0);
        self
    }

    pub fn analyze(&self, mask: &ArrayD<f32>) -> InterfaceSignature {
        self.analyze_with_radius(mask, None, self.physical_radius)
    }

    pub fn analyze_with_label(
        &self,
        mask: &ArrayD<f32>,
        c_prime: Option<&ArrayD<f32>>,
    ) -> InterfaceSignature {
        self.analyze_with_radius(mask, c_prime, self.physical_radius)
    }

    pub fn analyze_with_radius(
        &self,
        mask: &ArrayD<f32>,
        c_prime: Option<&ArrayD<f32>>,
        physical_radius: f32,
    ) -> InterfaceSignature {
        let radius_steps = radius_in_steps(physical_radius, self.grid_spacing);
        self.analyze_with_steps(mask, c_prime, radius_steps, physical_radius)
    }

    pub fn analyze_multiradius(
        &self,
        mask: &ArrayD<f32>,
        c_prime: Option<&ArrayD<f32>>,
        radii: &[f32],
    ) -> Vec<InterfaceSignature> {
        radii
            .iter()
            .map(|&radius| self.analyze_with_radius(mask, c_prime, radius))
            .collect()
    }

    fn analyze_with_steps(
        &self,
        mask: &ArrayD<f32>,
        c_prime: Option<&ArrayD<f32>>,
        radius_steps: isize,
        physical_radius: f32,
    ) -> InterfaceSignature {
        assert!(mask.ndim() > 0, "mask must have positive dimension");
        if let Some(label) = c_prime {
            assert_eq!(label.shape(), mask.shape(), "c′ must match mask shape");
        }

        let radius_steps = radius_steps.max(1);
        let dim = mask.ndim();
        let raw_dim = mask.raw_dim();
        let mut r_machine = ArrayD::<f32>::zeros(raw_dim.clone());
        let mut raw_density = ArrayD::<f32>::zeros(raw_dim.clone());
        let mut perimeter_density = ArrayD::<f32>::zeros(raw_dim.clone());
        let mut mean_curvature = ArrayD::<f32>::zeros(raw_dim.clone());
        let mut signed_mean_curvature = c_prime.map(|_| ArrayD::<f32>::zeros(raw_dim.clone()));
        let mut orientation = c_prime.map(|_| {
            let mut orient_shape = Vec::with_capacity(dim + 1);
            orient_shape.push(dim);
            orient_shape.extend_from_slice(mask.shape());
            ArrayD::<f32>::zeros(IxDyn(&orient_shape))
        });

        let kappa_d = unit_sphere_area(dim);
        let threshold = self.threshold;

        for idx in indices(raw_dim.clone()) {
            let idx_dyn = IxDyn(idx.slice());
            let center = mask[&idx_dyn];
            let mut gradient = vec![0.0f32; dim];
            let mut variation = 0.0f32;
            let mut interface = false;

            for axis in 0..dim {
                // forward difference
                if idx[axis] + 1 < mask.shape()[axis] {
                    let mut forward_idx = idx.slice().to_vec();
                    forward_idx[axis] += 1;
                    let forward = mask[IxDyn(&forward_idx)];
                    let delta = forward - center;
                    variation = variation.max(delta.abs());
                    gradient[axis] += delta;
                    if delta.abs() >= threshold {
                        interface = true;
                    }
                }
                // backward difference
                if idx[axis] > 0 {
                    let mut back_idx = idx.slice().to_vec();
                    back_idx[axis] -= 1;
                    let backward = mask[IxDyn(&back_idx)];
                    let delta = center - backward;
                    variation = variation.max(delta.abs());
                    gradient[axis] -= delta;
                    if delta.abs() >= threshold {
                        interface = true;
                    }
                }
            }

            raw_density[&idx_dyn] = variation;
            if interface {
                r_machine[&idx_dyn] = 1.0;
                perimeter_density[&idx_dyn] = kappa_d;
            }

            let laplacian = discrete_laplacian(mask.view(), &idx_dyn);
            mean_curvature[&idx_dyn] = (laplacian.abs() * 0.25).min(kappa_d);

            if let Some(target) = signed_mean_curvature.as_mut() {
                let sign = c_prime.map(|label| label[&idx_dyn].signum()).unwrap_or(0.0);
                target[&idx_dyn] = laplacian * sign;
            }

            if let Some(orient) = orientation.as_mut() {
                let mut magnitude = 0.0f32;
                for (axis, component) in gradient.iter().enumerate() {
                    magnitude += component * component;
                    let mut orient_idx = Vec::with_capacity(dim + 1);
                    orient_idx.push(axis);
                    orient_idx.extend_from_slice(idx.slice());
                    orient[IxDyn(&orient_idx)] = *component;
                }
                if magnitude > 0.0 {
                    let scale = magnitude.sqrt().max(1e-6);
                    for axis in 0..dim {
                        let mut orient_idx = Vec::with_capacity(dim + 1);
                        orient_idx.push(axis);
                        orient_idx.extend_from_slice(idx.slice());
                        let value = orient[IxDyn(&orient_idx)] / scale;
                        orient[IxDyn(&orient_idx)] = value;
                    }
                }
            }
        }

        InterfaceSignature {
            r_machine,
            raw_density,
            perimeter_density,
            mean_curvature,
            signed_mean_curvature,
            orientation,
            kappa_d,
            radius: radius_steps,
            physical_radius,
        }
    }
}

fn discrete_laplacian(mask: ArrayViewD<f32>, idx: &IxDyn) -> f32 {
    let mut lap = 0.0f32;
    let dim = mask.ndim();
    let shape = mask.shape().to_vec();
    let coords = idx.slice();
    let center = mask[idx.clone()];
    for axis in 0..dim {
        let mut forward = center;
        let mut backward = center;
        let mut has_forward = false;
        let mut has_backward = false;
        if coords[axis] + 1 < shape[axis] {
            let mut f_idx = coords.to_vec();
            f_idx[axis] += 1;
            forward = mask[IxDyn(&f_idx)];
            has_forward = true;
        }
        if coords[axis] > 0 {
            let mut b_idx = coords.to_vec();
            b_idx[axis] -= 1;
            backward = mask[IxDyn(&b_idx)];
            has_backward = true;
        }
        if has_forward && has_backward {
            lap += forward + backward - 2.0 * center;
        }
    }
    lap
}

fn radius_in_steps(radius: f32, spacing: f32) -> isize {
    (radius / spacing).round() as isize
}

fn unit_sphere_area(dim: usize) -> f32 {
    if dim == 0 {
        return 0.0;
    }
    let dim_f = dim as f64;
    let numerator = 2.0 * std::f64::consts::PI.powf(dim_f / 2.0);
    let denominator = gamma(dim_f / 2.0);
    (numerator / denominator) as f32
}

/// Projects microlocal signatures into Z-space pulses.
#[derive(Clone)]
pub struct InterfaceZLift {
    weights: Vec<f32>,
    projector: LeechProjector,
    bias_gain: f32,
}

impl InterfaceZLift {
    pub fn new(weights: &[f32], projector: LeechProjector) -> Self {
        assert!(!weights.is_empty(), "at least one weight expected");
        let norm = weights.iter().copied().sum::<f32>().max(f32::EPSILON);
        let weights = weights.iter().map(|w| w / norm).collect();
        Self {
            weights,
            projector,
            bias_gain: 1.0,
        }
    }

    pub fn with_bias_gain(mut self, gain: f32) -> Self {
        self.bias_gain = gain.max(0.0);
        self
    }

    pub fn project(&self, signature: &InterfaceSignature) -> InterfaceZPulse {
        let total_support = signature.r_machine.iter().copied().sum::<f32>();
        let interface_cells = signature.r_machine.iter().filter(|v| **v > 0.5).count() as f32;

        let mut here = signature.raw_density.iter().copied().sum::<f32>()
            / signature.raw_density.len().max(1) as f32;
        here = here.max(0.0);

        let mut above = 0.0f32;
        let mut beneath = 0.0f32;
        let mut bias = 0.0f32;

        if let Some(orient) = &signature.orientation {
            let mut weighted = vec![0.0f32; orient.shape()[0]];
            let mut weight_total = 0.0f32;
            for idx in indices(signature.r_machine.raw_dim()) {
                let weight = signature.r_machine[&IxDyn(idx.slice())];
                if weight <= 0.0 {
                    continue;
                }
                weight_total += weight;
                for axis in 0..orient.shape()[0] {
                    let mut orient_idx = Vec::with_capacity(orient.ndim());
                    orient_idx.push(axis);
                    orient_idx.extend_from_slice(idx.slice());
                    weighted[axis] += orient[IxDyn(&orient_idx)] * weight;
                }
            }
            if weight_total > 0.0 {
                for axis in 0..weighted.len() {
                    weighted[axis] /= weight_total;
                }
            }
            let weight0 = self.weights.get(0).copied().unwrap_or(1.0);
            let primary = weighted.get(0).copied().unwrap_or(0.0) * weight0;
            let enriched = self.projector.enrich(primary.abs() as f64) as f32;
            bias = enriched * primary.signum() * self.bias_gain;
            above = (primary.max(0.0)) * here;
            beneath = (-primary).max(0.0) * here;
        }

        if signature.orientation.is_none() {
            above = 0.0;
            beneath = 0.0;
        }

        let band_energy = (above.max(0.0), here, beneath.max(0.0));
        let drift = if total_support > 0.0 {
            (band_energy.0 - band_energy.2) / total_support.max(1e-6)
        } else {
            0.0
        };

        InterfaceZPulse {
            source: ZSource::Microlocal,
            support: total_support,
            interface_cells,
            band_energy,
<<<<<<< HEAD
            scale: ZScale::new(signature.physical_radius),
=======
            // [SCALE-TODO] Patch 0 default
            scale: ZScale::ONE,
>>>>>>> 0e2d3de8
            drift,
            z_bias: bias,
            quality_hint: None,
            standard_error: None,
        }
    }
}

/// Snapshot emitted by the lift before Z-conductor fusion.
#[derive(Clone, Debug)]
pub struct InterfaceZPulse {
    pub source: ZSource,
    pub support: f32,
    pub interface_cells: f32,
    pub band_energy: (f32, f32, f32),
<<<<<<< HEAD
    pub scale: Option<ZScale>,
=======
    pub scale: ZScale,
>>>>>>> 0e2d3de8
    pub drift: f32,
    pub z_bias: f32,
    pub quality_hint: Option<f32>,
    pub standard_error: Option<f32>,
}

impl InterfaceZPulse {
    pub fn total_energy(&self) -> f32 {
        let (a, h, b) = self.band_energy;
        a + h + b
    }

    pub fn is_empty(&self) -> bool {
        self.support <= f32::EPSILON && self.total_energy() <= f32::EPSILON
    }

    pub fn aggregate(pulses: &[InterfaceZPulse]) -> InterfaceZPulse {
        if pulses.is_empty() {
            return InterfaceZPulse::default();
        }
        let mut support = 0.0f32;
        let mut interface_cells = 0.0f32;
        let mut band = (0.0f32, 0.0f32, 0.0f32);
        let mut drift_sum = 0.0f32;
        let mut drift_weight = 0.0f32;
        let mut bias_sum = 0.0f32;
        let mut bias_weight = 0.0f32;
        let mut scale_weights = Vec::new();
        for pulse in pulses {
            support += pulse.support;
            interface_cells += pulse.interface_cells;
            band.0 += pulse.band_energy.0;
            band.1 += pulse.band_energy.1;
            band.2 += pulse.band_energy.2;
            let weight = pulse.support.max(1e-6);
            drift_sum += pulse.drift * weight;
            drift_weight += weight;
            bias_sum += pulse.z_bias * weight;
            bias_weight += weight;
            if let Some(scale) = pulse.scale {
                scale_weights.push((scale, weight));
            }
        }
        let scale = if scale_weights.is_empty() {
            pulses.iter().find_map(|pulse| pulse.scale)
        } else {
            ZScale::weighted_average(scale_weights.into_iter())
                .or_else(|| pulses.iter().find_map(|pulse| pulse.scale))
        };
        InterfaceZPulse {
            source: ZSource::Microlocal,
            support,
            interface_cells,
            band_energy: band,
<<<<<<< HEAD
            scale,
=======
            // [SCALE-TODO] Patch 0 aggregate placeholder
            scale: ZScale::ONE,
>>>>>>> 0e2d3de8
            drift: if drift_weight > 0.0 {
                drift_sum / drift_weight
            } else {
                0.0
            },
            z_bias: if bias_weight > 0.0 {
                bias_sum / bias_weight
            } else {
                0.0
            },
            quality_hint: None,
            standard_error: None,
        }
    }

    pub fn lerp(current: &InterfaceZPulse, next: &InterfaceZPulse, alpha: f32) -> InterfaceZPulse {
        let t = alpha.clamp(0.0, 1.0);
        InterfaceZPulse {
            source: next.source,
            support: lerp(current.support, next.support, t),
            interface_cells: lerp(current.interface_cells, next.interface_cells, t),
            band_energy: (
                lerp(current.band_energy.0, next.band_energy.0, t),
                lerp(current.band_energy.1, next.band_energy.1, t),
                lerp(current.band_energy.2, next.band_energy.2, t),
            ),
<<<<<<< HEAD
            scale: match (current.scale, next.scale) {
                (Some(a), Some(b)) => Some(ZScale::lerp(a, b, t)),
                (Some(a), None) => Some(a),
                (None, Some(b)) => Some(b),
                (None, None) => None,
            },
=======
            // [SCALE-TODO] Patch 0 lerp placeholder
            scale: ZScale::ONE,
>>>>>>> 0e2d3de8
            drift: lerp(current.drift, next.drift, t),
            z_bias: lerp(current.z_bias, next.z_bias, t),
            quality_hint: next.quality_hint.or(current.quality_hint),
            standard_error: next.standard_error.or(current.standard_error),
        }
    }

    pub fn scaled(&self, gain: f32) -> InterfaceZPulse {
        let gain = gain.max(0.0);
        InterfaceZPulse {
            source: self.source,
            support: self.support * gain,
            interface_cells: self.interface_cells * gain,
            band_energy: (
                self.band_energy.0 * gain,
                self.band_energy.1 * gain,
                self.band_energy.2 * gain,
            ),
            scale: self.scale,
            drift: self.drift * gain,
            z_bias: self.z_bias * gain,
            quality_hint: self.quality_hint,
            standard_error: self.standard_error,
        }
    }

    pub fn into_softlogic_feedback_with(
        self,
        psi_total: f32,
        weighted_loss: f32,
    ) -> SoftlogicZFeedback {
        SoftlogicZFeedback {
            psi_total,
            weighted_loss,
            band_energy: self.band_energy,
            drift: self.drift,
            z_signal: self.z_bias,
            // [SCALE-TODO] Patch 0 optional tagging
            scale: Some(self.scale),
        }
    }

    pub fn into_softlogic_feedback(self) -> SoftlogicZFeedback {
        self.into_softlogic_feedback_with(0.0, 0.0)
    }
}

impl Default for InterfaceZPulse {
    fn default() -> Self {
        InterfaceZPulse {
            source: ZSource::Microlocal,
            support: 0.0,
            interface_cells: 0.0,
            band_energy: (0.0, 0.0, 0.0),
            scale: ZScale::ONE,
            drift: 0.0,
            z_bias: 0.0,
            quality_hint: None,
            standard_error: None,
        }
    }
}

/// Result emitted after fusing the microlocal pulses through [`ZConductor`].
#[derive(Clone, Debug)]
pub struct InterfaceZFused {
    pub pulse: ZPulse,
    pub z: f32,
    pub support: f32,
    pub attributions: Vec<(ZSource, f32)>,
    pub events: Vec<String>,
}

/// Full report returned by [`InterfaceZConductor::step`].
#[derive(Clone, Debug)]
pub struct InterfaceZReport {
    pub pulses: Vec<InterfaceZPulse>,
    pub qualities: Vec<f32>,
    pub fused_pulse: InterfaceZPulse,
    pub fused_z: InterfaceZFused,
    pub feedback: SoftlogicZFeedback,
    pub budget_scale: f32,
}

impl InterfaceZReport {
    pub fn has_interface(&self) -> bool {
        self.fused_pulse.support > 0.0
    }
}

/// Quality policy applied to each microlocal pulse prior to fusion.
pub trait ZSourcePolicy: Send + Sync {
    fn quality(&self, pulse: &InterfaceZPulse) -> f32;
    fn late_fuse(
        &self,
        _fused: &mut InterfaceZPulse,
        _pulses: &[InterfaceZPulse],
        _qualities: &[f32],
    ) {
    }
}

/// Default policy that promotes balanced support.
#[derive(Debug, Clone)]
pub struct DefaultZSourcePolicy;

impl DefaultZSourcePolicy {
    pub fn new() -> Self {
        Self
    }
}

impl ZSourcePolicy for DefaultZSourcePolicy {
    fn quality(&self, pulse: &InterfaceZPulse) -> f32 {
        if pulse.is_empty() {
            0.0
        } else {
            (pulse.support / pulse.total_energy().max(1e-6)).clamp(0.0, 1.0)
        }
    }
}

/// Fixed multiplier policy used by tests.
#[derive(Debug, Clone, Copy)]
pub struct FixedPolicy(pub f32);

impl ZSourcePolicy for FixedPolicy {
    fn quality(&self, _pulse: &InterfaceZPulse) -> f32 {
        self.0.clamp(0.0, 1.0)
    }
}

/// Composite policy that allows per-source overrides.
#[derive(Clone)]
pub struct CompositePolicy {
    default: Arc<dyn ZSourcePolicy>,
    overrides: FxHashMap<ZSource, Arc<dyn ZSourcePolicy>>,
}

impl CompositePolicy {
    pub fn new<P>(default: P) -> Self
    where
        P: ZSourcePolicy + 'static,
    {
        CompositePolicy {
            default: Arc::new(default),
            overrides: FxHashMap::default(),
        }
    }

    pub fn with<P>(mut self, source: ZSource, policy: P) -> Self
    where
        P: ZSourcePolicy + 'static,
    {
        self.overrides.insert(source, Arc::new(policy));
        self
    }
}

impl fmt::Debug for CompositePolicy {
    fn fmt(&self, f: &mut fmt::Formatter<'_>) -> fmt::Result {
        f.debug_struct("CompositePolicy")
            .field("overrides", &self.overrides.len())
            .finish()
    }
}

impl ZSourcePolicy for CompositePolicy {
    fn quality(&self, pulse: &InterfaceZPulse) -> f32 {
        if let Some(policy) = self.overrides.get(&pulse.source) {
            policy.quality(pulse)
        } else {
            self.default.quality(pulse)
        }
    }

    fn late_fuse(
        &self,
        fused: &mut InterfaceZPulse,
        pulses: &[InterfaceZPulse],
        qualities: &[f32],
    ) {
        self.default.late_fuse(fused, pulses, qualities);
        for (source, policy) in &self.overrides {
            if pulses.iter().any(|pulse| &pulse.source == source) {
                policy.late_fuse(fused, pulses, qualities);
            }
        }
    }
}

/// Band-energy gating applied on top of the quality policy.
#[derive(Debug, Clone)]
pub struct BandPolicy {
    min_quality: [f32; 3],
    hysteresis: f32,
}

impl BandPolicy {
    pub fn new(min_quality: [f32; 3]) -> Self {
        BandPolicy {
            min_quality: min_quality.map(|v| v.clamp(0.0, 1.0)),
            hysteresis: 0.0,
        }
    }

    pub fn with_hysteresis(mut self, hysteresis: f32) -> Self {
        self.hysteresis = hysteresis.max(0.0);
        self
    }

    pub fn project_quality(&self, pulse: &InterfaceZPulse) -> f32 {
        let total = pulse.total_energy().max(1e-6);
        let ratios = [
            pulse.band_energy.0 / total,
            pulse.band_energy.1 / total,
            pulse.band_energy.2 / total,
        ];
        let mut scale = 1.0f32;
        for (idx, ratio) in ratios.into_iter().enumerate() {
            let threshold = self.min_quality[idx];
            if ratio + self.hysteresis < threshold {
                if threshold <= f32::EPSILON {
                    scale *= 0.0;
                } else {
                    scale *= (ratio / threshold).clamp(0.0, 1.0);
                }
            }
        }
        scale.clamp(0.0, 1.0)
    }
}

/// Budget guard that clamps the fused Z pulse magnitude.
#[derive(Debug, Clone)]
pub struct BudgetPolicy {
    z_max: f32,
}

impl BudgetPolicy {
    pub fn new(z_max: f32) -> Self {
        BudgetPolicy {
            z_max: z_max.abs().max(1e-6),
        }
    }

    pub fn apply(&self, fused: &mut InterfaceZPulse) -> f32 {
        if fused.z_bias.abs() <= self.z_max {
            1.0
        } else {
            let scale = self.z_max / fused.z_bias.abs();
            fused.z_bias *= scale;
            fused.band_energy.0 *= scale;
            fused.band_energy.2 *= scale;
            fused.support *= scale;
            scale
        }
    }
}

#[derive(Clone, Default)]
struct MicrolocalEmitter {
    queue: Arc<Mutex<VecDeque<ZPulse>>>,
}

impl MicrolocalEmitter {
    fn new() -> Self {
        Self::default()
    }

    fn extend<I>(&self, pulses: I)
    where
        I: IntoIterator<Item = ZPulse>,
    {
        let mut queue = self.queue.lock().expect("microlocal queue poisoned");
        queue.extend(pulses);
    }
}

impl ZEmitter for MicrolocalEmitter {
    fn name(&self) -> ZSource {
        ZSource::Microlocal
    }

    fn tick(&mut self, _now: u64) -> Option<ZPulse> {
        self.queue
            .lock()
            .expect("microlocal queue poisoned")
            .pop_front()
    }
}

/// Drives a bank of microlocal gauges and fuses the resulting Z pulses into a
/// smoothed control signal suitable for Softlogic feedback.
#[derive(Clone)]
pub struct InterfaceZConductor {
    gauges: Vec<InterfaceGauge>,
    lift: InterfaceZLift,
    conductor: ZConductor,
    clock: u64,
    smoothing: f32,
    policy: Arc<dyn ZSourcePolicy>,
    band_policy: Option<BandPolicy>,
    budget_policy: Option<BudgetPolicy>,
    previous: Option<InterfaceZPulse>,
    carry: Option<InterfaceZPulse>,
    emitter: MicrolocalEmitter,
}

impl InterfaceZConductor {
    pub fn new(gauges: Vec<InterfaceGauge>, lift: InterfaceZLift) -> Self {
        assert!(!gauges.is_empty(), "at least one gauge must be supplied");
        InterfaceZConductor {
            gauges,
            lift,
            conductor: ZConductor::new(ZConductorCfg::default()),
            clock: 0,
            smoothing: 0.0,
            policy: Arc::new(DefaultZSourcePolicy::new()),
            band_policy: None,
            budget_policy: None,
            previous: None,
            carry: None,
            emitter: MicrolocalEmitter::new(),
        }
    }

    pub fn with_smoothing(mut self, smoothing: f32) -> Self {
        self.smoothing = smoothing.clamp(0.0, 1.0);
        self
    }

    pub fn with_policy<P>(mut self, policy: P) -> Self
    where
        P: ZSourcePolicy + 'static,
    {
        self.policy = Arc::new(policy);
        self
    }

    pub fn with_band_policy(mut self, policy: BandPolicy) -> Self {
        self.band_policy = Some(policy);
        self
    }

    pub fn with_budget_policy(mut self, policy: BudgetPolicy) -> Self {
        self.budget_policy = Some(policy);
        self
    }

    pub fn step(
        &mut self,
        mask: &ArrayD<f32>,
        c_prime: Option<&ArrayD<f32>>,
        tempo_hint: Option<f32>,
        stderr_hint: Option<f32>,
    ) -> InterfaceZReport {
        let mut pulses = Vec::with_capacity(self.gauges.len());
        for gauge in &self.gauges {
            let signature = gauge.analyze_with_label(mask, c_prime);
            let mut pulse = self.lift.project(&signature);
            if let Some(stderr) = stderr_hint {
                pulse.standard_error = Some(stderr.max(0.0));
            }
            pulses.push(pulse);
        }

        let mut qualities = Vec::with_capacity(pulses.len());
        let mut weighted = Vec::with_capacity(pulses.len());
        for pulse in &pulses {
            let mut quality = self.policy.quality(pulse).clamp(0.0, 1.0);
            if let Some(policy) = &self.band_policy {
                quality *= policy.project_quality(pulse);
            }
            qualities.push(quality);
            weighted.push(pulse.scaled(quality));
        }

        let mut fused = InterfaceZPulse::aggregate(&weighted);
        if let Some(previous) = &self.previous {
            if self.smoothing > 0.0 {
                fused = InterfaceZPulse::lerp(previous, &fused, self.smoothing);
            }
        }

        let mut budget_scale = 1.0;
        if let Some(policy) = &self.budget_policy {
            budget_scale = policy.apply(&mut fused);
        }

        self.policy.late_fuse(&mut fused, &pulses, &qualities);

        let now = self.clock;
        self.clock = self.clock.wrapping_add(1);

        let mut zpulses = Vec::with_capacity(pulses.len());
        for (pulse, &quality) in pulses.iter().zip(&qualities) {
            let support = ZSupport::from_band_energy(pulse.band_energy);
            let tempo = tempo_hint.unwrap_or(pulse.total_energy());
            let stderr = pulse.standard_error.unwrap_or(0.0);
            zpulses.push(ZPulse {
                source: pulse.source,
                ts: now,
                tempo,
                band_energy: pulse.band_energy,
                drift: pulse.drift,
                z_bias: pulse.z_bias,
                support,
                quality,
                stderr,
                latency_ms: 0.0,
            });
        }
        self.emitter.extend(zpulses);

        let mut registry = ZRegistry::with_capacity(1);
        registry.register(self.emitter.clone());
        let fused_z = self.conductor.step_from_registry(&mut registry, now);

        let fused_pulse = fused.clone();
        let feedback = fused.clone().into_softlogic_feedback();
        self.previous = Some(fused.clone());
        self.carry = Some(fused.clone());

        let z_pulse = InterfaceZConductor::into_zpulse(&fused, now, &qualities);
        let fused_report = InterfaceZFused {
            z: fused_z.z,
            support: fused_z.support,
            attributions: fused_z.attributions,
            events: fused_z.events,
            pulse: z_pulse,
        };

        InterfaceZReport {
            pulses,
            qualities,
            fused_pulse,
            fused_z: fused_report,
            feedback,
            budget_scale,
        }
    }

    pub fn last_fused_pulse(&self) -> InterfaceZPulse {
        self.carry.clone().unwrap_or_else(InterfaceZPulse::default)
    }

    fn into_zpulse(fused: &InterfaceZPulse, now: u64, qualities: &[f32]) -> ZPulse {
        let support = ZSupport::from_band_energy(fused.band_energy);
        let avg_quality = if qualities.is_empty() {
            0.0
        } else {
            qualities.iter().copied().sum::<f32>() / qualities.len() as f32
        };
        ZPulse {
            source: fused.source,
            ts: now,
            tempo: fused.total_energy(),
            band_energy: fused.band_energy,
            drift: fused.drift,
            z_bias: fused.z_bias,
            support,
            quality: avg_quality,
            stderr: fused.standard_error.unwrap_or(0.0),
            latency_ms: 0.0,
        }
    }
}

impl fmt::Debug for InterfaceZConductor {
    fn fmt(&self, f: &mut fmt::Formatter<'_>) -> fmt::Result {
        f.debug_struct("InterfaceZConductor")
            .field("gauges", &self.gauges.len())
            .field("smoothing", &self.smoothing)
            .finish()
    }
}

fn lerp(a: f32, b: f32, t: f32) -> f32 {
    a + (b - a) * t.clamp(0.0, 1.0)
}

#[cfg(test)]
mod tests {
    use super::*;
    use ndarray::array;

    #[test]
    fn detects_boundary_presence() {
        let mask = array![[0.0, 0.0, 0.0], [0.0, 1.0, 1.0], [0.0, 1.0, 1.0]].into_dyn();
        let gauge = InterfaceGauge::new(1.0, 1.0);
        let sig = gauge.analyze(&mask);
        assert!(sig.has_interface());
        assert_eq!(sig.kappa_d, 2.0 * std::f32::consts::PI);
        assert!((sig.perimeter_density[IxDyn(&[1, 1])] - sig.kappa_d).abs() < 1e-5);
        assert_eq!(sig.perimeter_density[IxDyn(&[0, 0])], 0.0);
        assert!((sig.physical_radius - 1.0).abs() < 1e-6);
    }

    #[test]
    fn oriented_normals_require_label() {
        let mask = array![[0.0, 0.0, 0.0], [0.0, 1.0, 1.0], [0.0, 1.0, 1.0]].into_dyn();
        let c_prime = mask.mapv(|v| if v > 0.5 { 1.0 } else { -1.0 });
        let gauge = InterfaceGauge::new(1.0, 1.0);
        let sig = gauge.analyze_with_label(&mask, Some(&c_prime));
        let orient = sig.orientation.expect("orientation missing");
        let normal_y = orient[IxDyn(&[0, 1, 1])];
        let normal_x = orient[IxDyn(&[1, 1, 1])];
        assert!(normal_y.abs() > 0.5);
        assert!((normal_x.abs() - normal_y.abs()).abs() < 1e-6); // [SCALE-TODO] diagonal orientation persists with neutral scale
        assert!(normal_x.is_sign_negative());
    }
}<|MERGE_RESOLUTION|>--- conflicted
+++ resolved
@@ -340,12 +340,7 @@
             support: total_support,
             interface_cells,
             band_energy,
-<<<<<<< HEAD
             scale: ZScale::new(signature.physical_radius),
-=======
-            // [SCALE-TODO] Patch 0 default
-            scale: ZScale::ONE,
->>>>>>> 0e2d3de8
             drift,
             z_bias: bias,
             quality_hint: None,
@@ -361,11 +356,7 @@
     pub support: f32,
     pub interface_cells: f32,
     pub band_energy: (f32, f32, f32),
-<<<<<<< HEAD
     pub scale: Option<ZScale>,
-=======
-    pub scale: ZScale,
->>>>>>> 0e2d3de8
     pub drift: f32,
     pub z_bias: f32,
     pub quality_hint: Option<f32>,
@@ -420,12 +411,8 @@
             support,
             interface_cells,
             band_energy: band,
-<<<<<<< HEAD
-            scale,
-=======
             // [SCALE-TODO] Patch 0 aggregate placeholder
             scale: ZScale::ONE,
->>>>>>> 0e2d3de8
             drift: if drift_weight > 0.0 {
                 drift_sum / drift_weight
             } else {
@@ -452,17 +439,12 @@
                 lerp(current.band_energy.1, next.band_energy.1, t),
                 lerp(current.band_energy.2, next.band_energy.2, t),
             ),
-<<<<<<< HEAD
             scale: match (current.scale, next.scale) {
                 (Some(a), Some(b)) => Some(ZScale::lerp(a, b, t)),
                 (Some(a), None) => Some(a),
                 (None, Some(b)) => Some(b),
                 (None, None) => None,
             },
-=======
-            // [SCALE-TODO] Patch 0 lerp placeholder
-            scale: ZScale::ONE,
->>>>>>> 0e2d3de8
             drift: lerp(current.drift, next.drift, t),
             z_bias: lerp(current.z_bias, next.z_bias, t),
             quality_hint: next.quality_hint.or(current.quality_hint),
