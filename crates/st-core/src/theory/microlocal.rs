--- conflicted
+++ resolved
@@ -41,10 +41,6 @@
 use rustc_hash::FxHashMap;
 use statrs::function::gamma::gamma;
 use std::collections::VecDeque;
-<<<<<<< HEAD
-=======
-use std::f64::consts::PI;
->>>>>>> 018ee0a5
 use std::fmt;
 use std::sync::{Arc, Mutex};
 
@@ -1091,33 +1087,7 @@
                 events.push("smoothing.applied".to_string());
             }
         }
-<<<<<<< HEAD
         self.previous = Some(fused.clone());
-=======
-        let now = self.clock;
-        self.clock = self.clock.wrapping_add(1);
-
-        let zpulses: Vec<ZPulse> = pulses
-            .iter()
-            .map(|pulse| ZPulse {
-                source: pulse.source,
-                ts: now,
-                band_energy: pulse.band_energy,
-                drift: pulse.drift,
-                z_bias: pulse.z_bias,
-                support: pulse.support,
-                quality: pulse.quality_hint.unwrap_or(1.0),
-                stderr: pulse.standard_error.unwrap_or(0.0),
-                latency_ms: 0.0,
-            })
-            .collect();
-        self.emitter.extend(zpulses);
-        let mut registry = ZRegistry::with_capacity(1);
-        registry.register(self.emitter.clone());
-        let fused_z = self.conductor.step_from_registry(&mut registry, now);
-
-        self.policy.late_fuse(&mut fused, &pulses, &qualities);
->>>>>>> 018ee0a5
 
         let mut budget_scale = 1.0;
         if let Some(policy) = &self.budget_policy {
@@ -1199,14 +1169,6 @@
             budget_scale,
         }
     }
-<<<<<<< HEAD
-=======
-
-    /// Returns the most recent fused pulse emitted by the conductor.
-    pub fn last_fused_pulse(&self) -> InterfaceZPulse {
-        self.carry.clone().unwrap_or_else(InterfaceZPulse::default)
-    }
->>>>>>> 018ee0a5
 }
 
 impl fmt::Debug for InterfaceZConductor {
