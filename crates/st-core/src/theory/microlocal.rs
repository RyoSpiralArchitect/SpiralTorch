--- conflicted
+++ resolved
@@ -12,12 +12,8 @@
 
 use crate::telemetry::hub::SoftlogicZFeedback;
 use crate::theory::zpulse::{
-<<<<<<< HEAD
-    ZConductor, ZConductorCfg, ZEmitter, ZPulse, ZRegistry, ZScale, ZSource, ZSupport,
-=======
     ZAdaptiveGainCfg, ZConductor, ZEmitter, ZFrequencyConfig, ZFused, ZPulse, ZSource,
     ZSupport,
->>>>>>> adf5539c
 };
 use crate::util::math::LeechProjector;
 use ndarray::{indices, ArrayD, ArrayViewD, Dimension, IxDyn};
@@ -362,11 +358,7 @@
     pub support: f32,
     pub interface_cells: f32,
     pub band_energy: (f32, f32, f32),
-<<<<<<< HEAD
-    pub scale: Option<ZScale>,
-=======
     pub scale: ZScale,
->>>>>>> adf5539c
     pub drift: f32,
     pub z_bias: f32,
     pub quality_hint: Option<f32>,
@@ -426,16 +418,11 @@
             support,
             interface_cells,
             band_energy: band,
-<<<<<<< HEAD
             scale: if scale_weight > 0.0 {
                 ZScale::from_components(scale_phys / scale_weight, scale_log / scale_weight)
             } else {
                 None
             },
-=======
-            // [SCALE-TODO] Patch 0 aggregate placeholder
-            scale: scale.or(Some(ZScale::ONE)),
->>>>>>> adf5539c
             drift: if drift_weight > 0.0 {
                 drift_sum / drift_weight
             } else {
@@ -462,17 +449,12 @@
                 lerp(current.band_energy.1, next.band_energy.1, t),
                 lerp(current.band_energy.2, next.band_energy.2, t),
             ),
-<<<<<<< HEAD
             scale: match (current.scale, next.scale) {
                 (Some(a), Some(b)) => Some(ZScale::lerp(a, b, t)),
                 (Some(a), None) => Some(a),
                 (None, Some(b)) => Some(b),
                 (None, None) => None,
             },
-=======
-            // [SCALE-TODO] Patch 0 lerp placeholder
-            scale: ZScale::ONE,
->>>>>>> adf5539c
             drift: lerp(current.drift, next.drift, t),
             z_bias: lerp(current.z_bias, next.z_bias, t),
             quality_hint: next.quality_hint.or(current.quality_hint),
@@ -527,11 +509,7 @@
             support: 0.0,
             interface_cells: 0.0,
             band_energy: (0.0, 0.0, 0.0),
-<<<<<<< HEAD
             scale: None,
-=======
-            scale: Some(ZScale::ONE),
->>>>>>> adf5539c
             drift: 0.0,
             z_bias: 0.0,
             quality_hint: None,
@@ -998,11 +976,7 @@
         let norm = (normal_x * normal_x + normal_y * normal_y).sqrt();
         assert!((norm - 1.0).abs() < 1e-3);
         assert!(normal_y.abs() > 0.5);
-<<<<<<< HEAD
-        assert!(normal_x.abs() > 0.5);
-=======
         assert!((normal_x.abs() - normal_y.abs()).abs() < 1e-6); // [SCALE-TODO] diagonal orientation persists with neutral scale
         assert!(normal_x.is_sign_negative());
->>>>>>> adf5539c
     }
 }