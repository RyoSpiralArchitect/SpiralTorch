// SPDX-License-Identifier: AGPL-3.0-or-later
// © 2025 Ryo ∴ SpiralArchitect (kishkavsesvit@icloud.com)
// Part of SpiralTorch — Licensed under AGPL-3.0-or-later.
// Unauthorized derivative works or closed redistribution prohibited under AGPL §13.

// ============================================================================
//  SpiralReality Proprietary
//  Copyright (c) 2025 SpiralReality. All Rights Reserved.
//
//  NOTICE: This file contains confidential and proprietary information of
//  SpiralReality. ANY USE, COPYING, MODIFICATION, DISTRIBUTION, DISPLAY,
//  OR DISCLOSURE OF THIS FILE, IN WHOLE OR IN PART, IS STRICTLY PROHIBITED
//  WITHOUT THE PRIOR WRITTEN CONSENT OF SPIRALREALITY.
//
//  NO LICENSE IS GRANTED OR IMPLIED BY THIS FILE. THIS SOFTWARE IS PROVIDED
//  "AS IS", WITHOUT WARRANTY OF ANY KIND, EXPRESS OR IMPLIED, INCLUDING BUT
//  NOT LIMITED TO THE WARRANTIES OF MERCHANTABILITY, FITNESS FOR A PARTICULAR
//  PURPOSE AND NON-INFRINGEMENT. IN NO EVENT SHALL SPIRALREALITY OR ITS
//  SUPPLIERS BE LIABLE FOR ANY CLAIM, DAMAGES OR OTHER LIABILITY, WHETHER IN
//  AN ACTION OF CONTRACT, TORT OR OTHERWISE, ARISING FROM, OUT OF OR IN
//  CONNECTION WITH THE SOFTWARE OR THE USE OR OTHER DEALINGS IN THE SOFTWARE.
// ============================================================================

//! Microlocal boundary gauges used to detect interfaces that survive the
//! blow-up limit without committing to a global label.
//!
//! The constructions in this module mirror the BV/varifold correspondence
//! outlined in the SpiralTorch sheaf notes: only the presence of an interface
//! (the `R` machine) remains gauge invariant in the microlocal limit, while
//! oriented data such as co-normals requires an external label `c′` to fix a
//! sign.  `InterfaceGauge` provides a practical discretisation that measures
//! the local total-variation density inside shrinking metric balls, emits the
//! stable boundary indicator, estimates the mean-curvature magnitude that
//! survives the gauge quotient, and optionally reconstructs the oriented normal
//! field together with signed curvature when a phase label is supplied.

use crate::coop::ai::{CoopAgent, CoopProposal};
use crate::telemetry::hub::SoftlogicZFeedback;
use crate::theory::zpulse::{
    ZAdaptiveGainCfg, ZConductor, ZFrequencyConfig, ZFused, ZPulse, ZSource, ZSupport,
};
use crate::util::math::LeechProjector;
use ndarray::{indices, ArrayD, Dimension, IxDyn};
use rustc_hash::FxHashMap;
use statrs::function::gamma::gamma;
use std::fmt;
use std::f64::consts::PI;
use std::sync::Arc;

/// Result of running an [`InterfaceGauge`] on a binary phase field.
#[derive(Debug, Clone)]
pub struct InterfaceSignature {
    /// Gauge invariant boundary detector (1 = interface present).
    pub r_machine: ArrayD<f32>,
    /// Raw (0–1) estimate of the perimeter density relative to the flat lattice.
    pub raw_density: ArrayD<f32>,
    /// Perimeter density normalised by \(|D\chi_E|(B_\varepsilon)/\varepsilon^{d-1}|\),
    /// mapped to \{0, \kappa_d\} to match the finite perimeter blow-up.
    pub perimeter_density: ArrayD<f32>,
    /// Gauge invariant mean curvature magnitude estimated from the unlabeled mask.
    pub mean_curvature: ArrayD<f32>,
    /// Signed mean curvature reconstructed only when an oriented label `c′` is supplied.
    pub signed_mean_curvature: Option<ArrayD<f32>>,
    /// Optional unit normal field (only populated when `c_prime` was provided).
    pub orientation: Option<ArrayD<f32>>,
    /// Surface measure of the unit \((d-1)\)-sphere used for the normalisation.
    pub kappa_d: f32,
    /// Radius in lattice steps used to accumulate the blow-up statistics.
    pub radius: isize,
    /// Physical radius (same units as the lattice spacing) backing `radius`.
    pub physical_radius: f32,
}

impl InterfaceSignature {
    /// Returns `true` when any interface cell was detected.
    pub fn has_interface(&self) -> bool {
        self.r_machine.iter().any(|v| *v > 0.0)
    }
}

/// Microlocal interface detector approximating the BV blow-up.
#[derive(Debug, Clone)]
pub struct InterfaceGauge {
    grid_spacing: f32,
    physical_radius: f32,
    threshold: f32,
}

impl InterfaceGauge {
    /// Constructs a new interface gauge.
    ///
    /// * `grid_spacing` – physical size of one lattice step (used for gradients).
    /// * `physical_radius` – radius of the metric ball used in the blow-up probe.
    pub fn new(grid_spacing: f32, physical_radius: f32) -> Self {
        Self {
            grid_spacing: grid_spacing.max(f32::EPSILON),
            physical_radius: physical_radius.max(f32::EPSILON),
            threshold: 0.25,
        }
    }

    /// Adjusts the contrast threshold used when deciding if two samples belong
    /// to different phases. Defaults to `0.25` which is robust for \{0,1\} masks.
    pub fn with_threshold(mut self, threshold: f32) -> Self {
        self.threshold = threshold.max(0.0);
        self
    }

    /// Evaluates the gauge on a binary mask, returning the interface signature.
    pub fn analyze(&self, mask: &ArrayD<f32>) -> InterfaceSignature {
        self.analyze_with_radius(mask, None, self.physical_radius)
    }

    /// Evaluates the gauge on a binary mask using an optional signed label `c′`
    /// to reconstruct oriented normals.
    pub fn analyze_with_label(
        &self,
        mask: &ArrayD<f32>,
        c_prime: Option<&ArrayD<f32>>,
    ) -> InterfaceSignature {
        self.analyze_with_radius(mask, c_prime, self.physical_radius)
    }

    /// Evaluates the gauge at a custom physical radius, returning the interface
    /// signature extracted at that scale.
    pub fn analyze_with_radius(
        &self,
        mask: &ArrayD<f32>,
        c_prime: Option<&ArrayD<f32>>,
        physical_radius: f32,
    ) -> InterfaceSignature {
        let dim = mask.ndim();
        assert!(dim > 0, "mask must have positive dimension");
        if let Some(label) = c_prime {
            assert_eq!(label.shape(), mask.shape(), "c′ must match mask shape");
        }

        let radius = radius_in_steps(physical_radius, self.grid_spacing);
        self.analyze_with_steps(mask, c_prime, radius, physical_radius.max(f32::EPSILON))
    }

    /// Evaluates the gauge across multiple radii and returns the resulting
    /// signatures ordered according to the supplied radii slice.
    pub fn analyze_multiradius(
        &self,
        mask: &ArrayD<f32>,
        c_prime: Option<&ArrayD<f32>>,
        radii: &[f32],
    ) -> Vec<InterfaceSignature> {
        assert!(!radii.is_empty(), "at least one radius must be provided");
        radii
            .iter()
            .map(|&radius| self.analyze_with_radius(mask, c_prime, radius))
            .collect()
    }

    fn analyze_with_steps(
        &self,
        mask: &ArrayD<f32>,
        c_prime: Option<&ArrayD<f32>>,
        radius_steps: isize,
        physical_radius: f32,
    ) -> InterfaceSignature {
        let dim = mask.ndim();
        let radius_steps = radius_steps.max(1);
        let offsets = generate_offsets(dim, radius_steps);
        let shape = mask.shape().to_vec();
        let raw_dim = mask.raw_dim();
        let mut r_machine = ArrayD::<f32>::zeros(raw_dim.clone());
        let mut raw_density = ArrayD::<f32>::zeros(raw_dim.clone());
        let mut perimeter_density = ArrayD::<f32>::zeros(raw_dim.clone());
        let mut mean_curvature = ArrayD::<f32>::zeros(raw_dim.clone());
        let mut signed_mean_curvature = c_prime.map(|_| ArrayD::<f32>::zeros(raw_dim.clone()));
        let mut orientation = c_prime.map(|_| {
            let mut full_shape = Vec::with_capacity(dim + 1);
            full_shape.push(dim);
            full_shape.extend_from_slice(&shape);
            ArrayD::<f32>::zeros(IxDyn(&full_shape))
        });

        let threshold = self.threshold;
        let kappa_d = unit_sphere_area(dim);

        for idx in indices(raw_dim.clone()) {
            let idx_slice = idx.slice();
            let idx_dyn = IxDyn(idx_slice);
            let center = mask[&idx_dyn];
            let mut min_val = center;
            let mut max_val = center;

            for off in offsets.iter().filter(|off| off.iter().any(|&o| o != 0)) {
                if let Some(neigh) = neighbor_sample(mask, idx_slice, &shape, off) {
                    min_val = min_val.min(neigh);
                    max_val = max_val.max(neigh);
                }
            }

            let has_interface = (max_val - min_val) >= threshold;
            let r_val = if has_interface { 1.0 } else { 0.0 };
            r_machine[&idx_dyn] = r_val;

            let (raw_val, discrete_jump) =
                local_raw_density(mask, idx_slice, &shape, threshold, center);
            raw_density[&idx_dyn] = raw_val;
            perimeter_density[&idx_dyn] = if discrete_jump { kappa_d } else { 0.0 };

            if has_interface {
                if let Some((abs_curv, _)) =
                    mean_curvature_from_field(mask, idx_slice, &shape, self.grid_spacing, threshold)
                {
                    mean_curvature[&idx_dyn] = abs_curv;
                }
                if let (Some(label_field), Some(curv_field)) =
                    (c_prime, signed_mean_curvature.as_mut())
                {
                    if let Some((_, signed_curv)) = mean_curvature_from_field(
                        label_field,
                        idx_slice,
                        &shape,
                        self.grid_spacing,
                        threshold,
                    ) {
                        curv_field[&idx_dyn] = signed_curv;
                    }
                }
            }

            if let (Some(label_field), Some(ref mut orient)) = (c_prime, orientation.as_mut()) {
                if has_interface {
                    let normal = oriented_normal(
                        label_field,
                        idx_slice,
                        &shape,
                        self.grid_spacing,
                        threshold,
                    );
                    if let Some(n) = normal {
                        for axis in 0..dim {
                            let mut coord = Vec::with_capacity(dim + 1);
                            coord.push(axis);
                            coord.extend_from_slice(idx_slice);
                            orient[IxDyn(&coord)] = n[axis];
                        }
                    }
                }
            }
        }

        InterfaceSignature {
            r_machine,
            raw_density,
            perimeter_density,
            mean_curvature,
            signed_mean_curvature,
            orientation,
            kappa_d,
            radius: radius_steps,
            physical_radius,
        }
    }

    /// Returns the discretised sampling radius expressed in lattice steps.
    pub fn radius_in_steps(&self) -> isize {
        let steps = (self.physical_radius / self.grid_spacing).ceil() as isize;
        steps.max(1)
    }
}

/// Couples microlocal interface signatures into a Z-space control pulse.
///
/// The lift projects oriented perimeter density onto a preferred Z-axis,
/// accumulates Above/Here/Beneath energy, and enriches the signed drift with a
/// [`LeechProjector`] so downstream runtimes can bias their Z control signal
/// using interface geometry alone. When orientations are absent the lift
/// reduces to a neutral pulse (`z_bias = 0`) that still reports boundary
/// support through the Here band.
#[derive(Debug, Clone)]
pub struct InterfaceZLift {
    axis: Vec<f32>,
    projector: LeechProjector,
    bias_gain: f32,
    min_support: f32,
    orientation_floor: f32,
}

impl InterfaceZLift {
    /// Builds a new lift for the provided preferred Z-axis and projector.
    ///
    /// The axis is normalised internally so callers can provide any non-zero
    /// vector aligned with the desired Above direction in the microlocal
    /// lattice.
    pub fn new(axis: &[f32], projector: LeechProjector) -> Self {
        assert!(!axis.is_empty(), "axis must not be empty");
        let mut axis_vec = axis.to_vec();
        let norm = axis_vec
            .iter()
            .map(|v| (*v as f64).powi(2))
            .sum::<f64>()
            .sqrt();
        assert!(norm > f64::EPSILON, "axis must have non-zero length");
        let inv_norm = (norm as f32).recip();
        for value in &mut axis_vec {
            *value *= inv_norm;
        }
        Self {
            axis: axis_vec,
            projector,
            bias_gain: 1.0,
            min_support: 1.0,
            orientation_floor: 0.05,
        }
    }

    /// Scales the enriched Z bias produced by the lift.
    pub fn with_bias_gain(mut self, gain: f32) -> Self {
        self.bias_gain = gain;
        self
    }

    /// Requires a minimum number of interface cells before emitting bias.
    pub fn with_min_support(mut self, min_support: f32) -> Self {
        self.min_support = min_support.max(0.0);
        self
    }

    /// Floor on the oriented drift before the bias becomes active.
    pub fn with_orientation_floor(mut self, floor: f32) -> Self {
        self.orientation_floor = floor.max(0.0);
        self
    }

    /// Returns the current bias gain multiplier applied to the enriched drift.
    pub fn bias_gain(&self) -> f32 {
        self.bias_gain
    }

    /// Overrides the bias gain used during projection.
    pub fn set_bias_gain(&mut self, gain: f32) {
        self.bias_gain = gain.max(0.0);
    }

    /// Returns the minimum oriented drift required before emitting bias.
    pub fn orientation_floor(&self) -> f32 {
        self.orientation_floor
    }

    /// Adjusts the oriented drift floor that guards the bias emission.
    pub fn set_orientation_floor(&mut self, floor: f32) {
        self.orientation_floor = floor.clamp(0.0, 1.0);
    }

    /// Returns the normalised axis used during projection.
    pub fn axis(&self) -> &[f32] {
        &self.axis
    }

    /// Projects the provided microlocal signature into a Z-space pulse.
    pub fn project(&self, signature: &InterfaceSignature) -> InterfaceZPulse {
        let dim = signature.r_machine.ndim();
        assert_eq!(dim, self.axis.len(), "axis dimension mismatch");

        let mut interface_cells = 0.0f32;
        let mut boundary_mass = 0.0f32;
        let mut above = 0.0f32;
        let mut here = 0.0f32;
        let mut beneath = 0.0f32;

        let orientation = signature.orientation.as_ref();
        let mut coord = vec![0usize; dim + 1];

        for idx in indices(signature.r_machine.raw_dim()) {
            let idx_slice = idx.slice();
            let idx_dyn = IxDyn(idx_slice);
            let r_val = signature.r_machine[&idx_dyn];
            if r_val <= 0.0 {
                continue;
            }
            interface_cells += r_val;

            let weight = signature.perimeter_density[&idx_dyn];
            if weight <= f32::EPSILON {
                continue;
            }
            boundary_mass += weight;

            if let Some(field) = orientation {
                coord[1..].clone_from_slice(idx_slice);
                let mut projection = 0.0f32;
                for axis_idx in 0..dim {
                    coord[0] = axis_idx;
                    projection += field[IxDyn(&coord)] * self.axis[axis_idx];
                }
                let projection = projection.clamp(-1.0, 1.0);
                let aligned = projection.max(0.0);
                let anti = (-projection).max(0.0);
                let neutral = (1.0 - aligned - anti).max(0.0);
                above += weight * aligned;
                beneath += weight * anti;
                here += weight * neutral;
            } else {
                here += weight;
            }
        }

        let drift = above - beneath;
        let mut z_bias = 0.0f32;
        if interface_cells >= self.min_support && drift.abs() >= self.orientation_floor {
            let magnitude = f64::from(drift.abs());
            let enriched = self.projector.enrich(magnitude) as f32;
            if enriched > f32::EPSILON && self.bias_gain.abs() > f32::EPSILON {
                z_bias = drift.signum() * enriched * self.bias_gain;
            }
        }

        InterfaceZPulse {
            support: boundary_mass,
            interface_cells,
            band_energy: (above, here, beneath),
            drift,
            z_bias,
            source: ZSource::Microlocal,
            z_score: None,
            standard_error: None,
            residual_p90: None,
            quality_hint: None,
            has_low_band: beneath > f32::EPSILON,
            has_mid_band: here > f32::EPSILON,
            has_high_band: above > f32::EPSILON,
        }
    }
}

/// Aggregated Z-space pulse produced by [`InterfaceZLift::project`].
#[derive(Debug, Clone)]
pub struct InterfaceZPulse {
    /// Total perimeter mass supporting the pulse.
    pub support: f32,
    /// Number of interface cells participating in the pulse.
    pub interface_cells: f32,
    /// Above/Here/Beneath energy split produced during projection.
    pub band_energy: (f32, f32, f32),
    /// Signed drift between Above and Beneath energy.
    pub drift: f32,
    /// Signed Z bias generated after enriching the drift.
    pub z_bias: f32,
    /// Source of the pulse, used for policy routing and debugging.
    pub source: ZSource,
    /// Optional Z score (Maxwell, spectral trackers).
    pub z_score: Option<f32>,
    /// Optional standard error backing the Z score.
    pub standard_error: Option<f32>,
    /// Optional P90 residual estimate for RealGrad quality gating.
    pub residual_p90: Option<f32>,
    /// Optional pre-computed quality hint from the projector.
    pub quality_hint: Option<f32>,
    /// Indicates whether the pulse carries low-band support.
    pub has_low_band: bool,
    /// Indicates whether the pulse carries mid-band support.
    pub has_mid_band: bool,
    /// Indicates whether the pulse carries high-band support.
    pub has_high_band: bool,
}

impl InterfaceZPulse {
    /// Returns the total band energy.
    pub fn total_energy(&self) -> f32 {
        let (above, here, beneath) = self.band_energy;
        above + here + beneath
    }

    /// Returns `true` when the pulse carries no support and therefore no
    /// actionable Z-bias signal.
    pub fn is_empty(&self) -> bool {
        self.support <= f32::EPSILON && self.total_energy() <= f32::EPSILON
    }

    /// Aggregates a batch of pulses into a single pulse whose band energies are
    /// the sum of the individual contributions while the Z bias is support
    /// weighted.
    pub fn aggregate(pulses: &[InterfaceZPulse]) -> InterfaceZPulse {
        if pulses.is_empty() {
            return InterfaceZPulse::default();
        }

        let mut support = 0.0f32;
        let mut interface_cells = 0.0f32;
        let mut above = 0.0f32;
        let mut here = 0.0f32;
        let mut beneath = 0.0f32;
        let mut weighted_bias = 0.0f32;
        let mut z_score_sum = 0.0f32;
        let mut z_score_weight = 0.0f32;
        let mut stderr_sum = 0.0f32;
        let mut stderr_weight = 0.0f32;
        let mut residual_sum = 0.0f32;
        let mut residual_weight = 0.0f32;
        let mut quality_sum = 0.0f32;
        let mut quality_weight = 0.0f32;
        let mut has_low_band = false;
        let mut has_mid_band = false;
        let mut has_high_band = false;
        let mut source = pulses[0].source;

        for pulse in pulses {
            let (p_above, p_here, p_beneath) = pulse.band_energy;
            above += p_above;
            here += p_here;
            beneath += p_beneath;
            interface_cells += pulse.interface_cells;
            support += pulse.support;
            weighted_bias += pulse.z_bias * pulse.support;
            if let Some(z) = pulse.z_score {
                let weight = pulse.support.max(f32::EPSILON);
                z_score_sum += z * weight;
                z_score_weight += weight;
            }
            if let Some(stderr) = pulse.standard_error {
                stderr_sum += stderr;
                stderr_weight += 1.0;
            }
            if let Some(residual) = pulse.residual_p90 {
                residual_sum += residual;
                residual_weight += 1.0;
            }
            if let Some(quality) = pulse.quality_hint {
                let weight = pulse.support.max(f32::EPSILON);
                quality_sum += quality * weight;
                quality_weight += weight;
            }
            has_low_band |= pulse.has_low_band;
            has_mid_band |= pulse.has_mid_band;
            has_high_band |= pulse.has_high_band;
            if pulse.source != source {
                source = pulse.source;
            }
        }

        let drift = above - beneath;
        let z_bias = if support > f32::EPSILON {
            weighted_bias / support
        } else {
            0.0
        };

        let z_score = if z_score_weight > 0.0 {
            Some(z_score_sum / z_score_weight)
        } else {
            None
        };
        let standard_error = if stderr_weight > 0.0 {
            Some(stderr_sum / stderr_weight)
        } else {
            None
        };
        let residual_p90 = if residual_weight > 0.0 {
            Some(residual_sum / residual_weight)
        } else {
            None
        };
        let quality_hint = if quality_weight > 0.0 {
            Some(quality_sum / quality_weight)
        } else {
            None
        };

        InterfaceZPulse {
            support,
            interface_cells,
            band_energy: (above, here, beneath),
            drift,
            z_bias,
            source,
            z_score,
            standard_error,
            residual_p90,
            quality_hint,
            has_low_band,
            has_mid_band,
            has_high_band,
        }
    }

    /// Blends two pulses using the weight `alpha` for the `next` pulse.
    pub fn lerp(current: &InterfaceZPulse, next: &InterfaceZPulse, alpha: f32) -> InterfaceZPulse {
        let alpha = alpha.clamp(0.0, 1.0);
        if alpha <= f32::EPSILON {
            return current.clone();
        }
        if (1.0 - alpha) <= f32::EPSILON {
            return next.clone();
        }
        let beta = 1.0 - alpha;
        let (cur_above, cur_here, cur_beneath) = current.band_energy;
        let (next_above, next_here, next_beneath) = next.band_energy;
        let blend = |lhs: Option<f32>, rhs: Option<f32>| match (lhs, rhs) {
            (Some(a), Some(b)) => Some(a * beta + b * alpha),
            (Some(a), None) => Some(a),
            (None, Some(b)) => Some(b),
            (None, None) => None,
        };
        InterfaceZPulse {
            support: current.support * beta + next.support * alpha,
            interface_cells: current.interface_cells * beta + next.interface_cells * alpha,
            band_energy: (
                cur_above * beta + next_above * alpha,
                cur_here * beta + next_here * alpha,
                cur_beneath * beta + next_beneath * alpha,
            ),
            drift: current.drift * beta + next.drift * alpha,
            z_bias: current.z_bias * beta + next.z_bias * alpha,
            source: if alpha >= 0.5 {
                next.source
            } else {
                current.source
            },
            z_score: blend(current.z_score, next.z_score),
            standard_error: blend(current.standard_error, next.standard_error),
            residual_p90: blend(current.residual_p90, next.residual_p90),
            quality_hint: blend(current.quality_hint, next.quality_hint),
            has_low_band: current.has_low_band || next.has_low_band,
            has_mid_band: current.has_mid_band || next.has_mid_band,
            has_high_band: current.has_high_band || next.has_high_band,
        }
    }

    /// Converts the pulse into a [`SoftlogicZFeedback`] record using explicit
    /// ψ and weighted loss totals supplied by the caller.
    pub fn into_softlogic_feedback_with(
        self,
        psi_total: f32,
        weighted_loss: f32,
    ) -> SoftlogicZFeedback {
        SoftlogicZFeedback {
            psi_total,
            weighted_loss,
            band_energy: self.band_energy,
            drift: self.drift,
            z_signal: self.z_bias,
        }
    }

    /// Converts the pulse into a [`SoftlogicZFeedback`] record using the
    /// perimeter mass both as ψ total and weighted loss surrogate.
    pub fn into_softlogic_feedback(self) -> SoftlogicZFeedback {
        let total = self.total_energy();
        SoftlogicZFeedback {
            psi_total: self.support,
            weighted_loss: total,
            band_energy: self.band_energy,
            drift: self.drift,
            z_signal: self.z_bias,
        }
    }

    /// Scales the pulse by `gain`, attenuating the support, band energy, and
    /// derived signals uniformly. Negative gains flip the drift and Z bias but
    /// keep the magnitude scaling consistent.
    pub fn scaled(&self, gain: f32) -> InterfaceZPulse {
        let (above, here, beneath) = self.band_energy;
        InterfaceZPulse {
            support: self.support * gain,
            interface_cells: self.interface_cells * gain,
            band_energy: (above * gain, here * gain, beneath * gain),
            drift: self.drift * gain,
            z_bias: self.z_bias * gain,
            source: self.source,
            z_score: self.z_score,
            standard_error: self.standard_error,
            residual_p90: self.residual_p90,
            quality_hint: self.quality_hint,
            has_low_band: self.has_low_band,
            has_mid_band: self.has_mid_band,
            has_high_band: self.has_high_band,
        }
    }
}

impl Default for InterfaceZPulse {
    fn default() -> Self {
        InterfaceZPulse {
            support: 0.0,
            interface_cells: 0.0,
            band_energy: (0.0, 0.0, 0.0),
            drift: 0.0,
            z_bias: 0.0,
            source: ZSource::Microlocal,
            z_score: None,
            standard_error: None,
            residual_p90: None,
            quality_hint: None,
            has_low_band: false,
            has_mid_band: false,
            has_high_band: false,
        }
    }
}

/// Policy hook controlling per-source quality weights and fused adjustments.
pub trait ZSourcePolicy: Send + Sync {
    /// Computes a quality score in `[0, 1]` used to weight the corresponding
    /// pulse during fusion.
    fn quality(&self, pulse: &InterfaceZPulse) -> f32 {
        let total = pulse.total_energy().max(1e-6);
        let drift = (pulse.drift.abs() / total).tanh();
        let support = pulse.support.tanh();
        (drift * support).clamp(0.0, 1.0)
    }

    /// Provides an opportunity to amend the fused pulse once all sources have
    /// been combined.
    fn late_fuse(
        &self,
        _fused: &mut InterfaceZPulse,
        _pulses: &[InterfaceZPulse],
        _qualities: &[f32],
    ) {
    }
}

/// Default quality policy mirroring the stock microlocal heuristics.
#[derive(Debug, Default)]
pub struct DefaultZSourcePolicy;

impl DefaultZSourcePolicy {
    pub fn new() -> Self {
        Self
    }
}

impl ZSourcePolicy for DefaultZSourcePolicy {}

/// Quality policy that prioritises large-magnitude Maxwell Z scores with low
/// standard error.
#[derive(Debug, Clone, Copy)]
pub struct MaxwellPolicy {
    /// Lower bound applied to the standard error when computing weights.
    pub stderr_floor: f32,
    /// Gain applied to the absolute Z score prior to squashing.
    pub zscore_gain: f32,
}

impl Default for MaxwellPolicy {
    fn default() -> Self {
        MaxwellPolicy {
            stderr_floor: 1e-3,
            zscore_gain: 1.0,
        }
    }
}

impl MaxwellPolicy {
    /// Creates a new policy with the provided standard-error floor and Z gain.
    pub fn new(stderr_floor: f32, zscore_gain: f32) -> Self {
        MaxwellPolicy {
            stderr_floor: stderr_floor.max(f32::EPSILON),
            zscore_gain,
        }
    }
}

impl ZSourcePolicy for MaxwellPolicy {
    fn quality(&self, pulse: &InterfaceZPulse) -> f32 {
        if let (Some(z), Some(stderr)) = (pulse.z_score, pulse.standard_error) {
            let zq = (z.abs() * self.zscore_gain).tanh();
            let serr = (1.0 / stderr.max(self.stderr_floor)).clamp(0.0, 1.0);
            (zq * serr).clamp(0.0, 1.0)
        } else {
            DefaultZSourcePolicy::new().quality(pulse)
        }
    }
}

/// Quality policy leveraging RealGrad residual statistics and band metadata.
#[derive(Debug, Clone, Copy)]
pub struct RealGradPolicy {
    /// Target residual P90 used to down-weight noisy gradients.
    pub residual_target_p90: f32,
    /// Additional boost applied when the pulse carries low-band support.
    pub band_bonus_low: f32,
}

impl Default for RealGradPolicy {
    fn default() -> Self {
        RealGradPolicy {
            residual_target_p90: 0.1,
            band_bonus_low: 0.2,
        }
    }
}

impl RealGradPolicy {
    /// Creates a new policy with the provided residual target and low-band
    /// bonus gain.
    pub fn new(residual_target_p90: f32, band_bonus_low: f32) -> Self {
        RealGradPolicy {
            residual_target_p90: residual_target_p90.max(1e-6),
            band_bonus_low,
        }
    }
}

impl ZSourcePolicy for RealGradPolicy {
    fn quality(&self, pulse: &InterfaceZPulse) -> f32 {
        let base = pulse
            .quality_hint
            .unwrap_or_else(|| DefaultZSourcePolicy::new().quality(pulse));
        let residual_ratio = pulse
            .residual_p90
            .map(|residual| residual / self.residual_target_p90)
            .unwrap_or(1.0);
        let residual_gate = (1.0 / residual_ratio.max(1.0)).clamp(0.5, 1.0);
        let low_bonus = if pulse.has_low_band {
            1.0 + self.band_bonus_low
        } else {
            1.0
        };
        (base * residual_gate * low_bonus).min(1.0)
    }
}

/// Composite policy that routes quality decisions based on the pulse source.
#[derive(Clone)]
pub struct CompositePolicy {
    default: Arc<dyn ZSourcePolicy>,
    overrides: FxHashMap<ZSource, Arc<dyn ZSourcePolicy>>,
}

impl fmt::Debug for CompositePolicy {
    fn fmt(&self, f: &mut fmt::Formatter<'_>) -> fmt::Result {
        f.debug_struct("CompositePolicy")
            .field("default", &"dyn policy")
            .field("overrides", &self.overrides.len())
            .finish()
    }
}

impl CompositePolicy {
    /// Creates a new composite policy with the provided default policy.
    pub fn new<P>(default: P) -> Self
    where
        P: ZSourcePolicy + 'static,
    {
        CompositePolicy {
            default: Arc::new(default),
            overrides: FxHashMap::default(),
        }
    }

    /// Registers a source-specific policy override.
    pub fn with<P>(mut self, source: ZSource, policy: P) -> Self
    where
        P: ZSourcePolicy + 'static,
    {
        self.overrides.insert(source, Arc::new(policy));
        self
    }
}

impl ZSourcePolicy for CompositePolicy {
    fn quality(&self, pulse: &InterfaceZPulse) -> f32 {
        if let Some(policy) = self.overrides.get(&pulse.source) {
            policy.quality(pulse)
        } else {
            self.default.quality(pulse)
        }
    }

    fn late_fuse(
        &self,
        fused: &mut InterfaceZPulse,
        pulses: &[InterfaceZPulse],
        qualities: &[f32],
    ) {
        self.default.late_fuse(fused, pulses, qualities);
        for (source, policy) in &self.overrides {
            if pulses.iter().any(|pulse| &pulse.source == source) {
                policy.late_fuse(fused, pulses, qualities);
            }
        }
    }
}

/// Band-energy gating applied on top of the quality policy.
#[derive(Debug, Clone)]
pub struct BandPolicy {
    min_quality: [f32; 3],
    hysteresis: f32,
}

impl BandPolicy {
    /// Creates a new policy with per-band minimum quality thresholds.
    pub fn new(min_quality: [f32; 3]) -> Self {
        BandPolicy {
            min_quality: min_quality.map(|v| v.clamp(0.0, 1.0)),
            hysteresis: 0.0,
        }
    }

    /// Configures a hysteresis margin applied when demoting bands.
    pub fn with_hysteresis(mut self, hysteresis: f32) -> Self {
        self.hysteresis = hysteresis.max(0.0);
        self
    }

    fn gate(&self, band: usize, quality: f32) -> f32 {
        let threshold = self.min_quality[band];
        if quality + self.hysteresis < threshold {
            if threshold <= f32::EPSILON {
                0.0
            } else {
                (quality / threshold).clamp(0.0, 1.0)
            }
        } else {
            1.0
        }
    }

    /// Projects an overall quality multiplier derived from the band energies.
    pub fn project_quality(&self, pulse: &InterfaceZPulse) -> f32 {
        let total = pulse.total_energy().max(1e-6);
        let ratios = [
            pulse.band_energy.0 / total,
            pulse.band_energy.1 / total,
            pulse.band_energy.2 / total,
        ];
        let mut scale = 1.0f32;
        for (idx, ratio) in ratios.into_iter().enumerate() {
            scale *= self.gate(idx, ratio.clamp(0.0, 1.0));
        }
        scale.clamp(0.0, 1.0)
    }
}

/// Budget guard that clamps the fused Z pulse magnitude.
#[derive(Debug, Clone)]
pub struct BudgetPolicy {
    z_max: f32,
}

impl BudgetPolicy {
    /// Creates a new budget policy bounding the fused Z-bias magnitude.
    pub fn new(z_max: f32) -> Self {
        BudgetPolicy { z_max: z_max.abs() }
    }

    /// Applies the budget to the fused pulse, returning the applied scale.
    pub fn apply(&self, fused: &mut InterfaceZPulse) -> f32 {
        let limit = self.z_max.max(f32::EPSILON);
        let magnitude = fused.z_bias.abs();
        if magnitude <= limit {
            return 1.0;
        }
        let scale = (limit / magnitude).clamp(0.0, 1.0);
        let scaled = fused.scaled(scale);
        *fused = scaled;
        scale
    }
}

#[derive(Clone, Default)]
struct MicrolocalEmitter {
    queue: Arc<Mutex<VecDeque<ZPulse>>>,
}

impl MicrolocalEmitter {
    fn new() -> Self {
        Self::default()
    }

    fn extend<I>(&self, pulses: I)
    where
        I: IntoIterator<Item = ZPulse>,
    {
        let mut queue = self
            .queue
            .lock()
            .expect("microlocal emitter queue poisoned");
        queue.extend(pulses);
    }
}

impl ZEmitter for MicrolocalEmitter {
    fn name(&self) -> ZSource {
        ZSource::Microlocal
    }

    fn tick(&mut self, now: u64) -> Option<ZPulse> {
        let mut queue = self
            .queue
            .lock()
            .expect("microlocal emitter queue poisoned");
        queue.pop_front().map(|mut pulse| {
            if pulse.ts == 0 {
                pulse.ts = now;
            }
            pulse
        })
    }

    fn quality_hint(&self) -> Option<f32> {
        None
    }
}

/// Policy hook controlling per-source quality weights and fused adjustments.
pub trait ZSourcePolicy: Send + Sync {
    /// Computes a quality score in `[0, 1]` used to weight the corresponding
    /// pulse during fusion.
    fn quality(&self, pulse: &InterfaceZPulse) -> f32 {
        let total = pulse.total_energy().max(1e-6);
        let drift = (pulse.drift.abs() / total).tanh();
        let support = pulse.support.tanh();
        (drift * support).clamp(0.0, 1.0)
    }

    /// Provides an opportunity to amend the fused pulse once all sources have
    /// been combined.
    fn late_fuse(
        &self,
        _fused: &mut InterfaceZPulse,
        _pulses: &[InterfaceZPulse],
        _qualities: &[f32],
    ) {
    }
}

/// Default quality policy mirroring the stock microlocal heuristics.
#[derive(Debug, Default)]
pub struct DefaultZSourcePolicy;

impl DefaultZSourcePolicy {
    pub fn new() -> Self {
        Self
    }
}

impl ZSourcePolicy for DefaultZSourcePolicy {}

/// Quality policy that prioritises large-magnitude Maxwell Z scores with low
/// standard error.
#[derive(Debug, Clone, Copy)]
pub struct MaxwellPolicy {
    /// Lower bound applied to the standard error when computing weights.
    pub stderr_floor: f32,
    /// Gain applied to the absolute Z score prior to squashing.
    pub zscore_gain: f32,
}

impl Default for MaxwellPolicy {
    fn default() -> Self {
        MaxwellPolicy {
            stderr_floor: 1e-3,
            zscore_gain: 1.0,
        }
    }
}

impl MaxwellPolicy {
    /// Creates a new policy with the provided standard-error floor and Z gain.
    pub fn new(stderr_floor: f32, zscore_gain: f32) -> Self {
        MaxwellPolicy {
            stderr_floor: stderr_floor.max(f32::EPSILON),
            zscore_gain,
        }
    }
}

impl ZSourcePolicy for MaxwellPolicy {
    fn quality(&self, pulse: &InterfaceZPulse) -> f32 {
        if let (Some(z), Some(stderr)) = (pulse.z_score, pulse.standard_error) {
            let zq = (z.abs() * self.zscore_gain).tanh();
            let serr = (1.0 / stderr.max(self.stderr_floor)).clamp(0.0, 1.0);
            (zq * serr).clamp(0.0, 1.0)
        } else {
            DefaultZSourcePolicy::new().quality(pulse)
        }
    }
}

/// Quality policy leveraging RealGrad residual statistics and band metadata.
#[derive(Debug, Clone, Copy)]
pub struct RealGradPolicy {
    /// Target residual P90 used to down-weight noisy gradients.
    pub residual_target_p90: f32,
    /// Additional boost applied when the pulse carries low-band support.
    pub band_bonus_low: f32,
}

impl Default for RealGradPolicy {
    fn default() -> Self {
        RealGradPolicy {
            residual_target_p90: 0.1,
            band_bonus_low: 0.2,
        }
    }
}

impl RealGradPolicy {
    /// Creates a new policy with the provided residual target and low-band
    /// bonus gain.
    pub fn new(residual_target_p90: f32, band_bonus_low: f32) -> Self {
        RealGradPolicy {
            residual_target_p90: residual_target_p90.max(1e-6),
            band_bonus_low,
        }
    }
}

impl ZSourcePolicy for RealGradPolicy {
    fn quality(&self, pulse: &InterfaceZPulse) -> f32 {
        let base = pulse
            .quality_hint
            .unwrap_or_else(|| DefaultZSourcePolicy::new().quality(pulse));
        let residual_ratio = pulse
            .residual_p90
            .map(|residual| residual / self.residual_target_p90)
            .unwrap_or(1.0);
        let residual_gate = (1.0 / residual_ratio.max(1.0)).clamp(0.5, 1.0);
        let low_bonus = if pulse.has_low_band {
            1.0 + self.band_bonus_low
        } else {
            1.0
        };
        (base * residual_gate * low_bonus).min(1.0)
    }
}

/// Composite policy that routes quality decisions based on the pulse source.
#[derive(Clone)]
pub struct CompositePolicy {
    default: Arc<dyn ZSourcePolicy>,
    overrides: FxHashMap<ZSource, Arc<dyn ZSourcePolicy>>,
}

impl fmt::Debug for CompositePolicy {
    fn fmt(&self, f: &mut fmt::Formatter<'_>) -> fmt::Result {
        f.debug_struct("CompositePolicy")
            .field("default", &"dyn policy")
            .field("overrides", &self.overrides.len())
            .finish()
    }
}

impl CompositePolicy {
    /// Creates a new composite policy with the provided default policy.
    pub fn new<P>(default: P) -> Self
    where
        P: ZSourcePolicy + 'static,
    {
        CompositePolicy {
            default: Arc::new(default),
            overrides: FxHashMap::default(),
        }
    }

    /// Registers a source-specific policy override.
    pub fn with<P>(mut self, source: ZSource, policy: P) -> Self
    where
        P: ZSourcePolicy + 'static,
    {
        self.overrides.insert(source, Arc::new(policy));
        self
    }
}

impl ZSourcePolicy for CompositePolicy {
    fn quality(&self, pulse: &InterfaceZPulse) -> f32 {
        if let Some(policy) = self.overrides.get(&pulse.source) {
            policy.quality(pulse)
        } else {
            self.default.quality(pulse)
        }
    }

    fn late_fuse(
        &self,
        fused: &mut InterfaceZPulse,
        pulses: &[InterfaceZPulse],
        qualities: &[f32],
    ) {
        self.default.late_fuse(fused, pulses, qualities);
        for (source, policy) in &self.overrides {
            if pulses.iter().any(|pulse| &pulse.source == source) {
                policy.late_fuse(fused, pulses, qualities);
            }
        }
    }
}

/// Band-energy gating applied on top of the quality policy.
#[derive(Debug, Clone)]
pub struct BandPolicy {
    min_quality: [f32; 3],
    hysteresis: f32,
}

impl BandPolicy {
    /// Creates a new policy with per-band minimum quality thresholds.
    pub fn new(min_quality: [f32; 3]) -> Self {
        BandPolicy {
            min_quality: min_quality.map(|v| v.clamp(0.0, 1.0)),
            hysteresis: 0.0,
        }
    }

    /// Configures a hysteresis margin applied when demoting bands.
    pub fn with_hysteresis(mut self, hysteresis: f32) -> Self {
        self.hysteresis = hysteresis.max(0.0);
        self
    }

    fn gate(&self, band: usize, quality: f32) -> f32 {
        let threshold = self.min_quality[band];
        if quality + self.hysteresis < threshold {
            if threshold <= f32::EPSILON {
                0.0
            } else {
                (quality / threshold).clamp(0.0, 1.0)
            }
        } else {
            1.0
        }
    }

    /// Projects an overall quality multiplier derived from the band energies.
    pub fn project_quality(&self, pulse: &InterfaceZPulse) -> f32 {
        let total = pulse.total_energy().max(1e-6);
        let ratios = [
            pulse.band_energy.0 / total,
            pulse.band_energy.1 / total,
            pulse.band_energy.2 / total,
        ];
        let mut scale = 1.0f32;
        for (idx, ratio) in ratios.into_iter().enumerate() {
            scale *= self.gate(idx, ratio.clamp(0.0, 1.0));
        }
        scale.clamp(0.0, 1.0)
    }
}

/// Budget guard that clamps the fused Z pulse magnitude.
#[derive(Debug, Clone)]
pub struct BudgetPolicy {
    z_max: f32,
}

impl BudgetPolicy {
    /// Creates a new budget policy bounding the fused Z-bias magnitude.
    pub fn new(z_max: f32) -> Self {
        BudgetPolicy { z_max: z_max.abs() }
    }

    /// Applies the budget to the fused pulse, returning the applied scale.
    pub fn apply(&self, fused: &mut InterfaceZPulse) -> f32 {
        let limit = self.z_max.max(f32::EPSILON);
        let magnitude = fused.z_bias.abs();
        if magnitude <= limit {
            return 1.0;
        }
        let scale = (limit / magnitude).clamp(0.0, 1.0);
        let scaled = fused.scaled(scale);
        *fused = scaled;
        scale
    }
}

/// Drives a bank of microlocal gauges and fuses the resulting Z pulses into a
/// smoothed control signal suitable for Softlogic feedback.
#[derive(Clone)]
pub struct InterfaceZConductor {
    gauges: Vec<InterfaceGauge>,
    lift: InterfaceZLift,
    smoothing: f32,
    carry: Option<InterfaceZPulse>,
    policy: Arc<dyn ZSourcePolicy>,
    band_policy: Option<BandPolicy>,
    budget_policy: Option<BudgetPolicy>,
    conductor: ZConductor,
    clock: u64,
}

impl InterfaceZConductor {
    /// Creates a new conductor from the provided gauges and lift. The
    /// `smoothing` factor defaults to `1.0`, meaning the fused pulse mirrors the
    /// latest measurement unless [`with_smoothing`] is invoked.
    pub fn new(gauges: Vec<InterfaceGauge>, lift: InterfaceZLift) -> Self {
        assert!(!gauges.is_empty(), "at least one gauge must be supplied");
        InterfaceZConductor {
            gauges,
            lift,
            smoothing: 1.0,
            carry: None,
            policy: Arc::new(DefaultZSourcePolicy::new()),
            band_policy: None,
            budget_policy: None,
            conductor: ZConductor::default(),
            clock: 0,
        }
    }

    /// Enables frequency-domain fusion with the provided configuration.
    pub fn with_frequency(mut self, cfg: ZFrequencyConfig) -> Self {
        self.conductor.set_frequency_config(Some(cfg));
        self
    }

    /// Enables adaptive gain tuning with the supplied configuration.
    pub fn with_adaptive_gain(mut self, cfg: ZAdaptiveGainCfg) -> Self {
        self.conductor.set_adaptive_gain_config(Some(cfg));
        self
    }

    /// Disables frequency-domain fusion.
    pub fn without_frequency(mut self) -> Self {
        self.conductor.set_frequency_config(None);
        self
    }

    /// Configures the exponential smoothing factor `alpha` applied when fusing
    /// subsequent pulses. Values in `[0,1]` blend the previous fused pulse with
    /// the latest measurement; `1` disables smoothing while `0` keeps the
    /// previous fused pulse unchanged.
    pub fn with_smoothing(mut self, alpha: f32) -> Self {
        let alpha = alpha.clamp(0.0, 1.0);
        let cfg = self.conductor.cfg_mut();
        cfg.alpha_slow = alpha;
        cfg.alpha_fast = alpha.max(0.4);
        self
    }

    /// Returns the gauges driven by the conductor.
    pub fn gauges(&self) -> &[InterfaceGauge] {
        &self.gauges
    }

    /// Configures the conductor with a custom policy controlling per-source
    /// quality weighting and post-fusion adjustments.
    pub fn with_policy<P>(mut self, policy: P) -> Self
    where
        P: ZSourcePolicy + 'static,
    {
        self.policy = Arc::new(policy);
        self
    }

    /// Applies a band policy to modulate quality weights using band-energy
    /// heuristics.
    pub fn with_band_policy(mut self, policy: BandPolicy) -> Self {
        self.band_policy = Some(policy);
        self
    }

    /// Enforces a budget over the fused Z signal to prevent runaway drift.
    pub fn with_budget_policy(mut self, policy: BudgetPolicy) -> Self {
        self.budget_policy = Some(policy);
        self
    }

    /// Processes a binary mask through each gauge, lifts the resulting
    /// signatures into Z pulses, and fuses them into a Softlogic feedback
    /// record. When `psi_total` or `weighted_loss` are omitted they default to
    /// the fused support and total energy respectively.
    pub fn step(
        &mut self,
        mask: &ArrayD<f32>,
        c_prime: Option<&ArrayD<f32>>,
        psi_total: Option<f32>,
        weighted_loss: Option<f32>,
    ) -> InterfaceZReport {
        let mut signatures = Vec::with_capacity(self.gauges.len());
        let mut pulses = Vec::with_capacity(self.gauges.len());

        for gauge in &self.gauges {
            let signature = gauge.analyze_with_label(mask, c_prime);
            let pulse = self.lift.project(&signature);
            signatures.push(signature);
            pulses.push(pulse);
        }

        let mut qualities = Vec::with_capacity(pulses.len());
        let mut weighted = Vec::with_capacity(pulses.len());
        for pulse in &pulses {
            let mut quality = self.policy.quality(pulse).clamp(0.0, 1.0);
            if let Some(band_policy) = &self.band_policy {
                quality *= band_policy.project_quality(pulse);
            }
            qualities.push(quality);
            weighted.push(pulse.scaled(quality));
        }

        let fused_raw = InterfaceZPulse::aggregate(&weighted);
        let mut fused = if let Some(prev) = &self.carry {
            InterfaceZPulse::lerp(prev, &fused_raw, self.smoothing)
        } else {
            fused_raw.clone()
        };
        if fused_raw.z_bias.abs() > f32::EPSILON
            && fused.z_bias.signum() != fused_raw.z_bias.signum()
        {
            fused.z_bias = fused_raw.z_bias * self.smoothing;
        }

        self.policy.late_fuse(&mut fused, &pulses, &qualities);

        let mut budget_scale = 1.0;
        if let Some(budget) = &self.budget_policy {
            budget_scale = budget.apply(&mut fused);
        }

        let now = self.clock;
        self.clock = self.clock.wrapping_add(1);

        let fused_z = {
            let z_pulse = Self::into_zpulse(&fused, now, &qualities);
            self.conductor.ingest(z_pulse);
            self.conductor.step(now)
        };

        self.carry = Some(fused.clone());

        let psi = psi_total.unwrap_or(fused.support);
        let loss = weighted_loss.unwrap_or(fused.total_energy());
        let feedback = fused.clone().into_softlogic_feedback_with(psi, loss);

        InterfaceZReport {
            signatures,
            pulses,
            fused_pulse: fused,
            fused_z,
            feedback,
            qualities,
            budget_scale,
        }
    }

    /// Returns the most recent fused pulse emitted by the conductor.
    pub fn last_fused_pulse(&self) -> InterfaceZPulse {
        self.carry
            .clone()
            .unwrap_or_else(InterfaceZPulse::default)
    }

    fn into_zpulse(fused: &InterfaceZPulse, now: u64, qualities: &[f32]) -> ZPulse {
        let (above, here, beneath) = fused.band_energy;
        let support = ZSupport {
            leading: above,
            central: here,
            trailing: beneath,
        };
        let quality = if qualities.is_empty() {
            1.0
        } else {
            qualities.iter().copied().sum::<f32>()
                / qualities.len() as f32
        };
        ZPulse {
            source: fused.source,
            ts: now,
            tempo: fused.total_energy(),
            drift: fused.drift,
            z_bias: fused.z_bias,
            support,
            band_energy: fused.band_energy,
            quality,
            stderr: fused.standard_error.unwrap_or_default(),
            latency_ms: 0.0,
        }
    }
}

impl fmt::Debug for InterfaceZConductor {
    fn fmt(&self, f: &mut fmt::Formatter<'_>) -> fmt::Result {
        f.debug_struct("InterfaceZConductor")
            .field("gauges", &self.gauges.len())
            .field("smoothing", &self.smoothing)
            .field("carry", &self.carry)
            .field("band_policy", &self.band_policy)
            .field("budget_policy", &self.budget_policy)
            .finish()
    }
}

/// Result of a single [`InterfaceZConductor::step`] call, containing both the
/// per-gauge signatures and the fused Z-space feedback.
#[derive(Debug, Clone)]
pub struct InterfaceZReport {
    /// Signatures returned by each gauge, ordered as supplied to the conductor.
    pub signatures: Vec<InterfaceSignature>,
    /// Pulses generated from each signature prior to fusion.
    pub pulses: Vec<InterfaceZPulse>,
    /// Smoothed aggregate pulse after applying fusion and smoothing.
    pub fused_pulse: InterfaceZPulse,
    /// Canonical fused pulse shared with the global Z conductor.
    pub fused_z: ZFused,
    /// Ready-to-store Softlogic feedback record.
    pub feedback: SoftlogicZFeedback,
    /// Quality weights assigned to each pulse prior to fusion.
    pub qualities: Vec<f32>,
    /// Scale factor applied by the budget policy (1.0 when unclamped).
    pub budget_scale: f32,
}

impl CoopAgent for InterfaceZConductor {
    fn propose(&mut self) -> CoopProposal {
        let fused = self.last_fused_pulse();
        let (above, here, beneath) = fused.band_energy;
        let there = (above + beneath).max(1e-6);
        let here_ratio = here / there;
        if fused.total_energy() <= f32::EPSILON {
            return CoopProposal::neutral();
        }
        let weight = (fused.support + there).max(1e-3) * here_ratio.max(0.0);
        CoopProposal::new(fused.z_bias, weight)
    }

    fn observe(&mut self, team_reward: f32, credit: f32) {
        let fused = self.last_fused_pulse();
        let (above, here, beneath) = fused.band_energy;
        let there = (above + beneath).max(1e-3);
        let curvature_ratio = here / there;
        let imbalance = (above - beneath) / there;

        let mut bias_gain = self.lift.bias_gain();
        let credit_push = (credit * (1.0 - curvature_ratio)).clamp(-1.0, 1.0);
        bias_gain = (bias_gain + 0.08 * credit_push).clamp(0.05, 8.0);
        self.lift.set_bias_gain(bias_gain);

        let mut floor = self.lift.orientation_floor();
        let reward_push = team_reward.tanh();
        floor = (floor * (1.0 - 0.05 * reward_push)).clamp(0.01, 0.6);
        let drift_adjust = (imbalance * credit).clamp(-1.0, 1.0);
        floor = (floor - 0.015 * drift_adjust).clamp(0.01, 0.6);
        self.lift.set_orientation_floor(floor);
    }
}

impl InterfaceZReport {
    /// Returns `true` when any gauge detected an interface.
    pub fn has_interface(&self) -> bool {
        self.signatures
            .iter()
            .any(InterfaceSignature::has_interface)
    }
}

fn unit_sphere_area(dim: usize) -> f32 {
    let d = dim as f64;
    let area = 2.0 * PI.powf(d / 2.0) / gamma(d / 2.0);
    area as f32
}

fn radius_in_steps(physical_radius: f32, grid_spacing: f32) -> isize {
    let radius = physical_radius.max(f32::EPSILON);
    let spacing = grid_spacing.max(f32::EPSILON);
    let steps = (radius / spacing).ceil() as isize;
    steps.max(1)
}

fn generate_offsets(dim: usize, radius: isize) -> Vec<Vec<isize>> {
    fn recurse(acc: &mut Vec<Vec<isize>>, cur: &mut Vec<isize>, dim: usize, radius: isize) {
        if cur.len() == dim {
            acc.push(cur.clone());
            return;
        }
        for step in -radius..=radius {
            cur.push(step);
            recurse(acc, cur, dim, radius);
            cur.pop();
        }
    }
    let mut acc = Vec::new();
    let mut scratch = Vec::with_capacity(dim);
    recurse(&mut acc, &mut scratch, dim, radius);
    acc
}

fn neighbor_sample(
    field: &ArrayD<f32>,
    idx: &[usize],
    shape: &[usize],
    offset: &[isize],
) -> Option<f32> {
    let mut coord = Vec::with_capacity(idx.len());
    for (axis, &delta) in offset.iter().enumerate() {
        let pos = idx[axis] as isize + delta;
        if pos < 0 || pos >= shape[axis] as isize {
            return None;
        }
        coord.push(pos as usize);
    }
    Some(field[IxDyn(&coord)])
}

fn local_raw_density(
    mask: &ArrayD<f32>,
    idx: &[usize],
    shape: &[usize],
    threshold: f32,
    center: f32,
) -> (f32, bool) {
    let dim = idx.len();
    let mut diff_count = 0.0f32;
    let mut neighbor_total = 0.0f32;
    for axis in 0..dim {
        if idx[axis] + 1 < shape[axis] {
            neighbor_total += 1.0;
            let mut coord = idx.to_vec();
            coord[axis] += 1;
            let neigh = mask[IxDyn(&coord)];
            if (neigh - center).abs() >= threshold {
                diff_count += 1.0;
            }
        }
        if idx[axis] > 0 {
            neighbor_total += 1.0;
            let mut coord = idx.to_vec();
            coord[axis] -= 1;
            let neigh = mask[IxDyn(&coord)];
            if (neigh - center).abs() >= threshold {
                diff_count += 1.0;
            }
        }
    }
    if neighbor_total > 0.0 {
        let raw = diff_count / neighbor_total;
        (raw, diff_count > 0.0)
    } else {
        (0.0, false)
    }
}

fn oriented_normal(
    label: &ArrayD<f32>,
    idx: &[usize],
    shape: &[usize],
    h: f32,
    threshold: f32,
) -> Option<Vec<f32>> {
    let dim = idx.len();
    let mut grad = vec![0.0f32; dim];
    let mut magnitudes = vec![0.0f32; dim];
    let center = label[IxDyn(idx)];
    for axis in 0..dim {
        let forward = if idx[axis] + 1 < shape[axis] {
            let mut coord = idx.to_vec();
            coord[axis] += 1;
            label[IxDyn(&coord)]
        } else {
            center
        };
        let backward = if idx[axis] > 0 {
            let mut coord = idx.to_vec();
            coord[axis] -= 1;
            label[IxDyn(&coord)]
        } else {
            center
        };
        let forward_delta = forward - center;
        let backward_delta = center - backward;
        if forward_delta.abs() >= backward_delta.abs() {
            grad[axis] = forward_delta / h;
            magnitudes[axis] = forward_delta.abs();
        } else {
            grad[axis] = backward_delta / h;
            magnitudes[axis] = backward_delta.abs();
        }
    }
    let max_mag = magnitudes.iter().copied().fold(0.0f32, f32::max);
    if max_mag < threshold {
        return None;
    }
    let mut first_axis = None;
    for axis in 0..dim {
        if magnitudes[axis] + f32::EPSILON < max_mag {
            grad[axis] = 0.0;
        } else if (magnitudes[axis] - max_mag).abs() <= f32::EPSILON {
            if let Some(primary) = first_axis {
                if axis != primary {
                    grad[axis] = 0.0;
                }
            } else {
                first_axis = Some(axis);
            }
        }
    }
    let norm_sq = grad.iter().map(|g| (*g as f64).powi(2)).sum::<f64>() as f32;
    if norm_sq.sqrt() < threshold {
        return None;
    }
    let norm = norm_sq.sqrt().max(f32::EPSILON);
    for g in &mut grad {
        *g /= norm;
    }
    Some(grad)
}

fn mean_curvature_from_field(
    field: &ArrayD<f32>,
    idx: &[usize],
    shape: &[usize],
    h: f32,
    threshold: f32,
) -> Option<(f32, f32)> {
    let dim = idx.len();
    let center_normal = normalized_gradient(field, idx, shape, h, threshold)?;
    let mut divergence = 0.0f32;
    for axis in 0..dim {
        let forward = normalized_gradient_offset(field, idx, shape, axis, 1, h, threshold)
            .unwrap_or_else(|| center_normal.clone());
        let backward = normalized_gradient_offset(field, idx, shape, axis, -1, h, threshold)
            .unwrap_or_else(|| center_normal.clone());
        let derivative = (forward[axis] - backward[axis]) / (2.0 * h);
        if derivative.is_finite() {
            divergence += derivative;
        }
    }
    let signed = divergence;
    let magnitude = divergence.abs();
    Some((magnitude, signed))
}

fn normalized_gradient(
    field: &ArrayD<f32>,
    idx: &[usize],
    shape: &[usize],
    h: f32,
    threshold: f32,
) -> Option<Vec<f32>> {
    let dim = idx.len();
    let mut grad = vec![0.0f32; dim];
    let center = field[IxDyn(idx)];
    for axis in 0..dim {
        let forward = if idx[axis] + 1 < shape[axis] {
            let mut coord = idx.to_vec();
            coord[axis] += 1;
            field[IxDyn(&coord)]
        } else {
            center
        };
        let backward = if idx[axis] > 0 {
            let mut coord = idx.to_vec();
            coord[axis] -= 1;
            field[IxDyn(&coord)]
        } else {
            center
        };
        grad[axis] = match (idx[axis] > 0, idx[axis] + 1 < shape[axis]) {
            (true, true) => (forward - backward) / (2.0 * h),
            (false, true) => (forward - center) / h,
            (true, false) => (center - backward) / h,
            (false, false) => 0.0,
        };
    }
    let norm_sq = grad.iter().map(|g| (*g as f64).powi(2)).sum::<f64>() as f32;
    if norm_sq.sqrt() < threshold {
        return None;
    }
    let norm = norm_sq.sqrt().max(f32::EPSILON);
    for g in &mut grad {
        *g /= norm;
    }
    Some(grad)
}

fn normalized_gradient_offset(
    field: &ArrayD<f32>,
    idx: &[usize],
    shape: &[usize],
    axis: usize,
    delta: isize,
    h: f32,
    threshold: f32,
) -> Option<Vec<f32>> {
    let pos = idx[axis] as isize + delta;
    if pos < 0 || pos >= shape[axis] as isize {
        return None;
    }
    let mut coord = idx.to_vec();
    coord[axis] = pos as usize;
    normalized_gradient(field, &coord, shape, h, threshold)
}

#[cfg(test)]
<<<<<<< HEAD
#[path = "microlocal/tests/mod.rs"]
=======
#[path = "microlocal/tests.rs"]
>>>>>>> 0590502e
mod tests;<|MERGE_RESOLUTION|>--- conflicted
+++ resolved
@@ -1781,9 +1781,5 @@
 }
 
 #[cfg(test)]
-<<<<<<< HEAD
 #[path = "microlocal/tests/mod.rs"]
-=======
-#[path = "microlocal/tests.rs"]
->>>>>>> 0590502e
 mod tests;