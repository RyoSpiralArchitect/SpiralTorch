--- conflicted
+++ resolved
@@ -12,12 +12,7 @@
 
 use crate::telemetry::hub::SoftlogicZFeedback;
 use crate::theory::zpulse::{
-<<<<<<< HEAD
     ZConductor, ZConductorCfg, ZEmitter, ZPulse, ZRegistry, ZScale, ZSource, ZSupport,
-=======
-    ZAdaptiveGainCfg, ZConductor, ZEmitter, ZFrequencyConfig, ZFused, ZPulse, ZSource,
-    ZSupport,
->>>>>>> 329c7cfd
 };
 use crate::util::math::LeechProjector;
 use ndarray::{indices, ArrayD, ArrayViewD, Dimension, IxDyn};
@@ -346,12 +341,8 @@
             support: total_support,
             interface_cells,
             band_energy,
-<<<<<<< HEAD
             // [SCALE-TODO] Patch 0 default
             scale: ZScale::ONE,
-=======
-            scale: ZScale::new(signature.physical_radius),
->>>>>>> 329c7cfd
             drift,
             z_bias: bias,
             quality_hint: None,
@@ -427,16 +418,8 @@
             support,
             interface_cells,
             band_energy: band,
-<<<<<<< HEAD
             // [SCALE-TODO] Patch 0 aggregate placeholder
             scale: ZScale::ONE,
-=======
-            scale: if scale_weight > 0.0 {
-                ZScale::from_components(scale_phys / scale_weight, scale_log / scale_weight)
-            } else {
-                None
-            },
->>>>>>> 329c7cfd
             drift: if drift_weight > 0.0 {
                 drift_sum / drift_weight
             } else {
@@ -463,17 +446,8 @@
                 lerp(current.band_energy.1, next.band_energy.1, t),
                 lerp(current.band_energy.2, next.band_energy.2, t),
             ),
-<<<<<<< HEAD
             // [SCALE-TODO] Patch 0 lerp placeholder
             scale: ZScale::ONE,
-=======
-            scale: match (current.scale, next.scale) {
-                (Some(a), Some(b)) => Some(ZScale::lerp(a, b, t)),
-                (Some(a), None) => Some(a),
-                (None, Some(b)) => Some(b),
-                (None, None) => None,
-            },
->>>>>>> 329c7cfd
             drift: lerp(current.drift, next.drift, t),
             z_bias: lerp(current.z_bias, next.z_bias, t),
             quality_hint: next.quality_hint.or(current.quality_hint),
@@ -512,11 +486,7 @@
             drift: self.drift,
             z_signal: self.z_bias,
             // [SCALE-TODO] Patch 0 optional tagging
-<<<<<<< HEAD
             scale: Some(self.scale),
-=======
-            scale: self.scale,
->>>>>>> 329c7cfd
         }
     }
 
@@ -532,11 +502,7 @@
             support: 0.0,
             interface_cells: 0.0,
             band_energy: (0.0, 0.0, 0.0),
-<<<<<<< HEAD
             scale: ZScale::ONE,
-=======
-            scale: None,
->>>>>>> 329c7cfd
             drift: 0.0,
             z_bias: 0.0,
             quality_hint: None,
