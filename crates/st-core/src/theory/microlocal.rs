// SPDX-License-Identifier: AGPL-3.0-or-later
// © 2025 Ryo ∴ SpiralArchitect (kishkavsesvit@icloud.com)
// Part of SpiralTorch — Licensed under AGPL-3.0-or-later.
// Unauthorized derivative works or closed redistribution prohibited under AGPL §13.

//! Microlocal boundary gauges and the Z-space conductor used to fuse their
//! output.  The previous revision shipped in a partially duplicated state that
//! could no longer compile.  This module rebuilds the tooling from first
//! principles with an explicit focus on the behaviours exercised by the public
//! unit tests: interface detection, orientation reconstruction, Z-lift
//! projection, and policy-controlled fusion.

use crate::telemetry::hub::SoftlogicZFeedback;
use crate::theory::zpulse::{
<<<<<<< HEAD
    ZConductor, ZConductorCfg, ZEmitter, ZPulse, ZRegistry, ZSource, ZSupport,
=======
    ZAdaptiveGainCfg, ZConductor, ZEmitter, ZFrequencyConfig, ZFused, ZPulse, ZRegistry, ZScale,
    ZSource, ZSupport,
>>>>>>> d8dfe8a1
};
use crate::util::math::LeechProjector;
use ndarray::{indices, ArrayD, ArrayViewD, Dimension, IxDyn};
use rustc_hash::FxHashMap;
use statrs::function::gamma::gamma;
use std::collections::VecDeque;
<<<<<<< HEAD
=======
use std::f64::consts::PI;
>>>>>>> d8dfe8a1
use std::fmt;
use std::sync::{Arc, Mutex};

/// Result of running an [`InterfaceGauge`] on a binary phase field.
#[derive(Debug, Clone)]
pub struct InterfaceSignature {
    pub r_machine: ArrayD<f32>,
    pub raw_density: ArrayD<f32>,
    pub perimeter_density: ArrayD<f32>,
    pub mean_curvature: ArrayD<f32>,
    pub signed_mean_curvature: Option<ArrayD<f32>>,
    pub orientation: Option<ArrayD<f32>>,
    pub kappa_d: f32,
    pub radius: isize,
    pub physical_radius: f32,
}

impl InterfaceSignature {
    /// Returns `true` when any interface cell was detected.
    pub fn has_interface(&self) -> bool {
        self.r_machine.iter().any(|v| *v > 0.0)
    }
}

/// Microlocal interface detector approximating the BV blow-up.
#[derive(Debug, Clone)]
pub struct InterfaceGauge {
    grid_spacing: f32,
    physical_radius: f32,
    threshold: f32,
}

impl InterfaceGauge {
    pub fn new(grid_spacing: f32, physical_radius: f32) -> Self {
        Self {
            grid_spacing: grid_spacing.max(f32::EPSILON),
            physical_radius: physical_radius.max(f32::EPSILON),
            threshold: 0.25,
        }
    }

    pub fn with_threshold(mut self, threshold: f32) -> Self {
        self.threshold = threshold.max(0.0);
        self
    }

    pub fn analyze(&self, mask: &ArrayD<f32>) -> InterfaceSignature {
        self.analyze_with_radius(mask, None, self.physical_radius)
    }

    pub fn analyze_with_label(
        &self,
        mask: &ArrayD<f32>,
        c_prime: Option<&ArrayD<f32>>,
    ) -> InterfaceSignature {
        self.analyze_with_radius(mask, c_prime, self.physical_radius)
    }

    pub fn analyze_with_radius(
        &self,
        mask: &ArrayD<f32>,
        c_prime: Option<&ArrayD<f32>>,
        physical_radius: f32,
    ) -> InterfaceSignature {
        let radius_steps = radius_in_steps(physical_radius, self.grid_spacing);
        self.analyze_with_steps(mask, c_prime, radius_steps, physical_radius)
    }

    pub fn analyze_multiradius(
        &self,
        mask: &ArrayD<f32>,
        c_prime: Option<&ArrayD<f32>>,
        radii: &[f32],
    ) -> Vec<InterfaceSignature> {
        radii
            .iter()
            .map(|&radius| self.analyze_with_radius(mask, c_prime, radius))
            .collect()
    }

    fn analyze_with_steps(
        &self,
        mask: &ArrayD<f32>,
        c_prime: Option<&ArrayD<f32>>,
        radius_steps: isize,
        physical_radius: f32,
    ) -> InterfaceSignature {
        assert!(mask.ndim() > 0, "mask must have positive dimension");
        if let Some(label) = c_prime {
            assert_eq!(label.shape(), mask.shape(), "c′ must match mask shape");
        }

        let radius_steps = radius_steps.max(1);
        let dim = mask.ndim();
        let raw_dim = mask.raw_dim();
        let mut r_machine = ArrayD::<f32>::zeros(raw_dim.clone());
        let mut raw_density = ArrayD::<f32>::zeros(raw_dim.clone());
        let mut perimeter_density = ArrayD::<f32>::zeros(raw_dim.clone());
        let mut mean_curvature = ArrayD::<f32>::zeros(raw_dim.clone());
        let mut signed_mean_curvature = c_prime.map(|_| ArrayD::<f32>::zeros(raw_dim.clone()));
        let mut orientation = c_prime.map(|_| {
            let mut orient_shape = Vec::with_capacity(dim + 1);
            orient_shape.push(dim);
            orient_shape.extend_from_slice(mask.shape());
            ArrayD::<f32>::zeros(IxDyn(&orient_shape))
        });

        let kappa_d = unit_sphere_area(dim);
        let threshold = self.threshold;

        for idx in indices(raw_dim.clone()) {
            let idx_dyn = IxDyn(idx.slice());
            let center = mask[&idx_dyn];
            let mut gradient = vec![0.0f32; dim];
            let mut variation = 0.0f32;
            let mut interface = false;

            for axis in 0..dim {
                // forward difference
                if idx[axis] + 1 < mask.shape()[axis] {
                    let mut forward_idx = idx.slice().to_vec();
                    forward_idx[axis] += 1;
                    let forward = mask[IxDyn(&forward_idx)];
                    let delta = forward - center;
                    variation = variation.max(delta.abs());
                    gradient[axis] += delta;
                    if delta.abs() >= threshold {
                        interface = true;
                    }
                }
                // backward difference
                if idx[axis] > 0 {
                    let mut back_idx = idx.slice().to_vec();
                    back_idx[axis] -= 1;
                    let backward = mask[IxDyn(&back_idx)];
                    let delta = center - backward;
                    variation = variation.max(delta.abs());
                    gradient[axis] -= delta;
                    if delta.abs() >= threshold {
                        interface = true;
                    }
                }
            }

            raw_density[&idx_dyn] = variation;
            if interface {
                r_machine[&idx_dyn] = 1.0;
                perimeter_density[&idx_dyn] = kappa_d;
            }

            let laplacian = discrete_laplacian(mask.view(), &idx_dyn);
            mean_curvature[&idx_dyn] = (laplacian.abs() * 0.25).min(kappa_d);

            if let Some(target) = signed_mean_curvature.as_mut() {
                let sign = c_prime.map(|label| label[&idx_dyn].signum()).unwrap_or(0.0);
                target[&idx_dyn] = laplacian * sign;
            }

            if let Some(orient) = orientation.as_mut() {
                let mut magnitude = 0.0f32;
                for (axis, component) in gradient.iter().enumerate() {
                    magnitude += component * component;
                    let mut orient_idx = Vec::with_capacity(dim + 1);
                    orient_idx.push(axis);
                    orient_idx.extend_from_slice(idx.slice());
                    orient[IxDyn(&orient_idx)] = *component;
                }
                if magnitude > 0.0 {
                    let scale = magnitude.sqrt().max(1e-6);
                    for axis in 0..dim {
                        let mut orient_idx = Vec::with_capacity(dim + 1);
                        orient_idx.push(axis);
                        orient_idx.extend_from_slice(idx.slice());
                        let value = orient[IxDyn(&orient_idx)] / scale;
                        orient[IxDyn(&orient_idx)] = value;
                    }
                }
            }
        }

        InterfaceSignature {
            r_machine,
            raw_density,
            perimeter_density,
            mean_curvature,
            signed_mean_curvature,
            orientation,
            kappa_d,
            radius: radius_steps,
            physical_radius,
        }
    }
}

fn discrete_laplacian(mask: ArrayViewD<f32>, idx: &IxDyn) -> f32 {
    let mut lap = 0.0f32;
    let dim = mask.ndim();
    let shape = mask.shape().to_vec();
    let coords = idx.slice();
    let center = mask[idx.clone()];
    for axis in 0..dim {
        let mut forward = center;
        let mut backward = center;
        let mut has_forward = false;
        let mut has_backward = false;
        if coords[axis] + 1 < shape[axis] {
            let mut f_idx = coords.to_vec();
            f_idx[axis] += 1;
            forward = mask[IxDyn(&f_idx)];
            has_forward = true;
        }
        if coords[axis] > 0 {
            let mut b_idx = coords.to_vec();
            b_idx[axis] -= 1;
            backward = mask[IxDyn(&b_idx)];
            has_backward = true;
        }
        if has_forward && has_backward {
            lap += forward + backward - 2.0 * center;
        }
    }
    lap
}

fn radius_in_steps(radius: f32, spacing: f32) -> isize {
    (radius / spacing).round() as isize
}

fn unit_sphere_area(dim: usize) -> f32 {
    if dim == 0 {
        return 0.0;
    }
    let dim_f = dim as f64;
    let numerator = 2.0 * std::f64::consts::PI.powf(dim_f / 2.0);
    let denominator = gamma(dim_f / 2.0);
    (numerator / denominator) as f32
}

/// Projects microlocal signatures into Z-space pulses.
#[derive(Clone)]
pub struct InterfaceZLift {
    weights: Vec<f32>,
    projector: LeechProjector,
    bias_gain: f32,
}

impl InterfaceZLift {
    pub fn new(weights: &[f32], projector: LeechProjector) -> Self {
        assert!(!weights.is_empty(), "at least one weight expected");
        let norm = weights.iter().copied().sum::<f32>().max(f32::EPSILON);
        let weights = weights.iter().map(|w| w / norm).collect();
        Self {
            weights,
            projector,
            bias_gain: 1.0,
        }
    }

    pub fn with_bias_gain(mut self, gain: f32) -> Self {
        self.bias_gain = gain.max(0.0);
        self
    }

    pub fn project(&self, signature: &InterfaceSignature) -> InterfaceZPulse {
        let total_support = signature.r_machine.iter().copied().sum::<f32>();
        let interface_cells = signature.r_machine.iter().filter(|v| **v > 0.5).count() as f32;

        let mut here = signature.raw_density.iter().copied().sum::<f32>()
            / signature.raw_density.len().max(1) as f32;
        here = here.max(0.0);

        let mut above = 0.0f32;
        let mut beneath = 0.0f32;
        let mut bias = 0.0f32;

        if let Some(orient) = &signature.orientation {
            let mut weighted = vec![0.0f32; orient.shape()[0]];
            let mut weight_total = 0.0f32;
            for idx in indices(signature.r_machine.raw_dim()) {
                let weight = signature.r_machine[&IxDyn(idx.slice())];
                if weight <= 0.0 {
                    continue;
                }
                weight_total += weight;
                for axis in 0..orient.shape()[0] {
                    let mut orient_idx = Vec::with_capacity(orient.ndim());
                    orient_idx.push(axis);
                    orient_idx.extend_from_slice(idx.slice());
                    weighted[axis] += orient[IxDyn(&orient_idx)] * weight;
                }
            }
            if weight_total > 0.0 {
                for axis in 0..weighted.len() {
                    weighted[axis] /= weight_total;
                }
            }
            let weight0 = self.weights.get(0).copied().unwrap_or(1.0);
            let primary = weighted.get(0).copied().unwrap_or(0.0) * weight0;
            let enriched = self.projector.enrich(primary.abs() as f64) as f32;
            bias = enriched * primary.signum() * self.bias_gain;
            above = (primary.max(0.0)) * here;
            beneath = (-primary).max(0.0) * here;
        }

        if signature.orientation.is_none() {
            above = 0.0;
            beneath = 0.0;
        }

        let band_energy = (above.max(0.0), here, beneath.max(0.0));
        let drift = if total_support > 0.0 {
            (band_energy.0 - band_energy.2) / total_support.max(1e-6)
        } else {
            0.0
        };

        InterfaceZPulse {
            source: ZSource::Microlocal,
            support: total_support,
            interface_cells,
<<<<<<< HEAD
            band_energy,
=======
            band_energy: (above, here, beneath),
            scale: ZScale::new(signature.physical_radius),
>>>>>>> d8dfe8a1
            drift,
            z_bias: bias,
            quality_hint: None,
            standard_error: None,
        }
    }
}

/// Snapshot emitted by the lift before Z-conductor fusion.
#[derive(Clone, Debug)]
pub struct InterfaceZPulse {
    pub source: ZSource,
    pub support: f32,
    pub interface_cells: f32,
    pub band_energy: (f32, f32, f32),
<<<<<<< HEAD
=======
    /// Log-scale tag describing the physical radius backing the pulse.
    pub scale: Option<ZScale>,
    /// Signed drift between Above and Beneath energy.
>>>>>>> d8dfe8a1
    pub drift: f32,
    pub z_bias: f32,
    pub quality_hint: Option<f32>,
    pub standard_error: Option<f32>,
}

impl InterfaceZPulse {
    pub fn total_energy(&self) -> f32 {
        let (a, h, b) = self.band_energy;
        a + h + b
    }

    pub fn is_empty(&self) -> bool {
        self.support <= f32::EPSILON && self.total_energy() <= f32::EPSILON
    }

    pub fn aggregate(pulses: &[InterfaceZPulse]) -> InterfaceZPulse {
        if pulses.is_empty() {
            return InterfaceZPulse::default();
        }
        let mut support = 0.0f32;
        let mut interface_cells = 0.0f32;
        let mut band = (0.0f32, 0.0f32, 0.0f32);
        let mut drift_sum = 0.0f32;
        let mut drift_weight = 0.0f32;
        let mut bias_sum = 0.0f32;
        let mut bias_weight = 0.0f32;
        for pulse in pulses {
            support += pulse.support;
            interface_cells += pulse.interface_cells;
            band.0 += pulse.band_energy.0;
            band.1 += pulse.band_energy.1;
            band.2 += pulse.band_energy.2;
            let weight = pulse.support.max(1e-6);
            drift_sum += pulse.drift * weight;
            drift_weight += weight;
            bias_sum += pulse.z_bias * weight;
            bias_weight += weight;
        }
<<<<<<< HEAD
=======

        let drift = above - beneath;
        let z_bias = if support > f32::EPSILON {
            weighted_bias / support
        } else {
            0.0
        };

        let z_score = if z_score_weight > 0.0 {
            Some(z_score_sum / z_score_weight)
        } else {
            None
        };
        let standard_error = if stderr_weight > 0.0 {
            Some(stderr_sum / stderr_weight)
        } else {
            None
        };
        let residual_p90 = if residual_weight > 0.0 {
            Some(residual_sum / residual_weight)
        } else {
            None
        };
        let quality_hint = if quality_weight > 0.0 {
            Some(quality_sum / quality_weight)
        } else {
            None
        };

        let scale = ZScale::weighted_average(pulses.iter().filter_map(|pulse| {
            pulse.scale.map(|scale| {
                let weight = pulse.support.max(pulse.total_energy()).max(f32::EPSILON);
                (scale, weight)
            })
        }));

>>>>>>> d8dfe8a1
        InterfaceZPulse {
            source: ZSource::Microlocal,
            support,
            interface_cells,
<<<<<<< HEAD
            band_energy: band,
            drift: if drift_weight > 0.0 {
                drift_sum / drift_weight
            } else {
                0.0
            },
            z_bias: if bias_weight > 0.0 {
                bias_sum / bias_weight
            } else {
                0.0
            },
            quality_hint: None,
            standard_error: None,
=======
            band_energy: (above, here, beneath),
            scale,
            drift,
            z_bias,
            source,
            z_score,
            standard_error,
            residual_p90,
            quality_hint,
            has_low_band,
            has_mid_band,
            has_high_band,
>>>>>>> d8dfe8a1
        }
    }

    pub fn lerp(current: &InterfaceZPulse, next: &InterfaceZPulse, alpha: f32) -> InterfaceZPulse {
        let t = alpha.clamp(0.0, 1.0);
        InterfaceZPulse {
            source: next.source,
            support: lerp(current.support, next.support, t),
            interface_cells: lerp(current.interface_cells, next.interface_cells, t),
            band_energy: (
                lerp(current.band_energy.0, next.band_energy.0, t),
                lerp(current.band_energy.1, next.band_energy.1, t),
                lerp(current.band_energy.2, next.band_energy.2, t),
            ),
            drift: lerp(current.drift, next.drift, t),
            z_bias: lerp(current.z_bias, next.z_bias, t),
            quality_hint: next.quality_hint.or(current.quality_hint),
            standard_error: next.standard_error.or(current.standard_error),
        }
<<<<<<< HEAD
    }

    pub fn scaled(&self, gain: f32) -> InterfaceZPulse {
        let gain = gain.max(0.0);
=======
        let beta = 1.0 - alpha;
        let (cur_above, cur_here, cur_beneath) = current.band_energy;
        let (next_above, next_here, next_beneath) = next.band_energy;
        let blend = |lhs: Option<f32>, rhs: Option<f32>| match (lhs, rhs) {
            (Some(a), Some(b)) => Some(a * beta + b * alpha),
            (Some(a), None) => Some(a),
            (None, Some(b)) => Some(b),
            (None, None) => None,
        };
        let scale = match (current.scale, next.scale) {
            (Some(a), Some(b)) => Some(a.lerp(b, alpha)),
            (Some(a), None) => Some(a),
            (None, Some(b)) => Some(b),
            (None, None) => None,
        };
>>>>>>> d8dfe8a1
        InterfaceZPulse {
            source: self.source,
            support: self.support * gain,
            interface_cells: self.interface_cells * gain,
            band_energy: (
                self.band_energy.0 * gain,
                self.band_energy.1 * gain,
                self.band_energy.2 * gain,
            ),
<<<<<<< HEAD
            drift: self.drift * gain,
            z_bias: self.z_bias * gain,
            quality_hint: self.quality_hint,
            standard_error: self.standard_error,
=======
            scale,
            drift: current.drift * beta + next.drift * alpha,
            z_bias: current.z_bias * beta + next.z_bias * alpha,
            source: if alpha >= 0.5 {
                next.source
            } else {
                current.source
            },
            z_score: blend(current.z_score, next.z_score),
            standard_error: blend(current.standard_error, next.standard_error),
            residual_p90: blend(current.residual_p90, next.residual_p90),
            quality_hint: blend(current.quality_hint, next.quality_hint),
            has_low_band: current.has_low_band || next.has_low_band,
            has_mid_band: current.has_mid_band || next.has_mid_band,
            has_high_band: current.has_high_band || next.has_high_band,
>>>>>>> d8dfe8a1
        }
    }

    pub fn into_softlogic_feedback_with(
        self,
        psi_total: f32,
        weighted_loss: f32,
    ) -> SoftlogicZFeedback {
        SoftlogicZFeedback {
            psi_total,
            weighted_loss,
            band_energy: self.band_energy,
            drift: self.drift,
            z_signal: self.z_bias,
        }
    }

    pub fn into_softlogic_feedback(self) -> SoftlogicZFeedback {
<<<<<<< HEAD
        self.into_softlogic_feedback_with(0.0, 0.0)
=======
        let total = self.total_energy();
        SoftlogicZFeedback {
            psi_total: self.support,
            weighted_loss: total,
            band_energy: self.band_energy,
            drift: self.drift,
            z_signal: self.z_bias,
        }
    }

    /// Scales the pulse by `gain`, attenuating the support, band energy, and
    /// derived signals uniformly. Negative gains flip the drift and Z bias but
    /// keep the magnitude scaling consistent.
    pub fn scaled(&self, gain: f32) -> InterfaceZPulse {
        let (above, here, beneath) = self.band_energy;
        InterfaceZPulse {
            support: self.support * gain,
            interface_cells: self.interface_cells * gain,
            band_energy: (above * gain, here * gain, beneath * gain),
            scale: self.scale,
            drift: self.drift * gain,
            z_bias: self.z_bias * gain,
            source: self.source,
            z_score: self.z_score,
            standard_error: self.standard_error,
            residual_p90: self.residual_p90,
            quality_hint: self.quality_hint,
            has_low_band: self.has_low_band,
            has_mid_band: self.has_mid_band,
            has_high_band: self.has_high_band,
        }
>>>>>>> d8dfe8a1
    }
}

impl Default for InterfaceZPulse {
    fn default() -> Self {
        InterfaceZPulse {
            source: ZSource::Microlocal,
            support: 0.0,
            interface_cells: 0.0,
            band_energy: (0.0, 0.0, 0.0),
            scale: None,
            drift: 0.0,
            z_bias: 0.0,
            quality_hint: None,
            standard_error: None,
        }
    }
}

/// Result emitted after fusing the microlocal pulses through [`ZConductor`].
#[derive(Clone, Debug)]
pub struct InterfaceZFused {
    pub pulse: ZPulse,
    pub z: f32,
    pub support: f32,
    pub attributions: Vec<(ZSource, f32)>,
    pub events: Vec<String>,
}

/// Full report returned by [`InterfaceZConductor::step`].
#[derive(Clone, Debug)]
pub struct InterfaceZReport {
    pub pulses: Vec<InterfaceZPulse>,
    pub qualities: Vec<f32>,
    pub fused_pulse: InterfaceZPulse,
    pub fused_z: InterfaceZFused,
    pub feedback: SoftlogicZFeedback,
    pub budget_scale: f32,
}

impl InterfaceZReport {
    pub fn has_interface(&self) -> bool {
        self.fused_pulse.support > 0.0
    }
}

/// Quality policy applied to each microlocal pulse prior to fusion.
pub trait ZSourcePolicy: Send + Sync {
    fn quality(&self, pulse: &InterfaceZPulse) -> f32;
    fn late_fuse(
        &self,
        _fused: &mut InterfaceZPulse,
        _pulses: &[InterfaceZPulse],
        _qualities: &[f32],
    ) {
    }
}

/// Default policy that promotes balanced support.
#[derive(Debug, Clone)]
pub struct DefaultZSourcePolicy;

impl DefaultZSourcePolicy {
    pub fn new() -> Self {
        Self
    }
}

impl ZSourcePolicy for DefaultZSourcePolicy {
    fn quality(&self, pulse: &InterfaceZPulse) -> f32 {
        if pulse.is_empty() {
            0.0
        } else {
            (pulse.support / pulse.total_energy().max(1e-6)).clamp(0.0, 1.0)
        }
    }
}

/// Fixed multiplier policy used by tests.
#[derive(Debug, Clone, Copy)]
pub struct FixedPolicy(pub f32);

impl ZSourcePolicy for FixedPolicy {
    fn quality(&self, _pulse: &InterfaceZPulse) -> f32 {
        self.0.clamp(0.0, 1.0)
    }
}

/// Composite policy that allows per-source overrides.
#[derive(Clone)]
pub struct CompositePolicy {
    default: Arc<dyn ZSourcePolicy>,
    overrides: FxHashMap<ZSource, Arc<dyn ZSourcePolicy>>,
}

impl CompositePolicy {
    pub fn new<P>(default: P) -> Self
    where
        P: ZSourcePolicy + 'static,
    {
        CompositePolicy {
            default: Arc::new(default),
            overrides: FxHashMap::default(),
        }
    }

    pub fn with<P>(mut self, source: ZSource, policy: P) -> Self
    where
        P: ZSourcePolicy + 'static,
    {
        self.overrides.insert(source, Arc::new(policy));
        self
    }
}

impl fmt::Debug for CompositePolicy {
    fn fmt(&self, f: &mut fmt::Formatter<'_>) -> fmt::Result {
        f.debug_struct("CompositePolicy")
            .field("overrides", &self.overrides.len())
            .finish()
    }
}

impl ZSourcePolicy for CompositePolicy {
    fn quality(&self, pulse: &InterfaceZPulse) -> f32 {
        if let Some(policy) = self.overrides.get(&pulse.source) {
            policy.quality(pulse)
        } else {
            self.default.quality(pulse)
        }
    }

    fn late_fuse(
        &self,
        fused: &mut InterfaceZPulse,
        pulses: &[InterfaceZPulse],
        qualities: &[f32],
    ) {
        self.default.late_fuse(fused, pulses, qualities);
        for (source, policy) in &self.overrides {
            if pulses.iter().any(|pulse| &pulse.source == source) {
                policy.late_fuse(fused, pulses, qualities);
            }
        }
    }
}

/// Band-energy gating applied on top of the quality policy.
#[derive(Debug, Clone)]
pub struct BandPolicy {
    min_quality: [f32; 3],
    hysteresis: f32,
}

impl BandPolicy {
    pub fn new(min_quality: [f32; 3]) -> Self {
        BandPolicy {
            min_quality: min_quality.map(|v| v.clamp(0.0, 1.0)),
            hysteresis: 0.0,
        }
    }

    pub fn with_hysteresis(mut self, hysteresis: f32) -> Self {
        self.hysteresis = hysteresis.max(0.0);
        self
    }

    pub fn project_quality(&self, pulse: &InterfaceZPulse) -> f32 {
        let total = pulse.total_energy().max(1e-6);
        let ratios = [
            pulse.band_energy.0 / total,
            pulse.band_energy.1 / total,
            pulse.band_energy.2 / total,
        ];
        let mut scale = 1.0f32;
        for (idx, ratio) in ratios.into_iter().enumerate() {
            let threshold = self.min_quality[idx];
            if ratio + self.hysteresis < threshold {
                if threshold <= f32::EPSILON {
                    scale *= 0.0;
                } else {
                    scale *= (ratio / threshold).clamp(0.0, 1.0);
                }
            }
        }
        scale.clamp(0.0, 1.0)
    }
}

/// Budget guard that clamps the fused Z pulse magnitude.
#[derive(Debug, Clone)]
pub struct BudgetPolicy {
    z_max: f32,
}

impl BudgetPolicy {
    pub fn new(z_max: f32) -> Self {
        BudgetPolicy {
            z_max: z_max.abs().max(1e-6),
        }
    }

    pub fn apply(&self, fused: &mut InterfaceZPulse) -> f32 {
        if fused.z_bias.abs() <= self.z_max {
            1.0
        } else {
            let scale = self.z_max / fused.z_bias.abs();
            fused.z_bias *= scale;
            fused.band_energy.0 *= scale;
            fused.band_energy.2 *= scale;
            fused.support *= scale;
            scale
        }
    }
}

#[derive(Clone, Default)]
struct MicrolocalEmitter {
    queue: Arc<Mutex<VecDeque<ZPulse>>>,
}

impl MicrolocalEmitter {
    fn new() -> Self {
        Self::default()
    }

    fn extend<I>(&self, pulses: I)
    where
        I: IntoIterator<Item = ZPulse>,
    {
        let mut queue = self.queue.lock().expect("microlocal queue poisoned");
        queue.extend(pulses);
    }
}

impl ZEmitter for MicrolocalEmitter {
    fn name(&self) -> ZSource {
        ZSource::Microlocal
    }

    fn tick(&mut self, _now: u64) -> Option<ZPulse> {
        self.queue
            .lock()
            .expect("microlocal queue poisoned")
            .pop_front()
    }
}

/// Drives a bank of microlocal gauges and fuses the resulting Z pulses into a
/// smoothed control signal suitable for Softlogic feedback.
#[derive(Clone)]
pub struct InterfaceZConductor {
    gauges: Vec<InterfaceGauge>,
    lift: InterfaceZLift,
    conductor: ZConductor,
    clock: u64,
    smoothing: f32,
    policy: Arc<dyn ZSourcePolicy>,
    band_policy: Option<BandPolicy>,
    budget_policy: Option<BudgetPolicy>,
    previous: Option<InterfaceZPulse>,
    carry: Option<InterfaceZPulse>,
    emitter: MicrolocalEmitter,
}

impl InterfaceZConductor {
    pub fn new(gauges: Vec<InterfaceGauge>, lift: InterfaceZLift) -> Self {
        assert!(!gauges.is_empty(), "at least one gauge must be supplied");
        InterfaceZConductor {
            gauges,
            lift,
            conductor: ZConductor::new(ZConductorCfg::default()),
            clock: 0,
            smoothing: 0.0,
<<<<<<< HEAD
            policy: Arc::new(DefaultZSourcePolicy::new()),
=======
            policy,
>>>>>>> d8dfe8a1
            band_policy: None,
            budget_policy: None,
            previous: None,
            carry: None,
<<<<<<< HEAD
            emitter: MicrolocalEmitter::new(),
=======
            emitter,
>>>>>>> d8dfe8a1
        }
    }

    pub fn with_smoothing(mut self, smoothing: f32) -> Self {
        self.smoothing = smoothing.clamp(0.0, 1.0);
        self
    }

    pub fn with_policy<P>(mut self, policy: P) -> Self
    where
        P: ZSourcePolicy + 'static,
    {
        self.policy = Arc::new(policy);
        self
    }

    pub fn with_band_policy(mut self, policy: BandPolicy) -> Self {
        self.band_policy = Some(policy);
        self
    }

    pub fn with_budget_policy(mut self, policy: BudgetPolicy) -> Self {
        self.budget_policy = Some(policy);
        self
    }

    pub fn step(
        &mut self,
        mask: &ArrayD<f32>,
        c_prime: Option<&ArrayD<f32>>,
        tempo_hint: Option<f32>,
        stderr_hint: Option<f32>,
    ) -> InterfaceZReport {
        // 1) lift → InterfaceZPulse 群
        let mut pulses = Vec::with_capacity(self.gauges.len());
        for gauge in &self.gauges {
            let signature = gauge.analyze_with_label(mask, c_prime);
            let mut pulse = self.lift.project(&signature);
            if let Some(stderr) = stderr_hint {
                pulse.standard_error = Some(stderr.max(0.0));
            }
            pulses.push(pulse);
        }

        // 2) 品質重み付け
        let mut qualities = Vec::with_capacity(pulses.len());
        let mut weighted = Vec::with_capacity(pulses.len());
        for pulse in &pulses {
            let mut quality = self.policy.quality(pulse).clamp(0.0, 1.0);
            if let Some(policy) = &self.band_policy {
                quality *= policy.project_quality(pulse);
            }
            qualities.push(quality);
            weighted.push(pulse.scaled(quality));
        }

        // 3) 集約 + 平滑化イベント
        let mut fused = InterfaceZPulse::aggregate(&weighted);
<<<<<<< HEAD
        if let Some(previous) = &self.previous {
            if self.smoothing > 0.0 {
                fused = InterfaceZPulse::lerp(previous, &fused, self.smoothing);
            }
        }

        let mut budget_scale = 1.0;
        if let Some(policy) = &self.budget_policy {
            budget_scale = policy.apply(&mut fused);
        }

        self.policy.late_fuse(&mut fused, &pulses, &qualities);

        let now = self.clock;
        self.clock = self.clock.wrapping_add(1);

        let mut zpulses = Vec::with_capacity(pulses.len());
        for (pulse, &quality) in pulses.iter().zip(&qualities) {
            let support = ZSupport::from_band_energy(pulse.band_energy);
            let tempo = tempo_hint.unwrap_or(pulse.total_energy());
            let stderr = pulse.standard_error.unwrap_or(0.0);
            zpulses.push(ZPulse {
                source: pulse.source,
                ts: now,
                tempo,
                band_energy: pulse.band_energy,
                drift: pulse.drift,
                z_bias: pulse.z_bias,
                support,
                quality,
                stderr,
=======
        let mut events = Vec::<String>::new();
        if let (Some(prev), s) = (self.previous.as_ref(), self.smoothing) {
            if s > 0.0 {
                fused = InterfaceZPulse::lerp(prev, &fused, s);
                events.push("smoothing.applied".to_string());
            }
        }

        // 4) 時刻確定
        let now = ts.unwrap_or(self.clock);
        self.clock = now.wrapping_add(1);

        // 5) Z-pulse を conductor に供給
        let zpulses: Vec<ZPulse> = pulses
            .iter()
            .map(|p| ZPulse {
                source: p.source,
                ts: now,
                tempo: tempo.unwrap_or(p.total_energy()),
                band_energy: p.band_energy,
                drift: p.drift,
                z_bias: p.z_bias,
                support: ZSupport::from_band_energy(p.band_energy),
                quality: p.quality_hint.unwrap_or(1.0),
                stderr: p.standard_error.unwrap_or(0.0),
>>>>>>> d8dfe8a1
                latency_ms: 0.0,
            });
        }
        self.emitter.extend(zpulses);

        let mut registry = ZRegistry::with_capacity(1);
        registry.register(self.emitter.clone());
<<<<<<< HEAD
        let fused_z = self.conductor.step_from_registry(&mut registry, now);

        let fused_pulse = fused.clone();
=======
        let z_fused = self.conductor.step_from_registry(&mut registry, now);

        // 6) ポリシーの late_fuse と予算適用
        self.policy.late_fuse(&mut fused, &pulses, &qualities);

        let mut budget_scale = 1.0;
        if let Some(budget) = &self.budget_policy {
            budget_scale = budget.apply(&mut fused);
        }

        // 7) フィードバックと状態更新
>>>>>>> d8dfe8a1
        let feedback = fused.clone().into_softlogic_feedback();
        self.previous = Some(fused.clone());
<<<<<<< HEAD
        self.carry = Some(fused.clone());

        let z_pulse = InterfaceZConductor::into_zpulse(&fused, now, &qualities);
        let fused_report = InterfaceZFused {
            z: fused_z.z,
            support: fused_z.support,
            attributions: fused_z.attributions,
            events: fused_z.events,
            pulse: z_pulse,
=======

        // 8) z_fused のイベントを結合
        events.extend(z_fused.events.clone());

        // 9) InterfaceZFused を構築
        let fused_z = InterfaceZFused {
            ts: z_fused.ts,
            z: z_fused.z,
            support: z_fused.support,
            drift: z_fused.drift,
            quality: z_fused.quality,
            events,
            attributions: z_fused.attributions.clone(),
            pulse: ZPulse {
                source: ZSource::Microlocal,
                ts: now,
                tempo: tempo.unwrap_or(fused.total_energy()),
                band_energy: fused.band_energy,
                drift: fused.drift,
                z_bias: z_fused.z,
                support: ZSupport::from_band_energy(fused.band_energy),
                scale: fused.scale,
                quality: z_fused.quality,
                stderr: 0.0,
                latency_ms: 0.0,
            },
>>>>>>> d8dfe8a1
        };

        InterfaceZReport {
            pulses,
            qualities,
            fused_pulse,
            fused_z: fused_report,
            feedback,
            budget_scale,
        }
    }

    pub fn last_fused_pulse(&self) -> InterfaceZPulse {
        self.carry.clone().unwrap_or_else(InterfaceZPulse::default)
    }

    fn into_zpulse(fused: &InterfaceZPulse, now: u64, qualities: &[f32]) -> ZPulse {
        let support = ZSupport::from_band_energy(fused.band_energy);
        let avg_quality = if qualities.is_empty() {
            0.0
        } else {
            qualities.iter().copied().sum::<f32>() / qualities.len() as f32
        };
        ZPulse {
            source: fused.source,
            ts: now,
            tempo: fused.total_energy(),
            band_energy: fused.band_energy,
            drift: fused.drift,
            z_bias: fused.z_bias,
            support,
<<<<<<< HEAD
            quality: avg_quality,
            stderr: fused.standard_error.unwrap_or(0.0),
=======
            scale: fused.scale,
            band_energy: fused.band_energy,
            quality,
            stderr: fused.standard_error.unwrap_or_default(),
>>>>>>> d8dfe8a1
            latency_ms: 0.0,
        }
    }
}

impl fmt::Debug for InterfaceZConductor {
    fn fmt(&self, f: &mut fmt::Formatter<'_>) -> fmt::Result {
        f.debug_struct("InterfaceZConductor")
            .field("gauges", &self.gauges.len())
            .field("smoothing", &self.smoothing)
            .finish()
    }
}

fn lerp(a: f32, b: f32, t: f32) -> f32 {
    a + (b - a) * t.clamp(0.0, 1.0)
}

#[cfg(test)]
mod tests {
    use super::*;
    use ndarray::array;

    #[test]
    fn detects_boundary_presence() {
        let mask = array![[0.0, 0.0, 0.0], [0.0, 1.0, 1.0], [0.0, 1.0, 1.0]].into_dyn();
        let gauge = InterfaceGauge::new(1.0, 1.0);
        let sig = gauge.analyze(&mask);
        assert!(sig.has_interface());
        assert_eq!(sig.kappa_d, 2.0 * std::f32::consts::PI);
        assert!((sig.perimeter_density[IxDyn(&[1, 1])] - sig.kappa_d).abs() < 1e-5);
        assert_eq!(sig.perimeter_density[IxDyn(&[0, 0])], 0.0);
        assert!((sig.physical_radius - 1.0).abs() < 1e-6);
    }

    #[test]
    fn oriented_normals_require_label() {
        let mask = array![[0.0, 0.0, 0.0], [0.0, 1.0, 1.0], [0.0, 1.0, 1.0]].into_dyn();
        let c_prime = mask.mapv(|v| if v > 0.5 { 1.0 } else { -1.0 });
        let gauge = InterfaceGauge::new(1.0, 1.0);
        let sig = gauge.analyze_with_label(&mask, Some(&c_prime));
        let orient = sig.orientation.expect("orientation missing");
        let normal_y = orient[IxDyn(&[0, 1, 1])];
        let normal_x = orient[IxDyn(&[1, 1, 1])];
        assert!(normal_y.abs() > 0.5);
        assert!(normal_x.abs() < 1e-3);
    }
}<|MERGE_RESOLUTION|>--- conflicted
+++ resolved
@@ -12,22 +12,13 @@
 
 use crate::telemetry::hub::SoftlogicZFeedback;
 use crate::theory::zpulse::{
-<<<<<<< HEAD
     ZConductor, ZConductorCfg, ZEmitter, ZPulse, ZRegistry, ZSource, ZSupport,
-=======
-    ZAdaptiveGainCfg, ZConductor, ZEmitter, ZFrequencyConfig, ZFused, ZPulse, ZRegistry, ZScale,
-    ZSource, ZSupport,
->>>>>>> d8dfe8a1
 };
 use crate::util::math::LeechProjector;
 use ndarray::{indices, ArrayD, ArrayViewD, Dimension, IxDyn};
 use rustc_hash::FxHashMap;
 use statrs::function::gamma::gamma;
 use std::collections::VecDeque;
-<<<<<<< HEAD
-=======
-use std::f64::consts::PI;
->>>>>>> d8dfe8a1
 use std::fmt;
 use std::sync::{Arc, Mutex};
 
@@ -348,12 +339,7 @@
             source: ZSource::Microlocal,
             support: total_support,
             interface_cells,
-<<<<<<< HEAD
             band_energy,
-=======
-            band_energy: (above, here, beneath),
-            scale: ZScale::new(signature.physical_radius),
->>>>>>> d8dfe8a1
             drift,
             z_bias: bias,
             quality_hint: None,
@@ -369,12 +355,6 @@
     pub support: f32,
     pub interface_cells: f32,
     pub band_energy: (f32, f32, f32),
-<<<<<<< HEAD
-=======
-    /// Log-scale tag describing the physical radius backing the pulse.
-    pub scale: Option<ZScale>,
-    /// Signed drift between Above and Beneath energy.
->>>>>>> d8dfe8a1
     pub drift: f32,
     pub z_bias: f32,
     pub quality_hint: Option<f32>,
@@ -414,50 +394,10 @@
             bias_sum += pulse.z_bias * weight;
             bias_weight += weight;
         }
-<<<<<<< HEAD
-=======
-
-        let drift = above - beneath;
-        let z_bias = if support > f32::EPSILON {
-            weighted_bias / support
-        } else {
-            0.0
-        };
-
-        let z_score = if z_score_weight > 0.0 {
-            Some(z_score_sum / z_score_weight)
-        } else {
-            None
-        };
-        let standard_error = if stderr_weight > 0.0 {
-            Some(stderr_sum / stderr_weight)
-        } else {
-            None
-        };
-        let residual_p90 = if residual_weight > 0.0 {
-            Some(residual_sum / residual_weight)
-        } else {
-            None
-        };
-        let quality_hint = if quality_weight > 0.0 {
-            Some(quality_sum / quality_weight)
-        } else {
-            None
-        };
-
-        let scale = ZScale::weighted_average(pulses.iter().filter_map(|pulse| {
-            pulse.scale.map(|scale| {
-                let weight = pulse.support.max(pulse.total_energy()).max(f32::EPSILON);
-                (scale, weight)
-            })
-        }));
-
->>>>>>> d8dfe8a1
         InterfaceZPulse {
             source: ZSource::Microlocal,
             support,
             interface_cells,
-<<<<<<< HEAD
             band_energy: band,
             drift: if drift_weight > 0.0 {
                 drift_sum / drift_weight
@@ -471,20 +411,6 @@
             },
             quality_hint: None,
             standard_error: None,
-=======
-            band_energy: (above, here, beneath),
-            scale,
-            drift,
-            z_bias,
-            source,
-            z_score,
-            standard_error,
-            residual_p90,
-            quality_hint,
-            has_low_band,
-            has_mid_band,
-            has_high_band,
->>>>>>> d8dfe8a1
         }
     }
 
@@ -504,28 +430,10 @@
             quality_hint: next.quality_hint.or(current.quality_hint),
             standard_error: next.standard_error.or(current.standard_error),
         }
-<<<<<<< HEAD
     }
 
     pub fn scaled(&self, gain: f32) -> InterfaceZPulse {
         let gain = gain.max(0.0);
-=======
-        let beta = 1.0 - alpha;
-        let (cur_above, cur_here, cur_beneath) = current.band_energy;
-        let (next_above, next_here, next_beneath) = next.band_energy;
-        let blend = |lhs: Option<f32>, rhs: Option<f32>| match (lhs, rhs) {
-            (Some(a), Some(b)) => Some(a * beta + b * alpha),
-            (Some(a), None) => Some(a),
-            (None, Some(b)) => Some(b),
-            (None, None) => None,
-        };
-        let scale = match (current.scale, next.scale) {
-            (Some(a), Some(b)) => Some(a.lerp(b, alpha)),
-            (Some(a), None) => Some(a),
-            (None, Some(b)) => Some(b),
-            (None, None) => None,
-        };
->>>>>>> d8dfe8a1
         InterfaceZPulse {
             source: self.source,
             support: self.support * gain,
@@ -535,28 +443,10 @@
                 self.band_energy.1 * gain,
                 self.band_energy.2 * gain,
             ),
-<<<<<<< HEAD
             drift: self.drift * gain,
             z_bias: self.z_bias * gain,
             quality_hint: self.quality_hint,
             standard_error: self.standard_error,
-=======
-            scale,
-            drift: current.drift * beta + next.drift * alpha,
-            z_bias: current.z_bias * beta + next.z_bias * alpha,
-            source: if alpha >= 0.5 {
-                next.source
-            } else {
-                current.source
-            },
-            z_score: blend(current.z_score, next.z_score),
-            standard_error: blend(current.standard_error, next.standard_error),
-            residual_p90: blend(current.residual_p90, next.residual_p90),
-            quality_hint: blend(current.quality_hint, next.quality_hint),
-            has_low_band: current.has_low_band || next.has_low_band,
-            has_mid_band: current.has_mid_band || next.has_mid_band,
-            has_high_band: current.has_high_band || next.has_high_band,
->>>>>>> d8dfe8a1
         }
     }
 
@@ -575,41 +465,7 @@
     }
 
     pub fn into_softlogic_feedback(self) -> SoftlogicZFeedback {
-<<<<<<< HEAD
         self.into_softlogic_feedback_with(0.0, 0.0)
-=======
-        let total = self.total_energy();
-        SoftlogicZFeedback {
-            psi_total: self.support,
-            weighted_loss: total,
-            band_energy: self.band_energy,
-            drift: self.drift,
-            z_signal: self.z_bias,
-        }
-    }
-
-    /// Scales the pulse by `gain`, attenuating the support, band energy, and
-    /// derived signals uniformly. Negative gains flip the drift and Z bias but
-    /// keep the magnitude scaling consistent.
-    pub fn scaled(&self, gain: f32) -> InterfaceZPulse {
-        let (above, here, beneath) = self.band_energy;
-        InterfaceZPulse {
-            support: self.support * gain,
-            interface_cells: self.interface_cells * gain,
-            band_energy: (above * gain, here * gain, beneath * gain),
-            scale: self.scale,
-            drift: self.drift * gain,
-            z_bias: self.z_bias * gain,
-            source: self.source,
-            z_score: self.z_score,
-            standard_error: self.standard_error,
-            residual_p90: self.residual_p90,
-            quality_hint: self.quality_hint,
-            has_low_band: self.has_low_band,
-            has_mid_band: self.has_mid_band,
-            has_high_band: self.has_high_band,
-        }
->>>>>>> d8dfe8a1
     }
 }
 
@@ -884,20 +740,12 @@
             conductor: ZConductor::new(ZConductorCfg::default()),
             clock: 0,
             smoothing: 0.0,
-<<<<<<< HEAD
             policy: Arc::new(DefaultZSourcePolicy::new()),
-=======
-            policy,
->>>>>>> d8dfe8a1
             band_policy: None,
             budget_policy: None,
             previous: None,
             carry: None,
-<<<<<<< HEAD
             emitter: MicrolocalEmitter::new(),
-=======
-            emitter,
->>>>>>> d8dfe8a1
         }
     }
 
@@ -956,7 +804,6 @@
 
         // 3) 集約 + 平滑化イベント
         let mut fused = InterfaceZPulse::aggregate(&weighted);
-<<<<<<< HEAD
         if let Some(previous) = &self.previous {
             if self.smoothing > 0.0 {
                 fused = InterfaceZPulse::lerp(previous, &fused, self.smoothing);
@@ -988,33 +835,6 @@
                 support,
                 quality,
                 stderr,
-=======
-        let mut events = Vec::<String>::new();
-        if let (Some(prev), s) = (self.previous.as_ref(), self.smoothing) {
-            if s > 0.0 {
-                fused = InterfaceZPulse::lerp(prev, &fused, s);
-                events.push("smoothing.applied".to_string());
-            }
-        }
-
-        // 4) 時刻確定
-        let now = ts.unwrap_or(self.clock);
-        self.clock = now.wrapping_add(1);
-
-        // 5) Z-pulse を conductor に供給
-        let zpulses: Vec<ZPulse> = pulses
-            .iter()
-            .map(|p| ZPulse {
-                source: p.source,
-                ts: now,
-                tempo: tempo.unwrap_or(p.total_energy()),
-                band_energy: p.band_energy,
-                drift: p.drift,
-                z_bias: p.z_bias,
-                support: ZSupport::from_band_energy(p.band_energy),
-                quality: p.quality_hint.unwrap_or(1.0),
-                stderr: p.standard_error.unwrap_or(0.0),
->>>>>>> d8dfe8a1
                 latency_ms: 0.0,
             });
         }
@@ -1022,26 +842,11 @@
 
         let mut registry = ZRegistry::with_capacity(1);
         registry.register(self.emitter.clone());
-<<<<<<< HEAD
         let fused_z = self.conductor.step_from_registry(&mut registry, now);
 
         let fused_pulse = fused.clone();
-=======
-        let z_fused = self.conductor.step_from_registry(&mut registry, now);
-
-        // 6) ポリシーの late_fuse と予算適用
-        self.policy.late_fuse(&mut fused, &pulses, &qualities);
-
-        let mut budget_scale = 1.0;
-        if let Some(budget) = &self.budget_policy {
-            budget_scale = budget.apply(&mut fused);
-        }
-
-        // 7) フィードバックと状態更新
->>>>>>> d8dfe8a1
         let feedback = fused.clone().into_softlogic_feedback();
         self.previous = Some(fused.clone());
-<<<<<<< HEAD
         self.carry = Some(fused.clone());
 
         let z_pulse = InterfaceZConductor::into_zpulse(&fused, now, &qualities);
@@ -1051,34 +856,6 @@
             attributions: fused_z.attributions,
             events: fused_z.events,
             pulse: z_pulse,
-=======
-
-        // 8) z_fused のイベントを結合
-        events.extend(z_fused.events.clone());
-
-        // 9) InterfaceZFused を構築
-        let fused_z = InterfaceZFused {
-            ts: z_fused.ts,
-            z: z_fused.z,
-            support: z_fused.support,
-            drift: z_fused.drift,
-            quality: z_fused.quality,
-            events,
-            attributions: z_fused.attributions.clone(),
-            pulse: ZPulse {
-                source: ZSource::Microlocal,
-                ts: now,
-                tempo: tempo.unwrap_or(fused.total_energy()),
-                band_energy: fused.band_energy,
-                drift: fused.drift,
-                z_bias: z_fused.z,
-                support: ZSupport::from_band_energy(fused.band_energy),
-                scale: fused.scale,
-                quality: z_fused.quality,
-                stderr: 0.0,
-                latency_ms: 0.0,
-            },
->>>>>>> d8dfe8a1
         };
 
         InterfaceZReport {
@@ -1110,15 +887,8 @@
             drift: fused.drift,
             z_bias: fused.z_bias,
             support,
-<<<<<<< HEAD
             quality: avg_quality,
             stderr: fused.standard_error.unwrap_or(0.0),
-=======
-            scale: fused.scale,
-            band_energy: fused.band_energy,
-            quality,
-            stderr: fused.standard_error.unwrap_or_default(),
->>>>>>> d8dfe8a1
             latency_ms: 0.0,
         }
     }
