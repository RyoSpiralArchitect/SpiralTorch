--- conflicted
+++ resolved
@@ -478,12 +478,7 @@
             band_energy: self.band_energy,
             drift: self.drift,
             z_signal: self.z_bias,
-<<<<<<< HEAD
             scale: self.scale,
-=======
-            // [SCALE-TODO] Patch 0 optional tagging
-            scale: Some(self.scale),
->>>>>>> 098ff402
         }
     }
 
