--- conflicted
+++ resolved
@@ -43,16 +43,10 @@
 use ndarray::{indices, ArrayD, Dimension, IxDyn};
 use rustc_hash::FxHashMap;
 use statrs::function::gamma::gamma;
-<<<<<<< HEAD
 use std::collections::VecDeque;
 use std::f64::consts::PI;
 use std::fmt;
 use std::sync::{Arc, Mutex};
-=======
-use std::fmt;
-use std::f64::consts::PI;
-use std::sync::Arc;
->>>>>>> 3eb3fe91
 
 /// Result of running an [`InterfaceGauge`] on a binary phase field.
 #[derive(Debug, Clone)]
@@ -1144,7 +1138,6 @@
         {
             fused.z_bias = fused_raw.z_bias * self.smoothing;
         }
-<<<<<<< HEAD
         let now = self.clock;
         self.clock = self.clock.wrapping_add(1);
 
@@ -1166,8 +1159,6 @@
         let mut registry = ZRegistry::with_capacity(1);
         registry.register(self.emitter.clone());
         let fused_z = self.conductor.step_from_registry(&mut registry, now);
-=======
->>>>>>> 3eb3fe91
 
         self.policy.late_fuse(&mut fused, &pulses, &qualities);
 
@@ -1176,18 +1167,6 @@
             budget_scale = budget.apply(&mut fused);
         }
 
-<<<<<<< HEAD
-=======
-        let now = self.clock;
-        self.clock = self.clock.wrapping_add(1);
-
-        let fused_z = {
-            let z_pulse = Self::into_zpulse(&fused, now, &qualities);
-            self.conductor.ingest(z_pulse);
-            self.conductor.step(now)
-        };
-
->>>>>>> 3eb3fe91
         self.carry = Some(fused.clone());
 
         let psi = psi_total.unwrap_or(fused.support);
@@ -1207,40 +1186,7 @@
 
     /// Returns the most recent fused pulse emitted by the conductor.
     pub fn last_fused_pulse(&self) -> InterfaceZPulse {
-<<<<<<< HEAD
         self.carry.clone().unwrap_or_else(InterfaceZPulse::default)
-=======
-        self.carry
-            .clone()
-            .unwrap_or_else(InterfaceZPulse::default)
-    }
-
-    fn into_zpulse(fused: &InterfaceZPulse, now: u64, qualities: &[f32]) -> ZPulse {
-        let (above, here, beneath) = fused.band_energy;
-        let support = ZSupport {
-            leading: above,
-            central: here,
-            trailing: beneath,
-        };
-        let quality = if qualities.is_empty() {
-            1.0
-        } else {
-            qualities.iter().copied().sum::<f32>()
-                / qualities.len() as f32
-        };
-        ZPulse {
-            source: fused.source,
-            ts: now,
-            tempo: fused.total_energy(),
-            drift: fused.drift,
-            z_bias: fused.z_bias,
-            support,
-            band_energy: fused.band_energy,
-            quality,
-            stderr: fused.standard_error.unwrap_or_default(),
-            latency_ms: 0.0,
-        }
->>>>>>> 3eb3fe91
     }
 }
 
