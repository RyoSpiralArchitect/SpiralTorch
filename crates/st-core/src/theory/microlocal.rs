--- conflicted
+++ resolved
@@ -696,7 +696,6 @@
     }
 }
 
-<<<<<<< HEAD
 /// Fused Z-space report emitted by the conductor.
 #[derive(Clone, Debug)]
 pub struct InterfaceZFused {
@@ -712,19 +711,6 @@
 
 /// Aggregate outcome of a full conductor step across all gauges.
 #[derive(Clone, Debug)]
-=======
-/// Z-space fusion summary combining the conductor output with a canonical pulse.
-#[derive(Debug, Clone)]
-pub struct InterfaceZFused {
-    pub pulse: ZPulse,
-    pub z: f32,
-    pub attributions: Vec<(ZSource, f32)>,
-    pub events: Vec<String>,
-}
-
-/// Result emitted after executing one conductor step.
-#[derive(Debug, Clone)]
->>>>>>> b9340cb9
 pub struct InterfaceZReport {
     pub pulses: Vec<InterfaceZPulse>,
     pub qualities: Vec<f32>,
@@ -735,7 +721,6 @@
 }
 
 impl InterfaceZReport {
-<<<<<<< HEAD
     /// Returns `true` when at least one contributing pulse carried interface mass.
     pub fn has_interface(&self) -> bool {
         if self.fused_pulse.support > 0.0 {
@@ -744,11 +729,6 @@
         self.pulses
             .iter()
             .any(|pulse| pulse.support > 0.0 || pulse.interface_cells > 0.0)
-=======
-    /// Returns `true` when any of the contributing gauges detected an interface.
-    pub fn has_interface(&self) -> bool {
-        self.pulses.iter().any(|pulse| !pulse.is_empty())
->>>>>>> b9340cb9
     }
 }
 
