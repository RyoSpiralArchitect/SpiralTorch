// SPDX-License-Identifier: AGPL-3.0-or-later
// © 2025 Ryo ∴ SpiralArchitect (kishkavsesvit@icloud.com)
// Part of SpiralTorch — Licensed under AGPL-3.0-or-later.
// Unauthorized derivative works or closed redistribution prohibited under AGPL §13.

// ============================================================================
//  SpiralReality Proprietary
//  Copyright (c) 2025 SpiralReality. All Rights Reserved.
//
//  NOTICE: This file contains confidential and proprietary information of
//  SpiralReality. ANY USE, COPYING, MODIFICATION, DISTRIBUTION, DISPLAY,
//  OR DISCLOSURE OF THIS FILE, IN WHOLE OR IN PART, IS STRICTLY PROHIBITED
//  WITHOUT THE PRIOR WRITTEN CONSENT OF SPIRALREALITY.
//
//  NO LICENSE IS GRANTED OR IMPLIED BY THIS FILE. THIS SOFTWARE IS PROVIDED
//  "AS IS", WITHOUT WARRANTY OF ANY KIND, EXPRESS OR IMPLIED, INCLUDING BUT
//  NOT LIMITED TO THE WARRANTIES OF MERCHANTABILITY, FITNESS FOR A PARTICULAR
//  PURPOSE AND NON-INFRINGEMENT. IN NO EVENT SHALL SPIRALREALITY OR ITS
//  SUPPLIERS BE LIABLE FOR ANY CLAIM, DAMAGES OR OTHER LIABILITY, WHETHER IN
//  AN ACTION OF CONTRACT, TORT OR OTHERWISE, ARISING FROM, OUT OF OR IN
//  CONNECTION WITH THE SOFTWARE OR THE USE OR OTHER DEALINGS IN THE SOFTWARE.
// ============================================================================

//! Microlocal boundary gauges used to detect interfaces that survive the
//! blow-up limit without committing to a global label.
//!
//! The constructions in this module mirror the BV/varifold correspondence
//! outlined in the SpiralTorch sheaf notes: only the presence of an interface
//! (the `R` machine) remains gauge invariant in the microlocal limit, while
//! oriented data such as co-normals requires an external label `c′` to fix a
//! sign.  `InterfaceGauge` provides a practical discretisation that measures
//! the local total-variation density inside shrinking metric balls, emits the
//! stable boundary indicator, estimates the mean-curvature magnitude that
//! survives the gauge quotient, and optionally reconstructs the oriented normal
//! field together with signed curvature when a phase label is supplied.

use crate::coop::ai::{CoopAgent, CoopProposal};
use crate::telemetry::hub::{self, SoftlogicZFeedback};
use crate::theory::zpulse::{
    ZAdaptiveGainCfg, ZConductor, ZEmitter, ZFrequencyConfig, ZFused, ZPulse, ZRegistry, ZSource,
};
use crate::util::math::LeechProjector;
use ndarray::{indices, ArrayD, Dimension, IxDyn};
use rustc_hash::FxHashMap;
use statrs::function::gamma::gamma;
use std::f64::consts::PI;
<<<<<<< HEAD
use std::fmt;
use std::sync::Arc;
=======
use std::{
    collections::VecDeque,
    sync::{Arc, Mutex},
};

#[derive(Clone, Default, Debug)]
pub struct MicrolocalEmitter {
    queue: Arc<Mutex<VecDeque<ZPulse>>>,
}

impl MicrolocalEmitter {
    pub fn new() -> Self {
        Self::default()
    }

    pub fn enqueue(&self, pulse: ZPulse) {
        let mut queue = self
            .queue
            .lock()
            .expect("microlocal emitter queue poisoned");
        queue.push_back(pulse);
    }

    pub fn extend<I>(&self, pulses: I)
    where
        I: IntoIterator<Item = ZPulse>,
    {
        let mut queue = self
            .queue
            .lock()
            .expect("microlocal emitter queue poisoned");
        queue.extend(pulses);
    }
}

impl ZEmitter for MicrolocalEmitter {
    fn name(&self) -> ZSource {
        ZSource::Microlocal
    }

    fn tick(&mut self, _now: u64) -> Option<ZPulse> {
        self.queue
            .lock()
            .expect("microlocal emitter queue poisoned")
            .pop_front()
    }
}
>>>>>>> bcf46f00

/// Result of running an [`InterfaceGauge`] on a binary phase field.
#[derive(Debug, Clone)]
pub struct InterfaceSignature {
    /// Gauge invariant boundary detector (1 = interface present).
    pub r_machine: ArrayD<f32>,
    /// Raw (0–1) estimate of the perimeter density relative to the flat lattice.
    pub raw_density: ArrayD<f32>,
    /// Perimeter density normalised by \(|D\chi_E|(B_\varepsilon)/\varepsilon^{d-1}|\),
    /// mapped to \{0, \kappa_d\} to match the finite perimeter blow-up.
    pub perimeter_density: ArrayD<f32>,
    /// Gauge invariant mean curvature magnitude estimated from the unlabeled mask.
    pub mean_curvature: ArrayD<f32>,
    /// Signed mean curvature reconstructed only when an oriented label `c′` is supplied.
    pub signed_mean_curvature: Option<ArrayD<f32>>,
    /// Optional unit normal field (only populated when `c_prime` was provided).
    pub orientation: Option<ArrayD<f32>>,
    /// Surface measure of the unit \((d-1)\)-sphere used for the normalisation.
    pub kappa_d: f32,
    /// Radius in lattice steps used to accumulate the blow-up statistics.
    pub radius: isize,
    /// Physical radius (same units as the lattice spacing) backing `radius`.
    pub physical_radius: f32,
}

impl InterfaceSignature {
    /// Returns `true` when any interface cell was detected.
    pub fn has_interface(&self) -> bool {
        self.r_machine.iter().any(|v| *v > 0.0)
    }
}

/// Microlocal interface detector approximating the BV blow-up.
#[derive(Debug, Clone)]
pub struct InterfaceGauge {
    grid_spacing: f32,
    physical_radius: f32,
    threshold: f32,
}

impl InterfaceGauge {
    /// Constructs a new interface gauge.
    ///
    /// * `grid_spacing` – physical size of one lattice step (used for gradients).
    /// * `physical_radius` – radius of the metric ball used in the blow-up probe.
    pub fn new(grid_spacing: f32, physical_radius: f32) -> Self {
        Self {
            grid_spacing: grid_spacing.max(f32::EPSILON),
            physical_radius: physical_radius.max(f32::EPSILON),
            threshold: 0.25,
        }
    }

    /// Adjusts the contrast threshold used when deciding if two samples belong
    /// to different phases. Defaults to `0.25` which is robust for \{0,1\} masks.
    pub fn with_threshold(mut self, threshold: f32) -> Self {
        self.threshold = threshold.max(0.0);
        self
    }

    /// Evaluates the gauge on a binary mask, returning the interface signature.
    pub fn analyze(&self, mask: &ArrayD<f32>) -> InterfaceSignature {
        self.analyze_with_radius(mask, None, self.physical_radius)
    }

    /// Evaluates the gauge on a binary mask using an optional signed label `c′`
    /// to reconstruct oriented normals.
    pub fn analyze_with_label(
        &self,
        mask: &ArrayD<f32>,
        c_prime: Option<&ArrayD<f32>>,
    ) -> InterfaceSignature {
        self.analyze_with_radius(mask, c_prime, self.physical_radius)
    }

    /// Evaluates the gauge at a custom physical radius, returning the interface
    /// signature extracted at that scale.
    pub fn analyze_with_radius(
        &self,
        mask: &ArrayD<f32>,
        c_prime: Option<&ArrayD<f32>>,
        physical_radius: f32,
    ) -> InterfaceSignature {
        let dim = mask.ndim();
        assert!(dim > 0, "mask must have positive dimension");
        if let Some(label) = c_prime {
            assert_eq!(label.shape(), mask.shape(), "c′ must match mask shape");
        }

        let radius = radius_in_steps(physical_radius, self.grid_spacing);
        self.analyze_with_steps(mask, c_prime, radius, physical_radius.max(f32::EPSILON))
    }

    /// Evaluates the gauge across multiple radii and returns the resulting
    /// signatures ordered according to the supplied radii slice.
    pub fn analyze_multiradius(
        &self,
        mask: &ArrayD<f32>,
        c_prime: Option<&ArrayD<f32>>,
        radii: &[f32],
    ) -> Vec<InterfaceSignature> {
        assert!(!radii.is_empty(), "at least one radius must be provided");
        radii
            .iter()
            .map(|&radius| self.analyze_with_radius(mask, c_prime, radius))
            .collect()
    }

    fn analyze_with_steps(
        &self,
        mask: &ArrayD<f32>,
        c_prime: Option<&ArrayD<f32>>,
        radius_steps: isize,
        physical_radius: f32,
    ) -> InterfaceSignature {
        let dim = mask.ndim();
        let radius_steps = radius_steps.max(1);
        let offsets = generate_offsets(dim, radius_steps);
        let shape = mask.shape().to_vec();
        let raw_dim = mask.raw_dim();
        let mut r_machine = ArrayD::<f32>::zeros(raw_dim.clone());
        let mut raw_density = ArrayD::<f32>::zeros(raw_dim.clone());
        let mut perimeter_density = ArrayD::<f32>::zeros(raw_dim.clone());
        let mut mean_curvature = ArrayD::<f32>::zeros(raw_dim.clone());
        let mut signed_mean_curvature = c_prime.map(|_| ArrayD::<f32>::zeros(raw_dim.clone()));
        let mut orientation = c_prime.map(|_| {
            let mut full_shape = Vec::with_capacity(dim + 1);
            full_shape.push(dim);
            full_shape.extend_from_slice(&shape);
            ArrayD::<f32>::zeros(IxDyn(&full_shape))
        });

        let threshold = self.threshold;
        let kappa_d = unit_sphere_area(dim);

        for idx in indices(raw_dim.clone()) {
            let idx_slice = idx.slice();
            let idx_dyn = IxDyn(idx_slice);
            let center = mask[&idx_dyn];
            let mut min_val = center;
            let mut max_val = center;

            for off in offsets.iter().filter(|off| off.iter().any(|&o| o != 0)) {
                if let Some(neigh) = neighbor_sample(mask, idx_slice, &shape, off) {
                    min_val = min_val.min(neigh);
                    max_val = max_val.max(neigh);
                }
            }

            let has_interface = (max_val - min_val) >= threshold;
            let r_val = if has_interface { 1.0 } else { 0.0 };
            r_machine[&idx_dyn] = r_val;

            let (raw_val, discrete_jump) =
                local_raw_density(mask, idx_slice, &shape, threshold, center);
            raw_density[&idx_dyn] = raw_val;
            perimeter_density[&idx_dyn] = if discrete_jump { kappa_d } else { 0.0 };

            if has_interface {
                if let Some((abs_curv, _)) =
                    mean_curvature_from_field(mask, idx_slice, &shape, self.grid_spacing, threshold)
                {
                    mean_curvature[&idx_dyn] = abs_curv;
                }
                if let (Some(label_field), Some(curv_field)) =
                    (c_prime, signed_mean_curvature.as_mut())
                {
                    if let Some((_, signed_curv)) = mean_curvature_from_field(
                        label_field,
                        idx_slice,
                        &shape,
                        self.grid_spacing,
                        threshold,
                    ) {
                        curv_field[&idx_dyn] = signed_curv;
                    }
                }
            }

            if let (Some(label_field), Some(ref mut orient)) = (c_prime, orientation.as_mut()) {
                if has_interface {
                    let normal = oriented_normal(
                        label_field,
                        idx_slice,
                        &shape,
                        self.grid_spacing,
                        threshold,
                    );
                    if let Some(n) = normal {
                        for axis in 0..dim {
                            let mut coord = Vec::with_capacity(dim + 1);
                            coord.push(axis);
                            coord.extend_from_slice(idx_slice);
                            orient[IxDyn(&coord)] = n[axis];
                        }
                    }
                }
            }
        }

        InterfaceSignature {
            r_machine,
            raw_density,
            perimeter_density,
            mean_curvature,
            signed_mean_curvature,
            orientation,
            kappa_d,
            radius: radius_steps,
            physical_radius,
        }
    }

    /// Returns the discretised sampling radius expressed in lattice steps.
    pub fn radius_in_steps(&self) -> isize {
        let steps = (self.physical_radius / self.grid_spacing).ceil() as isize;
        steps.max(1)
    }
}

/// Couples microlocal interface signatures into a Z-space control pulse.
///
/// The lift projects oriented perimeter density onto a preferred Z-axis,
/// accumulates Above/Here/Beneath energy, and enriches the signed drift with a
/// [`LeechProjector`] so downstream runtimes can bias their Z control signal
/// using interface geometry alone. When orientations are absent the lift
/// reduces to a neutral pulse (`z_bias = 0`) that still reports boundary
/// support through the Here band.
#[derive(Debug, Clone)]
pub struct InterfaceZLift {
    axis: Vec<f32>,
    projector: LeechProjector,
    bias_gain: f32,
    min_support: f32,
    orientation_floor: f32,
}

impl InterfaceZLift {
    /// Builds a new lift for the provided preferred Z-axis and projector.
    ///
    /// The axis is normalised internally so callers can provide any non-zero
    /// vector aligned with the desired Above direction in the microlocal
    /// lattice.
    pub fn new(axis: &[f32], projector: LeechProjector) -> Self {
        assert!(!axis.is_empty(), "axis must not be empty");
        let mut axis_vec = axis.to_vec();
        let norm = axis_vec
            .iter()
            .map(|v| (*v as f64).powi(2))
            .sum::<f64>()
            .sqrt();
        assert!(norm > f64::EPSILON, "axis must have non-zero length");
        let inv_norm = (norm as f32).recip();
        for value in &mut axis_vec {
            *value *= inv_norm;
        }
        Self {
            axis: axis_vec,
            projector,
            bias_gain: 1.0,
            min_support: 1.0,
            orientation_floor: 0.05,
        }
    }

    /// Scales the enriched Z bias produced by the lift.
    pub fn with_bias_gain(mut self, gain: f32) -> Self {
        self.bias_gain = gain;
        self
    }

    /// Requires a minimum number of interface cells before emitting bias.
    pub fn with_min_support(mut self, min_support: f32) -> Self {
        self.min_support = min_support.max(0.0);
        self
    }

    /// Floor on the oriented drift before the bias becomes active.
    pub fn with_orientation_floor(mut self, floor: f32) -> Self {
        self.orientation_floor = floor.max(0.0);
        self
    }

    /// Returns the current bias gain multiplier applied to the enriched drift.
    pub fn bias_gain(&self) -> f32 {
        self.bias_gain
    }

    /// Overrides the bias gain used during projection.
    pub fn set_bias_gain(&mut self, gain: f32) {
        self.bias_gain = gain.max(0.0);
    }

    /// Returns the minimum oriented drift required before emitting bias.
    pub fn orientation_floor(&self) -> f32 {
        self.orientation_floor
    }

    /// Adjusts the oriented drift floor that guards the bias emission.
    pub fn set_orientation_floor(&mut self, floor: f32) {
        self.orientation_floor = floor.clamp(0.0, 1.0);
    }

    /// Returns the normalised axis used during projection.
    pub fn axis(&self) -> &[f32] {
        &self.axis
    }

    /// Projects the provided microlocal signature into a Z-space pulse.
    pub fn project(&self, signature: &InterfaceSignature) -> InterfaceZPulse {
        let dim = signature.r_machine.ndim();
        assert_eq!(dim, self.axis.len(), "axis dimension mismatch");

        let mut interface_cells = 0.0f32;
        let mut boundary_mass = 0.0f32;
        let mut above = 0.0f32;
        let mut here = 0.0f32;
        let mut beneath = 0.0f32;

        let orientation = signature.orientation.as_ref();
        let mut coord = vec![0usize; dim + 1];

        for idx in indices(signature.r_machine.raw_dim()) {
            let idx_slice = idx.slice();
            let idx_dyn = IxDyn(idx_slice);
            let r_val = signature.r_machine[&idx_dyn];
            if r_val <= 0.0 {
                continue;
            }
            interface_cells += r_val;

            let weight = signature.perimeter_density[&idx_dyn];
            if weight <= f32::EPSILON {
                continue;
            }
            boundary_mass += weight;

            if let Some(field) = orientation {
                coord[1..].clone_from_slice(idx_slice);
                let mut projection = 0.0f32;
                for axis_idx in 0..dim {
                    coord[0] = axis_idx;
                    projection += field[IxDyn(&coord)] * self.axis[axis_idx];
                }
                let projection = projection.clamp(-1.0, 1.0);
                let aligned = projection.max(0.0);
                let anti = (-projection).max(0.0);
                let neutral = (1.0 - aligned - anti).max(0.0);
                above += weight * aligned;
                beneath += weight * anti;
                here += weight * neutral;
            } else {
                here += weight;
            }
        }

        let drift = above - beneath;
        let mut z_bias = 0.0f32;
        if interface_cells >= self.min_support && drift.abs() >= self.orientation_floor {
            let magnitude = f64::from(drift.abs());
            let enriched = self.projector.enrich(magnitude) as f32;
            if enriched > f32::EPSILON && self.bias_gain.abs() > f32::EPSILON {
                z_bias = drift.signum() * enriched * self.bias_gain;
            }
        }

        InterfaceZPulse {
            support: boundary_mass,
            interface_cells,
            band_energy: (above, here, beneath),
            drift,
            z_bias,
            source: ZSource::Microlocal,
            z_score: None,
            standard_error: None,
            residual_p90: None,
            quality_hint: None,
            has_low_band: beneath > f32::EPSILON,
            has_mid_band: here > f32::EPSILON,
            has_high_band: above > f32::EPSILON,
        }
    }
}

/// Identifiers describing the source of a Z pulse.
#[derive(Debug, Clone, Copy, PartialEq, Eq, Hash)]
pub enum ZSource {
    /// Microlocal boundary gauges.
    Microlocal,
    /// Sequential Maxwell matched filters.
    Maxwell,
    /// RealGrad spectral accumulators.
    RealGrad,
    /// Desire feedback loops.
    Desire,
    /// Custom source identified by caller-supplied slot.
    Custom(u8),
}

/// Aggregated Z-space pulse produced by [`InterfaceZLift::project`].
#[derive(Debug, Clone)]
pub struct InterfaceZPulse {
    /// Total perimeter mass supporting the pulse.
    pub support: f32,
    /// Number of interface cells participating in the pulse.
    pub interface_cells: f32,
    /// Above/Here/Beneath energy split produced during projection.
    pub band_energy: (f32, f32, f32),
    /// Signed drift between Above and Beneath energy.
    pub drift: f32,
    /// Signed Z bias generated after enriching the drift.
    pub z_bias: f32,
    /// Source of the pulse, used for policy routing and debugging.
    pub source: ZSource,
    /// Optional Z score (Maxwell, spectral trackers).
    pub z_score: Option<f32>,
    /// Optional standard error backing the Z score.
    pub standard_error: Option<f32>,
    /// Optional P90 residual estimate for RealGrad quality gating.
    pub residual_p90: Option<f32>,
    /// Optional pre-computed quality hint from the projector.
    pub quality_hint: Option<f32>,
    /// Indicates whether the pulse carries low-band support.
    pub has_low_band: bool,
    /// Indicates whether the pulse carries mid-band support.
    pub has_mid_band: bool,
    /// Indicates whether the pulse carries high-band support.
    pub has_high_band: bool,
}

impl InterfaceZPulse {
    /// Returns the total band energy.
    pub fn total_energy(&self) -> f32 {
        let (above, here, beneath) = self.band_energy;
        above + here + beneath
    }

    /// Returns `true` when the pulse carries no support and therefore no
    /// actionable Z-bias signal.
    pub fn is_empty(&self) -> bool {
        self.support <= f32::EPSILON && self.total_energy() <= f32::EPSILON
    }

    /// Aggregates a batch of pulses into a single pulse whose band energies are
    /// the sum of the individual contributions while the Z bias is support
    /// weighted.
    pub fn aggregate(pulses: &[InterfaceZPulse]) -> InterfaceZPulse {
        if pulses.is_empty() {
            return InterfaceZPulse::default();
        }

        let mut support = 0.0f32;
        let mut interface_cells = 0.0f32;
        let mut above = 0.0f32;
        let mut here = 0.0f32;
        let mut beneath = 0.0f32;
        let mut weighted_bias = 0.0f32;
        let mut z_score_sum = 0.0f32;
        let mut z_score_weight = 0.0f32;
        let mut stderr_sum = 0.0f32;
        let mut stderr_weight = 0.0f32;
        let mut residual_sum = 0.0f32;
        let mut residual_weight = 0.0f32;
        let mut quality_sum = 0.0f32;
        let mut quality_weight = 0.0f32;
        let mut has_low_band = false;
        let mut has_mid_band = false;
        let mut has_high_band = false;
        let mut source = pulses[0].source;

        for pulse in pulses {
            let (p_above, p_here, p_beneath) = pulse.band_energy;
            above += p_above;
            here += p_here;
            beneath += p_beneath;
            interface_cells += pulse.interface_cells;
            support += pulse.support;
            weighted_bias += pulse.z_bias * pulse.support;
            if let Some(z) = pulse.z_score {
                let weight = pulse.support.max(f32::EPSILON);
                z_score_sum += z * weight;
                z_score_weight += weight;
            }
            if let Some(stderr) = pulse.standard_error {
                stderr_sum += stderr;
                stderr_weight += 1.0;
            }
            if let Some(residual) = pulse.residual_p90 {
                residual_sum += residual;
                residual_weight += 1.0;
            }
            if let Some(quality) = pulse.quality_hint {
                let weight = pulse.support.max(f32::EPSILON);
                quality_sum += quality * weight;
                quality_weight += weight;
            }
            has_low_band |= pulse.has_low_band;
            has_mid_band |= pulse.has_mid_band;
            has_high_band |= pulse.has_high_band;
            if pulse.source != source {
                source = pulse.source;
            }
        }

        let drift = above - beneath;
        let z_bias = if support > f32::EPSILON {
            weighted_bias / support
        } else {
            0.0
        };

        let z_score = if z_score_weight > 0.0 {
            Some(z_score_sum / z_score_weight)
        } else {
            None
        };
        let standard_error = if stderr_weight > 0.0 {
            Some(stderr_sum / stderr_weight)
        } else {
            None
        };
        let residual_p90 = if residual_weight > 0.0 {
            Some(residual_sum / residual_weight)
        } else {
            None
        };
        let quality_hint = if quality_weight > 0.0 {
            Some(quality_sum / quality_weight)
        } else {
            None
        };

        InterfaceZPulse {
            support,
            interface_cells,
            band_energy: (above, here, beneath),
            drift,
            z_bias,
            source,
            z_score,
            standard_error,
            residual_p90,
            quality_hint,
            has_low_band,
            has_mid_band,
            has_high_band,
        }
    }

    /// Blends two pulses using the weight `alpha` for the `next` pulse.
    pub fn lerp(current: &InterfaceZPulse, next: &InterfaceZPulse, alpha: f32) -> InterfaceZPulse {
        let alpha = alpha.clamp(0.0, 1.0);
        if alpha <= f32::EPSILON {
            return current.clone();
        }
        if (1.0 - alpha) <= f32::EPSILON {
            return next.clone();
        }
        let beta = 1.0 - alpha;
        let (cur_above, cur_here, cur_beneath) = current.band_energy;
        let (next_above, next_here, next_beneath) = next.band_energy;
        let blend = |lhs: Option<f32>, rhs: Option<f32>| match (lhs, rhs) {
            (Some(a), Some(b)) => Some(a * beta + b * alpha),
            (Some(a), None) => Some(a),
            (None, Some(b)) => Some(b),
            (None, None) => None,
        };
        InterfaceZPulse {
            support: current.support * beta + next.support * alpha,
            interface_cells: current.interface_cells * beta + next.interface_cells * alpha,
            band_energy: (
                cur_above * beta + next_above * alpha,
                cur_here * beta + next_here * alpha,
                cur_beneath * beta + next_beneath * alpha,
            ),
            drift: current.drift * beta + next.drift * alpha,
            z_bias: current.z_bias * beta + next.z_bias * alpha,
            source: if alpha >= 0.5 {
                next.source
            } else {
                current.source
            },
            z_score: blend(current.z_score, next.z_score),
            standard_error: blend(current.standard_error, next.standard_error),
            residual_p90: blend(current.residual_p90, next.residual_p90),
            quality_hint: blend(current.quality_hint, next.quality_hint),
            has_low_band: current.has_low_band || next.has_low_band,
            has_mid_band: current.has_mid_band || next.has_mid_band,
            has_high_band: current.has_high_band || next.has_high_band,
        }
    }

    /// Converts the pulse into a [`SoftlogicZFeedback`] record using explicit
    /// ψ and weighted loss totals supplied by the caller.
    pub fn into_softlogic_feedback_with(
        self,
        psi_total: f32,
        weighted_loss: f32,
    ) -> SoftlogicZFeedback {
        SoftlogicZFeedback {
            psi_total,
            weighted_loss,
            band_energy: self.band_energy,
            drift: self.drift,
            z_signal: self.z_bias,
        }
    }

    /// Converts the pulse into a [`SoftlogicZFeedback`] record using the
    /// perimeter mass both as ψ total and weighted loss surrogate.
    pub fn into_softlogic_feedback(self) -> SoftlogicZFeedback {
        let total = self.total_energy();
        SoftlogicZFeedback {
            psi_total: self.support,
            weighted_loss: total,
            band_energy: self.band_energy,
            drift: self.drift,
            z_signal: self.z_bias,
        }
    }

    /// Scales the pulse by `gain`, attenuating the support, band energy, and
    /// derived signals uniformly. Negative gains flip the drift and Z bias but
    /// keep the magnitude scaling consistent.
    pub fn scaled(&self, gain: f32) -> InterfaceZPulse {
        let (above, here, beneath) = self.band_energy;
        InterfaceZPulse {
            support: self.support * gain,
            interface_cells: self.interface_cells * gain,
            band_energy: (above * gain, here * gain, beneath * gain),
            drift: self.drift * gain,
            z_bias: self.z_bias * gain,
<<<<<<< HEAD
            source: self.source,
            z_score: self.z_score,
            standard_error: self.standard_error,
            residual_p90: self.residual_p90,
            quality_hint: self.quality_hint,
            has_low_band: self.has_low_band,
            has_mid_band: self.has_mid_band,
            has_high_band: self.has_high_band,
=======
>>>>>>> bcf46f00
        }
    }
}

impl Default for InterfaceZPulse {
    fn default() -> Self {
        InterfaceZPulse {
            support: 0.0,
            interface_cells: 0.0,
            band_energy: (0.0, 0.0, 0.0),
            drift: 0.0,
            z_bias: 0.0,
            source: ZSource::Microlocal,
            z_score: None,
            standard_error: None,
            residual_p90: None,
            quality_hint: None,
            has_low_band: false,
            has_mid_band: false,
            has_high_band: false,
        }
    }
}

/// Policy hook controlling per-source quality weights and fused adjustments.
pub trait ZSourcePolicy: Send + Sync {
    /// Computes a quality score in `[0, 1]` used to weight the corresponding
    /// pulse during fusion.
    fn quality(&self, pulse: &InterfaceZPulse) -> f32 {
        let total = pulse.total_energy().max(1e-6);
        let drift = (pulse.drift.abs() / total).tanh();
        let support = pulse.support.tanh();
        (drift * support).clamp(0.0, 1.0)
    }

    /// Provides an opportunity to amend the fused pulse once all sources have
    /// been combined.
    fn late_fuse(
        &self,
        _fused: &mut InterfaceZPulse,
        _pulses: &[InterfaceZPulse],
        _qualities: &[f32],
    ) {
    }
}

/// Default quality policy mirroring the stock microlocal heuristics.
#[derive(Debug, Default)]
pub struct DefaultZSourcePolicy;

impl DefaultZSourcePolicy {
    pub fn new() -> Self {
        Self
    }
}

impl ZSourcePolicy for DefaultZSourcePolicy {}

<<<<<<< HEAD
/// Quality policy that prioritises large-magnitude Maxwell Z scores with low
/// standard error.
#[derive(Debug, Clone, Copy)]
pub struct MaxwellPolicy {
    /// Lower bound applied to the standard error when computing weights.
    pub stderr_floor: f32,
    /// Gain applied to the absolute Z score prior to squashing.
    pub zscore_gain: f32,
}

impl Default for MaxwellPolicy {
    fn default() -> Self {
        MaxwellPolicy {
            stderr_floor: 1e-3,
            zscore_gain: 1.0,
        }
    }
}

impl MaxwellPolicy {
    /// Creates a new policy with the provided standard-error floor and Z gain.
    pub fn new(stderr_floor: f32, zscore_gain: f32) -> Self {
        MaxwellPolicy {
            stderr_floor: stderr_floor.max(f32::EPSILON),
            zscore_gain,
        }
    }
}

impl ZSourcePolicy for MaxwellPolicy {
    fn quality(&self, pulse: &InterfaceZPulse) -> f32 {
        if let (Some(z), Some(stderr)) = (pulse.z_score, pulse.standard_error) {
            let zq = (z.abs() * self.zscore_gain).tanh();
            let serr = (1.0 / stderr.max(self.stderr_floor)).clamp(0.0, 1.0);
            (zq * serr).clamp(0.0, 1.0)
        } else {
            DefaultZSourcePolicy::new().quality(pulse)
        }
    }
}

/// Quality policy leveraging RealGrad residual statistics and band metadata.
#[derive(Debug, Clone, Copy)]
pub struct RealGradPolicy {
    /// Target residual P90 used to down-weight noisy gradients.
    pub residual_target_p90: f32,
    /// Additional boost applied when the pulse carries low-band support.
    pub band_bonus_low: f32,
}

impl Default for RealGradPolicy {
    fn default() -> Self {
        RealGradPolicy {
            residual_target_p90: 0.1,
            band_bonus_low: 0.2,
        }
    }
}

impl RealGradPolicy {
    /// Creates a new policy with the provided residual target and low-band
    /// bonus gain.
    pub fn new(residual_target_p90: f32, band_bonus_low: f32) -> Self {
        RealGradPolicy {
            residual_target_p90: residual_target_p90.max(1e-6),
            band_bonus_low,
        }
    }
}

impl ZSourcePolicy for RealGradPolicy {
    fn quality(&self, pulse: &InterfaceZPulse) -> f32 {
        let base = pulse
            .quality_hint
            .unwrap_or_else(|| DefaultZSourcePolicy::new().quality(pulse));
        let residual_ratio = pulse
            .residual_p90
            .map(|residual| residual / self.residual_target_p90)
            .unwrap_or(1.0);
        let residual_gate = (1.0 / residual_ratio.max(1.0)).clamp(0.5, 1.0);
        let low_bonus = if pulse.has_low_band {
            1.0 + self.band_bonus_low
        } else {
            1.0
        };
        (base * residual_gate * low_bonus).min(1.0)
    }
}

/// Composite policy that routes quality decisions based on the pulse source.
#[derive(Clone)]
pub struct CompositePolicy {
    default: Arc<dyn ZSourcePolicy>,
    overrides: FxHashMap<ZSource, Arc<dyn ZSourcePolicy>>,
}

impl fmt::Debug for CompositePolicy {
    fn fmt(&self, f: &mut fmt::Formatter<'_>) -> fmt::Result {
        f.debug_struct("CompositePolicy")
            .field("default", &"dyn policy")
            .field("overrides", &self.overrides.len())
            .finish()
    }
}

impl CompositePolicy {
    /// Creates a new composite policy with the provided default policy.
    pub fn new<P>(default: P) -> Self
    where
        P: ZSourcePolicy + 'static,
    {
        CompositePolicy {
            default: Arc::new(default),
            overrides: FxHashMap::default(),
        }
    }

    /// Registers a source-specific policy override.
    pub fn with<P>(mut self, source: ZSource, policy: P) -> Self
    where
        P: ZSourcePolicy + 'static,
    {
        self.overrides.insert(source, Arc::new(policy));
        self
    }
}

impl ZSourcePolicy for CompositePolicy {
    fn quality(&self, pulse: &InterfaceZPulse) -> f32 {
        if let Some(policy) = self.overrides.get(&pulse.source) {
            policy.quality(pulse)
        } else {
            self.default.quality(pulse)
        }
    }

    fn late_fuse(
        &self,
        fused: &mut InterfaceZPulse,
        pulses: &[InterfaceZPulse],
        qualities: &[f32],
    ) {
        self.default.late_fuse(fused, pulses, qualities);
        for (source, policy) in &self.overrides {
            if pulses.iter().any(|pulse| &pulse.source == source) {
                policy.late_fuse(fused, pulses, qualities);
            }
        }
    }
}

=======
>>>>>>> bcf46f00
/// Band-energy gating applied on top of the quality policy.
#[derive(Debug, Clone)]
pub struct BandPolicy {
    min_quality: [f32; 3],
    hysteresis: f32,
}

impl BandPolicy {
    /// Creates a new policy with per-band minimum quality thresholds.
    pub fn new(min_quality: [f32; 3]) -> Self {
        BandPolicy {
            min_quality: min_quality.map(|v| v.clamp(0.0, 1.0)),
            hysteresis: 0.0,
        }
    }

    /// Configures a hysteresis margin applied when demoting bands.
    pub fn with_hysteresis(mut self, hysteresis: f32) -> Self {
        self.hysteresis = hysteresis.max(0.0);
        self
    }

    fn gate(&self, band: usize, quality: f32) -> f32 {
        let threshold = self.min_quality[band];
        if quality + self.hysteresis < threshold {
            if threshold <= f32::EPSILON {
                0.0
            } else {
                (quality / threshold).clamp(0.0, 1.0)
            }
        } else {
            1.0
        }
    }

    /// Projects an overall quality multiplier derived from the band energies.
    pub fn project_quality(&self, pulse: &InterfaceZPulse) -> f32 {
        let total = pulse.total_energy().max(1e-6);
        let ratios = [
            pulse.band_energy.0 / total,
            pulse.band_energy.1 / total,
            pulse.band_energy.2 / total,
        ];
        let mut scale = 1.0f32;
        for (idx, ratio) in ratios.into_iter().enumerate() {
            scale *= self.gate(idx, ratio.clamp(0.0, 1.0));
        }
        scale.clamp(0.0, 1.0)
    }
}

/// Budget guard that clamps the fused Z pulse magnitude.
#[derive(Debug, Clone)]
pub struct BudgetPolicy {
    z_max: f32,
}

impl BudgetPolicy {
    /// Creates a new budget policy bounding the fused Z-bias magnitude.
    pub fn new(z_max: f32) -> Self {
        BudgetPolicy { z_max: z_max.abs() }
    }

    /// Applies the budget to the fused pulse, returning the applied scale.
    pub fn apply(&self, fused: &mut InterfaceZPulse) -> f32 {
        let limit = self.z_max.max(f32::EPSILON);
        let magnitude = fused.z_bias.abs();
        if magnitude <= limit {
            return 1.0;
        }
        let scale = (limit / magnitude).clamp(0.0, 1.0);
        let scaled = fused.scaled(scale);
        *fused = scaled;
        scale
    }
}

/// Drives a bank of microlocal gauges and fuses the resulting Z pulses into a
/// smoothed control signal suitable for Softlogic feedback.
#[derive(Clone)]
pub struct InterfaceZConductor {
    gauges: Vec<InterfaceGauge>,
    lift: InterfaceZLift,
<<<<<<< HEAD
    smoothing: f32,
    carry: Option<InterfaceZPulse>,
    policy: Arc<dyn ZSourcePolicy>,
    band_policy: Option<BandPolicy>,
    budget_policy: Option<BudgetPolicy>,
=======
    conductor: ZConductor,
    clock: u64,
    emitter: MicrolocalEmitter,
>>>>>>> bcf46f00
}

impl InterfaceZConductor {
    /// Creates a new conductor from the provided gauges and lift. The
    /// `smoothing` factor defaults to `1.0`, meaning the fused pulse mirrors the
    /// latest measurement unless [`with_smoothing`] is invoked.
    pub fn new(gauges: Vec<InterfaceGauge>, lift: InterfaceZLift) -> Self {
        assert!(!gauges.is_empty(), "at least one gauge must be supplied");
        let emitter = MicrolocalEmitter::new();
        InterfaceZConductor {
            gauges,
            lift,
<<<<<<< HEAD
            smoothing: 1.0,
            carry: None,
            policy: Arc::new(DefaultZSourcePolicy::new()),
            band_policy: None,
            budget_policy: None,
=======
            conductor: ZConductor::default(),
            clock: 0,
            emitter,
>>>>>>> bcf46f00
        }
    }

    /// Enables frequency-domain fusion with the provided configuration.
    pub fn with_frequency(mut self, cfg: ZFrequencyConfig) -> Self {
        self.conductor.set_frequency_config(Some(cfg));
        self
    }

    /// Enables adaptive gain tuning with the supplied configuration.
    pub fn with_adaptive_gain(mut self, cfg: ZAdaptiveGainCfg) -> Self {
        self.conductor.set_adaptive_gain_config(Some(cfg));
        self
    }

    /// Disables frequency-domain fusion.
    pub fn without_frequency(mut self) -> Self {
        self.conductor.set_frequency_config(None);
        self
    }

    /// Configures the exponential smoothing factor `alpha` applied when fusing
    /// subsequent pulses. Values in `[0,1]` blend the previous fused pulse with
    /// the latest measurement; `1` disables smoothing while `0` keeps the
    /// previous fused pulse unchanged.
    pub fn with_smoothing(mut self, alpha: f32) -> Self {
        let alpha = alpha.clamp(0.0, 1.0);
        let cfg = self.conductor.cfg_mut();
        cfg.alpha_slow = alpha;
        cfg.alpha_fast = alpha.max(0.4);
        self
    }

    /// Returns the gauges driven by the conductor.
    pub fn gauges(&self) -> &[InterfaceGauge] {
        &self.gauges
    }

    /// Configures the conductor with a custom policy controlling per-source
    /// quality weighting and post-fusion adjustments.
    pub fn with_policy<P>(mut self, policy: P) -> Self
    where
        P: ZSourcePolicy + 'static,
    {
        self.policy = Arc::new(policy);
        self
    }

    /// Applies a band policy to modulate quality weights using band-energy
    /// heuristics.
    pub fn with_band_policy(mut self, policy: BandPolicy) -> Self {
        self.band_policy = Some(policy);
        self
    }

    /// Enforces a budget over the fused Z signal to prevent runaway drift.
    pub fn with_budget_policy(mut self, policy: BudgetPolicy) -> Self {
        self.budget_policy = Some(policy);
        self
    }

    /// Processes a binary mask through each gauge, lifts the resulting
    /// signatures into Z pulses, and fuses them into a Softlogic feedback
    /// record. When `psi_total` or `weighted_loss` are omitted they default to
    /// the fused support and total energy respectively.
    pub fn step(
        &mut self,
        mask: &ArrayD<f32>,
        c_prime: Option<&ArrayD<f32>>,
        psi_total: Option<f32>,
        weighted_loss: Option<f32>,
    ) -> InterfaceZReport {
        let mut signatures = Vec::with_capacity(self.gauges.len());
        let mut pulses = Vec::with_capacity(self.gauges.len());

        for gauge in &self.gauges {
            let signature = gauge.analyze_with_label(mask, c_prime);
            let pulse = self.lift.project(&signature);
            signatures.push(signature);
            pulses.push(pulse);
        }

        let mut qualities = Vec::with_capacity(pulses.len());
        let mut weighted = Vec::with_capacity(pulses.len());
        for pulse in &pulses {
            let mut quality = self.policy.quality(pulse).clamp(0.0, 1.0);
            if let Some(band_policy) = &self.band_policy {
                quality *= band_policy.project_quality(pulse);
            }
            qualities.push(quality);
            weighted.push(pulse.scaled(quality));
        }

        let fused_raw = InterfaceZPulse::aggregate(&weighted);
        let mut fused = if let Some(prev) = &self.carry {
            InterfaceZPulse::lerp(prev, &fused_raw, self.smoothing)
        } else {
            fused_raw.clone()
        };
        if fused_raw.z_bias.abs() > f32::EPSILON
            && fused.z_bias.signum() != fused_raw.z_bias.signum()
        {
            fused.z_bias = fused_raw.z_bias * self.smoothing;
        }
        self.emitter.extend(z_pulses);
        let mut registry = ZRegistry::with_capacity(1);
        registry.register(self.emitter.clone());
        let fused_z = self.conductor.step_from_registry(&mut registry, now);

        self.policy.late_fuse(&mut fused, &pulses, &qualities);

        let mut budget_scale = 1.0;
        if let Some(budget) = &self.budget_policy {
            budget_scale = budget.apply(&mut fused);
        }

<<<<<<< HEAD
        self.policy.late_fuse(&mut fused, &pulses, &qualities);

        let mut budget_scale = 1.0;
        if let Some(budget) = &self.budget_policy {
            budget_scale = budget.apply(&mut fused);
        }

=======
>>>>>>> bcf46f00
        self.carry = Some(fused.clone());

        let psi = psi_total.unwrap_or(fused.support);
        let loss = weighted_loss.unwrap_or(fused.total_energy());
        let feedback = fused.clone().into_softlogic_feedback_with(psi, loss);

        InterfaceZReport {
            signatures,
            pulses,
            fused_pulse: fused,
            fused_z,
            feedback,
            qualities,
            budget_scale,
        }
    }

    /// Returns the most recent fused pulse emitted by the conductor.
    pub fn last_fused_pulse(&self) -> InterfaceZPulse {
        self.last_pulse
    }
}

impl fmt::Debug for InterfaceZConductor {
    fn fmt(&self, f: &mut fmt::Formatter<'_>) -> fmt::Result {
        f.debug_struct("InterfaceZConductor")
            .field("gauges", &self.gauges.len())
            .field("smoothing", &self.smoothing)
            .field("carry", &self.carry)
            .field("band_policy", &self.band_policy)
            .field("budget_policy", &self.budget_policy)
            .finish()
    }
}

impl fmt::Debug for InterfaceZConductor {
    fn fmt(&self, f: &mut fmt::Formatter<'_>) -> fmt::Result {
        f.debug_struct("InterfaceZConductor")
            .field("gauges", &self.gauges.len())
            .field("smoothing", &self.smoothing)
            .field("carry", &self.carry)
            .field("band_policy", &self.band_policy)
            .field("budget_policy", &self.budget_policy)
            .finish()
    }
}

/// Result of a single [`InterfaceZConductor::step`] call, containing both the
/// per-gauge signatures and the fused Z-space feedback.
#[derive(Debug, Clone)]
pub struct InterfaceZReport {
    /// Signatures returned by each gauge, ordered as supplied to the conductor.
    pub signatures: Vec<InterfaceSignature>,
    /// Pulses generated from each signature prior to fusion.
    pub pulses: Vec<InterfaceZPulse>,
    /// Smoothed aggregate pulse after applying fusion and smoothing.
    pub fused_pulse: InterfaceZPulse,
    /// Canonical fused pulse shared with the global Z conductor.
    pub fused_z: ZFused,
    /// Ready-to-store Softlogic feedback record.
    pub feedback: SoftlogicZFeedback,
    /// Quality weights assigned to each pulse prior to fusion.
    pub qualities: Vec<f32>,
    /// Scale factor applied by the budget policy (1.0 when unclamped).
    pub budget_scale: f32,
<<<<<<< HEAD
=======
}

impl CoopAgent for InterfaceZConductor {
    fn propose(&mut self) -> CoopProposal {
        let fused = self.last_fused_pulse();
        let (above, here, beneath) = fused.band_energy;
        let there = (above + beneath).max(1e-6);
        let here_ratio = here / there;
        if fused.total_energy() <= f32::EPSILON {
            return CoopProposal::neutral();
        }
        let weight = (fused.support + there).max(1e-3) * here_ratio.max(0.0);
        CoopProposal::new(fused.z_bias, weight)
    }

    fn observe(&mut self, team_reward: f32, credit: f32) {
        let fused = self.last_fused_pulse();
        let (above, here, beneath) = fused.band_energy;
        let there = (above + beneath).max(1e-3);
        let curvature_ratio = here / there;
        let imbalance = (above - beneath) / there;

        let mut bias_gain = self.lift.bias_gain();
        let credit_push = (credit * (1.0 - curvature_ratio)).clamp(-1.0, 1.0);
        bias_gain = (bias_gain + 0.08 * credit_push).clamp(0.05, 8.0);
        self.lift.set_bias_gain(bias_gain);

        let mut floor = self.lift.orientation_floor();
        let reward_push = team_reward.tanh();
        floor = (floor * (1.0 - 0.05 * reward_push)).clamp(0.01, 0.6);
        let drift_adjust = (imbalance * credit).clamp(-1.0, 1.0);
        floor = (floor - 0.015 * drift_adjust).clamp(0.01, 0.6);
        self.lift.set_orientation_floor(floor);
    }
>>>>>>> bcf46f00
}

impl InterfaceZReport {
    /// Returns `true` when any gauge detected an interface.
    pub fn has_interface(&self) -> bool {
        self.signatures
            .iter()
            .any(InterfaceSignature::has_interface)
    }
}

fn unit_sphere_area(dim: usize) -> f32 {
    let d = dim as f64;
    let area = 2.0 * PI.powf(d / 2.0) / gamma(d / 2.0);
    area as f32
}

fn radius_in_steps(physical_radius: f32, grid_spacing: f32) -> isize {
    let radius = physical_radius.max(f32::EPSILON);
    let spacing = grid_spacing.max(f32::EPSILON);
    let steps = (radius / spacing).ceil() as isize;
    steps.max(1)
}

fn generate_offsets(dim: usize, radius: isize) -> Vec<Vec<isize>> {
    fn recurse(acc: &mut Vec<Vec<isize>>, cur: &mut Vec<isize>, dim: usize, radius: isize) {
        if cur.len() == dim {
            acc.push(cur.clone());
            return;
        }
        for step in -radius..=radius {
            cur.push(step);
            recurse(acc, cur, dim, radius);
            cur.pop();
        }
    }
    let mut acc = Vec::new();
    let mut scratch = Vec::with_capacity(dim);
    recurse(&mut acc, &mut scratch, dim, radius);
    acc
}

fn neighbor_sample(
    field: &ArrayD<f32>,
    idx: &[usize],
    shape: &[usize],
    offset: &[isize],
) -> Option<f32> {
    let mut coord = Vec::with_capacity(idx.len());
    for (axis, &delta) in offset.iter().enumerate() {
        let pos = idx[axis] as isize + delta;
        if pos < 0 || pos >= shape[axis] as isize {
            return None;
        }
        coord.push(pos as usize);
    }
    Some(field[IxDyn(&coord)])
}

fn local_raw_density(
    mask: &ArrayD<f32>,
    idx: &[usize],
    shape: &[usize],
    threshold: f32,
    center: f32,
) -> (f32, bool) {
    let dim = idx.len();
    let mut diff_count = 0.0f32;
    let mut neighbor_total = 0.0f32;
    for axis in 0..dim {
        if idx[axis] + 1 < shape[axis] {
            neighbor_total += 1.0;
            let mut coord = idx.to_vec();
            coord[axis] += 1;
            let neigh = mask[IxDyn(&coord)];
            if (neigh - center).abs() >= threshold {
                diff_count += 1.0;
            }
        }
        if idx[axis] > 0 {
            neighbor_total += 1.0;
            let mut coord = idx.to_vec();
            coord[axis] -= 1;
            let neigh = mask[IxDyn(&coord)];
            if (neigh - center).abs() >= threshold {
                diff_count += 1.0;
            }
        }
    }
    if neighbor_total > 0.0 {
        let raw = diff_count / neighbor_total;
        (raw, diff_count > 0.0)
    } else {
        (0.0, false)
    }
}

fn oriented_normal(
    label: &ArrayD<f32>,
    idx: &[usize],
    shape: &[usize],
    h: f32,
    threshold: f32,
) -> Option<Vec<f32>> {
    let dim = idx.len();
    let mut grad = vec![0.0f32; dim];
    let mut magnitudes = vec![0.0f32; dim];
    let center = label[IxDyn(idx)];
    for axis in 0..dim {
        let forward = if idx[axis] + 1 < shape[axis] {
            let mut coord = idx.to_vec();
            coord[axis] += 1;
            label[IxDyn(&coord)]
        } else {
            center
        };
        let backward = if idx[axis] > 0 {
            let mut coord = idx.to_vec();
            coord[axis] -= 1;
            label[IxDyn(&coord)]
        } else {
            center
        };
        let forward_delta = forward - center;
        let backward_delta = center - backward;
        if forward_delta.abs() >= backward_delta.abs() {
            grad[axis] = forward_delta / h;
            magnitudes[axis] = forward_delta.abs();
        } else {
            grad[axis] = backward_delta / h;
            magnitudes[axis] = backward_delta.abs();
        }
    }
    let max_mag = magnitudes.iter().copied().fold(0.0f32, f32::max);
    if max_mag < threshold {
        return None;
    }
    let mut first_axis = None;
    for axis in 0..dim {
        if magnitudes[axis] + f32::EPSILON < max_mag {
            grad[axis] = 0.0;
        } else if (magnitudes[axis] - max_mag).abs() <= f32::EPSILON {
            if let Some(primary) = first_axis {
                if axis != primary {
                    grad[axis] = 0.0;
                }
            } else {
                first_axis = Some(axis);
            }
        }
    }
    let norm_sq = grad.iter().map(|g| (*g as f64).powi(2)).sum::<f64>() as f32;
    if norm_sq.sqrt() < threshold {
        return None;
    }
    let norm = norm_sq.sqrt().max(f32::EPSILON);
    for g in &mut grad {
        *g /= norm;
    }
    Some(grad)
}

fn mean_curvature_from_field(
    field: &ArrayD<f32>,
    idx: &[usize],
    shape: &[usize],
    h: f32,
    threshold: f32,
) -> Option<(f32, f32)> {
    let dim = idx.len();
    let center_normal = normalized_gradient(field, idx, shape, h, threshold)?;
    let mut divergence = 0.0f32;
    for axis in 0..dim {
        let forward = normalized_gradient_offset(field, idx, shape, axis, 1, h, threshold)
            .unwrap_or_else(|| center_normal.clone());
        let backward = normalized_gradient_offset(field, idx, shape, axis, -1, h, threshold)
            .unwrap_or_else(|| center_normal.clone());
        let derivative = (forward[axis] - backward[axis]) / (2.0 * h);
        if derivative.is_finite() {
            divergence += derivative;
        }
    }
    let signed = divergence;
    let magnitude = divergence.abs();
    Some((magnitude, signed))
}

fn normalized_gradient(
    field: &ArrayD<f32>,
    idx: &[usize],
    shape: &[usize],
    h: f32,
    threshold: f32,
) -> Option<Vec<f32>> {
    let dim = idx.len();
    let mut grad = vec![0.0f32; dim];
    let center = field[IxDyn(idx)];
    for axis in 0..dim {
        let forward = if idx[axis] + 1 < shape[axis] {
            let mut coord = idx.to_vec();
            coord[axis] += 1;
            field[IxDyn(&coord)]
        } else {
            center
        };
        let backward = if idx[axis] > 0 {
            let mut coord = idx.to_vec();
            coord[axis] -= 1;
            field[IxDyn(&coord)]
        } else {
            center
        };
        grad[axis] = match (idx[axis] > 0, idx[axis] + 1 < shape[axis]) {
            (true, true) => (forward - backward) / (2.0 * h),
            (false, true) => (forward - center) / h,
            (true, false) => (center - backward) / h,
            (false, false) => 0.0,
        };
    }
    let norm_sq = grad.iter().map(|g| (*g as f64).powi(2)).sum::<f64>() as f32;
    if norm_sq.sqrt() < threshold {
        return None;
    }
    let norm = norm_sq.sqrt().max(f32::EPSILON);
    for g in &mut grad {
        *g /= norm;
    }
    Some(grad)
}

fn normalized_gradient_offset(
    field: &ArrayD<f32>,
    idx: &[usize],
    shape: &[usize],
    axis: usize,
    delta: isize,
    h: f32,
    threshold: f32,
) -> Option<Vec<f32>> {
    let pos = idx[axis] as isize + delta;
    if pos < 0 || pos >= shape[axis] as isize {
        return None;
    }
    let mut coord = idx.to_vec();
    coord[axis] = pos as usize;
    normalized_gradient(field, &coord, shape, h, threshold)
}

#[cfg(test)]
mod tests {
    use super::*;
    use ndarray::array;

    #[test]
    fn detects_boundary_presence() {
        let mask = array![[0.0, 0.0, 0.0], [0.0, 1.0, 1.0], [0.0, 1.0, 1.0]].into_dyn();
        let gauge = InterfaceGauge::new(1.0, 1.0);
        let sig = gauge.analyze(&mask);
        assert!(sig.has_interface());
        assert_eq!(sig.kappa_d, 2.0 * std::f32::consts::PI);
        assert!((sig.perimeter_density[IxDyn(&[1, 1])] - sig.kappa_d).abs() < 1e-5);
        assert_eq!(sig.perimeter_density[IxDyn(&[0, 0])], 0.0);
        assert!((sig.physical_radius - 1.0).abs() < 1e-6);
    }

    #[test]
    fn oriented_normals_require_label() {
        let mask = array![[0.0, 0.0, 0.0], [0.0, 1.0, 1.0], [0.0, 1.0, 1.0]].into_dyn();
        let c_prime = mask.mapv(|v| if v > 0.5 { 1.0 } else { -1.0 });
        let gauge = InterfaceGauge::new(1.0, 1.0);
        let sig = gauge.analyze_with_label(&mask, Some(&c_prime));
        let orient = sig.orientation.expect("orientation missing");
        let normal_y = orient[IxDyn(&[0, 1, 1])];
        let normal_x = orient[IxDyn(&[1, 1, 1])];
        assert!(normal_y.abs() > 0.5);
        assert!(normal_x.abs() < 1e-3);
    }

    #[test]
    fn z_lift_produces_oriented_bias() {
        let mask = array![[0.0, 0.0, 0.0], [0.0, 1.0, 1.0], [0.0, 1.0, 1.0]].into_dyn();
        let c_prime = mask.mapv(|v| if v > 0.5 { 1.0 } else { -1.0 });
        let gauge = InterfaceGauge::new(1.0, 1.0);
        let sig = gauge.analyze_with_label(&mask, Some(&c_prime));
        let projector = LeechProjector::new(24, 0.5);
        let lift = InterfaceZLift::new(&[1.0, 0.0], projector);
        let pulse = lift.project(&sig);
        let (above, here, beneath) = pulse.band_energy;
        assert!(above > beneath);
        assert!(here >= 0.0);
        assert!(pulse.z_bias > 0.0);
        let feedback = pulse.clone().into_softlogic_feedback();
        assert_eq!(feedback.band_energy, pulse.band_energy);
        assert_eq!(feedback.z_signal, pulse.z_bias);
    }

    #[test]
    fn z_lift_remains_neutral_without_orientation() {
        let mask = array![[0.0, 0.0, 0.0], [0.0, 1.0, 1.0], [0.0, 1.0, 1.0]].into_dyn();
        let gauge = InterfaceGauge::new(1.0, 1.0);
        let sig = gauge.analyze(&mask);
        let projector = LeechProjector::new(24, 0.5);
        let lift = InterfaceZLift::new(&[0.0, 1.0], projector);
        let pulse = lift.project(&sig);
        let (above, here, beneath) = pulse.band_energy;
        assert!(above <= f32::EPSILON);
        assert!(beneath <= f32::EPSILON);
        assert!(here > 0.0);
        assert_eq!(pulse.z_bias, 0.0);
    }

    #[test]
    fn curvature_detects_flat_and_curved_interfaces() {
        let flat = array![[0.0, 0.0, 0.0], [1.0, 1.0, 1.0], [1.0, 1.0, 1.0]].into_dyn();
        let gauge = InterfaceGauge::new(1.0, 1.0);
        let flat_sig = gauge.analyze(&flat);
        let flat_curvature = flat_sig.mean_curvature[IxDyn(&[1, 1])];
        assert!(
            flat_curvature.abs() < 1e-3,
            "flat interface should be near-zero curvature"
        );

        let curved = array![
            [0.0, 0.0, 1.0, 0.0, 0.0],
            [0.0, 1.0, 1.0, 1.0, 0.0],
            [1.0, 1.0, 1.0, 1.0, 1.0],
            [0.0, 1.0, 1.0, 1.0, 0.0],
            [0.0, 0.0, 1.0, 0.0, 0.0],
        ]
        .mapv(|v| v as f32)
        .into_dyn();
        let curved_sig = gauge.analyze(&curved);
        let max_curvature = curved_sig
            .mean_curvature
            .iter()
            .fold(0.0f32, |acc, v| acc.max(*v));
        assert!(
            max_curvature > 0.05,
            "curved interface should register positive curvature"
        );
    }

    #[test]
    fn multiradius_analysis_returns_distinct_signatures() {
        let mask = array![
            [0.0, 0.0, 0.0, 0.0],
            [0.0, 1.0, 1.0, 1.0],
            [0.0, 1.0, 1.0, 1.0],
            [0.0, 1.0, 1.0, 1.0],
        ]
        .into_dyn();
        let gauge = InterfaceGauge::new(1.0, 1.5);
        let c_prime = mask.mapv(|v| if v > 0.5 { 1.0 } else { -1.0 });
        let signatures = gauge.analyze_multiradius(&mask, Some(&c_prime), &[0.75, 1.5, 2.5]);
        assert_eq!(signatures.len(), 3);
        assert!(signatures[0].radius <= signatures[1].radius);
        assert!(signatures[1].radius <= signatures[2].radius);
        assert!((signatures[1].physical_radius - 1.5).abs() < 1e-6);
        assert!(signatures.iter().all(|sig| sig.orientation.is_some()));
    }

    #[test]
    fn conductor_fuses_multiscale_pulses_with_smoothing() {
        let mask = array![
            [0.0, 0.0, 0.0, 0.0],
            [0.0, 1.0, 1.0, 1.0],
            [0.0, 1.0, 1.0, 1.0],
            [0.0, 1.0, 1.0, 1.0],
        ]
        .into_dyn();
        let mut flipped = mask.clone();
        flipped[[1, 2]] = 0.0;
        flipped[[2, 2]] = 0.0;
        let c_prime = mask.mapv(|v| if v > 0.5 { 1.0 } else { -1.0 });
        let c_prime_neg = c_prime.mapv(|v| -v);

        let gauge_fine = InterfaceGauge::new(1.0, 1.0);
        let gauge_coarse = InterfaceGauge::new(1.0, 2.5);
        let projector = LeechProjector::new(24, 0.5);
        let lift = InterfaceZLift::new(&[1.0, 0.0], projector).with_bias_gain(0.5);
        let mut conductor =
            InterfaceZConductor::new(vec![gauge_fine, gauge_coarse], lift).with_smoothing(0.5);

        let first = conductor.step(&mask, Some(&c_prime), None, None);
        assert!(first.has_interface());
        assert!(first.fused_pulse.z_bias > 0.0);
        assert_eq!(first.qualities.len(), first.pulses.len());
        assert!(first.budget_scale > 0.0);

        let second = conductor.step(&flipped, Some(&c_prime_neg), None, None);
        let raw_second = InterfaceZPulse::aggregate(&second.pulses);
        assert!(raw_second.z_bias < 0.0);
        assert!(second.fused_z.events.iter().any(|e| e == "flip-held"));
        assert!(second.fused_z.z > raw_second.z_bias);
        assert_eq!(second.feedback.band_energy, second.fused_pulse.band_energy);
        assert_eq!(second.qualities.len(), second.pulses.len());
        assert!(second.budget_scale > 0.0);
    }

    #[derive(Debug)]
    struct HalfPolicy;

    impl ZSourcePolicy for HalfPolicy {
        fn quality(&self, _: &InterfaceZPulse) -> f32 {
            0.5
        }
    }

    #[test]
    fn custom_policy_scales_fused_pulse() {
        let mask = array![[0.0, 1.0, 1.0], [0.0, 1.0, 1.0], [0.0, 1.0, 1.0],].into_dyn();
        let c_prime = mask.mapv(|v| if v > 0.5 { 1.0 } else { -1.0 });
        let gauge = InterfaceGauge::new(1.0, 1.0);
        let projector = LeechProjector::new(16, 0.5);
        let lift = InterfaceZLift::new(&[1.0, 0.0], projector);
        let mut conductor = InterfaceZConductor::new(vec![gauge], lift).with_policy(HalfPolicy);

        let report = conductor.step(&mask, Some(&c_prime), None, None);
        let raw = InterfaceZPulse::aggregate(&report.pulses);
        assert_eq!(report.qualities.len(), 1);
        let quality = report.qualities[0];
        assert!((quality - 0.5).abs() < 1e-6);
        assert!((report.fused_pulse.support - raw.support * 0.5).abs() < 1e-6);
        assert!((report.fused_pulse.z_bias - raw.z_bias * 0.5).abs() < 1e-6);
    }

    #[test]
    fn budget_policy_clamps_bias() {
        let mask = array![[0.0, 0.0, 1.0], [0.0, 1.0, 1.0], [0.0, 1.0, 1.0],].into_dyn();
        let c_prime = mask.mapv(|v| if v > 0.5 { 1.0 } else { -1.0 });
        let gauge = InterfaceGauge::new(1.0, 1.0);
        let projector = LeechProjector::new(16, 0.5);
        let lift = InterfaceZLift::new(&[1.0, 0.0], projector);
        let mut conductor =
            InterfaceZConductor::new(vec![gauge], lift).with_budget_policy(BudgetPolicy::new(0.02));

        let report = conductor.step(&mask, Some(&c_prime), None, None);
        assert!(report.budget_scale <= 1.0);
        assert!(report.fused_pulse.z_bias.abs() <= 0.02 + 1e-6);
    }

    #[test]
    fn band_policy_demotes_unbalanced_energy() {
        let pulse = InterfaceZPulse {
            support: 1.0,
            interface_cells: 1.0,
            band_energy: (0.9, 0.05, 0.05),
            drift: 0.4,
            z_bias: 0.3,
<<<<<<< HEAD
            ..InterfaceZPulse::default()
=======
>>>>>>> bcf46f00
        };
        let policy = BandPolicy::new([0.2, 0.2, 0.2]);
        let quality = policy.project_quality(&pulse);
        assert!(quality < 1.0);
<<<<<<< HEAD
    }

    #[test]
    fn maxwell_policy_prefers_confident_z_scores() {
        let mut pulse = InterfaceZPulse {
            support: 1.0,
            interface_cells: 1.0,
            band_energy: (0.6, 0.2, 0.2),
            drift: 0.4,
            z_bias: 0.2,
            source: ZSource::Maxwell,
            z_score: Some(2.5),
            standard_error: Some(0.05),
            ..InterfaceZPulse::default()
        };
        let policy = MaxwellPolicy::default();
        let strong = policy.quality(&pulse);
        pulse.z_score = Some(0.5);
        let weak = policy.quality(&pulse);
        assert!(strong > weak);
        pulse.z_score = None;
        assert!(
            (policy.quality(&pulse) - DefaultZSourcePolicy::new().quality(&pulse)).abs() < 1e-6
        );
    }

    #[test]
    fn realgrad_policy_scales_with_residual_and_band() {
        let mut pulse = InterfaceZPulse {
            support: 1.0,
            interface_cells: 1.0,
            band_energy: (0.2, 0.4, 0.4),
            drift: 0.1,
            z_bias: 0.05,
            source: ZSource::RealGrad,
            residual_p90: Some(0.05),
            quality_hint: Some(0.8),
            has_low_band: true,
            ..InterfaceZPulse::default()
        };
        let policy = RealGradPolicy::default();
        let baseline = policy.quality(&pulse);
        pulse.residual_p90 = Some(0.5);
        let noisy = policy.quality(&pulse);
        assert!(baseline > noisy);
        pulse.has_low_band = false;
        let no_bonus = policy.quality(&pulse);
        assert!(baseline > no_bonus);
    }

    #[derive(Clone, Debug)]
    struct FixedPolicy(f32);

    impl ZSourcePolicy for FixedPolicy {
        fn quality(&self, _: &InterfaceZPulse) -> f32 {
            self.0
        }
    }

    #[test]
    fn composite_policy_routes_per_source() {
        let composite =
            CompositePolicy::new(FixedPolicy(0.5)).with(ZSource::RealGrad, FixedPolicy(0.9));
        let mut pulse = InterfaceZPulse {
            support: 1.0,
            interface_cells: 1.0,
            band_energy: (0.3, 0.3, 0.4),
            drift: 0.2,
            z_bias: 0.1,
            ..InterfaceZPulse::default()
        };
        assert!((composite.quality(&pulse) - 0.5).abs() < 1e-6);
        pulse.source = ZSource::RealGrad;
        assert!((composite.quality(&pulse) - 0.9).abs() < 1e-6);
=======
>>>>>>> bcf46f00
    }
}<|MERGE_RESOLUTION|>--- conflicted
+++ resolved
@@ -44,58 +44,8 @@
 use rustc_hash::FxHashMap;
 use statrs::function::gamma::gamma;
 use std::f64::consts::PI;
-<<<<<<< HEAD
 use std::fmt;
 use std::sync::Arc;
-=======
-use std::{
-    collections::VecDeque,
-    sync::{Arc, Mutex},
-};
-
-#[derive(Clone, Default, Debug)]
-pub struct MicrolocalEmitter {
-    queue: Arc<Mutex<VecDeque<ZPulse>>>,
-}
-
-impl MicrolocalEmitter {
-    pub fn new() -> Self {
-        Self::default()
-    }
-
-    pub fn enqueue(&self, pulse: ZPulse) {
-        let mut queue = self
-            .queue
-            .lock()
-            .expect("microlocal emitter queue poisoned");
-        queue.push_back(pulse);
-    }
-
-    pub fn extend<I>(&self, pulses: I)
-    where
-        I: IntoIterator<Item = ZPulse>,
-    {
-        let mut queue = self
-            .queue
-            .lock()
-            .expect("microlocal emitter queue poisoned");
-        queue.extend(pulses);
-    }
-}
-
-impl ZEmitter for MicrolocalEmitter {
-    fn name(&self) -> ZSource {
-        ZSource::Microlocal
-    }
-
-    fn tick(&mut self, _now: u64) -> Option<ZPulse> {
-        self.queue
-            .lock()
-            .expect("microlocal emitter queue poisoned")
-            .pop_front()
-    }
-}
->>>>>>> bcf46f00
 
 /// Result of running an [`InterfaceGauge`] on a binary phase field.
 #[derive(Debug, Clone)]
@@ -728,7 +678,6 @@
             band_energy: (above * gain, here * gain, beneath * gain),
             drift: self.drift * gain,
             z_bias: self.z_bias * gain,
-<<<<<<< HEAD
             source: self.source,
             z_score: self.z_score,
             standard_error: self.standard_error,
@@ -737,8 +686,6 @@
             has_low_band: self.has_low_band,
             has_mid_band: self.has_mid_band,
             has_high_band: self.has_high_band,
-=======
->>>>>>> bcf46f00
         }
     }
 }
@@ -797,7 +744,6 @@
 
 impl ZSourcePolicy for DefaultZSourcePolicy {}
 
-<<<<<<< HEAD
 /// Quality policy that prioritises large-magnitude Maxwell Z scores with low
 /// standard error.
 #[derive(Debug, Clone, Copy)]
@@ -949,8 +895,6 @@
     }
 }
 
-=======
->>>>>>> bcf46f00
 /// Band-energy gating applied on top of the quality policy.
 #[derive(Debug, Clone)]
 pub struct BandPolicy {
@@ -1034,17 +978,14 @@
 pub struct InterfaceZConductor {
     gauges: Vec<InterfaceGauge>,
     lift: InterfaceZLift,
-<<<<<<< HEAD
     smoothing: f32,
     carry: Option<InterfaceZPulse>,
     policy: Arc<dyn ZSourcePolicy>,
     band_policy: Option<BandPolicy>,
     budget_policy: Option<BudgetPolicy>,
-=======
     conductor: ZConductor,
     clock: u64,
     emitter: MicrolocalEmitter,
->>>>>>> bcf46f00
 }
 
 impl InterfaceZConductor {
@@ -1057,17 +998,14 @@
         InterfaceZConductor {
             gauges,
             lift,
-<<<<<<< HEAD
             smoothing: 1.0,
             carry: None,
             policy: Arc::new(DefaultZSourcePolicy::new()),
             band_policy: None,
             budget_policy: None,
-=======
             conductor: ZConductor::default(),
             clock: 0,
             emitter,
->>>>>>> bcf46f00
         }
     }
 
@@ -1184,7 +1122,6 @@
             budget_scale = budget.apply(&mut fused);
         }
 
-<<<<<<< HEAD
         self.policy.late_fuse(&mut fused, &pulses, &qualities);
 
         let mut budget_scale = 1.0;
@@ -1192,8 +1129,6 @@
             budget_scale = budget.apply(&mut fused);
         }
 
-=======
->>>>>>> bcf46f00
         self.carry = Some(fused.clone());
 
         let psi = psi_total.unwrap_or(fused.support);
@@ -1259,8 +1194,6 @@
     pub qualities: Vec<f32>,
     /// Scale factor applied by the budget policy (1.0 when unclamped).
     pub budget_scale: f32,
-<<<<<<< HEAD
-=======
 }
 
 impl CoopAgent for InterfaceZConductor {
@@ -1295,7 +1228,6 @@
         floor = (floor - 0.015 * drift_adjust).clamp(0.01, 0.6);
         self.lift.set_orientation_floor(floor);
     }
->>>>>>> bcf46f00
 }
 
 impl InterfaceZReport {
@@ -1745,15 +1677,11 @@
             band_energy: (0.9, 0.05, 0.05),
             drift: 0.4,
             z_bias: 0.3,
-<<<<<<< HEAD
             ..InterfaceZPulse::default()
-=======
->>>>>>> bcf46f00
         };
         let policy = BandPolicy::new([0.2, 0.2, 0.2]);
         let quality = policy.project_quality(&pulse);
         assert!(quality < 1.0);
-<<<<<<< HEAD
     }
 
     #[test]
@@ -1828,7 +1756,5 @@
         assert!((composite.quality(&pulse) - 0.5).abs() < 1e-6);
         pulse.source = ZSource::RealGrad;
         assert!((composite.quality(&pulse) - 0.9).abs() < 1e-6);
-=======
->>>>>>> bcf46f00
     }
 }