// SPDX-License-Identifier: AGPL-3.0-or-later
// © 2025 Ryo ∴ SpiralArchitect (kishkavsesvit@icloud.com)
// Part of SpiralTorch — Licensed under AGPL-3.0-or-later.
// Unauthorized derivative works or closed redistribution prohibited under AGPL §13.

// ============================================================================
//  SpiralReality Proprietary
//  Copyright (c) 2025 SpiralReality. All Rights Reserved.
//
//  NOTICE: This file contains confidential and proprietary information of
//  SpiralReality. ANY USE, COPYING, MODIFICATION, DISTRIBUTION, DISPLAY,
//  OR DISCLOSURE OF THIS FILE, IN WHOLE OR IN PART, IS STRICTLY PROHIBITED
//  WITHOUT THE PRIOR WRITTEN CONSENT OF SPIRALREALITY.
//
//  NO LICENSE IS GRANTED OR IMPLIED BY THIS FILE. THIS SOFTWARE IS PROVIDED
//  "AS IS", WITHOUT WARRANTY OF ANY KIND, EXPRESS OR IMPLIED, INCLUDING BUT
//  NOT LIMITED TO THE WARRANTIES OF MERCHANTABILITY, FITNESS FOR A PARTICULAR
//  PURPOSE AND NON-INFRINGEMENT. IN NO EVENT SHALL SPIRALREALITY OR ITS
//  SUPPLIERS BE LIABLE FOR ANY CLAIM, DAMAGES OR OTHER LIABILITY, WHETHER IN
//  AN ACTION OF CONTRACT, TORT OR OTHERWISE, ARISING FROM, OUT OF OR IN
//  CONNECTION WITH THE SOFTWARE OR THE USE OR OTHER DEALINGS IN THE SOFTWARE.
// ============================================================================

//! Microlocal boundary gauges used to detect interfaces that survive the
//! blow-up limit without committing to a global label.
//!
//! The constructions in this module mirror the BV/varifold correspondence
//! outlined in the SpiralTorch sheaf notes: only the presence of an interface
//! (the `R` machine) remains gauge invariant in the microlocal limit, while
//! oriented data such as co-normals requires an external label `c′` to fix a
//! sign.  `InterfaceGauge` provides a practical discretisation that measures
//! the local total-variation density inside shrinking metric balls, emits the
//! stable boundary indicator, estimates the mean-curvature magnitude that
//! survives the gauge quotient, and optionally reconstructs the oriented normal
//! field together with signed curvature when a phase label is supplied.

use crate::coop::ai::{CoopAgent, CoopProposal};
use crate::telemetry::hub::SoftlogicZFeedback;
use crate::theory::zpulse::{
    ZAdaptiveGainCfg, ZConductor, ZFrequencyConfig, ZFused, ZPulse, ZSource, ZSupport,
};
use crate::util::math::LeechProjector;
use ndarray::{indices, ArrayD, Dimension, IxDyn};
use rustc_hash::FxHashMap;
use statrs::function::gamma::gamma;
<<<<<<< HEAD
use std::collections::VecDeque;
use std::f64::consts::PI;
use std::fmt;
use std::sync::{Arc, Mutex};
=======
use std::fmt;
use std::f64::consts::PI;
use std::sync::Arc;
>>>>>>> 56446170

/// Result of running an [`InterfaceGauge`] on a binary phase field.
#[derive(Debug, Clone)]
pub struct InterfaceSignature {
    /// Gauge invariant boundary detector (1 = interface present).
    pub r_machine: ArrayD<f32>,
    /// Raw (0–1) estimate of the perimeter density relative to the flat lattice.
    pub raw_density: ArrayD<f32>,
    /// Perimeter density normalised by \(|D\chi_E|(B_\varepsilon)/\varepsilon^{d-1}|\),
    /// mapped to \{0, \kappa_d\} to match the finite perimeter blow-up.
    pub perimeter_density: ArrayD<f32>,
    /// Gauge invariant mean curvature magnitude estimated from the unlabeled mask.
    pub mean_curvature: ArrayD<f32>,
    /// Signed mean curvature reconstructed only when an oriented label `c′` is supplied.
    pub signed_mean_curvature: Option<ArrayD<f32>>,
    /// Optional unit normal field (only populated when `c_prime` was provided).
    pub orientation: Option<ArrayD<f32>>,
    /// Surface measure of the unit \((d-1)\)-sphere used for the normalisation.
    pub kappa_d: f32,
    /// Radius in lattice steps used to accumulate the blow-up statistics.
    pub radius: isize,
    /// Physical radius (same units as the lattice spacing) backing `radius`.
    pub physical_radius: f32,
}

impl InterfaceSignature {
    /// Returns `true` when any interface cell was detected.
    pub fn has_interface(&self) -> bool {
        self.r_machine.iter().any(|v| *v > 0.0)
    }
}

/// Microlocal interface detector approximating the BV blow-up.
#[derive(Debug, Clone)]
pub struct InterfaceGauge {
    grid_spacing: f32,
    physical_radius: f32,
    threshold: f32,
}

impl InterfaceGauge {
    /// Constructs a new interface gauge.
    ///
    /// * `grid_spacing` – physical size of one lattice step (used for gradients).
    /// * `physical_radius` – radius of the metric ball used in the blow-up probe.
    pub fn new(grid_spacing: f32, physical_radius: f32) -> Self {
        Self {
            grid_spacing: grid_spacing.max(f32::EPSILON),
            physical_radius: physical_radius.max(f32::EPSILON),
            threshold: 0.25,
        }
    }

    /// Adjusts the contrast threshold used when deciding if two samples belong
    /// to different phases. Defaults to `0.25` which is robust for \{0,1\} masks.
    pub fn with_threshold(mut self, threshold: f32) -> Self {
        self.threshold = threshold.max(0.0);
        self
    }

    /// Evaluates the gauge on a binary mask, returning the interface signature.
    pub fn analyze(&self, mask: &ArrayD<f32>) -> InterfaceSignature {
        self.analyze_with_radius(mask, None, self.physical_radius)
    }

    /// Evaluates the gauge on a binary mask using an optional signed label `c′`
    /// to reconstruct oriented normals.
    pub fn analyze_with_label(
        &self,
        mask: &ArrayD<f32>,
        c_prime: Option<&ArrayD<f32>>,
    ) -> InterfaceSignature {
        self.analyze_with_radius(mask, c_prime, self.physical_radius)
    }

    /// Evaluates the gauge at a custom physical radius, returning the interface
    /// signature extracted at that scale.
    pub fn analyze_with_radius(
        &self,
        mask: &ArrayD<f32>,
        c_prime: Option<&ArrayD<f32>>,
        physical_radius: f32,
    ) -> InterfaceSignature {
        let dim = mask.ndim();
        assert!(dim > 0, "mask must have positive dimension");
        if let Some(label) = c_prime {
            assert_eq!(label.shape(), mask.shape(), "c′ must match mask shape");
        }

        let radius = radius_in_steps(physical_radius, self.grid_spacing);
        self.analyze_with_steps(mask, c_prime, radius, physical_radius.max(f32::EPSILON))
    }

    /// Evaluates the gauge across multiple radii and returns the resulting
    /// signatures ordered according to the supplied radii slice.
    pub fn analyze_multiradius(
        &self,
        mask: &ArrayD<f32>,
        c_prime: Option<&ArrayD<f32>>,
        radii: &[f32],
    ) -> Vec<InterfaceSignature> {
        assert!(!radii.is_empty(), "at least one radius must be provided");
        radii
            .iter()
            .map(|&radius| self.analyze_with_radius(mask, c_prime, radius))
            .collect()
    }

    fn analyze_with_steps(
        &self,
        mask: &ArrayD<f32>,
        c_prime: Option<&ArrayD<f32>>,
        radius_steps: isize,
        physical_radius: f32,
    ) -> InterfaceSignature {
        let dim = mask.ndim();
        let radius_steps = radius_steps.max(1);
        let offsets = generate_offsets(dim, radius_steps);
        let shape = mask.shape().to_vec();
        let raw_dim = mask.raw_dim();
        let mut r_machine = ArrayD::<f32>::zeros(raw_dim.clone());
        let mut raw_density = ArrayD::<f32>::zeros(raw_dim.clone());
        let mut perimeter_density = ArrayD::<f32>::zeros(raw_dim.clone());
        let mut mean_curvature = ArrayD::<f32>::zeros(raw_dim.clone());
        let mut signed_mean_curvature = c_prime.map(|_| ArrayD::<f32>::zeros(raw_dim.clone()));
        let mut orientation = c_prime.map(|_| {
            let mut full_shape = Vec::with_capacity(dim + 1);
            full_shape.push(dim);
            full_shape.extend_from_slice(&shape);
            ArrayD::<f32>::zeros(IxDyn(&full_shape))
        });

        let threshold = self.threshold;
        let kappa_d = unit_sphere_area(dim);

        for idx in indices(raw_dim.clone()) {
            let idx_slice = idx.slice();
            let idx_dyn = IxDyn(idx_slice);
            let center = mask[&idx_dyn];
            let mut min_val = center;
            let mut max_val = center;

            for off in offsets.iter().filter(|off| off.iter().any(|&o| o != 0)) {
                if let Some(neigh) = neighbor_sample(mask, idx_slice, &shape, off) {
                    min_val = min_val.min(neigh);
                    max_val = max_val.max(neigh);
                }
            }

            let has_interface = (max_val - min_val) >= threshold;
            let r_val = if has_interface { 1.0 } else { 0.0 };
            r_machine[&idx_dyn] = r_val;

            let (raw_val, discrete_jump) =
                local_raw_density(mask, idx_slice, &shape, threshold, center);
            raw_density[&idx_dyn] = raw_val;
            perimeter_density[&idx_dyn] = if discrete_jump { kappa_d } else { 0.0 };

            if has_interface {
                if let Some((abs_curv, _)) =
                    mean_curvature_from_field(mask, idx_slice, &shape, self.grid_spacing, threshold)
                {
                    mean_curvature[&idx_dyn] = abs_curv;
                }
                if let (Some(label_field), Some(curv_field)) =
                    (c_prime, signed_mean_curvature.as_mut())
                {
                    if let Some((_, signed_curv)) = mean_curvature_from_field(
                        label_field,
                        idx_slice,
                        &shape,
                        self.grid_spacing,
                        threshold,
                    ) {
                        curv_field[&idx_dyn] = signed_curv;
                    }
                }
            }

            if let (Some(label_field), Some(ref mut orient)) = (c_prime, orientation.as_mut()) {
                if has_interface {
                    let normal = oriented_normal(
                        label_field,
                        idx_slice,
                        &shape,
                        self.grid_spacing,
                        threshold,
                    );
                    if let Some(n) = normal {
                        for axis in 0..dim {
                            let mut coord = Vec::with_capacity(dim + 1);
                            coord.push(axis);
                            coord.extend_from_slice(idx_slice);
                            orient[IxDyn(&coord)] = n[axis];
                        }
                    }
                }
            }
        }

        InterfaceSignature {
            r_machine,
            raw_density,
            perimeter_density,
            mean_curvature,
            signed_mean_curvature,
            orientation,
            kappa_d,
            radius: radius_steps,
            physical_radius,
        }
    }

    /// Returns the discretised sampling radius expressed in lattice steps.
    pub fn radius_in_steps(&self) -> isize {
        let steps = (self.physical_radius / self.grid_spacing).ceil() as isize;
        steps.max(1)
    }
}

/// Couples microlocal interface signatures into a Z-space control pulse.
///
/// The lift projects oriented perimeter density onto a preferred Z-axis,
/// accumulates Above/Here/Beneath energy, and enriches the signed drift with a
/// [`LeechProjector`] so downstream runtimes can bias their Z control signal
/// using interface geometry alone. When orientations are absent the lift
/// reduces to a neutral pulse (`z_bias = 0`) that still reports boundary
/// support through the Here band.
#[derive(Debug, Clone)]
pub struct InterfaceZLift {
    axis: Vec<f32>,
    projector: LeechProjector,
    bias_gain: f32,
    min_support: f32,
    orientation_floor: f32,
}

impl InterfaceZLift {
    /// Builds a new lift for the provided preferred Z-axis and projector.
    ///
    /// The axis is normalised internally so callers can provide any non-zero
    /// vector aligned with the desired Above direction in the microlocal
    /// lattice.
    pub fn new(axis: &[f32], projector: LeechProjector) -> Self {
        assert!(!axis.is_empty(), "axis must not be empty");
        let mut axis_vec = axis.to_vec();
        let norm = axis_vec
            .iter()
            .map(|v| (*v as f64).powi(2))
            .sum::<f64>()
            .sqrt();
        assert!(norm > f64::EPSILON, "axis must have non-zero length");
        let inv_norm = (norm as f32).recip();
        for value in &mut axis_vec {
            *value *= inv_norm;
        }
        Self {
            axis: axis_vec,
            projector,
            bias_gain: 1.0,
            min_support: 1.0,
            orientation_floor: 0.05,
        }
    }

    /// Scales the enriched Z bias produced by the lift.
    pub fn with_bias_gain(mut self, gain: f32) -> Self {
        self.bias_gain = gain;
        self
    }

    /// Requires a minimum number of interface cells before emitting bias.
    pub fn with_min_support(mut self, min_support: f32) -> Self {
        self.min_support = min_support.max(0.0);
        self
    }

    /// Floor on the oriented drift before the bias becomes active.
    pub fn with_orientation_floor(mut self, floor: f32) -> Self {
        self.orientation_floor = floor.max(0.0);
        self
    }

    /// Returns the current bias gain multiplier applied to the enriched drift.
    pub fn bias_gain(&self) -> f32 {
        self.bias_gain
    }

    /// Overrides the bias gain used during projection.
    pub fn set_bias_gain(&mut self, gain: f32) {
        self.bias_gain = gain.max(0.0);
    }

    /// Returns the minimum oriented drift required before emitting bias.
    pub fn orientation_floor(&self) -> f32 {
        self.orientation_floor
    }

    /// Adjusts the oriented drift floor that guards the bias emission.
    pub fn set_orientation_floor(&mut self, floor: f32) {
        self.orientation_floor = floor.clamp(0.0, 1.0);
    }

    /// Returns the normalised axis used during projection.
    pub fn axis(&self) -> &[f32] {
        &self.axis
    }

    /// Projects the provided microlocal signature into a Z-space pulse.
    pub fn project(&self, signature: &InterfaceSignature) -> InterfaceZPulse {
        let dim = signature.r_machine.ndim();
        assert_eq!(dim, self.axis.len(), "axis dimension mismatch");

        let mut interface_cells = 0.0f32;
        let mut boundary_mass = 0.0f32;
        let mut above = 0.0f32;
        let mut here = 0.0f32;
        let mut beneath = 0.0f32;

        let orientation = signature.orientation.as_ref();
        let mut coord = vec![0usize; dim + 1];

        for idx in indices(signature.r_machine.raw_dim()) {
            let idx_slice = idx.slice();
            let idx_dyn = IxDyn(idx_slice);
            let r_val = signature.r_machine[&idx_dyn];
            if r_val <= 0.0 {
                continue;
            }
            interface_cells += r_val;

            let weight = signature.perimeter_density[&idx_dyn];
            if weight <= f32::EPSILON {
                continue;
            }
            boundary_mass += weight;

            if let Some(field) = orientation {
                coord[1..].clone_from_slice(idx_slice);
                let mut projection = 0.0f32;
                for axis_idx in 0..dim {
                    coord[0] = axis_idx;
                    projection += field[IxDyn(&coord)] * self.axis[axis_idx];
                }
                let projection = projection.clamp(-1.0, 1.0);
                let aligned = projection.max(0.0);
                let anti = (-projection).max(0.0);
                let neutral = (1.0 - aligned - anti).max(0.0);
                above += weight * aligned;
                beneath += weight * anti;
                here += weight * neutral;
            } else {
                here += weight;
            }
        }

        let drift = above - beneath;
        let mut z_bias = 0.0f32;
        if interface_cells >= self.min_support && drift.abs() >= self.orientation_floor {
            let magnitude = f64::from(drift.abs());
            let enriched = self.projector.enrich(magnitude) as f32;
            if enriched > f32::EPSILON && self.bias_gain.abs() > f32::EPSILON {
                z_bias = drift.signum() * enriched * self.bias_gain;
            }
        }

        InterfaceZPulse {
            support: boundary_mass,
            interface_cells,
            band_energy: (above, here, beneath),
            drift,
            z_bias,
            source: ZSource::Microlocal,
            z_score: None,
            standard_error: None,
            residual_p90: None,
            quality_hint: None,
            has_low_band: beneath > f32::EPSILON,
            has_mid_band: here > f32::EPSILON,
            has_high_band: above > f32::EPSILON,
        }
    }
}

/// Aggregated Z-space pulse produced by [`InterfaceZLift::project`].
#[derive(Debug, Clone)]
pub struct InterfaceZPulse {
    /// Total perimeter mass supporting the pulse.
    pub support: f32,
    /// Number of interface cells participating in the pulse.
    pub interface_cells: f32,
    /// Above/Here/Beneath energy split produced during projection.
    pub band_energy: (f32, f32, f32),
    /// Signed drift between Above and Beneath energy.
    pub drift: f32,
    /// Signed Z bias generated after enriching the drift.
    pub z_bias: f32,
    /// Source of the pulse, used for policy routing and debugging.
    pub source: ZSource,
    /// Optional Z score (Maxwell, spectral trackers).
    pub z_score: Option<f32>,
    /// Optional standard error backing the Z score.
    pub standard_error: Option<f32>,
    /// Optional P90 residual estimate for RealGrad quality gating.
    pub residual_p90: Option<f32>,
    /// Optional pre-computed quality hint from the projector.
    pub quality_hint: Option<f32>,
    /// Indicates whether the pulse carries low-band support.
    pub has_low_band: bool,
    /// Indicates whether the pulse carries mid-band support.
    pub has_mid_band: bool,
    /// Indicates whether the pulse carries high-band support.
    pub has_high_band: bool,
}

impl InterfaceZPulse {
    /// Returns the total band energy.
    pub fn total_energy(&self) -> f32 {
        let (above, here, beneath) = self.band_energy;
        above + here + beneath
    }

    /// Returns `true` when the pulse carries no support and therefore no
    /// actionable Z-bias signal.
    pub fn is_empty(&self) -> bool {
        self.support <= f32::EPSILON && self.total_energy() <= f32::EPSILON
    }

    /// Aggregates a batch of pulses into a single pulse whose band energies are
    /// the sum of the individual contributions while the Z bias is support
    /// weighted.
    pub fn aggregate(pulses: &[InterfaceZPulse]) -> InterfaceZPulse {
        if pulses.is_empty() {
            return InterfaceZPulse::default();
        }

        let mut support = 0.0f32;
        let mut interface_cells = 0.0f32;
        let mut above = 0.0f32;
        let mut here = 0.0f32;
        let mut beneath = 0.0f32;
        let mut weighted_bias = 0.0f32;
        let mut z_score_sum = 0.0f32;
        let mut z_score_weight = 0.0f32;
        let mut stderr_sum = 0.0f32;
        let mut stderr_weight = 0.0f32;
        let mut residual_sum = 0.0f32;
        let mut residual_weight = 0.0f32;
        let mut quality_sum = 0.0f32;
        let mut quality_weight = 0.0f32;
        let mut has_low_band = false;
        let mut has_mid_band = false;
        let mut has_high_band = false;
        let mut source = pulses[0].source;

        for pulse in pulses {
            let (p_above, p_here, p_beneath) = pulse.band_energy;
            above += p_above;
            here += p_here;
            beneath += p_beneath;
            interface_cells += pulse.interface_cells;
            support += pulse.support;
            weighted_bias += pulse.z_bias * pulse.support;
            if let Some(z) = pulse.z_score {
                let weight = pulse.support.max(f32::EPSILON);
                z_score_sum += z * weight;
                z_score_weight += weight;
            }
            if let Some(stderr) = pulse.standard_error {
                stderr_sum += stderr;
                stderr_weight += 1.0;
            }
            if let Some(residual) = pulse.residual_p90 {
                residual_sum += residual;
                residual_weight += 1.0;
            }
            if let Some(quality) = pulse.quality_hint {
                let weight = pulse.support.max(f32::EPSILON);
                quality_sum += quality * weight;
                quality_weight += weight;
            }
            has_low_band |= pulse.has_low_band;
            has_mid_band |= pulse.has_mid_band;
            has_high_band |= pulse.has_high_band;
            if pulse.source != source {
                source = pulse.source;
            }
        }

        let drift = above - beneath;
        let z_bias = if support > f32::EPSILON {
            weighted_bias / support
        } else {
            0.0
        };

        let z_score = if z_score_weight > 0.0 {
            Some(z_score_sum / z_score_weight)
        } else {
            None
        };
        let standard_error = if stderr_weight > 0.0 {
            Some(stderr_sum / stderr_weight)
        } else {
            None
        };
        let residual_p90 = if residual_weight > 0.0 {
            Some(residual_sum / residual_weight)
        } else {
            None
        };
        let quality_hint = if quality_weight > 0.0 {
            Some(quality_sum / quality_weight)
        } else {
            None
        };

        InterfaceZPulse {
            support,
            interface_cells,
            band_energy: (above, here, beneath),
            drift,
            z_bias,
            source,
            z_score,
            standard_error,
            residual_p90,
            quality_hint,
            has_low_band,
            has_mid_band,
            has_high_band,
        }
    }

    /// Blends two pulses using the weight `alpha` for the `next` pulse.
    pub fn lerp(current: &InterfaceZPulse, next: &InterfaceZPulse, alpha: f32) -> InterfaceZPulse {
        let alpha = alpha.clamp(0.0, 1.0);
        if alpha <= f32::EPSILON {
            return current.clone();
        }
        if (1.0 - alpha) <= f32::EPSILON {
            return next.clone();
        }
        let beta = 1.0 - alpha;
        let (cur_above, cur_here, cur_beneath) = current.band_energy;
        let (next_above, next_here, next_beneath) = next.band_energy;
        let blend = |lhs: Option<f32>, rhs: Option<f32>| match (lhs, rhs) {
            (Some(a), Some(b)) => Some(a * beta + b * alpha),
            (Some(a), None) => Some(a),
            (None, Some(b)) => Some(b),
            (None, None) => None,
        };
        InterfaceZPulse {
            support: current.support * beta + next.support * alpha,
            interface_cells: current.interface_cells * beta + next.interface_cells * alpha,
            band_energy: (
                cur_above * beta + next_above * alpha,
                cur_here * beta + next_here * alpha,
                cur_beneath * beta + next_beneath * alpha,
            ),
            drift: current.drift * beta + next.drift * alpha,
            z_bias: current.z_bias * beta + next.z_bias * alpha,
            source: if alpha >= 0.5 {
                next.source
            } else {
                current.source
            },
            z_score: blend(current.z_score, next.z_score),
            standard_error: blend(current.standard_error, next.standard_error),
            residual_p90: blend(current.residual_p90, next.residual_p90),
            quality_hint: blend(current.quality_hint, next.quality_hint),
            has_low_band: current.has_low_band || next.has_low_band,
            has_mid_band: current.has_mid_band || next.has_mid_band,
            has_high_band: current.has_high_band || next.has_high_band,
        }
    }

    /// Converts the pulse into a [`SoftlogicZFeedback`] record using explicit
    /// ψ and weighted loss totals supplied by the caller.
    pub fn into_softlogic_feedback_with(
        self,
        psi_total: f32,
        weighted_loss: f32,
    ) -> SoftlogicZFeedback {
        SoftlogicZFeedback {
            psi_total,
            weighted_loss,
            band_energy: self.band_energy,
            drift: self.drift,
            z_signal: self.z_bias,
        }
    }

    /// Converts the pulse into a [`SoftlogicZFeedback`] record using the
    /// perimeter mass both as ψ total and weighted loss surrogate.
    pub fn into_softlogic_feedback(self) -> SoftlogicZFeedback {
        let total = self.total_energy();
        SoftlogicZFeedback {
            psi_total: self.support,
            weighted_loss: total,
            band_energy: self.band_energy,
            drift: self.drift,
            z_signal: self.z_bias,
        }
    }

    /// Scales the pulse by `gain`, attenuating the support, band energy, and
    /// derived signals uniformly. Negative gains flip the drift and Z bias but
    /// keep the magnitude scaling consistent.
    pub fn scaled(&self, gain: f32) -> InterfaceZPulse {
        let (above, here, beneath) = self.band_energy;
        InterfaceZPulse {
            support: self.support * gain,
            interface_cells: self.interface_cells * gain,
            band_energy: (above * gain, here * gain, beneath * gain),
            drift: self.drift * gain,
            z_bias: self.z_bias * gain,
            source: self.source,
            z_score: self.z_score,
            standard_error: self.standard_error,
            residual_p90: self.residual_p90,
            quality_hint: self.quality_hint,
            has_low_band: self.has_low_band,
            has_mid_band: self.has_mid_band,
            has_high_band: self.has_high_band,
        }
    }
}

impl Default for InterfaceZPulse {
    fn default() -> Self {
        InterfaceZPulse {
            support: 0.0,
            interface_cells: 0.0,
            band_energy: (0.0, 0.0, 0.0),
            drift: 0.0,
            z_bias: 0.0,
            source: ZSource::Microlocal,
            z_score: None,
            standard_error: None,
            residual_p90: None,
            quality_hint: None,
            has_low_band: false,
            has_mid_band: false,
            has_high_band: false,
        }
    }
}

/// Policy hook controlling per-source quality weights and fused adjustments.
pub trait ZSourcePolicy: Send + Sync {
    /// Computes a quality score in `[0, 1]` used to weight the corresponding
    /// pulse during fusion.
    fn quality(&self, pulse: &InterfaceZPulse) -> f32 {
        let total = pulse.total_energy().max(1e-6);
        let drift = (pulse.drift.abs() / total).tanh();
        let support = pulse.support.tanh();
        (drift * support).clamp(0.0, 1.0)
    }

    /// Provides an opportunity to amend the fused pulse once all sources have
    /// been combined.
    fn late_fuse(
        &self,
        _fused: &mut InterfaceZPulse,
        _pulses: &[InterfaceZPulse],
        _qualities: &[f32],
    ) {
    }
}

/// Default quality policy mirroring the stock microlocal heuristics.
#[derive(Debug, Default)]
pub struct DefaultZSourcePolicy;

impl DefaultZSourcePolicy {
    pub fn new() -> Self {
        Self
    }
}

impl ZSourcePolicy for DefaultZSourcePolicy {}

/// Quality policy that prioritises large-magnitude Maxwell Z scores with low
/// standard error.
#[derive(Debug, Clone, Copy)]
pub struct MaxwellPolicy {
    /// Lower bound applied to the standard error when computing weights.
    pub stderr_floor: f32,
    /// Gain applied to the absolute Z score prior to squashing.
    pub zscore_gain: f32,
}

impl Default for MaxwellPolicy {
    fn default() -> Self {
        MaxwellPolicy {
            stderr_floor: 1e-3,
            zscore_gain: 1.0,
        }
    }
}

impl MaxwellPolicy {
    /// Creates a new policy with the provided standard-error floor and Z gain.
    pub fn new(stderr_floor: f32, zscore_gain: f32) -> Self {
        MaxwellPolicy {
            stderr_floor: stderr_floor.max(f32::EPSILON),
            zscore_gain,
        }
    }
}

impl ZSourcePolicy for MaxwellPolicy {
    fn quality(&self, pulse: &InterfaceZPulse) -> f32 {
        if let (Some(z), Some(stderr)) = (pulse.z_score, pulse.standard_error) {
            let zq = (z.abs() * self.zscore_gain).tanh();
            let serr = (1.0 / stderr.max(self.stderr_floor)).clamp(0.0, 1.0);
            (zq * serr).clamp(0.0, 1.0)
        } else {
            DefaultZSourcePolicy::new().quality(pulse)
        }
    }
}

/// Quality policy leveraging RealGrad residual statistics and band metadata.
#[derive(Debug, Clone, Copy)]
pub struct RealGradPolicy {
    /// Target residual P90 used to down-weight noisy gradients.
    pub residual_target_p90: f32,
    /// Additional boost applied when the pulse carries low-band support.
    pub band_bonus_low: f32,
}

impl Default for RealGradPolicy {
    fn default() -> Self {
        RealGradPolicy {
            residual_target_p90: 0.1,
            band_bonus_low: 0.2,
        }
    }
}

impl RealGradPolicy {
    /// Creates a new policy with the provided residual target and low-band
    /// bonus gain.
    pub fn new(residual_target_p90: f32, band_bonus_low: f32) -> Self {
        RealGradPolicy {
            residual_target_p90: residual_target_p90.max(1e-6),
            band_bonus_low,
        }
    }
}

impl ZSourcePolicy for RealGradPolicy {
    fn quality(&self, pulse: &InterfaceZPulse) -> f32 {
        let base = pulse
            .quality_hint
            .unwrap_or_else(|| DefaultZSourcePolicy::new().quality(pulse));
        let residual_ratio = pulse
            .residual_p90
            .map(|residual| residual / self.residual_target_p90)
            .unwrap_or(1.0);
        let residual_gate = (1.0 / residual_ratio.max(1.0)).clamp(0.5, 1.0);
        let low_bonus = if pulse.has_low_band {
            1.0 + self.band_bonus_low
        } else {
            1.0
        };
        (base * residual_gate * low_bonus).min(1.0)
    }
}

/// Composite policy that routes quality decisions based on the pulse source.
#[derive(Clone)]
pub struct CompositePolicy {
    default: Arc<dyn ZSourcePolicy>,
    overrides: FxHashMap<ZSource, Arc<dyn ZSourcePolicy>>,
}

impl fmt::Debug for CompositePolicy {
    fn fmt(&self, f: &mut fmt::Formatter<'_>) -> fmt::Result {
        f.debug_struct("CompositePolicy")
            .field("default", &"dyn policy")
            .field("overrides", &self.overrides.len())
            .finish()
    }
}

impl CompositePolicy {
    /// Creates a new composite policy with the provided default policy.
    pub fn new<P>(default: P) -> Self
    where
        P: ZSourcePolicy + 'static,
    {
        CompositePolicy {
            default: Arc::new(default),
            overrides: FxHashMap::default(),
        }
    }

    /// Registers a source-specific policy override.
    pub fn with<P>(mut self, source: ZSource, policy: P) -> Self
    where
        P: ZSourcePolicy + 'static,
    {
        self.overrides.insert(source, Arc::new(policy));
        self
    }
}

impl ZSourcePolicy for CompositePolicy {
    fn quality(&self, pulse: &InterfaceZPulse) -> f32 {
        if let Some(policy) = self.overrides.get(&pulse.source) {
            policy.quality(pulse)
        } else {
            self.default.quality(pulse)
        }
    }

    fn late_fuse(
        &self,
        fused: &mut InterfaceZPulse,
        pulses: &[InterfaceZPulse],
        qualities: &[f32],
    ) {
        self.default.late_fuse(fused, pulses, qualities);
        for (source, policy) in &self.overrides {
            if pulses.iter().any(|pulse| &pulse.source == source) {
                policy.late_fuse(fused, pulses, qualities);
            }
        }
    }
}

/// Band-energy gating applied on top of the quality policy.
#[derive(Debug, Clone)]
pub struct BandPolicy {
    min_quality: [f32; 3],
    hysteresis: f32,
}

impl BandPolicy {
    /// Creates a new policy with per-band minimum quality thresholds.
    pub fn new(min_quality: [f32; 3]) -> Self {
        BandPolicy {
            min_quality: min_quality.map(|v| v.clamp(0.0, 1.0)),
            hysteresis: 0.0,
        }
    }

    /// Configures a hysteresis margin applied when demoting bands.
    pub fn with_hysteresis(mut self, hysteresis: f32) -> Self {
        self.hysteresis = hysteresis.max(0.0);
        self
    }

    fn gate(&self, band: usize, quality: f32) -> f32 {
        let threshold = self.min_quality[band];
        if quality + self.hysteresis < threshold {
            if threshold <= f32::EPSILON {
                0.0
            } else {
                (quality / threshold).clamp(0.0, 1.0)
            }
        } else {
            1.0
        }
    }

    /// Projects an overall quality multiplier derived from the band energies.
    pub fn project_quality(&self, pulse: &InterfaceZPulse) -> f32 {
        let total = pulse.total_energy().max(1e-6);
        let ratios = [
            pulse.band_energy.0 / total,
            pulse.band_energy.1 / total,
            pulse.band_energy.2 / total,
        ];
        let mut scale = 1.0f32;
        for (idx, ratio) in ratios.into_iter().enumerate() {
            scale *= self.gate(idx, ratio.clamp(0.0, 1.0));
        }
        scale.clamp(0.0, 1.0)
    }
}

/// Budget guard that clamps the fused Z pulse magnitude.
#[derive(Debug, Clone)]
pub struct BudgetPolicy {
    z_max: f32,
}

impl BudgetPolicy {
    /// Creates a new budget policy bounding the fused Z-bias magnitude.
    pub fn new(z_max: f32) -> Self {
        BudgetPolicy { z_max: z_max.abs() }
    }

    /// Applies the budget to the fused pulse, returning the applied scale.
    pub fn apply(&self, fused: &mut InterfaceZPulse) -> f32 {
        let limit = self.z_max.max(f32::EPSILON);
        let magnitude = fused.z_bias.abs();
        if magnitude <= limit {
            return 1.0;
        }
        let scale = (limit / magnitude).clamp(0.0, 1.0);
        let scaled = fused.scaled(scale);
        *fused = scaled;
        scale
    }
}

#[derive(Clone, Default)]
struct MicrolocalEmitter {
    queue: Arc<Mutex<VecDeque<ZPulse>>>,
}

impl MicrolocalEmitter {
    fn new() -> Self {
        Self::default()
    }

    fn extend<I>(&self, pulses: I)
    where
        I: IntoIterator<Item = ZPulse>,
    {
        let mut queue = self
            .queue
            .lock()
            .expect("microlocal emitter queue poisoned");
        queue.extend(pulses);
    }
}

impl ZEmitter for MicrolocalEmitter {
    fn name(&self) -> ZSource {
        ZSource::Microlocal
    }

    fn tick(&mut self, now: u64) -> Option<ZPulse> {
        let mut queue = self
            .queue
            .lock()
            .expect("microlocal emitter queue poisoned");
        queue.pop_front().map(|mut pulse| {
            if pulse.ts == 0 {
                pulse.ts = now;
            }
            pulse
        })
    }

    fn quality_hint(&self) -> Option<f32> {
        None
    }
}

<<<<<<< HEAD
=======
/// Policy hook controlling per-source quality weights and fused adjustments.
pub trait ZSourcePolicy: Send + Sync {
    /// Computes a quality score in `[0, 1]` used to weight the corresponding
    /// pulse during fusion.
    fn quality(&self, pulse: &InterfaceZPulse) -> f32 {
        let total = pulse.total_energy().max(1e-6);
        let drift = (pulse.drift.abs() / total).tanh();
        let support = pulse.support.tanh();
        (drift * support).clamp(0.0, 1.0)
    }

    /// Provides an opportunity to amend the fused pulse once all sources have
    /// been combined.
    fn late_fuse(
        &self,
        _fused: &mut InterfaceZPulse,
        _pulses: &[InterfaceZPulse],
        _qualities: &[f32],
    ) {
    }
}

/// Default quality policy mirroring the stock microlocal heuristics.
#[derive(Debug, Default)]
pub struct DefaultZSourcePolicy;

impl DefaultZSourcePolicy {
    pub fn new() -> Self {
        Self
    }
}

impl ZSourcePolicy for DefaultZSourcePolicy {}

/// Quality policy that prioritises large-magnitude Maxwell Z scores with low
/// standard error.
#[derive(Debug, Clone, Copy)]
pub struct MaxwellPolicy {
    /// Lower bound applied to the standard error when computing weights.
    pub stderr_floor: f32,
    /// Gain applied to the absolute Z score prior to squashing.
    pub zscore_gain: f32,
}

impl Default for MaxwellPolicy {
    fn default() -> Self {
        MaxwellPolicy {
            stderr_floor: 1e-3,
            zscore_gain: 1.0,
        }
    }
}

impl MaxwellPolicy {
    /// Creates a new policy with the provided standard-error floor and Z gain.
    pub fn new(stderr_floor: f32, zscore_gain: f32) -> Self {
        MaxwellPolicy {
            stderr_floor: stderr_floor.max(f32::EPSILON),
            zscore_gain,
        }
    }
}

impl ZSourcePolicy for MaxwellPolicy {
    fn quality(&self, pulse: &InterfaceZPulse) -> f32 {
        if let (Some(z), Some(stderr)) = (pulse.z_score, pulse.standard_error) {
            let zq = (z.abs() * self.zscore_gain).tanh();
            let serr = (1.0 / stderr.max(self.stderr_floor)).clamp(0.0, 1.0);
            (zq * serr).clamp(0.0, 1.0)
        } else {
            DefaultZSourcePolicy::new().quality(pulse)
        }
    }
}

/// Quality policy leveraging RealGrad residual statistics and band metadata.
#[derive(Debug, Clone, Copy)]
pub struct RealGradPolicy {
    /// Target residual P90 used to down-weight noisy gradients.
    pub residual_target_p90: f32,
    /// Additional boost applied when the pulse carries low-band support.
    pub band_bonus_low: f32,
}

impl Default for RealGradPolicy {
    fn default() -> Self {
        RealGradPolicy {
            residual_target_p90: 0.1,
            band_bonus_low: 0.2,
        }
    }
}

impl RealGradPolicy {
    /// Creates a new policy with the provided residual target and low-band
    /// bonus gain.
    pub fn new(residual_target_p90: f32, band_bonus_low: f32) -> Self {
        RealGradPolicy {
            residual_target_p90: residual_target_p90.max(1e-6),
            band_bonus_low,
        }
    }
}

impl ZSourcePolicy for RealGradPolicy {
    fn quality(&self, pulse: &InterfaceZPulse) -> f32 {
        let base = pulse
            .quality_hint
            .unwrap_or_else(|| DefaultZSourcePolicy::new().quality(pulse));
        let residual_ratio = pulse
            .residual_p90
            .map(|residual| residual / self.residual_target_p90)
            .unwrap_or(1.0);
        let residual_gate = (1.0 / residual_ratio.max(1.0)).clamp(0.5, 1.0);
        let low_bonus = if pulse.has_low_band {
            1.0 + self.band_bonus_low
        } else {
            1.0
        };
        (base * residual_gate * low_bonus).min(1.0)
    }
}

/// Composite policy that routes quality decisions based on the pulse source.
#[derive(Clone)]
pub struct CompositePolicy {
    default: Arc<dyn ZSourcePolicy>,
    overrides: FxHashMap<ZSource, Arc<dyn ZSourcePolicy>>,
}

impl fmt::Debug for CompositePolicy {
    fn fmt(&self, f: &mut fmt::Formatter<'_>) -> fmt::Result {
        f.debug_struct("CompositePolicy")
            .field("default", &"dyn policy")
            .field("overrides", &self.overrides.len())
            .finish()
    }
}

impl CompositePolicy {
    /// Creates a new composite policy with the provided default policy.
    pub fn new<P>(default: P) -> Self
    where
        P: ZSourcePolicy + 'static,
    {
        CompositePolicy {
            default: Arc::new(default),
            overrides: FxHashMap::default(),
        }
    }

    /// Registers a source-specific policy override.
    pub fn with<P>(mut self, source: ZSource, policy: P) -> Self
    where
        P: ZSourcePolicy + 'static,
    {
        self.overrides.insert(source, Arc::new(policy));
        self
    }
}

impl ZSourcePolicy for CompositePolicy {
    fn quality(&self, pulse: &InterfaceZPulse) -> f32 {
        if let Some(policy) = self.overrides.get(&pulse.source) {
            policy.quality(pulse)
        } else {
            self.default.quality(pulse)
        }
    }

    fn late_fuse(
        &self,
        fused: &mut InterfaceZPulse,
        pulses: &[InterfaceZPulse],
        qualities: &[f32],
    ) {
        self.default.late_fuse(fused, pulses, qualities);
        for (source, policy) in &self.overrides {
            if pulses.iter().any(|pulse| &pulse.source == source) {
                policy.late_fuse(fused, pulses, qualities);
            }
        }
    }
}

/// Band-energy gating applied on top of the quality policy.
#[derive(Debug, Clone)]
pub struct BandPolicy {
    min_quality: [f32; 3],
    hysteresis: f32,
}

impl BandPolicy {
    /// Creates a new policy with per-band minimum quality thresholds.
    pub fn new(min_quality: [f32; 3]) -> Self {
        BandPolicy {
            min_quality: min_quality.map(|v| v.clamp(0.0, 1.0)),
            hysteresis: 0.0,
        }
    }

    /// Configures a hysteresis margin applied when demoting bands.
    pub fn with_hysteresis(mut self, hysteresis: f32) -> Self {
        self.hysteresis = hysteresis.max(0.0);
        self
    }

    fn gate(&self, band: usize, quality: f32) -> f32 {
        let threshold = self.min_quality[band];
        if quality + self.hysteresis < threshold {
            if threshold <= f32::EPSILON {
                0.0
            } else {
                (quality / threshold).clamp(0.0, 1.0)
            }
        } else {
            1.0
        }
    }

    /// Projects an overall quality multiplier derived from the band energies.
    pub fn project_quality(&self, pulse: &InterfaceZPulse) -> f32 {
        let total = pulse.total_energy().max(1e-6);
        let ratios = [
            pulse.band_energy.0 / total,
            pulse.band_energy.1 / total,
            pulse.band_energy.2 / total,
        ];
        let mut scale = 1.0f32;
        for (idx, ratio) in ratios.into_iter().enumerate() {
            scale *= self.gate(idx, ratio.clamp(0.0, 1.0));
        }
        scale.clamp(0.0, 1.0)
    }
}

/// Budget guard that clamps the fused Z pulse magnitude.
#[derive(Debug, Clone)]
pub struct BudgetPolicy {
    z_max: f32,
}

impl BudgetPolicy {
    /// Creates a new budget policy bounding the fused Z-bias magnitude.
    pub fn new(z_max: f32) -> Self {
        BudgetPolicy { z_max: z_max.abs() }
    }

    /// Applies the budget to the fused pulse, returning the applied scale.
    pub fn apply(&self, fused: &mut InterfaceZPulse) -> f32 {
        let limit = self.z_max.max(f32::EPSILON);
        let magnitude = fused.z_bias.abs();
        if magnitude <= limit {
            return 1.0;
        }
        let scale = (limit / magnitude).clamp(0.0, 1.0);
        let scaled = fused.scaled(scale);
        *fused = scaled;
        scale
    }
}

>>>>>>> 56446170
/// Drives a bank of microlocal gauges and fuses the resulting Z pulses into a
/// smoothed control signal suitable for Softlogic feedback.
#[derive(Clone)]
pub struct InterfaceZConductor {
    gauges: Vec<InterfaceGauge>,
    lift: InterfaceZLift,
    smoothing: f32,
    carry: Option<InterfaceZPulse>,
    policy: Arc<dyn ZSourcePolicy>,
    band_policy: Option<BandPolicy>,
    budget_policy: Option<BudgetPolicy>,
    conductor: ZConductor,
    clock: u64,
}

impl InterfaceZConductor {
    /// Creates a new conductor from the provided gauges and lift. The
    /// `smoothing` factor defaults to `1.0`, meaning the fused pulse mirrors the
    /// latest measurement unless [`with_smoothing`] is invoked.
    pub fn new(gauges: Vec<InterfaceGauge>, lift: InterfaceZLift) -> Self {
        assert!(!gauges.is_empty(), "at least one gauge must be supplied");
        InterfaceZConductor {
            gauges,
            lift,
            smoothing: 1.0,
            carry: None,
            policy: Arc::new(DefaultZSourcePolicy::new()),
            band_policy: None,
            budget_policy: None,
            conductor: ZConductor::default(),
            clock: 0,
        }
    }

    /// Enables frequency-domain fusion with the provided configuration.
    pub fn with_frequency(mut self, cfg: ZFrequencyConfig) -> Self {
        self.conductor.set_frequency_config(Some(cfg));
        self
    }

    /// Enables adaptive gain tuning with the supplied configuration.
    pub fn with_adaptive_gain(mut self, cfg: ZAdaptiveGainCfg) -> Self {
        self.conductor.set_adaptive_gain_config(Some(cfg));
        self
    }

    /// Disables frequency-domain fusion.
    pub fn without_frequency(mut self) -> Self {
        self.conductor.set_frequency_config(None);
        self
    }

    /// Configures the exponential smoothing factor `alpha` applied when fusing
    /// subsequent pulses. Values in `[0,1]` blend the previous fused pulse with
    /// the latest measurement; `1` disables smoothing while `0` keeps the
    /// previous fused pulse unchanged.
    pub fn with_smoothing(mut self, alpha: f32) -> Self {
        let alpha = alpha.clamp(0.0, 1.0);
        let cfg = self.conductor.cfg_mut();
        cfg.alpha_slow = alpha;
        cfg.alpha_fast = alpha.max(0.4);
        self
    }

    /// Returns the gauges driven by the conductor.
    pub fn gauges(&self) -> &[InterfaceGauge] {
        &self.gauges
    }

    /// Configures the conductor with a custom policy controlling per-source
    /// quality weighting and post-fusion adjustments.
    pub fn with_policy<P>(mut self, policy: P) -> Self
    where
        P: ZSourcePolicy + 'static,
    {
        self.policy = Arc::new(policy);
        self
    }

    /// Applies a band policy to modulate quality weights using band-energy
    /// heuristics.
    pub fn with_band_policy(mut self, policy: BandPolicy) -> Self {
        self.band_policy = Some(policy);
        self
    }

    /// Enforces a budget over the fused Z signal to prevent runaway drift.
    pub fn with_budget_policy(mut self, policy: BudgetPolicy) -> Self {
        self.budget_policy = Some(policy);
        self
    }

    /// Processes a binary mask through each gauge, lifts the resulting
    /// signatures into Z pulses, and fuses them into a Softlogic feedback
    /// record. When `psi_total` or `weighted_loss` are omitted they default to
    /// the fused support and total energy respectively.
    pub fn step(
        &mut self,
        mask: &ArrayD<f32>,
        c_prime: Option<&ArrayD<f32>>,
        psi_total: Option<f32>,
        weighted_loss: Option<f32>,
    ) -> InterfaceZReport {
        let mut signatures = Vec::with_capacity(self.gauges.len());
        let mut pulses = Vec::with_capacity(self.gauges.len());

        for gauge in &self.gauges {
            let signature = gauge.analyze_with_label(mask, c_prime);
            let pulse = self.lift.project(&signature);
            signatures.push(signature);
            pulses.push(pulse);
        }

        let mut qualities = Vec::with_capacity(pulses.len());
        let mut weighted = Vec::with_capacity(pulses.len());
        for pulse in &pulses {
            let mut quality = self.policy.quality(pulse).clamp(0.0, 1.0);
            if let Some(band_policy) = &self.band_policy {
                quality *= band_policy.project_quality(pulse);
            }
            qualities.push(quality);
            weighted.push(pulse.scaled(quality));
        }

        let fused_raw = InterfaceZPulse::aggregate(&weighted);
        let mut fused = if let Some(prev) = &self.carry {
            InterfaceZPulse::lerp(prev, &fused_raw, self.smoothing)
        } else {
            fused_raw.clone()
        };
        if fused_raw.z_bias.abs() > f32::EPSILON
            && fused.z_bias.signum() != fused_raw.z_bias.signum()
        {
            fused.z_bias = fused_raw.z_bias * self.smoothing;
        }
<<<<<<< HEAD
        let now = self.clock;
        self.clock = self.clock.wrapping_add(1);

        let zpulses: Vec<ZPulse> = pulses
            .iter()
            .map(|pulse| ZPulse {
                source: pulse.source,
                ts: now,
                band_energy: pulse.band_energy,
                drift: pulse.drift,
                z_bias: pulse.z_bias,
                support: pulse.support,
                quality: pulse.quality_hint.unwrap_or(1.0),
                stderr: pulse.standard_error.unwrap_or(0.0),
                latency_ms: 0.0,
            })
            .collect();
        self.emitter.extend(zpulses);
        let mut registry = ZRegistry::with_capacity(1);
        registry.register(self.emitter.clone());
        let fused_z = self.conductor.step_from_registry(&mut registry, now);
=======
>>>>>>> 56446170

        self.policy.late_fuse(&mut fused, &pulses, &qualities);

        let mut budget_scale = 1.0;
        if let Some(budget) = &self.budget_policy {
            budget_scale = budget.apply(&mut fused);
        }

<<<<<<< HEAD
=======
        let now = self.clock;
        self.clock = self.clock.wrapping_add(1);

        let fused_z = {
            let z_pulse = Self::into_zpulse(&fused, now, &qualities);
            self.conductor.ingest(z_pulse);
            self.conductor.step(now)
        };

>>>>>>> 56446170
        self.carry = Some(fused.clone());

        let psi = psi_total.unwrap_or(fused.support);
        let loss = weighted_loss.unwrap_or(fused.total_energy());
        let feedback = fused.clone().into_softlogic_feedback_with(psi, loss);

        InterfaceZReport {
            signatures,
            pulses,
            fused_pulse: fused,
            fused_z,
            feedback,
            qualities,
            budget_scale,
        }
    }

    /// Returns the most recent fused pulse emitted by the conductor.
    pub fn last_fused_pulse(&self) -> InterfaceZPulse {
<<<<<<< HEAD
        self.carry.clone().unwrap_or_else(InterfaceZPulse::default)
=======
        self.carry
            .clone()
            .unwrap_or_else(InterfaceZPulse::default)
    }

    fn into_zpulse(fused: &InterfaceZPulse, now: u64, qualities: &[f32]) -> ZPulse {
        let (above, here, beneath) = fused.band_energy;
        let support = ZSupport {
            leading: above,
            central: here,
            trailing: beneath,
        };
        let quality = if qualities.is_empty() {
            1.0
        } else {
            qualities.iter().copied().sum::<f32>()
                / qualities.len() as f32
        };
        ZPulse {
            source: fused.source,
            ts: now,
            tempo: fused.total_energy(),
            drift: fused.drift,
            z_bias: fused.z_bias,
            support,
            band_energy: fused.band_energy,
            quality,
            stderr: fused.standard_error.unwrap_or_default(),
            latency_ms: 0.0,
        }
>>>>>>> 56446170
    }
}

impl fmt::Debug for InterfaceZConductor {
    fn fmt(&self, f: &mut fmt::Formatter<'_>) -> fmt::Result {
        f.debug_struct("InterfaceZConductor")
            .field("gauges", &self.gauges.len())
            .field("smoothing", &self.smoothing)
            .field("carry", &self.carry)
            .field("band_policy", &self.band_policy)
            .field("budget_policy", &self.budget_policy)
            .finish()
    }
}

/// Result of a single [`InterfaceZConductor::step`] call, containing both the
/// per-gauge signatures and the fused Z-space feedback.
#[derive(Debug, Clone)]
pub struct InterfaceZReport {
    /// Signatures returned by each gauge, ordered as supplied to the conductor.
    pub signatures: Vec<InterfaceSignature>,
    /// Pulses generated from each signature prior to fusion.
    pub pulses: Vec<InterfaceZPulse>,
    /// Smoothed aggregate pulse after applying fusion and smoothing.
    pub fused_pulse: InterfaceZPulse,
    /// Canonical fused pulse shared with the global Z conductor.
    pub fused_z: ZFused,
    /// Ready-to-store Softlogic feedback record.
    pub feedback: SoftlogicZFeedback,
    /// Quality weights assigned to each pulse prior to fusion.
    pub qualities: Vec<f32>,
    /// Scale factor applied by the budget policy (1.0 when unclamped).
    pub budget_scale: f32,
}

impl CoopAgent for InterfaceZConductor {
    fn propose(&mut self) -> CoopProposal {
        let fused = self.last_fused_pulse();
        let (above, here, beneath) = fused.band_energy;
        let there = (above + beneath).max(1e-6);
        let here_ratio = here / there;
        if fused.total_energy() <= f32::EPSILON {
            return CoopProposal::neutral();
        }
        let weight = (fused.support + there).max(1e-3) * here_ratio.max(0.0);
        CoopProposal::new(fused.z_bias, weight)
    }

    fn observe(&mut self, team_reward: f32, credit: f32) {
        let fused = self.last_fused_pulse();
        let (above, here, beneath) = fused.band_energy;
        let there = (above + beneath).max(1e-3);
        let curvature_ratio = here / there;
        let imbalance = (above - beneath) / there;

        let mut bias_gain = self.lift.bias_gain();
        let credit_push = (credit * (1.0 - curvature_ratio)).clamp(-1.0, 1.0);
        bias_gain = (bias_gain + 0.08 * credit_push).clamp(0.05, 8.0);
        self.lift.set_bias_gain(bias_gain);

        let mut floor = self.lift.orientation_floor();
        let reward_push = team_reward.tanh();
        floor = (floor * (1.0 - 0.05 * reward_push)).clamp(0.01, 0.6);
        let drift_adjust = (imbalance * credit).clamp(-1.0, 1.0);
        floor = (floor - 0.015 * drift_adjust).clamp(0.01, 0.6);
        self.lift.set_orientation_floor(floor);
    }
}

impl InterfaceZReport {
    /// Returns `true` when any gauge detected an interface.
    pub fn has_interface(&self) -> bool {
        self.signatures
            .iter()
            .any(InterfaceSignature::has_interface)
    }
}

fn unit_sphere_area(dim: usize) -> f32 {
    let d = dim as f64;
    let area = 2.0 * PI.powf(d / 2.0) / gamma(d / 2.0);
    area as f32
}

fn radius_in_steps(physical_radius: f32, grid_spacing: f32) -> isize {
    let radius = physical_radius.max(f32::EPSILON);
    let spacing = grid_spacing.max(f32::EPSILON);
    let steps = (radius / spacing).ceil() as isize;
    steps.max(1)
}

fn generate_offsets(dim: usize, radius: isize) -> Vec<Vec<isize>> {
    fn recurse(acc: &mut Vec<Vec<isize>>, cur: &mut Vec<isize>, dim: usize, radius: isize) {
        if cur.len() == dim {
            acc.push(cur.clone());
            return;
        }
        for step in -radius..=radius {
            cur.push(step);
            recurse(acc, cur, dim, radius);
            cur.pop();
        }
    }
    let mut acc = Vec::new();
    let mut scratch = Vec::with_capacity(dim);
    recurse(&mut acc, &mut scratch, dim, radius);
    acc
}

fn neighbor_sample(
    field: &ArrayD<f32>,
    idx: &[usize],
    shape: &[usize],
    offset: &[isize],
) -> Option<f32> {
    let mut coord = Vec::with_capacity(idx.len());
    for (axis, &delta) in offset.iter().enumerate() {
        let pos = idx[axis] as isize + delta;
        if pos < 0 || pos >= shape[axis] as isize {
            return None;
        }
        coord.push(pos as usize);
    }
    Some(field[IxDyn(&coord)])
}

fn local_raw_density(
    mask: &ArrayD<f32>,
    idx: &[usize],
    shape: &[usize],
    threshold: f32,
    center: f32,
) -> (f32, bool) {
    let dim = idx.len();
    let mut diff_count = 0.0f32;
    let mut neighbor_total = 0.0f32;
    for axis in 0..dim {
        if idx[axis] + 1 < shape[axis] {
            neighbor_total += 1.0;
            let mut coord = idx.to_vec();
            coord[axis] += 1;
            let neigh = mask[IxDyn(&coord)];
            if (neigh - center).abs() >= threshold {
                diff_count += 1.0;
            }
        }
        if idx[axis] > 0 {
            neighbor_total += 1.0;
            let mut coord = idx.to_vec();
            coord[axis] -= 1;
            let neigh = mask[IxDyn(&coord)];
            if (neigh - center).abs() >= threshold {
                diff_count += 1.0;
            }
        }
    }
    if neighbor_total > 0.0 {
        let raw = diff_count / neighbor_total;
        (raw, diff_count > 0.0)
    } else {
        (0.0, false)
    }
}

fn oriented_normal(
    label: &ArrayD<f32>,
    idx: &[usize],
    shape: &[usize],
    h: f32,
    threshold: f32,
) -> Option<Vec<f32>> {
    let dim = idx.len();
    let mut grad = vec![0.0f32; dim];
    let mut magnitudes = vec![0.0f32; dim];
    let center = label[IxDyn(idx)];
    for axis in 0..dim {
        let forward = if idx[axis] + 1 < shape[axis] {
            let mut coord = idx.to_vec();
            coord[axis] += 1;
            label[IxDyn(&coord)]
        } else {
            center
        };
        let backward = if idx[axis] > 0 {
            let mut coord = idx.to_vec();
            coord[axis] -= 1;
            label[IxDyn(&coord)]
        } else {
            center
        };
        let forward_delta = forward - center;
        let backward_delta = center - backward;
        if forward_delta.abs() >= backward_delta.abs() {
            grad[axis] = forward_delta / h;
            magnitudes[axis] = forward_delta.abs();
        } else {
            grad[axis] = backward_delta / h;
            magnitudes[axis] = backward_delta.abs();
        }
    }
    let max_mag = magnitudes.iter().copied().fold(0.0f32, f32::max);
    if max_mag < threshold {
        return None;
    }
    let mut first_axis = None;
    for axis in 0..dim {
        if magnitudes[axis] + f32::EPSILON < max_mag {
            grad[axis] = 0.0;
        } else if (magnitudes[axis] - max_mag).abs() <= f32::EPSILON {
            if let Some(primary) = first_axis {
                if axis != primary {
                    grad[axis] = 0.0;
                }
            } else {
                first_axis = Some(axis);
            }
        }
    }
    let norm_sq = grad.iter().map(|g| (*g as f64).powi(2)).sum::<f64>() as f32;
    if norm_sq.sqrt() < threshold {
        return None;
    }
    let norm = norm_sq.sqrt().max(f32::EPSILON);
    for g in &mut grad {
        *g /= norm;
    }
    Some(grad)
}

fn mean_curvature_from_field(
    field: &ArrayD<f32>,
    idx: &[usize],
    shape: &[usize],
    h: f32,
    threshold: f32,
) -> Option<(f32, f32)> {
    let dim = idx.len();
    let center_normal = normalized_gradient(field, idx, shape, h, threshold)?;
    let mut divergence = 0.0f32;
    for axis in 0..dim {
        let forward = normalized_gradient_offset(field, idx, shape, axis, 1, h, threshold)
            .unwrap_or_else(|| center_normal.clone());
        let backward = normalized_gradient_offset(field, idx, shape, axis, -1, h, threshold)
            .unwrap_or_else(|| center_normal.clone());
        let derivative = (forward[axis] - backward[axis]) / (2.0 * h);
        if derivative.is_finite() {
            divergence += derivative;
        }
    }
    let signed = divergence;
    let magnitude = divergence.abs();
    Some((magnitude, signed))
}

fn normalized_gradient(
    field: &ArrayD<f32>,
    idx: &[usize],
    shape: &[usize],
    h: f32,
    threshold: f32,
) -> Option<Vec<f32>> {
    let dim = idx.len();
    let mut grad = vec![0.0f32; dim];
    let center = field[IxDyn(idx)];
    for axis in 0..dim {
        let forward = if idx[axis] + 1 < shape[axis] {
            let mut coord = idx.to_vec();
            coord[axis] += 1;
            field[IxDyn(&coord)]
        } else {
            center
        };
        let backward = if idx[axis] > 0 {
            let mut coord = idx.to_vec();
            coord[axis] -= 1;
            field[IxDyn(&coord)]
        } else {
            center
        };
        grad[axis] = match (idx[axis] > 0, idx[axis] + 1 < shape[axis]) {
            (true, true) => (forward - backward) / (2.0 * h),
            (false, true) => (forward - center) / h,
            (true, false) => (center - backward) / h,
            (false, false) => 0.0,
        };
    }
    let norm_sq = grad.iter().map(|g| (*g as f64).powi(2)).sum::<f64>() as f32;
    if norm_sq.sqrt() < threshold {
        return None;
    }
    let norm = norm_sq.sqrt().max(f32::EPSILON);
    for g in &mut grad {
        *g /= norm;
    }
    Some(grad)
}

fn normalized_gradient_offset(
    field: &ArrayD<f32>,
    idx: &[usize],
    shape: &[usize],
    axis: usize,
    delta: isize,
    h: f32,
    threshold: f32,
) -> Option<Vec<f32>> {
    let pos = idx[axis] as isize + delta;
    if pos < 0 || pos >= shape[axis] as isize {
        return None;
    }
    let mut coord = idx.to_vec();
    coord[axis] = pos as usize;
    normalized_gradient(field, &coord, shape, h, threshold)
}

#[cfg(test)]
#[path = "microlocal/tests/mod.rs"]
mod tests;<|MERGE_RESOLUTION|>--- conflicted
+++ resolved
@@ -43,16 +43,10 @@
 use ndarray::{indices, ArrayD, Dimension, IxDyn};
 use rustc_hash::FxHashMap;
 use statrs::function::gamma::gamma;
-<<<<<<< HEAD
 use std::collections::VecDeque;
 use std::f64::consts::PI;
 use std::fmt;
 use std::sync::{Arc, Mutex};
-=======
-use std::fmt;
-use std::f64::consts::PI;
-use std::sync::Arc;
->>>>>>> 56446170
 
 /// Result of running an [`InterfaceGauge`] on a binary phase field.
 #[derive(Debug, Clone)]
@@ -1009,8 +1003,6 @@
     }
 }
 
-<<<<<<< HEAD
-=======
 /// Policy hook controlling per-source quality weights and fused adjustments.
 pub trait ZSourcePolicy: Send + Sync {
     /// Computes a quality score in `[0, 1]` used to weight the corresponding
@@ -1273,7 +1265,6 @@
     }
 }
 
->>>>>>> 56446170
 /// Drives a bank of microlocal gauges and fuses the resulting Z pulses into a
 /// smoothed control signal suitable for Softlogic feedback.
 #[derive(Clone)]
@@ -1409,7 +1400,6 @@
         {
             fused.z_bias = fused_raw.z_bias * self.smoothing;
         }
-<<<<<<< HEAD
         let now = self.clock;
         self.clock = self.clock.wrapping_add(1);
 
@@ -1431,8 +1421,6 @@
         let mut registry = ZRegistry::with_capacity(1);
         registry.register(self.emitter.clone());
         let fused_z = self.conductor.step_from_registry(&mut registry, now);
-=======
->>>>>>> 56446170
 
         self.policy.late_fuse(&mut fused, &pulses, &qualities);
 
@@ -1441,8 +1429,6 @@
             budget_scale = budget.apply(&mut fused);
         }
 
-<<<<<<< HEAD
-=======
         let now = self.clock;
         self.clock = self.clock.wrapping_add(1);
 
@@ -1452,7 +1438,6 @@
             self.conductor.step(now)
         };
 
->>>>>>> 56446170
         self.carry = Some(fused.clone());
 
         let psi = psi_total.unwrap_or(fused.support);
@@ -1472,40 +1457,7 @@
 
     /// Returns the most recent fused pulse emitted by the conductor.
     pub fn last_fused_pulse(&self) -> InterfaceZPulse {
-<<<<<<< HEAD
         self.carry.clone().unwrap_or_else(InterfaceZPulse::default)
-=======
-        self.carry
-            .clone()
-            .unwrap_or_else(InterfaceZPulse::default)
-    }
-
-    fn into_zpulse(fused: &InterfaceZPulse, now: u64, qualities: &[f32]) -> ZPulse {
-        let (above, here, beneath) = fused.band_energy;
-        let support = ZSupport {
-            leading: above,
-            central: here,
-            trailing: beneath,
-        };
-        let quality = if qualities.is_empty() {
-            1.0
-        } else {
-            qualities.iter().copied().sum::<f32>()
-                / qualities.len() as f32
-        };
-        ZPulse {
-            source: fused.source,
-            ts: now,
-            tempo: fused.total_energy(),
-            drift: fused.drift,
-            z_bias: fused.z_bias,
-            support,
-            band_energy: fused.band_energy,
-            quality,
-            stderr: fused.standard_error.unwrap_or_default(),
-            latency_ms: 0.0,
-        }
->>>>>>> 56446170
     }
 }
 
