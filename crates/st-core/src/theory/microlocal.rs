--- conflicted
+++ resolved
@@ -21,10 +21,7 @@
 use rustc_hash::FxHashMap;
 use statrs::function::gamma::gamma;
 use std::collections::VecDeque;
-<<<<<<< HEAD
 use std::f64::consts::PI;
-=======
->>>>>>> 1b2a75f3
 use std::fmt;
 use std::sync::{Arc, Mutex};
 
@@ -791,20 +788,12 @@
             conductor: ZConductor::new(ZConductorCfg::default()),
             clock: 0,
             smoothing: 0.0,
-<<<<<<< HEAD
-            policy,
-=======
             policy: Arc::new(DefaultZSourcePolicy::new()),
->>>>>>> 1b2a75f3
             band_policy: None,
             budget_policy: None,
             previous: None,
             carry: None,
-<<<<<<< HEAD
-            emitter,
-=======
             emitter: MicrolocalEmitter::new(),
->>>>>>> 1b2a75f3
         }
     }
 
@@ -860,7 +849,6 @@
         }
 
         let mut fused = InterfaceZPulse::aggregate(&weighted);
-<<<<<<< HEAD
         let mut events = Vec::new();
         if let (Some(previous), smoothing) = (self.previous.as_ref(), self.smoothing) {
             if smoothing > 0.0 {
@@ -886,33 +874,6 @@
                 source: pulse.source,
                 ts: now,
                 tempo: tempo_hint,
-=======
-        if let Some(previous) = &self.previous {
-            if self.smoothing > 0.0 {
-                fused = InterfaceZPulse::lerp(previous, &fused, self.smoothing);
-            }
-        }
-
-        let mut budget_scale = 1.0;
-        if let Some(policy) = &self.budget_policy {
-            budget_scale = policy.apply(&mut fused);
-        }
-
-        self.policy.late_fuse(&mut fused, &pulses, &qualities);
-
-        let now = self.clock;
-        self.clock = self.clock.wrapping_add(1);
-
-        let mut zpulses = Vec::with_capacity(pulses.len());
-        for (pulse, &quality) in pulses.iter().zip(&qualities) {
-            let support = ZSupport::from_band_energy(pulse.band_energy);
-            let tempo = tempo_hint.unwrap_or(pulse.total_energy());
-            let stderr = pulse.standard_error.unwrap_or(0.0);
-            zpulses.push(ZPulse {
-                source: pulse.source,
-                ts: now,
-                tempo,
->>>>>>> 1b2a75f3
                 band_energy: pulse.band_energy,
                 drift: pulse.drift,
                 z_bias: pulse.z_bias,
@@ -927,7 +888,6 @@
 
         let mut registry = ZRegistry::with_capacity(1);
         registry.register(self.emitter.clone());
-<<<<<<< HEAD
         let z_fused = self.conductor.step_from_registry(&mut registry, now);
 
         events.extend(z_fused.events.clone());
@@ -938,16 +898,12 @@
         if let Some(budget) = &self.budget_policy {
             budget_scale = budget.apply(&mut fused);
         }
-=======
-        let fused_z = self.conductor.step_from_registry(&mut registry, now);
->>>>>>> 1b2a75f3
 
         let fused_pulse = fused.clone();
         let feedback = fused.clone().into_softlogic_feedback();
         self.previous = Some(fused.clone());
         self.carry = Some(fused.clone());
 
-<<<<<<< HEAD
         let fused_z = InterfaceZFused {
             ts: z_fused.ts,
             z: z_fused.z,
@@ -968,15 +924,6 @@
                 stderr: fused.standard_error.unwrap_or(0.0),
                 latency_ms: 0.0,
             },
-=======
-        let z_pulse = InterfaceZConductor::into_zpulse(&fused, now, &qualities);
-        let fused_report = InterfaceZFused {
-            z: fused_z.z,
-            support: fused_z.support,
-            attributions: fused_z.attributions,
-            events: fused_z.events,
-            pulse: z_pulse,
->>>>>>> 1b2a75f3
         };
 
         InterfaceZReport {
