--- conflicted
+++ resolved
@@ -426,7 +426,6 @@
                 "latency.seeded:{:?}:{:.2}",
                 pulse.source, entry.lag
             ));
-<<<<<<< HEAD
         }
         if pulse.source == self.anchor {
             self.states
@@ -434,15 +433,6 @@
                 .or_insert_with(LagState::new)
                 .last_ts = Some(pulse.ts);
         }
-=======
-        }
-        if pulse.source == self.anchor {
-            self.states
-                .entry(self.anchor)
-                .or_insert_with(LagState::new)
-                .last_ts = Some(pulse.ts);
-        }
->>>>>>> f7929301
     }
 
     pub fn prepare(&mut self, _now: u64, events: &mut Vec<String>) {
@@ -501,23 +491,12 @@
                 }
             }
         }
-<<<<<<< HEAD
     }
 
     pub fn lag_for(&self, source: &ZSource) -> Option<f32> {
         self.states.get(source).map(|state| state.lag)
-=======
->>>>>>> f7929301
-    }
-
-<<<<<<< HEAD
-=======
-    pub fn lag_for(&self, source: &ZSource) -> Option<f32> {
-        self.states.get(source).map(|state| state.lag)
-    }
-}
-
->>>>>>> f7929301
+    }
+
 /// Configuration governing the behaviour of [`ZConductor`].
 #[derive(Clone, Debug)]
 pub struct ZConductorCfg {
@@ -542,7 +521,6 @@
             robust_delta: 0.25,
             latency_align: true,
             latency: None,
-<<<<<<< HEAD
         }
     }
 }
@@ -606,71 +584,6 @@
     }
 }
 
-=======
-        }
-    }
-}
-
-impl ZConductorCfg {
-    pub fn with_latency_aligner(mut self, cfg: LatencyAlignerCfg) -> Self {
-        self.latency = Some(cfg);
-        self
-    }
-}
-
-#[derive(Clone, Default)]
-struct HysteresisState {
-    last_sign: i8,
-    pending: Option<i8>,
-    hold: u32,
-}
-
-impl HysteresisState {
-    fn apply(&mut self, desired: f32, cfg: &ZConductorCfg, events: &mut Vec<String>) -> f32 {
-        let magnitude = desired.abs();
-        let sign = if desired > 0.0 {
-            1
-        } else if desired < 0.0 {
-            -1
-        } else {
-            0
-        };
-        if let Some(pending) = self.pending {
-            if self.hold > 0 {
-                self.hold -= 1;
-                events.push("flip-held".to_string());
-                return magnitude * self.last_sign as f32;
-            }
-            self.last_sign = pending;
-            self.pending = None;
-            events.push("sign-flip".to_string());
-            return magnitude * self.last_sign as f32;
-        }
-        if self.last_sign == 0 && sign != 0 {
-            self.last_sign = sign;
-            return desired;
-        }
-        if sign != 0 && sign != self.last_sign {
-            if cfg.flip_hold > 0 {
-                self.pending = Some(sign);
-                self.hold = cfg.flip_hold;
-                events.push("flip-held".to_string());
-                return magnitude * self.last_sign as f32;
-            } else {
-                self.last_sign = sign;
-                events.push("sign-flip".to_string());
-                return magnitude * self.last_sign as f32;
-            }
-        }
-        if self.last_sign != 0 {
-            magnitude * self.last_sign as f32
-        } else {
-            desired
-        }
-    }
-}
-
->>>>>>> f7929301
 /// Result of fusing all pulses for a single step.
 #[derive(Clone, Debug, Default)]
 pub struct ZFused {
@@ -718,7 +631,6 @@
 
 impl ZConductor {
     pub fn new(cfg: ZConductorCfg) -> Self {
-<<<<<<< HEAD
         let mut cfg = cfg;
         let latency = if cfg.latency_align {
             cfg.latency.map(LatencyAlignerState::new)
@@ -726,9 +638,6 @@
             cfg.latency = None;
             None
         };
-=======
-        let latency = cfg.latency.map(LatencyAlignerState::new);
->>>>>>> f7929301
         Self {
             cfg,
             freq: None,
@@ -759,7 +668,6 @@
 
     pub fn set_latency_aligner(&mut self, cfg: Option<LatencyAlignerCfg>) {
         self.cfg.latency = cfg;
-<<<<<<< HEAD
         if self.cfg.latency_align {
             self.latency = self.cfg.latency.map(LatencyAlignerState::new);
         } else {
@@ -774,9 +682,6 @@
         } else {
             self.latency = None;
         }
-=======
-        self.latency = self.cfg.latency.map(LatencyAlignerState::new);
->>>>>>> f7929301
     }
 
     pub fn step<I>(&mut self, pulses: I, now: u64) -> ZFused
@@ -856,15 +761,11 @@
                 latency.prepare(now, &mut events);
             }
         }
-<<<<<<< HEAD
         let latency_ref = if self.cfg.latency_align {
             self.latency.as_ref()
         } else {
             None
         };
-=======
-        let latency_ref = self.latency.as_ref();
->>>>>>> f7929301
         let mut ready = Vec::new();
         let mut retained = VecDeque::with_capacity(self.pending.len());
         while let Some(mut pulse) = self.pending.pop_front() {
@@ -965,7 +866,6 @@
             quality: avg_quality,
             events,
             attributions,
-<<<<<<< HEAD
         }
     }
 
@@ -973,8 +873,6 @@
         let pulses = registry.gather(now);
         for pulse in pulses {
             self.ingest(pulse);
-=======
->>>>>>> f7929301
         }
         self.step(now)
     }
