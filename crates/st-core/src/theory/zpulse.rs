--- conflicted
+++ resolved
@@ -3,7 +3,6 @@
 // Part of SpiralTorch — Licensed under AGPL-3.0-or-later.
 // Unauthorized derivative works or closed redistribution prohibited under AGPL §13.
 
-<<<<<<< HEAD
 // =============================================================================
 //  SpiralReality Proprietary
 // Copyright (c) 2025 SpiralReality. All Rights Reserved.
@@ -24,11 +23,9 @@
 
 use rustc_hash::FxHashMap;
 use std::cmp::Ordering;
-use std::collections::VecDeque;
 
 // Microlocal pulse fusion utilities shared between the observability
 // backends and telemetry exporters.
-=======
 //! Canonical representation of Z pulses together with a lightweight
 //! conductor that fuses multiple sources into a single control signal.
 
@@ -101,7 +98,6 @@
         }
         pulses
     }
->>>>>>> 91bc85af
 
     /// Returns `true` when no emitters are registered.
     pub fn is_empty(&self) -> bool {
@@ -116,7 +112,6 @@
     Maxwell,
     Graph,
     Desire,
-<<<<<<< HEAD
     RealGrad,
     GW,
     Other(&'static str),
@@ -126,10 +121,8 @@
     fn default() -> Self {
         Self::Microlocal
     }
-=======
     External(&'static str),
     Other(&'static str),
->>>>>>> 91bc85af
 }
 
 /// Discrete Z pulse emitted by an upstream source.
@@ -146,7 +139,6 @@
     pub latency_ms: f32,
 }
 
-<<<<<<< HEAD
 impl ZPulse {
     /// Returns the total support mass across all bands.
     pub fn support_mass(&self) -> f32 {
@@ -172,8 +164,6 @@
     }
 }
 
-=======
->>>>>>> 91bc85af
 impl Default for ZPulse {
     fn default() -> Self {
         Self {
@@ -204,7 +194,6 @@
     fn tick(&mut self, now: u64) -> Option<ZPulse>;
 }
 
-<<<<<<< HEAD
 /// Configuration for the conductor frequency tracker.
 #[derive(Clone, Copy, Debug, Default, PartialEq)]
 pub struct ZFrequencyConfig {
@@ -275,30 +264,6 @@
 
 impl Default for ZConductorCfg {
     fn default() -> Self {
-=======
-impl Default for ZFused {
-    fn default() -> Self {
-        Self {
-            ts: 0,
-            support: 0.0,
-            drift: 0.0,
-            z: 0.0,
-            quality: 0.0,
-            events: Vec::new(),
-            attributions: Vec::new(),
-        }
-    }
-}
-
-/// Optional smoothing applied to the fused support/energy.
-#[derive(Clone, Copy, Debug, PartialEq)]
-pub struct ZFrequencyConfig {
-    pub smoothing: f32,
-}
-
-impl ZFrequencyConfig {
-    pub fn new(smoothing: f32) -> Self {
->>>>>>> 91bc85af
         Self {
             smoothing: smoothing.clamp(0.0, 1.0),
         }
@@ -348,7 +313,6 @@
 impl ZLatencyConfig {
     pub fn new(history: usize) -> Self {
         Self {
-<<<<<<< HEAD
             cfg,
             histories: FxHashMap::default(),
             lags: FxHashMap::default(),
@@ -412,14 +376,10 @@
         let min_index = current_bin.saturating_sub(window_bins.saturating_sub(1));
         for history in self.histories.values_mut() {
             history.truncate(min_index);
-=======
-            history: history.max(1),
->>>>>>> 91bc85af
-        }
-    }
-}
-
-<<<<<<< HEAD
+        }
+    }
+}
+
 fn shift_timestamp(ts: u64, lag: f32) -> u64 {
     if !lag.is_finite() {
         return ts;
@@ -509,8 +469,6 @@
 }
 
 /// Attribution assigned to a specific source during fusion.
-=======
->>>>>>> 91bc85af
 #[derive(Clone, Debug, PartialEq)]
 pub struct ZConductorCfg {
     pub alpha_fast: f32,
@@ -589,7 +547,6 @@
     }
 
     pub fn set_adaptive_gain_config(&mut self, cfg: Option<ZAdaptiveGainCfg>) {
-<<<<<<< HEAD
         match (&mut self.adaptive, cfg) {
             (Some(state), Some(new_cfg)) => state.update_config(new_cfg),
             (slot @ None, Some(new_cfg)) => {
@@ -679,56 +636,6 @@
                     for attrib in &mut attributions {
                         attrib.1 *= inv;
                     }
-=======
-        self.adaptive_cfg = cfg;
-    }
-
-    pub fn set_latency_config(&mut self, cfg: Option<ZLatencyConfig>) {
-        self.latency_cfg = cfg;
-        if let Some(cfg) = cfg {
-            self.latency_events.truncate(cfg.history);
-        }
-    }
-
-    pub fn step<I>(&mut self, pulses: I, now: u64) -> ZFused
-    where
-        I: IntoIterator<Item = ZPulse>,
-    {
-        let mut fused = ZFused::default();
-        fused.ts = now;
-
-        let mut total_support = 0.0f32;
-        let mut weighted_z = 0.0f32;
-        let mut weighted_quality = 0.0f32;
-        let mut total_quality_weight = 0.0f32;
-
-        let mut had_pulse = false;
-
-        for pulse in pulses {
-            had_pulse = true;
-            let support = pulse.support.max(0.0);
-            total_support += support;
-            fused.drift += pulse.drift;
-            let key = source_lookup_key(&pulse.source);
-            let gain = self
-                .source_gains
-                .get(key.as_ref())
-                .copied()
-                .unwrap_or(1.0)
-                .max(0.0);
-            let limit = self
-                .source_limits
-                .get(key.as_ref())
-                .copied()
-                .unwrap_or(f32::INFINITY)
-                .max(0.0);
-            let mut z_bias = pulse.z_bias * gain;
-            if limit.is_finite() {
-                if limit == 0.0 {
-                    z_bias = 0.0;
-                } else {
-                    z_bias = z_bias.clamp(-limit, limit);
->>>>>>> 91bc85af
                 }
             }
             weighted_z += z_bias * support;
@@ -842,7 +749,6 @@
                 }
             }
         }
-<<<<<<< HEAD
     }
 }
 
@@ -899,19 +805,6 @@
                 assert!(fused.events.iter().any(|e| e == "flip-held"));
             }
         }
-=======
-
-        self.fused = fused.clone();
-        self.last_step = Some(now);
-        fused
-    }
-
-    /// Convenience helper that gathers pulses from the provided registry prior
-    /// to fusing them.
-    pub fn step_from_registry(&mut self, registry: &mut ZRegistry, now: u64) -> ZFused {
-        let pulses = registry.gather(now);
-        self.step(pulses, now)
->>>>>>> 91bc85af
     }
 
     pub fn latest(&self) -> ZFused {
@@ -942,7 +835,6 @@
         }
     }
 
-<<<<<<< HEAD
     #[test]
     fn latency_aligner_tracks_known_offset() {
         let align_cfg = LatencyAlignerCfg {
@@ -1042,11 +934,6 @@
             }
         }
         assert!(last_update_step.is_some());
-=======
-impl DesireEmitter {
-    pub fn new() -> Self {
-        Self::default()
->>>>>>> 91bc85af
     }
 
     pub fn enqueue(&self, mut pulse: ZPulse) {
@@ -1055,7 +942,6 @@
         queue.push_back(pulse);
     }
 
-<<<<<<< HEAD
     #[test]
     fn latency_aligner_seeds_from_latency_hint() {
         let align_cfg = LatencyAlignerCfg::from_steps(48, 0.2, 0.2, 4)
@@ -1136,30 +1022,6 @@
             }
             pulses
         }
-=======
-    pub fn extend<I>(&self, pulses: I)
-    where
-        I: IntoIterator<Item = ZPulse>,
-    {
-        let mut queue = self.queue.lock().expect("desire emitter queue poisoned");
-        queue.extend(pulses.into_iter().map(|mut pulse| {
-            pulse.source = ZSource::Desire;
-            pulse
-        }));
-    }
-}
-
-impl ZEmitter for DesireEmitter {
-    fn name(&self) -> ZSource {
-        ZSource::Desire
-    }
-
-    fn tick(&mut self, _now: u64) -> Option<ZPulse> {
-        self.queue
-            .lock()
-            .expect("desire emitter queue poisoned")
-            .pop_front()
->>>>>>> 91bc85af
     }
 
     #[test]
