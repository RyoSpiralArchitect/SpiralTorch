--- conflicted
+++ resolved
@@ -170,16 +170,9 @@
             responsiveness: responsiveness.clamp(0.0, 1.0),
         }
     }
-<<<<<<< HEAD
 
     pub fn update(&mut self, gain_floor: f32, gain_ceil: f32, responsiveness: f32) {
         *self = Self::new(gain_floor, gain_ceil, responsiveness);
-=======
-    pub fn update(&mut self, target_ms: f32, clamp_ms: f32, smoothing: f32) {
-        self.target_ms = target_ms;
-        self.clamp_ms = clamp_ms;
-        self.smoothing = smoothing;
->>>>>>> a025563e
     }
 }
 
@@ -1072,39 +1065,6 @@
     }
 }
 
-<<<<<<< HEAD
-=======
-impl Default for ZConductor {
-    fn default() -> Self {
-        ZConductor::new(ZConductorCfg::default())
-    }
-}
-
-impl Default for ZConductor {
-    fn default() -> Self {
-        ZConductor::new(ZConductorCfg::default())
-    }
-}
-
-impl Default for ZConductor {
-    fn default() -> Self {
-        ZConductor::new(ZConductorCfg::default())
-    }
-}
-
-impl Default for ZConductor {
-    fn default() -> Self {
-        ZConductor::new(ZConductorCfg::default())
-    }
-}
-
-impl Default for ZConductor {
-    fn default() -> Self {
-        ZConductor::new(ZConductorCfg::default())
-    }
-}
-
->>>>>>> a025563e
 #[cfg(test)]
 mod conductor_tests {
     use super::*;
@@ -1178,7 +1138,6 @@
         assert!((fused.attributions.iter().map(|a| a.weight).sum::<f32>() - 1.0).abs() < 1e-6);
         assert!(fused.events.iter().any(|e| e == "saturated"));
     }
-<<<<<<< HEAD
 }
 
 #[cfg(test)]
@@ -1203,12 +1162,6 @@
             tempo: 0.0,
         }
     }
-=======
-#[derive(Clone, Default, Debug)]
-pub struct DesireEmitter {
-    queue: Arc<Mutex<VecDeque<ZPulse>>>,
-}
->>>>>>> a025563e
 
     #[test]
     fn latency_aligner_tracks_known_offset() {
