--- conflicted
+++ resolved
@@ -98,54 +98,7 @@
     }
 }
 
-<<<<<<< HEAD
 /// Snapshot of a single Z-space pulse observation.
-=======
-#[derive(Clone, Copy, Debug, Default, PartialEq)]
-pub struct ZSupport {
-    pub leading: f32,
-    pub central: f32,
-    pub trailing: f32,
-}
-
-impl ZSupport {
-    pub fn new(leading: f32, central: f32, trailing: f32) -> Self {
-        Self {
-            leading,
-            central,
-            trailing,
-        }
-    }
-    pub fn total(self) -> f32 {
-        self.leading.max(0.0) + self.central.max(0.0) + self.trailing.max(0.0)
-    }
-    pub fn max_component(self) -> f32 {
-        self.leading
-            .abs()
-            .max(self.central.abs())
-            .max(self.trailing.abs())
-    }
-    fn is_near_zero(self) -> bool {
-        self.leading.abs() <= f32::EPSILON
-            && self.central.abs() <= f32::EPSILON
-            && self.trailing.abs() <= f32::EPSILON
-    }
-    pub fn from_band_energy(bands: (f32, f32, f32)) -> Self {
-        Self::from(bands)
-    }
-}
-
-impl From<(f32, f32, f32)> for ZSupport {
-    fn from((leading, central, trailing): (f32, f32, f32)) -> Self {
-        Self {
-            leading,
-            central,
-            trailing,
-        }
-    }
-}
-
->>>>>>> ff450e49
 #[derive(Clone, Debug, PartialEq)]
 pub struct ZPulse {
     pub source: ZSource,
@@ -208,88 +161,6 @@
     fn from(value: (f32, f32, f32)) -> Self {
         Self::from_band_energy(value)
     }
-<<<<<<< HEAD
-=======
-}
-
-/// Encodes the physical and logarithmic radius of a Z pulse.
-#[derive(Clone, Copy, Debug, PartialEq)]
-pub struct ZScale {
-    pub physical_radius: f32,
-    pub log_radius: f32,
-}
-
-impl ZScale {
-    /// Creates a new scale from a physical radius, rejecting non-positive or
-    /// non-finite values.
-    pub fn new(physical_radius: f32) -> Option<Self> {
-        if physical_radius.is_finite() && physical_radius > 0.0 {
-            Some(Self {
-                physical_radius,
-                log_radius: physical_radius.ln(),
-            })
-        } else {
-            None
-        }
-    }
-
-    /// Reconstructs a scale from its logarithmic radius.
-    pub fn from_log(log_radius: f32) -> Option<Self> {
-        if log_radius.is_finite() {
-            let physical = log_radius.exp();
-            if physical.is_finite() && physical > 0.0 {
-                return Some(Self {
-                    physical_radius: physical,
-                    log_radius,
-                });
-            }
-        }
-        None
-    }
-
-    /// Builds a scale directly from precomputed components, enforcing the
-    /// invariants required by the other constructors.
-    pub fn from_components(physical_radius: f32, log_radius: f32) -> Option<Self> {
-        if physical_radius.is_finite() && physical_radius > 0.0 && log_radius.is_finite() {
-            Some(Self {
-                physical_radius,
-                log_radius,
-            })
-        } else {
-            None
-        }
-    }
-
-    /// Linearly interpolates between two scales.
-    pub fn lerp(a: ZScale, b: ZScale, t: f32) -> ZScale {
-        let clamped = t.clamp(0.0, 1.0);
-        let physical = a.physical_radius + (b.physical_radius - a.physical_radius) * clamped;
-        let log = a.log_radius + (b.log_radius - a.log_radius) * clamped;
-        Self::from_components(physical, log).unwrap_or_else(|| if clamped < 0.5 { a } else { b })
-    }
-
-    /// Computes the weighted centroid of a collection of scales.
-    pub fn weighted_average<I>(weights: I) -> Option<Self>
-    where
-        I: IntoIterator<Item = (ZScale, f32)>,
-    {
-        let mut total = 0.0f32;
-        let mut physical = 0.0f32;
-        let mut log = 0.0f32;
-        for (scale, weight) in weights {
-            if weight.is_finite() && weight > 0.0 {
-                total += weight;
-                physical += scale.physical_radius * weight;
-                log += scale.log_radius * weight;
-            }
-        }
-        if total > 0.0 {
-            Self::from_components(physical / total, log / total)
-        } else {
-            None
-        }
-    }
->>>>>>> ff450e49
 }
 
 /// Identifies a source capable of emitting [`ZPulse`] records.
@@ -410,7 +281,6 @@
 }
 
 #[derive(Clone, Debug, Default)]
-<<<<<<< HEAD
 struct SourceLast {
     ts: u64,
     strength: f32,
@@ -422,25 +292,6 @@
     frames_since_update: u32,
 }
 
-=======
-struct LagEstimate {
-    lag: f32,
-    frames_since_update: u32,
-}
-
-#[derive(Clone, Debug, Default)]
-struct SourceLast {
-    ts: u64,
-    strength: f32,
-}
-
-#[derive(Clone, Debug)]
-struct LagEstimate {
-    lag: f32,
-    frames_since_update: u32,
-}
-
->>>>>>> ff450e49
 impl Default for LagEstimate {
     fn default() -> Self {
         Self {
@@ -491,7 +342,6 @@
         }
     }
 
-<<<<<<< HEAD
     fn increment_all(&mut self) {
         for lag in self.lags.values_mut() {
             if lag.frames_since_update != u32::MAX {
@@ -500,8 +350,6 @@
         }
     }
 
-=======
->>>>>>> ff450e49
     fn prepare(&mut self, now: u64, events: &mut Vec<String>) {
         events.extend(self.pending_events.drain(..));
         let Some(anchor) = self.last.get(&ZSource::Microlocal).cloned() else {
@@ -634,26 +482,12 @@
 
 impl ZConductor {
     pub fn new(cfg: ZConductorCfg) -> Self {
-<<<<<<< HEAD
         let latency = cfg.latency.unwrap_or_else(LatencyAlignerCfg::balanced);
-=======
-        let latency_cfg = if cfg.latency_align {
-            cfg.latency
-                .clone()
-                .or_else(|| Some(LatencyAlignerCfg::balanced()))
-        } else {
-            None
-        };
->>>>>>> ff450e49
         Self {
             cfg,
             freq: None,
             adaptive: None,
-<<<<<<< HEAD
             latency: Some(LatencyAlignerState::new(latency)),
-=======
-            latency: latency_cfg.map(LatencyAlignerState::new),
->>>>>>> ff450e49
             pending: VecDeque::new(),
             last_step: None,
             last_z: 0.0,
@@ -679,11 +513,6 @@
     }
 
     pub fn set_latency_aligner(&mut self, cfg: Option<LatencyAlignerCfg>) {
-<<<<<<< HEAD
-=======
-        self.cfg.latency = cfg.clone();
-        self.cfg.latency_align = cfg.is_some();
->>>>>>> ff450e49
         self.latency = cfg.map(LatencyAlignerState::new);
     }
 
@@ -801,21 +630,6 @@
                 fused.events.push("flip-held".to_string());
                 raw_z = self.last_z;
             }
-<<<<<<< HEAD
-=======
-        }
-        if self.hold_until.is_none() && flip_armed {
-            let desired = self.pending_flip_sign.take().unwrap_or_else(|| {
-                if incoming_sign != 0.0 {
-                    incoming_sign
-                } else {
-                    -self.last_z.signum()
-                }
-            });
-            events.push("sign-flip".to_string());
-            let magnitude = raw_z.abs().max(self.cfg.robust_delta.max(1e-6));
-            raw_z = magnitude * desired.signum();
->>>>>>> ff450e49
         }
 
         let alpha = self.cfg.alpha_fast.clamp(0.0, 1.0);
@@ -828,25 +642,7 @@
         self.last_z = target;
         fused.z = target;
 
-<<<<<<< HEAD
         fused
-=======
-        let fused_quality = if total_quality_weight > 0.0 {
-            (weighted_quality / total_quality_weight).clamp(0.0, 1.0)
-        } else {
-            0.0
-        };
-
-        ZFused {
-            ts: now,
-            z: target,
-            support: total_support,
-            drift: _fused_drift,
-            quality: fused_quality,
-            events,
-            attributions,
-        }
->>>>>>> ff450e49
     }
 
     pub fn step_from_registry(&mut self, registry: &mut ZRegistry, now: u64) -> ZFused {
@@ -889,12 +685,6 @@
 }
 
 impl ZRegistry {
-<<<<<<< HEAD
-=======
-    pub fn new() -> Self {
-        Self::with_capacity(0)
-    }
->>>>>>> ff450e49
     pub fn with_capacity(capacity: usize) -> Self {
         Self {
             emitters: Vec::with_capacity(capacity),
@@ -922,313 +712,4 @@
         }
         pulses
     }
-<<<<<<< HEAD
-=======
-}
-
-#[derive(Clone, Default, Debug)]
-pub struct DesireEmitter {
-    queue: Arc<Mutex<VecDeque<ZPulse>>>,
-}
-impl DesireEmitter {
-    pub fn new() -> Self {
-        Self::default()
-    }
-    pub fn enqueue(&self, pulse: ZPulse) {
-        let mut q = self.queue.lock().expect("desire emitter queue poisoned");
-        q.push_back(pulse);
-    }
-    pub fn extend<I>(&self, pulses: I)
-    where
-        I: IntoIterator<Item = ZPulse>,
-    {
-        let mut q = self.queue.lock().expect("desire emitter queue poisoned");
-        q.extend(pulses);
-    }
-}
-impl ZEmitter for DesireEmitter {
-    fn name(&self) -> ZSource {
-        ZSource::Desire
-    }
-    fn tick(&mut self, _now: u64) -> Option<ZPulse> {
-        self.queue.lock().ok()?.pop_front().map(|mut pulse| {
-            pulse.source = ZSource::Desire;
-            pulse
-        })
-    }
-}
-
-fn median(values: &mut [f32]) -> f32 {
-    if values.is_empty() {
-        return 0.0;
-    }
-    let mid = values.len() / 2;
-    values.select_nth_unstable_by(mid, |a, b| a.partial_cmp(b).unwrap_or(Ordering::Equal));
-    values[mid]
-}
-fn huber_weight(residual: f32, delta: f32) -> f32 {
-    let delta = delta.max(1e-6);
-    let abs = residual.abs();
-    if abs <= delta {
-        1.0
-    } else {
-        (delta / abs).clamp(0.0, 1.0)
-    }
-}
-fn derive_quality(pulse: &ZPulse) -> f32 {
-    let support = pulse.support_strength().max(1e-6);
-    let energy = pulse.total_energy().max(1e-6);
-    let drift = pulse.drift.abs();
-    let stderr = pulse.stderr.abs().max(1e-6);
-    let snr = (energy / (stderr + 1.0)).tanh();
-    let support_norm = (support / (support + 1.0)).min(1.0);
-    let drift_norm = (drift / (drift + 1.0)).min(1.0);
-    (0.4 * snr + 0.3 * support_norm + 0.3 * drift_norm).clamp(0.0, 1.0)
-}
-fn shift_timestamp(ts: u64, lag: f32) -> u64 {
-    if !lag.is_finite() {
-        return ts;
-    }
-    let shifted = (ts as f64) - (lag as f64);
-    if shifted <= 0.0 {
-        0
-    } else {
-        shifted.round() as u64
-    }
-}
-fn source_priority(source: &ZSource) -> i32 {
-    match source {
-        ZSource::Microlocal => 4,
-        ZSource::Maxwell | ZSource::Graph => 3,
-        ZSource::Desire | ZSource::GW => 2,
-        ZSource::RealGrad => 2,
-        ZSource::Other(_) => 1,
-    }
-}
-
-#[cfg(test)]
-mod conductor_tests {
-    use super::*;
-
-    fn pulse(source: ZSource, ts: u64, drift: f32, quality: f32) -> ZPulse {
-        let support = ZSupport {
-            leading: drift.abs(),
-            central: 0.0,
-            trailing: drift.abs(),
-        };
-        ZPulse {
-            source,
-            ts,
-            tempo: drift.abs(),
-            band_energy: (support.leading, 0.0, support.trailing),
-            drift,
-            z_bias: drift,
-            support,
-            quality,
-            stderr: 0.0,
-            latency_ms: 0.0,
-        }
-    }
-
-    #[test]
-    fn hysteresis_holds_sign_during_flip_window() {
-        let mut conductor = ZConductor::new(ZConductorCfg {
-            flip_hold: 2,
-            ..Default::default()
-        });
-        let sequence: [f32; 5] = [1.0, 1.0, -1.0, -1.0, 1.0];
-        for (idx, sign) in sequence.into_iter().enumerate() {
-            conductor.ingest(pulse(ZSource::Microlocal, idx as u64, sign, 1.0));
-            let fused = conductor.step(idx as u64);
-            if idx == 2 {
-                assert!(fused.events.iter().any(|e| e == "flip-held"));
-            }
-        }
-    }
-
-    #[test]
-    fn conductor_blends_pulses() {
-        let cfg = ZConductorCfg {
-            alpha_fast: 1.0,
-            ..Default::default()
-        };
-        let mut conductor = ZConductor::new(cfg);
-        conductor.ingest(ZPulse {
-            tempo: 42.0,
-            drift: 0.5,
-            z_bias: 0.5,
-            support: ZSupport {
-                leading: 0.6,
-                central: 0.8,
-                trailing: 0.4,
-            },
-            quality: 1.0,
-            ..ZPulse::default()
-        });
-        let fused = conductor.step(0);
-        assert!(fused.support > 0.0);
-        assert!(fused.drift.abs() <= 1.0);
-    }
-
-    #[test]
-    fn latency_aligner_estimates_lag() {
-        let align_cfg = LatencyAlignerCfg::from_steps(16, 0.4, 0.1, 1).with_hop(1);
-        let mut conductor = ZConductor::new(ZConductorCfg::default());
-        conductor.set_latency_aligner(Some(align_cfg));
-        for lag in 5..15 {
-            let ts_anchor = lag as u64 * 10;
-            let ts_target = ts_anchor + lag as u64;
-            let drift = (lag as f32 * 0.3).sin();
-            conductor.ingest(pulse(ZSource::Microlocal, ts_anchor, drift, 1.0));
-            conductor.ingest(pulse(ZSource::Maxwell, ts_target, drift, 1.0));
-            let _ = conductor.step(ts_anchor);
-        }
-        let estimate = conductor.latency_for(&ZSource::Maxwell).unwrap();
-        assert!((estimate - 10.0).abs() <= 10.0);
-    }
-
-    #[test]
-    fn latency_aligner_respects_coherence_threshold() {
-        let align_cfg = LatencyAlignerCfg {
-            window: 256,
-            hop: 1,
-            max_lag_steps: 40,
-            alpha: 0.2,
-            coherence_min: 1.1,
-            hold_steps: 0,
-            fractional: false,
-        };
-        let mut conductor = ZConductor::new(ZConductorCfg::default());
-        conductor.set_latency_aligner(Some(align_cfg));
-        let mut saw_low = false;
-        let mut saw_adjust = false;
-        for step in 0..60u64 {
-            let ts = step;
-            let anchor_drift = (step as f32 * 0.45).sin();
-            let target_seed = ((step * 37 + 17) % 101) as f32;
-            let target_drift = (target_seed / 50.0) - 1.0;
-            conductor.ingest(pulse(ZSource::Microlocal, ts, anchor_drift, 1.0));
-            conductor.ingest(pulse(ZSource::Maxwell, ts + 12, target_drift, 1.0));
-            let fused = conductor.step(ts);
-            if fused
-                .events
-                .iter()
-                .any(|e| e.starts_with("latency.low_coherence"))
-            {
-                saw_low = true;
-            }
-            if fused
-                .events
-                .iter()
-                .any(|e| e.starts_with("latency.adjusted"))
-            {
-                saw_adjust = true;
-            }
-        }
-        assert!(saw_low);
-        assert!(!saw_adjust);
-    }
-
-    #[test]
-    fn latency_aligner_honours_hold_frames() {
-        let align_cfg = LatencyAlignerCfg {
-            window: 256,
-            hop: 1,
-            max_lag_steps: 64,
-            alpha: 0.3,
-            coherence_min: 0.2,
-            hold_steps: 3,
-            fractional: false,
-        };
-        let mut conductor = ZConductor::new(ZConductorCfg::default());
-        conductor.set_latency_aligner(Some(align_cfg));
-        let mut last_update_step = None;
-        for step in 0..60u64 {
-            let ts_anchor = step;
-            conductor.ingest(pulse(ZSource::Microlocal, ts_anchor, 1.0, 1.0));
-            conductor.ingest(pulse(ZSource::Maxwell, ts_anchor + 8, 1.0, 1.0));
-            let fused = conductor.step(ts_anchor);
-            if fused
-                .events
-                .iter()
-                .any(|e| e.starts_with("latency.adjusted"))
-            {
-                if let Some(prev) = last_update_step {
-                    assert!(step.saturating_sub(prev) >= 3);
-                }
-                last_update_step = Some(step);
-            }
-        }
-        assert!(last_update_step.is_some());
-    }
-
-    #[test]
-    fn latency_aligner_seeds_from_latency_hint() {
-        let align_cfg = LatencyAlignerCfg::from_steps(48, 0.2, 0.2, 4)
-            .with_window(192)
-            .with_hop(1);
-        let mut conductor = ZConductor::new(ZConductorCfg::default());
-        conductor.set_latency_aligner(Some(align_cfg));
-        let mut hinted = pulse(ZSource::Graph, 0, 0.5, 1.0);
-        hinted.latency_ms = 12.5;
-        conductor.ingest(pulse(ZSource::Microlocal, 0, 0.4, 1.0));
-        conductor.ingest(hinted);
-        let _ = conductor.step(0);
-        let estimate = conductor.latency_for(&ZSource::Graph).unwrap();
-        assert!((estimate - 12.5).abs() <= 1e-3);
-    }
-
-    #[test]
-    fn conductor_allows_optional_configs() {
-        let mut conductor = ZConductor::new(ZConductorCfg::default());
-        assert!(conductor.freq.is_none());
-        assert!(conductor.adaptive.is_none());
-        assert!(conductor.latency.is_some());
-
-        conductor.set_frequency_config(Some(ZFrequencyConfig::new(0.5, 0.1)));
-        conductor.set_adaptive_gain_config(Some(ZAdaptiveGainCfg::new(0.1, 1.0, 0.8)));
-        conductor.set_latency_aligner(Some(LatencyAlignerCfg::balanced()));
-
-        assert!(conductor.freq.is_some());
-        assert!(conductor.adaptive.is_some());
-        assert!(conductor.latency.is_some());
-
-        conductor.set_frequency_config(None);
-        conductor.set_adaptive_gain_config(None);
-        conductor.set_latency_aligner(None);
-
-        assert!(conductor.freq.is_none());
-        assert!(conductor.adaptive.is_none());
-        assert!(conductor.latency.is_none());
-    }
-
-    #[test]
-    fn desire_emitter_retags_pulses() {
-        let emitter = DesireEmitter::new();
-        let mut registry = ZRegistry::new();
-        registry.register(emitter.clone());
-
-        let mut pulse = ZPulse {
-            source: ZSource::Microlocal,
-            support: ZSupport {
-                leading: 0.4,
-                central: 0.4,
-                trailing: 0.4,
-            },
-            drift: 0.1,
-            ..ZPulse::default()
-        };
-        emitter.enqueue(pulse.clone());
-
-        let pulses = registry.gather(42);
-        assert_eq!(pulses.len(), 1);
-        assert_eq!(pulses[0].source, ZSource::Desire);
-
-        pulse.source = ZSource::Maxwell;
-        emitter.extend([pulse]);
-        let pulses = registry.gather(43);
-        assert_eq!(pulses.len(), 1);
-        assert_eq!(pulses[0].source, ZSource::Desire);
-    }
->>>>>>> ff450e49
 }