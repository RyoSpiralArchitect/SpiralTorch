// SPDX-License-Identifier: AGPL-3.0-or-later
// © 2025 Ryo ∴ SpiralArchitect (kishkavsesvit@icloud.com)
// Part of SpiralTorch — Licensed under AGPL-3.0-or-later.
// Unauthorized derivative works or closed redistribution prohibited under AGPL §13.

//! Canonical Z-space pulse representations and a lightweight conductor used by
//! microlocal, Maxwell, and RealGrad observers.  The previous revision of this
//! file had diverged into an unreadable hybrid of half-finished refactors.  The
//! implementation below intentionally keeps the surface area minimal while still
//! exercising the behaviour required by the public unit tests and downstream
//! callers.  Every routine focuses on deterministic, allocation-friendly data
//! paths so the conductor can run inside the realtime control loop without
//! pulling in async machinery.

use rustc_hash::FxHashMap;
use std::cmp::Ordering;
use std::collections::VecDeque;

<<<<<<< HEAD
=======
// -----------------------------------------------------------------------------
// ZScale (single definition)
// -----------------------------------------------------------------------------

>>>>>>> 5dde68ad
/// Encodes the physical and logarithmic radius of a Z pulse.
#[derive(Clone, Copy, Debug, PartialEq)]
pub struct ZScale {
    pub physical_radius: f32,
    pub log_radius: f32,
}

impl ZScale {
<<<<<<< HEAD
=======
    /// Unity scale constant (physical radius = 1.0, log radius = 0.0).
    pub const ONE: ZScale = ZScale {
        physical_radius: 1.0,
        log_radius: 0.0,
    };

    /// Compatibility helper returning the physical radius (for legacy callers).
    #[inline]
    pub fn value(self) -> f32 {
        self.physical_radius
    }

>>>>>>> 5dde68ad
    /// Creates a new scale from a physical radius, rejecting non-positive or
    /// non-finite values.
    pub fn new(physical_radius: f32) -> Option<Self> {
        if physical_radius.is_finite() && physical_radius > 0.0 {
            Some(Self {
                physical_radius,
                log_radius: physical_radius.ln(),
            })
        } else {
            None
        }
    }

    /// Reconstructs a scale from its logarithmic radius.
    pub fn from_log(log_radius: f32) -> Option<Self> {
        if log_radius.is_finite() {
            let physical = log_radius.exp();
            if physical.is_finite() && physical > 0.0 {
                return Some(Self {
                    physical_radius: physical,
                    log_radius,
                });
            }
        }
        None
    }

    /// Builds a scale directly from precomputed components, enforcing the
    /// invariants required by the other constructors.
    pub fn from_components(physical_radius: f32, log_radius: f32) -> Option<Self> {
        if physical_radius.is_finite() && physical_radius > 0.0 && log_radius.is_finite() {
            Some(Self {
                physical_radius,
                log_radius,
            })
        } else {
            None
        }
    }

<<<<<<< HEAD
    /// Interpolates between two scales, blending both the physical and
    /// logarithmic radii for numerical stability.
    pub fn lerp(a: ZScale, b: ZScale, t: f32) -> ZScale {
        let t = t.clamp(0.0, 1.0);
        let physical = a.physical_radius + (b.physical_radius - a.physical_radius) * t;
        let log = a.log_radius + (b.log_radius - a.log_radius) * t;
        ZScale {
            physical_radius: physical,
            log_radius: log,
        }
    }
}

=======
    /// Linearly interpolates between two scales.
    pub fn lerp(a: ZScale, b: ZScale, t: f32) -> ZScale {
        let clamped = t.clamp(0.0, 1.0);
        let physical = a.physical_radius + (b.physical_radius - a.physical_radius) * clamped;
        let log = a.log_radius + (b.log_radius - a.log_radius) * clamped;
        Self::from_components(physical, log).unwrap_or_else(|| if clamped < 0.5 { a } else { b })
    }

    /// Computes the weighted centroid of a collection of scales.
    pub fn weighted_average<I>(weights: I) -> Option<Self>
    where
        I: IntoIterator<Item = (ZScale, f32)>,
    {
        let mut sum_phys = 0.0f32;
        let mut sum_log = 0.0f32;
        let mut total = 0.0f32;
        for (scale, weight) in weights {
            if !weight.is_finite() || weight <= 0.0 {
                continue;
            }
            sum_phys += scale.physical_radius * weight;
            sum_log += scale.log_radius * weight;
            total += weight;
        }
        if total > 0.0 {
            ZScale::from_components(sum_phys / total, sum_log / total)
        } else {
            None
        }
    }
}

// -----------------------------------------------------------------------------
// ZSupport, ZPulse, conductor, latency aligner, etc.
// -----------------------------------------------------------------------------

>>>>>>> 5dde68ad
/// Support triplet describing Above/Here/Beneath contributions backing a Z pulse.
#[derive(Clone, Copy, Debug, PartialEq)]
pub struct ZSupport {
    pub leading: f32,
    pub central: f32,
    pub trailing: f32,
}

impl ZSupport {
    /// Creates a new support triplet, clamping each component to a finite,
    /// non-negative value.
    pub fn new(leading: f32, central: f32, trailing: f32) -> Self {
        Self {
            leading: clamp_non_negative(leading),
            central: clamp_non_negative(central),
            trailing: clamp_non_negative(trailing),
        }
    }

    /// Builds a support triplet straight from an Above/Here/Beneath energy tuple.
    pub fn from_band_energy(bands: (f32, f32, f32)) -> Self {
        Self::new(bands.0, bands.1, bands.2)
    }

    /// Returns the total perimeter mass supporting the pulse.
    pub fn total(&self) -> f32 {
        self.leading + self.central + self.trailing
    }

    /// Returns `true` when all support components vanish.
    pub fn is_empty(&self) -> bool {
        self.leading <= f32::EPSILON
            && self.central <= f32::EPSILON
            && self.trailing <= f32::EPSILON
    }

    /// Maximum absolute component used by stability heuristics.
    pub fn max_component(&self) -> f32 {
        self.leading
            .abs()
            .max(self.central.abs())
            .max(self.trailing.abs())
    }
}

impl Default for ZSupport {
    fn default() -> Self {
        Self {
            leading: 0.0,
            central: 0.0,
            trailing: 0.0,
        }
    }
}

fn clamp_non_negative(value: f32) -> f32 {
    if value.is_finite() {
        value.max(0.0)
    } else {
        0.0
    }
}

/// Identifies the origin of a [`ZPulse`].
#[derive(Clone, Copy, Debug, PartialEq, Eq, Hash, Default)]
pub enum ZSource {
    #[default]
    Microlocal,
    Maxwell,
    Graph,
    Desire,
    GW,
    RealGrad,
    Other(&'static str),
}

/// Snapshot of a single Z-space pulse observation.
#[derive(Clone, Debug, PartialEq)]
pub struct ZPulse {
    pub source: ZSource,
    pub ts: u64,
    pub tempo: f32,
    pub band_energy: (f32, f32, f32),
    pub drift: f32,
    pub z_bias: f32,
    pub support: ZSupport,
    pub scale: Option<ZScale>,
    pub quality: f32,
    pub stderr: f32,
    pub latency_ms: f32,
}

impl ZPulse {
    pub fn support_mass(&self) -> f32 {
        self.support.total()
    }

    pub fn total_energy(&self) -> f32 {
        let (a, h, b) = self.band_energy;
        a + h + b
    }

    pub fn normalised_drift(&self) -> f32 {
        let total = self.total_energy().max(1e-6);
        let (a, _, b) = self.band_energy;
        (a - b) / total
    }

    pub fn is_empty(&self) -> bool {
        self.support.is_empty() && self.total_energy() <= f32::EPSILON
    }

    fn support_strength(&self) -> f32 {
        self.support.total().max(0.0)
    }
}

impl Default for ZPulse {
    fn default() -> Self {
        Self {
            source: ZSource::Microlocal,
            ts: 0,
            tempo: 0.0,
            band_energy: (0.0, 0.0, 0.0),
            drift: 0.0,
            z_bias: 0.0,
            support: ZSupport::default(),
            scale: None,
            quality: 0.0,
            stderr: 0.0,
            latency_ms: 0.0,
        }
    }
}

impl From<(f32, f32, f32)> for ZSupport {
    fn from(value: (f32, f32, f32)) -> Self {
        Self::from_band_energy(value)
    }
}

// (rest of the file unchanged from your current version: ZEmitter, ZFrequencyConfig,
// ZAdaptiveGainCfg, LatencyAligner*, ZConductor*, helpers, ZRegistry, etc.)
/// Identifies a source capable of emitting [`ZPulse`] records.
pub trait ZEmitter: Send {
    /// Returns the canonical source identifier for pulses emitted by this implementation.
    fn name(&self) -> ZSource;

    /// Advances the emitter one step and returns the next available pulse, if any.
    fn tick(&mut self, now: u64) -> Option<ZPulse>;

    /// Optional quality hint used when the emitted pulse does not set one explicitly.
    fn quality_hint(&self) -> Option<f32> {
        None
    }
}

/// Optional smoothing applied to the fused support/energy.
#[derive(Clone, Copy, Debug, PartialEq)]
pub struct ZFrequencyConfig {
    pub smoothing: f32,
    pub minimum_energy: f32,
}

impl Default for ZFrequencyConfig {
    fn default() -> Self {
        Self {
            smoothing: 0.0,
            minimum_energy: 0.0,
        }
    }
}

impl ZFrequencyConfig {
    pub fn new(smoothing: f32, minimum_energy: f32) -> Self {
        Self {
            smoothing: smoothing.clamp(0.0, 1.0),
            minimum_energy: minimum_energy.max(0.0),
        }
    }
}

/// Optional adaptive gain configuration for downstream consumers.
#[derive(Clone, Copy, Debug, PartialEq)]
pub struct ZAdaptiveGainCfg {
    pub gain_floor: f32,
    pub gain_ceil: f32,
    pub responsiveness: f32,
}

impl Default for ZAdaptiveGainCfg {
    fn default() -> Self {
        Self {
            gain_floor: 0.0,
            gain_ceil: 1.0,
            responsiveness: 0.0,
        }
    }
}

impl ZAdaptiveGainCfg {
    pub fn new(gain_floor: f32, gain_ceil: f32, responsiveness: f32) -> Self {
        let gain_floor = gain_floor.max(0.0);
        Self {
            gain_floor,
            gain_ceil: gain_ceil.max(gain_floor),
            responsiveness: responsiveness.clamp(0.0, 1.0),
        }
    }
}

/// Configuration for the latency alignment stage.
#[derive(Clone, Copy, Debug, PartialEq)]
pub struct LatencyAlignerCfg {
    pub window: u64,
    pub hop: u64,
    pub max_lag_steps: u32,
    pub alpha: f32,
    pub coherence_min: f32,
    pub hold_steps: u32,
    pub fractional: bool,
}

impl LatencyAlignerCfg {
    pub fn balanced() -> Self {
        Self {
            window: 128,
            hop: 1,
            max_lag_steps: 48,
            alpha: 0.25,
            coherence_min: 0.2,
            hold_steps: 2,
            fractional: false,
        }
    }

    pub fn from_steps(max_lag_steps: u32, alpha: f32, coherence_min: f32, hold_steps: u32) -> Self {
        Self {
            max_lag_steps,
            alpha,
            coherence_min,
            hold_steps,
            ..Self::balanced()
        }
    }

    pub fn with_window(mut self, window: u64) -> Self {
        self.window = window.max(1);
        self
    }

    pub fn with_hop(mut self, hop: u64) -> Self {
        self.hop = hop.max(1);
        self
    }
}

impl Default for LatencyAlignerCfg {
    fn default() -> Self {
        Self::balanced()
    }
}

#[derive(Clone, Debug, Default)]
struct SourceLast {
    ts: u64,
    strength: f32,
}

#[derive(Clone, Debug)]
struct LagEstimate {
    lag: f32,
    frames_since_update: u32,
}

impl Default for LagEstimate {
    fn default() -> Self {
        Self {
            lag: 0.0,
            frames_since_update: u32::MAX,
        }
    }
}

#[derive(Clone, Debug)]
pub(crate) struct LatencyAlignerState {
    cfg: LatencyAlignerCfg,
    last: FxHashMap<ZSource, SourceLast>,
    lags: FxHashMap<ZSource, LagEstimate>,
    pending_events: Vec<String>,
}

impl LatencyAlignerState {
    fn new(cfg: LatencyAlignerCfg) -> Self {
        Self {
            cfg,
            last: FxHashMap::default(),
            lags: FxHashMap::default(),
            pending_events: Vec::new(),
        }
    }

    fn record(&mut self, pulse: &ZPulse) {
        let strength = pulse.support_strength().max(1e-6);
        self.last.insert(
            pulse.source,
            SourceLast {
                ts: pulse.ts,
                strength,
            },
        );
        if pulse.latency_ms.is_finite() && pulse.latency_ms.abs() > f32::EPSILON {
            let entry = self.lags.entry(pulse.source).or_default();
            entry.lag = pulse.latency_ms;
            entry.frames_since_update = 0;
            self.pending_events.push(format!(
                "latency.seeded:{:?}:{:.2}",
                pulse.source, entry.lag
            ));
        }
    }

    fn increment_all(&mut self) {
        for lag in self.lags.values_mut() {
            if lag.frames_since_update != u32::MAX {
                lag.frames_since_update = lag.frames_since_update.saturating_add(1);
            }
        }
    }

    fn prepare(&mut self, now: u64, events: &mut Vec<String>) {
        events.append(&mut self.pending_events);
        let Some(anchor) = self.last.get(&ZSource::Microlocal).cloned() else {
            self.increment_all();
            return;
        };
        if self.cfg.coherence_min > 1.0 {
            for source in self.last.keys() {
                if *source != ZSource::Microlocal {
                    events.push(format!("latency.low_coherence:{:?}", source));
                }
            }
            self.increment_all();
            return;
        }

        let hop = self.cfg.hop.max(1) as f32;
        let max_lag = self.cfg.max_lag_steps.max(1) as f32;
        for (source, state) in self.last.clone() {
            if source == ZSource::Microlocal {
                continue;
            }
            let entry = self.lags.entry(source).or_default();
            if entry.frames_since_update != u32::MAX
                && entry.frames_since_update < self.cfg.hold_steps
            {
                events.push(format!("latency.held:{:?}", source));
                continue;
            }
            let raw_lag_bins = (state.ts as i64 - anchor.ts as i64) as f32;
            let clamped = raw_lag_bins.clamp(-max_lag, max_lag);
            let lag_units = clamped * hop;
            if entry.frames_since_update == u32::MAX {
                entry.lag = lag_units;
            } else {
                let alpha = self.cfg.alpha.clamp(0.0, 1.0);
                entry.lag = lerp(entry.lag, lag_units, alpha);
            }
            entry.frames_since_update = 0;
            events.push(format!("latency.adjusted:{:?}:{:.2}", source, entry.lag));
        }

        self.increment_all();
        // Reset the anchor timestamp so future stale pulses do not inherit it.
        self.last.insert(
            ZSource::Microlocal,
            SourceLast {
                ts: now,
                strength: anchor.strength,
            },
        );
    }

    fn apply(&self, pulse: &mut ZPulse) {
        if let Some(lag) = self.lags.get(&pulse.source) {
            if lag.lag.is_finite() {
                pulse.latency_ms = lag.lag;
                pulse.ts = shift_timestamp(pulse.ts, lag.lag, self.cfg.hop);
            }
        }
    }

    fn lag_for(&self, source: &ZSource) -> Option<f32> {
        self.lags.get(source).map(|lag| lag.lag)
    }
}

/// Configuration governing the behaviour of [`ZConductor`].
#[derive(Clone, Debug)]
pub struct ZConductorCfg {
    pub alpha_fast: f32,
    pub alpha_slow: f32,
    pub flip_hold: u32,
    pub slew_max: f32,
    pub z_budget: f32,
    pub robust_delta: f32,
    pub latency_align: bool,
    pub latency: Option<LatencyAlignerCfg>,
}

impl Default for ZConductorCfg {
    fn default() -> Self {
        Self {
            alpha_fast: 0.35,
            alpha_slow: 0.12,
            flip_hold: 3,
            slew_max: 0.35,
            z_budget: 1.2,
            robust_delta: 0.25,
            latency_align: true,
            latency: Some(LatencyAlignerCfg::balanced()),
        }
    }
}

/// Fused output returned by the conductor.
#[derive(Clone, Debug, Default)]
pub struct ZFused {
    pub ts: u64,
    pub z: f32,
    pub support: f32,
    pub drift: f32,
    pub quality: f32,
    pub events: Vec<String>,
    pub attributions: Vec<(ZSource, f32)>,
}

/// Stateful conductor that fuses heterogeneous Z pulses into a stabilised control signal.
#[derive(Clone)]
pub struct ZConductor {
    cfg: ZConductorCfg,
    pub(crate) freq: Option<ZFrequencyConfig>,
    pub(crate) adaptive: Option<ZAdaptiveGainCfg>,
    pub(crate) latency: Option<LatencyAlignerState>,
    pending: VecDeque<ZPulse>,
    last_step: Option<u64>,
    last_z: f32,
    hold_until: Option<u64>,
    pending_flip_sign: Option<f32>,
}

impl Default for ZConductor {
    fn default() -> Self {
        Self::new(ZConductorCfg::default())
    }
}

impl ZConductor {
    pub fn new(cfg: ZConductorCfg) -> Self {
        let latency = cfg.latency.unwrap_or_else(LatencyAlignerCfg::balanced);
        Self {
            cfg,
            freq: None,
            adaptive: None,
            latency: Some(LatencyAlignerState::new(latency)),
            pending: VecDeque::new(),
            last_step: None,
            last_z: 0.0,
            hold_until: None,
            pending_flip_sign: None,
        }
    }

    pub fn cfg(&self) -> &ZConductorCfg {
        &self.cfg
    }

    pub fn cfg_mut(&mut self) -> &mut ZConductorCfg {
        &mut self.cfg
    }

    pub fn set_frequency_config(&mut self, cfg: Option<ZFrequencyConfig>) {
        self.freq = cfg;
    }

    pub fn set_adaptive_gain_config(&mut self, cfg: Option<ZAdaptiveGainCfg>) {
        self.adaptive = cfg;
    }

    pub fn set_latency_aligner(&mut self, cfg: Option<LatencyAlignerCfg>) {
        self.latency = cfg.map(LatencyAlignerState::new);
    }

    pub fn latency_for(&self, source: &ZSource) -> Option<f32> {
        self.latency
            .as_ref()
            .and_then(|state| state.lag_for(source))
    }

    pub fn ingest(&mut self, mut pulse: ZPulse) {
        if !pulse.quality.is_finite() || pulse.quality <= 0.0 {
            pulse.quality = derive_quality(&pulse);
        } else {
            pulse.quality = pulse.quality.clamp(0.0, 1.0);
        }
        if let Some(lat) = self.latency.as_mut() {
            lat.record(&pulse);
        }
        self.pending.push_back(pulse);
    }

    pub fn step(&mut self, now: u64) -> ZFused {
        self.last_step = Some(now);
        let mut events = Vec::new();
        if let Some(latency) = self.latency.as_mut() {
            latency.prepare(now, &mut events);
        }

        let mut ready = Vec::new();
        let mut retained = VecDeque::with_capacity(self.pending.len());
        while let Some(mut pulse) = self.pending.pop_front() {
            if self.cfg.latency_align {
                if let Some(lat) = self.latency.as_ref() {
                    lat.apply(&mut pulse);
                }
            }
            if pulse.ts <= now {
                ready.push(pulse);
            } else {
                retained.push_back(pulse);
            }
        }
        self.pending = retained;

        let mut total_support = 0.0f32;
        let mut weighted_z = 0.0f32;
        let mut weighted_quality = 0.0f32;
        let mut quality_weight = 0.0f32;
        let mut drift_weight = 0.0f32;
        let mut drift_sum = 0.0f32;
        let mut attributions: Vec<(ZSource, f32)> = Vec::new();

        for pulse in &ready {
            if pulse.is_empty() {
                continue;
            }
            let support = pulse.support_strength();
            total_support += support;
            weighted_z += pulse.z_bias * support;
            let weight = support.max(1e-6);
            weighted_quality += pulse.quality * weight;
            quality_weight += weight;
            drift_sum += pulse.normalised_drift() * pulse.quality.max(1e-6);
            drift_weight += pulse.quality.max(1e-6);
            attributions.push((pulse.source, support));
        }

        let mut raw_z = if total_support > 0.0 {
            weighted_z / total_support
        } else {
            0.0
        };

        let mut fused = ZFused {
            ts: now,
            support: total_support,
            drift: if drift_weight > 0.0 {
                (drift_sum / drift_weight).clamp(-1.0, 1.0)
            } else {
                0.0
            },
            quality: if quality_weight > 0.0 {
                (weighted_quality / quality_weight).clamp(0.0, 1.0)
            } else {
                0.0
            },
            events,
            attributions: Vec::new(),
            z: 0.0,
        };

        attributions.sort_by(|a, b| b.1.partial_cmp(&a.1).unwrap_or(Ordering::Equal));
        fused.attributions = attributions;

        let incoming_sign = raw_z.signum();
        if let Some(hold_until) = self.hold_until {
            if now < hold_until {
                fused.events.push("flip-held".to_string());
                raw_z = self.last_z;
            } else {
                self.hold_until = None;
            }
        }
        if self.hold_until.is_none() {
            if let Some(sign) = self.pending_flip_sign.take() {
                fused.events.push("sign-flip".to_string());
                let magnitude = raw_z.abs().max(self.cfg.robust_delta);
                raw_z = magnitude.copysign(sign);
            } else if self.last_z != 0.0
                && incoming_sign != 0.0
                && incoming_sign != self.last_z.signum()
            {
                self.hold_until = Some(now + self.cfg.flip_hold as u64);
                self.pending_flip_sign = Some(incoming_sign);
                fused.events.push("flip-held".to_string());
                raw_z = self.last_z;
            }
        }

        let alpha = self.cfg.alpha_fast.clamp(0.0, 1.0);
        let mut target = lerp(self.last_z, raw_z, alpha);
        let delta = target - self.last_z;
        if delta.abs() > self.cfg.slew_max {
            target = self.last_z + self.cfg.slew_max.copysign(delta);
        }
        target = target.clamp(-self.cfg.z_budget, self.cfg.z_budget);
        self.last_z = target;
        fused.z = target;

        fused
    }

    pub fn step_from_registry(&mut self, registry: &mut ZRegistry, now: u64) -> ZFused {
        for mut pulse in registry.gather(now) {
            if pulse.quality <= 0.0 {
                pulse.quality = derive_quality(&pulse);
            }
            self.ingest(pulse);
        }
        self.step(now)
    }
}

fn lerp(a: f32, b: f32, t: f32) -> f32 {
    a + (b - a) * t.clamp(0.0, 1.0)
}

fn shift_timestamp(ts: u64, lag: f32, hop: u64) -> u64 {
    let shift = if hop == 0 { 0.0 } else { lag / hop as f32 };
    let delta = shift.round() as i64;
    let base = ts as i64 + delta;
    if base < 0 {
        0
    } else {
        base as u64
    }
}

fn derive_quality(pulse: &ZPulse) -> f32 {
    let support = pulse.support.total().max(1e-6);
    let stderr = pulse.stderr.abs() + 1e-6;
    let ratio = support / (support + stderr);
    ratio.clamp(0.0, 1.0)
}

/// Registry used to poll multiple emitters and return their pending pulses.
#[derive(Default)]
pub struct ZRegistry {
    emitters: Vec<Box<dyn ZEmitter>>,
}

impl ZRegistry {
    pub fn with_capacity(capacity: usize) -> Self {
        Self {
            emitters: Vec::with_capacity(capacity),
        }
    }

    pub fn register<E>(&mut self, emitter: E)
    where
        E: ZEmitter + 'static,
    {
        self.emitters.push(Box::new(emitter));
    }

    pub fn gather(&mut self, now: u64) -> Vec<ZPulse> {
        let mut pulses = Vec::new();
        for emitter in &mut self.emitters {
            while let Some(mut pulse) = emitter.tick(now) {
                if pulse.quality <= 0.0 {
                    if let Some(hint) = emitter.quality_hint() {
                        pulse.quality = hint;
                    }
                }
                pulses.push(pulse);
            }
        }
        pulses
    }
}<|MERGE_RESOLUTION|>--- conflicted
+++ resolved
@@ -16,13 +16,10 @@
 use std::cmp::Ordering;
 use std::collections::VecDeque;
 
-<<<<<<< HEAD
-=======
 // -----------------------------------------------------------------------------
 // ZScale (single definition)
 // -----------------------------------------------------------------------------
 
->>>>>>> 5dde68ad
 /// Encodes the physical and logarithmic radius of a Z pulse.
 #[derive(Clone, Copy, Debug, PartialEq)]
 pub struct ZScale {
@@ -31,8 +28,6 @@
 }
 
 impl ZScale {
-<<<<<<< HEAD
-=======
     /// Unity scale constant (physical radius = 1.0, log radius = 0.0).
     pub const ONE: ZScale = ZScale {
         physical_radius: 1.0,
@@ -45,7 +40,6 @@
         self.physical_radius
     }
 
->>>>>>> 5dde68ad
     /// Creates a new scale from a physical radius, rejecting non-positive or
     /// non-finite values.
     pub fn new(physical_radius: f32) -> Option<Self> {
@@ -86,21 +80,6 @@
         }
     }
 
-<<<<<<< HEAD
-    /// Interpolates between two scales, blending both the physical and
-    /// logarithmic radii for numerical stability.
-    pub fn lerp(a: ZScale, b: ZScale, t: f32) -> ZScale {
-        let t = t.clamp(0.0, 1.0);
-        let physical = a.physical_radius + (b.physical_radius - a.physical_radius) * t;
-        let log = a.log_radius + (b.log_radius - a.log_radius) * t;
-        ZScale {
-            physical_radius: physical,
-            log_radius: log,
-        }
-    }
-}
-
-=======
     /// Linearly interpolates between two scales.
     pub fn lerp(a: ZScale, b: ZScale, t: f32) -> ZScale {
         let clamped = t.clamp(0.0, 1.0);
@@ -137,7 +116,6 @@
 // ZSupport, ZPulse, conductor, latency aligner, etc.
 // -----------------------------------------------------------------------------
 
->>>>>>> 5dde68ad
 /// Support triplet describing Above/Here/Beneath contributions backing a Z pulse.
 #[derive(Clone, Copy, Debug, PartialEq)]
 pub struct ZSupport {
