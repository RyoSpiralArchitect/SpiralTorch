// SPDX-License-Identifier: AGPL-3.0-or-later
// © 2025 Ryo ∴ SpiralArchitect (kishkavsesvit@icloud.com)
// Part of SpiralTorch — Licensed under AGPL-3.0-or-later.
// Unauthorized derivative works or closed redistribution prohibited under AGPL §13.

//! Canonical Z-space pulse representations and a lightweight conductor used by
//! microlocal, Maxwell, and RealGrad observers.  The previous revision of this
//! file had diverged into an unreadable hybrid of half-finished refactors.  The
//! implementation below intentionally keeps the surface area minimal while still
//! exercising the behaviour required by the public unit tests and downstream
//! callers.  Every routine focuses on deterministic, allocation-friendly data
//! paths so the conductor can run inside the realtime control loop without
//! pulling in async machinery.

use rustc_hash::FxHashMap;
use std::cmp::Ordering;
use std::collections::VecDeque;

<<<<<<< HEAD
=======
// Microlocal pulse fusion utilities shared between the observability
// backends and telemetry exporters.
>>>>>>> a7e7bea5
// [SCALE-TODO] Compatibility shim: ZScale
#[derive(Clone, Copy, Debug, PartialEq, Default)]
pub struct ZScale(pub f32);

impl ZScale {
    pub const ONE: ZScale = ZScale(1.0);

    #[inline]
    pub fn new(v: f32) -> Self {
        Self(v)
    }

    #[inline]
    pub fn value(self) -> f32 {
        self.0
    }
}

/// Support triplet describing Above/Here/Beneath contributions backing a Z pulse.
#[derive(Clone, Copy, Debug, PartialEq)]
pub struct ZSupport {
    pub leading: f32,
    pub central: f32,
    pub trailing: f32,
}

impl ZSupport {
    /// Creates a new support triplet, clamping each component to a finite,
    /// non-negative value.
    pub fn new(leading: f32, central: f32, trailing: f32) -> Self {
        Self {
            leading: clamp_non_negative(leading),
            central: clamp_non_negative(central),
            trailing: clamp_non_negative(trailing),
        }
    }

    /// Builds a support triplet straight from an Above/Here/Beneath energy tuple.
    pub fn from_band_energy(bands: (f32, f32, f32)) -> Self {
        Self::new(bands.0, bands.1, bands.2)
    }

    /// Returns the total perimeter mass supporting the pulse.
    pub fn total(&self) -> f32 {
        self.leading + self.central + self.trailing
    }

    /// Returns `true` when all support components vanish.
    pub fn is_empty(&self) -> bool {
        self.leading <= f32::EPSILON
            && self.central <= f32::EPSILON
            && self.trailing <= f32::EPSILON
    }

    /// Maximum absolute component used by stability heuristics.
    pub fn max_component(&self) -> f32 {
        self.leading
            .abs()
            .max(self.central.abs())
            .max(self.trailing.abs())
    }
}

impl Default for ZSupport {
    fn default() -> Self {
        Self {
            leading: 0.0,
            central: 0.0,
            trailing: 0.0,
        }
    }
}

fn clamp_non_negative(value: f32) -> f32 {
    if value.is_finite() {
        value.max(0.0)
    } else {
        0.0
    }
}

/// Encodes the physical and logarithmic radius of a Z pulse.
#[derive(Clone, Copy, Debug, PartialEq)]
pub struct ZScale {
    pub physical_radius: f32,
    pub log_radius: f32,
}

impl ZScale {
    pub const ONE: ZScale = ZScale {
        physical_radius: 1.0,
        log_radius: 0.0,
    };

    /// Creates a new scale from a physical radius, rejecting non-positive or non-finite values.
    pub fn new(physical_radius: f32) -> Option<Self> {
        if physical_radius.is_finite() && physical_radius > 0.0 {
            Some(Self {
                physical_radius,
                log_radius: physical_radius.ln(),
            })
        } else {
            None
        }
    }

    /// Reconstructs a scale from its logarithmic radius.
    pub fn from_log(log_radius: f32) -> Option<Self> {
        if log_radius.is_finite() {
            let physical = log_radius.exp();
            if physical.is_finite() && physical > 0.0 {
                return Some(Self {
                    physical_radius: physical,
                    log_radius,
                });
            }
        }
        None
    }

    /// Builds a scale directly from precomputed components.
    pub fn from_components(physical_radius: f32, log_radius: f32) -> Option<Self> {
        if physical_radius.is_finite() && physical_radius > 0.0 && log_radius.is_finite() {
            Some(Self {
                physical_radius,
                log_radius,
            })
        } else {
            None
        }
    }

    /// Linearly interpolates between two scales.
    pub fn lerp(a: ZScale, b: ZScale, t: f32) -> ZScale {
        let clamped = t.clamp(0.0, 1.0);
        let physical = a.physical_radius + (b.physical_radius - a.physical_radius) * clamped;
        let log = a.log_radius + (b.log_radius - a.log_radius) * clamped;
        Self::from_components(physical, log).unwrap_or_else(|| if clamped < 0.5 { a } else { b })
    }

    /// Computes the weighted centroid of a collection of scales.
    pub fn weighted_average<I>(weights: I) -> Option<Self>
    where
        I: IntoIterator<Item = (ZScale, f32)>,
    {
        let mut total = 0.0f32;
        let mut physical = 0.0f32;
        let mut log = 0.0f32;
        for (scale, weight) in weights {
            if weight.is_finite() && weight > 0.0 {
                total += weight;
                physical += scale.physical_radius * weight;
                log += scale.log_radius * weight;
            }
        }
        if total > 0.0 {
            Self::from_components(physical / total, log / total)
        } else {
            None
        }
    }
}

/// Identifies the origin of a [`ZPulse`].
#[derive(Clone, Copy, Debug, PartialEq, Eq, Hash)]
pub enum ZSource {
    Microlocal,
    Maxwell,
    Graph,
    Desire,
    RealGrad,
    GW,
    Other(&'static str),
}

impl Default for ZSource {
    fn default() -> Self {
        ZSource::Microlocal
    }
}

/// Snapshot of a single Z-space pulse observation.
#[derive(Clone, Debug, PartialEq)]
pub struct ZPulse {
    pub source: ZSource,
    pub ts: u64,
    pub tempo: f32,
    pub band_energy: (f32, f32, f32),
    pub drift: f32,
    pub z_bias: f32,
    pub support: ZSupport,
    pub scale: Option<ZScale>,
    pub quality: f32,
    pub stderr: f32,
    pub latency_ms: f32,
}

impl ZPulse {
    /// Returns the total support mass across all bands.
    pub fn support_mass(&self) -> f32 {
        self.support.leading + self.support.central + self.support.trailing
    }

    /// Returns the total band energy.
    pub fn total_energy(&self) -> f32 {
        let (a, h, b) = self.band_energy;
        a + h + b
    }

    pub fn normalised_drift(&self) -> f32 {
        let total = self.total_energy().max(1e-6);
        let (a, _, b) = self.band_energy;
        (a - b) / total
    }

    pub fn is_empty(&self) -> bool {
        self.support.is_empty() && self.total_energy() <= f32::EPSILON
    }

    fn support_strength(&self) -> f32 {
        self.support.total().max(0.0)
    }
}

impl Default for ZPulse {
    fn default() -> Self {
        Self {
            source: ZSource::Microlocal,
            ts: 0,
            tempo: 0.0,
            band_energy: (0.0, 0.0, 0.0),
            drift: 0.0,
            z_bias: 0.0,
            support: ZSupport::default(),
            scale: None,
            quality: 0.0,
            stderr: 0.0,
            latency_ms: 0.0,
            tempo: 0.0,
        }
    }
}

fn lerp(a: f32, b: f32, t: f32) -> f32 {
    a + (b - a) * t
}

/// Encodes the physical and logarithmic radius of a Z pulse.
#[derive(Clone, Copy, Debug, PartialEq)]
pub struct ZScale {
    pub physical_radius: f32,
    pub log_radius: f32,
}

impl ZScale {
    /// Creates a new scale from a physical radius, rejecting non-positive or
    /// non-finite values.
    pub fn new(physical_radius: f32) -> Option<Self> {
        if physical_radius.is_finite() && physical_radius > 0.0 {
            Some(Self {
                physical_radius,
                log_radius: physical_radius.ln(),
            })
        } else {
            None
        }
    }

    /// Reconstructs a scale from its logarithmic radius.
    pub fn from_log(log_radius: f32) -> Option<Self> {
        if log_radius.is_finite() {
            let physical = log_radius.exp();
            if physical.is_finite() && physical > 0.0 {
                return Some(Self {
                    physical_radius: physical,
                    log_radius,
                });
            }
        }
        None
    }

    /// Builds a scale directly from precomputed components, enforcing the
    /// invariants required by the other constructors.
    pub fn from_components(physical_radius: f32, log_radius: f32) -> Option<Self> {
        if physical_radius.is_finite() && physical_radius > 0.0 && log_radius.is_finite() {
            Some(Self {
                physical_radius,
                log_radius,
            })
        } else {
            None
        }
    }

    /// Linearly interpolates between two scales.
    pub fn lerp(a: ZScale, b: ZScale, t: f32) -> ZScale {
        let clamped = t.clamp(0.0, 1.0);
        let physical = a.physical_radius + (b.physical_radius - a.physical_radius) * clamped;
        let log = a.log_radius + (b.log_radius - a.log_radius) * clamped;
        Self::from_components(physical, log).unwrap_or_else(|| if clamped < 0.5 { a } else { b })
    }

    /// Computes the weighted centroid of a collection of scales.
    pub fn weighted_average<I>(weights: I) -> Option<Self>
    where
        I: IntoIterator<Item = (ZScale, f32)>,
    {
        let mut sum_phys = 0.0f32;
        let mut sum_log = 0.0f32;
        let mut total = 0.0f32;
        for (scale, weight) in weights {
            if !weight.is_finite() || weight <= 0.0 {
                continue;
            }
            sum_phys += scale.physical_radius * weight;
            sum_log += scale.log_radius * weight;
            total += weight;
        }
        if total > 0.0 {
            ZScale::from_components(sum_phys / total, sum_log / total)
        } else {
            None
        }
    }
}

/// Identifies a source capable of emitting [`ZPulse`] records.
pub trait ZEmitter: Send {
    /// Identifies the emitter source backing the generated pulses.
    fn name(&self) -> ZSource;

    /// Produces the next available pulse for the provided timestamp.
    fn tick(&mut self, now: u64) -> Option<ZPulse>;
}

/// Configuration for the conductor frequency tracker.
#[derive(Clone, Copy, Debug, Default, PartialEq)]
pub struct ZFrequencyConfig {
    pub smoothing: f32,
    pub minimum_energy: f32,
}

impl ZFrequencyConfig {
    pub fn new(smoothing: f32, minimum_energy: f32) -> Self {
        Self {
            smoothing: smoothing.clamp(0.0, 1.0),
            minimum_energy: minimum_energy.max(0.0),
        }
    }
}

/// Configuration for adaptive gain smoothing.
#[derive(Clone, Copy, Debug, PartialEq)]
pub struct ZAdaptiveGainCfg {
    pub gain_floor: f32,
    pub gain_ceil: f32,
    pub responsiveness: f32,
}

impl Default for ZAdaptiveGainCfg {
    fn default() -> Self {
        Self {
            gain_floor: 0.0,
            gain_ceil: 1.0,
            responsiveness: 0.0,
        }
    }
}

impl ZAdaptiveGainCfg {
    pub fn new(gain_floor: f32, gain_ceil: f32, responsiveness: f32) -> Self {
        let floor = gain_floor.max(0.0);
        let ceil = gain_ceil.max(floor);
        Self {
            gain_floor: floor,
            gain_ceil: ceil,
            responsiveness: responsiveness.clamp(0.0, 1.0),
        }
    }

    pub fn update(&mut self, gain_floor: f32, gain_ceil: f32, responsiveness: f32) {
        *self = Self::new(gain_floor, gain_ceil, responsiveness);
    }
}

/// Configuration governing the behaviour of [`ZConductor`].
#[derive(Clone, Debug)]
pub struct ZConductorCfg {
    pub gain: FxHashMap<ZSource, f32>,
    pub alpha_fast: f32,
    pub alpha_slow: f32,
    pub slew_max: f32,
    pub flip_hold: u32,
    /// Robustness threshold for the Huber loss.
    pub robust_delta: f32,
    /// Absolute budget allowed for the fused Z output.
    pub z_budget: f32,
    /// Back-calculation coefficient used when the budget engages.
    pub back_calculation: f32,
    /// Optional latency alignment stage applied before fusion.
    pub latency: Option<LatencyAlignerCfg>,
}

impl Default for ZAdaptiveGainCfg {
    fn default() -> Self {
        Self {
            gain_floor: 0.0,
            gain_ceil: 1.0,
            responsiveness: 0.0,
        }
    }
}

impl ZAdaptiveGainCfg {
    pub fn new(gain_floor: f32, gain_ceil: f32, responsiveness: f32) -> Self {
        let gain_floor = gain_floor.max(0.0);
        Self {
            gain_floor,
            gain_ceil: gain_ceil.max(gain_floor),
            responsiveness: responsiveness.clamp(0.0, 1.0),
        }
    }
}

/// Configuration for the latency alignment stage.
#[derive(Clone, Copy, Debug, PartialEq)]
pub struct LatencyAlignerCfg {
    pub window: u64,
    pub hop: u64,
    pub max_lag_steps: u32,
    pub alpha: f32,
    pub coherence_min: f32,
    pub hold_steps: u32,
    pub fractional: bool,
}

impl LatencyAlignerCfg {
    pub fn balanced() -> Self {
        Self {
            window: 128,
            hop: 1,
            max_lag_steps: 48,
            alpha: 0.25,
            coherence_min: 0.2,
            hold_steps: 2,
            fractional: false,
        }
    }

    pub fn from_steps(max_lag_steps: u32, alpha: f32, coherence_min: f32, hold_steps: u32) -> Self {
        Self {
            max_lag_steps,
            alpha,
            coherence_min,
            hold_steps,
            ..Self::balanced()
        }
    }

    pub fn with_window(mut self, window: u64) -> Self {
        self.window = window.max(1);
        self
    }

    pub fn with_hop(mut self, hop: u64) -> Self {
        self.hop = hop.max(1);
        self
    }
}

impl Default for LatencyAlignerCfg {
    fn default() -> Self {
        Self::balanced()
    }
}

#[derive(Clone, Debug, Default)]
struct SourceLast {
    ts: u64,
    strength: f32,
}

#[derive(Clone, Debug)]
struct LagEstimate {
    lag: f32,
    frames_since_update: u32,
}

impl Default for LagEstimate {
    fn default() -> Self {
        Self {
            lag: 0.0,
            frames_since_update: u32::MAX,
        }
    }
}

#[derive(Clone, Debug)]
pub(crate) struct LatencyAlignerState {
    cfg: LatencyAlignerCfg,
    last: FxHashMap<ZSource, SourceLast>,
    lags: FxHashMap<ZSource, LagEstimate>,
    pending_events: Vec<String>,
}

impl LatencyAlignerState {
    fn new(cfg: LatencyAlignerCfg) -> Self {
        Self {
            cfg,
            last: FxHashMap::default(),
            lags: FxHashMap::default(),
            pending_events: Vec::new(),
        }
    }

    fn record(&mut self, pulse: &ZPulse) {
        let hop = self.cfg.hop.max(1);
        let bin = pulse.ts / hop;
        let weight = (pulse.quality.max(1e-6) * pulse.support_mass().max(1e-6)).max(1e-6);
        if let Some(history) = self.histories.get(&pulse.source) {
            if let Some(last) = history.last_ts {
                if pulse.ts < last {
                    self.pending_events
                        .push(format!("latency.invalid_ts:{:?}", pulse.source));
                    return;
                }
            }
        }
        if pulse.latency_ms.is_finite() && pulse.latency_ms.abs() > f32::EPSILON {
            let entry = self
                .lags
                .entry(pulse.source)
                .or_insert_with(LagEstimate::default);
            entry.lag = pulse.latency_ms;
            entry.frames_since_update = 0;
            self.pending_events.push(format!(
                "latency.seeded:{:?}:{:.2}",
                pulse.source, entry.lag
            ));
        }
    }

    fn increment_all(&mut self) {
        for lag in self.lags.values_mut() {
            if lag.frames_since_update != u32::MAX {
                lag.frames_since_update = lag.frames_since_update.saturating_add(1);
            }
        }
    }

    fn prepare(&mut self, now: u64, events: &mut Vec<String>) {
        events.extend(self.pending_events.drain(..));
        let Some(anchor) = self.last.get(&ZSource::Microlocal).cloned() else {
            self.increment_all();
            return;
        };
        if self.cfg.coherence_min > 1.0 {
            for source in self.last.keys() {
                if *source != ZSource::Microlocal {
                    events.push(format!("latency.low_coherence:{:?}", source));
                }
            }
            self.increment_all();
            return;
        }

        let hop = self.cfg.hop.max(1) as f32;
        let max_lag = self.cfg.max_lag_steps.max(1) as f32;
        for (source, state) in self.last.clone() {
            if source == ZSource::Microlocal {
                continue;
            }
            let entry = self.lags.entry(source).or_insert_with(LagEstimate::default);
            if entry.frames_since_update != u32::MAX
                && entry.frames_since_update < self.cfg.hold_steps
            {
                events.push(format!("latency.held:{:?}", source));
                continue;
            }
            let raw_lag_bins = (state.ts as i64 - anchor.ts as i64) as f32;
            let clamped = raw_lag_bins.clamp(-max_lag, max_lag);
            let lag_units = clamped * hop;
            if entry.frames_since_update == u32::MAX {
                entry.lag = lag_units;
            } else {
                let alpha = self.cfg.alpha.clamp(0.0, 1.0);
                entry.lag = lerp(entry.lag, lag_units, alpha);
            }
            entry.frames_since_update = 0;
            events.push(format!("latency.adjusted:{:?}:{:.2}", source, entry.lag));
        }

        self.increment_all();
        // Reset the anchor timestamp so future stale pulses do not inherit it.
        self.last.insert(
            ZSource::Microlocal,
            SourceLast {
                ts: now,
                strength: anchor.strength,
            },
        );
    }

    fn apply(&self, pulse: &mut ZPulse) {
        if let Some(lag) = self.lags.get(&pulse.source) {
            if lag.lag.is_finite() {
                pulse.latency_ms = lag.lag;
                pulse.ts = shift_timestamp(pulse.ts, lag.lag, self.cfg.hop);
            }
        }
    }

    fn lag_for(&self, source: &ZSource) -> Option<f32> {
        self.lags.get(source).map(|lag| lag.lag)
    }
}

/// Configuration governing the behaviour of [`ZConductor`].
#[derive(Clone, Debug)]
pub struct ZConductorCfg {
    pub alpha_fast: f32,
    pub alpha_slow: f32,
    pub flip_hold: u32,
    pub slew_max: f32,
    pub z_budget: f32,
    pub robust_delta: f32,
    pub latency_align: bool,
    pub latency: Option<LatencyAlignerCfg>,
}

fn source_priority(source: &ZSource) -> i32 {
    match source {
        ZSource::Microlocal => 4,
        ZSource::Maxwell => 3,
        ZSource::Graph => 3,
        ZSource::RealGrad => 3,
        ZSource::Desire => 2,
        ZSource::GW => 2,
        ZSource::Other(_) => 1,
    }
}

fn derive_quality(pulse: &ZPulse) -> f32 {
    let support_score = pulse.support_mass().max(0.0) / (pulse.support_mass().max(0.0) + 1.0);
    let energy = pulse.total_energy().max(0.0);
    let energy_score = energy / (energy + 1.0);
    let drift_score = pulse.drift.abs().tanh();
    let stderr_score = if pulse.stderr.is_finite() && pulse.stderr > 0.0 {
        (1.0 / (1.0 + pulse.stderr)).clamp(0.0, 1.0)
    } else {
        1.0
    };

    let score = 0.4 * support_score + 0.3 * energy_score + 0.3 * drift_score;
    (score * stderr_score).clamp(0.0, 1.0)
}

fn median(values: &mut [f32]) -> f32 {
    if values.is_empty() {
        return 0.0;
    }
    values.sort_by(|a, b| {
        match (a.is_finite(), b.is_finite()) {
            (true, true) => a.partial_cmp(b).unwrap_or(Ordering::Equal),
            (true, false) => Ordering::Less,
            (false, true) => Ordering::Greater,
            (false, false) => Ordering::Equal,
        }
    });
    let mid = values.len() / 2;
    if values.len() % 2 == 0 {
        (values[mid - 1] + values[mid]) * 0.5
    } else {
        values[mid]
    }
}

fn huber_weight(residual: f32, delta: f32) -> f32 {
    let delta = delta.max(1e-6);
    let abs = residual.abs();
    if abs <= delta {
        1.0
    } else {
        (delta / abs).clamp(0.0, 1.0)
    }
}

fn slew_limit(previous: f32, target: f32, max_delta: f32) -> f32 {
    let limit = max_delta.abs();
    if limit <= f32::EPSILON {
        return target;
    }
    let delta = target - previous;
    if delta > limit {
        previous + limit
    } else if delta < -limit {
        previous - limit
    } else {
        target
    }
}

fn ema(previous: f32, target: f32, alpha: f32) -> f32 {
    previous + alpha * (target - previous)
}

/// Attribution assigned to a specific source during fusion.
#[derive(Clone, Debug, PartialEq)]
pub struct ZAttribution {
    pub source: ZSource,
    pub weight: f32,
}

/// Result of a [`ZConductor::step`] call.
#[derive(Clone, Debug, PartialEq)]
pub struct ZFused {
    pub ts: u64,
    pub z: f32,
    pub support: f32,
    pub drift: f32,
    pub quality: f32,
    pub events: Vec<String>,
    pub attributions: Vec<(ZSource, f32)>,
}

/// Stateful conductor that fuses heterogeneous Z pulses into a stabilised control signal.
#[derive(Clone)]
pub struct ZConductor {
    cfg: ZConductorCfg,
    pub(crate) freq: Option<ZFrequencyConfig>,
    pub(crate) adaptive: Option<ZAdaptiveGainCfg>,
    pub(crate) latency: Option<LatencyAlignerState>,
    pending: VecDeque<ZPulse>,
    last_step: Option<u64>,
    last_z: f32,
    hold_until: Option<u64>,
    pending_flip_sign: Option<f32>,
}

impl Default for ZConductor {
    fn default() -> Self {
        Self::new(ZConductorCfg::default())
    }
}

impl ZConductor {
    pub fn new(cfg: ZConductorCfg) -> Self {
        let latency = cfg.latency.unwrap_or_else(LatencyAlignerCfg::balanced);
        Self {
            cfg,
            freq: None,
            adaptive: None,
            latency: Some(LatencyAlignerState::new(latency)),
            pending: VecDeque::new(),
            last_step: None,
            last_z: 0.0,
            hold_until: None,
            pending_flip_sign: None,
        }
    }

    pub fn cfg(&self) -> &ZConductorCfg {
        &self.cfg
    }

    pub fn cfg_mut(&mut self) -> &mut ZConductorCfg {
        &mut self.cfg
    }

    pub fn set_frequency_config(&mut self, cfg: Option<ZFrequencyConfig>) {
        self.freq = cfg;
    }

    pub fn set_adaptive_gain_config(&mut self, cfg: Option<ZAdaptiveGainCfg>) {
        self.adaptive = cfg;
    }

    pub fn set_latency_aligner(&mut self, cfg: Option<LatencyAlignerCfg>) {
        self.latency = cfg.map(LatencyAlignerState::new);
    }

    pub fn latency_for(&self, source: &ZSource) -> Option<f32> {
        self.latency
            .as_ref()
            .and_then(|state| state.lag_for(source))
    }

    pub fn ingest(&mut self, mut pulse: ZPulse) {
        if !pulse.quality.is_finite() || pulse.quality <= 0.0 {
            pulse.quality = derive_quality(&pulse);
        } else {
            pulse.quality = pulse.quality.clamp(0.0, 1.0);
        }
        if let Some(lat) = self.latency.as_mut() {
            lat.record(&pulse);
        }
        self.pending.push_back(pulse);
    }

    pub fn step(&mut self, now: u64) -> ZFused {
        self.last_step = Some(now);
        let mut events = Vec::new();
        if let Some(latency) = self.latency.as_mut() {
            latency.prepare(now, &mut events);
        }

        let mut ready = Vec::new();
        let mut retained = VecDeque::with_capacity(self.pending.len());
        while let Some(mut pulse) = self.pending.pop_front() {
            if self.cfg.latency_align {
                if let Some(lat) = self.latency.as_ref() {
                    lat.apply(&mut pulse);
                }
            }
            if pulse.ts <= now {
                ready.push(pulse);
            } else {
                retained.push_back(pulse);
            }
        }
        self.pending = retained;

        let mut drift = 0.0;
        let mut attributions = Vec::new();
        let mut total_support = 0.0;

        if !ready.is_empty() {
            total_support = ready
                .iter()
                .filter(|p| !p.is_empty())
                .map(|pulse| pulse.support_mass().max(0.0))
                .sum();
            let mut contributions: Vec<(ZSource, f32, f32)> = ready
                .iter()
                .filter(|p| !p.is_empty())
                .map(|pulse| {
                    let gain = *self.cfg.gain.get(&pulse.source).unwrap_or(&1.0);
                    let base_w = (pulse.quality * gain).max(1e-6);
                    (pulse.source.clone(), base_w, pulse.normalised_drift())
                })
                .collect();

            if !contributions.is_empty() {
                let mut drifts: Vec<f32> = contributions.iter().map(|(_, _, d)| *d).collect();
                let median = median(&mut drifts);
                let mut weight_sum = 0.0f32;
                let mut numerator = 0.0f32;
                for (source, weight, drift_norm) in contributions.iter_mut() {
                    let robust = huber_weight(*drift_norm - median, self.cfg.robust_delta);
                    *weight *= robust;
                    weight_sum += *weight;
                    numerator += *weight * *drift_norm;
                    attributions.push((source.clone(), *weight));
                }
                if weight_sum > 0.0 {
                    drift = numerator / weight_sum;
                    let inv = 1.0 / weight_sum;
                    for attrib in &mut attributions {
                        attrib.1 *= inv;
                    }
                }
            }
        }

        if attributions.is_empty() {
            attributions.push((ZSource::Microlocal, 0.0));
        }

        let filtered = self.apply_temporal_filters(drift, &mut events);
        let mut z = filtered * self.mag_hat.abs().max(1e-6);
        if filtered.abs() <= f32::EPSILON {
            z = 0.0;
        }

        let z_before_limits = z;
        let limited = slew_limit(self.last_z, z, self.cfg.slew_max);
        if (limited - z).abs() > 1e-5 {
            events.push("slew-limited".to_string());
            z = limited;
        }

        for pulse in &ready {
            if pulse.is_empty() {
                continue;
            }
            let support = pulse.support_strength();
            total_support += support;
            weighted_z += pulse.z_bias * support;
            let weight = support.max(1e-6);
            weighted_quality += pulse.quality * weight;
            quality_weight += weight;
            drift_sum += pulse.normalised_drift() * pulse.quality.max(1e-6);
            drift_weight += pulse.quality.max(1e-6);
            attributions.push((pulse.source, support));
        }

        let mut raw_z = if total_support > 0.0 {
            weighted_z / total_support
        } else {
            0.0
        };

        let mut fused = ZFused {
            ts: now,
            support: total_support,
            drift: if drift_weight > 0.0 {
                (drift_sum / drift_weight).clamp(-1.0, 1.0)
            } else {
                0.0
            },
            quality: if quality_weight > 0.0 {
                (weighted_quality / quality_weight).clamp(0.0, 1.0)
            } else {
                0.0
            },
            events,
            attributions: Vec::new(),
            z: 0.0,
        };

        attributions.sort_by(|a, b| b.1.partial_cmp(&a.1).unwrap_or(Ordering::Equal));
        fused.attributions = attributions;

        let incoming_sign = raw_z.signum();
        if let Some(hold_until) = self.hold_until {
            if now < hold_until {
                fused.events.push("flip-held".to_string());
                raw_z = self.last_z;
            } else {
                self.hold_until = None;
            }
        }
        if self.hold_until.is_none() {
            if let Some(sign) = self.pending_flip_sign.take() {
                fused.events.push("sign-flip".to_string());
                let magnitude = raw_z.abs().max(self.cfg.robust_delta);
                raw_z = magnitude.copysign(sign);
            } else if self.last_z != 0.0
                && incoming_sign != 0.0
                && incoming_sign != self.last_z.signum()
            {
                self.hold_until = Some(now + self.cfg.flip_hold as u64);
                self.pending_flip_sign = Some(incoming_sign);
                fused.events.push("flip-held".to_string());
                raw_z = self.last_z;
            }
        }

        let alpha = self.cfg.alpha_fast.clamp(0.0, 1.0);
        let mut target = lerp(self.last_z, raw_z, alpha);
        let delta = target - self.last_z;
        if delta.abs() > self.cfg.slew_max {
            target = self.last_z + self.cfg.slew_max.copysign(delta);
        }
        target = target.clamp(-self.cfg.z_budget, self.cfg.z_budget);
        self.last_z = target;
        fused.z = target;

        fused
    }

#[cfg(test)]
mod conductor_tests {
    use super::*;

    fn pulse(source: ZSource, ts: u64, drift: f32, quality: f32) -> ZPulse {
        ZPulse {
            source,
            ts,
            band_energy: (drift.abs(), 0.0, 0.0),
            drift,
            z_bias: drift,
            support: ZSupport {
                leading: drift.abs(),
                central: 0.0,
                trailing: 0.0,
            },
            quality,
            stderr: 0.0,
            latency_ms: 0.0,
            tempo: 0.0,
        }
    }

    #[test]
    fn hysteresis_holds_sign_during_flip_window() {
        let mut conductor = ZConductor::new(ZConductorCfg {
            flip_hold: 2,
            ..Default::default()
        });

        let sequence: [f32; 5] = [1.0, 1.0, -1.0, -1.0, 1.0];
        for (idx, sign) in sequence.into_iter().enumerate() {
            conductor.ingest(ZPulse {
                source: ZSource::Microlocal,
                ts: idx as u64,
                band_energy: (1.0 + sign.max(0.0), 0.0, 1.0 + (-sign).max(0.0)),
                drift: sign,
                z_bias: sign,
                support: ZSupport {
                    leading: 1.0 + sign.max(0.0),
                    central: 0.0,
                    trailing: 1.0 + (-sign).max(0.0),
                },
                quality: 1.0,
                stderr: 0.0,
                latency_ms: 0.0,
                tempo: 0.0,
            });
            let fused = conductor.step(idx as u64);
            if idx == 2 {
                assert!(fused.events.iter().any(|e| e == "flip-held"));
            }
        }
    }

    #[test]
    fn conductor_blends_pulses() {
        let cfg = ZConductorCfg {
            alpha_fast: 1.0,
            ..Default::default()
        };
        let mut conductor = ZConductor::new(cfg);
        conductor.ingest(ZPulse {
            tempo: 42.0,
            drift: 0.5,
            z_bias: 0.25,
            ..ZPulse::default()
        });
        let fused = conductor.step(0);
        assert!(fused.z.abs() <= 0.5 + 1e-6);
        assert!((fused.attributions.iter().map(|a| a.weight).sum::<f32>() - 1.0).abs() < 1e-6);
        assert!(fused.events.iter().any(|e| e == "saturated"));
    }
}

#[cfg(test)]
mod latency_tests {
    use super::*;

    fn pulse(source: ZSource, ts: u64, drift: f32, quality: f32) -> ZPulse {
        ZPulse {
            source,
            ts,
            band_energy: (drift.abs(), 0.0, 0.0),
            drift,
            z_bias: drift,
            support: ZSupport {
                leading: drift.abs(),
                central: 0.0,
                trailing: 0.0,
            },
            quality,
            stderr: 0.0,
            latency_ms: 0.0,
            tempo: 0.0,
        }
    }

impl ZRegistry {
    pub fn with_capacity(capacity: usize) -> Self {
        Self {
            emitters: Vec::with_capacity(capacity),
        }
        let estimate = conductor.latency_for(&ZSource::Maxwell).unwrap();
        assert!((estimate - lag as f32).abs() <= 1.0);
    }

    #[test]
    fn latency_aligner_respects_coherence_threshold() {
        let align_cfg = LatencyAlignerCfg {
            window: 256,
            hop: 1,
            max_lag_steps: 40,
            alpha: 0.2,
            coherence_min: 1.1,
            hold_steps: 0,
            fractional: false,
        };
        let mut conductor =
            ZConductor::new(ZConductorCfg::default().with_latency_aligner(align_cfg));
        let mut saw_low = false;
        let mut saw_adjust = false;
        for step in 0..60u64 {
            let ts = step;
            let anchor_drift = (step as f32 * 0.45).sin();
            let target_seed = ((step * 37 + 17) % 101) as f32;
            let target_drift = (target_seed / 50.0) - 1.0;
            conductor.ingest(pulse(ZSource::Microlocal, ts, anchor_drift, 1.0));
            conductor.ingest(pulse(ZSource::Maxwell, ts + 12, target_drift, 1.0));
            let fused = conductor.step(ts);
            if fused
                .events
                .iter()
                .any(|e| e.starts_with("latency.low_coherence"))
            {
                saw_low = true;
            }
            if fused
                .events
                .iter()
                .any(|e| e.starts_with("latency.adjusted"))
            {
                saw_adjust = true;
            }
        }
        assert!(saw_low);
        assert!(!saw_adjust);
    }

    pub fn gather(&mut self, now: u64) -> Vec<ZPulse> {
        let mut pulses = Vec::new();
        for emitter in &mut self.emitters {
            while let Some(mut pulse) = emitter.tick(now) {
                if pulse.quality <= 0.0 {
                    if let Some(hint) = emitter.quality_hint() {
                        pulse.quality = hint;
                    }
                }
                pulses.push(pulse);
            }
        }
        assert!(last_update_step.is_some());
    }

    #[test]
    fn latency_aligner_rejects_non_monotonic_timestamps() {
        let align_cfg = LatencyAlignerCfg {
            window: 128,
            hop: 1,
            max_lag_steps: 32,
            alpha: 0.2,
            coherence_min: 0.2,
            hold_steps: 0,
            fractional: false,
        };
        let mut conductor =
            ZConductor::new(ZConductorCfg::default().with_latency_aligner(align_cfg));
        conductor.ingest(pulse(ZSource::Microlocal, 10, 0.8, 1.0));
        conductor.ingest(pulse(ZSource::Microlocal, 8, 0.6, 1.0));
        let fused = conductor.step(10);
        assert!(fused
            .events
            .iter()
            .any(|e| e.starts_with("latency.invalid_ts")));
    }

    #[test]
    fn latency_aligner_seeds_from_latency_hint() {
        let align_cfg = LatencyAlignerCfg::from_steps(48, 0.2, 0.2, 4)
            .with_window(192)
            .with_hop(1);
        let mut conductor =
            ZConductor::new(ZConductorCfg::default().with_latency_aligner(align_cfg));
        let mut hinted = pulse(ZSource::Graph, 0, 0.5, 1.0);
        hinted.latency_ms = 12.5;
        conductor.ingest(pulse(ZSource::Microlocal, 0, 0.4, 1.0));
        conductor.ingest(hinted);
        conductor.step(0);
        let estimate = conductor.latency_for(&ZSource::Graph).unwrap();
        assert!((estimate - 12.5).abs() <= 1e-3);
    }
}

#[cfg(test)]
mod conductor_config_tests {
    use super::*;
    use std::collections::VecDeque;
    use std::sync::{Arc, Mutex};

    #[derive(Clone, Default, Debug)]
    struct DesireEmitter {
        queue: Arc<Mutex<VecDeque<ZPulse>>>,
    }

    impl DesireEmitter {
        fn new() -> Self {
            Self::default()
        }

        fn enqueue(&self, pulse: ZPulse) {
            self.extend([pulse]);
        }

        fn extend<I>(&self, pulses: I)
        where
            I: IntoIterator<Item = ZPulse>,
        {
            let mut queue = self.queue.lock().unwrap();
            queue.extend(pulses);
        }

        fn tick(&self, now: u64) -> Option<ZPulse> {
            let mut queue = self.queue.lock().unwrap();
            queue.pop_front().map(|mut pulse| {
                pulse.source = ZSource::Desire;
                if pulse.ts == 0 {
                    pulse.ts = now;
                }
                pulse
            })
        }
    }

    #[derive(Default)]
    struct ZRegistry {
        emitters: Vec<DesireEmitter>,
    }

    impl ZRegistry {
        fn new() -> Self {
            Self::default()
        }

        fn register(&mut self, emitter: DesireEmitter) {
            self.emitters.push(emitter);
        }

        fn gather(&self, now: u64) -> Vec<ZPulse> {
            let mut pulses = Vec::new();
            for emitter in &self.emitters {
                if let Some(pulse) = emitter.tick(now) {
                    pulses.push(pulse);
                }
            }
            pulses
        }
    }

    #[test]
    fn conductor_allows_optional_configs() {
        let mut conductor = ZConductor::new(ZConductorCfg::default());
        assert!(conductor.freq.is_none());
        assert!(conductor.adaptive.is_none());
        assert!(conductor.latency.is_none());

        conductor.set_frequency_config(Some(ZFrequencyConfig::new(0.5, 0.1)));
        conductor.set_adaptive_gain_config(Some(ZAdaptiveGainCfg::new(0.1, 1.0, 0.8)));
        conductor.set_latency_aligner(Some(LatencyAlignerCfg::default()));

        assert!(conductor.freq.is_some());
        assert!(conductor.adaptive.is_some());
        assert!(conductor.latency.is_some());

        conductor.set_frequency_config(None);
        conductor.set_adaptive_gain_config(None);
        conductor.set_latency_aligner(None);

        assert!(conductor.freq.is_none());
        assert!(conductor.adaptive.is_none());
        assert!(conductor.latency.is_none());
    }

    #[test]
    fn desire_emitter_retags_pulses() {
        let emitter = DesireEmitter::new();
        let mut registry = ZRegistry::new();
        registry.register(emitter.clone());

        let mut pulse = ZPulse {
            source: ZSource::Microlocal,
            support: ZSupport {
                leading: 0.2,
                central: 0.2,
                trailing: 0.0,
            },
            drift: 0.1,
            ..ZPulse::default()
        };
        emitter.enqueue(pulse);

        let pulses = registry.gather(42);
        assert_eq!(pulses.len(), 1);
        assert_eq!(pulses[0].source, ZSource::Desire);

        pulse.source = ZSource::Maxwell;
        emitter.extend([pulse]);
        let pulses = registry.gather(43);
        assert_eq!(pulses.len(), 1);
        assert_eq!(pulses[0].source, ZSource::Desire);
    }
}<|MERGE_RESOLUTION|>--- conflicted
+++ resolved
@@ -16,11 +16,8 @@
 use std::cmp::Ordering;
 use std::collections::VecDeque;
 
-<<<<<<< HEAD
-=======
 // Microlocal pulse fusion utilities shared between the observability
 // backends and telemetry exporters.
->>>>>>> a7e7bea5
 // [SCALE-TODO] Compatibility shim: ZScale
 #[derive(Clone, Copy, Debug, PartialEq, Default)]
 pub struct ZScale(pub f32);
