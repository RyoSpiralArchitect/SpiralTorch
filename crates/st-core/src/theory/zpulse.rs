// SPDX-License-Identifier: AGPL-3.0-or-later
// © 2025 Ryo ∴ SpiralArchitect (kishkavsesvit@icloud.com)
// Part of SpiralTorch — Licensed under AGPL-3.0-or-later.
// Unauthorized derivative works or closed redistribution prohibited under AGPL §13.

// =============================================================================
//  SpiralReality Proprietary
// Copyright (c) 2025 SpiralReality. All Rights Reserved.
//
// NOTICE: This file contains confidential and proprietary information of
// SpiralReality. ANY USE, COPYING, MODIFICATION, DISTRIBUTION, DISPLAY,
// OR DISCLOSURE OF THIS FILE, IN WHOLE OR IN PART, IS STRICTLY PROHIBITED
// WITHOUT THE PRIOR WRITTEN CONSENT OF SPIRALREALITY.
//
// NO LICENSE IS GRANTED OR IMPLIED BY THIS FILE. THIS SOFTWARE IS PROVIDED
// "AS IS", WITHOUT WARRANTY OF ANY KIND, EXPRESS OR IMPLIED, INCLUDING BUT
// NOT LIMITED TO THE WARRANTIES OF MERCHANTABILITY, FITNESS FOR A PARTICULAR
// PURPOSE AND NON-INFRINGEMENT. IN NO EVENT SHALL SPIRALREALITY OR ITS
// SUPPLIERS BE LIABLE FOR ANY CLAIM, DAMAGES OR OTHER LIABILITY, WHETHER IN
// AN ACTION OF CONTRACT, TORT OR OTHERWISE, ARISING FROM, OUT OF OR IN
// CONNECTION WITH THE SOFTWARE OR THE USE OR OTHER DEALINGS IN THE SOFTWARE.
// =============================================================================

use rustc_hash::FxHashMap;
use std::cmp::Ordering;
use std::collections::VecDeque;

/// Canonical pulse exchanged across the Z-space control stack.
#[derive(Clone, Debug)]
//! Microlocal pulse fusion utilities shared between the observability
//! backends and telemetry exporters.

use std::collections::VecDeque;

/// Origin marker for a captured pulse.
#[derive(Clone, Copy, Debug, PartialEq, Eq, Hash)]
pub enum ZSource {
    Microlocal,
    Maxwell,
    RealGrad,
    Desire,
    Custom(u8),
}

impl Default for ZSource {
    fn default() -> Self {
        Self::Custom(0)
    }
}

/// Envelope information for the leading/central/trailing bands.
#[derive(Clone, Debug, Default, PartialEq)]
pub struct ZSupport {
    pub leading: f32,
    pub central: f32,
    pub trailing: f32,
}

/// Snapshot of a single microlocal pulse observation.
#[derive(Clone, Debug, PartialEq)]
pub struct ZPulse {
    pub source: ZSource,
    pub ts: u64,
    pub tempo: f32,
    pub drift: f32,
    pub z_bias: f32,
    pub support: ZSupport,
    pub band_energy: (f32, f32, f32),
    pub quality: f32,
    pub stderr: f32,
    /// Estimated latency between generation and observation in the caller's time units.
    /// Callers may populate this field to hint the aligner with a prior estimate; when left
    /// at `0.0` the aligner infers the delay from cross-correlation.
    pub latency_ms: f32,
}

impl ZPulse {
    /// Returns the total band energy.
    pub fn total_energy(&self) -> f32 {
        let (above, here, beneath) = self.band_energy;
        above + here + beneath
    }

    /// Returns the drift normalised by the total band energy.
    pub fn normalised_drift(&self) -> f32 {
        let total = self.total_energy().max(1e-6);
        let (above, _, beneath) = self.band_energy;
        (above - beneath) / total
    }

    /// Returns `true` when the pulse carries no actionable signal.
    pub fn is_empty(&self) -> bool {
        self.support <= f32::EPSILON && self.total_energy() <= f32::EPSILON
    }
}

impl Default for ZPulse {
    fn default() -> Self {
        ZPulse {
            source: ZSource::Microlocal,
            ts: 0,
            band_energy: (0.0, 0.0, 0.0),
            drift: 0.0,
            z_bias: 0.0,
            support: 0.0,
            quality: 0.0,
            stderr: 0.0,
            latency_ms: 0.0,
        }
    }
}

fn lerp(a: f32, b: f32, t: f32) -> f32 {
    a + (b - a) * t
}

/// Result of fusing multiple [`ZPulse`] records.
#[derive(Clone, Debug, PartialEq)]
pub struct ZFused {
    pub ts: u64,
    pub support: f32,
    pub drift: f32,
    pub z: f32,
    pub quality: f32,
    pub events: Vec<String>,
    pub attributions: Vec<(ZSource, f32)>,
}

#[derive(Clone, Copy, Debug, Default)]
pub struct ZFrequencyConfig {
    pub smoothing: f32,
    pub minimum_energy: f32,
}

impl ZFrequencyConfig {
    pub fn new(smoothing: f32, minimum_energy: f32) -> Self {
        Self {
            source: ZSource::default(),
            ts: 0,
            tempo: 0.0,
            drift: 0.0,
            z_bias: 0.0,
            support: ZSupport::default(),
            band_energy: (0.0, 0.0, 0.0),
            quality: 0.0,
            stderr: 0.0,
            latency_ms: 0.0,
        }
    }
}

/// Trait implemented by pulse emitters that can feed the conductor.
pub trait ZEmitter: Send {
    /// Identifies the emitter source backing the generated pulses.
    fn name(&self) -> ZSource;

    /// Produces the next available pulse for the provided timestamp.
    fn tick(&mut self, now: u64) -> Option<ZPulse>;
}

/// Configuration for the conductor frequency tracker.
#[derive(Clone, Debug, Default, PartialEq)]
pub struct ZFrequencyConfig {
    pub target_hz: f32,
    pub window_hz: f32,
}

/// Configuration for adaptive gain smoothing.
#[derive(Clone, Debug, Default, PartialEq)]
pub struct ZAdaptiveGainCfg {
    pub min_gain: f32,
    pub max_gain: f32,
    pub smoothing: f32,
}

/// Configuration for latency alignment smoothing.
#[derive(Clone, Debug, Default, PartialEq)]
pub struct ZLatencyConfig {
    pub target_ms: f32,
    pub clamp_ms: f32,
    pub smoothing: f32,
}

impl ZLatencyConfig {
    pub fn new(target_ms: f32, clamp_ms: f32, smoothing: f32) -> Self {
        Self {
            target_ms,
            clamp_ms,
            smoothing,
        }
    }
}

    pub fn update(&mut self, target_ms: f32, clamp_ms: f32, smoothing: f32) {
        self.target_ms = target_ms;
        self.clamp_ms = clamp_ms;
        self.smoothing = smoothing;
    }
}

/// Configuration governing the behaviour of [`ZConductor`].
#[derive(Clone, Debug)]
pub struct ZConductorCfg {
    pub gain: f32,
    pub alpha_fast: f32,
    pub alpha_slow: f32,
    pub slew_max: f32,
    pub flip_hold: u32,
    /// Robustness threshold for the Huber loss.
    pub robust_delta: f32,
    /// Absolute budget allowed for the fused Z output.
    pub z_budget: f32,
    /// Back-calculation coefficient used when the budget engages.
    pub back_calculation: f32,
    /// Optional latency alignment stage applied before fusion.
    pub latency: Option<LatencyAlignerCfg>,
}

impl Default for ZConductorCfg {
    fn default() -> Self {
        Self {
            gain: FxHashMap::default(),
            alpha_fast: 0.35,
            alpha_slow: 0.12,
            slew_max: 0.35,
            flip_hold: 3,
            robust_delta: 0.25,
            z_budget: 1.2,
            back_calculation: 0.5,
            latency: None,
        }
    }
}

impl ZConductorCfg {
    /// Returns a configuration tuned for balanced real-time fusion.
    pub fn balanced() -> Self {
        Self::default()
    }

    /// Enables the latency aligner with the supplied configuration.
    pub fn with_latency_aligner(mut self, cfg: LatencyAlignerCfg) -> Self {
        self.latency = Some(cfg);
        self
    }
}

/// Configuration for the latency alignment stage.
#[derive(Clone, Debug, PartialEq)]
pub struct LatencyAlignerCfg {
    /// Width of the correlation history window (in the same units as [`ZPulse::ts`]).
    pub window: u64,
    /// Hop used when updating the history window and lag estimate.
    pub hop: u64,
    /// Maximum absolute lag explored during cross-correlation (expressed in hops).
    pub max_lag_steps: u32,
    /// Exponential moving-average factor applied to lag updates.
    pub alpha: f32,
    /// Minimum coherence required before committing a lag update.
    pub coherence_min: f32,
    /// Number of evaluation steps a lag estimate is held before another update is allowed.
    pub hold_steps: u32,
    /// Enables parabolic interpolation for sub-hop lag refinement.
    pub fractional: bool,
}

impl Default for LatencyAlignerCfg {
    fn default() -> Self {
        Self {
            window: 256,
            hop: 1,
            max_lag_steps: 64,
            alpha: 0.2,
            coherence_min: 0.25,
            hold_steps: 8,
            fractional: true,
        }
    }
}

impl LatencyAlignerCfg {
    /// Creates a new configuration with the balanced defaults.
    pub fn new() -> Self {
        Self::default()
    }

    /// Returns a latency-aligner profile suitable for most interactive workloads.
    pub fn balanced() -> Self {
        Self::default()
    }

    /// Helper for constructing configurations when only hop-based limits are needed.
    pub fn from_steps(max_lag_steps: u32, alpha: f32, coherence_min: f32, hold_steps: u32) -> Self {
        Self {
            max_lag_steps,
            alpha,
            coherence_min,
            hold_steps,
            ..Self::default()
        }
    }

    /// Overrides the correlation window length.
    pub fn with_window(mut self, window: u64) -> Self {
        self.window = window.max(1);
        self
    }

    /// Overrides the hop used for correlation updates.
    pub fn with_hop(mut self, hop: u64) -> Self {
        self.hop = hop.max(1);
        self
    }
}

#[derive(Clone, Debug)]
struct LagEstimate {
    lag: f32,
    frames_since_update: u32,
}

impl LagEstimate {
    fn new() -> Self {
        Self {
            lag: 0.0,
            frames_since_update: u32::MAX,
        }
    }
}

#[derive(Clone, Debug)]
struct BinAccum {
    index: u64,
    weighted_value: f64,
    weight: f32,
}

impl BinAccum {
    fn mean(&self) -> f32 {
        if self.weight <= f32::EPSILON {
            0.0
        } else {
            (self.weighted_value / self.weight as f64) as f32
        }
    }
}

#[derive(Clone, Debug, Default)]
struct SourceHistory {
    bins: VecDeque<BinAccum>,
    last_ts: Option<u64>,
}

impl SourceHistory {
    fn add_sample(&mut self, ts: u64, index: u64, value: f32, weight: f32) {
        self.last_ts = Some(ts);
        if let Some(back) = self.bins.back_mut() {
            if back.index == index {
                back.weighted_value += (value as f64) * (weight as f64);
                back.weight += weight;
                return;
            }
        }
        self.bins.push_back(BinAccum {
            index,
            weighted_value: (value as f64) * (weight as f64),
            weight,
        });
    }

    fn truncate(&mut self, min_index: u64) {
        while let Some(front) = self.bins.front() {
            if front.index < min_index {
                self.bins.pop_front();
            } else {
                break;
            }
        }
    }

    fn sequence(&self, end_index: u64, len: usize) -> Vec<f32> {
        if len == 0 {
            return Vec::new();
        }
        let start_index = end_index.saturating_sub(len as u64 - 1);
        let mut seq = Vec::with_capacity(len);
        let mut iter = self.bins.iter();
        let mut current = iter.next();
        for idx in start_index..=end_index {
            while let Some(bin) = current {
                if bin.index < idx {
                    current = iter.next();
                } else {
                    break;
                }
            }
            let value = match current {
                Some(bin) if bin.index == idx => bin.mean(),
                _ => 0.0,
            };
            seq.push(value);
        }
        seq
    }

    fn strength_up_to(&self, end_index: u64) -> f32 {
        self.bins
            .iter()
            .filter(|bin| bin.index <= end_index)
            .map(|bin| bin.weight.abs())
            .sum()
    }
}

#[derive(Clone, Debug)]
struct LatencyAlignerState {
    cfg: LatencyAlignerCfg,
    histories: FxHashMap<ZSource, SourceHistory>,
    lags: FxHashMap<ZSource, LagEstimate>,
    last_eval_bin: Option<u64>,
    pending_events: Vec<String>,
}

impl LatencyAlignerState {
    fn new(cfg: LatencyAlignerCfg) -> Self {
        Self {
            cfg,
            histories: FxHashMap::default(),
            lags: FxHashMap::default(),
            last_eval_bin: None,
            pending_events: Vec::new(),
        }
    }

    fn record(&mut self, pulse: &ZPulse) {
        let hop = self.cfg.hop.max(1);
        let bin = pulse.ts / hop;
        let weight = (pulse.quality.max(1e-6) * pulse.support.max(1e-6)).max(1e-6);
        if let Some(history) = self.histories.get(&pulse.source) {
            if let Some(last) = history.last_ts {
                if pulse.ts < last {
                    self.pending_events
                        .push(format!("latency.invalid_ts:{:?}", pulse.source));
                    return;
                }
            }
        }
        if pulse.latency_ms.is_finite() && pulse.latency_ms.abs() > f32::EPSILON {
            self.seed_from_hint(&pulse.source, pulse.latency_ms);
        }
        let history = self
            .histories
            .entry(pulse.source.clone())
            .or_insert_with(SourceHistory::default);
        history.add_sample(pulse.ts, bin, pulse.drift, weight);
    }

    fn seed_from_hint(&mut self, source: &ZSource, hint: f32) {
        let clamped = hint.clamp(-1_000_000.0, 1_000_000.0);
        let estimate = self
            .lags
            .entry(source.clone())
            .or_insert_with(LagEstimate::new);
        if estimate.frames_since_update != u32::MAX {
            return;
        }
        estimate.frames_since_update = self.cfg.hold_steps;
        estimate.lag = clamped;
        self.pending_events
            .push(format!("latency.seeded:{:?}:{:.2}", source, clamped));
    }

    fn prepare(&mut self, now: u64, events: &mut Vec<String>) {
        events.extend(self.pending_events.drain(..));
        let hop = self.cfg.hop.max(1);
        let current_bin = now / hop;
        if let Some(last) = self.last_eval_bin {
            if current_bin == last {
                return;
            }
        }
        self.last_eval_bin = Some(current_bin);
        let mut window_bins = self.cfg.window / hop;
        if window_bins == 0 {
            window_bins = 1;
        }
        let min_index = current_bin.saturating_sub(window_bins.saturating_sub(1));
        for history in self.histories.values_mut() {
            history.truncate(min_index);
        }
        for lag in self.lags.values_mut() {
            lag.frames_since_update = lag.frames_since_update.saturating_add(1);
        }
        self.update_lags(current_bin, window_bins as usize, events);
    }

    fn lag_for(&self, source: &ZSource) -> Option<f32> {
        self.lags.get(source).map(|l| l.lag)
    }

    fn apply(&self, pulse: &mut ZPulse) {
        if let Some(lag) = self.lags.get(&pulse.source) {
            if !lag.lag.is_finite() {
                return;
            }
            let adjusted = shift_timestamp(pulse.ts, lag.lag);
            pulse.latency_ms = lag.lag;
            pulse.ts = adjusted;
        }
    }

    fn update_lags(&mut self, current_bin: u64, window_len: usize, events: &mut Vec<String>) {
        if self.histories.is_empty() {
            return;
        }
        let hop = self.cfg.hop.max(1) as f32;
        let max_lag_bins = self.cfg.max_lag_steps as isize;
        let max_lag_bins = max_lag_bins.max(0);
        if max_lag_bins == 0 {
            return;
        }

        let mut anchor: Option<(ZSource, f32)> = None;
        if let Some(history) = self.histories.get(&ZSource::Microlocal) {
            let strength = history.strength_up_to(current_bin);
            if strength > f32::EPSILON {
                anchor = Some((ZSource::Microlocal, strength));
            }
        }
        for (source, history) in &self.histories {
            let strength = history.strength_up_to(current_bin);
            if strength <= f32::EPSILON {
                continue;
            }
            let update_anchor = match &anchor {
                Some((current, best_strength)) => {
                    if strength > *best_strength + 1e-6 {
                        true
                    } else if (strength - *best_strength).abs() <= 1e-6 {
                        source_priority(source) > source_priority(current)
                    } else {
                        false
                    }
                }
                None => true,
            };
            if update_anchor {
                anchor = Some((source.clone(), strength));
            }
        }

        let (anchor_source, _) = match anchor {
            Some(v) => v,
            None => return,
        };

        let anchor_history = match self.histories.get(&anchor_source) {
            Some(h) => h,
            None => return,
        };

        let anchor_seq = anchor_history.sequence(current_bin, window_len);
        let anchor_power: f32 = anchor_seq.iter().map(|v| v * v).sum();
        if anchor_power <= 1e-9 {
            return;
        }

        self.lags
            .entry(anchor_source.clone())
            .or_insert_with(LagEstimate::new)
            .lag = 0.0;

        for (source, history) in &self.histories {
            if *source == anchor_source {
                continue;
            }
            let target_seq = history.sequence(current_bin, window_len);
            let target_power: f32 = target_seq.iter().map(|v| v * v).sum();
            if target_power <= 1e-9 {
                continue;
            }

            if let Some((coherence, lag_bins, frac_shift)) =
                best_lag(&anchor_seq, &target_seq, max_lag_bins)
            {
                let passes_coherence = coherence >= self.cfg.coherence_min;
                let estimate = self
                    .lags
                    .entry(source.clone())
                    .or_insert_with(LagEstimate::new);
                if !passes_coherence {
                    events.push(format!("latency.low_coherence:{:?}", source));
                    continue;
                }
                if estimate.frames_since_update < self.cfg.hold_steps {
                    events.push(format!("latency.held:{:?}", source));
                    continue;
                }
                let lag_bins = lag_bins as f32 + frac_shift;
                let lag_units = lag_bins * hop;
                let alpha = self.cfg.alpha.clamp(0.0, 1.0);
                if estimate.frames_since_update == u32::MAX || alpha <= 0.0 {
                    estimate.lag = lag_units;
                } else {
                    estimate.lag = (1.0 - alpha) * estimate.lag + alpha * lag_units;
                }
                estimate.frames_since_update = 0;
                events.push(format!("latency.adjusted:{:?}:{:.2}", source, lag_units));
            }
        }
    }
}

fn best_lag(anchor: &[f32], target: &[f32], max_lag: isize) -> Option<(f32, isize, f32)> {
    if anchor.is_empty() || target.is_empty() {
        return None;
    }
    let len = anchor.len().min(target.len());
    if len == 0 {
        return None;
    }
    let mut scores = Vec::new();
    for lag in -max_lag..=max_lag {
        let mut num = 0.0f32;
        let mut denom_a = 0.0f32;
        let mut denom_b = 0.0f32;
        let mut overlap = 0usize;
        for idx in 0..len {
            let j = idx as isize + lag;
            if j < 0 || j >= len as isize {
                continue;
            }
            let a = anchor[idx];
            let b = target[j as usize];
            if !a.is_finite() || !b.is_finite() {
                continue;
            }
            num += a * b;
            denom_a += a * a;
            denom_b += b * b;
            overlap += 1;
        }
        if overlap < 2 || denom_a <= 1e-9 || denom_b <= 1e-9 {
            continue;
        }
        let denom = (denom_a * denom_b).sqrt().max(1e-9);
        let corr = num / denom;
        scores.push((lag, corr));
    }

    if scores.is_empty() {
        return None;
    }

    let mut best = scores[0];
    let mut best_abs = best.1.abs();
    for &(lag, corr) in &scores[1..] {
        let abs = corr.abs();
        if abs > best_abs + 1e-6 {
            best = (lag, corr);
            best_abs = abs;
        } else if (abs - best_abs).abs() <= 1e-6 {
            if lag.abs() < best.0.abs() {
                best = (lag, corr);
                best_abs = abs;
            }
        }
    }

    let (lag, corr) = best;
    let mut frac = 0.0f32;
    if best_abs > 0.0 {
        if let Some(prev) = scores.iter().find(|(l, _)| *l == lag - 1) {
            if let Some(next) = scores.iter().find(|(l, _)| *l == lag + 1) {
                let denom = prev.1 - 2.0 * corr + next.1;
                if denom.abs() > 1e-6 {
                    frac = 0.5 * (prev.1 - next.1) / denom;
                    frac = frac.clamp(-0.5, 0.5);
                }
            }
        }
    }

    Some((best_abs, lag, frac))
}

fn shift_timestamp(ts: u64, lag: f32) -> u64 {
    if !lag.is_finite() {
        return ts;
    }
    let shifted = (ts as f64) - (lag as f64);
    if shifted <= 0.0 {
        0
    } else {
        shifted.round() as u64
    }
}

fn source_priority(source: &ZSource) -> i32 {
    match source {
        ZSource::Microlocal => 4,
        ZSource::Maxwell => 3,
        ZSource::Graph => 3,
        ZSource::Desire => 2,
        ZSource::GW => 2,
        ZSource::Other(_) => 1,
    }
}

/// Attribution assigned to a specific source during fusion.
#[derive(Clone, Debug, PartialEq)]
pub struct ZAttribution {
    pub source: ZSource,
    pub weight: f32,
}

/// Result of a [`ZConductor::step`] call.
#[derive(Clone, Debug, PartialEq)]
pub struct ZFused {
    pub z: f32,
    pub drift: f32,
    pub support: f32,
    pub z_bias: f32,
    pub attributions: Vec<ZAttribution>,
    pub events: Vec<String>,
}

#[derive(Clone, Copy, Debug, Default)]
struct FrequencyFusionSnapshot {
    support: f32,
    drift: f32,
    z_bias: f32,
    z: f32,
}

impl FrequencyFusionSnapshot {
    fn from_fused(fused: &ZFused) -> Self {
        Self {
            support: fused.support,
            drift: fused.drift,
            z_bias: fused.z_bias,
            z: fused.z,
        }
    }
}

#[derive(Clone, Debug)]
struct FrequencyFusionState {
    cfg: ZFrequencyConfig,
    snapshot: Option<FrequencyFusionSnapshot>,
}

impl FrequencyFusionState {
    fn new(cfg: ZFrequencyConfig) -> Self {
        Self {
            cfg,
            snapshot: None,
        }
    }

    fn update_config(&mut self, cfg: ZFrequencyConfig) {
        self.cfg = cfg;
    }

    fn fuse(&mut self, fused: &mut ZFused) {
        if fused.support < self.cfg.minimum_energy {
            self.snapshot = None;
            return;
        }

        if let Some(prev) = self.snapshot {
            let alpha = self.cfg.smoothing.clamp(0.0, 1.0);
            if alpha > 0.0 {
                fused.support = lerp(prev.support, fused.support, alpha);
                fused.drift = lerp(prev.drift, fused.drift, alpha);
                fused.z_bias = lerp(prev.z_bias, fused.z_bias, alpha);
                fused.z = lerp(prev.z, fused.z, alpha);
                fused.events.push("freq.smoothed".to_string());
            }
        }

        self.snapshot = Some(FrequencyFusionSnapshot::from_fused(fused));
    }
}

#[derive(Clone, Debug)]
struct AdaptiveGainState {
    cfg: ZAdaptiveGainCfg,
    gain: f32,
}

impl AdaptiveGainState {
    fn new(cfg: ZAdaptiveGainCfg) -> Self {
        let baseline = cfg.gain_floor.max(1e-6);
        Self {
            cfg,
            gain: baseline,
        }
    }

    fn update_config(&mut self, cfg: ZAdaptiveGainCfg) {
        self.cfg = cfg;
        let floor = self.cfg.gain_floor.max(1e-6);
        let ceil = self.cfg.gain_ceil.max(floor);
        self.gain = self.gain.clamp(floor, ceil);
    }

    fn adapt(&mut self, fused: &mut ZFused) {
        let response = fused.support.abs() + fused.drift.abs() + fused.z_bias.abs();
        let target =
            (self.cfg.gain_floor + response).min(self.cfg.gain_ceil.max(self.cfg.gain_floor));
        let alpha = self.cfg.responsiveness.clamp(0.0, 1.0);
        let previous = self.gain;
        self.gain = lerp(self.gain, target.max(self.cfg.gain_floor.max(1e-6)), alpha);

        fused.z *= self.gain;
        fused.z_bias *= self.gain;
        if (self.gain - previous).abs() > 1e-6 {
            fused.events.push(format!("adaptive.gain:{:.3}", self.gain));
        }
    }
}

/// Stateful conductor that fuses heterogeneous Z pulses into a stabilised control
/// signal while applying anti-windup, hysteresis and slew protections.
#[derive(Clone, Debug)]
pub struct ZConductor {
    cfg: ZConductorCfg,
    freq: Option<FrequencyFusionState>,
    adaptive: Option<AdaptiveGainState>,
    latency: Option<LatencyAlignerState>,
    pending: Vec<ZPulse>,
    sign_hat: f32,
    mag_hat: f32,
    last_sign: f32,
    flip_age: u32,
    last_z: f32,
    last_step_ts: Option<u64>,
}

impl Default for ZConductor {
    fn default() -> Self {
        Self::new(ZConductorCfg::default())
    }
}

impl ZConductor {
    pub fn new(cfg: ZConductorCfg) -> Self {
        let latency_cfg = cfg.latency.clone();
        ZConductor {
            cfg,
            freq: None,
            adaptive: None,
            latency: latency_cfg.map(LatencyAlignerState::new),
            pending: Vec::new(),
            sign_hat: 0.0,
            mag_hat: 0.0,
            last_sign: 0.0,
            flip_age: u32::MAX,
            last_z: 0.0,
            last_step_ts: None,
        }
    }

    pub fn cfg(&self) -> &ZConductorCfg {
        &self.cfg
    }

    /// Returns a mutable reference to the configuration, enabling on-line tuning.
    pub fn cfg_mut(&mut self) -> &mut ZConductorCfg {
        &mut self.cfg
    }

    /// Installs or removes the latency aligner at runtime.
    pub fn set_latency_aligner(&mut self, cfg: Option<LatencyAlignerCfg>) {
        self.cfg.latency = cfg.clone();
        self.latency = cfg.map(LatencyAlignerState::new);
    }

    pub fn set_frequency_config(&mut self, cfg: Option<ZFrequencyConfig>) {
        match (&mut self.freq, cfg) {
            (Some(state), Some(new_cfg)) => state.update_config(new_cfg),
            (slot @ None, Some(new_cfg)) => {
                *slot = Some(FrequencyFusionState::new(new_cfg));
            }
            (state @ Some(_), None) => {
                *state = None;
            }
            (None, None) => {}
        }
    }

    pub fn set_adaptive_gain_config(&mut self, cfg: Option<ZAdaptiveGainCfg>) {
        match (&mut self.adaptive, cfg) {
            (Some(state), Some(new_cfg)) => state.update_config(new_cfg),
            (slot @ None, Some(new_cfg)) => {
                *slot = Some(AdaptiveGainState::new(new_cfg));
            }
            (state @ Some(_), None) => {
                *state = None;
            }
            (None, None) => {}
        }
    }

    /// Returns the currently estimated lag for the supplied source in milliseconds.
    pub fn latency_for(&self, source: &ZSource) -> Option<f32> {
        self.latency
            .as_ref()
            .and_then(|state| state.lag_for(source))
    }

    /// Enqueues a pulse to be considered during the next [`step`](Self::step).
    pub fn ingest(&mut self, mut pulse: ZPulse) {
        if !pulse.quality.is_finite() || pulse.quality <= 0.0 {
            pulse.quality = derive_quality(&pulse);
        } else {
            pulse.quality = pulse.quality.clamp(0.0, 1.0);
        }
        if let Some(latency) = self.latency.as_mut() {
            latency.record(&pulse);
        }
    }

    /// Executes one fusion step at the provided timestamp.
    pub fn step(&mut self, now: u64) -> ZFused {
        let mut events = Vec::new();
        if let Some(latency) = self.latency.as_mut() {
            latency.prepare(now, &mut events);
        }
        let mut ready = Vec::new();
        let mut retained = Vec::with_capacity(self.pending.len());
        for mut pulse in self.pending.drain(..) {
            if let Some(latency) = self.latency.as_ref() {
                latency.apply(&mut pulse);
            }
            if pulse.ts <= now {
                ready.push(pulse);
            } else {
                retained.push(pulse);
            }
        }
        self.pending = retained;

        let mut drift = 0.0;
        let mut attributions = Vec::new();
        let mut total_support = 0.0;

        if !ready.is_empty() {
            total_support = ready
                .iter()
                .filter(|p| !p.is_empty())
                .map(|pulse| pulse.support.max(0.0))
                .sum();
            let mut contributions: Vec<(ZSource, f32, f32)> = ready
                .iter()
                .filter(|p| !p.is_empty())
                .map(|pulse| {
                    let gain = *self.cfg.gain.get(&pulse.source).unwrap_or(&1.0);
                    let base_w = (pulse.quality * gain).max(1e-6);
                    (pulse.source.clone(), base_w, pulse.normalised_drift())
                })
                .collect();

            if !contributions.is_empty() {
                let mut drifts: Vec<f32> = contributions.iter().map(|(_, _, d)| *d).collect();
                let median = median(&mut drifts);
                let mut weight_sum = 0.0f32;
                let mut numerator = 0.0f32;
                for (source, weight, drift_norm) in contributions.iter_mut() {
                    let robust = huber_weight(*drift_norm - median, self.cfg.robust_delta);
                    *weight *= robust;
                    weight_sum += *weight;
                    numerator += *weight * *drift_norm;
                    attributions.push((source.clone(), *weight));
                }
                if weight_sum > 0.0 {
                    drift = numerator / weight_sum;
                    let inv = 1.0 / weight_sum;
                    for attrib in &mut attributions {
                        attrib.1 *= inv;
                    }
                }
            }
        }

        if attributions.is_empty() {
            attributions.push((ZSource::Microlocal, 0.0));
        }

        let filtered = self.apply_temporal_filters(drift, &mut events);
        let mut z = filtered * self.mag_hat.abs().max(1e-6);
        if filtered.abs() <= f32::EPSILON {
            z = 0.0;
        }

        let z_before_limits = z;
        let limited = slew_limit(self.last_z, z, self.cfg.slew_max);
        if (limited - z).abs() > 1e-5 {
            events.push("slew-limited".to_string());
            z = limited;
        }

        let budget = self.cfg.z_budget.max(f32::EPSILON);
        if z.abs() > budget {
            let clamped = z.signum() * budget;
            if self.cfg.back_calculation > 0.0 {
                let correction = self.cfg.back_calculation * (clamped - z_before_limits);
                self.mag_hat = (self.mag_hat + correction).max(0.0);
            }
            z = clamped;
            events.push("saturated".to_string());
        }

        let attributions: Vec<ZAttribution> = attributions
            .into_iter()
            .map(|(source, weight)| ZAttribution { source, weight })
            .collect();

        let mut fused = ZFused {
            z,
            drift,
            support: total_support,
            z_bias: z_before_limits,
            attributions,
            events,
        };

        if let Some(state) = self.freq.as_mut() {
            state.fuse(&mut fused);
        }
        if let Some(state) = self.adaptive.as_mut() {
            state.adapt(&mut fused);
        }

        self.last_z = fused.z;
        self.last_step_ts = Some(now);

        fused
    }

    fn apply_temporal_filters(&mut self, drift: f32, events: &mut Vec<String>) -> f32 {
        let sign = if drift.abs() > f32::EPSILON {
            drift.signum()
        } else {
            self.last_sign
        };

        let mut target_sign = self.last_sign;
        if sign != 0.0 {
            if self.last_sign == 0.0 {
                target_sign = sign;
                self.flip_age = 0;
                events.push("sign-init".to_string());
            } else if (sign - self.last_sign).abs() > f32::EPSILON {
                if self.flip_age <= self.cfg.flip_hold {
                    events.push("flip-held".to_string());
                } else {
                    target_sign = sign;
                    self.flip_age = 0;
                    events.push("sign-flip".to_string());
                }
            }
        }

        self.flip_age = self.flip_age.saturating_add(1);
        self.last_sign = target_sign;

        let alpha_fast = self.cfg.alpha_fast.clamp(0.0, 1.0);
        if alpha_fast > 0.0 {
            self.sign_hat = ema(self.sign_hat, target_sign, alpha_fast);
        }

        let magnitude_target = drift.abs();
        let alpha_slow = self.cfg.alpha_slow.clamp(0.0, 1.0);
        if alpha_slow > 0.0 {
            self.mag_hat = ema(self.mag_hat, magnitude_target, alpha_slow);
        } else {
            self.mag_hat = magnitude_target;
        }

        if self.sign_hat.abs() <= f32::EPSILON {
            0.0
        } else {
            self.sign_hat.signum()
        }
    }
}

impl Default for ZConductor {
    fn default() -> Self {
        ZConductor::new(ZConductorCfg::default())
    }
}

impl Default for ZConductor {
    fn default() -> Self {
        ZConductor::new(ZConductorCfg::default())
    }
<<<<<<< HEAD
=======
}

#[cfg(test)]
mod tests {
    use super::*;

    fn pulse(source: ZSource, ts: u64, drift: f32, quality: f32) -> ZPulse {
        ZPulse {
            source,
            ts,
            band_energy: (drift.abs(), 0.0, 0.0),
            drift,
            z_bias: drift,
            support: 1.0,
            quality,
            stderr: 0.0,
            latency_ms: 0.0,
        }
    }

    #[test]
    fn hysteresis_holds_sign_during_flip_window() {
        let mut conductor = ZConductor::new(ZConductorCfg {
            flip_hold: 2,
            ..Default::default()
        });

        let sequence: [f32; 5] = [1.0, 1.0, -1.0, -1.0, 1.0];
        for (idx, sign) in sequence.into_iter().enumerate() {
            conductor.ingest(ZPulse {
                source: ZSource::Microlocal,
                ts: idx as u64,
                band_energy: (1.0 + sign.max(0.0), 0.0, 1.0 + (-sign).max(0.0)),
                drift: sign,
                z_bias: sign,
                support: 1.0,
                quality: 1.0,
                stderr: 0.0,
                latency_ms: 0.0,
            });
            let fused = conductor.step(idx as u64);
            if idx == 2 {
                assert!(fused.events.iter().any(|e| e == "flip-held"));
            }
        }
    }

    #[test]
    fn conductor_blends_pulses() {
        let cfg = ZConductorCfg {
            alpha_fast: 1.0,
            ..Default::default()
        };
        let mut conductor = ZConductor::new(cfg);
        conductor.ingest(ZPulse {
            tempo: 42.0,
            drift: 0.5,
            z_bias: 0.25,
            ..ZPulse::default()
        });
        let fused = conductor.step(0);
        assert!(fused.z.abs() <= 0.5 + 1e-6);
        assert!((fused.attributions.iter().map(|a| a.weight).sum::<f32>() - 1.0).abs() < 1e-6);
        assert!(fused.events.iter().any(|e| e == "saturated"));
    }
>>>>>>> 3d5d534e
}

#[derive(Clone, Default, Debug)]
pub struct DesireEmitter {
    queue: Arc<Mutex<VecDeque<ZPulse>>>,
}

    #[test]
    fn latency_aligner_tracks_known_offset() {
        let align_cfg = LatencyAlignerCfg {
            window: 256,
            hop: 1,
            max_lag_steps: 80,
            alpha: 0.25,
            coherence_min: 0.2,
            hold_steps: 0,
            fractional: true,
        };
        let mut conductor =
            ZConductor::new(ZConductorCfg::default().with_latency_aligner(align_cfg));
        let lag = 6u64;
        for step in 0..80u64 {
            let ts_anchor = step;
            let ts_target = ts_anchor + lag;
            let drift = (step as f32 * 0.35).sin();
            conductor.ingest(pulse(ZSource::Microlocal, ts_anchor, drift, 1.0));
            conductor.ingest(pulse(ZSource::Maxwell, ts_target, drift, 1.0));
            conductor.step(ts_anchor);
        }
        let estimate = conductor.latency_for(&ZSource::Maxwell).unwrap();
        assert!(
            (estimate - lag as f32).abs() <= 1.0,
            "estimate={} lag={}",
            estimate,
            lag
        );
    }

    #[test]
    fn latency_aligner_respects_coherence_threshold() {
        let align_cfg = LatencyAlignerCfg {
            window: 256,
            hop: 1,
            max_lag_steps: 40,
            alpha: 0.2,
            coherence_min: 1.1,
            hold_steps: 0,
            fractional: false,
        };
        let mut conductor =
            ZConductor::new(ZConductorCfg::default().with_latency_aligner(align_cfg));
        let mut saw_low = false;
        let mut saw_adjust = false;
        for step in 0..60u64 {
            let ts = step;
            let anchor_drift = (step as f32 * 0.45).sin();
            let target_seed = ((step * 37 + 17) % 101) as f32;
            let target_drift = (target_seed / 50.0) - 1.0;
            conductor.ingest(pulse(ZSource::Microlocal, ts, anchor_drift, 1.0));
            conductor.ingest(pulse(ZSource::Maxwell, ts + 12, target_drift, 1.0));
            let fused = conductor.step(ts);
            if fused
                .events
                .iter()
                .any(|e| e.starts_with("latency.low_coherence"))
            {
                saw_low = true;
            }
            if fused
                .events
                .iter()
                .any(|e| e.starts_with("latency.adjusted"))
            {
                saw_adjust = true;
            }
        }
        assert!(saw_low, "expected coherence guard to trigger");
        assert!(
            !saw_adjust,
            "alignment should be suppressed under low coherence"
        );
    }

    #[test]
    fn latency_aligner_honours_hold_frames() {
        let align_cfg = LatencyAlignerCfg {
            window: 256,
            hop: 1,
            max_lag_steps: 64,
            alpha: 0.3,
            coherence_min: 0.2,
            hold_steps: 3,
            fractional: false,
        };
        let mut conductor =
            ZConductor::new(ZConductorCfg::default().with_latency_aligner(align_cfg));
        let mut last_update_step = None;
        for step in 0..60u64 {
            let ts_anchor = step;
            conductor.ingest(pulse(ZSource::Microlocal, ts_anchor, 1.0, 1.0));
            conductor.ingest(pulse(ZSource::Maxwell, ts_anchor + 8, 1.0, 1.0));
            let fused = conductor.step(ts_anchor);
            if fused
                .events
                .iter()
                .any(|e| e.starts_with("latency.adjusted"))
            {
                if let Some(prev) = last_update_step {
                    assert!(step.saturating_sub(prev) >= 3);
                }
                last_update_step = Some(step);
            }
        }
        assert!(last_update_step.is_some());
    }

    #[test]
    fn latency_aligner_rejects_non_monotonic_timestamps() {
        let align_cfg = LatencyAlignerCfg {
            window: 128,
            hop: 1,
            max_lag_steps: 32,
            alpha: 0.2,
            coherence_min: 0.2,
            hold_steps: 0,
            fractional: false,
        };
        let mut conductor =
            ZConductor::new(ZConductorCfg::default().with_latency_aligner(align_cfg));
        conductor.ingest(pulse(ZSource::Microlocal, 10, 0.8, 1.0));
        conductor.ingest(pulse(ZSource::Microlocal, 8, 0.6, 1.0));
        let fused = conductor.step(10);
        assert!(fused
            .events
            .iter()
            .any(|e| e.starts_with("latency.invalid_ts")));
    }

    #[test]
    fn latency_aligner_seeds_from_latency_hint() {
        let align_cfg = LatencyAlignerCfg::from_steps(48, 0.2, 0.2, 4)
            .with_window(192)
            .with_hop(1);
        let mut conductor =
            ZConductor::new(ZConductorCfg::default().with_latency_aligner(align_cfg));
        let mut hinted = pulse(ZSource::Graph, 0, 0.5, 1.0);
        hinted.latency_ms = 12.5;
        conductor.ingest(pulse(ZSource::Microlocal, 0, 0.4, 1.0));
        conductor.ingest(hinted);
        let fused = conductor.step(0);
        let estimate = conductor.latency_for(&ZSource::Graph).unwrap();
        assert!((estimate - 12.5).abs() <= 1e-3);
        assert!(fused.events.iter().any(|e| e.starts_with("latency.seeded")));
    }
}

#[cfg(test)]
mod tests {
    use super::*;

    #[test]
    fn conductor_allows_optional_configs() {
        let mut conductor = ZConductor::new(ZConductorCfg::default());
        assert!(conductor.frequency_cfg.is_none());
        assert!(conductor.adaptive_cfg.is_none());
        assert!(conductor.latency_cfg.is_none());

        conductor.set_frequency_config(Some(ZFrequencyConfig::new(0.5)));
        conductor.set_adaptive_gain_config(Some(ZAdaptiveGainCfg::new(0.1, 1.0, 0.8)));
        conductor.set_latency_config(Some(ZLatencyConfig::new(4)));

        assert!(conductor.frequency_cfg.is_some());
        assert!(conductor.adaptive_cfg.is_some());
        assert!(conductor.latency_cfg.is_some());

        conductor.set_frequency_config(None);
        conductor.set_adaptive_gain_config(None);
        conductor.set_latency_config(None);

        assert!(conductor.frequency_cfg.is_none());
        assert!(conductor.adaptive_cfg.is_none());
        assert!(conductor.latency_cfg.is_none());
    }

    #[test]
    fn desire_emitter_retags_pulses() {
        let emitter = DesireEmitter::new();
        let mut registry = ZRegistry::new();
        registry.register(emitter.clone());

        let mut pulse = ZPulse {
            source: ZSource::Microlocal,
            support: 0.4,
            drift: 0.1,
            ..ZPulse::default()
        };
        emitter.enqueue(pulse);

        let pulses = registry.gather(42);
        assert_eq!(pulses.len(), 1);
        assert_eq!(pulses[0].source, ZSource::Desire);

        pulse.source = ZSource::Maxwell;
        emitter.extend([pulse]);
        let pulses = registry.gather(43);
        assert_eq!(pulses.len(), 1);
        assert_eq!(pulses[0].source, ZSource::Desire);
    }
}

#[cfg(test)]
mod tests {
    use super::*;

    #[test]
    fn conductor_allows_optional_configs() {
        let mut conductor = ZConductor::new(ZConductorCfg::default());
        assert!(conductor.frequency_cfg.is_none());
        assert!(conductor.adaptive_cfg.is_none());
        assert!(conductor.latency_cfg.is_none());

        conductor.set_frequency_config(Some(ZFrequencyConfig::new(0.5)));
        conductor.set_adaptive_gain_config(Some(ZAdaptiveGainCfg::new(0.1, 1.0, 0.8)));
        conductor.set_latency_config(Some(ZLatencyConfig::new(4)));

        assert!(conductor.frequency_cfg.is_some());
        assert!(conductor.adaptive_cfg.is_some());
        assert!(conductor.latency_cfg.is_some());

        conductor.set_frequency_config(None);
        conductor.set_adaptive_gain_config(None);
        conductor.set_latency_config(None);

        assert!(conductor.frequency_cfg.is_none());
        assert!(conductor.adaptive_cfg.is_none());
        assert!(conductor.latency_cfg.is_none());
    }

    #[test]
    fn desire_emitter_retags_pulses() {
        let emitter = DesireEmitter::new();
        let mut registry = ZRegistry::new();
        registry.register(emitter.clone());

        let mut pulse = ZPulse {
            source: ZSource::Microlocal,
            support: 0.4,
            drift: 0.1,
            ..ZPulse::default()
        };
        emitter.enqueue(pulse);

        let pulses = registry.gather(42);
        assert_eq!(pulses.len(), 1);
        assert_eq!(pulses[0].source, ZSource::Desire);

        pulse.source = ZSource::Maxwell;
        emitter.extend([pulse]);
        let pulses = registry.gather(43);
        assert_eq!(pulses.len(), 1);
        assert_eq!(pulses[0].source, ZSource::Desire);
    }
}<|MERGE_RESOLUTION|>--- conflicted
+++ resolved
@@ -1097,8 +1097,6 @@
     fn default() -> Self {
         ZConductor::new(ZConductorCfg::default())
     }
-<<<<<<< HEAD
-=======
 }
 
 #[cfg(test)]
@@ -1164,7 +1162,6 @@
         assert!((fused.attributions.iter().map(|a| a.weight).sum::<f32>() - 1.0).abs() < 1e-6);
         assert!(fused.events.iter().any(|e| e == "saturated"));
     }
->>>>>>> 3d5d534e
 }
 
 #[derive(Clone, Default, Debug)]
