--- conflicted
+++ resolved
@@ -110,7 +110,6 @@
     }
 }
 
-<<<<<<< HEAD
 fn lerp(a: f32, b: f32, t: f32) -> f32 {
     a + (b - a) * t
 }
@@ -125,18 +124,6 @@
     pub quality: f32,
     pub events: Vec<String>,
     pub attributions: Vec<(ZSource, f32)>,
-=======
-/// Origin of a [`ZPulse`].
-#[non_exhaustive]
-#[derive(Clone, Debug, PartialEq, Eq, Hash)]
-pub enum ZSource {
-    Microlocal,
-    Maxwell,
-    Desire,
-    Graph,
-    GW,
-    Other(&'static str),
->>>>>>> 3eb3fe91
 }
 
 #[derive(Clone, Copy, Debug, Default)]
@@ -873,13 +860,10 @@
             last_z: 0.0,
             last_step_ts: None,
         }
-<<<<<<< HEAD
     }
 
     pub fn cfg(&self) -> &ZConductorCfg {
         &self.cfg
-=======
->>>>>>> 3eb3fe91
     }
 
     /// Returns a mutable reference to the configuration, enabling on-line tuning.
@@ -936,10 +920,6 @@
         if let Some(latency) = self.latency.as_mut() {
             latency.record(&pulse);
         }
-<<<<<<< HEAD
-=======
-        self.pending.push(pulse);
->>>>>>> 3eb3fe91
     }
 
     /// Executes one fusion step at the provided timestamp.
@@ -1176,44 +1156,12 @@
         assert!((fused.attributions.iter().map(|a| a.weight).sum::<f32>() - 1.0).abs() < 1e-6);
         assert!(fused.events.iter().any(|e| e == "saturated"));
     }
-<<<<<<< HEAD
 }
 
 #[derive(Clone, Default, Debug)]
 pub struct DesireEmitter {
     queue: Arc<Mutex<VecDeque<ZPulse>>>,
 }
-=======
-
-    #[test]
-    fn slew_limit_bounds_delta_z() {
-        let mut cfg = ZConductorCfg::default();
-        cfg.slew_max = 0.1;
-        cfg.alpha_fast = 1.0;
-        cfg.alpha_slow = 1.0;
-        let mut conductor = ZConductor::new(cfg);
-
-        let mut prev_z = 0.0;
-        for step in 0..3 {
-            conductor.ingest(ZPulse {
-                source: ZSource::Microlocal,
-                ts: step,
-                band_energy: (5.0, 0.0, 0.0),
-                drift: 1.0,
-                z_bias: 1.0,
-                support: 5.0,
-                quality: 1.0,
-                stderr: 0.0,
-                latency_ms: 0.0,
-            });
-            let fused = conductor.step(step);
-            if step > 0 {
-                assert!((fused.z - prev_z).abs() <= 0.1 + 1e-4);
-            }
-            prev_z = fused.z;
-        }
-    }
->>>>>>> 3eb3fe91
 
     #[test]
     fn latency_aligner_tracks_known_offset() {
