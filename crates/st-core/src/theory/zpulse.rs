--- conflicted
+++ resolved
@@ -145,7 +145,6 @@
     }
 }
 
-<<<<<<< HEAD
 /// Trait implemented by pulse emitters that can feed the conductor.
 pub trait ZEmitter: Send {
     /// Identifies the emitter source backing the generated pulses.
@@ -164,9 +163,6 @@
 
 /// Configuration for adaptive gain smoothing.
 #[derive(Clone, Debug, Default, PartialEq)]
-=======
-#[derive(Clone, Copy, Debug, Default)]
->>>>>>> aba093d7
 pub struct ZAdaptiveGainCfg {
     pub min_gain: f32,
     pub max_gain: f32,
@@ -1083,89 +1079,12 @@
     }
 }
 
-<<<<<<< HEAD
 impl Default for ZConductor {
     fn default() -> Self {
         ZConductor::new(ZConductorCfg::default())
     }
 }
 
-=======
-fn derive_quality(pulse: &ZPulse) -> f32 {
-    match pulse.source {
-        ZSource::Microlocal | ZSource::Graph => {
-            let total = pulse.total_energy().max(1e-6);
-            let support_norm = (pulse.support / total).clamp(0.0, 8.0);
-            sigmoid(1.75 * support_norm)
-        }
-        ZSource::Maxwell | ZSource::GW => {
-            let stderr = pulse.stderr.max(1e-6);
-            let snr = (1.0 / stderr).min(1.0);
-            let z = pulse.z_bias.abs().max(pulse.drift.abs());
-            z.tanh() * snr
-        }
-        ZSource::Desire => {
-            if pulse.quality > 0.0 {
-                pulse.quality.clamp(0.0, 1.0)
-            } else {
-                0.5
-            }
-        }
-        ZSource::Other(_) => {
-            if pulse.quality > 0.0 {
-                pulse.quality.clamp(0.0, 1.0)
-            } else {
-                0.5
-            }
-        }
-    }
-}
-
-fn huber_weight(residual: f32, delta: f32) -> f32 {
-    if delta <= 0.0 {
-        return 1.0;
-    }
-    if residual.abs() <= delta {
-        1.0
-    } else {
-        delta / residual.abs()
-    }
-}
-
-fn sigmoid(x: f32) -> f32 {
-    1.0 / (1.0 + (-x).exp())
-}
-
-fn ema(prev: f32, value: f32, alpha: f32) -> f32 {
-    let alpha = alpha.clamp(0.0, 1.0);
-    (1.0 - alpha) * prev + alpha * value
-}
-
-fn lerp(current: f32, target: f32, alpha: f32) -> f32 {
-    let alpha = alpha.clamp(0.0, 1.0);
-    current + (target - current) * alpha
-}
-
-fn median(values: &mut [f32]) -> f32 {
-    if values.is_empty() {
-        return 0.0;
-    }
-    let mid = values.len() / 2;
-    let (_, median, _) =
-        values.select_nth_unstable_by(mid, |a, b| a.partial_cmp(b).unwrap_or(Ordering::Equal));
-    *median
-}
-
-fn slew_limit(prev: f32, next: f32, slew: f32) -> f32 {
-    if slew <= f32::EPSILON {
-        return next;
-    }
-    let delta = next - prev;
-    let clamped = delta.clamp(-slew, slew);
-    prev + clamped
-}
-
->>>>>>> aba093d7
 #[cfg(test)]
 mod tests {
     use super::*;
