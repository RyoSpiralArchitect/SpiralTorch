// SPDX-License-Identifier: AGPL-3.0-or-later
// © 2025 Ryo ∴ SpiralArchitect (kishkavsesvit@icloud.com)
// Part of SpiralTorch — Licensed under AGPL-3.0-or-later.
// Unauthorized derivative works or closed redistribution prohibited under AGPL §13.

//! Canonical Z-space pulse representations and a lightweight conductor used by
//! microlocal, Maxwell, and RealGrad observers.  The previous revision of this
//! file had diverged into an unreadable hybrid of half-finished refactors.  The
//! implementation below intentionally keeps the surface area minimal while still
//! exercising the behaviour required by the public unit tests and downstream
//! callers.  Every routine focuses on deterministic, allocation-friendly data
//! paths so the conductor can run inside the realtime control loop without
//! pulling in async machinery.

use rustc_hash::FxHashMap;
use std::cmp::Ordering;
use std::collections::VecDeque;

// Microlocal pulse fusion utilities shared between the observability
// backends and telemetry exporters.
// [SCALE-TODO] Compatibility shim: ZScale
#[derive(Clone, Copy, Debug, PartialEq, Default)]
pub struct ZScale(pub f32);

impl ZScale {
    pub const ONE: ZScale = ZScale(1.0);

    #[inline]
    pub fn new(v: f32) -> Self {
        Self(v)
    }

    #[inline]
    pub fn value(self) -> f32 {
        self.0
    }
}

/// Support triplet describing Above/Here/Beneath contributions backing a Z pulse.
#[derive(Clone, Copy, Debug, PartialEq)]
pub struct ZSupport {
    pub leading: f32,
    pub central: f32,
    pub trailing: f32,
}

impl ZSupport {
    /// Creates a new support triplet, clamping each component to a finite,
    /// non-negative value.
    pub fn new(leading: f32, central: f32, trailing: f32) -> Self {
        Self {
            leading: clamp_non_negative(leading),
            central: clamp_non_negative(central),
            trailing: clamp_non_negative(trailing),
        }
    }

    /// Builds a support triplet straight from an Above/Here/Beneath energy tuple.
    pub fn from_band_energy(bands: (f32, f32, f32)) -> Self {
        Self::new(bands.0, bands.1, bands.2)
    }

    /// Returns the total perimeter mass supporting the pulse.
    pub fn total(&self) -> f32 {
        self.leading + self.central + self.trailing
    }

    /// Returns `true` when all support components vanish.
    pub fn is_empty(&self) -> bool {
        self.leading <= f32::EPSILON
            && self.central <= f32::EPSILON
            && self.trailing <= f32::EPSILON
    }

    /// Maximum absolute component used by stability heuristics.
    pub fn max_component(&self) -> f32 {
        self.leading
            .abs()
            .max(self.central.abs())
            .max(self.trailing.abs())
    }
}

impl Default for ZSupport {
    fn default() -> Self {
        Self {
            leading: 0.0,
            central: 0.0,
            trailing: 0.0,
        }
    }
}

fn clamp_non_negative(value: f32) -> f32 {
    if value.is_finite() {
        value.max(0.0)
    } else {
        0.0
    }
}

/// Encodes the physical and logarithmic radius of a Z pulse.
#[derive(Clone, Copy, Debug, PartialEq)]
pub struct ZScale {
    pub physical_radius: f32,
    pub log_radius: f32,
}

impl ZScale {
    /// Creates a new scale from a physical radius, rejecting non-positive or non-finite values.
    pub fn new(physical_radius: f32) -> Option<Self> {
        if physical_radius.is_finite() && physical_radius > 0.0 {
            Some(Self {
                physical_radius,
                log_radius: physical_radius.ln(),
            })
        } else {
            None
        }
    }

    /// Reconstructs a scale from its logarithmic radius.
    pub fn from_log(log_radius: f32) -> Option<Self> {
        if log_radius.is_finite() {
            let physical = log_radius.exp();
            if physical.is_finite() && physical > 0.0 {
                return Some(Self {
                    physical_radius: physical,
                    log_radius,
                });
            }
        }
        None
    }

    /// Builds a scale directly from precomputed components.
    pub fn from_components(physical_radius: f32, log_radius: f32) -> Option<Self> {
        if physical_radius.is_finite() && physical_radius > 0.0 && log_radius.is_finite() {
            Some(Self {
                physical_radius,
                log_radius,
            })
        } else {
            None
        }
    }

    /// Linearly interpolates between two scales.
    pub fn lerp(a: ZScale, b: ZScale, t: f32) -> ZScale {
        let clamped = t.clamp(0.0, 1.0);
        let physical = a.physical_radius + (b.physical_radius - a.physical_radius) * clamped;
        let log = a.log_radius + (b.log_radius - a.log_radius) * clamped;
        Self::from_components(physical, log).unwrap_or_else(|| if clamped < 0.5 { a } else { b })
    }

    /// Computes the weighted centroid of a collection of scales.
    pub fn weighted_average<I>(weights: I) -> Option<Self>
    where
        I: IntoIterator<Item = (ZScale, f32)>,
    {
        let mut total = 0.0f32;
        let mut physical = 0.0f32;
        let mut log = 0.0f32;
        for (scale, weight) in weights {
            if weight.is_finite() && weight > 0.0 {
                total += weight;
                physical += scale.physical_radius * weight;
                log += scale.log_radius * weight;
            }
        }
        if total > 0.0 {
            Self::from_components(physical / total, log / total)
        } else {
            None
        }
    }
}

/// Identifies the origin of a [`ZPulse`].
#[derive(Clone, Copy, Debug, PartialEq, Eq, Hash)]
pub enum ZSource {
    Microlocal,
    Maxwell,
    Graph,
    Desire,
    RealGrad,
    GW,
    Other(&'static str),
}

impl Default for ZSource {
    fn default() -> Self {
        ZSource::Microlocal
    }
}

/// Snapshot of a single Z-space pulse observation.
#[derive(Clone, Debug, PartialEq)]
pub struct ZPulse {
    pub source: ZSource,
    pub ts: u64,
    pub tempo: f32,
    pub band_energy: (f32, f32, f32),
    pub drift: f32,
    pub z_bias: f32,
    pub support: ZSupport,
    pub scale: Option<ZScale>,
    pub quality: f32,
    pub stderr: f32,
    pub latency_ms: f32,
}

impl ZPulse {
    /// Returns the total support mass across all bands.
    pub fn support_mass(&self) -> f32 {
        self.support.leading + self.support.central + self.support.trailing
    }

    /// Returns the total band energy.
    pub fn total_energy(&self) -> f32 {
        let (a, h, b) = self.band_energy;
        a + h + b
    }

    pub fn normalised_drift(&self) -> f32 {
        let total = self.total_energy().max(1e-6);
        let (a, _, b) = self.band_energy;
        (a - b) / total
    }

    pub fn is_empty(&self) -> bool {
        self.support.is_empty() && self.total_energy() <= f32::EPSILON
    }

    fn support_strength(&self) -> f32 {
        self.support.total().max(0.0)
    }
}

impl Default for ZPulse {
    fn default() -> Self {
        Self {
            source: ZSource::Microlocal,
            ts: 0,
            tempo: 0.0,
            band_energy: (0.0, 0.0, 0.0),
            drift: 0.0,
            z_bias: 0.0,
            support: ZSupport::default(),
            scale: None,
            quality: 0.0,
            stderr: 0.0,
            latency_ms: 0.0,
            tempo: 0.0,
        }
    }
}

fn lerp(a: f32, b: f32, t: f32) -> f32 {
    a + (b - a) * t
}

<<<<<<< HEAD
/// Encodes the physical and logarithmic radius of a Z pulse.
#[derive(Clone, Copy, Debug, PartialEq)]
pub struct ZScale {
    pub physical_radius: f32,
    pub log_radius: f32,
}

impl ZScale {
    /// Creates a new scale from a physical radius, rejecting non-positive or
    /// non-finite values.
    pub fn new(physical_radius: f32) -> Option<Self> {
        if physical_radius.is_finite() && physical_radius > 0.0 {
            Some(Self {
                physical_radius,
                log_radius: physical_radius.ln(),
            })
        } else {
            None
        }
    }

    /// Reconstructs a scale from its logarithmic radius.
    pub fn from_log(log_radius: f32) -> Option<Self> {
        if log_radius.is_finite() {
            let physical = log_radius.exp();
            if physical.is_finite() && physical > 0.0 {
                return Some(Self {
                    physical_radius: physical,
                    log_radius,
                });
            }
        }
        None
    }

    /// Builds a scale directly from precomputed components, enforcing the
    /// invariants required by the other constructors.
    pub fn from_components(physical_radius: f32, log_radius: f32) -> Option<Self> {
        if physical_radius.is_finite() && physical_radius > 0.0 && log_radius.is_finite() {
            Some(Self {
                physical_radius,
                log_radius,
            })
        } else {
            None
        }
    }

    /// Linearly interpolates between two scales.
    pub fn lerp(a: ZScale, b: ZScale, t: f32) -> ZScale {
        let clamped = t.clamp(0.0, 1.0);
        let physical = a.physical_radius + (b.physical_radius - a.physical_radius) * clamped;
        let log = a.log_radius + (b.log_radius - a.log_radius) * clamped;
        Self::from_components(physical, log).unwrap_or_else(|| if clamped < 0.5 { a } else { b })
    }

    /// Computes the weighted centroid of a collection of scales.
    pub fn weighted_average<I>(weights: I) -> Option<Self>
    where
        I: IntoIterator<Item = (ZScale, f32)>,
    {
        let mut sum_phys = 0.0f32;
        let mut sum_log = 0.0f32;
        let mut total = 0.0f32;
        for (scale, weight) in weights {
            if !weight.is_finite() || weight <= 0.0 {
                continue;
            }
            sum_phys += scale.physical_radius * weight;
            sum_log += scale.log_radius * weight;
            total += weight;
        }
        if total > 0.0 {
            ZScale::from_components(sum_phys / total, sum_log / total)
        } else {
            None
        }
    }
}

/// Identifies a source capable of emitting [`ZPulse`] records.
=======
/// Trait implemented by pulse emitters that can feed the conductor.
>>>>>>> 4da76422
pub trait ZEmitter: Send {
    /// Identifies the emitter source backing the generated pulses.
    fn name(&self) -> ZSource;

    /// Produces the next available pulse for the provided timestamp.
    fn tick(&mut self, now: u64) -> Option<ZPulse>;
}

/// Configuration for the conductor frequency tracker.
#[derive(Clone, Copy, Debug, Default, PartialEq)]
pub struct ZFrequencyConfig {
    pub smoothing: f32,
    pub minimum_energy: f32,
}

impl ZFrequencyConfig {
    pub fn new(smoothing: f32, minimum_energy: f32) -> Self {
        Self {
            smoothing: smoothing.clamp(0.0, 1.0),
            minimum_energy: minimum_energy.max(0.0),
        }
    }
}

/// Configuration for adaptive gain smoothing.
#[derive(Clone, Copy, Debug, PartialEq)]
pub struct ZAdaptiveGainCfg {
    pub gain_floor: f32,
    pub gain_ceil: f32,
    pub responsiveness: f32,
}

impl Default for ZAdaptiveGainCfg {
    fn default() -> Self {
        Self {
            gain_floor: 0.0,
            gain_ceil: 1.0,
            responsiveness: 0.0,
        }
    }
}

impl ZAdaptiveGainCfg {
    pub fn new(gain_floor: f32, gain_ceil: f32, responsiveness: f32) -> Self {
        let floor = gain_floor.max(0.0);
        let ceil = gain_ceil.max(floor);
        Self {
            gain_floor: floor,
            gain_ceil: ceil,
            responsiveness: responsiveness.clamp(0.0, 1.0),
        }
    }

    pub fn update(&mut self, gain_floor: f32, gain_ceil: f32, responsiveness: f32) {
        *self = Self::new(gain_floor, gain_ceil, responsiveness);
    }
}

/// Configuration governing the behaviour of [`ZConductor`].
#[derive(Clone, Debug)]
pub struct ZConductorCfg {
    pub gain: FxHashMap<ZSource, f32>,
    pub alpha_fast: f32,
    pub alpha_slow: f32,
    pub slew_max: f32,
    pub flip_hold: u32,
    /// Robustness threshold for the Huber loss.
    pub robust_delta: f32,
    /// Absolute budget allowed for the fused Z output.
    pub z_budget: f32,
    /// Back-calculation coefficient used when the budget engages.
    pub back_calculation: f32,
    /// Optional latency alignment stage applied before fusion.
    pub latency: Option<LatencyAlignerCfg>,
}

impl Default for ZAdaptiveGainCfg {
    fn default() -> Self {
        Self {
            gain_floor: 0.0,
            gain_ceil: 1.0,
            responsiveness: 0.0,
        }
    }
}

impl ZAdaptiveGainCfg {
    pub fn new(gain_floor: f32, gain_ceil: f32, responsiveness: f32) -> Self {
        let gain_floor = gain_floor.max(0.0);
        Self {
            gain_floor,
            gain_ceil: gain_ceil.max(gain_floor),
            responsiveness: responsiveness.clamp(0.0, 1.0),
        }
    }
}

/// Configuration for the latency alignment stage.
#[derive(Clone, Copy, Debug, PartialEq)]
pub struct LatencyAlignerCfg {
    pub window: u64,
    pub hop: u64,
    pub max_lag_steps: u32,
    pub alpha: f32,
    pub coherence_min: f32,
    pub hold_steps: u32,
    pub fractional: bool,
}

impl LatencyAlignerCfg {
    pub fn balanced() -> Self {
        Self {
            window: 128,
            hop: 1,
            max_lag_steps: 48,
            alpha: 0.25,
            coherence_min: 0.2,
            hold_steps: 2,
            fractional: false,
        }
    }

    pub fn from_steps(max_lag_steps: u32, alpha: f32, coherence_min: f32, hold_steps: u32) -> Self {
        Self {
            max_lag_steps,
            alpha,
            coherence_min,
            hold_steps,
            ..Self::balanced()
        }
    }

    pub fn with_window(mut self, window: u64) -> Self {
        self.window = window.max(1);
        self
    }

    pub fn with_hop(mut self, hop: u64) -> Self {
        self.hop = hop.max(1);
        self
    }
}

impl Default for LatencyAlignerCfg {
    fn default() -> Self {
        Self::balanced()
    }
}

#[derive(Clone, Debug, Default)]
struct SourceLast {
    ts: u64,
    strength: f32,
}

#[derive(Clone, Debug)]
struct LagEstimate {
    lag: f32,
    frames_since_update: u32,
}

impl Default for LagEstimate {
    fn default() -> Self {
        Self {
            lag: 0.0,
            frames_since_update: u32::MAX,
        }
    }
}

#[derive(Clone, Debug)]
pub(crate) struct LatencyAlignerState {
    cfg: LatencyAlignerCfg,
    last: FxHashMap<ZSource, SourceLast>,
    lags: FxHashMap<ZSource, LagEstimate>,
    pending_events: Vec<String>,
}

impl LatencyAlignerState {
    fn new(cfg: LatencyAlignerCfg) -> Self {
        Self {
            cfg,
            last: FxHashMap::default(),
            lags: FxHashMap::default(),
            pending_events: Vec::new(),
        }
    }

    fn record(&mut self, pulse: &ZPulse) {
        let hop = self.cfg.hop.max(1);
        let bin = pulse.ts / hop;
        let weight = (pulse.quality.max(1e-6) * pulse.support_mass().max(1e-6)).max(1e-6);
        if let Some(history) = self.histories.get(&pulse.source) {
            if let Some(last) = history.last_ts {
                if pulse.ts < last {
                    self.pending_events
                        .push(format!("latency.invalid_ts:{:?}", pulse.source));
                    return;
                }
            }
        }
        if pulse.latency_ms.is_finite() && pulse.latency_ms.abs() > f32::EPSILON {
            let entry = self
                .lags
                .entry(pulse.source)
                .or_insert_with(LagEstimate::default);
            entry.lag = pulse.latency_ms;
            entry.frames_since_update = 0;
            self.pending_events.push(format!(
                "latency.seeded:{:?}:{:.2}",
                pulse.source, entry.lag
            ));
        }
    }

    fn increment_all(&mut self) {
        for lag in self.lags.values_mut() {
            if lag.frames_since_update != u32::MAX {
                lag.frames_since_update = lag.frames_since_update.saturating_add(1);
            }
        }
    }

    fn prepare(&mut self, now: u64, events: &mut Vec<String>) {
        events.extend(self.pending_events.drain(..));
        let Some(anchor) = self.last.get(&ZSource::Microlocal).cloned() else {
            self.increment_all();
            return;
        };
        if self.cfg.coherence_min > 1.0 {
            for source in self.last.keys() {
                if *source != ZSource::Microlocal {
                    events.push(format!("latency.low_coherence:{:?}", source));
                }
            }
            self.increment_all();
            return;
        }

        let hop = self.cfg.hop.max(1) as f32;
        let max_lag = self.cfg.max_lag_steps.max(1) as f32;
        for (source, state) in self.last.clone() {
            if source == ZSource::Microlocal {
                continue;
            }
            let entry = self.lags.entry(source).or_insert_with(LagEstimate::default);
            if entry.frames_since_update != u32::MAX
                && entry.frames_since_update < self.cfg.hold_steps
            {
                events.push(format!("latency.held:{:?}", source));
                continue;
            }
            let raw_lag_bins = (state.ts as i64 - anchor.ts as i64) as f32;
            let clamped = raw_lag_bins.clamp(-max_lag, max_lag);
            let lag_units = clamped * hop;
            if entry.frames_since_update == u32::MAX {
                entry.lag = lag_units;
            } else {
                let alpha = self.cfg.alpha.clamp(0.0, 1.0);
                entry.lag = lerp(entry.lag, lag_units, alpha);
            }
            entry.frames_since_update = 0;
            events.push(format!("latency.adjusted:{:?}:{:.2}", source, entry.lag));
        }

        self.increment_all();
        // Reset the anchor timestamp so future stale pulses do not inherit it.
        self.last.insert(
            ZSource::Microlocal,
            SourceLast {
                ts: now,
                strength: anchor.strength,
            },
        );
    }

    fn apply(&self, pulse: &mut ZPulse) {
        if let Some(lag) = self.lags.get(&pulse.source) {
            if lag.lag.is_finite() {
                pulse.latency_ms = lag.lag;
                pulse.ts = shift_timestamp(pulse.ts, lag.lag, self.cfg.hop);
            }
        }
    }

    fn lag_for(&self, source: &ZSource) -> Option<f32> {
        self.lags.get(source).map(|lag| lag.lag)
    }
}

/// Configuration governing the behaviour of [`ZConductor`].
#[derive(Clone, Debug)]
pub struct ZConductorCfg {
    pub alpha_fast: f32,
    pub alpha_slow: f32,
    pub flip_hold: u32,
    pub slew_max: f32,
    pub z_budget: f32,
    pub robust_delta: f32,
    pub latency_align: bool,
    pub latency: Option<LatencyAlignerCfg>,
}

fn source_priority(source: &ZSource) -> i32 {
    match source {
        ZSource::Microlocal => 4,
        ZSource::Maxwell => 3,
        ZSource::Graph => 3,
        ZSource::RealGrad => 3,
        ZSource::Desire => 2,
        ZSource::GW => 2,
        ZSource::Other(_) => 1,
    }
}

fn derive_quality(pulse: &ZPulse) -> f32 {
    let support_score = pulse.support_mass().max(0.0) / (pulse.support_mass().max(0.0) + 1.0);
    let energy = pulse.total_energy().max(0.0);
    let energy_score = energy / (energy + 1.0);
    let drift_score = pulse.drift.abs().tanh();
    let stderr_score = if pulse.stderr.is_finite() && pulse.stderr > 0.0 {
        (1.0 / (1.0 + pulse.stderr)).clamp(0.0, 1.0)
    } else {
        1.0
    };

    let score = 0.4 * support_score + 0.3 * energy_score + 0.3 * drift_score;
    (score * stderr_score).clamp(0.0, 1.0)
}

fn median(values: &mut [f32]) -> f32 {
    if values.is_empty() {
        return 0.0;
    }
    values.sort_by(|a, b| {
        match (a.is_finite(), b.is_finite()) {
            (true, true) => a.partial_cmp(b).unwrap_or(Ordering::Equal),
            (true, false) => Ordering::Less,
            (false, true) => Ordering::Greater,
            (false, false) => Ordering::Equal,
        }
    });
    let mid = values.len() / 2;
    if values.len() % 2 == 0 {
        (values[mid - 1] + values[mid]) * 0.5
    } else {
        values[mid]
    }
}

fn huber_weight(residual: f32, delta: f32) -> f32 {
    let delta = delta.max(1e-6);
    let abs = residual.abs();
    if abs <= delta {
        1.0
    } else {
        (delta / abs).clamp(0.0, 1.0)
    }
}

fn slew_limit(previous: f32, target: f32, max_delta: f32) -> f32 {
    let limit = max_delta.abs();
    if limit <= f32::EPSILON {
        return target;
    }
    let delta = target - previous;
    if delta > limit {
        previous + limit
    } else if delta < -limit {
        previous - limit
    } else {
        target
    }
}

fn ema(previous: f32, target: f32, alpha: f32) -> f32 {
    previous + alpha * (target - previous)
}

/// Attribution assigned to a specific source during fusion.
#[derive(Clone, Debug, PartialEq)]
pub struct ZAttribution {
    pub source: ZSource,
    pub weight: f32,
}

/// Result of a [`ZConductor::step`] call.
#[derive(Clone, Debug, PartialEq)]
pub struct ZFused {
    pub ts: u64,
    pub z: f32,
    pub support: f32,
    pub drift: f32,
    pub quality: f32,
    pub events: Vec<String>,
    pub attributions: Vec<(ZSource, f32)>,
}

/// Stateful conductor that fuses heterogeneous Z pulses into a stabilised control signal.
#[derive(Clone)]
pub struct ZConductor {
    cfg: ZConductorCfg,
    pub(crate) freq: Option<ZFrequencyConfig>,
    pub(crate) adaptive: Option<ZAdaptiveGainCfg>,
    pub(crate) latency: Option<LatencyAlignerState>,
    pending: VecDeque<ZPulse>,
    last_step: Option<u64>,
    last_z: f32,
    hold_until: Option<u64>,
    pending_flip_sign: Option<f32>,
}

impl Default for ZConductor {
    fn default() -> Self {
        Self::new(ZConductorCfg::default())
    }
}

impl ZConductor {
    pub fn new(cfg: ZConductorCfg) -> Self {
        let latency = cfg.latency.unwrap_or_else(LatencyAlignerCfg::balanced);
        Self {
            cfg,
            freq: None,
            adaptive: None,
            latency: Some(LatencyAlignerState::new(latency)),
            pending: VecDeque::new(),
            last_step: None,
            last_z: 0.0,
            hold_until: None,
            pending_flip_sign: None,
        }
    }

    pub fn cfg(&self) -> &ZConductorCfg {
        &self.cfg
    }

    pub fn cfg_mut(&mut self) -> &mut ZConductorCfg {
        &mut self.cfg
    }

    pub fn set_frequency_config(&mut self, cfg: Option<ZFrequencyConfig>) {
        self.freq = cfg;
    }

    pub fn set_adaptive_gain_config(&mut self, cfg: Option<ZAdaptiveGainCfg>) {
        self.adaptive = cfg;
    }

    pub fn set_latency_aligner(&mut self, cfg: Option<LatencyAlignerCfg>) {
        self.latency = cfg.map(LatencyAlignerState::new);
    }

    pub fn latency_for(&self, source: &ZSource) -> Option<f32> {
        self.latency
            .as_ref()
            .and_then(|state| state.lag_for(source))
    }

    pub fn ingest(&mut self, mut pulse: ZPulse) {
        if !pulse.quality.is_finite() || pulse.quality <= 0.0 {
            pulse.quality = derive_quality(&pulse);
        } else {
            pulse.quality = pulse.quality.clamp(0.0, 1.0);
        }
        if let Some(lat) = self.latency.as_mut() {
            lat.record(&pulse);
        }
        self.pending.push_back(pulse);
    }

    pub fn step(&mut self, now: u64) -> ZFused {
        self.last_step = Some(now);
        let mut events = Vec::new();
        if let Some(latency) = self.latency.as_mut() {
            latency.prepare(now, &mut events);
        }

        let mut ready = Vec::new();
        let mut retained = VecDeque::with_capacity(self.pending.len());
        while let Some(mut pulse) = self.pending.pop_front() {
            if self.cfg.latency_align {
                if let Some(lat) = self.latency.as_ref() {
                    lat.apply(&mut pulse);
                }
            }
            if pulse.ts <= now {
                ready.push(pulse);
            } else {
                retained.push_back(pulse);
            }
        }
        self.pending = retained;

        let mut drift = 0.0;
        let mut attributions = Vec::new();
        let mut total_support = 0.0;

        if !ready.is_empty() {
            total_support = ready
                .iter()
                .filter(|p| !p.is_empty())
                .map(|pulse| pulse.support_mass().max(0.0))
                .sum();
            let mut contributions: Vec<(ZSource, f32, f32)> = ready
                .iter()
                .filter(|p| !p.is_empty())
                .map(|pulse| {
                    let gain = *self.cfg.gain.get(&pulse.source).unwrap_or(&1.0);
                    let base_w = (pulse.quality * gain).max(1e-6);
                    (pulse.source.clone(), base_w, pulse.normalised_drift())
                })
                .collect();

            if !contributions.is_empty() {
                let mut drifts: Vec<f32> = contributions.iter().map(|(_, _, d)| *d).collect();
                let median = median(&mut drifts);
                let mut weight_sum = 0.0f32;
                let mut numerator = 0.0f32;
                for (source, weight, drift_norm) in contributions.iter_mut() {
                    let robust = huber_weight(*drift_norm - median, self.cfg.robust_delta);
                    *weight *= robust;
                    weight_sum += *weight;
                    numerator += *weight * *drift_norm;
                    attributions.push((source.clone(), *weight));
                }
                if weight_sum > 0.0 {
                    drift = numerator / weight_sum;
                    let inv = 1.0 / weight_sum;
                    for attrib in &mut attributions {
                        attrib.1 *= inv;
                    }
                }
            }
        }

        if attributions.is_empty() {
            attributions.push((ZSource::Microlocal, 0.0));
        }

        let filtered = self.apply_temporal_filters(drift, &mut events);
        let mut z = filtered * self.mag_hat.abs().max(1e-6);
        if filtered.abs() <= f32::EPSILON {
            z = 0.0;
        }

        let z_before_limits = z;
        let limited = slew_limit(self.last_z, z, self.cfg.slew_max);
        if (limited - z).abs() > 1e-5 {
            events.push("slew-limited".to_string());
            z = limited;
        }

        for pulse in &ready {
            if pulse.is_empty() {
                continue;
            }
            let support = pulse.support_strength();
            total_support += support;
            weighted_z += pulse.z_bias * support;
            let weight = support.max(1e-6);
            weighted_quality += pulse.quality * weight;
            quality_weight += weight;
            drift_sum += pulse.normalised_drift() * pulse.quality.max(1e-6);
            drift_weight += pulse.quality.max(1e-6);
            attributions.push((pulse.source, support));
        }

        let mut raw_z = if total_support > 0.0 {
            weighted_z / total_support
        } else {
            0.0
        };

        let mut fused = ZFused {
            ts: now,
            support: total_support,
            drift: if drift_weight > 0.0 {
                (drift_sum / drift_weight).clamp(-1.0, 1.0)
            } else {
                0.0
            },
            quality: if quality_weight > 0.0 {
                (weighted_quality / quality_weight).clamp(0.0, 1.0)
            } else {
                0.0
            },
            events,
            attributions: Vec::new(),
            z: 0.0,
        };

        attributions.sort_by(|a, b| b.1.partial_cmp(&a.1).unwrap_or(Ordering::Equal));
        fused.attributions = attributions;

        let incoming_sign = raw_z.signum();
        if let Some(hold_until) = self.hold_until {
            if now < hold_until {
                fused.events.push("flip-held".to_string());
                raw_z = self.last_z;
            } else {
                self.hold_until = None;
            }
        }
        if self.hold_until.is_none() {
            if let Some(sign) = self.pending_flip_sign.take() {
                fused.events.push("sign-flip".to_string());
                let magnitude = raw_z.abs().max(self.cfg.robust_delta);
                raw_z = magnitude.copysign(sign);
            } else if self.last_z != 0.0
                && incoming_sign != 0.0
                && incoming_sign != self.last_z.signum()
            {
                self.hold_until = Some(now + self.cfg.flip_hold as u64);
                self.pending_flip_sign = Some(incoming_sign);
                fused.events.push("flip-held".to_string());
                raw_z = self.last_z;
            }
        }

        let alpha = self.cfg.alpha_fast.clamp(0.0, 1.0);
        let mut target = lerp(self.last_z, raw_z, alpha);
        let delta = target - self.last_z;
        if delta.abs() > self.cfg.slew_max {
            target = self.last_z + self.cfg.slew_max.copysign(delta);
        }
        target = target.clamp(-self.cfg.z_budget, self.cfg.z_budget);
        self.last_z = target;
        fused.z = target;

        fused
    }

#[cfg(test)]
mod conductor_tests {
    use super::*;

    fn pulse(source: ZSource, ts: u64, drift: f32, quality: f32) -> ZPulse {
        ZPulse {
            source,
            ts,
            band_energy: (drift.abs(), 0.0, 0.0),
            drift,
            z_bias: drift,
            support: ZSupport {
                leading: drift.abs(),
                central: 0.0,
                trailing: 0.0,
            },
            quality,
            stderr: 0.0,
            latency_ms: 0.0,
            tempo: 0.0,
        }
    }

    #[test]
    fn hysteresis_holds_sign_during_flip_window() {
        let mut conductor = ZConductor::new(ZConductorCfg {
            flip_hold: 2,
            ..Default::default()
        });

        let sequence: [f32; 5] = [1.0, 1.0, -1.0, -1.0, 1.0];
        for (idx, sign) in sequence.into_iter().enumerate() {
            conductor.ingest(ZPulse {
                source: ZSource::Microlocal,
                ts: idx as u64,
                band_energy: (1.0 + sign.max(0.0), 0.0, 1.0 + (-sign).max(0.0)),
                drift: sign,
                z_bias: sign,
                support: ZSupport {
                    leading: 1.0 + sign.max(0.0),
                    central: 0.0,
                    trailing: 1.0 + (-sign).max(0.0),
                },
                quality: 1.0,
                stderr: 0.0,
                latency_ms: 0.0,
                tempo: 0.0,
            });
            let fused = conductor.step(idx as u64);
            if idx == 2 {
                assert!(fused.events.iter().any(|e| e == "flip-held"));
            }
        }
    }

    #[test]
    fn conductor_blends_pulses() {
        let cfg = ZConductorCfg {
            alpha_fast: 1.0,
            ..Default::default()
        };
        let mut conductor = ZConductor::new(cfg);
        conductor.ingest(ZPulse {
            tempo: 42.0,
            drift: 0.5,
            z_bias: 0.25,
            ..ZPulse::default()
        });
        let fused = conductor.step(0);
        assert!(fused.z.abs() <= 0.5 + 1e-6);
        assert!((fused.attributions.iter().map(|a| a.weight).sum::<f32>() - 1.0).abs() < 1e-6);
        assert!(fused.events.iter().any(|e| e == "saturated"));
    }
}

#[cfg(test)]
mod latency_tests {
    use super::*;

    fn pulse(source: ZSource, ts: u64, drift: f32, quality: f32) -> ZPulse {
        ZPulse {
            source,
            ts,
            band_energy: (drift.abs(), 0.0, 0.0),
            drift,
            z_bias: drift,
            support: ZSupport {
                leading: drift.abs(),
                central: 0.0,
                trailing: 0.0,
            },
            quality,
            stderr: 0.0,
            latency_ms: 0.0,
            tempo: 0.0,
        }
    }

impl ZRegistry {
    pub fn with_capacity(capacity: usize) -> Self {
        Self {
            emitters: Vec::with_capacity(capacity),
        }
        let estimate = conductor.latency_for(&ZSource::Maxwell).unwrap();
        assert!((estimate - lag as f32).abs() <= 1.0);
    }

    #[test]
    fn latency_aligner_respects_coherence_threshold() {
        let align_cfg = LatencyAlignerCfg {
            window: 256,
            hop: 1,
            max_lag_steps: 40,
            alpha: 0.2,
            coherence_min: 1.1,
            hold_steps: 0,
            fractional: false,
        };
        let mut conductor =
            ZConductor::new(ZConductorCfg::default().with_latency_aligner(align_cfg));
        let mut saw_low = false;
        let mut saw_adjust = false;
        for step in 0..60u64 {
            let ts = step;
            let anchor_drift = (step as f32 * 0.45).sin();
            let target_seed = ((step * 37 + 17) % 101) as f32;
            let target_drift = (target_seed / 50.0) - 1.0;
            conductor.ingest(pulse(ZSource::Microlocal, ts, anchor_drift, 1.0));
            conductor.ingest(pulse(ZSource::Maxwell, ts + 12, target_drift, 1.0));
            let fused = conductor.step(ts);
            if fused
                .events
                .iter()
                .any(|e| e.starts_with("latency.low_coherence"))
            {
                saw_low = true;
            }
            if fused
                .events
                .iter()
                .any(|e| e.starts_with("latency.adjusted"))
            {
                saw_adjust = true;
            }
        }
        assert!(saw_low);
        assert!(!saw_adjust);
    }

    pub fn gather(&mut self, now: u64) -> Vec<ZPulse> {
        let mut pulses = Vec::new();
        for emitter in &mut self.emitters {
            while let Some(mut pulse) = emitter.tick(now) {
                if pulse.quality <= 0.0 {
                    if let Some(hint) = emitter.quality_hint() {
                        pulse.quality = hint;
                    }
                }
                pulses.push(pulse);
            }
        }
        assert!(last_update_step.is_some());
    }

    #[test]
    fn latency_aligner_rejects_non_monotonic_timestamps() {
        let align_cfg = LatencyAlignerCfg {
            window: 128,
            hop: 1,
            max_lag_steps: 32,
            alpha: 0.2,
            coherence_min: 0.2,
            hold_steps: 0,
            fractional: false,
        };
        let mut conductor =
            ZConductor::new(ZConductorCfg::default().with_latency_aligner(align_cfg));
        conductor.ingest(pulse(ZSource::Microlocal, 10, 0.8, 1.0));
        conductor.ingest(pulse(ZSource::Microlocal, 8, 0.6, 1.0));
        let fused = conductor.step(10);
        assert!(fused
            .events
            .iter()
            .any(|e| e.starts_with("latency.invalid_ts")));
    }

    #[test]
    fn latency_aligner_seeds_from_latency_hint() {
        let align_cfg = LatencyAlignerCfg::from_steps(48, 0.2, 0.2, 4)
            .with_window(192)
            .with_hop(1);
        let mut conductor =
            ZConductor::new(ZConductorCfg::default().with_latency_aligner(align_cfg));
        let mut hinted = pulse(ZSource::Graph, 0, 0.5, 1.0);
        hinted.latency_ms = 12.5;
        conductor.ingest(pulse(ZSource::Microlocal, 0, 0.4, 1.0));
        conductor.ingest(hinted);
        conductor.step(0);
        let estimate = conductor.latency_for(&ZSource::Graph).unwrap();
        assert!((estimate - 12.5).abs() <= 1e-3);
    }
}

#[cfg(test)]
mod conductor_config_tests {
    use super::*;
    use std::collections::VecDeque;
    use std::sync::{Arc, Mutex};

    #[derive(Clone, Default, Debug)]
    struct DesireEmitter {
        queue: Arc<Mutex<VecDeque<ZPulse>>>,
    }

    impl DesireEmitter {
        fn new() -> Self {
            Self::default()
        }

        fn enqueue(&self, pulse: ZPulse) {
            self.extend([pulse]);
        }

        fn extend<I>(&self, pulses: I)
        where
            I: IntoIterator<Item = ZPulse>,
        {
            let mut queue = self.queue.lock().unwrap();
            queue.extend(pulses);
        }

        fn tick(&self, now: u64) -> Option<ZPulse> {
            let mut queue = self.queue.lock().unwrap();
            queue.pop_front().map(|mut pulse| {
                pulse.source = ZSource::Desire;
                if pulse.ts == 0 {
                    pulse.ts = now;
                }
                pulse
            })
        }
    }

    #[derive(Default)]
    struct ZRegistry {
        emitters: Vec<DesireEmitter>,
    }

    impl ZRegistry {
        fn new() -> Self {
            Self::default()
        }

        fn register(&mut self, emitter: DesireEmitter) {
            self.emitters.push(emitter);
        }

        fn gather(&self, now: u64) -> Vec<ZPulse> {
            let mut pulses = Vec::new();
            for emitter in &self.emitters {
                if let Some(pulse) = emitter.tick(now) {
                    pulses.push(pulse);
                }
            }
            pulses
        }
    }

    #[test]
    fn conductor_allows_optional_configs() {
        let mut conductor = ZConductor::new(ZConductorCfg::default());
        assert!(conductor.freq.is_none());
        assert!(conductor.adaptive.is_none());
        assert!(conductor.latency.is_none());

        conductor.set_frequency_config(Some(ZFrequencyConfig::new(0.5, 0.1)));
        conductor.set_adaptive_gain_config(Some(ZAdaptiveGainCfg::new(0.1, 1.0, 0.8)));
        conductor.set_latency_aligner(Some(LatencyAlignerCfg::default()));

        assert!(conductor.freq.is_some());
        assert!(conductor.adaptive.is_some());
        assert!(conductor.latency.is_some());

        conductor.set_frequency_config(None);
        conductor.set_adaptive_gain_config(None);
        conductor.set_latency_aligner(None);

        assert!(conductor.freq.is_none());
        assert!(conductor.adaptive.is_none());
        assert!(conductor.latency.is_none());
    }

    #[test]
    fn desire_emitter_retags_pulses() {
        let emitter = DesireEmitter::new();
        let mut registry = ZRegistry::new();
        registry.register(emitter.clone());

        let mut pulse = ZPulse {
            source: ZSource::Microlocal,
            support: ZSupport {
                leading: 0.2,
                central: 0.2,
                trailing: 0.0,
            },
            drift: 0.1,
            ..ZPulse::default()
        };
        emitter.enqueue(pulse);

        let pulses = registry.gather(42);
        assert_eq!(pulses.len(), 1);
        assert_eq!(pulses[0].source, ZSource::Desire);

        pulse.source = ZSource::Maxwell;
        emitter.extend([pulse]);
        let pulses = registry.gather(43);
        assert_eq!(pulses.len(), 1);
        assert_eq!(pulses[0].source, ZSource::Desire);
    }
}<|MERGE_RESOLUTION|>--- conflicted
+++ resolved
@@ -260,7 +260,6 @@
     a + (b - a) * t
 }
 
-<<<<<<< HEAD
 /// Encodes the physical and logarithmic radius of a Z pulse.
 #[derive(Clone, Copy, Debug, PartialEq)]
 pub struct ZScale {
@@ -342,9 +341,6 @@
 }
 
 /// Identifies a source capable of emitting [`ZPulse`] records.
-=======
-/// Trait implemented by pulse emitters that can feed the conductor.
->>>>>>> 4da76422
 pub trait ZEmitter: Send {
     /// Identifies the emitter source backing the generated pulses.
     fn name(&self) -> ZSource;
