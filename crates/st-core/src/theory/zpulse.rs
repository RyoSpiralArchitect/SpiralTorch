// SPDX-License-Identifier: AGPL-3.0-or-later
// © 2025 Ryo ∴ SpiralArchitect (kishkavsesvit@icloud.com)
// Part of SpiralTorch — Licensed under AGPL-3.0-or-later.
// Unauthorized derivative works or closed redistribution prohibited under AGPL §13.

//! Canonical Z-space pulse representations and a lightweight conductor used by
//! microlocal, Maxwell, and RealGrad observers.  The previous revision of this
//! file had diverged into an unreadable hybrid of half-finished refactors.  The
//! implementation below intentionally keeps the surface area minimal while still
//! exercising the behaviour required by the public unit tests and downstream
//! callers.  Every routine focuses on deterministic, allocation-friendly data
//! paths so the conductor can run inside the realtime control loop without
//! pulling in async machinery.

use rustc_hash::FxHashMap;
use std::cmp::Ordering;
use std::collections::VecDeque;

/// Support triplet describing Above/Here/Beneath contributions backing a Z pulse.
#[derive(Clone, Copy, Debug, PartialEq)]
pub struct ZSupport {
    pub leading: f32,
    pub central: f32,
    pub trailing: f32,
}

impl ZSupport {
    /// Creates a new support triplet, clamping each component to a finite,
    /// non-negative value.
    pub fn new(leading: f32, central: f32, trailing: f32) -> Self {
        Self {
            leading: clamp_non_negative(leading),
            central: clamp_non_negative(central),
            trailing: clamp_non_negative(trailing),
        }
    }

    /// Builds a support triplet straight from an Above/Here/Beneath energy tuple.
    pub fn from_band_energy(bands: (f32, f32, f32)) -> Self {
        Self::new(bands.0, bands.1, bands.2)
    }

    /// Returns the total perimeter mass supporting the pulse.
    pub fn total(&self) -> f32 {
        self.leading + self.central + self.trailing
    }

    /// Returns `true` when all support components vanish.
    pub fn is_empty(&self) -> bool {
        self.leading <= f32::EPSILON
            && self.central <= f32::EPSILON
            && self.trailing <= f32::EPSILON
    }

    /// Maximum absolute component used by stability heuristics.
    pub fn max_component(&self) -> f32 {
        self.leading
            .abs()
            .max(self.central.abs())
            .max(self.trailing.abs())
    }
}

impl Default for ZSupport {
    fn default() -> Self {
        Self {
            leading: 0.0,
            central: 0.0,
            trailing: 0.0,
        }
    }
}

fn clamp_non_negative(value: f32) -> f32 {
    if value.is_finite() {
        value.max(0.0)
    } else {
        0.0
    }
}

/// Encodes the physical and logarithmic radius of a Z pulse.
#[derive(Clone, Copy, Debug, PartialEq)]
pub struct ZScale {
    pub physical_radius: f32,
    pub log_radius: f32,
}

impl ZScale {
<<<<<<< HEAD
=======
    pub const ONE: ZScale = ZScale {
        physical_radius: 1.0,
        log_radius: 0.0,
    };

>>>>>>> 1e06ef3b
    /// Creates a new scale from a physical radius, rejecting non-positive or non-finite values.
    pub fn new(physical_radius: f32) -> Option<Self> {
        if physical_radius.is_finite() && physical_radius > 0.0 {
            Some(Self {
                physical_radius,
                log_radius: physical_radius.ln(),
            })
        } else {
            None
        }
    }

    /// Reconstructs a scale from its logarithmic radius.
    pub fn from_log(log_radius: f32) -> Option<Self> {
        if log_radius.is_finite() {
            let physical = log_radius.exp();
            if physical.is_finite() && physical > 0.0 {
                return Some(Self {
                    physical_radius: physical,
                    log_radius,
                });
            }
        }
        None
    }

    /// Builds a scale directly from precomputed components.
    pub fn from_components(physical_radius: f32, log_radius: f32) -> Option<Self> {
        if physical_radius.is_finite() && physical_radius > 0.0 && log_radius.is_finite() {
            Some(Self {
                physical_radius,
                log_radius,
            })
        } else {
            None
        }
    }

    /// Linearly interpolates between two scales.
    pub fn lerp(a: ZScale, b: ZScale, t: f32) -> ZScale {
        let clamped = t.clamp(0.0, 1.0);
        let physical = a.physical_radius + (b.physical_radius - a.physical_radius) * clamped;
        let log = a.log_radius + (b.log_radius - a.log_radius) * clamped;
        Self::from_components(physical, log).unwrap_or_else(|| if clamped < 0.5 { a } else { b })
    }

    /// Computes the weighted centroid of a collection of scales.
    pub fn weighted_average<I>(weights: I) -> Option<Self>
    where
        I: IntoIterator<Item = (ZScale, f32)>,
    {
        let mut total = 0.0f32;
        let mut physical = 0.0f32;
        let mut log = 0.0f32;
        for (scale, weight) in weights {
            if weight.is_finite() && weight > 0.0 {
                total += weight;
                physical += scale.physical_radius * weight;
                log += scale.log_radius * weight;
            }
        }
        if total > 0.0 {
            Self::from_components(physical / total, log / total)
        } else {
            None
        }
    }
}

/// Identifies the origin of a [`ZPulse`].
#[derive(Clone, Copy, Debug, PartialEq, Eq, Hash)]
pub enum ZSource {
    Microlocal,
    Maxwell,
    Graph,
    Desire,
    RealGrad,
    GW,
    Other(&'static str),
}

impl Default for ZSource {
    fn default() -> Self {
        ZSource::Microlocal
    }
}

/// Snapshot of a single Z-space pulse observation.
#[derive(Clone, Debug, PartialEq)]
pub struct ZPulse {
    pub source: ZSource,
    pub ts: u64,
    pub tempo: f32,
    pub band_energy: (f32, f32, f32),
    pub drift: f32,
    pub z_bias: f32,
    pub support: ZSupport,
    pub scale: Option<ZScale>,
    pub quality: f32,
    pub stderr: f32,
    pub latency_ms: f32,
}

impl ZPulse {
    /// Returns the total support mass across all bands.
    pub fn support_mass(&self) -> f32 {
        self.support.leading + self.support.central + self.support.trailing
    }

    /// Returns the total band energy.
    pub fn total_energy(&self) -> f32 {
        let (a, h, b) = self.band_energy;
        a + h + b
    }

    pub fn normalised_drift(&self) -> f32 {
        let total = self.total_energy().max(1e-6);
        let (a, _, b) = self.band_energy;
        (a - b) / total
    }

    pub fn is_empty(&self) -> bool {
        self.support.is_empty() && self.total_energy() <= f32::EPSILON
    }

    fn support_strength(&self) -> f32 {
        self.support.total().max(0.0)
    }
}

impl Default for ZPulse {
    fn default() -> Self {
        Self {
            source: ZSource::Microlocal,
            ts: 0,
            tempo: 0.0,
            band_energy: (0.0, 0.0, 0.0),
            drift: 0.0,
            z_bias: 0.0,
            support: ZSupport::default(),
            scale: None,
            quality: 0.0,
            stderr: 0.0,
            latency_ms: 0.0,
            tempo: 0.0,
        }
    }
}

fn lerp(a: f32, b: f32, t: f32) -> f32 {
    a + (b - a) * t
}

/// Encodes the physical and logarithmic radius of a Z pulse.
#[derive(Clone, Copy, Debug, PartialEq)]
pub struct ZScale {
    pub physical_radius: f32,
    pub log_radius: f32,
}

impl ZScale {
    /// Creates a new scale from a physical radius, rejecting non-positive or
    /// non-finite values.
    pub fn new(physical_radius: f32) -> Option<Self> {
        if physical_radius.is_finite() && physical_radius > 0.0 {
            Some(Self {
                physical_radius,
                log_radius: physical_radius.ln(),
            })
        } else {
            None
        }
    }

    /// Reconstructs a scale from its logarithmic radius.
    pub fn from_log(log_radius: f32) -> Option<Self> {
        if log_radius.is_finite() {
            let physical = log_radius.exp();
            if physical.is_finite() && physical > 0.0 {
                return Some(Self {
                    physical_radius: physical,
                    log_radius,
                });
            }
        }
        None
    }

    /// Builds a scale directly from precomputed components, enforcing the
    /// invariants required by the other constructors.
    pub fn from_components(physical_radius: f32, log_radius: f32) -> Option<Self> {
        if physical_radius.is_finite() && physical_radius > 0.0 && log_radius.is_finite() {
            Some(Self {
                physical_radius,
                log_radius,
            })
        } else {
            None
        }
    }

    /// Linearly interpolates between two scales.
    pub fn lerp(a: ZScale, b: ZScale, t: f32) -> ZScale {
        let clamped = t.clamp(0.0, 1.0);
        let physical = a.physical_radius + (b.physical_radius - a.physical_radius) * clamped;
        let log = a.log_radius + (b.log_radius - a.log_radius) * clamped;
        Self::from_components(physical, log).unwrap_or_else(|| if clamped < 0.5 { a } else { b })
    }

    /// Computes the weighted centroid of a collection of scales.
    pub fn weighted_average<I>(weights: I) -> Option<Self>
    where
        I: IntoIterator<Item = (ZScale, f32)>,
    {
        let mut sum_phys = 0.0f32;
        let mut sum_log = 0.0f32;
        let mut total = 0.0f32;
        for (scale, weight) in weights {
            if !weight.is_finite() || weight <= 0.0 {
                continue;
            }
            sum_phys += scale.physical_radius * weight;
            sum_log += scale.log_radius * weight;
            total += weight;
        }
        if total > 0.0 {
            ZScale::from_components(sum_phys / total, sum_log / total)
        } else {
            None
        }
    }
}

/// Encodes the physical and logarithmic radius of a Z pulse.
#[derive(Clone, Copy, Debug, PartialEq)]
pub struct ZScale {
    pub physical_radius: f32,
    pub log_radius: f32,
}

impl ZScale {
    /// Creates a new scale from a physical radius, rejecting non-positive or
    /// non-finite values.
    pub fn new(physical_radius: f32) -> Option<Self> {
        if physical_radius.is_finite() && physical_radius > 0.0 {
            Some(Self {
                physical_radius,
                log_radius: physical_radius.ln(),
            })
        } else {
            None
        }
    }

    /// Reconstructs a scale from its logarithmic radius.
    pub fn from_log(log_radius: f32) -> Option<Self> {
        if log_radius.is_finite() {
            let physical = log_radius.exp();
            if physical.is_finite() && physical > 0.0 {
                return Some(Self {
                    physical_radius: physical,
                    log_radius,
                });
            }
        }
        None
    }

    /// Builds a scale directly from precomputed components, enforcing the
    /// invariants required by the other constructors.
    pub fn from_components(physical_radius: f32, log_radius: f32) -> Option<Self> {
        if physical_radius.is_finite() && physical_radius > 0.0 && log_radius.is_finite() {
            Some(Self {
                physical_radius,
                log_radius,
            })
        } else {
            None
        }
    }

    /// Linearly interpolates between two scales.
    pub fn lerp(a: ZScale, b: ZScale, t: f32) -> ZScale {
        let clamped = t.clamp(0.0, 1.0);
        let physical = a.physical_radius + (b.physical_radius - a.physical_radius) * clamped;
        let log = a.log_radius + (b.log_radius - a.log_radius) * clamped;
        Self::from_components(physical, log).unwrap_or_else(|| if clamped < 0.5 { a } else { b })
    }

    /// Computes the weighted centroid of a collection of scales.
    pub fn weighted_average<I>(weights: I) -> Option<Self>
    where
        I: IntoIterator<Item = (ZScale, f32)>,
    {
        let mut sum_phys = 0.0f32;
        let mut sum_log = 0.0f32;
        let mut total = 0.0f32;
        for (scale, weight) in weights {
            if !weight.is_finite() || weight <= 0.0 {
                continue;
            }
            sum_phys += scale.physical_radius * weight;
            sum_log += scale.log_radius * weight;
            total += weight;
        }
        if total > 0.0 {
            ZScale::from_components(sum_phys / total, sum_log / total)
        } else {
            None
        }
    }
}

/// Identifies a source capable of emitting [`ZPulse`] records.
pub trait ZEmitter: Send {
    /// Identifies the emitter source backing the generated pulses.
    fn name(&self) -> ZSource;

    /// Produces the next available pulse for the provided timestamp.
    fn tick(&mut self, now: u64) -> Option<ZPulse>;
}

/// Configuration for the conductor frequency tracker.
#[derive(Clone, Copy, Debug, Default, PartialEq)]
pub struct ZFrequencyConfig {
    pub smoothing: f32,
    pub minimum_energy: f32,
}

impl ZFrequencyConfig {
    pub fn new(smoothing: f32, minimum_energy: f32) -> Self {
        Self {
            smoothing: smoothing.clamp(0.0, 1.0),
            minimum_energy: minimum_energy.max(0.0),
        }
    }
}

/// Configuration for adaptive gain smoothing.
#[derive(Clone, Copy, Debug, PartialEq)]
pub struct ZAdaptiveGainCfg {
    pub gain_floor: f32,
    pub gain_ceil: f32,
    pub responsiveness: f32,
}

impl Default for ZAdaptiveGainCfg {
    fn default() -> Self {
        Self {
            gain_floor: 0.0,
            gain_ceil: 1.0,
            responsiveness: 0.0,
        }
    }
}

impl ZAdaptiveGainCfg {
    pub fn new(gain_floor: f32, gain_ceil: f32, responsiveness: f32) -> Self {
        let floor = gain_floor.max(0.0);
        let ceil = gain_ceil.max(floor);
        Self {
            gain_floor: floor,
            gain_ceil: ceil,
            responsiveness: responsiveness.clamp(0.0, 1.0),
        }
    }

    pub fn update(&mut self, gain_floor: f32, gain_ceil: f32, responsiveness: f32) {
        *self = Self::new(gain_floor, gain_ceil, responsiveness);
    }
}

/// Configuration governing the behaviour of [`ZConductor`].
#[derive(Clone, Debug)]
pub struct ZConductorCfg {
    pub gain: FxHashMap<ZSource, f32>,
    pub alpha_fast: f32,
    pub alpha_slow: f32,
    pub slew_max: f32,
    pub flip_hold: u32,
    /// Robustness threshold for the Huber loss.
    pub robust_delta: f32,
    /// Absolute budget allowed for the fused Z output.
    pub z_budget: f32,
    /// Back-calculation coefficient used when the budget engages.
    pub back_calculation: f32,
    /// Optional latency alignment stage applied before fusion.
    pub latency: Option<LatencyAlignerCfg>,
}

impl Default for ZAdaptiveGainCfg {
    fn default() -> Self {
        Self {
            gain_floor: 0.0,
            gain_ceil: 1.0,
            responsiveness: 0.0,
        }
    }
}

impl ZAdaptiveGainCfg {
    pub fn new(gain_floor: f32, gain_ceil: f32, responsiveness: f32) -> Self {
        let gain_floor = gain_floor.max(0.0);
        Self {
            gain_floor,
            gain_ceil: gain_ceil.max(gain_floor),
            responsiveness: responsiveness.clamp(0.0, 1.0),
        }
    }
}

/// Configuration for the latency alignment stage.
#[derive(Clone, Copy, Debug, PartialEq)]
pub struct LatencyAlignerCfg {
    pub window: u64,
    pub hop: u64,
    pub max_lag_steps: u32,
    pub alpha: f32,
    pub coherence_min: f32,
    pub hold_steps: u32,
    pub fractional: bool,
}

impl LatencyAlignerCfg {
    pub fn balanced() -> Self {
        Self {
            window: 128,
            hop: 1,
            max_lag_steps: 48,
            alpha: 0.25,
            coherence_min: 0.2,
            hold_steps: 2,
            fractional: false,
        }
    }

    pub fn from_steps(max_lag_steps: u32, alpha: f32, coherence_min: f32, hold_steps: u32) -> Self {
        Self {
            max_lag_steps,
            alpha,
            coherence_min,
            hold_steps,
            ..Self::balanced()
        }
    }

    pub fn with_window(mut self, window: u64) -> Self {
        self.window = window.max(1);
        self
    }

    pub fn with_hop(mut self, hop: u64) -> Self {
        self.hop = hop.max(1);
        self
    }
}

impl Default for LatencyAlignerCfg {
    fn default() -> Self {
        Self::balanced()
    }
}

#[derive(Clone, Debug, Default)]
struct SourceLast {
    ts: u64,
    strength: f32,
}

#[derive(Clone, Debug)]
struct LagEstimate {
    lag: f32,
    frames_since_update: u32,
}

impl Default for LagEstimate {
    fn default() -> Self {
        Self {
            lag: 0.0,
            frames_since_update: u32::MAX,
        }
    }
}

#[derive(Clone, Debug)]
pub(crate) struct LatencyAlignerState {
    cfg: LatencyAlignerCfg,
    last: FxHashMap<ZSource, SourceLast>,
    lags: FxHashMap<ZSource, LagEstimate>,
    pending_events: Vec<String>,
}

impl LatencyAlignerState {
    fn new(cfg: LatencyAlignerCfg) -> Self {
        Self {
            cfg,
            last: FxHashMap::default(),
            lags: FxHashMap::default(),
            pending_events: Vec::new(),
        }
    }

    fn record(&mut self, pulse: &ZPulse) {
        let hop = self.cfg.hop.max(1);
        let bin = pulse.ts / hop;
        let weight = (pulse.quality.max(1e-6) * pulse.support_mass().max(1e-6)).max(1e-6);
        if let Some(history) = self.histories.get(&pulse.source) {
            if let Some(last) = history.last_ts {
                if pulse.ts < last {
                    self.pending_events
                        .push(format!("latency.invalid_ts:{:?}", pulse.source));
                    return;
                }
            }
        }
        if pulse.latency_ms.is_finite() && pulse.latency_ms.abs() > f32::EPSILON {
            let entry = self
                .lags
                .entry(pulse.source)
                .or_insert_with(LagEstimate::default);
            entry.lag = pulse.latency_ms;
            entry.frames_since_update = 0;
            self.pending_events.push(format!(
                "latency.seeded:{:?}:{:.2}",
                pulse.source, entry.lag
            ));
        }
    }

    fn increment_all(&mut self) {
        for lag in self.lags.values_mut() {
            if lag.frames_since_update != u32::MAX {
                lag.frames_since_update = lag.frames_since_update.saturating_add(1);
            }
        }
    }

    fn prepare(&mut self, now: u64, events: &mut Vec<String>) {
        events.extend(self.pending_events.drain(..));
        let Some(anchor) = self.last.get(&ZSource::Microlocal).cloned() else {
            self.increment_all();
            return;
        };
        if self.cfg.coherence_min > 1.0 {
            for source in self.last.keys() {
                if *source != ZSource::Microlocal {
                    events.push(format!("latency.low_coherence:{:?}", source));
                }
            }
            self.increment_all();
            return;
        }

        let hop = self.cfg.hop.max(1) as f32;
        let max_lag = self.cfg.max_lag_steps.max(1) as f32;
        for (source, state) in self.last.clone() {
            if source == ZSource::Microlocal {
                continue;
            }
            let entry = self.lags.entry(source).or_insert_with(LagEstimate::default);
            if entry.frames_since_update != u32::MAX
                && entry.frames_since_update < self.cfg.hold_steps
            {
                events.push(format!("latency.held:{:?}", source));
                continue;
            }
            let raw_lag_bins = (state.ts as i64 - anchor.ts as i64) as f32;
            let clamped = raw_lag_bins.clamp(-max_lag, max_lag);
            let lag_units = clamped * hop;
            if entry.frames_since_update == u32::MAX {
                entry.lag = lag_units;
            } else {
                let alpha = self.cfg.alpha.clamp(0.0, 1.0);
                entry.lag = lerp(entry.lag, lag_units, alpha);
            }
            entry.frames_since_update = 0;
            events.push(format!("latency.adjusted:{:?}:{:.2}", source, entry.lag));
        }

        self.increment_all();
        // Reset the anchor timestamp so future stale pulses do not inherit it.
        self.last.insert(
            ZSource::Microlocal,
            SourceLast {
                ts: now,
                strength: anchor.strength,
            },
        );
    }

    fn apply(&self, pulse: &mut ZPulse) {
        if let Some(lag) = self.lags.get(&pulse.source) {
            if lag.lag.is_finite() {
                pulse.latency_ms = lag.lag;
                pulse.ts = shift_timestamp(pulse.ts, lag.lag, self.cfg.hop);
            }
        }
    }

    fn lag_for(&self, source: &ZSource) -> Option<f32> {
        self.lags.get(source).map(|lag| lag.lag)
    }
}

/// Configuration governing the behaviour of [`ZConductor`].
#[derive(Clone, Debug)]
pub struct ZConductorCfg {
    pub alpha_fast: f32,
    pub alpha_slow: f32,
    pub flip_hold: u32,
    pub slew_max: f32,
    pub z_budget: f32,
    pub robust_delta: f32,
    pub latency_align: bool,
    pub latency: Option<LatencyAlignerCfg>,
}

fn source_priority(source: &ZSource) -> i32 {
    match source {
        ZSource::Microlocal => 4,
        ZSource::Maxwell => 3,
        ZSource::Graph => 3,
        ZSource::RealGrad => 3,
        ZSource::Desire => 2,
        ZSource::GW => 2,
        ZSource::Other(_) => 1,
    }
}

fn derive_quality(pulse: &ZPulse) -> f32 {
    let support_score = pulse.support_mass().max(0.0) / (pulse.support_mass().max(0.0) + 1.0);
    let energy = pulse.total_energy().max(0.0);
    let energy_score = energy / (energy + 1.0);
    let drift_score = pulse.drift.abs().tanh();
    let stderr_score = if pulse.stderr.is_finite() && pulse.stderr > 0.0 {
        (1.0 / (1.0 + pulse.stderr)).clamp(0.0, 1.0)
    } else {
        1.0
    };

    let score = 0.4 * support_score + 0.3 * energy_score + 0.3 * drift_score;
    (score * stderr_score).clamp(0.0, 1.0)
}

fn median(values: &mut [f32]) -> f32 {
    if values.is_empty() {
        return 0.0;
    }
    values.sort_by(|a, b| {
        match (a.is_finite(), b.is_finite()) {
            (true, true) => a.partial_cmp(b).unwrap_or(Ordering::Equal),
            (true, false) => Ordering::Less,
            (false, true) => Ordering::Greater,
            (false, false) => Ordering::Equal,
        }
    });
    let mid = values.len() / 2;
    if values.len() % 2 == 0 {
        (values[mid - 1] + values[mid]) * 0.5
    } else {
        values[mid]
    }
}

fn huber_weight(residual: f32, delta: f32) -> f32 {
    let delta = delta.max(1e-6);
    let abs = residual.abs();
    if abs <= delta {
        1.0
    } else {
        (delta / abs).clamp(0.0, 1.0)
    }
}

fn slew_limit(previous: f32, target: f32, max_delta: f32) -> f32 {
    let limit = max_delta.abs();
    if limit <= f32::EPSILON {
        return target;
    }
    let delta = target - previous;
    if delta > limit {
        previous + limit
    } else if delta < -limit {
        previous - limit
    } else {
        target
    }
}

fn ema(previous: f32, target: f32, alpha: f32) -> f32 {
    previous + alpha * (target - previous)
}

/// Attribution assigned to a specific source during fusion.
#[derive(Clone, Debug, PartialEq)]
pub struct ZAttribution {
    pub source: ZSource,
    pub weight: f32,
}

/// Result of a [`ZConductor::step`] call.
#[derive(Clone, Debug, PartialEq)]
pub struct ZFused {
    pub ts: u64,
    pub z: f32,
    pub support: f32,
    pub drift: f32,
    pub quality: f32,
    pub events: Vec<String>,
    pub attributions: Vec<(ZSource, f32)>,
}

/// Stateful conductor that fuses heterogeneous Z pulses into a stabilised control signal.
#[derive(Clone)]
pub struct ZConductor {
    cfg: ZConductorCfg,
    pub(crate) freq: Option<ZFrequencyConfig>,
    pub(crate) adaptive: Option<ZAdaptiveGainCfg>,
    pub(crate) latency: Option<LatencyAlignerState>,
    pending: VecDeque<ZPulse>,
    last_step: Option<u64>,
    last_z: f32,
    hold_until: Option<u64>,
    pending_flip_sign: Option<f32>,
}

impl Default for ZConductor {
    fn default() -> Self {
        Self::new(ZConductorCfg::default())
    }
}

impl ZConductor {
    pub fn new(cfg: ZConductorCfg) -> Self {
        let latency = cfg.latency.unwrap_or_else(LatencyAlignerCfg::balanced);
        Self {
            cfg,
            freq: None,
            adaptive: None,
            latency: Some(LatencyAlignerState::new(latency)),
            pending: VecDeque::new(),
            last_step: None,
            last_z: 0.0,
            hold_until: None,
            pending_flip_sign: None,
        }
    }

    pub fn cfg(&self) -> &ZConductorCfg {
        &self.cfg
    }

    pub fn cfg_mut(&mut self) -> &mut ZConductorCfg {
        &mut self.cfg
    }

    pub fn set_frequency_config(&mut self, cfg: Option<ZFrequencyConfig>) {
        self.freq = cfg;
    }

    pub fn set_adaptive_gain_config(&mut self, cfg: Option<ZAdaptiveGainCfg>) {
        self.adaptive = cfg;
    }

    pub fn set_latency_aligner(&mut self, cfg: Option<LatencyAlignerCfg>) {
        self.latency = cfg.map(LatencyAlignerState::new);
    }

    pub fn latency_for(&self, source: &ZSource) -> Option<f32> {
        self.latency
            .as_ref()
            .and_then(|state| state.lag_for(source))
    }

    pub fn ingest(&mut self, mut pulse: ZPulse) {
        if !pulse.quality.is_finite() || pulse.quality <= 0.0 {
            pulse.quality = derive_quality(&pulse);
        } else {
            pulse.quality = pulse.quality.clamp(0.0, 1.0);
        }
        if let Some(lat) = self.latency.as_mut() {
            lat.record(&pulse);
        }
        self.pending.push_back(pulse);
    }

    pub fn step(&mut self, now: u64) -> ZFused {
        self.last_step = Some(now);
        let mut events = Vec::new();
        if let Some(latency) = self.latency.as_mut() {
            latency.prepare(now, &mut events);
        }

        let mut ready = Vec::new();
        let mut retained = VecDeque::with_capacity(self.pending.len());
        while let Some(mut pulse) = self.pending.pop_front() {
            if self.cfg.latency_align {
                if let Some(lat) = self.latency.as_ref() {
                    lat.apply(&mut pulse);
                }
            }
            if pulse.ts <= now {
                ready.push(pulse);
            } else {
                retained.push_back(pulse);
            }
        }
        self.pending = retained;

        let mut drift = 0.0;
        let mut attributions = Vec::new();
        let mut total_support = 0.0;

        if !ready.is_empty() {
            total_support = ready
                .iter()
                .filter(|p| !p.is_empty())
                .map(|pulse| pulse.support_mass().max(0.0))
                .sum();
            let mut contributions: Vec<(ZSource, f32, f32)> = ready
                .iter()
                .filter(|p| !p.is_empty())
                .map(|pulse| {
                    let gain = *self.cfg.gain.get(&pulse.source).unwrap_or(&1.0);
                    let base_w = (pulse.quality * gain).max(1e-6);
                    (pulse.source.clone(), base_w, pulse.normalised_drift())
                })
                .collect();

            if !contributions.is_empty() {
                let mut drifts: Vec<f32> = contributions.iter().map(|(_, _, d)| *d).collect();
                let median = median(&mut drifts);
                let mut weight_sum = 0.0f32;
                let mut numerator = 0.0f32;
                for (source, weight, drift_norm) in contributions.iter_mut() {
                    let robust = huber_weight(*drift_norm - median, self.cfg.robust_delta);
                    *weight *= robust;
                    weight_sum += *weight;
                    numerator += *weight * *drift_norm;
                    attributions.push((source.clone(), *weight));
                }
                if weight_sum > 0.0 {
                    drift = numerator / weight_sum;
                    let inv = 1.0 / weight_sum;
                    for attrib in &mut attributions {
                        attrib.1 *= inv;
                    }
                }
            }
        }

        if attributions.is_empty() {
            attributions.push((ZSource::Microlocal, 0.0));
        }

        let filtered = self.apply_temporal_filters(drift, &mut events);
        let mut z = filtered * self.mag_hat.abs().max(1e-6);
        if filtered.abs() <= f32::EPSILON {
            z = 0.0;
        }

        let z_before_limits = z;
        let limited = slew_limit(self.last_z, z, self.cfg.slew_max);
        if (limited - z).abs() > 1e-5 {
            events.push("slew-limited".to_string());
            z = limited;
        }

        for pulse in &ready {
            if pulse.is_empty() {
                continue;
            }
            let support = pulse.support_strength();
            total_support += support;
            weighted_z += pulse.z_bias * support;
            let weight = support.max(1e-6);
            weighted_quality += pulse.quality * weight;
            quality_weight += weight;
            drift_sum += pulse.normalised_drift() * pulse.quality.max(1e-6);
            drift_weight += pulse.quality.max(1e-6);
            attributions.push((pulse.source, support));
        }

        let mut raw_z = if total_support > 0.0 {
            weighted_z / total_support
        } else {
            0.0
        };

        let mut fused = ZFused {
            ts: now,
            support: total_support,
            drift: if drift_weight > 0.0 {
                (drift_sum / drift_weight).clamp(-1.0, 1.0)
            } else {
                0.0
            },
            quality: if quality_weight > 0.0 {
                (weighted_quality / quality_weight).clamp(0.0, 1.0)
            } else {
                0.0
            },
            events,
            attributions: Vec::new(),
            z: 0.0,
        };

        attributions.sort_by(|a, b| b.1.partial_cmp(&a.1).unwrap_or(Ordering::Equal));
        fused.attributions = attributions;

        let incoming_sign = raw_z.signum();
        if let Some(hold_until) = self.hold_until {
            if now < hold_until {
                fused.events.push("flip-held".to_string());
                raw_z = self.last_z;
            } else {
                self.hold_until = None;
            }
        }
        if self.hold_until.is_none() {
            if let Some(sign) = self.pending_flip_sign.take() {
                fused.events.push("sign-flip".to_string());
                let magnitude = raw_z.abs().max(self.cfg.robust_delta);
                raw_z = magnitude.copysign(sign);
            } else if self.last_z != 0.0
                && incoming_sign != 0.0
                && incoming_sign != self.last_z.signum()
            {
                self.hold_until = Some(now + self.cfg.flip_hold as u64);
                self.pending_flip_sign = Some(incoming_sign);
                fused.events.push("flip-held".to_string());
                raw_z = self.last_z;
            }
        }

        let alpha = self.cfg.alpha_fast.clamp(0.0, 1.0);
        let mut target = lerp(self.last_z, raw_z, alpha);
        let delta = target - self.last_z;
        if delta.abs() > self.cfg.slew_max {
            target = self.last_z + self.cfg.slew_max.copysign(delta);
        }
        target = target.clamp(-self.cfg.z_budget, self.cfg.z_budget);
        self.last_z = target;
        fused.z = target;

        fused
    }

#[cfg(test)]
mod conductor_tests {
    use super::*;

    fn pulse(source: ZSource, ts: u64, drift: f32, quality: f32) -> ZPulse {
        ZPulse {
            source,
            ts,
            band_energy: (drift.abs(), 0.0, 0.0),
            drift,
            z_bias: drift,
            support: ZSupport {
                leading: drift.abs(),
                central: 0.0,
                trailing: 0.0,
            },
            quality,
            stderr: 0.0,
            latency_ms: 0.0,
            tempo: 0.0,
        }
    }

    #[test]
    fn hysteresis_holds_sign_during_flip_window() {
        let mut conductor = ZConductor::new(ZConductorCfg {
            flip_hold: 2,
            ..Default::default()
        });

        let sequence: [f32; 5] = [1.0, 1.0, -1.0, -1.0, 1.0];
        for (idx, sign) in sequence.into_iter().enumerate() {
            conductor.ingest(ZPulse {
                source: ZSource::Microlocal,
                ts: idx as u64,
                band_energy: (1.0 + sign.max(0.0), 0.0, 1.0 + (-sign).max(0.0)),
                drift: sign,
                z_bias: sign,
                support: ZSupport {
                    leading: 1.0 + sign.max(0.0),
                    central: 0.0,
                    trailing: 1.0 + (-sign).max(0.0),
                },
                quality: 1.0,
                stderr: 0.0,
                latency_ms: 0.0,
                tempo: 0.0,
            });
            let fused = conductor.step(idx as u64);
            if idx == 2 {
                assert!(fused.events.iter().any(|e| e == "flip-held"));
            }
        }
    }

    #[test]
    fn conductor_blends_pulses() {
        let cfg = ZConductorCfg {
            alpha_fast: 1.0,
            ..Default::default()
        };
        let mut conductor = ZConductor::new(cfg);
        conductor.ingest(ZPulse {
            tempo: 42.0,
            drift: 0.5,
            z_bias: 0.25,
            ..ZPulse::default()
        });
        let fused = conductor.step(0);
        assert!(fused.z.abs() <= 0.5 + 1e-6);
        assert!((fused.attributions.iter().map(|a| a.weight).sum::<f32>() - 1.0).abs() < 1e-6);
        assert!(fused.events.iter().any(|e| e == "saturated"));
    }
}

#[cfg(test)]
mod latency_tests {
    use super::*;

    fn pulse(source: ZSource, ts: u64, drift: f32, quality: f32) -> ZPulse {
        ZPulse {
            source,
            ts,
            band_energy: (drift.abs(), 0.0, 0.0),
            drift,
            z_bias: drift,
            support: ZSupport {
                leading: drift.abs(),
                central: 0.0,
                trailing: 0.0,
            },
            quality,
            stderr: 0.0,
            latency_ms: 0.0,
            tempo: 0.0,
        }
    }

impl ZRegistry {
    pub fn with_capacity(capacity: usize) -> Self {
        Self {
            emitters: Vec::with_capacity(capacity),
        }
        let estimate = conductor.latency_for(&ZSource::Maxwell).unwrap();
        assert!((estimate - lag as f32).abs() <= 1.0);
    }

    #[test]
    fn latency_aligner_respects_coherence_threshold() {
        let align_cfg = LatencyAlignerCfg {
            window: 256,
            hop: 1,
            max_lag_steps: 40,
            alpha: 0.2,
            coherence_min: 1.1,
            hold_steps: 0,
            fractional: false,
        };
        let mut conductor =
            ZConductor::new(ZConductorCfg::default().with_latency_aligner(align_cfg));
        let mut saw_low = false;
        let mut saw_adjust = false;
        for step in 0..60u64 {
            let ts = step;
            let anchor_drift = (step as f32 * 0.45).sin();
            let target_seed = ((step * 37 + 17) % 101) as f32;
            let target_drift = (target_seed / 50.0) - 1.0;
            conductor.ingest(pulse(ZSource::Microlocal, ts, anchor_drift, 1.0));
            conductor.ingest(pulse(ZSource::Maxwell, ts + 12, target_drift, 1.0));
            let fused = conductor.step(ts);
            if fused
                .events
                .iter()
                .any(|e| e.starts_with("latency.low_coherence"))
            {
                saw_low = true;
            }
            if fused
                .events
                .iter()
                .any(|e| e.starts_with("latency.adjusted"))
            {
                saw_adjust = true;
            }
        }
        assert!(saw_low);
        assert!(!saw_adjust);
    }

    pub fn gather(&mut self, now: u64) -> Vec<ZPulse> {
        let mut pulses = Vec::new();
        for emitter in &mut self.emitters {
            while let Some(mut pulse) = emitter.tick(now) {
                if pulse.quality <= 0.0 {
                    if let Some(hint) = emitter.quality_hint() {
                        pulse.quality = hint;
                    }
                }
                pulses.push(pulse);
            }
        }
        assert!(last_update_step.is_some());
    }

    #[test]
    fn latency_aligner_rejects_non_monotonic_timestamps() {
        let align_cfg = LatencyAlignerCfg {
            window: 128,
            hop: 1,
            max_lag_steps: 32,
            alpha: 0.2,
            coherence_min: 0.2,
            hold_steps: 0,
            fractional: false,
        };
        let mut conductor =
            ZConductor::new(ZConductorCfg::default().with_latency_aligner(align_cfg));
        conductor.ingest(pulse(ZSource::Microlocal, 10, 0.8, 1.0));
        conductor.ingest(pulse(ZSource::Microlocal, 8, 0.6, 1.0));
        let fused = conductor.step(10);
        assert!(fused
            .events
            .iter()
            .any(|e| e.starts_with("latency.invalid_ts")));
    }

    #[test]
    fn latency_aligner_seeds_from_latency_hint() {
        let align_cfg = LatencyAlignerCfg::from_steps(48, 0.2, 0.2, 4)
            .with_window(192)
            .with_hop(1);
        let mut conductor =
            ZConductor::new(ZConductorCfg::default().with_latency_aligner(align_cfg));
        let mut hinted = pulse(ZSource::Graph, 0, 0.5, 1.0);
        hinted.latency_ms = 12.5;
        conductor.ingest(pulse(ZSource::Microlocal, 0, 0.4, 1.0));
        conductor.ingest(hinted);
        conductor.step(0);
        let estimate = conductor.latency_for(&ZSource::Graph).unwrap();
        assert!((estimate - 12.5).abs() <= 1e-3);
    }
}

#[cfg(test)]
mod conductor_config_tests {
    use super::*;
    use std::collections::VecDeque;
    use std::sync::{Arc, Mutex};

    #[derive(Clone, Default, Debug)]
    struct DesireEmitter {
        queue: Arc<Mutex<VecDeque<ZPulse>>>,
    }

    impl DesireEmitter {
        fn new() -> Self {
            Self::default()
        }

        fn enqueue(&self, pulse: ZPulse) {
            self.extend([pulse]);
        }

        fn extend<I>(&self, pulses: I)
        where
            I: IntoIterator<Item = ZPulse>,
        {
            let mut queue = self.queue.lock().unwrap();
            queue.extend(pulses);
        }

        fn tick(&self, now: u64) -> Option<ZPulse> {
            let mut queue = self.queue.lock().unwrap();
            queue.pop_front().map(|mut pulse| {
                pulse.source = ZSource::Desire;
                if pulse.ts == 0 {
                    pulse.ts = now;
                }
                pulse
            })
        }
    }

    #[derive(Default)]
    struct ZRegistry {
        emitters: Vec<DesireEmitter>,
    }

    impl ZRegistry {
        fn new() -> Self {
            Self::default()
        }

        fn register(&mut self, emitter: DesireEmitter) {
            self.emitters.push(emitter);
        }

        fn gather(&self, now: u64) -> Vec<ZPulse> {
            let mut pulses = Vec::new();
            for emitter in &self.emitters {
                if let Some(pulse) = emitter.tick(now) {
                    pulses.push(pulse);
                }
            }
            pulses
        }
    }

    #[test]
    fn conductor_allows_optional_configs() {
        let mut conductor = ZConductor::new(ZConductorCfg::default());
        assert!(conductor.freq.is_none());
        assert!(conductor.adaptive.is_none());
        assert!(conductor.latency.is_none());

        conductor.set_frequency_config(Some(ZFrequencyConfig::new(0.5, 0.1)));
        conductor.set_adaptive_gain_config(Some(ZAdaptiveGainCfg::new(0.1, 1.0, 0.8)));
        conductor.set_latency_aligner(Some(LatencyAlignerCfg::default()));

        assert!(conductor.freq.is_some());
        assert!(conductor.adaptive.is_some());
        assert!(conductor.latency.is_some());

        conductor.set_frequency_config(None);
        conductor.set_adaptive_gain_config(None);
        conductor.set_latency_aligner(None);

        assert!(conductor.freq.is_none());
        assert!(conductor.adaptive.is_none());
        assert!(conductor.latency.is_none());
    }

    #[test]
    fn desire_emitter_retags_pulses() {
        let emitter = DesireEmitter::new();
        let mut registry = ZRegistry::new();
        registry.register(emitter.clone());

        let mut pulse = ZPulse {
            source: ZSource::Microlocal,
            support: ZSupport {
                leading: 0.2,
                central: 0.2,
                trailing: 0.0,
            },
            drift: 0.1,
            ..ZPulse::default()
        };
        emitter.enqueue(pulse);

        let pulses = registry.gather(42);
        assert_eq!(pulses.len(), 1);
        assert_eq!(pulses[0].source, ZSource::Desire);

        pulse.source = ZSource::Maxwell;
        emitter.extend([pulse]);
        let pulses = registry.gather(43);
        assert_eq!(pulses.len(), 1);
        assert_eq!(pulses[0].source, ZSource::Desire);
    }
}

#[cfg(test)]
mod latency_tests {
    use super::*;

    fn conductor_with_latency(cfg: LatencyAlignerCfg) -> ZConductor {
        let mut base = ZConductorCfg::default();
        base.latency = Some(cfg);
        base.latency_align = true;
        ZConductor::new(base)
    }

    fn pulse(source: ZSource, ts: u64, drift: f32) -> ZPulse {
        ZPulse {
            source,
            ts,
            tempo: 0.0,
            band_energy: (drift.abs(), 0.0, 0.0),
            drift,
            z_bias: drift,
            support: ZSupport::new(drift.abs(), drift.abs(), 0.0),
            quality: 1.0,
            stderr: 0.0,
            latency_ms: 0.0,
        }
    }

    #[test]
    fn latency_aligner_tracks_known_offset() {
        let align_cfg = LatencyAlignerCfg {
            window: 96,
            hop: 1,
            max_lag_steps: 64,
            alpha: 0.35,
            coherence_min: 0.0,
            hold_steps: 0,
            fractional: false,
        };
        let mut conductor = conductor_with_latency(align_cfg);
        let lag = 6u64;

        for step in 0..96u64 {
            conductor.ingest(pulse(ZSource::Microlocal, step, 0.8));
            conductor.ingest(pulse(ZSource::Maxwell, step + lag, 0.8));
            conductor.step(step);
        }

        let estimate = conductor.latency_for(&ZSource::Maxwell).unwrap();
        assert!((estimate - lag as f32).abs() <= 1.5);
    }

    #[test]
    fn latency_aligner_honours_hold_steps() {
        let align_cfg = LatencyAlignerCfg {
            window: 64,
            hop: 1,
            max_lag_steps: 48,
            alpha: 1.0,
            coherence_min: 0.0,
            hold_steps: 3,
            fractional: false,
        };
        let mut conductor = conductor_with_latency(align_cfg);
        let mut last_update = None;

        for step in 0..48u64 {
            conductor.ingest(pulse(ZSource::Microlocal, step, 1.0));
            conductor.ingest(pulse(ZSource::Graph, step + 5, 1.0));
            let fused = conductor.step(step);

            if fused
                .events
                .iter()
                .any(|event| event.starts_with("latency.adjusted"))
            {
                if let Some(prev) = last_update {
                    assert!(step.saturating_sub(prev) >= 3);
                }
                last_update = Some(step);
            }
        }

        assert!(last_update.is_some());
    }

    #[test]
    fn latency_hint_seeds_initial_estimate() {
        let align_cfg = LatencyAlignerCfg::balanced();
        let mut conductor = conductor_with_latency(align_cfg);

        let mut hinted = pulse(ZSource::Graph, 0, 0.6);
        hinted.latency_ms = 12.0;
        conductor.ingest(pulse(ZSource::Microlocal, 0, 0.6));
        conductor.ingest(hinted);
        let fused = conductor.step(0);

        assert!(fused
            .events
            .iter()
            .any(|event| event.starts_with("latency.seeded")));
        let estimate = conductor.latency_for(&ZSource::Graph).unwrap();
        assert!((estimate - 12.0).abs() <= 1e-3);
    }
}<|MERGE_RESOLUTION|>--- conflicted
+++ resolved
@@ -87,14 +87,6 @@
 }
 
 impl ZScale {
-<<<<<<< HEAD
-=======
-    pub const ONE: ZScale = ZScale {
-        physical_radius: 1.0,
-        log_radius: 0.0,
-    };
-
->>>>>>> 1e06ef3b
     /// Creates a new scale from a physical radius, rejecting non-positive or non-finite values.
     pub fn new(physical_radius: f32) -> Option<Self> {
         if physical_radius.is_finite() && physical_radius > 0.0 {
