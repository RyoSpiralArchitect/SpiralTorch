--- conflicted
+++ resolved
@@ -3,7 +3,6 @@
 // Part of SpiralTorch — Licensed under AGPL-3.0-or-later.
 // Unauthorized derivative works or closed redistribution prohibited under AGPL §13.
 
-<<<<<<< HEAD
 //! Canonical representation of Z pulses together with a lightweight
 //! conductor that fuses multiple sources into a single control signal.
 
@@ -84,38 +83,10 @@
 }
 
 /// Identifies the origin of a [`ZPulse`].
-=======
-// =============================================================================
-//  SpiralReality Proprietary
-// Copyright (c) 2025 SpiralReality. All Rights Reserved.
-//
-// NOTICE: This file contains confidential and proprietary information of
-// SpiralReality. ANY USE, COPYING, MODIFICATION, DISTRIBUTION, DISPLAY,
-// OR DISCLOSURE OF THIS FILE, IN WHOLE OR IN PART, IS STRICTLY PROHIBITED
-// WITHOUT THE PRIOR WRITTEN CONSENT OF SPIRALREALITY.
-//
-// NO LICENSE IS GRANTED OR IMPLIED BY THIS FILE. THIS SOFTWARE IS PROVIDED
-// "AS IS", WITHOUT WARRANTY OF ANY KIND, EXPRESS OR IMPLIED, INCLUDING BUT
-// NOT LIMITED TO THE WARRANTIES OF MERCHANTABILITY, FITNESS FOR A PARTICULAR
-// PURPOSE AND NON-INFRINGEMENT. IN NO EVENT SHALL SPIRALREALITY OR ITS
-// SUPPLIERS BE LIABLE FOR ANY CLAIM, DAMAGES OR OTHER LIABILITY, WHETHER IN
-// AN ACTION OF CONTRACT, TORT OR OTHERWISE, ARISING FROM, OUT OF OR IN
-// CONNECTION WITH THE SOFTWARE OR THE USE OR OTHER DEALINGS IN THE SOFTWARE.
-// =============================================================================
-
-use rustc_hash::FxHashMap;
-use std::collections::VecDeque;
-
-// Microlocal pulse fusion utilities shared between the observability
-// backends and telemetry exporters.
-
-/// Origin marker for a captured pulse.
->>>>>>> bfeb5420
 #[derive(Clone, Copy, Debug, PartialEq, Eq, Hash)]
 pub enum ZSource {
     Microlocal,
     Maxwell,
-<<<<<<< HEAD
     RealGrad,
     Desire,
     External(&'static str),
@@ -139,81 +110,11 @@
 impl Default for ZPulse {
     fn default() -> Self {
         Self {
-=======
-    Graph,
-    Desire,
-    RealGrad,
-    GW,
-    Other(&'static str),
-}
-
-impl Default for ZSource {
-    fn default() -> Self {
-        Self::Microlocal
-    }
-}
-
-/// Envelope information for the leading/central/trailing bands.
-#[derive(Clone, Debug, Default, PartialEq)]
-pub struct ZSupport {
-    pub leading: f32,
-    pub central: f32,
-    pub trailing: f32,
-}
-
-/// Snapshot of a single microlocal pulse observation.
-#[derive(Clone, Debug, PartialEq)]
-pub struct ZPulse {
-    pub source: ZSource,
-    pub ts: u64,
-    pub tempo: f32,
-    pub drift: f32,
-    pub z_bias: f32,
-    pub support: ZSupport,
-    pub band_energy: (f32, f32, f32),
-    pub quality: f32,
-    pub stderr: f32,
-    /// Estimated latency between generation and observation in the caller's time units.
-    /// Callers may populate this field to hint the aligner with a prior estimate; when left
-    /// at `0.0` the aligner infers the delay from cross-correlation.
-    pub latency_ms: f32,
-}
-
-impl ZPulse {
-    /// Returns the total support mass across all bands.
-    pub fn support_mass(&self) -> f32 {
-        self.support.leading + self.support.central + self.support.trailing
-    }
-
-    /// Returns the total band energy.
-    pub fn total_energy(&self) -> f32 {
-        let (above, here, beneath) = self.band_energy;
-        above + here + beneath
-    }
-
-    /// Returns the drift normalised by the total band energy.
-    pub fn normalised_drift(&self) -> f32 {
-        let total = self.total_energy().max(1e-6);
-        let (above, _, beneath) = self.band_energy;
-        (above - beneath) / total
-    }
-
-    /// Returns `true` when the pulse carries no actionable signal.
-    pub fn is_empty(&self) -> bool {
-        self.support_mass() <= f32::EPSILON && self.total_energy() <= f32::EPSILON
-    }
-}
-
-impl Default for ZPulse {
-    fn default() -> Self {
-        ZPulse {
->>>>>>> bfeb5420
             source: ZSource::Microlocal,
             ts: 0,
             band_energy: (0.0, 0.0, 0.0),
             drift: 0.0,
             z_bias: 0.0,
-<<<<<<< HEAD
             support: 0.0,
             quality: 0.0,
             stderr: 0.0,
@@ -250,32 +151,6 @@
 
 /// Optional smoothing applied to the fused support/energy.
 #[derive(Clone, Copy, Debug, PartialEq)]
-=======
-            support: ZSupport::default(),
-            quality: 0.0,
-            stderr: 0.0,
-            latency_ms: 0.0,
-            tempo: 0.0,
-        }
-    }
-}
-
-fn lerp(a: f32, b: f32, t: f32) -> f32 {
-    a + (b - a) * t
-}
-
-/// Trait implemented by pulse emitters that can feed the conductor.
-pub trait ZEmitter: Send {
-    /// Identifies the emitter source backing the generated pulses.
-    fn name(&self) -> ZSource;
-
-    /// Produces the next available pulse for the provided timestamp.
-    fn tick(&mut self, now: u64) -> Option<ZPulse>;
-}
-
-/// Configuration for the conductor frequency tracker.
-#[derive(Clone, Copy, Debug, Default, PartialEq)]
->>>>>>> bfeb5420
 pub struct ZFrequencyConfig {
     pub smoothing: f32,
 }
@@ -288,11 +163,7 @@
     }
 }
 
-<<<<<<< HEAD
 /// Optional adaptive gain configuration for downstream consumers.
-=======
-/// Configuration for adaptive gain smoothing.
->>>>>>> bfeb5420
 #[derive(Clone, Copy, Debug, PartialEq)]
 pub struct ZAdaptiveGainCfg {
     pub gain_floor: f32,
@@ -326,7 +197,6 @@
     }
 }
 
-<<<<<<< HEAD
 /// Optional latency alignment configuration.
 #[derive(Clone, Copy, Debug, PartialEq)]
 pub struct ZLatencyConfig {
@@ -403,138 +273,9 @@
             source_gains: HashMap::new(),
             source_limits: HashMap::new(),
             config_events: VecDeque::new(),
-=======
-/// Configuration governing the behaviour of [`ZConductor`].
-#[derive(Clone, Debug)]
-pub struct ZConductorCfg {
-    pub gain: FxHashMap<ZSource, f32>,
-    pub alpha_fast: f32,
-    pub alpha_slow: f32,
-    pub slew_max: f32,
-    pub flip_hold: u32,
-    /// Robustness threshold for the Huber loss.
-    pub robust_delta: f32,
-    /// Absolute budget allowed for the fused Z output.
-    pub z_budget: f32,
-    /// Back-calculation coefficient used when the budget engages.
-    pub back_calculation: f32,
-    /// Optional latency alignment stage applied before fusion.
-    pub latency: Option<LatencyAlignerCfg>,
-}
-
-impl Default for ZConductorCfg {
-    fn default() -> Self {
-        Self {
-            gain: FxHashMap::default(),
-            alpha_fast: 0.35,
-            alpha_slow: 0.12,
-            slew_max: 0.35,
-            flip_hold: 3,
-            robust_delta: 0.25,
-            z_budget: 1.2,
-            back_calculation: 0.5,
-            latency: None,
-        }
-    }
-}
-
-impl ZConductorCfg {
-    /// Returns a configuration tuned for balanced real-time fusion.
-    pub fn balanced() -> Self {
-        Self::default()
-    }
-
-    /// Enables the latency aligner with the supplied configuration.
-    pub fn with_latency_aligner(mut self, cfg: LatencyAlignerCfg) -> Self {
-        self.latency = Some(cfg);
-        self
-    }
-}
-
-/// Configuration for the latency alignment stage.
-#[derive(Clone, Debug, PartialEq)]
-pub struct LatencyAlignerCfg {
-    /// Width of the correlation history window (in the same units as [`ZPulse::ts`]).
-    pub window: u64,
-    /// Hop used when updating the history window and lag estimate.
-    pub hop: u64,
-    /// Maximum absolute lag explored during cross-correlation (expressed in hops).
-    pub max_lag_steps: u32,
-    /// Exponential moving-average factor applied to lag updates.
-    pub alpha: f32,
-    /// Minimum coherence required before committing a lag update.
-    pub coherence_min: f32,
-    /// Number of evaluation steps a lag estimate is held before another update is allowed.
-    pub hold_steps: u32,
-    /// Enables parabolic interpolation for sub-hop lag refinement.
-    pub fractional: bool,
-}
-
-impl Default for LatencyAlignerCfg {
-    fn default() -> Self {
-        Self {
-            window: 256,
-            hop: 1,
-            max_lag_steps: 64,
-            alpha: 0.2,
-            coherence_min: 0.25,
-            hold_steps: 8,
-            fractional: true,
-        }
-    }
-}
-
-impl LatencyAlignerCfg {
-    /// Creates a new configuration with the balanced defaults.
-    pub fn new() -> Self {
-        Self::default()
-    }
-
-    /// Returns a latency-aligner profile suitable for most interactive workloads.
-    pub fn balanced() -> Self {
-        Self::default()
-    }
-
-    /// Helper for constructing configurations when only hop-based limits are needed.
-    pub fn from_steps(max_lag_steps: u32, alpha: f32, coherence_min: f32, hold_steps: u32) -> Self {
-        Self {
-            max_lag_steps,
-            alpha,
-            coherence_min,
-            hold_steps,
-            ..Self::default()
-        }
-    }
-
-    /// Overrides the correlation window length.
-    pub fn with_window(mut self, window: u64) -> Self {
-        self.window = window.max(1);
-        self
-    }
-
-    /// Overrides the hop used for correlation updates.
-    pub fn with_hop(mut self, hop: u64) -> Self {
-        self.hop = hop.max(1);
-        self
-    }
-}
-
-#[derive(Clone, Debug)]
-struct LagEstimate {
-    lag: f32,
-    frames_since_update: u32,
-}
-
-impl LagEstimate {
-    fn new() -> Self {
-        Self {
-            lag: 0.0,
-            frames_since_update: u32::MAX,
->>>>>>> bfeb5420
-        }
-    }
-
-<<<<<<< HEAD
+        }
+    }
+
     pub fn cfg(&self) -> &ZConductorCfg {
         &self.cfg
     }
@@ -555,26 +296,10 @@
         self.latency_cfg = cfg;
         if let Some(cfg) = cfg {
             self.latency_events.truncate(cfg.history);
-=======
-#[derive(Clone, Debug)]
-struct BinAccum {
-    index: u64,
-    weighted_value: f64,
-    weight: f32,
-}
-
-impl BinAccum {
-    fn mean(&self) -> f32 {
-        if self.weight <= f32::EPSILON {
-            0.0
-        } else {
-            (self.weighted_value / self.weight as f64) as f32
->>>>>>> bfeb5420
-        }
-    }
-}
-
-<<<<<<< HEAD
+        }
+    }
+}
+
     fn record_config_event(&mut self, event: String) {
         const MAX_CONFIG_EVENTS: usize = 128;
         if self.config_events.len() >= MAX_CONFIG_EVENTS {
@@ -590,75 +315,8 @@
         for event in events {
             self.record_config_event(event);
         }
-=======
-#[derive(Clone, Debug, Default)]
-struct SourceHistory {
-    bins: VecDeque<BinAccum>,
-    last_ts: Option<u64>,
-}
-
-impl SourceHistory {
-    fn add_sample(&mut self, ts: u64, index: u64, value: f32, weight: f32) {
-        self.last_ts = Some(ts);
-        if let Some(back) = self.bins.back_mut() {
-            if back.index == index {
-                back.weighted_value += (value as f64) * (weight as f64);
-                back.weight += weight;
-                return;
-            }
-        }
-        self.bins.push_back(BinAccum {
-            index,
-            weighted_value: (value as f64) * (weight as f64),
-            weight,
-        });
-    }
-
-    fn truncate(&mut self, min_index: u64) {
-        while let Some(front) = self.bins.front() {
-            if front.index < min_index {
-                self.bins.pop_front();
-            } else {
-                break;
-            }
-        }
-    }
-
-    fn sequence(&self, end_index: u64, len: usize) -> Vec<f32> {
-        if len == 0 {
-            return Vec::new();
-        }
-        let start_index = end_index.saturating_sub(len as u64 - 1);
-        let mut seq = Vec::with_capacity(len);
-        let mut iter = self.bins.iter();
-        let mut current = iter.next();
-        for idx in start_index..=end_index {
-            while let Some(bin) = current {
-                if bin.index < idx {
-                    current = iter.next();
-                } else {
-                    break;
-                }
-            }
-            let value = match current {
-                Some(bin) if bin.index == idx => bin.mean(),
-                _ => 0.0,
-            };
-            seq.push(value);
-        }
-        seq
-    }
-
-    fn strength_up_to(&self, end_index: u64) -> f32 {
-        self.bins
-            .iter()
-            .filter(|bin| bin.index <= end_index)
-            .map(|bin| bin.weight.abs())
-            .sum()
->>>>>>> bfeb5420
-    }
-
-<<<<<<< HEAD
+    }
+
     pub fn set_source_gains(&mut self, gains: HashMap<String, f32>) {
         self.source_gains = sanitize_tuning_map(gains);
     }
@@ -764,25 +422,6 @@
                 events.push("flip-held".to_string());
                 raw_z = 0.0;
             }
-=======
-#[derive(Clone, Debug)]
-struct LatencyAlignerState {
-    cfg: LatencyAlignerCfg,
-    histories: FxHashMap<ZSource, SourceHistory>,
-    lags: FxHashMap<ZSource, LagEstimate>,
-    last_eval_bin: Option<u64>,
-    pending_events: Vec<String>,
-}
-
-impl LatencyAlignerState {
-    fn new(cfg: LatencyAlignerCfg) -> Self {
-        Self {
-            cfg,
-            histories: FxHashMap::default(),
-            lags: FxHashMap::default(),
-            last_eval_bin: None,
-            pending_events: Vec::new(),
->>>>>>> bfeb5420
         }
 
         if self.hold_until.is_none() {
@@ -843,7 +482,6 @@
         fused
     }
 
-<<<<<<< HEAD
     /// Convenience helper that gathers pulses from the provided registry prior
     /// to fusing them.
     pub fn step_from_registry(&mut self, registry: &mut ZRegistry, now: u64) -> ZFused {
@@ -974,331 +612,6 @@
     fn default() -> Self {
         Self {
             zpulse: ZPulseConfig::default(),
-=======
-    fn record(&mut self, pulse: &ZPulse) {
-        let hop = self.cfg.hop.max(1);
-        let bin = pulse.ts / hop;
-        let weight = (pulse.quality.max(1e-6) * pulse.support_mass().max(1e-6)).max(1e-6);
-        if let Some(history) = self.histories.get(&pulse.source) {
-            if let Some(last) = history.last_ts {
-                if pulse.ts < last {
-                    self.pending_events
-                        .push(format!("latency.invalid_ts:{:?}", pulse.source));
-                    return;
-                }
-            }
-        }
-        if pulse.latency_ms.is_finite() && pulse.latency_ms.abs() > f32::EPSILON {
-            self.seed_from_hint(&pulse.source, pulse.latency_ms);
-        }
-        let history = self
-            .histories
-            .entry(pulse.source.clone())
-            .or_insert_with(SourceHistory::default);
-        history.add_sample(pulse.ts, bin, pulse.drift, weight);
-    }
-
-    fn seed_from_hint(&mut self, source: &ZSource, hint: f32) {
-        let clamped = hint.clamp(-1_000_000.0, 1_000_000.0);
-        let estimate = self
-            .lags
-            .entry(source.clone())
-            .or_insert_with(LagEstimate::new);
-        if estimate.frames_since_update != u32::MAX {
-            return;
-        }
-        estimate.frames_since_update = self.cfg.hold_steps;
-        estimate.lag = clamped;
-        self.pending_events
-            .push(format!("latency.seeded:{:?}:{:.2}", source, clamped));
-    }
-
-    fn prepare(&mut self, now: u64, events: &mut Vec<String>) {
-        events.extend(self.pending_events.drain(..));
-        let hop = self.cfg.hop.max(1);
-        let current_bin = now / hop;
-        if let Some(last) = self.last_eval_bin {
-            if current_bin == last {
-                return;
-            }
-        }
-        self.last_eval_bin = Some(current_bin);
-        let mut window_bins = self.cfg.window / hop;
-        if window_bins == 0 {
-            window_bins = 1;
-        }
-        let min_index = current_bin.saturating_sub(window_bins.saturating_sub(1));
-        for history in self.histories.values_mut() {
-            history.truncate(min_index);
-        }
-        for lag in self.lags.values_mut() {
-            lag.frames_since_update = lag.frames_since_update.saturating_add(1);
-        }
-        self.update_lags(current_bin, window_bins as usize, events);
-    }
-
-    fn lag_for(&self, source: &ZSource) -> Option<f32> {
-        self.lags.get(source).map(|l| l.lag)
-    }
-
-    fn apply(&self, pulse: &mut ZPulse) {
-        if let Some(lag) = self.lags.get(&pulse.source) {
-            if !lag.lag.is_finite() {
-                return;
-            }
-            let adjusted = shift_timestamp(pulse.ts, lag.lag);
-            pulse.latency_ms = lag.lag;
-            pulse.ts = adjusted;
-        }
-    }
-
-    fn update_lags(&mut self, current_bin: u64, window_len: usize, events: &mut Vec<String>) {
-        if self.histories.is_empty() {
-            return;
-        }
-        let hop = self.cfg.hop.max(1) as f32;
-        let max_lag_bins = self.cfg.max_lag_steps as isize;
-        let max_lag_bins = max_lag_bins.max(0);
-        if max_lag_bins == 0 {
-            return;
-        }
-
-        let mut anchor: Option<(ZSource, f32)> = None;
-        if let Some(history) = self.histories.get(&ZSource::Microlocal) {
-            let strength = history.strength_up_to(current_bin);
-            if strength > f32::EPSILON {
-                anchor = Some((ZSource::Microlocal, strength));
-            }
-        }
-        for (source, history) in &self.histories {
-            let strength = history.strength_up_to(current_bin);
-            if strength <= f32::EPSILON {
-                continue;
-            }
-            let update_anchor = match &anchor {
-                Some((current, best_strength)) => {
-                    if strength > *best_strength + 1e-6 {
-                        true
-                    } else if (strength - *best_strength).abs() <= 1e-6 {
-                        source_priority(source) > source_priority(current)
-                    } else {
-                        false
-                    }
-                }
-                None => true,
-            };
-            if update_anchor {
-                anchor = Some((source.clone(), strength));
-            }
-        }
-
-        let (anchor_source, _) = match anchor {
-            Some(v) => v,
-            None => return,
-        };
-
-        let anchor_history = match self.histories.get(&anchor_source) {
-            Some(h) => h,
-            None => return,
-        };
-
-        let anchor_seq = anchor_history.sequence(current_bin, window_len);
-        let anchor_power: f32 = anchor_seq.iter().map(|v| v * v).sum();
-        if anchor_power <= 1e-9 {
-            return;
-        }
-
-        self.lags
-            .entry(anchor_source.clone())
-            .or_insert_with(LagEstimate::new)
-            .lag = 0.0;
-
-        for (source, history) in &self.histories {
-            if *source == anchor_source {
-                continue;
-            }
-            let target_seq = history.sequence(current_bin, window_len);
-            let target_power: f32 = target_seq.iter().map(|v| v * v).sum();
-            if target_power <= 1e-9 {
-                continue;
-            }
-
-            if let Some((coherence, lag_bins, frac_shift)) =
-                best_lag(&anchor_seq, &target_seq, max_lag_bins)
-            {
-                let passes_coherence = coherence >= self.cfg.coherence_min;
-                let estimate = self
-                    .lags
-                    .entry(source.clone())
-                    .or_insert_with(LagEstimate::new);
-                if !passes_coherence {
-                    events.push(format!("latency.low_coherence:{:?}", source));
-                    continue;
-                }
-                if estimate.frames_since_update < self.cfg.hold_steps {
-                    events.push(format!("latency.held:{:?}", source));
-                    continue;
-                }
-                let lag_bins = lag_bins as f32 + frac_shift;
-                let lag_units = lag_bins * hop;
-                let alpha = self.cfg.alpha.clamp(0.0, 1.0);
-                if estimate.frames_since_update == u32::MAX || alpha <= 0.0 {
-                    estimate.lag = lag_units;
-                } else {
-                    estimate.lag = (1.0 - alpha) * estimate.lag + alpha * lag_units;
-                }
-                estimate.frames_since_update = 0;
-                events.push(format!("latency.adjusted:{:?}:{:.2}", source, lag_units));
-            }
-        }
-    }
-}
-
-fn best_lag(anchor: &[f32], target: &[f32], max_lag: isize) -> Option<(f32, isize, f32)> {
-    if anchor.is_empty() || target.is_empty() {
-        return None;
-    }
-    let len = anchor.len().min(target.len());
-    if len == 0 {
-        return None;
-    }
-    let mut scores = Vec::new();
-    for lag in -max_lag..=max_lag {
-        let mut num = 0.0f32;
-        let mut denom_a = 0.0f32;
-        let mut denom_b = 0.0f32;
-        let mut overlap = 0usize;
-        for idx in 0..len {
-            let j = idx as isize + lag;
-            if j < 0 || j >= len as isize {
-                continue;
-            }
-            let a = anchor[idx];
-            let b = target[j as usize];
-            if !a.is_finite() || !b.is_finite() {
-                continue;
-            }
-            num += a * b;
-            denom_a += a * a;
-            denom_b += b * b;
-            overlap += 1;
-        }
-        if overlap < 2 || denom_a <= 1e-9 || denom_b <= 1e-9 {
-            continue;
-        }
-        let denom = (denom_a * denom_b).sqrt().max(1e-9);
-        let corr = num / denom;
-        scores.push((lag, corr));
-    }
-
-    if scores.is_empty() {
-        return None;
-    }
-
-    let mut best = scores[0];
-    let mut best_abs = best.1.abs();
-    for &(lag, corr) in &scores[1..] {
-        let abs = corr.abs();
-        if abs > best_abs + 1e-6 {
-            best = (lag, corr);
-            best_abs = abs;
-        } else if (abs - best_abs).abs() <= 1e-6 {
-            if lag.abs() < best.0.abs() {
-                best = (lag, corr);
-                best_abs = abs;
-            }
-        }
-    }
-
-    let (lag, corr) = best;
-    let mut frac = 0.0f32;
-    if best_abs > 0.0 {
-        if let Some(prev) = scores.iter().find(|(l, _)| *l == lag - 1) {
-            if let Some(next) = scores.iter().find(|(l, _)| *l == lag + 1) {
-                let denom = prev.1 - 2.0 * corr + next.1;
-                if denom.abs() > 1e-6 {
-                    frac = 0.5 * (prev.1 - next.1) / denom;
-                    frac = frac.clamp(-0.5, 0.5);
-                }
-            }
-        }
-    }
-
-    Some((best_abs, lag, frac))
-}
-
-fn shift_timestamp(ts: u64, lag: f32) -> u64 {
-    if !lag.is_finite() {
-        return ts;
-    }
-    let shifted = (ts as f64) - (lag as f64);
-    if shifted <= 0.0 {
-        0
-    } else {
-        shifted.round() as u64
-    }
-}
-
-fn source_priority(source: &ZSource) -> i32 {
-    match source {
-        ZSource::Microlocal => 4,
-        ZSource::Maxwell => 3,
-        ZSource::Graph => 3,
-        ZSource::Desire => 2,
-        ZSource::GW => 2,
-        ZSource::Other(_) => 1,
-    }
-}
-
-/// Attribution assigned to a specific source during fusion.
-#[derive(Clone, Debug, PartialEq)]
-pub struct ZAttribution {
-    pub source: ZSource,
-    pub weight: f32,
-}
-
-/// Result of a [`ZConductor::step`] call.
-#[derive(Clone, Debug, PartialEq)]
-pub struct ZFused {
-    pub z: f32,
-    pub drift: f32,
-    pub support: f32,
-    pub z_bias: f32,
-    pub attributions: Vec<ZAttribution>,
-    pub events: Vec<String>,
-}
-
-#[derive(Clone, Copy, Debug, Default)]
-struct FrequencyFusionSnapshot {
-    support: f32,
-    drift: f32,
-    z_bias: f32,
-    z: f32,
-}
-
-impl FrequencyFusionSnapshot {
-    fn from_fused(fused: &ZFused) -> Self {
-        Self {
-            support: fused.support,
-            drift: fused.drift,
-            z_bias: fused.z_bias,
-            z: fused.z,
-        }
-    }
-}
-
-#[derive(Clone, Debug)]
-struct FrequencyFusionState {
-    cfg: ZFrequencyConfig,
-    snapshot: Option<FrequencyFusionSnapshot>,
-}
-
-impl FrequencyFusionState {
-    fn new(cfg: ZFrequencyConfig) -> Self {
-        Self {
-            cfg,
-            snapshot: None,
->>>>>>> bfeb5420
         }
     }
 }
@@ -1328,7 +641,6 @@
         Self::from_json_str(&buf)
     }
 
-<<<<<<< HEAD
     /// Loads a configuration document from a filesystem path. The format is
     /// detected using the file extension (".json" selects JSON, everything else
     /// defaults to TOML).
@@ -1504,114 +816,10 @@
                     }
                 }
             }
-=======
-    fn update_config(&mut self, cfg: ZFrequencyConfig) {
-        self.cfg = cfg;
-    }
-
-    fn fuse(&mut self, fused: &mut ZFused) {
-        if fused.support < self.cfg.minimum_energy {
-            self.snapshot = None;
-            return;
-        }
-
-        if let Some(prev) = self.snapshot {
-            let alpha = self.cfg.smoothing.clamp(0.0, 1.0);
-            if alpha > 0.0 {
-                fused.support = lerp(prev.support, fused.support, alpha);
-                fused.drift = lerp(prev.drift, fused.drift, alpha);
-                fused.z_bias = lerp(prev.z_bias, fused.z_bias, alpha);
-                fused.z = lerp(prev.z, fused.z, alpha);
-                fused.events.push("freq.smoothed".to_string());
-            }
-        }
-
-        self.snapshot = Some(FrequencyFusionSnapshot::from_fused(fused));
-    }
-}
-
-#[derive(Clone, Debug)]
-struct AdaptiveGainState {
-    cfg: ZAdaptiveGainCfg,
-    gain: f32,
-}
-
-impl AdaptiveGainState {
-    fn new(cfg: ZAdaptiveGainCfg) -> Self {
-        let baseline = cfg.gain_floor.max(1e-6);
-        Self {
-            cfg,
-            gain: baseline,
-        }
-    }
-
-    fn update_config(&mut self, cfg: ZAdaptiveGainCfg) {
-        self.cfg = cfg;
-        let floor = self.cfg.gain_floor.max(1e-6);
-        let ceil = self.cfg.gain_ceil.max(floor);
-        self.gain = self.gain.clamp(floor, ceil);
-    }
-
-    fn adapt(&mut self, fused: &mut ZFused) {
-        let response = fused.support.abs() + fused.drift.abs() + fused.z_bias.abs();
-        let target =
-            (self.cfg.gain_floor + response).min(self.cfg.gain_ceil.max(self.cfg.gain_floor));
-        let alpha = self.cfg.responsiveness.clamp(0.0, 1.0);
-        let previous = self.gain;
-        self.gain = lerp(self.gain, target.max(self.cfg.gain_floor.max(1e-6)), alpha);
-
-        fused.z *= self.gain;
-        fused.z_bias *= self.gain;
-        if (self.gain - previous).abs() > 1e-6 {
-            fused.events.push(format!("adaptive.gain:{:.3}", self.gain));
-        }
-    }
-}
-
-/// Stateful conductor that fuses heterogeneous Z pulses into a stabilised control
-/// signal while applying anti-windup, hysteresis and slew protections.
-#[derive(Clone, Debug)]
-pub struct ZConductor {
-    cfg: ZConductorCfg,
-    freq: Option<FrequencyFusionState>,
-    adaptive: Option<AdaptiveGainState>,
-    latency: Option<LatencyAlignerState>,
-    pending: Vec<ZPulse>,
-    sign_hat: f32,
-    mag_hat: f32,
-    last_sign: f32,
-    flip_age: u32,
-    last_z: f32,
-    last_step_ts: Option<u64>,
-}
-
-impl Default for ZConductor {
-    fn default() -> Self {
-        Self::new(ZConductorCfg::default())
-    }
-}
-
-impl ZConductor {
-    pub fn new(cfg: ZConductorCfg) -> Self {
-        let latency_cfg = cfg.latency.clone();
-        ZConductor {
-            cfg,
-            freq: None,
-            adaptive: None,
-            latency: latency_cfg.map(LatencyAlignerState::new),
-            pending: Vec::new(),
-            sign_hat: 0.0,
-            mag_hat: 0.0,
-            last_sign: 0.0,
-            flip_age: u32::MAX,
-            last_z: 0.0,
-            last_step_ts: None,
->>>>>>> bfeb5420
         }
         result
     }
 
-<<<<<<< HEAD
     fn merge_from(&mut self, other: &Self) {
         for (key, value) in &other.entries {
             match (self.entries.get_mut(key), value) {
@@ -1623,34 +831,11 @@
                 _ => {
                     self.entries.insert(key.clone(), value.clone());
                 }
-=======
-    pub fn cfg(&self) -> &ZConductorCfg {
-        &self.cfg
-    }
-
-    /// Returns a mutable reference to the configuration, enabling on-line tuning.
-    pub fn cfg_mut(&mut self) -> &mut ZConductorCfg {
-        &mut self.cfg
-    }
-
-    /// Installs or removes the latency aligner at runtime.
-    pub fn set_latency_aligner(&mut self, cfg: Option<LatencyAlignerCfg>) {
-        self.cfg.latency = cfg.clone();
-        self.latency = cfg.map(LatencyAlignerState::new);
-    }
-
-    pub fn set_frequency_config(&mut self, cfg: Option<ZFrequencyConfig>) {
-        match (&mut self.freq, cfg) {
-            (Some(state), Some(new_cfg)) => state.update_config(new_cfg),
-            (slot @ None, Some(new_cfg)) => {
-                *slot = Some(FrequencyFusionState::new(new_cfg));
->>>>>>> bfeb5420
-            }
-        }
-    }
-}
-
-<<<<<<< HEAD
+            }
+        }
+    }
+}
+
 #[derive(Debug, Clone, Deserialize)]
 #[serde(untagged)]
 enum ZSourceTableValue {
@@ -1716,57 +901,6 @@
         }
         if other.latency_align.is_some() {
             self.latency_align = other.latency_align;
-=======
-    pub fn set_adaptive_gain_config(&mut self, cfg: Option<ZAdaptiveGainCfg>) {
-        match (&mut self.adaptive, cfg) {
-            (Some(state), Some(new_cfg)) => state.update_config(new_cfg),
-            (slot @ None, Some(new_cfg)) => {
-                *slot = Some(AdaptiveGainState::new(new_cfg));
-            }
-            (state @ Some(_), None) => {
-                *state = None;
-            }
-            (None, None) => {}
-        }
-    }
-
-    /// Returns the currently estimated lag for the supplied source in milliseconds.
-    pub fn latency_for(&self, source: &ZSource) -> Option<f32> {
-        self.latency
-            .as_ref()
-            .and_then(|state| state.lag_for(source))
-    }
-
-    /// Enqueues a pulse to be considered during the next [`step`](Self::step).
-    pub fn ingest(&mut self, mut pulse: ZPulse) {
-        if !pulse.quality.is_finite() || pulse.quality <= 0.0 {
-            pulse.quality = derive_quality(&pulse);
-        } else {
-            pulse.quality = pulse.quality.clamp(0.0, 1.0);
-        }
-        if let Some(latency) = self.latency.as_mut() {
-            latency.record(&pulse);
-        }
-    }
-
-    /// Executes one fusion step at the provided timestamp.
-    pub fn step(&mut self, now: u64) -> ZFused {
-        let mut events = Vec::new();
-        if let Some(latency) = self.latency.as_mut() {
-            latency.prepare(now, &mut events);
-        }
-        let mut ready = Vec::new();
-        let mut retained = Vec::with_capacity(self.pending.len());
-        for mut pulse in self.pending.drain(..) {
-            if let Some(latency) = self.latency.as_ref() {
-                latency.apply(&mut pulse);
-            }
-            if pulse.ts <= now {
-                ready.push(pulse);
-            } else {
-                retained.push(pulse);
-            }
->>>>>>> bfeb5420
         }
         self.pending = retained;
 
@@ -1868,7 +1002,6 @@
     }
 }
 
-<<<<<<< HEAD
 /// Errors produced when loading ZPulse configuration files.
 #[derive(Debug, thiserror::Error)]
 pub enum ZPulseConfigError {
@@ -1935,34 +1068,10 @@
                 "conductor": {"alpha_fast": 0.9},
                 "gain": {"RealGrad": 0.75, "External": {"lidar": 1.1}},
                 "limit": {"RealGrad": 0.6}
-=======
-    fn apply_temporal_filters(&mut self, drift: f32, events: &mut Vec<String>) -> f32 {
-        let sign = if drift.abs() > f32::EPSILON {
-            drift.signum()
-        } else {
-            self.last_sign
-        };
-
-        let mut target_sign = self.last_sign;
-        if sign != 0.0 {
-            if self.last_sign == 0.0 {
-                target_sign = sign;
-                self.flip_age = 0;
-                events.push("sign-init".to_string());
-            } else if (sign - self.last_sign).abs() > f32::EPSILON {
-                if self.flip_age <= self.cfg.flip_hold {
-                    events.push("flip-held".to_string());
-                } else {
-                    target_sign = sign;
-                    self.flip_age = 0;
-                    events.push("sign-flip".to_string());
-                }
->>>>>>> bfeb5420
             }
         }
         "#;
 
-<<<<<<< HEAD
         let doc = ZPulseConfigDocument::from_json_str(json).expect("valid json config");
         let mut conductor = ZConductor::default();
         doc.zpulse.apply(&mut conductor);
@@ -2098,389 +1207,8 @@
         fs::remove_file(&base_path).ok();
         fs::remove_file(&run_path).ok();
         fs::remove_dir(&dir).ok();
-=======
-        self.flip_age = self.flip_age.saturating_add(1);
-        self.last_sign = target_sign;
-
-        let alpha_fast = self.cfg.alpha_fast.clamp(0.0, 1.0);
-        if alpha_fast > 0.0 {
-            self.sign_hat = ema(self.sign_hat, target_sign, alpha_fast);
-        }
-
-        let magnitude_target = drift.abs();
-        let alpha_slow = self.cfg.alpha_slow.clamp(0.0, 1.0);
-        if alpha_slow > 0.0 {
-            self.mag_hat = ema(self.mag_hat, magnitude_target, alpha_slow);
-        } else {
-            self.mag_hat = magnitude_target;
-        }
-
-        if self.sign_hat.abs() <= f32::EPSILON {
-            0.0
-        } else {
-            self.sign_hat.signum()
-        }
-    }
-}
-
-#[cfg(test)]
-mod conductor_tests {
-    use super::*;
-
-    fn pulse(source: ZSource, ts: u64, drift: f32, quality: f32) -> ZPulse {
-        ZPulse {
-            source,
-            ts,
-            band_energy: (drift.abs(), 0.0, 0.0),
-            drift,
-            z_bias: drift,
-            support: ZSupport {
-                leading: drift.abs(),
-                central: 0.0,
-                trailing: 0.0,
-            },
-            quality,
-            stderr: 0.0,
-            latency_ms: 0.0,
-            tempo: 0.0,
-        }
-    }
-
-    #[test]
-    fn hysteresis_holds_sign_during_flip_window() {
-        let mut conductor = ZConductor::new(ZConductorCfg {
-            flip_hold: 2,
-            ..Default::default()
-        });
-
-        let sequence: [f32; 5] = [1.0, 1.0, -1.0, -1.0, 1.0];
-        for (idx, sign) in sequence.into_iter().enumerate() {
-            conductor.ingest(ZPulse {
-                source: ZSource::Microlocal,
-                ts: idx as u64,
-                band_energy: (1.0 + sign.max(0.0), 0.0, 1.0 + (-sign).max(0.0)),
-                drift: sign,
-                z_bias: sign,
-                support: ZSupport {
-                    leading: 1.0 + sign.max(0.0),
-                    central: 0.0,
-                    trailing: 1.0 + (-sign).max(0.0),
-                },
-                quality: 1.0,
-                stderr: 0.0,
-                latency_ms: 0.0,
-                tempo: 0.0,
-            });
-            let fused = conductor.step(idx as u64);
-            if idx == 2 {
-                assert!(fused.events.iter().any(|e| e == "flip-held"));
-            }
-        }
-    }
-
-    #[test]
-    fn conductor_blends_pulses() {
-        let cfg = ZConductorCfg {
-            alpha_fast: 1.0,
-            ..Default::default()
-        };
-        let mut conductor = ZConductor::new(cfg);
-        conductor.ingest(ZPulse {
-            tempo: 42.0,
-            drift: 0.5,
-            z_bias: 0.25,
-            ..ZPulse::default()
-        });
-        let fused = conductor.step(0);
-        assert!(fused.z.abs() <= 0.5 + 1e-6);
-        assert!((fused.attributions.iter().map(|a| a.weight).sum::<f32>() - 1.0).abs() < 1e-6);
-        assert!(fused.events.iter().any(|e| e == "saturated"));
-    }
-}
-
-#[cfg(test)]
-mod latency_tests {
-    use super::*;
-
-    fn pulse(source: ZSource, ts: u64, drift: f32, quality: f32) -> ZPulse {
-        ZPulse {
-            source,
-            ts,
-            band_energy: (drift.abs(), 0.0, 0.0),
-            drift,
-            z_bias: drift,
-            support: ZSupport {
-                leading: drift.abs(),
-                central: 0.0,
-                trailing: 0.0,
-            },
-            quality,
-            stderr: 0.0,
-            latency_ms: 0.0,
-            tempo: 0.0,
-        }
-    }
-
-    #[test]
-    fn latency_aligner_tracks_known_offset() {
-        let align_cfg = LatencyAlignerCfg {
-            window: 256,
-            hop: 1,
-            max_lag_steps: 80,
-            alpha: 0.25,
-            coherence_min: 0.2,
-            hold_steps: 0,
-            fractional: true,
-        };
-        let mut conductor =
-            ZConductor::new(ZConductorCfg::default().with_latency_aligner(align_cfg));
-        let lag = 6u64;
-        for step in 0..80u64 {
-            let ts_anchor = step;
-            let ts_target = ts_anchor + lag;
-            let drift = (step as f32 * 0.35).sin();
-            conductor.ingest(pulse(ZSource::Microlocal, ts_anchor, drift, 1.0));
-            conductor.ingest(pulse(ZSource::Maxwell, ts_target, drift, 1.0));
-            conductor.step(ts_anchor);
-        }
-        let estimate = conductor.latency_for(&ZSource::Maxwell).unwrap();
-        assert!((estimate - lag as f32).abs() <= 1.0);
-    }
-
-    #[test]
-    fn latency_aligner_respects_coherence_threshold() {
-        let align_cfg = LatencyAlignerCfg {
-            window: 256,
-            hop: 1,
-            max_lag_steps: 40,
-            alpha: 0.2,
-            coherence_min: 1.1,
-            hold_steps: 0,
-            fractional: false,
-        };
-        let mut conductor =
-            ZConductor::new(ZConductorCfg::default().with_latency_aligner(align_cfg));
-        let mut saw_low = false;
-        let mut saw_adjust = false;
-        for step in 0..60u64 {
-            let ts = step;
-            let anchor_drift = (step as f32 * 0.45).sin();
-            let target_seed = ((step * 37 + 17) % 101) as f32;
-            let target_drift = (target_seed / 50.0) - 1.0;
-            conductor.ingest(pulse(ZSource::Microlocal, ts, anchor_drift, 1.0));
-            conductor.ingest(pulse(ZSource::Maxwell, ts + 12, target_drift, 1.0));
-            let fused = conductor.step(ts);
-            if fused
-                .events
-                .iter()
-                .any(|e| e.starts_with("latency.low_coherence"))
-            {
-                saw_low = true;
-            }
-            if fused
-                .events
-                .iter()
-                .any(|e| e.starts_with("latency.adjusted"))
-            {
-                saw_adjust = true;
-            }
-        }
-        assert!(saw_low);
-        assert!(!saw_adjust);
-    }
-
-    #[test]
-    fn latency_aligner_honours_hold_frames() {
-        let align_cfg = LatencyAlignerCfg {
-            window: 256,
-            hop: 1,
-            max_lag_steps: 64,
-            alpha: 0.3,
-            coherence_min: 0.2,
-            hold_steps: 3,
-            fractional: false,
-        };
-        let mut conductor =
-            ZConductor::new(ZConductorCfg::default().with_latency_aligner(align_cfg));
-        let mut last_update_step = None;
-        for step in 0..60u64 {
-            let ts_anchor = step;
-            conductor.ingest(pulse(ZSource::Microlocal, ts_anchor, 1.0, 1.0));
-            conductor.ingest(pulse(ZSource::Maxwell, ts_anchor + 8, 1.0, 1.0));
-            let fused = conductor.step(ts_anchor);
-            if fused
-                .events
-                .iter()
-                .any(|e| e.starts_with("latency.adjusted"))
-            {
-                if let Some(prev) = last_update_step {
-                    assert!(step.saturating_sub(prev) >= 3);
-                }
-                last_update_step = Some(step);
-            }
-        }
-        assert!(last_update_step.is_some());
-    }
-
-    #[test]
-    fn latency_aligner_rejects_non_monotonic_timestamps() {
-        let align_cfg = LatencyAlignerCfg {
-            window: 128,
-            hop: 1,
-            max_lag_steps: 32,
-            alpha: 0.2,
-            coherence_min: 0.2,
-            hold_steps: 0,
-            fractional: false,
-        };
-        let mut conductor =
-            ZConductor::new(ZConductorCfg::default().with_latency_aligner(align_cfg));
-        conductor.ingest(pulse(ZSource::Microlocal, 10, 0.8, 1.0));
-        conductor.ingest(pulse(ZSource::Microlocal, 8, 0.6, 1.0));
-        let fused = conductor.step(10);
-        assert!(fused
-            .events
-            .iter()
-            .any(|e| e.starts_with("latency.invalid_ts")));
-    }
-
-    #[test]
-    fn latency_aligner_seeds_from_latency_hint() {
-        let align_cfg = LatencyAlignerCfg::from_steps(48, 0.2, 0.2, 4)
-            .with_window(192)
-            .with_hop(1);
-        let mut conductor =
-            ZConductor::new(ZConductorCfg::default().with_latency_aligner(align_cfg));
-        let mut hinted = pulse(ZSource::Graph, 0, 0.5, 1.0);
-        hinted.latency_ms = 12.5;
-        conductor.ingest(pulse(ZSource::Microlocal, 0, 0.4, 1.0));
-        conductor.ingest(hinted);
-        conductor.step(0);
-        let estimate = conductor.latency_for(&ZSource::Graph).unwrap();
-        assert!((estimate - 12.5).abs() <= 1e-3);
-    }
-}
-
-#[cfg(test)]
-mod conductor_config_tests {
-    use super::*;
-    use std::collections::VecDeque;
-    use std::sync::{Arc, Mutex};
-
-    #[derive(Clone, Default, Debug)]
-    struct DesireEmitter {
-        queue: Arc<Mutex<VecDeque<ZPulse>>>,
-    }
-
-    impl DesireEmitter {
-        fn new() -> Self {
-            Self::default()
-        }
-
-        fn enqueue(&self, pulse: ZPulse) {
-            self.extend([pulse]);
-        }
-
-        fn extend<I>(&self, pulses: I)
-        where
-            I: IntoIterator<Item = ZPulse>,
-        {
-            let mut queue = self.queue.lock().unwrap();
-            queue.extend(pulses);
-        }
-
-        fn tick(&self, now: u64) -> Option<ZPulse> {
-            let mut queue = self.queue.lock().unwrap();
-            queue.pop_front().map(|mut pulse| {
-                pulse.source = ZSource::Desire;
-                if pulse.ts == 0 {
-                    pulse.ts = now;
-                }
-                pulse
-            })
-        }
-    }
-
-    #[derive(Default)]
-    struct ZRegistry {
-        emitters: Vec<DesireEmitter>,
-    }
-
-    impl ZRegistry {
-        fn new() -> Self {
-            Self::default()
-        }
-
-        fn register(&mut self, emitter: DesireEmitter) {
-            self.emitters.push(emitter);
-        }
-
-        fn gather(&self, now: u64) -> Vec<ZPulse> {
-            let mut pulses = Vec::new();
-            for emitter in &self.emitters {
-                if let Some(pulse) = emitter.tick(now) {
-                    pulses.push(pulse);
-                }
-            }
-            pulses
-        }
-    }
-
-    #[test]
-    fn conductor_allows_optional_configs() {
-        let mut conductor = ZConductor::new(ZConductorCfg::default());
-        assert!(conductor.freq.is_none());
-        assert!(conductor.adaptive.is_none());
-        assert!(conductor.latency.is_none());
-
-        conductor.set_frequency_config(Some(ZFrequencyConfig::new(0.5, 0.1)));
-        conductor.set_adaptive_gain_config(Some(ZAdaptiveGainCfg::new(0.1, 1.0, 0.8)));
-        conductor.set_latency_aligner(Some(LatencyAlignerCfg::default()));
-
-        assert!(conductor.freq.is_some());
-        assert!(conductor.adaptive.is_some());
-        assert!(conductor.latency.is_some());
-
-        conductor.set_frequency_config(None);
-        conductor.set_adaptive_gain_config(None);
-        conductor.set_latency_aligner(None);
-
-        assert!(conductor.freq.is_none());
-        assert!(conductor.adaptive.is_none());
-        assert!(conductor.latency.is_none());
-    }
-
-    #[test]
-    fn desire_emitter_retags_pulses() {
-        let emitter = DesireEmitter::new();
-        let mut registry = ZRegistry::new();
-        registry.register(emitter.clone());
-
-        let mut pulse = ZPulse {
-            source: ZSource::Microlocal,
-            support: ZSupport {
-                leading: 0.2,
-                central: 0.2,
-                trailing: 0.0,
-            },
-            drift: 0.1,
-            ..ZPulse::default()
-        };
-        emitter.enqueue(pulse);
-
-        let pulses = registry.gather(42);
-        assert_eq!(pulses.len(), 1);
-        assert_eq!(pulses[0].source, ZSource::Desire);
-
-        pulse.source = ZSource::Maxwell;
-        emitter.extend([pulse]);
-        let pulses = registry.gather(43);
-        assert_eq!(pulses.len(), 1);
-        assert_eq!(pulses[0].source, ZSource::Desire);
->>>>>>> bfeb5420
-    }
-
-<<<<<<< HEAD
+    }
+
     #[test]
     fn source_gain_and_limit_control_bias() {
         let mut cfg = ZConductorCfg::default();
@@ -2508,58 +1236,5 @@
 
         let fused = conductor.step(vec![pulse], 0);
         assert!((fused.z - 0.3).abs() < 1e-6);
-=======
-#[cfg(test)]
-mod tests {
-    use super::*;
-
-    #[test]
-    fn conductor_allows_optional_configs() {
-        let mut conductor = ZConductor::new(ZConductorCfg::default());
-        assert!(conductor.frequency_cfg.is_none());
-        assert!(conductor.adaptive_cfg.is_none());
-        assert!(conductor.latency_cfg.is_none());
-
-        conductor.set_frequency_config(Some(ZFrequencyConfig::new(0.5)));
-        conductor.set_adaptive_gain_config(Some(ZAdaptiveGainCfg::new(0.1, 1.0, 0.8)));
-        conductor.set_latency_config(Some(ZLatencyConfig::new(4)));
-
-        assert!(conductor.frequency_cfg.is_some());
-        assert!(conductor.adaptive_cfg.is_some());
-        assert!(conductor.latency_cfg.is_some());
-
-        conductor.set_frequency_config(None);
-        conductor.set_adaptive_gain_config(None);
-        conductor.set_latency_config(None);
-
-        assert!(conductor.frequency_cfg.is_none());
-        assert!(conductor.adaptive_cfg.is_none());
-        assert!(conductor.latency_cfg.is_none());
-    }
-
-    #[test]
-    fn desire_emitter_retags_pulses() {
-        let emitter = DesireEmitter::new();
-        let mut registry = ZRegistry::new();
-        registry.register(emitter.clone());
-
-        let mut pulse = ZPulse {
-            source: ZSource::Microlocal,
-            support: 0.4,
-            drift: 0.1,
-            ..ZPulse::default()
-        };
-        emitter.enqueue(pulse);
-
-        let pulses = registry.gather(42);
-        assert_eq!(pulses.len(), 1);
-        assert_eq!(pulses[0].source, ZSource::Desire);
-
-        pulse.source = ZSource::Maxwell;
-        emitter.extend([pulse]);
-        let pulses = registry.gather(43);
-        assert_eq!(pulses.len(), 1);
-        assert_eq!(pulses[0].source, ZSource::Desire);
->>>>>>> bfeb5420
     }
 }