--- conflicted
+++ resolved
@@ -72,7 +72,6 @@
     pub latency_ms: f32,
 }
 
-<<<<<<< HEAD
 impl ZPulse {
     /// Returns the total band energy.
     pub fn total_energy(&self) -> f32 {
@@ -129,10 +128,6 @@
 
 impl ZFrequencyConfig {
     pub fn new(smoothing: f32, minimum_energy: f32) -> Self {
-=======
-impl Default for ZPulse {
-    fn default() -> Self {
->>>>>>> c18fe098
         Self {
             source: ZSource::default(),
             ts: 0,
@@ -148,19 +143,7 @@
     }
 }
 
-<<<<<<< HEAD
 #[derive(Clone, Copy, Debug, Default)]
-=======
-/// Configuration for the conductor frequency tracker.
-#[derive(Clone, Debug, Default, PartialEq)]
-pub struct ZFrequencyConfig {
-    pub target_hz: f32,
-    pub window_hz: f32,
-}
-
-/// Configuration for adaptive gain smoothing.
-#[derive(Clone, Debug, Default, PartialEq)]
->>>>>>> c18fe098
 pub struct ZAdaptiveGainCfg {
     pub min_gain: f32,
     pub max_gain: f32,
@@ -191,39 +174,8 @@
     }
 }
 
-<<<<<<< HEAD
 /// Configuration governing the behaviour of [`ZConductor`].
 #[derive(Clone, Debug)]
-=======
-/// Latency aligner state used by the conductor to keep a rolling window.
-#[derive(Clone, Debug, PartialEq)]
-pub struct LatencyAligner {
-    pub config: ZLatencyConfig,
-    pub last_latency: f32,
-}
-
-impl LatencyAligner {
-    pub fn new(config: ZLatencyConfig) -> Self {
-        Self {
-            config,
-            last_latency: 0.0,
-        }
-    }
-
-    pub fn update_config(&mut self, config: ZLatencyConfig) {
-        self.config = config;
-    }
-
-    pub fn observe(&mut self, latency_ms: f32) {
-        let blend = self.config.smoothing.clamp(0.0, 1.0);
-        self.last_latency = blend * latency_ms + (1.0 - blend) * self.last_latency;
-        self.last_latency = self.last_latency.clamp(0.0, self.config.clamp_ms.max(0.0));
-    }
-}
-
-/// Global configuration for the conductor.
-#[derive(Clone, Debug, PartialEq)]
->>>>>>> c18fe098
 pub struct ZConductorCfg {
     pub gain: f32,
     pub alpha_fast: f32,
@@ -741,12 +693,7 @@
 /// Result of a [`ZConductor::step`] call.
 #[derive(Clone, Debug, PartialEq)]
 pub struct ZFused {
-<<<<<<< HEAD
     pub z: f32,
-=======
-    pub ts: u64,
-    pub tempo: f32,
->>>>>>> c18fe098
     pub drift: f32,
     pub support: f32,
     pub z_bias: f32,
@@ -754,7 +701,6 @@
     pub events: Vec<String>,
 }
 
-<<<<<<< HEAD
 #[derive(Clone, Copy, Debug, Default)]
 struct FrequencyFusionSnapshot {
     support: f32,
@@ -853,22 +799,6 @@
 
 /// Stateful conductor that fuses heterogeneous Z pulses into a stabilised control
 /// signal while applying anti-windup, hysteresis and slew protections.
-=======
-impl Default for ZFused {
-    fn default() -> Self {
-        Self {
-            ts: 0,
-            tempo: 0.0,
-            drift: 0.0,
-            z: 0.0,
-            pulse: ZPulse::default(),
-        }
-    }
-}
-
-/// Rolling conductor that fuses incoming pulses with simple exponential
-/// smoothing.
->>>>>>> c18fe098
 #[derive(Clone, Debug)]
 pub struct ZConductor {
     cfg: ZConductorCfg,
@@ -908,14 +838,7 @@
         }
     }
 
-<<<<<<< HEAD
     /// Returns a mutable reference to the configuration, enabling on-line tuning.
-=======
-    pub fn cfg(&self) -> &ZConductorCfg {
-        &self.cfg
-    }
-
->>>>>>> c18fe098
     pub fn cfg_mut(&mut self) -> &mut ZConductorCfg {
         &mut self.cfg
     }
@@ -1062,7 +985,6 @@
             events.push("saturated".to_string());
         }
 
-<<<<<<< HEAD
         let attributions: Vec<ZAttribution> = attributions
             .into_iter()
             .map(|(source, weight)| ZAttribution { source, weight })
@@ -1082,21 +1004,6 @@
         }
         if let Some(state) = self.adaptive.as_mut() {
             state.adapt(&mut fused);
-=======
-        self.last_z = z;
-        self.last_step_ts = Some(now);
-
-        let attributions = attributions
-            .into_iter()
-            .map(|(source, weight)| ZAttribution { source, weight })
-            .collect();
-
-        ZFused {
-            z,
-            drift,
-            attributions,
-            events,
->>>>>>> c18fe098
         }
 
         self.last_z = fused.z;
@@ -1153,7 +1060,6 @@
     }
 }
 
-<<<<<<< HEAD
 fn derive_quality(pulse: &ZPulse) -> f32 {
     match pulse.source {
         ZSource::Microlocal | ZSource::Graph => {
@@ -1212,13 +1118,6 @@
 fn median(values: &mut [f32]) -> f32 {
     if values.is_empty() {
         return 0.0;
-=======
-    pub fn ingest(&mut self, pulse: ZPulse) {
-        if let Some(latency) = &mut self.latency {
-            latency.observe(pulse.latency_ms);
-        }
-        self.queue.push_back(pulse);
->>>>>>> c18fe098
     }
     let mid = values.len() / 2;
     let (_, median, _) =
@@ -1226,7 +1125,6 @@
     *median
 }
 
-<<<<<<< HEAD
 fn slew_limit(prev: f32, next: f32, slew: f32) -> f32 {
     if slew <= f32::EPSILON {
         return next;
@@ -1234,24 +1132,6 @@
     let delta = next - prev;
     let clamped = delta.clamp(-slew, slew);
     prev + clamped
-=======
-    pub fn step(&mut self, now: u64) -> ZFused {
-        if let Some(mut latest) = self.queue.pop_back() {
-            // retain only the latest observation for the simple smoother.
-            self.queue.clear();
-            let alpha = self.cfg.alpha_fast.clamp(0.0, 1.0);
-            self.fused.tempo = alpha * latest.tempo + (1.0 - alpha) * self.fused.tempo;
-            self.fused.drift = alpha * latest.drift + (1.0 - alpha) * self.fused.drift;
-            self.fused.z = alpha * latest.z_bias + (1.0 - alpha) * self.fused.z;
-            latest.ts = now;
-            self.fused.ts = now;
-            self.fused.pulse = latest;
-        } else {
-            self.fused.ts = now;
-        }
-        self.fused.clone()
-    }
->>>>>>> c18fe098
 }
 
 #[cfg(test)]
