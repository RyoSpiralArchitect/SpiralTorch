// SPDX-License-Identifier: AGPL-3.0-or-later
// © 2025 Ryo ∴ SpiralArchitect (kishkavsesvit@icloud.com)
// Part of SpiralTorch — Licensed under AGPL-3.0-or-later.
// Unauthorized derivative works or closed redistribution prohibited under AGPL §13.

<<<<<<< HEAD
// =============================================================================
//  SpiralReality Proprietary
// Copyright (c) 2025 SpiralReality. All Rights Reserved.
//
// NOTICE: This file contains confidential and proprietary information of
// SpiralReality. ANY USE, COPYING, MODIFICATION, DISTRIBUTION, DISPLAY,
// OR DISCLOSURE OF THIS FILE, IN WHOLE OR IN PART, IS STRICTLY PROHIBITED
// WITHOUT THE PRIOR WRITTEN CONSENT OF SPIRALREALITY.
//
// NO LICENSE IS GRANTED OR IMPLIED BY THIS FILE. THIS SOFTWARE IS PROVIDED
// "AS IS", WITHOUT WARRANTY OF ANY KIND, EXPRESS OR IMPLIED, INCLUDING BUT
// NOT LIMITED TO THE WARRANTIES OF MERCHANTABILITY, FITNESS FOR A PARTICULAR
// PURPOSE AND NON-INFRINGEMENT. IN NO EVENT SHALL SPIRALREALITY OR ITS
// SUPPLIERS BE LIABLE FOR ANY CLAIM, DAMAGES OR OTHER LIABILITY, WHETHER IN
// AN ACTION OF CONTRACT, TORT OR OTHERWISE, ARISING FROM, OUT OF OR IN
// CONNECTION WITH THE SOFTWARE OR THE USE OR OTHER DEALINGS IN THE SOFTWARE.
// =============================================================================

use rustc_hash::FxHashMap;
use std::cmp::Ordering;
use std::collections::VecDeque;

/// Canonical pulse exchanged across the Z-space control stack.
#[derive(Clone, Debug)]
=======
//! Microlocal pulse fusion utilities shared between the observability
//! backends and telemetry exporters.

use std::collections::VecDeque;

/// Origin marker for a captured pulse.
#[derive(Clone, Debug, PartialEq)]
pub enum ZSource {
    Microlocal,
    Maxwell,
    Other(String),
}

impl Default for ZSource {
    fn default() -> Self {
        Self::Other("unspecified".to_string())
    }
}

/// Envelope information for the leading/central/trailing bands.
#[derive(Clone, Debug, Default, PartialEq)]
pub struct ZSupport {
    pub leading: f32,
    pub central: f32,
    pub trailing: f32,
}

/// Snapshot of a single microlocal pulse observation.
#[derive(Clone, Debug, PartialEq)]
>>>>>>> e4035f9f
pub struct ZPulse {
    pub source: ZSource,
    pub ts: u64,
    pub tempo: f32,
    pub drift: f32,
    pub z_bias: f32,
    pub support: ZSupport,
    pub band_energy: (f32, f32, f32),
    pub quality: f32,
    pub stderr: f32,
<<<<<<< HEAD
    /// Estimated latency between generation and observation in the caller's time units.
    /// Callers may populate this field to hint the aligner with a prior estimate; when left
    /// at `0.0` the aligner infers the delay from cross-correlation.
=======
>>>>>>> e4035f9f
    pub latency_ms: f32,
}

impl Default for ZPulse {
    fn default() -> Self {
        Self {
            source: ZSource::default(),
            ts: 0,
            tempo: 0.0,
            drift: 0.0,
            z_bias: 0.0,
            support: ZSupport::default(),
            band_energy: (0.0, 0.0, 0.0),
            quality: 0.0,
            stderr: 0.0,
            latency_ms: 0.0,
        }
    }
}

/// Configuration for the conductor frequency tracker.
#[derive(Clone, Debug, Default, PartialEq)]
pub struct ZFrequencyConfig {
    pub target_hz: f32,
    pub window_hz: f32,
}

/// Configuration for adaptive gain smoothing.
#[derive(Clone, Debug, Default, PartialEq)]
pub struct ZAdaptiveGainCfg {
    pub min_gain: f32,
    pub max_gain: f32,
    pub smoothing: f32,
}

/// Configuration for latency alignment smoothing.
#[derive(Clone, Debug, Default, PartialEq)]
pub struct ZLatencyConfig {
    pub target_ms: f32,
    pub clamp_ms: f32,
    pub smoothing: f32,
}

impl ZLatencyConfig {
    pub fn new(target_ms: f32, clamp_ms: f32, smoothing: f32) -> Self {
        Self {
            target_ms,
            clamp_ms,
            smoothing,
        }
    }

    pub fn update(&mut self, target_ms: f32, clamp_ms: f32, smoothing: f32) {
        self.target_ms = target_ms;
        self.clamp_ms = clamp_ms;
        self.smoothing = smoothing;
    }
}

/// Latency aligner state used by the conductor to keep a rolling window.
#[derive(Clone, Debug, PartialEq)]
pub struct LatencyAligner {
    pub config: ZLatencyConfig,
    pub last_latency: f32,
}

impl LatencyAligner {
    pub fn new(config: ZLatencyConfig) -> Self {
        Self {
            config,
            last_latency: 0.0,
        }
    }

    pub fn update_config(&mut self, config: ZLatencyConfig) {
        self.config = config;
    }

    pub fn observe(&mut self, latency_ms: f32) {
        let blend = self.config.smoothing.clamp(0.0, 1.0);
        self.last_latency = blend * latency_ms + (1.0 - blend) * self.last_latency;
        self.last_latency = self.last_latency.clamp(0.0, self.config.clamp_ms.max(0.0));
    }
}

/// Global configuration for the conductor.
#[derive(Clone, Debug, PartialEq)]
pub struct ZConductorCfg {
    pub gain: f32,
    pub alpha_fast: f32,
    pub alpha_slow: f32,
    pub slew_max: f32,
    pub flip_hold: u32,
<<<<<<< HEAD
    /// Robustness threshold for the Huber loss.
    pub robust_delta: f32,
    /// Absolute budget allowed for the fused Z output.
    pub z_budget: f32,
    /// Back-calculation coefficient used when the budget engages.
    pub back_calculation: f32,
    /// Optional latency alignment stage applied before fusion.
    pub latency: Option<LatencyAlignerCfg>,
=======
    pub freq: Option<ZFrequencyConfig>,
    pub adaptive_gain: Option<ZAdaptiveGainCfg>,
    pub latency: Option<ZLatencyConfig>,
>>>>>>> e4035f9f
}

impl Default for ZConductorCfg {
    fn default() -> Self {
        Self {
<<<<<<< HEAD
            gain: FxHashMap::default(),
            alpha_fast: 0.35,
            alpha_slow: 0.12,
            slew_max: 0.35,
            flip_hold: 3,
            robust_delta: 0.25,
            z_budget: 1.2,
            back_calculation: 0.5,
=======
            gain: 1.0,
            alpha_fast: 0.5,
            alpha_slow: 0.05,
            slew_max: 1.0,
            flip_hold: 0,
            freq: None,
            adaptive_gain: None,
>>>>>>> e4035f9f
            latency: None,
        }
    }
}

<<<<<<< HEAD
impl ZConductorCfg {
    /// Returns a configuration tuned for balanced real-time fusion.
    pub fn balanced() -> Self {
        Self::default()
    }

    /// Enables the latency aligner with the supplied configuration.
    pub fn with_latency_aligner(mut self, cfg: LatencyAlignerCfg) -> Self {
        self.latency = Some(cfg);
        self
    }
}

/// Configuration for the latency alignment stage.
#[derive(Clone, Debug, PartialEq)]
pub struct LatencyAlignerCfg {
    /// Width of the correlation history window (in the same units as [`ZPulse::ts`]).
    pub window: u64,
    /// Hop used when updating the history window and lag estimate.
    pub hop: u64,
    /// Maximum absolute lag explored during cross-correlation (expressed in hops).
    pub max_lag_steps: u32,
    /// Exponential moving-average factor applied to lag updates.
    pub alpha: f32,
    /// Minimum coherence required before committing a lag update.
    pub coherence_min: f32,
    /// Number of evaluation steps a lag estimate is held before another update is allowed.
    pub hold_steps: u32,
    /// Enables parabolic interpolation for sub-hop lag refinement.
    pub fractional: bool,
}

impl Default for LatencyAlignerCfg {
    fn default() -> Self {
        Self {
            window: 256,
            hop: 1,
            max_lag_steps: 64,
            alpha: 0.2,
            coherence_min: 0.25,
            hold_steps: 8,
            fractional: true,
        }
    }
}

impl LatencyAlignerCfg {
    /// Creates a new configuration with the balanced defaults.
    pub fn new() -> Self {
        Self::default()
    }

    /// Returns a latency-aligner profile suitable for most interactive workloads.
    pub fn balanced() -> Self {
        Self::default()
    }

    /// Helper for constructing configurations when only hop-based limits are needed.
    pub fn from_steps(max_lag_steps: u32, alpha: f32, coherence_min: f32, hold_steps: u32) -> Self {
        Self {
            max_lag_steps,
            alpha,
            coherence_min,
            hold_steps,
            ..Self::default()
        }
    }

    /// Overrides the correlation window length.
    pub fn with_window(mut self, window: u64) -> Self {
        self.window = window.max(1);
        self
    }

    /// Overrides the hop used for correlation updates.
    pub fn with_hop(mut self, hop: u64) -> Self {
        self.hop = hop.max(1);
        self
    }
}

#[derive(Clone, Debug)]
struct LagEstimate {
    lag: f32,
    frames_since_update: u32,
}

impl LagEstimate {
    fn new() -> Self {
        Self {
            lag: 0.0,
            frames_since_update: u32::MAX,
        }
    }
}

#[derive(Clone, Debug)]
struct BinAccum {
    index: u64,
    weighted_value: f64,
    weight: f32,
}

impl BinAccum {
    fn mean(&self) -> f32 {
        if self.weight <= f32::EPSILON {
            0.0
        } else {
            (self.weighted_value / self.weight as f64) as f32
        }
    }
}

#[derive(Clone, Debug, Default)]
struct SourceHistory {
    bins: VecDeque<BinAccum>,
    last_ts: Option<u64>,
}

impl SourceHistory {
    fn add_sample(&mut self, ts: u64, index: u64, value: f32, weight: f32) {
        self.last_ts = Some(ts);
        if let Some(back) = self.bins.back_mut() {
            if back.index == index {
                back.weighted_value += (value as f64) * (weight as f64);
                back.weight += weight;
                return;
            }
        }
        self.bins.push_back(BinAccum {
            index,
            weighted_value: (value as f64) * (weight as f64),
            weight,
        });
    }

    fn truncate(&mut self, min_index: u64) {
        while let Some(front) = self.bins.front() {
            if front.index < min_index {
                self.bins.pop_front();
            } else {
                break;
            }
        }
    }

    fn sequence(&self, end_index: u64, len: usize) -> Vec<f32> {
        if len == 0 {
            return Vec::new();
        }
        let start_index = end_index.saturating_sub(len as u64 - 1);
        let mut seq = Vec::with_capacity(len);
        let mut iter = self.bins.iter();
        let mut current = iter.next();
        for idx in start_index..=end_index {
            while let Some(bin) = current {
                if bin.index < idx {
                    current = iter.next();
                } else {
                    break;
                }
            }
            let value = match current {
                Some(bin) if bin.index == idx => bin.mean(),
                _ => 0.0,
            };
            seq.push(value);
        }
        seq
    }

    fn strength_up_to(&self, end_index: u64) -> f32 {
        self.bins
            .iter()
            .filter(|bin| bin.index <= end_index)
            .map(|bin| bin.weight.abs())
            .sum()
    }
}

#[derive(Clone, Debug)]
struct LatencyAlignerState {
    cfg: LatencyAlignerCfg,
    histories: FxHashMap<ZSource, SourceHistory>,
    lags: FxHashMap<ZSource, LagEstimate>,
    last_eval_bin: Option<u64>,
    pending_events: Vec<String>,
}

impl LatencyAlignerState {
    fn new(cfg: LatencyAlignerCfg) -> Self {
        Self {
            cfg,
            histories: FxHashMap::default(),
            lags: FxHashMap::default(),
            last_eval_bin: None,
            pending_events: Vec::new(),
        }
    }

    fn record(&mut self, pulse: &ZPulse) {
        let hop = self.cfg.hop.max(1);
        let bin = pulse.ts / hop;
        let weight = (pulse.quality.max(1e-6) * pulse.support.max(1e-6)).max(1e-6);
        if let Some(history) = self.histories.get(&pulse.source) {
            if let Some(last) = history.last_ts {
                if pulse.ts < last {
                    self.pending_events
                        .push(format!("latency.invalid_ts:{:?}", pulse.source));
                    return;
                }
            }
        }
        if pulse.latency_ms.is_finite() && pulse.latency_ms.abs() > f32::EPSILON {
            self.seed_from_hint(&pulse.source, pulse.latency_ms);
        }
        let history = self
            .histories
            .entry(pulse.source.clone())
            .or_insert_with(SourceHistory::default);
        history.add_sample(pulse.ts, bin, pulse.drift, weight);
    }

    fn seed_from_hint(&mut self, source: &ZSource, hint: f32) {
        let clamped = hint.clamp(-1_000_000.0, 1_000_000.0);
        let estimate = self
            .lags
            .entry(source.clone())
            .or_insert_with(LagEstimate::new);
        if estimate.frames_since_update != u32::MAX {
            return;
        }
        estimate.frames_since_update = self.cfg.hold_steps;
        estimate.lag = clamped;
        self.pending_events
            .push(format!("latency.seeded:{:?}:{:.2}", source, clamped));
    }

    fn prepare(&mut self, now: u64, events: &mut Vec<String>) {
        events.extend(self.pending_events.drain(..));
        let hop = self.cfg.hop.max(1);
        let current_bin = now / hop;
        if let Some(last) = self.last_eval_bin {
            if current_bin == last {
                return;
            }
        }
        self.last_eval_bin = Some(current_bin);
        let mut window_bins = self.cfg.window / hop;
        if window_bins == 0 {
            window_bins = 1;
        }
        let min_index = current_bin.saturating_sub(window_bins.saturating_sub(1));
        for history in self.histories.values_mut() {
            history.truncate(min_index);
        }
        for lag in self.lags.values_mut() {
            lag.frames_since_update = lag.frames_since_update.saturating_add(1);
        }
        self.update_lags(current_bin, window_bins as usize, events);
    }

    fn lag_for(&self, source: &ZSource) -> Option<f32> {
        self.lags.get(source).map(|l| l.lag)
    }

    fn apply(&self, pulse: &mut ZPulse) {
        if let Some(lag) = self.lags.get(&pulse.source) {
            if !lag.lag.is_finite() {
                return;
            }
            let adjusted = shift_timestamp(pulse.ts, lag.lag);
            pulse.latency_ms = lag.lag;
            pulse.ts = adjusted;
        }
    }

    fn update_lags(&mut self, current_bin: u64, window_len: usize, events: &mut Vec<String>) {
        if self.histories.is_empty() {
            return;
        }
        let hop = self.cfg.hop.max(1) as f32;
        let max_lag_bins = self.cfg.max_lag_steps as isize;
        let max_lag_bins = max_lag_bins.max(0);
        if max_lag_bins == 0 {
            return;
        }

        let mut anchor: Option<(ZSource, f32)> = None;
        if let Some(history) = self.histories.get(&ZSource::Microlocal) {
            let strength = history.strength_up_to(current_bin);
            if strength > f32::EPSILON {
                anchor = Some((ZSource::Microlocal, strength));
            }
        }
        for (source, history) in &self.histories {
            let strength = history.strength_up_to(current_bin);
            if strength <= f32::EPSILON {
                continue;
            }
            let update_anchor = match &anchor {
                Some((current, best_strength)) => {
                    if strength > *best_strength + 1e-6 {
                        true
                    } else if (strength - *best_strength).abs() <= 1e-6 {
                        source_priority(source) > source_priority(current)
                    } else {
                        false
                    }
                }
                None => true,
            };
            if update_anchor {
                anchor = Some((source.clone(), strength));
            }
        }

        let (anchor_source, _) = match anchor {
            Some(v) => v,
            None => return,
        };

        let anchor_history = match self.histories.get(&anchor_source) {
            Some(h) => h,
            None => return,
        };

        let anchor_seq = anchor_history.sequence(current_bin, window_len);
        let anchor_power: f32 = anchor_seq.iter().map(|v| v * v).sum();
        if anchor_power <= 1e-9 {
            return;
        }

        self.lags
            .entry(anchor_source.clone())
            .or_insert_with(LagEstimate::new)
            .lag = 0.0;

        for (source, history) in &self.histories {
            if *source == anchor_source {
                continue;
            }
            let target_seq = history.sequence(current_bin, window_len);
            let target_power: f32 = target_seq.iter().map(|v| v * v).sum();
            if target_power <= 1e-9 {
                continue;
            }

            if let Some((coherence, lag_bins, frac_shift)) =
                best_lag(&anchor_seq, &target_seq, max_lag_bins)
            {
                let passes_coherence = coherence >= self.cfg.coherence_min;
                let estimate = self
                    .lags
                    .entry(source.clone())
                    .or_insert_with(LagEstimate::new);
                if !passes_coherence {
                    events.push(format!("latency.low_coherence:{:?}", source));
                    continue;
                }
                if estimate.frames_since_update < self.cfg.hold_steps {
                    events.push(format!("latency.held:{:?}", source));
                    continue;
                }
                let lag_bins = lag_bins as f32 + frac_shift;
                let lag_units = lag_bins * hop;
                let alpha = self.cfg.alpha.clamp(0.0, 1.0);
                if estimate.frames_since_update == u32::MAX || alpha <= 0.0 {
                    estimate.lag = lag_units;
                } else {
                    estimate.lag = (1.0 - alpha) * estimate.lag + alpha * lag_units;
                }
                estimate.frames_since_update = 0;
                events.push(format!("latency.adjusted:{:?}:{:.2}", source, lag_units));
            }
        }
    }
}

fn best_lag(anchor: &[f32], target: &[f32], max_lag: isize) -> Option<(f32, isize, f32)> {
    if anchor.is_empty() || target.is_empty() {
        return None;
    }
    let len = anchor.len().min(target.len());
    if len == 0 {
        return None;
    }
    let mut scores = Vec::new();
    for lag in -max_lag..=max_lag {
        let mut num = 0.0f32;
        let mut denom_a = 0.0f32;
        let mut denom_b = 0.0f32;
        let mut overlap = 0usize;
        for idx in 0..len {
            let j = idx as isize + lag;
            if j < 0 || j >= len as isize {
                continue;
            }
            let a = anchor[idx];
            let b = target[j as usize];
            if !a.is_finite() || !b.is_finite() {
                continue;
            }
            num += a * b;
            denom_a += a * a;
            denom_b += b * b;
            overlap += 1;
        }
        if overlap < 2 || denom_a <= 1e-9 || denom_b <= 1e-9 {
            continue;
        }
        let denom = (denom_a * denom_b).sqrt().max(1e-9);
        let corr = num / denom;
        scores.push((lag, corr));
    }

    if scores.is_empty() {
        return None;
    }

    let mut best = scores[0];
    let mut best_abs = best.1.abs();
    for &(lag, corr) in &scores[1..] {
        let abs = corr.abs();
        if abs > best_abs + 1e-6 {
            best = (lag, corr);
            best_abs = abs;
        } else if (abs - best_abs).abs() <= 1e-6 {
            if lag.abs() < best.0.abs() {
                best = (lag, corr);
                best_abs = abs;
            }
        }
    }

    let (lag, corr) = best;
    let mut frac = 0.0f32;
    if best_abs > 0.0 {
        if let Some(prev) = scores.iter().find(|(l, _)| *l == lag - 1) {
            if let Some(next) = scores.iter().find(|(l, _)| *l == lag + 1) {
                let denom = prev.1 - 2.0 * corr + next.1;
                if denom.abs() > 1e-6 {
                    frac = 0.5 * (prev.1 - next.1) / denom;
                    frac = frac.clamp(-0.5, 0.5);
                }
            }
        }
    }

    Some((best_abs, lag, frac))
}

fn shift_timestamp(ts: u64, lag: f32) -> u64 {
    if !lag.is_finite() {
        return ts;
    }
    let shifted = (ts as f64) - (lag as f64);
    if shifted <= 0.0 {
        0
    } else {
        shifted.round() as u64
    }
}

fn source_priority(source: &ZSource) -> i32 {
    match source {
        ZSource::Microlocal => 4,
        ZSource::Maxwell => 3,
        ZSource::Graph => 3,
        ZSource::Desire => 2,
        ZSource::GW => 2,
        ZSource::Other(_) => 1,
    }
}

/// Attribution assigned to a specific source during fusion.
#[derive(Clone, Debug, PartialEq)]
pub struct ZAttribution {
    pub source: ZSource,
    pub weight: f32,
}

/// Result of a [`ZConductor::step`] call.
=======
/// Aggregated fused pulse after running through the conductor.
>>>>>>> e4035f9f
#[derive(Clone, Debug, PartialEq)]
pub struct ZFused {
    pub ts: u64,
    pub tempo: f32,
    pub drift: f32,
<<<<<<< HEAD
    pub attributions: Vec<ZAttribution>,
    pub events: Vec<String>,
=======
    pub z: f32,
    pub pulse: ZPulse,
>>>>>>> e4035f9f
}

impl Default for ZFused {
    fn default() -> Self {
        Self {
            ts: 0,
            tempo: 0.0,
            drift: 0.0,
            z: 0.0,
            pulse: ZPulse::default(),
        }
    }
}

/// Rolling conductor that fuses incoming pulses with simple exponential
/// smoothing.
#[derive(Clone, Debug)]
pub struct ZConductor {
    cfg: ZConductorCfg,
<<<<<<< HEAD
    latency: Option<LatencyAlignerState>,
    pending: Vec<ZPulse>,
    sign_hat: f32,
    mag_hat: f32,
    last_sign: f32,
    flip_age: u32,
    last_z: f32,
    last_step_ts: Option<u64>,
}

impl Default for ZConductor {
    fn default() -> Self {
        Self::new(ZConductorCfg::default())
    }
=======
    latency: Option<LatencyAligner>,
    queue: VecDeque<ZPulse>,
    fused: ZFused,
>>>>>>> e4035f9f
}

impl ZConductor {
    pub fn new(cfg: ZConductorCfg) -> Self {
<<<<<<< HEAD
        let latency_cfg = cfg.latency.clone();
        ZConductor {
            cfg,
            latency: latency_cfg.map(LatencyAlignerState::new),
            pending: Vec::new(),
            sign_hat: 0.0,
            mag_hat: 0.0,
            last_sign: 0.0,
            flip_age: u32::MAX,
            last_z: 0.0,
            last_step_ts: None,
=======
        let latency = cfg.latency.clone().map(LatencyAligner::new);
        Self {
            cfg,
            latency,
            queue: VecDeque::new(),
            fused: ZFused::default(),
>>>>>>> e4035f9f
        }
    }

    pub fn cfg(&self) -> &ZConductorCfg {
        &self.cfg
    }

    pub fn cfg_mut(&mut self) -> &mut ZConductorCfg {
        &mut self.cfg
    }

<<<<<<< HEAD
    /// Installs or removes the latency aligner at runtime.
    pub fn set_latency_aligner(&mut self, cfg: Option<LatencyAlignerCfg>) {
        self.cfg.latency = cfg.clone();
        self.latency = cfg.map(LatencyAlignerState::new);
    }

    /// Returns the currently estimated lag for the supplied source in milliseconds.
    pub fn latency_for(&self, source: &ZSource) -> Option<f32> {
        self.latency
            .as_ref()
            .and_then(|state| state.lag_for(source))
    }

    /// Enqueues a pulse to be considered during the next [`step`](Self::step).
    pub fn ingest(&mut self, mut pulse: ZPulse) {
        if !pulse.quality.is_finite() || pulse.quality <= 0.0 {
            pulse.quality = derive_quality(&pulse);
        } else {
            pulse.quality = pulse.quality.clamp(0.0, 1.0);
        }
        if let Some(latency) = self.latency.as_mut() {
            latency.record(&pulse);
        }
        self.pending.push(pulse);
    }

    /// Executes one fusion step at the provided timestamp.
    pub fn step(&mut self, now: u64) -> ZFused {
        let mut events = Vec::new();
        if let Some(latency) = self.latency.as_mut() {
            latency.prepare(now, &mut events);
        }
        let mut ready = Vec::new();
        let mut retained = Vec::with_capacity(self.pending.len());
        for mut pulse in self.pending.drain(..) {
            if let Some(latency) = self.latency.as_ref() {
                latency.apply(&mut pulse);
            }
            if pulse.ts <= now {
                ready.push(pulse);
            } else {
                retained.push(pulse);
            }
        }
        self.pending = retained;

        let mut drift = 0.0;
        let mut attributions = Vec::new();

        if !ready.is_empty() {
            let mut contributions: Vec<(ZSource, f32, f32)> = ready
                .iter()
                .filter(|p| !p.is_empty())
                .map(|pulse| {
                    let gain = *self.cfg.gain.get(&pulse.source).unwrap_or(&1.0);
                    let base_w = (pulse.quality * gain).max(1e-6);
                    (pulse.source.clone(), base_w, pulse.normalised_drift())
                })
                .collect();

            if !contributions.is_empty() {
                let mut drifts: Vec<f32> = contributions.iter().map(|(_, _, d)| *d).collect();
                let median = median(&mut drifts);
                let mut weight_sum = 0.0f32;
                let mut numerator = 0.0f32;
                for (source, weight, drift_norm) in contributions.iter_mut() {
                    let robust = huber_weight(*drift_norm - median, self.cfg.robust_delta);
                    *weight *= robust;
                    weight_sum += *weight;
                    numerator += *weight * *drift_norm;
                    attributions.push((source.clone(), *weight));
                }
                if weight_sum > 0.0 {
                    drift = numerator / weight_sum;
                    let inv = 1.0 / weight_sum;
                    for attrib in &mut attributions {
                        attrib.1 *= inv;
                    }
                }
            }
        }

        if attributions.is_empty() {
            attributions.push((ZSource::Microlocal, 0.0));
        }

        let filtered = self.apply_temporal_filters(drift, &mut events);
        let mut z = filtered * self.mag_hat.abs().max(1e-6);
        if filtered.abs() <= f32::EPSILON {
            z = 0.0;
        }

        let z_before_limits = z;
        let limited = slew_limit(self.last_z, z, self.cfg.slew_max);
        if (limited - z).abs() > 1e-5 {
            events.push("slew-limited".to_string());
            z = limited;
        }

        let budget = self.cfg.z_budget.max(f32::EPSILON);
        if z.abs() > budget {
            let clamped = z.signum() * budget;
            if self.cfg.back_calculation > 0.0 {
                let correction = self.cfg.back_calculation * (clamped - z_before_limits);
                self.mag_hat = (self.mag_hat + correction).max(0.0);
            }
            z = clamped;
            events.push("saturated".to_string());
        }

        self.last_z = z;
        self.last_step_ts = Some(now);

        let attributions = attributions
            .into_iter()
            .map(|(source, weight)| ZAttribution { source, weight })
            .collect();

        ZFused {
            z,
            drift,
            attributions,
            events,
        }
    }

    fn apply_temporal_filters(&mut self, drift: f32, events: &mut Vec<String>) -> f32 {
        let sign = if drift.abs() > f32::EPSILON {
            drift.signum()
        } else {
            self.last_sign
        };

        let mut target_sign = self.last_sign;
        if sign != 0.0 {
            if self.last_sign == 0.0 {
                target_sign = sign;
                self.flip_age = 0;
                events.push("sign-init".to_string());
            } else if (sign - self.last_sign).abs() > f32::EPSILON {
                if self.flip_age <= self.cfg.flip_hold {
                    events.push("flip-held".to_string());
                } else {
                    target_sign = sign;
                    self.flip_age = 0;
                    events.push("sign-flip".to_string());
                }
            }
        }

        self.flip_age = self.flip_age.saturating_add(1);
        self.last_sign = target_sign;

        let alpha_fast = self.cfg.alpha_fast.clamp(0.0, 1.0);
        if alpha_fast > 0.0 {
            self.sign_hat = ema(self.sign_hat, target_sign, alpha_fast);
        }

        let magnitude_target = drift.abs();
        let alpha_slow = self.cfg.alpha_slow.clamp(0.0, 1.0);
        if alpha_slow > 0.0 {
            self.mag_hat = ema(self.mag_hat, magnitude_target, alpha_slow);
        } else {
            self.mag_hat = magnitude_target;
        }

        if self.sign_hat.abs() <= f32::EPSILON {
            0.0
        } else {
            self.sign_hat.signum()
        }
=======
    pub fn set_frequency_config(&mut self, cfg: Option<ZFrequencyConfig>) {
        self.cfg.freq = cfg;
    }

    pub fn set_adaptive_gain_config(&mut self, cfg: Option<ZAdaptiveGainCfg>) {
        self.cfg.adaptive_gain = cfg;
    }

    pub fn set_latency_config(&mut self, cfg: Option<ZLatencyConfig>) {
        self.cfg.latency = cfg.clone();
        self.latency = cfg.map(LatencyAligner::new);
>>>>>>> e4035f9f
    }

    pub fn ingest(&mut self, pulse: ZPulse) {
        if let Some(latency) = &mut self.latency {
            latency.observe(pulse.latency_ms);
        }
        self.queue.push_back(pulse);
    }

    pub fn step(&mut self, now: u64) -> ZFused {
        if let Some(mut latest) = self.queue.pop_back() {
            // retain only the latest observation for the simple smoother.
            self.queue.clear();
            let alpha = self.cfg.alpha_fast.clamp(0.0, 1.0);
            self.fused.tempo = alpha * latest.tempo + (1.0 - alpha) * self.fused.tempo;
            self.fused.drift = alpha * latest.drift + (1.0 - alpha) * self.fused.drift;
            self.fused.z = alpha * latest.z_bias + (1.0 - alpha) * self.fused.z;
            latest.ts = now;
            self.fused.ts = now;
            self.fused.pulse = latest;
        } else {
            self.fused.ts = now;
        }
        self.fused.clone()
    }
}

#[cfg(test)]
mod tests {
    use super::*;

    fn pulse(source: ZSource, ts: u64, drift: f32, quality: f32) -> ZPulse {
        ZPulse {
            source,
            ts,
            band_energy: (drift.abs(), 0.0, 0.0),
            drift,
            z_bias: drift,
            support: 1.0,
            quality,
            stderr: 0.0,
            latency_ms: 0.0,
        }
    }

    #[test]
<<<<<<< HEAD
    fn hysteresis_holds_sign_during_flip_window() {
        let mut conductor = ZConductor::new(ZConductorCfg {
            flip_hold: 2,
            ..Default::default()
        });

        let sequence: [f32; 5] = [1.0, 1.0, -1.0, -1.0, 1.0];
        for (idx, sign) in sequence.into_iter().enumerate() {
            conductor.ingest(ZPulse {
                source: ZSource::Microlocal,
                ts: idx as u64,
                band_energy: (1.0 + sign.max(0.0), 0.0, 1.0 + (-sign).max(0.0)),
                drift: sign,
                z_bias: sign,
                support: 1.0,
                quality: 1.0,
                stderr: 0.0,
                latency_ms: 0.0,
            });
            let fused = conductor.step(idx as u64);
            if idx == 2 {
                assert!(fused.events.iter().any(|e| e == "flip-held"));
            }
        }
=======
    fn latency_aligner_clamps() {
        let mut aligner = LatencyAligner::new(ZLatencyConfig::new(8.0, 10.0, 0.5));
        aligner.observe(12.0);
        assert!(aligner.last_latency <= 10.0);
        aligner.observe(2.0);
        assert!(aligner.last_latency >= 0.0);
>>>>>>> e4035f9f
    }

    #[test]
    fn conductor_blends_pulses() {
        let cfg = ZConductorCfg {
            alpha_fast: 1.0,
            ..Default::default()
        };
        let mut conductor = ZConductor::new(cfg);
        conductor.ingest(ZPulse {
            tempo: 42.0,
            drift: 0.5,
            z_bias: 0.25,
            ..ZPulse::default()
        });
<<<<<<< HEAD
        let fused = conductor.step(0);
        assert!(fused.z.abs() <= 0.5 + 1e-6);
        assert!((fused.attributions.iter().map(|a| a.weight).sum::<f32>() - 1.0).abs() < 1e-6);
        assert!(fused.events.iter().any(|e| e == "saturated"));
    }

    #[test]
    fn slew_limit_bounds_delta_z() {
        let mut cfg = ZConductorCfg::default();
        cfg.slew_max = 0.1;
        cfg.alpha_fast = 1.0;
        cfg.alpha_slow = 1.0;
        let mut conductor = ZConductor::new(cfg);

        let mut prev_z = 0.0;
        for step in 0..3 {
            conductor.ingest(ZPulse {
                source: ZSource::Microlocal,
                ts: step,
                band_energy: (5.0, 0.0, 0.0),
                drift: 1.0,
                z_bias: 1.0,
                support: 5.0,
                quality: 1.0,
                stderr: 0.0,
                latency_ms: 0.0,
            });
            let fused = conductor.step(step);
            if step > 0 {
                assert!((fused.z - prev_z).abs() <= 0.1 + 1e-4);
            }
            prev_z = fused.z;
        }
    }

    #[test]
    fn latency_aligner_tracks_known_offset() {
        let align_cfg = LatencyAlignerCfg {
            window: 256,
            hop: 1,
            max_lag_steps: 80,
            alpha: 0.25,
            coherence_min: 0.2,
            hold_steps: 0,
            fractional: true,
        };
        let mut conductor =
            ZConductor::new(ZConductorCfg::default().with_latency_aligner(align_cfg));
        let lag = 6u64;
        for step in 0..80u64 {
            let ts_anchor = step;
            let ts_target = ts_anchor + lag;
            let drift = (step as f32 * 0.35).sin();
            conductor.ingest(pulse(ZSource::Microlocal, ts_anchor, drift, 1.0));
            conductor.ingest(pulse(ZSource::Maxwell, ts_target, drift, 1.0));
            conductor.step(ts_anchor);
        }
        let estimate = conductor.latency_for(&ZSource::Maxwell).unwrap();
        assert!(
            (estimate - lag as f32).abs() <= 1.0,
            "estimate={} lag={}",
            estimate,
            lag
        );
    }

    #[test]
    fn latency_aligner_respects_coherence_threshold() {
        let align_cfg = LatencyAlignerCfg {
            window: 256,
            hop: 1,
            max_lag_steps: 40,
            alpha: 0.2,
            coherence_min: 1.1,
            hold_steps: 0,
            fractional: false,
        };
        let mut conductor =
            ZConductor::new(ZConductorCfg::default().with_latency_aligner(align_cfg));
        let mut saw_low = false;
        let mut saw_adjust = false;
        for step in 0..60u64 {
            let ts = step;
            let anchor_drift = (step as f32 * 0.45).sin();
            let target_seed = ((step * 37 + 17) % 101) as f32;
            let target_drift = (target_seed / 50.0) - 1.0;
            conductor.ingest(pulse(ZSource::Microlocal, ts, anchor_drift, 1.0));
            conductor.ingest(pulse(ZSource::Maxwell, ts + 12, target_drift, 1.0));
            let fused = conductor.step(ts);
            if fused
                .events
                .iter()
                .any(|e| e.starts_with("latency.low_coherence"))
            {
                saw_low = true;
            }
            if fused
                .events
                .iter()
                .any(|e| e.starts_with("latency.adjusted"))
            {
                saw_adjust = true;
            }
        }
        assert!(saw_low, "expected coherence guard to trigger");
        assert!(
            !saw_adjust,
            "alignment should be suppressed under low coherence"
        );
    }

    #[test]
    fn latency_aligner_honours_hold_frames() {
        let align_cfg = LatencyAlignerCfg {
            window: 256,
            hop: 1,
            max_lag_steps: 64,
            alpha: 0.3,
            coherence_min: 0.2,
            hold_steps: 3,
            fractional: false,
        };
        let mut conductor =
            ZConductor::new(ZConductorCfg::default().with_latency_aligner(align_cfg));
        let mut last_update_step = None;
        for step in 0..60u64 {
            let ts_anchor = step;
            conductor.ingest(pulse(ZSource::Microlocal, ts_anchor, 1.0, 1.0));
            conductor.ingest(pulse(ZSource::Maxwell, ts_anchor + 8, 1.0, 1.0));
            let fused = conductor.step(ts_anchor);
            if fused
                .events
                .iter()
                .any(|e| e.starts_with("latency.adjusted"))
            {
                if let Some(prev) = last_update_step {
                    assert!(step.saturating_sub(prev) >= 3);
                }
                last_update_step = Some(step);
            }
        }
        assert!(last_update_step.is_some());
    }

    #[test]
    fn latency_aligner_rejects_non_monotonic_timestamps() {
        let align_cfg = LatencyAlignerCfg {
            window: 128,
            hop: 1,
            max_lag_steps: 32,
            alpha: 0.2,
            coherence_min: 0.2,
            hold_steps: 0,
            fractional: false,
        };
        let mut conductor =
            ZConductor::new(ZConductorCfg::default().with_latency_aligner(align_cfg));
        conductor.ingest(pulse(ZSource::Microlocal, 10, 0.8, 1.0));
        conductor.ingest(pulse(ZSource::Microlocal, 8, 0.6, 1.0));
        let fused = conductor.step(10);
        assert!(fused
            .events
            .iter()
            .any(|e| e.starts_with("latency.invalid_ts")));
    }

    #[test]
    fn latency_aligner_seeds_from_latency_hint() {
        let align_cfg = LatencyAlignerCfg::from_steps(48, 0.2, 0.2, 4)
            .with_window(192)
            .with_hop(1);
        let mut conductor =
            ZConductor::new(ZConductorCfg::default().with_latency_aligner(align_cfg));
        let mut hinted = pulse(ZSource::Graph, 0, 0.5, 1.0);
        hinted.latency_ms = 12.5;
        conductor.ingest(pulse(ZSource::Microlocal, 0, 0.4, 1.0));
        conductor.ingest(hinted);
        let fused = conductor.step(0);
        let estimate = conductor.latency_for(&ZSource::Graph).unwrap();
        assert!((estimate - 12.5).abs() <= 1e-3);
        assert!(fused.events.iter().any(|e| e.starts_with("latency.seeded")));
=======
        let fused = conductor.step(10);
        assert_eq!(fused.ts, 10);
        assert_eq!(fused.pulse.ts, 10);
        assert!((fused.tempo - 42.0).abs() < f32::EPSILON);
>>>>>>> e4035f9f
    }
}<|MERGE_RESOLUTION|>--- conflicted
+++ resolved
@@ -3,7 +3,6 @@
 // Part of SpiralTorch — Licensed under AGPL-3.0-or-later.
 // Unauthorized derivative works or closed redistribution prohibited under AGPL §13.
 
-<<<<<<< HEAD
 // =============================================================================
 //  SpiralReality Proprietary
 // Copyright (c) 2025 SpiralReality. All Rights Reserved.
@@ -28,7 +27,6 @@
 
 /// Canonical pulse exchanged across the Z-space control stack.
 #[derive(Clone, Debug)]
-=======
 //! Microlocal pulse fusion utilities shared between the observability
 //! backends and telemetry exporters.
 
@@ -58,7 +56,6 @@
 
 /// Snapshot of a single microlocal pulse observation.
 #[derive(Clone, Debug, PartialEq)]
->>>>>>> e4035f9f
 pub struct ZPulse {
     pub source: ZSource,
     pub ts: u64,
@@ -69,12 +66,9 @@
     pub band_energy: (f32, f32, f32),
     pub quality: f32,
     pub stderr: f32,
-<<<<<<< HEAD
     /// Estimated latency between generation and observation in the caller's time units.
     /// Callers may populate this field to hint the aligner with a prior estimate; when left
     /// at `0.0` the aligner infers the delay from cross-correlation.
-=======
->>>>>>> e4035f9f
     pub latency_ms: f32,
 }
 
@@ -168,7 +162,6 @@
     pub alpha_slow: f32,
     pub slew_max: f32,
     pub flip_hold: u32,
-<<<<<<< HEAD
     /// Robustness threshold for the Huber loss.
     pub robust_delta: f32,
     /// Absolute budget allowed for the fused Z output.
@@ -177,17 +170,11 @@
     pub back_calculation: f32,
     /// Optional latency alignment stage applied before fusion.
     pub latency: Option<LatencyAlignerCfg>,
-=======
-    pub freq: Option<ZFrequencyConfig>,
-    pub adaptive_gain: Option<ZAdaptiveGainCfg>,
-    pub latency: Option<ZLatencyConfig>,
->>>>>>> e4035f9f
 }
 
 impl Default for ZConductorCfg {
     fn default() -> Self {
         Self {
-<<<<<<< HEAD
             gain: FxHashMap::default(),
             alpha_fast: 0.35,
             alpha_slow: 0.12,
@@ -196,21 +183,11 @@
             robust_delta: 0.25,
             z_budget: 1.2,
             back_calculation: 0.5,
-=======
-            gain: 1.0,
-            alpha_fast: 0.5,
-            alpha_slow: 0.05,
-            slew_max: 1.0,
-            flip_hold: 0,
-            freq: None,
-            adaptive_gain: None,
->>>>>>> e4035f9f
             latency: None,
         }
     }
 }
 
-<<<<<<< HEAD
 impl ZConductorCfg {
     /// Returns a configuration tuned for balanced real-time fusion.
     pub fn balanced() -> Self {
@@ -694,21 +671,13 @@
 }
 
 /// Result of a [`ZConductor::step`] call.
-=======
-/// Aggregated fused pulse after running through the conductor.
->>>>>>> e4035f9f
 #[derive(Clone, Debug, PartialEq)]
 pub struct ZFused {
     pub ts: u64,
     pub tempo: f32,
     pub drift: f32,
-<<<<<<< HEAD
     pub attributions: Vec<ZAttribution>,
     pub events: Vec<String>,
-=======
-    pub z: f32,
-    pub pulse: ZPulse,
->>>>>>> e4035f9f
 }
 
 impl Default for ZFused {
@@ -728,7 +697,6 @@
 #[derive(Clone, Debug)]
 pub struct ZConductor {
     cfg: ZConductorCfg,
-<<<<<<< HEAD
     latency: Option<LatencyAlignerState>,
     pending: Vec<ZPulse>,
     sign_hat: f32,
@@ -743,16 +711,10 @@
     fn default() -> Self {
         Self::new(ZConductorCfg::default())
     }
-=======
-    latency: Option<LatencyAligner>,
-    queue: VecDeque<ZPulse>,
-    fused: ZFused,
->>>>>>> e4035f9f
 }
 
 impl ZConductor {
     pub fn new(cfg: ZConductorCfg) -> Self {
-<<<<<<< HEAD
         let latency_cfg = cfg.latency.clone();
         ZConductor {
             cfg,
@@ -764,14 +726,6 @@
             flip_age: u32::MAX,
             last_z: 0.0,
             last_step_ts: None,
-=======
-        let latency = cfg.latency.clone().map(LatencyAligner::new);
-        Self {
-            cfg,
-            latency,
-            queue: VecDeque::new(),
-            fused: ZFused::default(),
->>>>>>> e4035f9f
         }
     }
 
@@ -783,7 +737,6 @@
         &mut self.cfg
     }
 
-<<<<<<< HEAD
     /// Installs or removes the latency aligner at runtime.
     pub fn set_latency_aligner(&mut self, cfg: Option<LatencyAlignerCfg>) {
         self.cfg.latency = cfg.clone();
@@ -955,19 +908,6 @@
         } else {
             self.sign_hat.signum()
         }
-=======
-    pub fn set_frequency_config(&mut self, cfg: Option<ZFrequencyConfig>) {
-        self.cfg.freq = cfg;
-    }
-
-    pub fn set_adaptive_gain_config(&mut self, cfg: Option<ZAdaptiveGainCfg>) {
-        self.cfg.adaptive_gain = cfg;
-    }
-
-    pub fn set_latency_config(&mut self, cfg: Option<ZLatencyConfig>) {
-        self.cfg.latency = cfg.clone();
-        self.latency = cfg.map(LatencyAligner::new);
->>>>>>> e4035f9f
     }
 
     pub fn ingest(&mut self, pulse: ZPulse) {
@@ -1014,7 +954,6 @@
     }
 
     #[test]
-<<<<<<< HEAD
     fn hysteresis_holds_sign_during_flip_window() {
         let mut conductor = ZConductor::new(ZConductorCfg {
             flip_hold: 2,
@@ -1039,14 +978,6 @@
                 assert!(fused.events.iter().any(|e| e == "flip-held"));
             }
         }
-=======
-    fn latency_aligner_clamps() {
-        let mut aligner = LatencyAligner::new(ZLatencyConfig::new(8.0, 10.0, 0.5));
-        aligner.observe(12.0);
-        assert!(aligner.last_latency <= 10.0);
-        aligner.observe(2.0);
-        assert!(aligner.last_latency >= 0.0);
->>>>>>> e4035f9f
     }
 
     #[test]
@@ -1062,7 +993,6 @@
             z_bias: 0.25,
             ..ZPulse::default()
         });
-<<<<<<< HEAD
         let fused = conductor.step(0);
         assert!(fused.z.abs() <= 0.5 + 1e-6);
         assert!((fused.attributions.iter().map(|a| a.weight).sum::<f32>() - 1.0).abs() < 1e-6);
@@ -1244,11 +1174,5 @@
         let estimate = conductor.latency_for(&ZSource::Graph).unwrap();
         assert!((estimate - 12.5).abs() <= 1e-3);
         assert!(fused.events.iter().any(|e| e.starts_with("latency.seeded")));
-=======
-        let fused = conductor.step(10);
-        assert_eq!(fused.ts, 10);
-        assert_eq!(fused.pulse.ts, 10);
-        assert!((fused.tempo - 42.0).abs() < f32::EPSILON);
->>>>>>> e4035f9f
     }
 }