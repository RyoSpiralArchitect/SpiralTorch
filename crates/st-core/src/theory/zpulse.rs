--- conflicted
+++ resolved
@@ -10,7 +10,6 @@
 use std::collections::{HashMap, VecDeque};
 use std::sync::{Arc, Mutex};
 
-<<<<<<< HEAD
 /// Identifies the origin of a [`ZPulse`].
 #[derive(Clone, Copy, Debug, PartialEq, Eq, Hash)]
 pub enum ZSource {
@@ -21,14 +20,6 @@
     GW,
     RealGrad,
     Other(&'static str),
-=======
-/// Support triplet describing Above/Here/Beneath contributions backing a Z pulse.
-#[derive(Clone, Copy, Debug, PartialEq)]
-pub struct ZSupport {
-    pub leading: f32,
-    pub central: f32,
-    pub trailing: f32,
->>>>>>> b9340cb9
 }
 
 impl ZSupport {
@@ -213,7 +204,6 @@
     a + (b - a) * t.clamp(0.0, 1.0)
 }
 
-<<<<<<< HEAD
 fn median(values: &[f32]) -> f32 {
     match values.len() {
         0 => 0.0,
@@ -226,24 +216,6 @@
         }
     }
 }
-=======
-/// Result of fusing multiple [`ZPulse`] records.
-#[derive(Clone, Debug, PartialEq)]
-pub struct ZFused {
-    pub ts: u64,
-    pub support: f32,
-    pub drift: f32,
-    pub z: f32,
-    pub quality: f32,
-    pub events: Vec<String>,
-    pub attributions: Vec<(ZSource, f32)>,
-}
-
-/// Trait implemented by pulse emitters that can feed the conductor.
-pub trait ZEmitter: Send {
-    /// Identifies the emitter source backing the generated pulses.
-    fn name(&self) -> ZSource;
->>>>>>> b9340cb9
 
 fn huber_weight(residual: f32, delta: f32) -> f32 {
     let abs = residual.abs();
@@ -430,37 +402,11 @@
         let entry = self
             .states
             .entry(pulse.source)
-<<<<<<< HEAD
             .or_insert_with(LagState::new);
         if let Some(last) = entry.last_ts {
             if pulse.ts < last {
                 self.queued_events
                     .push(format!("latency.invalid_ts:{:?}", pulse.source));
-=======
-            .or_insert_with(SourceHistory::default);
-        history.add_sample(pulse.ts, bin, pulse.drift, weight);
-    }
-
-    fn seed_from_hint(&mut self, source: &ZSource, hint: f32) {
-        let clamped = hint.clamp(-1_000_000.0, 1_000_000.0);
-        let estimate = self.lags.entry(*source).or_insert_with(LagEstimate::new);
-        if estimate.frames_since_update != u32::MAX {
-            return;
-        }
-        estimate.frames_since_update = self.cfg.hold_steps;
-        estimate.lag = clamped;
-        self.pending_events
-            .push(format!("latency.seeded:{:?}:{:.2}", source, clamped));
-    }
-}
-
-    fn prepare(&mut self, now: u64, events: &mut Vec<String>) {
-        events.extend(self.pending_events.drain(..));
-        let hop = self.cfg.hop.max(1);
-        let current_bin = now / hop;
-        if let Some(last) = self.last_eval_bin {
-            if current_bin == last {
->>>>>>> b9340cb9
                 return;
             }
         }
@@ -732,7 +678,6 @@
         self.pending.push_back(pulse);
     }
 
-<<<<<<< HEAD
     pub fn step(&mut self, now: u64) -> ZFused {
         self.last_step = Some(now);
         let mut events = Vec::new();
@@ -764,53 +709,6 @@
                 events,
                 attributions: Vec::new(),
             };
-=======
-    pub fn step<I>(&mut self, pulses: I, now: u64) -> ZFused
-    where
-        I: IntoIterator<Item = ZPulse>,
-    {
-        let mut fused = ZFused::default();
-        fused.ts = now;
-
-        let mut total_support = 0.0f32;
-        let mut weighted_z = 0.0f32;
-        let mut weighted_quality = 0.0f32;
-        let mut total_quality_weight = 0.0f32;
-
-        let mut had_pulse = false;
-
-        for pulse in pulses {
-            had_pulse = true;
-            let support = pulse.support.total().max(0.0);
-            total_support += support;
-            fused.drift += pulse.drift;
-            let key = source_lookup_key(&pulse.source);
-            let gain = self
-                .source_gains
-                .get(key.as_ref())
-                .copied()
-                .unwrap_or(1.0)
-                .max(0.0);
-            let limit = self
-                .source_limits
-                .get(key.as_ref())
-                .copied()
-                .unwrap_or(f32::INFINITY)
-                .max(0.0);
-            let mut z_bias = pulse.z_bias * gain;
-            if limit.is_finite() {
-                if limit == 0.0 {
-                    z_bias = 0.0;
-                } else {
-                    z_bias = z_bias.clamp(-limit, limit);
-                }
-            }
-            weighted_z += z_bias * support;
-            let weight = support.max(1e-6);
-            weighted_quality += pulse.quality * weight;
-            total_quality_weight += weight;
-            fused.attributions.push((pulse.source, support));
->>>>>>> b9340cb9
         }
 
         let mut base_weights = Vec::with_capacity(ready.len());
