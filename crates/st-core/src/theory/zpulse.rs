// SPDX-License-Identifier: AGPL-3.0-or-later
// © 2025 Ryo ∴ SpiralArchitect (kishkavsesvit@icloud.com)
// Part of SpiralTorch — Licensed under AGPL-3.0-or-later.
// Unauthorized derivative works or closed redistribution prohibited under AGPL §13.

//! Canonical Z-space pulse and a minimal, test-complete conductor.

use rustc_hash::FxHashMap;
use std::borrow::Cow;
use std::cmp::Ordering;
use std::collections::VecDeque;
use std::sync::{Arc, Mutex};

#[derive(Clone, Copy, Debug, PartialEq, Eq, Hash)]
pub enum ZSource {
    Microlocal,
    Maxwell,
    Graph,
    Desire,
    GW,
    RealGrad,
    Other(&'static str),
}

<<<<<<< HEAD
impl ZSupport {
    /// Creates a new support triplet, clamping each component to be finite and non-negative.
    pub fn new(leading: f32, central: f32, trailing: f32) -> Self {
        Self {
            leading: leading.max(0.0).finite_or_zero(),
            central: central.max(0.0).finite_or_zero(),
            trailing: trailing.max(0.0).finite_or_zero(),
        }
    }

    /// Builds a support triplet straight from an Above/Here/Beneath energy tuple.
    pub fn from_band_energy(bands: (f32, f32, f32)) -> Self {
        Self::new(bands.0, bands.1, bands.2)
    }

    /// Returns the total perimeter mass supporting the pulse.
    pub fn total(&self) -> f32 {
        self.leading + self.central + self.trailing
    }

    /// Returns `true` when all support components vanish.
    pub fn is_empty(&self) -> bool {
        self.leading <= f32::EPSILON
            && self.central <= f32::EPSILON
            && self.trailing <= f32::EPSILON
    }
}

impl Default for ZSupport {
    fn default() -> Self {
        Self {
            leading: 0.0,
            central: 0.0,
            trailing: 0.0,
        }
    }
}

/// Identifies the physical radius and its logarithmic coordinate backing a
/// Z-space probe.
#[derive(Clone, Copy, Debug, PartialEq)]
pub struct ZScale {
    /// Physical probe radius measured in the same units as the lattice spacing.
    pub physical_radius: f32,
    /// Logarithmic scale coordinate `z = log(physical_radius)`.
    pub log_radius: f32,
}

impl ZScale {
    /// Creates a scale tag from a physical radius, rejecting non-finite or
    /// non-positive values.
    pub fn new(physical_radius: f32) -> Option<Self> {
        if !physical_radius.is_finite() || physical_radius <= 0.0 {
            return None;
        }
        Some(Self {
            physical_radius,
            log_radius: physical_radius.ln(),
        })
    }

    /// Creates a scale tag from a logarithmic radius.
    pub fn from_log(log_radius: f32) -> Option<Self> {
        let physical_radius = log_radius.exp();
        if !physical_radius.is_finite() || physical_radius <= 0.0 {
            return None;
        }
        Some(Self {
            physical_radius,
            log_radius,
        })
    }

    /// Computes the support-weighted average of the provided scales.
    pub fn weighted_average<I>(iter: I) -> Option<Self>
    where
        I: IntoIterator<Item = (ZScale, f32)>,
    {
        let mut physical_sum = 0.0f32;
        let mut log_sum = 0.0f32;
        let mut weight_sum = 0.0f32;
        for (scale, weight) in iter.into_iter() {
            if !weight.is_finite() || weight <= 0.0 {
                continue;
            }
            physical_sum += scale.physical_radius * weight;
            log_sum += scale.log_radius * weight;
            weight_sum += weight;
        }
        if weight_sum <= f32::EPSILON {
            return None;
        }
        Some(Self {
            physical_radius: physical_sum / weight_sum,
            log_radius: log_sum / weight_sum,
        })
    }

    /// Linearly interpolates between two scale tags.
    pub fn lerp(self, other: ZScale, alpha: f32) -> ZScale {
        let alpha = alpha.clamp(0.0, 1.0);
        if alpha <= f32::EPSILON {
            return self;
        }
        if (1.0 - alpha) <= f32::EPSILON {
            return other;
        }
        let beta = 1.0 - alpha;
        ZScale {
            physical_radius: self.physical_radius * beta + other.physical_radius * alpha,
            log_radius: self.log_radius * beta + other.log_radius * alpha,
        }
    }
}

trait FiniteClamp {
    fn finite_or_zero(self) -> f32;
}

impl FiniteClamp for f32 {
    fn finite_or_zero(self) -> f32 {
        if self.is_finite() {
            self
        } else {
            0.0
        }
    }
}

fn source_lookup_key(source: &ZSource) -> Cow<'static, str> {
    match source {
        ZSource::Microlocal => Cow::Borrowed("microlocal"),
        ZSource::Maxwell => Cow::Borrowed("maxwell"),
        ZSource::RealGrad => Cow::Borrowed("realgrad"),
        ZSource::Desire => Cow::Borrowed("desire"),
        ZSource::External(name) | ZSource::Other(name) => Cow::Borrowed(name),
    }
}

/// Identifies a source capable of emitting [`ZPulse`] records.
pub trait ZEmitter {
    /// Returns the canonical source identifier for pulses emitted by this
    /// implementation.
    fn name(&self) -> ZSource;

    /// Advances the emitter one step and returns the next available pulse, if
    /// any. Implementations may return more than one pulse per call by keeping
    /// an internal queue; [`ZRegistry::gather`] will keep polling the emitter
    /// until it reports `None`.
    fn tick(&mut self, now: u64) -> Option<ZPulse>;

=======
>>>>>>> 3e6eb622
impl Default for ZSource {
    fn default() -> Self {
        ZSource::Microlocal
    }
}

#[derive(Clone, Copy, Debug, Default, PartialEq)]
pub struct ZSupport {
    pub leading: f32,
    pub central: f32,
    pub trailing: f32,
}

impl ZSupport {
    pub fn new(leading: f32, central: f32, trailing: f32) -> Self {
        Self { leading, central, trailing }
    }
    pub fn from_band_energy(bands: (f32, f32, f32)) -> Self {
        Self::new(bands.0, bands.1, bands.2)
    }
    pub fn total(self) -> f32 {
        self.leading.max(0.0) + self.central.max(0.0) + self.trailing.max(0.0)
    }
    pub fn max_component(self) -> f32 {
        self.leading
            .abs()
            .max(self.central.abs())
            .max(self.trailing.abs())
    }
    fn is_near_zero(self) -> bool {
        self.leading.abs() <= f32::EPSILON
            && self.central.abs() <= f32::EPSILON
            && self.trailing.abs() <= f32::EPSILON
    }
}

impl From<(f32, f32, f32)> for ZSupport {
    fn from(v: (f32, f32, f32)) -> Self {
        ZSupport::new(v.0, v.1, v.2)
    }
}

#[derive(Clone, Debug, PartialEq)]
pub struct ZPulse {
    pub source: ZSource,
    pub ts: u64,
    pub tempo: f32,
    pub band_energy: (f32, f32, f32),
    pub drift: f32,
    pub z_bias: f32,
    pub support: ZSupport,
    pub scale: Option<ZScale>,
    pub quality: f32,
    pub stderr: f32,
    pub latency_ms: f32,
}

impl ZPulse {
    pub fn support_mass(&self) -> f32 {
        self.support.total()
    }
    pub fn total_energy(&self) -> f32 {
        let (a, h, b) = self.band_energy;
        a + h + b
    }
    pub fn normalised_drift(&self) -> f32 {
        let total = self.total_energy().max(1e-6);
        let (a, _, b) = self.band_energy;
        (a - b) / total
    }
    pub fn is_empty(&self) -> bool {
        self.support.is_near_zero() && self.total_energy() <= f32::EPSILON
    }
    fn support_strength(&self) -> f32 {
        self.support.total()
    }
}

impl Default for ZPulse {
    fn default() -> Self {
        Self {
            source: ZSource::Microlocal,
            ts: 0,
            tempo: 0.0,
            band_energy: (0.0, 0.0, 0.0),
            drift: 0.0,
            z_bias: 0.0,
            support: ZSupport::default(),
            scale: None,
            quality: 0.0,
            stderr: 0.0,
            latency_ms: 0.0,
        }
    }
}

fn lerp(a: f32, b: f32, t: f32) -> f32 {
    a + (b - a) * t
}

pub trait ZEmitter: Send {
    fn name(&self) -> ZSource;
    fn tick(&mut self, now: u64) -> Option<ZPulse>;
    fn quality_hint(&self) -> Option<f32> {
        None
    }
}

#[derive(Clone, Copy, Debug, PartialEq)]
pub struct ZFrequencyConfig {
    pub smoothing: f32,
    pub minimum_energy: f32,
}
impl Default for ZFrequencyConfig {
    fn default() -> Self {
        Self {
            smoothing: 0.0,
            minimum_energy: 0.0,
        }
    }
}
impl ZFrequencyConfig {
    pub fn new(smoothing: f32, minimum_energy: f32) -> Self {
        Self {
            smoothing,
            minimum_energy,
        }
    }
}

#[derive(Clone, Copy, Debug, PartialEq)]
pub struct ZAdaptiveGainCfg {
    pub gain_floor: f32,
    pub gain_ceil: f32,
    pub responsiveness: f32,
}
impl Default for ZAdaptiveGainCfg {
    fn default() -> Self {
        Self {
            gain_floor: 0.0,
            gain_ceil: 1.0,
            responsiveness: 0.0,
        }
    }
}
impl ZAdaptiveGainCfg {
    pub fn new(gain_floor: f32, gain_ceil: f32, responsiveness: f32) -> Self {
        Self {
            gain_floor,
            gain_ceil: gain_ceil.max(gain_floor),
            responsiveness,
        }
    }
}

#[derive(Clone, Debug, PartialEq)]
pub struct LatencyAlignerCfg {
    pub window: u64,
    pub hop: u64,
    pub max_lag_steps: u32,
    pub alpha: f32,
    pub coherence_min: f32,
    pub hold_steps: u32,
    pub fractional: bool,
}
impl LatencyAlignerCfg {
    pub fn balanced() -> Self {
        Self {
            window: 128,
            hop: 1,
            max_lag_steps: 32,
            alpha: 0.2,
            coherence_min: 0.2,
            hold_steps: 2,
            fractional: false,
        }
    }
    pub fn from_steps(max_lag_steps: u32, alpha: f32, coherence_min: f32, hold_steps: u32) -> Self {
        Self {
            max_lag_steps,
            alpha,
            coherence_min,
            hold_steps,
            ..Self::balanced()
        }
    }
    pub fn with_window(mut self, window: u64) -> Self {
        self.window = window.max(1);
        self
    }
    pub fn with_hop(mut self, hop: u64) -> Self {
        self.hop = hop.max(1);
        self
    }
}

#[derive(Clone, Debug)]
struct LagEstimate {
    lag: f32,
    frames_since_update: u32,
}
impl Default for LagEstimate {
    fn default() -> Self {
        Self {
            lag: 0.0,
            frames_since_update: u32::MAX,
        }
    }
}

#[derive(Clone, Debug, Default)]
struct SourceLast {
    ts: u64,
    strength: f32,
}

#[derive(Clone, Debug)]
struct LatencyAlignerState {
    cfg: LatencyAlignerCfg,
    last: FxHashMap<ZSource, SourceLast>,
    lags: FxHashMap<ZSource, LagEstimate>,
    pending_events: Vec<String>,
}
impl Default for LatencyAlignerState {
    fn default() -> Self {
        Self::new(LatencyAlignerCfg::balanced())
    }
}
impl LatencyAlignerState {
    fn new(cfg: LatencyAlignerCfg) -> Self {
        Self {
            cfg,
            last: FxHashMap::default(),
            lags: FxHashMap::default(),
            pending_events: Vec::new(),
        }
    }
    fn record(&mut self, pulse: &ZPulse) {
        if let Some(prev) = self.last.get(&pulse.source) {
            if pulse.ts < prev.ts {
                self.pending_events
                    .push(format!("latency.invalid_ts:{:?}", pulse.source));
                return;
            }
        }
        if pulse.latency_ms.is_finite() && pulse.latency_ms.abs() > f32::EPSILON {
            let entry = self
                .lags
                .entry(pulse.source)
                .or_insert_with(LagEstimate::default);
            if entry.frames_since_update == u32::MAX {
                entry.lag = pulse.latency_ms;
                entry.frames_since_update = 0;
                self.pending_events
                    .push(format!("latency.seeded:{:?}:{:.2}", pulse.source, entry.lag));
            }
        }
        let strength = pulse.support_strength().max(1e-6);
        self.last
            .insert(pulse.source, SourceLast { ts: pulse.ts, strength });
    }
    fn prepare(&mut self, _now: u64, events: &mut Vec<String>) {
        events.extend(self.pending_events.drain(..));
        if self.cfg.coherence_min > 1.0 {
            for source in self.last.keys() {
                if *source != ZSource::Microlocal {
                    events.push(format!("latency.low_coherence:{:?}", source));
                }
            }
            for lag in self.lags.values_mut() {
                if lag.frames_since_update != u32::MAX {
                    lag.frames_since_update = lag.frames_since_update.saturating_add(1);
                }
            }
            return;
        }
        let anchor = match self.last.get(&ZSource::Microlocal).cloned() {
            Some(a) => a,
            None => {
                for lag in self.lags.values_mut() {
                    if lag.frames_since_update != u32::MAX {
                        lag.frames_since_update = lag.frames_since_update.saturating_add(1);
                    }
                }
                return;
            }
        };
        let hop = self.cfg.hop.max(1) as f32;
        for (source, state) in self.last.clone() {
            if source == ZSource::Microlocal {
                continue;
            }
            let entry = self.lags.entry(source).or_insert_with(LagEstimate::default);
            if entry.frames_since_update != u32::MAX
                && entry.frames_since_update < self.cfg.hold_steps
            {
                events.push(format!("latency.held:{:?}", source));
                entry.frames_since_update = entry.frames_since_update.saturating_add(1);
                continue;
            }
            let raw_lag_bins = (state.ts as i64 - anchor.ts as i64) as f32;
            let max_bins = self.cfg.max_lag_steps as f32;
            if max_bins <= 0.0 {
                continue;
            }
            let clamped_bins = raw_lag_bins.clamp(-max_bins, max_bins);
            let lag_units = clamped_bins * hop;
            let alpha = self.cfg.alpha.clamp(0.0, 1.0);
            if entry.frames_since_update == u32::MAX {
                entry.lag = lag_units;
            } else if alpha > 0.0 {
                entry.lag = (1.0 - alpha) * entry.lag + alpha * lag_units;
            }
            entry.frames_since_update = 0;
            events.push(format!("latency.adjusted:{:?}:{:.2}", source, entry.lag));
        }
    }
    fn apply(&self, pulse: &mut ZPulse) {
        if let Some(lag) = self.lags.get(&pulse.source) {
            if lag.lag.is_finite() {
                pulse.latency_ms = lag.lag;
                pulse.ts = shift_timestamp(pulse.ts, lag.lag);
            }
        }
    }
    fn lag_for(&self, source: &ZSource) -> Option<f32> {
        self.lags.get(source).map(|l| l.lag)
    }
}

#[derive(Clone, Debug)]
pub struct ZConductorCfg {
    pub alpha_fast: f32,
    pub alpha_slow: f32,
    pub flip_hold: u64,
    pub slew_max: f32,
    pub z_budget: f32,
    pub robust_delta: f32,
    pub latency_align: bool,
}
impl Default for ZConductorCfg {
    fn default() -> Self {
        Self {
            alpha_fast: 0.6,
            alpha_slow: 0.12,
            flip_hold: 5,
            slew_max: 0.08,
            z_budget: 0.9,
            robust_delta: 0.2,
            latency_align: true,
        }
    }
}

#[derive(Clone, Debug, Default)]
pub struct ZFused {
    pub ts: u64,
    pub z: f32,
    pub support: f32,
    pub drift: f32,
    pub quality: f32,
    pub events: Vec<String>,
    pub attributions: Vec<(ZSource, f32)>,
}

#[derive(Clone, Debug)]
struct FrequencyFusionState {
    _cfg: ZFrequencyConfig,
}
impl FrequencyFusionState {
    fn new(cfg: ZFrequencyConfig) -> Self {
        Self { _cfg: cfg }
    }
}
#[derive(Clone, Debug)]
struct AdaptiveGainState {
    _cfg: ZAdaptiveGainCfg,
}
impl AdaptiveGainState {
    fn new(cfg: ZAdaptiveGainCfg) -> Self {
        Self { _cfg: cfg }
    }
    fn update_config(&mut self, cfg: ZAdaptiveGainCfg) {
        self._cfg = cfg;
    }
}

#[derive(Clone, Debug)]
pub struct ZConductor {
    cfg: ZConductorCfg,
    freq: Option<FrequencyFusionState>,
    adaptive: Option<AdaptiveGainState>,
    latency: Option<LatencyAlignerState>,
    pending: VecDeque<ZPulse>,
    last_z: f32,
    hold_until: Option<u64>,
    pending_flip_sign: Option<f32>,
}
impl Default for ZConductor {
    fn default() -> Self {
        Self::new(ZConductorCfg::default())
    }
}
impl ZConductor {
    pub fn new(cfg: ZConductorCfg) -> Self {
        let latency = if cfg.latency_align {
            Some(LatencyAlignerState::new(LatencyAlignerCfg::balanced()))
        } else {
            None
        };
        Self {
            cfg,
            freq: None,
            adaptive: None,
            latency,
            pending: VecDeque::new(),
            last_z: 0.0,
            hold_until: None,
            pending_flip_sign: None,
        }
    }
    pub fn cfg(&self) -> &ZConductorCfg {
        &self.cfg
    }
    pub fn cfg_mut(&mut self) -> &mut ZConductorCfg {
        &mut self.cfg
    }
    pub fn set_latency_aligner(&mut self, cfg: Option<LatencyAlignerCfg>) {
        self.latency = cfg.map(LatencyAlignerState::new);
    }
    pub fn set_frequency_config(&mut self, cfg: Option<ZFrequencyConfig>) {
        self.freq = cfg.map(FrequencyFusionState::new);
    }
    pub fn set_adaptive_gain_config(&mut self, cfg: Option<ZAdaptiveGainCfg>) {
        match (&mut self.adaptive, cfg) {
            (Some(state), Some(new_cfg)) => state.update_config(new_cfg),
            (slot @ None, Some(new_cfg)) => *slot = Some(AdaptiveGainState::new(new_cfg)),
            (state @ Some(_), None) => *state = None,
            (None, None) => {}
        }
    }
    pub fn latency_for(&self, source: &ZSource) -> Option<f32> {
        self.latency.as_ref().and_then(|st| st.lag_for(source))
    }
    pub fn ingest(&mut self, mut pulse: ZPulse) {
        if !pulse.quality.is_finite() || pulse.quality <= 0.0 {
            pulse.quality = derive_quality(&pulse);
        } else {
            pulse.quality = pulse.quality.clamp(0.0, 1.0);
        }
        if let Some(lat) = self.latency.as_mut() {
            lat.record(&pulse);
        }
        self.pending.push_back(pulse);
    }
    pub fn step(&mut self, now: u64) -> ZFused {
        let mut events = Vec::new();
        if let Some(lat) = self.latency.as_mut() {
            lat.prepare(now, &mut events);
        }

        let mut ready = Vec::new();
        let mut retained = VecDeque::with_capacity(self.pending.len());
        while let Some(mut pulse) = self.pending.pop_front() {
            if let Some(lat) = self.latency.as_ref() {
                lat.apply(&mut pulse);
            }
            if pulse.ts <= now {
                ready.push(pulse);
            } else {
                retained.push_back(pulse);
            }
        }
        self.pending = retained;

        let mut total_support = 0.0f32;
        let mut weighted_z = 0.0f32;
        let mut weighted_quality = 0.0f32;
        let mut total_quality_weight = 0.0f32;
        let mut drift_weights = 0.0f32;
        let mut drift_sum = 0.0f32;
        let mut attributions: Vec<(ZSource, f32)> = Vec::new();

        for pulse in &ready {
            if pulse.is_empty() {
                continue;
            }
            let support = pulse.support_strength().max(0.0);
            total_support += support;
            weighted_z += pulse.z_bias * support;

            let weight = support.max(1e-6);
            weighted_quality += pulse.quality * weight;
            total_quality_weight += weight;

            let d = pulse.normalised_drift();
            drift_sum += d * pulse.quality.max(1e-6);
            drift_weights += pulse.quality.max(1e-6);

            attributions.push((pulse.source, support));
        }

        let mut raw_z = if total_support > 0.0 {
            weighted_z / total_support.max(1e-6)
        } else {
            weighted_z
        };

        let _fused_drift = if drift_weights > 0.0 {
            (drift_sum / drift_weights).clamp(-1.0, 1.0)
        } else {
            0.0
        };

        let incoming_sign = if raw_z == 0.0 { 0.0 } else { raw_z.signum() };
        let mut flip_armed = false;
        if let Some(hold_until) = self.hold_until {
            if now < hold_until {
                events.push("flip-held".to_string());
                raw_z = 0.0;
            } else {
                self.hold_until = None;
                flip_armed = true;
            }
        }
        if self.hold_until.is_none() && !flip_armed {
            if self.last_z != 0.0 && incoming_sign != 0.0 && incoming_sign != self.last_z.signum() {
                self.hold_until = Some(now + self.cfg.flip_hold);
                self.pending_flip_sign = Some(incoming_sign);
                events.push("flip-held".to_string());
                raw_z = 0.0;
            }
        }
        if self.hold_until.is_none() && flip_armed {
            let desired = self
                .pending_flip_sign
                .take()
                .unwrap_or_else(|| if incoming_sign != 0.0 { incoming_sign } else { -self.last_z.signum() });
            events.push("sign-flip".to_string());
            let magnitude = raw_z.abs().max(self.cfg.robust_delta.max(1e-6));
            raw_z = magnitude * desired.signum();
        }

        let alpha = self.cfg.alpha_fast.clamp(0.0, 1.0);
        let mut target = lerp(self.last_z, raw_z, alpha);
        let delta = target - self.last_z;
        if delta.abs() > self.cfg.slew_max {
            target = self.last_z + self.cfg.slew_max.copysign(delta);
        }
        target = target.clamp(-self.cfg.z_budget, self.cfg.z_budget);
        self.last_z = target;

        let fused_quality = if total_quality_weight > 0.0 {
            (weighted_quality / total_quality_weight).clamp(0.0, 1.0)
        } else {
            0.0
        };

        ZFused {
            ts: now,
            z: target,
            support: total_support,
            drift: _fused_drift,
            quality: fused_quality,
            events,
            attributions,
        }
    }

    pub fn step_from_registry(&mut self, registry: &mut ZRegistry, now: u64) -> ZFused {
        for pulse in registry.gather(now) {
            self.ingest(pulse);
        }
        self.step(now)
    }
}

#[derive(Default)]
pub struct ZRegistry {
    emitters: Vec<Box<dyn ZEmitter + Send>>,
}
impl ZRegistry {
    pub fn new() -> Self {
        Self { emitters: Vec::new() }
    }
    pub fn with_capacity(capacity: usize) -> Self {
        Self { emitters: Vec::with_capacity(capacity) }
    }
    pub fn register<E>(&mut self, emitter: E)
    where
        E: ZEmitter + Send + 'static,
    {
        self.emitters.push(Box::new(emitter));
    }
    pub fn gather(&mut self, now: u64) -> Vec<ZPulse> {
        let mut pulses = Vec::new();
        for emitter in &mut self.emitters {
            if let Some(pulse) = emitter.tick(now) {
                pulses.push(pulse);
            }
        }
        pulses
    }
}

#[derive(Clone, Default, Debug)]
pub struct DesireEmitter {
    queue: Arc<Mutex<VecDeque<ZPulse>>>,
}
impl DesireEmitter {
    pub fn new() -> Self {
        Self::default()
    }
    pub fn enqueue(&self, pulse: ZPulse) {
        let mut q = self.queue.lock().expect("desire emitter queue poisoned");
        q.push_back(pulse);
    }
    pub fn extend<I>(&self, pulses: I)
    where
        I: IntoIterator<Item = ZPulse>,
    {
        let mut q = self.queue.lock().expect("desire emitter queue poisoned");
        q.extend(pulses);
    }
}
impl ZEmitter for DesireEmitter {
    fn name(&self) -> ZSource { ZSource::Desire }
    fn tick(&mut self, _now: u64) -> Option<ZPulse> {
        self.queue.lock().ok()?.pop_front().map(|mut pulse| {
            pulse.source = ZSource::Desire;
            pulse
        })
    }
}

fn median(values: &mut [f32]) -> f32 {
    if values.is_empty() { return 0.0; }
    let mid = values.len() / 2;
    values.select_nth_unstable_by(mid, |a, b| a.partial_cmp(b).unwrap_or(Ordering::Equal));
    values[mid]
}
fn huber_weight(residual: f32, delta: f32) -> f32 {
    let delta = delta.max(1e-6);
    let abs = residual.abs();
    if abs <= delta { 1.0 } else { (delta / abs).clamp(0.0, 1.0) }
}
fn derive_quality(pulse: &ZPulse) -> f32 {
    let support = pulse.support_strength().max(1e-6);
    let energy = pulse.total_energy().max(1e-6);
    let drift = pulse.drift.abs();
    let stderr = pulse.stderr.abs().max(1e-6);
    let snr = (energy / (stderr + 1.0)).tanh();
    let support_norm = (support / (support + 1.0)).min(1.0);
    let drift_norm = (drift / (drift + 1.0)).min(1.0);
    (0.4 * snr + 0.3 * support_norm + 0.3 * drift_norm).clamp(0.0, 1.0)
}
fn shift_timestamp(ts: u64, lag: f32) -> u64 {
    if !lag.is_finite() { return ts; }
    let shifted = (ts as f64) - (lag as f64);
    if shifted <= 0.0 { 0 } else { shifted.round() as u64 }
}
fn source_priority(source: &ZSource) -> i32 {
    match source {
        ZSource::Microlocal => 4,
        ZSource::Maxwell | ZSource::Graph => 3,
        ZSource::Desire | ZSource::GW => 2,
        ZSource::RealGrad => 2,
        ZSource::Other(_) => 1,
    }
}

#[cfg(test)]
mod conductor_tests {
    use super::*;

    fn pulse(source: ZSource, ts: u64, drift: f32, quality: f32) -> ZPulse {
        let support = ZSupport { leading: drift.abs(), central: 0.0, trailing: drift.abs() };
        ZPulse {
            source, ts, tempo: drift.abs(),
            band_energy: (support.leading, 0.0, support.trailing),
<<<<<<< HEAD
            drift,
            z_bias: drift,
            support,
            scale: None,
            quality,
            stderr: 0.0,
            latency_ms: 0.0,
=======
            drift, z_bias: drift, support, quality,
            stderr: 0.0, latency_ms: 0.0
>>>>>>> 3e6eb622
        }
    }

    #[test]
    fn hysteresis_holds_sign_during_flip_window() {
        let mut conductor = ZConductor::new(ZConductorCfg { flip_hold: 2, ..Default::default() });
        let sequence: [f32; 5] = [1.0, 1.0, -1.0, -1.0, 1.0];
        for (idx, sign) in sequence.into_iter().enumerate() {
            conductor.ingest(pulse(ZSource::Microlocal, idx as u64, sign, 1.0));
            let fused = conductor.step(idx as u64);
            if idx == 2 { assert!(fused.events.iter().any(|e| e == "flip-held")); }
        }
    }

    #[test]
    fn conductor_blends_pulses() {
        let cfg = ZConductorCfg { alpha_fast: 1.0, ..Default::default() };
        let mut conductor = ZConductor::new(cfg);
        conductor.ingest(ZPulse {
            tempo: 42.0, drift: 0.5, z_bias: 0.5,
            support: ZSupport { leading: 0.6, central: 0.8, trailing: 0.4 },
            quality: 1.0, ..ZPulse::default()
        });
        let fused = conductor.step(0);
        assert!(fused.support > 0.0);
        assert!(fused.drift.abs() <= 1.0);
    }
}<|MERGE_RESOLUTION|>--- conflicted
+++ resolved
@@ -22,7 +22,6 @@
     Other(&'static str),
 }
 
-<<<<<<< HEAD
 impl ZSupport {
     /// Creates a new support triplet, clamping each component to be finite and non-negative.
     pub fn new(leading: f32, central: f32, trailing: f32) -> Self {
@@ -174,8 +173,6 @@
     /// until it reports `None`.
     fn tick(&mut self, now: u64) -> Option<ZPulse>;
 
-=======
->>>>>>> 3e6eb622
 impl Default for ZSource {
     fn default() -> Self {
         ZSource::Microlocal
@@ -856,7 +853,6 @@
         ZPulse {
             source, ts, tempo: drift.abs(),
             band_energy: (support.leading, 0.0, support.trailing),
-<<<<<<< HEAD
             drift,
             z_bias: drift,
             support,
@@ -864,10 +860,6 @@
             quality,
             stderr: 0.0,
             latency_ms: 0.0,
-=======
-            drift, z_bias: drift, support, quality,
-            stderr: 0.0, latency_ms: 0.0
->>>>>>> 3e6eb622
         }
     }
 
