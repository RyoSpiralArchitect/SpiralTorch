--- conflicted
+++ resolved
@@ -2,19 +2,11 @@
 // © 2025 Ryo ∴ SpiralArchitect (kishkavsesvit@icloud.com)
 // Part of SpiralTorch — Licensed under AGPL-3.0-or-later.
 
-<<<<<<< HEAD
 //! Canonical representation of Z pulses together with a lightweight
 //! conductor that fuses multiple sources into a single control signal.
-=======
-//! Minimal pulse fusion scaffolding used by the microlocal and Maxwell
-//! interfaces when projecting runtime telemetry into Z-space.  The goal here is
-//! to provide a compact, dependency-free representation that downstream crates
-//! can rely on while the full adaptive conductor is iterated on elsewhere.
->>>>>>> faeaaecd
 
 use std::time::Duration;
 
-<<<<<<< HEAD
 /// Identifies the origin of a [`ZPulse`].
 #[derive(Clone, Copy, Debug, PartialEq, Eq, Hash)]
 pub enum ZSource {
@@ -336,179 +328,6 @@
     pub fn latest(&self) -> ZFused {
         self.fused.clone()
     }
-=======
-/// Identifies the producer that emitted a [`ZPulse`].
-#[derive(Clone, Debug, PartialEq)]
-pub enum ZSource {
-    /// Pulse emitted from the Maxwell softlogic pipeline.
-    Maxwell,
-    /// Pulse emitted from the microlocal interface gauges.
-    Microlocal,
-    /// Catch-all variant used by callers that want to tag the pulse with a
-    /// custom label (for example RealGrad).
-    Other(String),
-}
-
-impl ZSource {
-    /// Convenience helper that builds the catch-all [`ZSource::Other`] variant.
-    pub fn other(label: impl Into<String>) -> Self {
-        ZSource::Other(label.into())
-    }
-}
-
-impl Default for ZSource {
-    fn default() -> Self {
-        ZSource::Microlocal
-    }
-}
-
-/// Snapshot of a single gauge pulse expressed in Z-space.
-#[derive(Clone, Debug, Default, PartialEq)]
-pub struct ZPulse {
-    pub source: ZSource,
-    pub ts: u64,
-    pub band_energy: (f32, f32, f32),
-    pub quality: f32,
-    pub stderr: f32,
-    pub latency_ms: f32,
-    pub tempo: f32,
-}
-
-impl ZPulse {
-    /// Returns a pulse tagged with the provided source and tempo.  All other
-    /// attributes default to zero and can be filled in by the caller as
-    /// required.
-    pub fn new(source: ZSource, tempo: f32) -> Self {
-        ZPulse {
-            source,
-            tempo,
-            ..ZPulse::default()
-        }
-    }
-}
-
-/// Parameters controlling how Z pulses should be fused across time.
-#[derive(Clone, Copy, Debug, Default, PartialEq)]
-pub struct ZFrequencyConfig {
-    pub sample_hz: f32,
-    pub smoothing: f32,
-}
-
-/// Parameters controlling adaptive gain adjustments when combining pulses.
-#[derive(Clone, Copy, Debug, Default, PartialEq)]
-pub struct ZAdaptiveGainCfg {
-    pub gain: f32,
-    pub clamp: (f32, f32),
-}
-
-/// Parameters for the optional latency aligner.
-#[derive(Clone, Copy, Debug, Default, PartialEq)]
-pub struct ZLatencyConfig {
-    pub target: Duration,
-    pub window: Duration,
-}
-
-/// Aggregated pulse produced by [`ZConductor::step`].
-#[derive(Clone, Debug, Default, PartialEq)]
-pub struct ZFused {
-    pub pulse: Option<ZPulse>,
-    pub ts: u64,
-}
-
-/// Configuration for a [`ZConductor`].
-#[derive(Clone, Debug, Default, PartialEq)]
-pub struct ZConductorCfg {
-    pub freq: Option<ZFrequencyConfig>,
-    pub adaptive_gain: Option<ZAdaptiveGainCfg>,
-    pub latency: Option<ZLatencyConfig>,
-}
-
-/// Minimal conductor implementation that keeps track of the last pulse and
-/// exposes helpers that mirror the API used by the runtime telemetry modules.
-#[derive(Clone, Debug, Default)]
-pub struct ZConductor {
-    cfg: ZConductorCfg,
-    last: Option<ZPulse>,
-}
-
-impl ZConductor {
-    /// Creates a new conductor from the provided configuration.
-    pub fn new(cfg: ZConductorCfg) -> Self {
-        ZConductor { cfg, last: None }
-    }
-
-    /// Returns a mutable handle to the underlying configuration so callers can
-    /// tweak fields in place.
-    pub fn cfg_mut(&mut self) -> &mut ZConductorCfg {
-        &mut self.cfg
-    }
-
-    /// Updates the frequency fusion settings.
-    pub fn set_frequency_config(&mut self, cfg: Option<ZFrequencyConfig>) {
-        self.cfg.freq = cfg;
-    }
-
-    /// Updates the adaptive gain settings.
-    pub fn set_adaptive_gain_config(&mut self, cfg: Option<ZAdaptiveGainCfg>) {
-        self.cfg.adaptive_gain = cfg;
-    }
-
-    /// Updates the latency alignment settings.
-    pub fn set_latency_config(&mut self, cfg: Option<ZLatencyConfig>) {
-        self.cfg.latency = cfg;
-    }
-
-    /// Ingests the latest pulse.  The pulse is stored verbatim so callers can
-    /// inspect it prior to calling [`Self::step`].
-    pub fn ingest(&mut self, pulse: ZPulse) {
-        self.last = Some(pulse);
-    }
-
-    /// Produces the current fused pulse.  The implementation is intentionally
-    /// simple: it returns the last ingested pulse and clears the storage slot so
-    /// repeated calls do not emit duplicates.  The returned [`ZFused`] record is
-    /// still future-proof should more elaborate fusion logic be introduced
-    /// later.
-    pub fn step(&mut self, now: u64) -> ZFused {
-        ZFused {
-            pulse: self.last.take(),
-            ts: now,
-        }
-    }
-}
-
-#[cfg(test)]
-mod tests {
-    use super::*;
-
-    #[test]
-    fn conductor_emits_last_pulse() {
-        let mut conductor = ZConductor::default();
-        assert!(conductor.step(0).pulse.is_none());
-
-        conductor.ingest(ZPulse::new(ZSource::Microlocal, 1.5));
-        let fused = conductor.step(10);
-        assert_eq!(fused.ts, 10);
-        assert!(fused.pulse.is_some());
-        assert!(conductor.step(11).pulse.is_none());
-    }
-
-    #[test]
-    fn config_helpers_update_fields() {
-        let mut conductor = ZConductor::new(ZConductorCfg::default());
-        conductor.set_frequency_config(Some(ZFrequencyConfig {
-            sample_hz: 2.0,
-            smoothing: 0.5,
-        }));
-        conductor.set_adaptive_gain_config(Some(ZAdaptiveGainCfg {
-            gain: 1.5,
-            clamp: (0.0, 2.0),
-        }));
-        conductor.set_latency_config(Some(ZLatencyConfig {
-            target: Duration::from_millis(5),
-            window: Duration::from_millis(20),
-        }));
->>>>>>> faeaaecd
 
         assert!(conductor.cfg.freq.is_some());
         assert!(conductor.cfg.adaptive_gain.is_some());
