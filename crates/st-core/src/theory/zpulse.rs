// SPDX-License-Identifier: AGPL-3.0-or-later
// © 2025 Ryo ∴ SpiralArchitect (kishkavsesvit@icloud.com)
// Part of SpiralTorch — Licensed under AGPL-3.0-or-later.
// Unauthorized derivative works or closed redistribution prohibited under AGPL §13.

// =============================================================================
//  SpiralReality Proprietary
// Copyright (c) 2025 SpiralReality. All Rights Reserved.
//
// NOTICE: This file contains confidential and proprietary information of
// SpiralReality. ANY USE, COPYING, MODIFICATION, DISTRIBUTION, DISPLAY,
// OR DISCLOSURE OF THIS FILE, IN WHOLE OR IN PART, IS STRICTLY PROHIBITED
// WITHOUT THE PRIOR WRITTEN CONSENT OF SPIRALREALITY.
//
// NO LICENSE IS GRANTED OR IMPLIED BY THIS FILE. THIS SOFTWARE IS PROVIDED
// "AS IS", WITHOUT WARRANTY OF ANY KIND, EXPRESS OR IMPLIED, INCLUDING BUT
// NOT LIMITED TO THE WARRANTIES OF MERCHANTABILITY, FITNESS FOR A PARTICULAR
// PURPOSE AND NON-INFRINGEMENT. IN NO EVENT SHALL SPIRALREALITY OR ITS
// SUPPLIERS BE LIABLE FOR ANY CLAIM, DAMAGES OR OTHER LIABILITY, WHETHER IN
// AN ACTION OF CONTRACT, TORT OR OTHERWISE, ARISING FROM, OUT OF OR IN
// CONNECTION WITH THE SOFTWARE OR THE USE OR OTHER DEALINGS IN THE SOFTWARE.
// =============================================================================

use rustc_hash::FxHashMap;
use std::cmp::Ordering;
use std::collections::VecDeque;

/// Canonical pulse exchanged across the Z-space control stack.
#[derive(Clone, Debug)]
//! Microlocal pulse fusion utilities shared between the observability
//! backends and telemetry exporters.

use std::collections::VecDeque;

/// Origin marker for a captured pulse.
#[derive(Clone, Copy, Debug, PartialEq, Eq, Hash)]
pub enum ZSource {
    Microlocal,
    Maxwell,
    RealGrad,
    Desire,
    Custom(u8),
}

impl Default for ZSource {
    fn default() -> Self {
        Self::Custom(0)
    }
}

/// Envelope information for the leading/central/trailing bands.
#[derive(Clone, Debug, Default, PartialEq)]
pub struct ZSupport {
    pub leading: f32,
    pub central: f32,
    pub trailing: f32,
}

/// Snapshot of a single microlocal pulse observation.
#[derive(Clone, Debug, PartialEq)]
pub struct ZPulse {
    pub source: ZSource,
    pub ts: u64,
    pub tempo: f32,
    pub drift: f32,
    pub z_bias: f32,
    pub support: ZSupport,
    pub band_energy: (f32, f32, f32),
    pub quality: f32,
    pub stderr: f32,
    /// Estimated latency between generation and observation in the caller's time units.
    /// Callers may populate this field to hint the aligner with a prior estimate; when left
    /// at `0.0` the aligner infers the delay from cross-correlation.
    pub latency_ms: f32,
}

impl ZPulse {
    /// Returns the total band energy.
    pub fn total_energy(&self) -> f32 {
        let (above, here, beneath) = self.band_energy;
        above + here + beneath
    }

    /// Returns the drift normalised by the total band energy.
    pub fn normalised_drift(&self) -> f32 {
        let total = self.total_energy().max(1e-6);
        let (above, _, beneath) = self.band_energy;
        (above - beneath) / total
    }

    /// Returns `true` when the pulse carries no actionable signal.
    pub fn is_empty(&self) -> bool {
        self.support <= f32::EPSILON && self.total_energy() <= f32::EPSILON
    }
}

impl Default for ZPulse {
    fn default() -> Self {
        ZPulse {
            source: ZSource::Microlocal,
            ts: 0,
            band_energy: (0.0, 0.0, 0.0),
            drift: 0.0,
            z_bias: 0.0,
            support: 0.0,
            quality: 0.0,
            stderr: 0.0,
            latency_ms: 0.0,
        }
    }
}

fn lerp(a: f32, b: f32, t: f32) -> f32 {
    a + (b - a) * t
}

/// Result of fusing multiple [`ZPulse`] records.
#[derive(Clone, Debug, PartialEq)]
pub struct ZFused {
    pub ts: u64,
    pub support: f32,
    pub drift: f32,
    pub z: f32,
    pub quality: f32,
    pub events: Vec<String>,
    pub attributions: Vec<(ZSource, f32)>,
}

#[derive(Clone, Copy, Debug, Default)]
pub struct ZFrequencyConfig {
    pub smoothing: f32,
    pub minimum_energy: f32,
}

impl ZFrequencyConfig {
    pub fn new(smoothing: f32, minimum_energy: f32) -> Self {
        Self {
            source: ZSource::default(),
            ts: 0,
            tempo: 0.0,
            drift: 0.0,
            z_bias: 0.0,
            support: ZSupport::default(),
            band_energy: (0.0, 0.0, 0.0),
            quality: 0.0,
            stderr: 0.0,
            latency_ms: 0.0,
        }
    }
}

/// Trait implemented by pulse emitters that can feed the conductor.
pub trait ZEmitter: Send {
    /// Identifies the emitter source backing the generated pulses.
    fn name(&self) -> ZSource;

    /// Produces the next available pulse for the provided timestamp.
    fn tick(&mut self, now: u64) -> Option<ZPulse>;
}

/// Configuration for the conductor frequency tracker.
#[derive(Clone, Debug, Default, PartialEq)]
pub struct ZFrequencyConfig {
    pub target_hz: f32,
    pub window_hz: f32,
}

/// Configuration for adaptive gain smoothing.
#[derive(Clone, Debug, Default, PartialEq)]
pub struct ZAdaptiveGainCfg {
    pub min_gain: f32,
    pub max_gain: f32,
    pub smoothing: f32,
}

/// Configuration for latency alignment smoothing.
#[derive(Clone, Debug, Default, PartialEq)]
pub struct ZLatencyConfig {
    pub target_ms: f32,
    pub clamp_ms: f32,
    pub smoothing: f32,
}

impl ZLatencyConfig {
    pub fn new(target_ms: f32, clamp_ms: f32, smoothing: f32) -> Self {
        Self {
            target_ms,
            clamp_ms,
            smoothing,
        }
    }
<<<<<<< HEAD
=======
    pub fn update(&mut self, target_ms: f32, clamp_ms: f32, smoothing: f32) {
        self.target_ms = target_ms;
        self.clamp_ms = clamp_ms;
        self.smoothing = smoothing;
    }
>>>>>>> 56446170
}

/// Configuration governing the behaviour of [`ZConductor`].
#[derive(Clone, Debug)]
pub struct ZConductorCfg {
    pub gain: f32,
    pub alpha_fast: f32,
    pub alpha_slow: f32,
    pub slew_max: f32,
    pub flip_hold: u32,
    /// Robustness threshold for the Huber loss.
    pub robust_delta: f32,
    /// Absolute budget allowed for the fused Z output.
    pub z_budget: f32,
    /// Back-calculation coefficient used when the budget engages.
    pub back_calculation: f32,
    /// Optional latency alignment stage applied before fusion.
    pub latency: Option<LatencyAlignerCfg>,
}

impl Default for ZConductorCfg {
    fn default() -> Self {
        Self {
            gain: FxHashMap::default(),
            alpha_fast: 0.35,
            alpha_slow: 0.12,
            slew_max: 0.35,
            flip_hold: 3,
            robust_delta: 0.25,
            z_budget: 1.2,
            back_calculation: 0.5,
            latency: None,
        }
    }
}

impl ZConductorCfg {
    /// Returns a configuration tuned for balanced real-time fusion.
    pub fn balanced() -> Self {
        Self::default()
    }

    /// Enables the latency aligner with the supplied configuration.
    pub fn with_latency_aligner(mut self, cfg: LatencyAlignerCfg) -> Self {
        self.latency = Some(cfg);
        self
    }
}

/// Configuration for the latency alignment stage.
#[derive(Clone, Debug, PartialEq)]
pub struct LatencyAlignerCfg {
    /// Width of the correlation history window (in the same units as [`ZPulse::ts`]).
    pub window: u64,
    /// Hop used when updating the history window and lag estimate.
    pub hop: u64,
    /// Maximum absolute lag explored during cross-correlation (expressed in hops).
    pub max_lag_steps: u32,
    /// Exponential moving-average factor applied to lag updates.
    pub alpha: f32,
    /// Minimum coherence required before committing a lag update.
    pub coherence_min: f32,
    /// Number of evaluation steps a lag estimate is held before another update is allowed.
    pub hold_steps: u32,
    /// Enables parabolic interpolation for sub-hop lag refinement.
    pub fractional: bool,
}

impl Default for LatencyAlignerCfg {
    fn default() -> Self {
        Self {
            window: 256,
            hop: 1,
            max_lag_steps: 64,
            alpha: 0.2,
            coherence_min: 0.25,
            hold_steps: 8,
            fractional: true,
        }
    }
}

impl LatencyAlignerCfg {
    /// Creates a new configuration with the balanced defaults.
    pub fn new() -> Self {
        Self::default()
    }

    /// Returns a latency-aligner profile suitable for most interactive workloads.
    pub fn balanced() -> Self {
        Self::default()
    }

    /// Helper for constructing configurations when only hop-based limits are needed.
    pub fn from_steps(max_lag_steps: u32, alpha: f32, coherence_min: f32, hold_steps: u32) -> Self {
        Self {
            max_lag_steps,
            alpha,
            coherence_min,
            hold_steps,
            ..Self::default()
        }
    }

    /// Overrides the correlation window length.
    pub fn with_window(mut self, window: u64) -> Self {
        self.window = window.max(1);
        self
    }

    /// Overrides the hop used for correlation updates.
    pub fn with_hop(mut self, hop: u64) -> Self {
        self.hop = hop.max(1);
        self
    }
}

#[derive(Clone, Debug)]
struct LagEstimate {
    lag: f32,
    frames_since_update: u32,
}

impl LagEstimate {
    fn new() -> Self {
        Self {
            lag: 0.0,
            frames_since_update: u32::MAX,
        }
    }
}

#[derive(Clone, Debug)]
struct BinAccum {
    index: u64,
    weighted_value: f64,
    weight: f32,
}

impl BinAccum {
    fn mean(&self) -> f32 {
        if self.weight <= f32::EPSILON {
            0.0
        } else {
            (self.weighted_value / self.weight as f64) as f32
        }
    }
}

#[derive(Clone, Debug, Default)]
struct SourceHistory {
    bins: VecDeque<BinAccum>,
    last_ts: Option<u64>,
}

impl SourceHistory {
    fn add_sample(&mut self, ts: u64, index: u64, value: f32, weight: f32) {
        self.last_ts = Some(ts);
        if let Some(back) = self.bins.back_mut() {
            if back.index == index {
                back.weighted_value += (value as f64) * (weight as f64);
                back.weight += weight;
                return;
            }
        }
        self.bins.push_back(BinAccum {
            index,
            weighted_value: (value as f64) * (weight as f64),
            weight,
        });
    }

    fn truncate(&mut self, min_index: u64) {
        while let Some(front) = self.bins.front() {
            if front.index < min_index {
                self.bins.pop_front();
            } else {
                break;
            }
        }
    }

    fn sequence(&self, end_index: u64, len: usize) -> Vec<f32> {
        if len == 0 {
            return Vec::new();
        }
        let start_index = end_index.saturating_sub(len as u64 - 1);
        let mut seq = Vec::with_capacity(len);
        let mut iter = self.bins.iter();
        let mut current = iter.next();
        for idx in start_index..=end_index {
            while let Some(bin) = current {
                if bin.index < idx {
                    current = iter.next();
                } else {
                    break;
                }
            }
            let value = match current {
                Some(bin) if bin.index == idx => bin.mean(),
                _ => 0.0,
            };
            seq.push(value);
        }
        seq
    }

    fn strength_up_to(&self, end_index: u64) -> f32 {
        self.bins
            .iter()
            .filter(|bin| bin.index <= end_index)
            .map(|bin| bin.weight.abs())
            .sum()
    }
}

#[derive(Clone, Debug)]
struct LatencyAlignerState {
    cfg: LatencyAlignerCfg,
    histories: FxHashMap<ZSource, SourceHistory>,
    lags: FxHashMap<ZSource, LagEstimate>,
    last_eval_bin: Option<u64>,
    pending_events: Vec<String>,
}

impl LatencyAlignerState {
    fn new(cfg: LatencyAlignerCfg) -> Self {
        Self {
            cfg,
            histories: FxHashMap::default(),
            lags: FxHashMap::default(),
            last_eval_bin: None,
            pending_events: Vec::new(),
        }
    }

    fn record(&mut self, pulse: &ZPulse) {
        let hop = self.cfg.hop.max(1);
        let bin = pulse.ts / hop;
        let weight = (pulse.quality.max(1e-6) * pulse.support.max(1e-6)).max(1e-6);
        if let Some(history) = self.histories.get(&pulse.source) {
            if let Some(last) = history.last_ts {
                if pulse.ts < last {
                    self.pending_events
                        .push(format!("latency.invalid_ts:{:?}", pulse.source));
                    return;
                }
            }
        }
        if pulse.latency_ms.is_finite() && pulse.latency_ms.abs() > f32::EPSILON {
            self.seed_from_hint(&pulse.source, pulse.latency_ms);
        }
        let history = self
            .histories
            .entry(pulse.source.clone())
            .or_insert_with(SourceHistory::default);
        history.add_sample(pulse.ts, bin, pulse.drift, weight);
    }

    fn seed_from_hint(&mut self, source: &ZSource, hint: f32) {
        let clamped = hint.clamp(-1_000_000.0, 1_000_000.0);
        let estimate = self
            .lags
            .entry(source.clone())
            .or_insert_with(LagEstimate::new);
        if estimate.frames_since_update != u32::MAX {
            return;
        }
        estimate.frames_since_update = self.cfg.hold_steps;
        estimate.lag = clamped;
        self.pending_events
            .push(format!("latency.seeded:{:?}:{:.2}", source, clamped));
    }

    fn prepare(&mut self, now: u64, events: &mut Vec<String>) {
        events.extend(self.pending_events.drain(..));
        let hop = self.cfg.hop.max(1);
        let current_bin = now / hop;
        if let Some(last) = self.last_eval_bin {
            if current_bin == last {
                return;
            }
        }
        self.last_eval_bin = Some(current_bin);
        let mut window_bins = self.cfg.window / hop;
        if window_bins == 0 {
            window_bins = 1;
        }
        let min_index = current_bin.saturating_sub(window_bins.saturating_sub(1));
        for history in self.histories.values_mut() {
            history.truncate(min_index);
        }
        for lag in self.lags.values_mut() {
            lag.frames_since_update = lag.frames_since_update.saturating_add(1);
        }
        self.update_lags(current_bin, window_bins as usize, events);
    }

    fn lag_for(&self, source: &ZSource) -> Option<f32> {
        self.lags.get(source).map(|l| l.lag)
    }

    fn apply(&self, pulse: &mut ZPulse) {
        if let Some(lag) = self.lags.get(&pulse.source) {
            if !lag.lag.is_finite() {
                return;
            }
            let adjusted = shift_timestamp(pulse.ts, lag.lag);
            pulse.latency_ms = lag.lag;
            pulse.ts = adjusted;
        }
    }

    fn update_lags(&mut self, current_bin: u64, window_len: usize, events: &mut Vec<String>) {
        if self.histories.is_empty() {
            return;
        }
        let hop = self.cfg.hop.max(1) as f32;
        let max_lag_bins = self.cfg.max_lag_steps as isize;
        let max_lag_bins = max_lag_bins.max(0);
        if max_lag_bins == 0 {
            return;
        }

        let mut anchor: Option<(ZSource, f32)> = None;
        if let Some(history) = self.histories.get(&ZSource::Microlocal) {
            let strength = history.strength_up_to(current_bin);
            if strength > f32::EPSILON {
                anchor = Some((ZSource::Microlocal, strength));
            }
        }
        for (source, history) in &self.histories {
            let strength = history.strength_up_to(current_bin);
            if strength <= f32::EPSILON {
                continue;
            }
            let update_anchor = match &anchor {
                Some((current, best_strength)) => {
                    if strength > *best_strength + 1e-6 {
                        true
                    } else if (strength - *best_strength).abs() <= 1e-6 {
                        source_priority(source) > source_priority(current)
                    } else {
                        false
                    }
                }
                None => true,
            };
            if update_anchor {
                anchor = Some((source.clone(), strength));
            }
        }

        let (anchor_source, _) = match anchor {
            Some(v) => v,
            None => return,
        };

        let anchor_history = match self.histories.get(&anchor_source) {
            Some(h) => h,
            None => return,
        };

        let anchor_seq = anchor_history.sequence(current_bin, window_len);
        let anchor_power: f32 = anchor_seq.iter().map(|v| v * v).sum();
        if anchor_power <= 1e-9 {
            return;
        }

        self.lags
            .entry(anchor_source.clone())
            .or_insert_with(LagEstimate::new)
            .lag = 0.0;

        for (source, history) in &self.histories {
            if *source == anchor_source {
                continue;
            }
            let target_seq = history.sequence(current_bin, window_len);
            let target_power: f32 = target_seq.iter().map(|v| v * v).sum();
            if target_power <= 1e-9 {
                continue;
            }

            if let Some((coherence, lag_bins, frac_shift)) =
                best_lag(&anchor_seq, &target_seq, max_lag_bins)
            {
                let passes_coherence = coherence >= self.cfg.coherence_min;
                let estimate = self
                    .lags
                    .entry(source.clone())
                    .or_insert_with(LagEstimate::new);
                if !passes_coherence {
                    events.push(format!("latency.low_coherence:{:?}", source));
                    continue;
                }
                if estimate.frames_since_update < self.cfg.hold_steps {
                    events.push(format!("latency.held:{:?}", source));
                    continue;
                }
                let lag_bins = lag_bins as f32 + frac_shift;
                let lag_units = lag_bins * hop;
                let alpha = self.cfg.alpha.clamp(0.0, 1.0);
                if estimate.frames_since_update == u32::MAX || alpha <= 0.0 {
                    estimate.lag = lag_units;
                } else {
                    estimate.lag = (1.0 - alpha) * estimate.lag + alpha * lag_units;
                }
                estimate.frames_since_update = 0;
                events.push(format!("latency.adjusted:{:?}:{:.2}", source, lag_units));
            }
        }
    }
}

fn best_lag(anchor: &[f32], target: &[f32], max_lag: isize) -> Option<(f32, isize, f32)> {
    if anchor.is_empty() || target.is_empty() {
        return None;
    }
    let len = anchor.len().min(target.len());
    if len == 0 {
        return None;
    }
    let mut scores = Vec::new();
    for lag in -max_lag..=max_lag {
        let mut num = 0.0f32;
        let mut denom_a = 0.0f32;
        let mut denom_b = 0.0f32;
        let mut overlap = 0usize;
        for idx in 0..len {
            let j = idx as isize + lag;
            if j < 0 || j >= len as isize {
                continue;
            }
            let a = anchor[idx];
            let b = target[j as usize];
            if !a.is_finite() || !b.is_finite() {
                continue;
            }
            num += a * b;
            denom_a += a * a;
            denom_b += b * b;
            overlap += 1;
        }
        if overlap < 2 || denom_a <= 1e-9 || denom_b <= 1e-9 {
            continue;
        }
        let denom = (denom_a * denom_b).sqrt().max(1e-9);
        let corr = num / denom;
        scores.push((lag, corr));
    }

    if scores.is_empty() {
        return None;
    }

    let mut best = scores[0];
    let mut best_abs = best.1.abs();
    for &(lag, corr) in &scores[1..] {
        let abs = corr.abs();
        if abs > best_abs + 1e-6 {
            best = (lag, corr);
            best_abs = abs;
        } else if (abs - best_abs).abs() <= 1e-6 {
            if lag.abs() < best.0.abs() {
                best = (lag, corr);
                best_abs = abs;
            }
        }
    }

    let (lag, corr) = best;
    let mut frac = 0.0f32;
    if best_abs > 0.0 {
        if let Some(prev) = scores.iter().find(|(l, _)| *l == lag - 1) {
            if let Some(next) = scores.iter().find(|(l, _)| *l == lag + 1) {
                let denom = prev.1 - 2.0 * corr + next.1;
                if denom.abs() > 1e-6 {
                    frac = 0.5 * (prev.1 - next.1) / denom;
                    frac = frac.clamp(-0.5, 0.5);
                }
            }
        }
    }

    Some((best_abs, lag, frac))
}

fn shift_timestamp(ts: u64, lag: f32) -> u64 {
    if !lag.is_finite() {
        return ts;
    }
    let shifted = (ts as f64) - (lag as f64);
    if shifted <= 0.0 {
        0
    } else {
        shifted.round() as u64
    }
}

fn source_priority(source: &ZSource) -> i32 {
    match source {
        ZSource::Microlocal => 4,
        ZSource::Maxwell => 3,
        ZSource::Graph => 3,
        ZSource::Desire => 2,
        ZSource::GW => 2,
        ZSource::Other(_) => 1,
    }
}

/// Attribution assigned to a specific source during fusion.
#[derive(Clone, Debug, PartialEq)]
pub struct ZAttribution {
    pub source: ZSource,
    pub weight: f32,
}

/// Result of a [`ZConductor::step`] call.
#[derive(Clone, Debug, PartialEq)]
pub struct ZFused {
    pub z: f32,
    pub drift: f32,
    pub support: f32,
    pub z_bias: f32,
    pub attributions: Vec<ZAttribution>,
    pub events: Vec<String>,
}

#[derive(Clone, Copy, Debug, Default)]
struct FrequencyFusionSnapshot {
    support: f32,
    drift: f32,
    z_bias: f32,
    z: f32,
}

impl FrequencyFusionSnapshot {
    fn from_fused(fused: &ZFused) -> Self {
        Self {
            support: fused.support,
            drift: fused.drift,
            z_bias: fused.z_bias,
            z: fused.z,
        }
    }
}

#[derive(Clone, Debug)]
struct FrequencyFusionState {
    cfg: ZFrequencyConfig,
    snapshot: Option<FrequencyFusionSnapshot>,
}

impl FrequencyFusionState {
    fn new(cfg: ZFrequencyConfig) -> Self {
        Self {
            cfg,
            snapshot: None,
        }
    }

    fn update_config(&mut self, cfg: ZFrequencyConfig) {
        self.cfg = cfg;
    }

    fn fuse(&mut self, fused: &mut ZFused) {
        if fused.support < self.cfg.minimum_energy {
            self.snapshot = None;
            return;
        }

        if let Some(prev) = self.snapshot {
            let alpha = self.cfg.smoothing.clamp(0.0, 1.0);
            if alpha > 0.0 {
                fused.support = lerp(prev.support, fused.support, alpha);
                fused.drift = lerp(prev.drift, fused.drift, alpha);
                fused.z_bias = lerp(prev.z_bias, fused.z_bias, alpha);
                fused.z = lerp(prev.z, fused.z, alpha);
                fused.events.push("freq.smoothed".to_string());
            }
        }

        self.snapshot = Some(FrequencyFusionSnapshot::from_fused(fused));
    }
}

#[derive(Clone, Debug)]
struct AdaptiveGainState {
    cfg: ZAdaptiveGainCfg,
    gain: f32,
}

impl AdaptiveGainState {
    fn new(cfg: ZAdaptiveGainCfg) -> Self {
        let baseline = cfg.gain_floor.max(1e-6);
        Self {
            cfg,
            gain: baseline,
        }
    }

    fn update_config(&mut self, cfg: ZAdaptiveGainCfg) {
        self.cfg = cfg;
        let floor = self.cfg.gain_floor.max(1e-6);
        let ceil = self.cfg.gain_ceil.max(floor);
        self.gain = self.gain.clamp(floor, ceil);
    }

    fn adapt(&mut self, fused: &mut ZFused) {
        let response = fused.support.abs() + fused.drift.abs() + fused.z_bias.abs();
        let target =
            (self.cfg.gain_floor + response).min(self.cfg.gain_ceil.max(self.cfg.gain_floor));
        let alpha = self.cfg.responsiveness.clamp(0.0, 1.0);
        let previous = self.gain;
        self.gain = lerp(self.gain, target.max(self.cfg.gain_floor.max(1e-6)), alpha);

        fused.z *= self.gain;
        fused.z_bias *= self.gain;
        if (self.gain - previous).abs() > 1e-6 {
            fused.events.push(format!("adaptive.gain:{:.3}", self.gain));
        }
    }
}

/// Stateful conductor that fuses heterogeneous Z pulses into a stabilised control
/// signal while applying anti-windup, hysteresis and slew protections.
#[derive(Clone, Debug)]
pub struct ZConductor {
    cfg: ZConductorCfg,
    freq: Option<FrequencyFusionState>,
    adaptive: Option<AdaptiveGainState>,
    latency: Option<LatencyAlignerState>,
    pending: Vec<ZPulse>,
    sign_hat: f32,
    mag_hat: f32,
    last_sign: f32,
    flip_age: u32,
    last_z: f32,
    last_step_ts: Option<u64>,
}

impl Default for ZConductor {
    fn default() -> Self {
        Self::new(ZConductorCfg::default())
    }
}

impl ZConductor {
    pub fn new(cfg: ZConductorCfg) -> Self {
        let latency_cfg = cfg.latency.clone();
        ZConductor {
            cfg,
            freq: None,
            adaptive: None,
            latency: latency_cfg.map(LatencyAlignerState::new),
            pending: Vec::new(),
            sign_hat: 0.0,
            mag_hat: 0.0,
            last_sign: 0.0,
            flip_age: u32::MAX,
            last_z: 0.0,
            last_step_ts: None,
        }
    }

    pub fn cfg(&self) -> &ZConductorCfg {
        &self.cfg
    }

    /// Returns a mutable reference to the configuration, enabling on-line tuning.
    pub fn cfg_mut(&mut self) -> &mut ZConductorCfg {
        &mut self.cfg
    }

    /// Installs or removes the latency aligner at runtime.
    pub fn set_latency_aligner(&mut self, cfg: Option<LatencyAlignerCfg>) {
        self.cfg.latency = cfg.clone();
        self.latency = cfg.map(LatencyAlignerState::new);
    }

    pub fn set_frequency_config(&mut self, cfg: Option<ZFrequencyConfig>) {
        match (&mut self.freq, cfg) {
            (Some(state), Some(new_cfg)) => state.update_config(new_cfg),
            (slot @ None, Some(new_cfg)) => {
                *slot = Some(FrequencyFusionState::new(new_cfg));
            }
            (state @ Some(_), None) => {
                *state = None;
            }
            (None, None) => {}
        }
    }

    pub fn set_adaptive_gain_config(&mut self, cfg: Option<ZAdaptiveGainCfg>) {
        match (&mut self.adaptive, cfg) {
            (Some(state), Some(new_cfg)) => state.update_config(new_cfg),
            (slot @ None, Some(new_cfg)) => {
                *slot = Some(AdaptiveGainState::new(new_cfg));
            }
            (state @ Some(_), None) => {
                *state = None;
            }
            (None, None) => {}
        }
    }

    /// Returns the currently estimated lag for the supplied source in milliseconds.
    pub fn latency_for(&self, source: &ZSource) -> Option<f32> {
        self.latency
            .as_ref()
            .and_then(|state| state.lag_for(source))
    }

    /// Enqueues a pulse to be considered during the next [`step`](Self::step).
    pub fn ingest(&mut self, mut pulse: ZPulse) {
        if !pulse.quality.is_finite() || pulse.quality <= 0.0 {
            pulse.quality = derive_quality(&pulse);
        } else {
            pulse.quality = pulse.quality.clamp(0.0, 1.0);
        }
        if let Some(latency) = self.latency.as_mut() {
            latency.record(&pulse);
        }
    }

    /// Executes one fusion step at the provided timestamp.
    pub fn step(&mut self, now: u64) -> ZFused {
        let mut events = Vec::new();
        if let Some(latency) = self.latency.as_mut() {
            latency.prepare(now, &mut events);
        }
        let mut ready = Vec::new();
        let mut retained = Vec::with_capacity(self.pending.len());
        for mut pulse in self.pending.drain(..) {
            if let Some(latency) = self.latency.as_ref() {
                latency.apply(&mut pulse);
            }
            if pulse.ts <= now {
                ready.push(pulse);
            } else {
                retained.push(pulse);
            }
        }
        self.pending = retained;

        let mut drift = 0.0;
        let mut attributions = Vec::new();
        let mut total_support = 0.0;

        if !ready.is_empty() {
            total_support = ready
                .iter()
                .filter(|p| !p.is_empty())
                .map(|pulse| pulse.support.max(0.0))
                .sum();
            let mut contributions: Vec<(ZSource, f32, f32)> = ready
                .iter()
                .filter(|p| !p.is_empty())
                .map(|pulse| {
                    let gain = *self.cfg.gain.get(&pulse.source).unwrap_or(&1.0);
                    let base_w = (pulse.quality * gain).max(1e-6);
                    (pulse.source.clone(), base_w, pulse.normalised_drift())
                })
                .collect();

            if !contributions.is_empty() {
                let mut drifts: Vec<f32> = contributions.iter().map(|(_, _, d)| *d).collect();
                let median = median(&mut drifts);
                let mut weight_sum = 0.0f32;
                let mut numerator = 0.0f32;
                for (source, weight, drift_norm) in contributions.iter_mut() {
                    let robust = huber_weight(*drift_norm - median, self.cfg.robust_delta);
                    *weight *= robust;
                    weight_sum += *weight;
                    numerator += *weight * *drift_norm;
                    attributions.push((source.clone(), *weight));
                }
                if weight_sum > 0.0 {
                    drift = numerator / weight_sum;
                    let inv = 1.0 / weight_sum;
                    for attrib in &mut attributions {
                        attrib.1 *= inv;
                    }
                }
            }
        }

        if attributions.is_empty() {
            attributions.push((ZSource::Microlocal, 0.0));
        }

        let filtered = self.apply_temporal_filters(drift, &mut events);
        let mut z = filtered * self.mag_hat.abs().max(1e-6);
        if filtered.abs() <= f32::EPSILON {
            z = 0.0;
        }

        let z_before_limits = z;
        let limited = slew_limit(self.last_z, z, self.cfg.slew_max);
        if (limited - z).abs() > 1e-5 {
            events.push("slew-limited".to_string());
            z = limited;
        }

        let budget = self.cfg.z_budget.max(f32::EPSILON);
        if z.abs() > budget {
            let clamped = z.signum() * budget;
            if self.cfg.back_calculation > 0.0 {
                let correction = self.cfg.back_calculation * (clamped - z_before_limits);
                self.mag_hat = (self.mag_hat + correction).max(0.0);
            }
            z = clamped;
            events.push("saturated".to_string());
        }

        let attributions: Vec<ZAttribution> = attributions
            .into_iter()
            .map(|(source, weight)| ZAttribution { source, weight })
            .collect();

        let mut fused = ZFused {
            z,
            drift,
            support: total_support,
            z_bias: z_before_limits,
            attributions,
            events,
        };

        if let Some(state) = self.freq.as_mut() {
            state.fuse(&mut fused);
        }
        if let Some(state) = self.adaptive.as_mut() {
            state.adapt(&mut fused);
        }

        self.last_z = fused.z;
        self.last_step_ts = Some(now);

        fused
    }

    fn apply_temporal_filters(&mut self, drift: f32, events: &mut Vec<String>) -> f32 {
        let sign = if drift.abs() > f32::EPSILON {
            drift.signum()
        } else {
            self.last_sign
        };

        let mut target_sign = self.last_sign;
        if sign != 0.0 {
            if self.last_sign == 0.0 {
                target_sign = sign;
                self.flip_age = 0;
                events.push("sign-init".to_string());
            } else if (sign - self.last_sign).abs() > f32::EPSILON {
                if self.flip_age <= self.cfg.flip_hold {
                    events.push("flip-held".to_string());
                } else {
                    target_sign = sign;
                    self.flip_age = 0;
                    events.push("sign-flip".to_string());
                }
            }
        }

        self.flip_age = self.flip_age.saturating_add(1);
        self.last_sign = target_sign;

        let alpha_fast = self.cfg.alpha_fast.clamp(0.0, 1.0);
        if alpha_fast > 0.0 {
            self.sign_hat = ema(self.sign_hat, target_sign, alpha_fast);
        }

        let magnitude_target = drift.abs();
        let alpha_slow = self.cfg.alpha_slow.clamp(0.0, 1.0);
        if alpha_slow > 0.0 {
            self.mag_hat = ema(self.mag_hat, magnitude_target, alpha_slow);
        } else {
            self.mag_hat = magnitude_target;
        }

        if self.sign_hat.abs() <= f32::EPSILON {
            0.0
        } else {
            self.sign_hat.signum()
        }
    }
}

impl Default for ZConductor {
    fn default() -> Self {
        ZConductor::new(ZConductorCfg::default())
    }
}

impl Default for ZConductor {
    fn default() -> Self {
        ZConductor::new(ZConductorCfg::default())
    }
}

impl Default for ZConductor {
    fn default() -> Self {
        ZConductor::new(ZConductorCfg::default())
    }
<<<<<<< HEAD
}

=======
}

impl Default for ZConductor {
    fn default() -> Self {
        ZConductor::new(ZConductorCfg::default())
    }
}

impl Default for ZConductor {
    fn default() -> Self {
        ZConductor::new(ZConductorCfg::default())
    }
}

#[cfg(test)]
mod tests {
    use super::*;

    fn pulse(source: ZSource, ts: u64, drift: f32, quality: f32) -> ZPulse {
        ZPulse {
            source,
            ts,
            band_energy: (drift.abs(), 0.0, 0.0),
            drift,
            z_bias: drift,
            support: 1.0,
            quality,
            stderr: 0.0,
            latency_ms: 0.0,
        }
    }

    #[test]
    fn hysteresis_holds_sign_during_flip_window() {
        let mut conductor = ZConductor::new(ZConductorCfg {
            flip_hold: 2,
            ..Default::default()
        });

        let sequence: [f32; 5] = [1.0, 1.0, -1.0, -1.0, 1.0];
        for (idx, sign) in sequence.into_iter().enumerate() {
            conductor.ingest(ZPulse {
                source: ZSource::Microlocal,
                ts: idx as u64,
                band_energy: (1.0 + sign.max(0.0), 0.0, 1.0 + (-sign).max(0.0)),
                drift: sign,
                z_bias: sign,
                support: 1.0,
                quality: 1.0,
                stderr: 0.0,
                latency_ms: 0.0,
            });
            let fused = conductor.step(idx as u64);
            if idx == 2 {
                assert!(fused.events.iter().any(|e| e == "flip-held"));
            }
        }
    }

    #[test]
    fn conductor_blends_pulses() {
        let cfg = ZConductorCfg {
            alpha_fast: 1.0,
            ..Default::default()
        };
        let mut conductor = ZConductor::new(cfg);
        conductor.ingest(ZPulse {
            tempo: 42.0,
            drift: 0.5,
            z_bias: 0.25,
            ..ZPulse::default()
        });
        let fused = conductor.step(0);
        assert!(fused.z.abs() <= 0.5 + 1e-6);
        assert!((fused.attributions.iter().map(|a| a.weight).sum::<f32>() - 1.0).abs() < 1e-6);
        assert!(fused.events.iter().any(|e| e == "saturated"));
    }
>>>>>>> 56446170
#[derive(Clone, Default, Debug)]
pub struct DesireEmitter {
    queue: Arc<Mutex<VecDeque<ZPulse>>>,
}

    #[test]
    fn latency_aligner_tracks_known_offset() {
        let align_cfg = LatencyAlignerCfg {
            window: 256,
            hop: 1,
            max_lag_steps: 80,
            alpha: 0.25,
            coherence_min: 0.2,
            hold_steps: 0,
            fractional: true,
        };
        let mut conductor =
            ZConductor::new(ZConductorCfg::default().with_latency_aligner(align_cfg));
        let lag = 6u64;
        for step in 0..80u64 {
            let ts_anchor = step;
            let ts_target = ts_anchor + lag;
            let drift = (step as f32 * 0.35).sin();
            conductor.ingest(pulse(ZSource::Microlocal, ts_anchor, drift, 1.0));
            conductor.ingest(pulse(ZSource::Maxwell, ts_target, drift, 1.0));
            conductor.step(ts_anchor);
        }
        let estimate = conductor.latency_for(&ZSource::Maxwell).unwrap();
        assert!(
            (estimate - lag as f32).abs() <= 1.0,
            "estimate={} lag={}",
            estimate,
            lag
        );
    }

    #[test]
    fn latency_aligner_respects_coherence_threshold() {
        let align_cfg = LatencyAlignerCfg {
            window: 256,
            hop: 1,
            max_lag_steps: 40,
            alpha: 0.2,
            coherence_min: 1.1,
            hold_steps: 0,
            fractional: false,
        };
        let mut conductor =
            ZConductor::new(ZConductorCfg::default().with_latency_aligner(align_cfg));
        let mut saw_low = false;
        let mut saw_adjust = false;
        for step in 0..60u64 {
            let ts = step;
            let anchor_drift = (step as f32 * 0.45).sin();
            let target_seed = ((step * 37 + 17) % 101) as f32;
            let target_drift = (target_seed / 50.0) - 1.0;
            conductor.ingest(pulse(ZSource::Microlocal, ts, anchor_drift, 1.0));
            conductor.ingest(pulse(ZSource::Maxwell, ts + 12, target_drift, 1.0));
            let fused = conductor.step(ts);
            if fused
                .events
                .iter()
                .any(|e| e.starts_with("latency.low_coherence"))
            {
                saw_low = true;
            }
            if fused
                .events
                .iter()
                .any(|e| e.starts_with("latency.adjusted"))
            {
                saw_adjust = true;
            }
        }
        assert!(saw_low, "expected coherence guard to trigger");
        assert!(
            !saw_adjust,
            "alignment should be suppressed under low coherence"
        );
    }

    #[test]
    fn latency_aligner_honours_hold_frames() {
        let align_cfg = LatencyAlignerCfg {
            window: 256,
            hop: 1,
            max_lag_steps: 64,
            alpha: 0.3,
            coherence_min: 0.2,
            hold_steps: 3,
            fractional: false,
        };
        let mut conductor =
            ZConductor::new(ZConductorCfg::default().with_latency_aligner(align_cfg));
        let mut last_update_step = None;
        for step in 0..60u64 {
            let ts_anchor = step;
            conductor.ingest(pulse(ZSource::Microlocal, ts_anchor, 1.0, 1.0));
            conductor.ingest(pulse(ZSource::Maxwell, ts_anchor + 8, 1.0, 1.0));
            let fused = conductor.step(ts_anchor);
            if fused
                .events
                .iter()
                .any(|e| e.starts_with("latency.adjusted"))
            {
                if let Some(prev) = last_update_step {
                    assert!(step.saturating_sub(prev) >= 3);
                }
                last_update_step = Some(step);
            }
        }
        assert!(last_update_step.is_some());
    }

    #[test]
    fn latency_aligner_rejects_non_monotonic_timestamps() {
        let align_cfg = LatencyAlignerCfg {
            window: 128,
            hop: 1,
            max_lag_steps: 32,
            alpha: 0.2,
            coherence_min: 0.2,
            hold_steps: 0,
            fractional: false,
        };
        let mut conductor =
            ZConductor::new(ZConductorCfg::default().with_latency_aligner(align_cfg));
        conductor.ingest(pulse(ZSource::Microlocal, 10, 0.8, 1.0));
        conductor.ingest(pulse(ZSource::Microlocal, 8, 0.6, 1.0));
        let fused = conductor.step(10);
        assert!(fused
            .events
            .iter()
            .any(|e| e.starts_with("latency.invalid_ts")));
    }

    #[test]
    fn latency_aligner_seeds_from_latency_hint() {
        let align_cfg = LatencyAlignerCfg::from_steps(48, 0.2, 0.2, 4)
            .with_window(192)
            .with_hop(1);
        let mut conductor =
            ZConductor::new(ZConductorCfg::default().with_latency_aligner(align_cfg));
        let mut hinted = pulse(ZSource::Graph, 0, 0.5, 1.0);
        hinted.latency_ms = 12.5;
        conductor.ingest(pulse(ZSource::Microlocal, 0, 0.4, 1.0));
        conductor.ingest(hinted);
        let fused = conductor.step(0);
        let estimate = conductor.latency_for(&ZSource::Graph).unwrap();
        assert!((estimate - 12.5).abs() <= 1e-3);
        assert!(fused.events.iter().any(|e| e.starts_with("latency.seeded")));
    }
}

#[cfg(test)]
mod tests {
    use super::*;

    #[test]
    fn conductor_allows_optional_configs() {
        let mut conductor = ZConductor::new(ZConductorCfg::default());
        assert!(conductor.frequency_cfg.is_none());
        assert!(conductor.adaptive_cfg.is_none());
        assert!(conductor.latency_cfg.is_none());

        conductor.set_frequency_config(Some(ZFrequencyConfig::new(0.5)));
        conductor.set_adaptive_gain_config(Some(ZAdaptiveGainCfg::new(0.1, 1.0, 0.8)));
        conductor.set_latency_config(Some(ZLatencyConfig::new(4)));

        assert!(conductor.frequency_cfg.is_some());
        assert!(conductor.adaptive_cfg.is_some());
        assert!(conductor.latency_cfg.is_some());

        conductor.set_frequency_config(None);
        conductor.set_adaptive_gain_config(None);
        conductor.set_latency_config(None);

        assert!(conductor.frequency_cfg.is_none());
        assert!(conductor.adaptive_cfg.is_none());
        assert!(conductor.latency_cfg.is_none());
    }

    #[test]
    fn desire_emitter_retags_pulses() {
        let emitter = DesireEmitter::new();
        let mut registry = ZRegistry::new();
        registry.register(emitter.clone());

        let mut pulse = ZPulse {
            source: ZSource::Microlocal,
            support: 0.4,
            drift: 0.1,
            ..ZPulse::default()
        };
        emitter.enqueue(pulse);

        let pulses = registry.gather(42);
        assert_eq!(pulses.len(), 1);
        assert_eq!(pulses[0].source, ZSource::Desire);

        pulse.source = ZSource::Maxwell;
        emitter.extend([pulse]);
        let pulses = registry.gather(43);
        assert_eq!(pulses.len(), 1);
        assert_eq!(pulses[0].source, ZSource::Desire);
    }
}

#[cfg(test)]
mod tests {
    use super::*;

    #[test]
    fn conductor_allows_optional_configs() {
        let mut conductor = ZConductor::new(ZConductorCfg::default());
        assert!(conductor.frequency_cfg.is_none());
        assert!(conductor.adaptive_cfg.is_none());
        assert!(conductor.latency_cfg.is_none());

        conductor.set_frequency_config(Some(ZFrequencyConfig::new(0.5)));
        conductor.set_adaptive_gain_config(Some(ZAdaptiveGainCfg::new(0.1, 1.0, 0.8)));
        conductor.set_latency_config(Some(ZLatencyConfig::new(4)));

        assert!(conductor.frequency_cfg.is_some());
        assert!(conductor.adaptive_cfg.is_some());
        assert!(conductor.latency_cfg.is_some());

        conductor.set_frequency_config(None);
        conductor.set_adaptive_gain_config(None);
        conductor.set_latency_config(None);

        assert!(conductor.frequency_cfg.is_none());
        assert!(conductor.adaptive_cfg.is_none());
        assert!(conductor.latency_cfg.is_none());
    }

    #[test]
    fn desire_emitter_retags_pulses() {
        let emitter = DesireEmitter::new();
        let mut registry = ZRegistry::new();
        registry.register(emitter.clone());

        let mut pulse = ZPulse {
            source: ZSource::Microlocal,
            support: 0.4,
            drift: 0.1,
            ..ZPulse::default()
        };
        emitter.enqueue(pulse);

        let pulses = registry.gather(42);
        assert_eq!(pulses.len(), 1);
        assert_eq!(pulses[0].source, ZSource::Desire);

        pulse.source = ZSource::Maxwell;
        emitter.extend([pulse]);
        let pulses = registry.gather(43);
        assert_eq!(pulses.len(), 1);
        assert_eq!(pulses[0].source, ZSource::Desire);
    }
}

#[cfg(test)]
mod tests {
    use super::*;

    #[test]
    fn conductor_allows_optional_configs() {
        let mut conductor = ZConductor::new(ZConductorCfg::default());
        assert!(conductor.frequency_cfg.is_none());
        assert!(conductor.adaptive_cfg.is_none());
        assert!(conductor.latency_cfg.is_none());

        conductor.set_frequency_config(Some(ZFrequencyConfig::new(0.5)));
        conductor.set_adaptive_gain_config(Some(ZAdaptiveGainCfg::new(0.1, 1.0, 0.8)));
        conductor.set_latency_config(Some(ZLatencyConfig::new(4)));

        assert!(conductor.frequency_cfg.is_some());
        assert!(conductor.adaptive_cfg.is_some());
        assert!(conductor.latency_cfg.is_some());

        conductor.set_frequency_config(None);
        conductor.set_adaptive_gain_config(None);
        conductor.set_latency_config(None);

        assert!(conductor.frequency_cfg.is_none());
        assert!(conductor.adaptive_cfg.is_none());
        assert!(conductor.latency_cfg.is_none());
    }

    #[test]
    fn desire_emitter_retags_pulses() {
        let emitter = DesireEmitter::new();
        let mut registry = ZRegistry::new();
        registry.register(emitter.clone());

        let mut pulse = ZPulse {
            source: ZSource::Microlocal,
            support: 0.4,
            drift: 0.1,
            ..ZPulse::default()
        };
        emitter.enqueue(pulse);

        let pulses = registry.gather(42);
        assert_eq!(pulses.len(), 1);
        assert_eq!(pulses[0].source, ZSource::Desire);

        pulse.source = ZSource::Maxwell;
        emitter.extend([pulse]);
        let pulses = registry.gather(43);
        assert_eq!(pulses.len(), 1);
        assert_eq!(pulses[0].source, ZSource::Desire);
    }
}<|MERGE_RESOLUTION|>--- conflicted
+++ resolved
@@ -189,14 +189,11 @@
             smoothing,
         }
     }
-<<<<<<< HEAD
-=======
     pub fn update(&mut self, target_ms: f32, clamp_ms: f32, smoothing: f32) {
         self.target_ms = target_ms;
         self.clamp_ms = clamp_ms;
         self.smoothing = smoothing;
     }
->>>>>>> 56446170
 }
 
 /// Configuration governing the behaviour of [`ZConductor`].
@@ -1104,10 +1101,6 @@
     fn default() -> Self {
         ZConductor::new(ZConductorCfg::default())
     }
-<<<<<<< HEAD
-}
-
-=======
 }
 
 impl Default for ZConductor {
@@ -1185,7 +1178,6 @@
         assert!((fused.attributions.iter().map(|a| a.weight).sum::<f32>() - 1.0).abs() < 1e-6);
         assert!(fused.events.iter().any(|e| e == "saturated"));
     }
->>>>>>> 56446170
 #[derive(Clone, Default, Debug)]
 pub struct DesireEmitter {
     queue: Arc<Mutex<VecDeque<ZPulse>>>,
