// SPDX-License-Identifier: AGPL-3.0-or-later
// © 2025 Ryo ∴ SpiralArchitect (kishkavsesvit@icloud.com)
// Part of SpiralTorch — Licensed under AGPL-3.0-or-later.
// Unauthorized derivative works or closed redistribution prohibited under AGPL §13.

//! Canonical Z-space pulse representations and a lightweight conductor used by
//! microlocal, Maxwell, and RealGrad observers.  The previous revision of this
//! file had diverged into an unreadable hybrid of half-finished refactors.  The
//! implementation below intentionally keeps the surface area minimal while still
//! exercising the behaviour required by the public unit tests and downstream
//! callers.  Every routine focuses on deterministic, allocation-friendly data
//! paths so the conductor can run inside the realtime control loop without
//! pulling in async machinery.

use rustc_hash::FxHashMap;
use std::cmp::Ordering;
use std::collections::VecDeque;

<<<<<<< HEAD
=======
// Microlocal pulse fusion utilities shared between the observability
// backends and telemetry exporters.
// [SCALE-TODO] Compatibility shim: ZScale
#[derive(Clone, Copy, Debug, PartialEq, Default)]
pub struct ZScale(pub f32);

impl ZScale {
    pub const ONE: ZScale = ZScale(1.0);

    #[inline]
    pub fn new(v: f32) -> Self {
        Self(v)
    }

    #[inline]
    pub fn value(self) -> f32 {
        self.0
    }
}

>>>>>>> 2048a3e3
/// Support triplet describing Above/Here/Beneath contributions backing a Z pulse.
#[derive(Clone, Copy, Debug, PartialEq)]
pub struct ZSupport {
    pub leading: f32,
    pub central: f32,
    pub trailing: f32,
}

impl ZSupport {
    /// Creates a new support triplet, clamping each component to a finite,
    /// non-negative value.
    pub fn new(leading: f32, central: f32, trailing: f32) -> Self {
        Self {
            leading: clamp_non_negative(leading),
            central: clamp_non_negative(central),
            trailing: clamp_non_negative(trailing),
        }
    }

    /// Builds a support triplet straight from an Above/Here/Beneath energy tuple.
    pub fn from_band_energy(bands: (f32, f32, f32)) -> Self {
        Self::new(bands.0, bands.1, bands.2)
    }

    /// Returns the total perimeter mass supporting the pulse.
    pub fn total(&self) -> f32 {
        self.leading + self.central + self.trailing
    }

    /// Returns `true` when all support components vanish.
    pub fn is_empty(&self) -> bool {
        self.leading <= f32::EPSILON
            && self.central <= f32::EPSILON
            && self.trailing <= f32::EPSILON
    }

    /// Maximum absolute component used by stability heuristics.
    pub fn max_component(&self) -> f32 {
        self.leading
            .abs()
            .max(self.central.abs())
            .max(self.trailing.abs())
    }
}

impl Default for ZSupport {
    fn default() -> Self {
        Self {
            leading: 0.0,
            central: 0.0,
            trailing: 0.0,
        }
    }
}

fn clamp_non_negative(value: f32) -> f32 {
    if value.is_finite() {
        value.max(0.0)
    } else {
        0.0
    }
}

/// Encodes the physical and logarithmic radius of a Z pulse.
#[derive(Clone, Copy, Debug, PartialEq)]
pub struct ZScale {
    pub physical_radius: f32,
    pub log_radius: f32,
}

impl ZScale {
    pub const ONE: ZScale = ZScale {
        physical_radius: 1.0,
        log_radius: 0.0,
    };

    /// Creates a new scale from a physical radius, rejecting non-positive or non-finite values.
    pub fn new(physical_radius: f32) -> Option<Self> {
        if physical_radius.is_finite() && physical_radius > 0.0 {
            Some(Self {
                physical_radius,
                log_radius: physical_radius.ln(),
            })
        } else {
            None
        }
    }

    /// Reconstructs a scale from its logarithmic radius.
    pub fn from_log(log_radius: f32) -> Option<Self> {
        if log_radius.is_finite() {
            let physical = log_radius.exp();
            if physical.is_finite() && physical > 0.0 {
                return Some(Self {
                    physical_radius: physical,
                    log_radius,
                });
            }
        }
        None
    }

    /// Builds a scale directly from precomputed components.
    pub fn from_components(physical_radius: f32, log_radius: f32) -> Option<Self> {
        if physical_radius.is_finite() && physical_radius > 0.0 && log_radius.is_finite() {
            Some(Self {
                physical_radius,
                log_radius,
            })
        } else {
            None
        }
    }

    /// Linearly interpolates between two scales.
    pub fn lerp(a: ZScale, b: ZScale, t: f32) -> ZScale {
        let clamped = t.clamp(0.0, 1.0);
        let physical = a.physical_radius + (b.physical_radius - a.physical_radius) * clamped;
        let log = a.log_radius + (b.log_radius - a.log_radius) * clamped;
        Self::from_components(physical, log).unwrap_or_else(|| if clamped < 0.5 { a } else { b })
    }

    /// Computes the weighted centroid of a collection of scales.
    pub fn weighted_average<I>(weights: I) -> Option<Self>
    where
        I: IntoIterator<Item = (ZScale, f32)>,
    {
        let mut total = 0.0f32;
        let mut physical = 0.0f32;
        let mut log = 0.0f32;
        for (scale, weight) in weights {
            if weight.is_finite() && weight > 0.0 {
                total += weight;
                physical += scale.physical_radius * weight;
                log += scale.log_radius * weight;
            }
        }
        if total > 0.0 {
            Self::from_components(physical / total, log / total)
        } else {
            None
        }
    }
}

/// Identifies the origin of a [`ZPulse`].
#[derive(Clone, Copy, Debug, PartialEq, Eq, Hash)]
pub enum ZSource {
    Microlocal,
    Maxwell,
    Graph,
    Desire,
    RealGrad,
    GW,
    Other(&'static str),
}

impl Default for ZSource {
    fn default() -> Self {
        ZSource::Microlocal
    }
}

/// Snapshot of a single Z-space pulse observation.
#[derive(Clone, Debug, PartialEq)]
pub struct ZPulse {
    pub source: ZSource,
    pub ts: u64,
    pub tempo: f32,
    pub band_energy: (f32, f32, f32),
    pub drift: f32,
    pub z_bias: f32,
    pub support: ZSupport,
    pub scale: Option<ZScale>,
    pub quality: f32,
    pub stderr: f32,
    pub latency_ms: f32,
}

impl ZPulse {
    /// Returns the total support mass across all bands.
    pub fn support_mass(&self) -> f32 {
        self.support.leading + self.support.central + self.support.trailing
    }

    /// Returns the total band energy.
    pub fn total_energy(&self) -> f32 {
        let (a, h, b) = self.band_energy;
        a + h + b
    }

    pub fn normalised_drift(&self) -> f32 {
        let total = self.total_energy().max(1e-6);
        let (a, _, b) = self.band_energy;
        (a - b) / total
    }

    pub fn is_empty(&self) -> bool {
        self.support.is_empty() && self.total_energy() <= f32::EPSILON
    }

    fn support_strength(&self) -> f32 {
        self.support.total().max(0.0)
    }
}

impl Default for ZPulse {
    fn default() -> Self {
        Self {
            source: ZSource::Microlocal,
            ts: 0,
            tempo: 0.0,
            band_energy: (0.0, 0.0, 0.0),
            drift: 0.0,
            z_bias: 0.0,
            support: ZSupport::default(),
            scale: None,
            quality: 0.0,
            stderr: 0.0,
            latency_ms: 0.0,
            tempo: 0.0,
        }
    }
}

fn lerp(a: f32, b: f32, t: f32) -> f32 {
    a + (b - a) * t
}

/// Encodes the physical and logarithmic radius of a Z pulse.
#[derive(Clone, Copy, Debug, PartialEq)]
pub struct ZScale {
    pub physical_radius: f32,
    pub log_radius: f32,
}

impl ZScale {
    /// Creates a new scale from a physical radius, rejecting non-positive or
    /// non-finite values.
    pub fn new(physical_radius: f32) -> Option<Self> {
        if physical_radius.is_finite() && physical_radius > 0.0 {
            Some(Self {
                physical_radius,
                log_radius: physical_radius.ln(),
            })
        } else {
            None
        }
    }

    /// Reconstructs a scale from its logarithmic radius.
    pub fn from_log(log_radius: f32) -> Option<Self> {
        if log_radius.is_finite() {
            let physical = log_radius.exp();
            if physical.is_finite() && physical > 0.0 {
                return Some(Self {
                    physical_radius: physical,
                    log_radius,
                });
            }
        }
        None
    }

    /// Builds a scale directly from precomputed components, enforcing the
    /// invariants required by the other constructors.
    pub fn from_components(physical_radius: f32, log_radius: f32) -> Option<Self> {
        if physical_radius.is_finite() && physical_radius > 0.0 && log_radius.is_finite() {
            Some(Self {
                physical_radius,
                log_radius,
            })
        } else {
            None
        }
    }

    /// Linearly interpolates between two scales.
    pub fn lerp(a: ZScale, b: ZScale, t: f32) -> ZScale {
        let clamped = t.clamp(0.0, 1.0);
        let physical = a.physical_radius + (b.physical_radius - a.physical_radius) * clamped;
        let log = a.log_radius + (b.log_radius - a.log_radius) * clamped;
        Self::from_components(physical, log).unwrap_or_else(|| if clamped < 0.5 { a } else { b })
    }

    /// Computes the weighted centroid of a collection of scales.
    pub fn weighted_average<I>(weights: I) -> Option<Self>
    where
        I: IntoIterator<Item = (ZScale, f32)>,
    {
        let mut sum_phys = 0.0f32;
        let mut sum_log = 0.0f32;
        let mut total = 0.0f32;
        for (scale, weight) in weights {
            if !weight.is_finite() || weight <= 0.0 {
                continue;
            }
            sum_phys += scale.physical_radius * weight;
            sum_log += scale.log_radius * weight;
            total += weight;
        }
        if total > 0.0 {
            ZScale::from_components(sum_phys / total, sum_log / total)
        } else {
            None
        }
    }
}

/// Identifies a source capable of emitting [`ZPulse`] records.
pub trait ZEmitter: Send {
    /// Identifies the emitter source backing the generated pulses.
    fn name(&self) -> ZSource;

    /// Produces the next available pulse for the provided timestamp.
    fn tick(&mut self, now: u64) -> Option<ZPulse>;
}

/// Configuration for the conductor frequency tracker.
#[derive(Clone, Copy, Debug, Default, PartialEq)]
pub struct ZFrequencyConfig {
    pub smoothing: f32,
    pub minimum_energy: f32,
}

impl ZFrequencyConfig {
    pub fn new(smoothing: f32, minimum_energy: f32) -> Self {
        Self {
            smoothing: smoothing.clamp(0.0, 1.0),
            minimum_energy: minimum_energy.max(0.0),
        }
    }
}

/// Configuration for adaptive gain smoothing.
#[derive(Clone, Copy, Debug, PartialEq)]
pub struct ZAdaptiveGainCfg {
    pub gain_floor: f32,
    pub gain_ceil: f32,
    pub responsiveness: f32,
}

impl Default for ZAdaptiveGainCfg {
    fn default() -> Self {
        Self {
            gain_floor: 0.0,
            gain_ceil: 1.0,
            responsiveness: 0.0,
        }
    }
}

impl ZAdaptiveGainCfg {
    pub fn new(gain_floor: f32, gain_ceil: f32, responsiveness: f32) -> Self {
        let floor = gain_floor.max(0.0);
        let ceil = gain_ceil.max(floor);
        Self {
            gain_floor: floor,
            gain_ceil: ceil,
            responsiveness: responsiveness.clamp(0.0, 1.0),
        }
    }

    pub fn update(&mut self, gain_floor: f32, gain_ceil: f32, responsiveness: f32) {
        *self = Self::new(gain_floor, gain_ceil, responsiveness);
    }
}

/// Configuration governing the behaviour of [`ZConductor`].
#[derive(Clone, Debug)]
pub struct ZConductorCfg {
    pub gain: FxHashMap<ZSource, f32>,
    pub alpha_fast: f32,
    pub alpha_slow: f32,
    pub slew_max: f32,
    pub flip_hold: u32,
    /// Robustness threshold for the Huber loss.
    pub robust_delta: f32,
    /// Absolute budget allowed for the fused Z output.
    pub z_budget: f32,
    /// Back-calculation coefficient used when the budget engages.
    pub back_calculation: f32,
    /// Optional latency alignment stage applied before fusion.
    pub latency: Option<LatencyAlignerCfg>,
}

impl Default for ZAdaptiveGainCfg {
    fn default() -> Self {
        Self {
            gain_floor: 0.0,
            gain_ceil: 1.0,
            responsiveness: 0.0,
        }
    }
}

impl ZAdaptiveGainCfg {
    pub fn new(gain_floor: f32, gain_ceil: f32, responsiveness: f32) -> Self {
        let gain_floor = gain_floor.max(0.0);
        Self {
            gain_floor,
            gain_ceil: gain_ceil.max(gain_floor),
            responsiveness: responsiveness.clamp(0.0, 1.0),
        }
    }
}

/// Configuration for the latency alignment stage.
#[derive(Clone, Copy, Debug, PartialEq)]
pub struct LatencyAlignerCfg {
    pub window: u64,
    pub hop: u64,
    pub max_lag_steps: u32,
    pub alpha: f32,
    pub coherence_min: f32,
    pub hold_steps: u32,
    pub fractional: bool,
}

impl LatencyAlignerCfg {
    pub fn balanced() -> Self {
        Self {
            window: 128,
            hop: 1,
            max_lag_steps: 48,
            alpha: 0.25,
            coherence_min: 0.2,
            hold_steps: 2,
            fractional: false,
        }
    }

    pub fn from_steps(max_lag_steps: u32, alpha: f32, coherence_min: f32, hold_steps: u32) -> Self {
        Self {
            max_lag_steps,
            alpha,
            coherence_min,
            hold_steps,
            ..Self::balanced()
        }
    }

    pub fn with_window(mut self, window: u64) -> Self {
        self.window = window.max(1);
        self
    }

    pub fn with_hop(mut self, hop: u64) -> Self {
        self.hop = hop.max(1);
        self
    }
}

impl Default for LatencyAlignerCfg {
    fn default() -> Self {
        Self::balanced()
    }
}

#[derive(Clone, Debug, Default)]
struct SourceLast {
    ts: u64,
    strength: f32,
}

#[derive(Clone, Debug)]
struct LagEstimate {
    lag: f32,
    frames_since_update: u32,
}

impl Default for LagEstimate {
    fn default() -> Self {
        Self {
            lag: 0.0,
            frames_since_update: u32::MAX,
        }
    }
}

#[derive(Clone, Debug)]
pub(crate) struct LatencyAlignerState {
    cfg: LatencyAlignerCfg,
    last: FxHashMap<ZSource, SourceLast>,
    lags: FxHashMap<ZSource, LagEstimate>,
    pending_events: Vec<String>,
}

impl LatencyAlignerState {
    fn new(cfg: LatencyAlignerCfg) -> Self {
        Self {
            cfg,
            last: FxHashMap::default(),
            lags: FxHashMap::default(),
            pending_events: Vec::new(),
        }
    }

    fn record(&mut self, pulse: &ZPulse) {
        let hop = self.cfg.hop.max(1);
        let bin = pulse.ts / hop;
        let weight = (pulse.quality.max(1e-6) * pulse.support_mass().max(1e-6)).max(1e-6);
        if let Some(history) = self.histories.get(&pulse.source) {
            if let Some(last) = history.last_ts {
                if pulse.ts < last {
                    self.pending_events
                        .push(format!("latency.invalid_ts:{:?}", pulse.source));
                    return;
                }
            }
        }
        if pulse.latency_ms.is_finite() && pulse.latency_ms.abs() > f32::EPSILON {
            let entry = self
                .lags
                .entry(pulse.source)
                .or_insert_with(LagEstimate::default);
            entry.lag = pulse.latency_ms;
            entry.frames_since_update = 0;
            self.pending_events.push(format!(
                "latency.seeded:{:?}:{:.2}",
                pulse.source, entry.lag
            ));
        }
    }

    fn increment_all(&mut self) {
        for lag in self.lags.values_mut() {
            if lag.frames_since_update != u32::MAX {
                lag.frames_since_update = lag.frames_since_update.saturating_add(1);
            }
        }
    }

    fn prepare(&mut self, now: u64, events: &mut Vec<String>) {
        events.extend(self.pending_events.drain(..));
        let Some(anchor) = self.last.get(&ZSource::Microlocal).cloned() else {
            self.increment_all();
            return;
        };
        if self.cfg.coherence_min > 1.0 {
            for source in self.last.keys() {
                if *source != ZSource::Microlocal {
                    events.push(format!("latency.low_coherence:{:?}", source));
                }
            }
            self.increment_all();
            return;
        }

        let hop = self.cfg.hop.max(1) as f32;
        let max_lag = self.cfg.max_lag_steps.max(1) as f32;
        for (source, state) in self.last.clone() {
            if source == ZSource::Microlocal {
                continue;
            }
            let entry = self.lags.entry(source).or_insert_with(LagEstimate::default);
            if entry.frames_since_update != u32::MAX
                && entry.frames_since_update < self.cfg.hold_steps
            {
                events.push(format!("latency.held:{:?}", source));
                continue;
            }
            let raw_lag_bins = (state.ts as i64 - anchor.ts as i64) as f32;
            let clamped = raw_lag_bins.clamp(-max_lag, max_lag);
            let lag_units = clamped * hop;
            if entry.frames_since_update == u32::MAX {
                entry.lag = lag_units;
            } else {
                let alpha = self.cfg.alpha.clamp(0.0, 1.0);
                entry.lag = lerp(entry.lag, lag_units, alpha);
            }
            entry.frames_since_update = 0;
            events.push(format!("latency.adjusted:{:?}:{:.2}", source, entry.lag));
        }

        self.increment_all();
        // Reset the anchor timestamp so future stale pulses do not inherit it.
        self.last.insert(
            ZSource::Microlocal,
            SourceLast {
                ts: now,
                strength: anchor.strength,
            },
        );
    }

    fn apply(&self, pulse: &mut ZPulse) {
        if let Some(lag) = self.lags.get(&pulse.source) {
            if lag.lag.is_finite() {
                pulse.latency_ms = lag.lag;
                pulse.ts = shift_timestamp(pulse.ts, lag.lag, self.cfg.hop);
            }
        }
    }

    fn lag_for(&self, source: &ZSource) -> Option<f32> {
        self.lags.get(source).map(|lag| lag.lag)
    }
}

/// Configuration governing the behaviour of [`ZConductor`].
#[derive(Clone, Debug)]
pub struct ZConductorCfg {
    pub alpha_fast: f32,
    pub alpha_slow: f32,
    pub flip_hold: u32,
    pub slew_max: f32,
    pub z_budget: f32,
    pub robust_delta: f32,
    pub latency_align: bool,
    pub latency: Option<LatencyAlignerCfg>,
}

fn source_priority(source: &ZSource) -> i32 {
    match source {
        ZSource::Microlocal => 4,
        ZSource::Maxwell => 3,
        ZSource::Graph => 3,
        ZSource::RealGrad => 3,
        ZSource::Desire => 2,
        ZSource::GW => 2,
        ZSource::Other(_) => 1,
    }
}

fn derive_quality(pulse: &ZPulse) -> f32 {
    let support_score = pulse.support_mass().max(0.0) / (pulse.support_mass().max(0.0) + 1.0);
    let energy = pulse.total_energy().max(0.0);
    let energy_score = energy / (energy + 1.0);
    let drift_score = pulse.drift.abs().tanh();
    let stderr_score = if pulse.stderr.is_finite() && pulse.stderr > 0.0 {
        (1.0 / (1.0 + pulse.stderr)).clamp(0.0, 1.0)
    } else {
        1.0
    };

    let score = 0.4 * support_score + 0.3 * energy_score + 0.3 * drift_score;
    (score * stderr_score).clamp(0.0, 1.0)
}

fn median(values: &mut [f32]) -> f32 {
    if values.is_empty() {
        return 0.0;
    }
    values.sort_by(|a, b| {
        match (a.is_finite(), b.is_finite()) {
            (true, true) => a.partial_cmp(b).unwrap_or(Ordering::Equal),
            (true, false) => Ordering::Less,
            (false, true) => Ordering::Greater,
            (false, false) => Ordering::Equal,
        }
    });
    let mid = values.len() / 2;
    if values.len() % 2 == 0 {
        (values[mid - 1] + values[mid]) * 0.5
    } else {
        values[mid]
    }
}

fn huber_weight(residual: f32, delta: f32) -> f32 {
    let delta = delta.max(1e-6);
    let abs = residual.abs();
    if abs <= delta {
        1.0
    } else {
        (delta / abs).clamp(0.0, 1.0)
    }
}

fn slew_limit(previous: f32, target: f32, max_delta: f32) -> f32 {
    let limit = max_delta.abs();
    if limit <= f32::EPSILON {
        return target;
    }
    let delta = target - previous;
    if delta > limit {
        previous + limit
    } else if delta < -limit {
        previous - limit
    } else {
        target
    }
}

fn ema(previous: f32, target: f32, alpha: f32) -> f32 {
    previous + alpha * (target - previous)
}

/// Attribution assigned to a specific source during fusion.
#[derive(Clone, Debug, PartialEq)]
pub struct ZAttribution {
    pub source: ZSource,
    pub weight: f32,
}

/// Result of a [`ZConductor::step`] call.
#[derive(Clone, Debug, PartialEq)]
pub struct ZFused {
    pub ts: u64,
    pub z: f32,
    pub support: f32,
    pub drift: f32,
    pub quality: f32,
    pub events: Vec<String>,
    pub attributions: Vec<(ZSource, f32)>,
}

/// Stateful conductor that fuses heterogeneous Z pulses into a stabilised control signal.
#[derive(Clone)]
pub struct ZConductor {
    cfg: ZConductorCfg,
    pub(crate) freq: Option<ZFrequencyConfig>,
    pub(crate) adaptive: Option<ZAdaptiveGainCfg>,
    pub(crate) latency: Option<LatencyAlignerState>,
    pending: VecDeque<ZPulse>,
    last_step: Option<u64>,
    last_z: f32,
    hold_until: Option<u64>,
    pending_flip_sign: Option<f32>,
}

impl Default for ZConductor {
    fn default() -> Self {
        Self::new(ZConductorCfg::default())
    }
}

impl ZConductor {
    pub fn new(cfg: ZConductorCfg) -> Self {
        let latency = cfg.latency.unwrap_or_else(LatencyAlignerCfg::balanced);
        Self {
            cfg,
            freq: None,
            adaptive: None,
            latency: Some(LatencyAlignerState::new(latency)),
            pending: VecDeque::new(),
            last_step: None,
            last_z: 0.0,
            hold_until: None,
            pending_flip_sign: None,
        }
    }

    pub fn cfg(&self) -> &ZConductorCfg {
        &self.cfg
    }

    pub fn cfg_mut(&mut self) -> &mut ZConductorCfg {
        &mut self.cfg
    }

    pub fn set_frequency_config(&mut self, cfg: Option<ZFrequencyConfig>) {
        self.freq = cfg;
    }

    pub fn set_adaptive_gain_config(&mut self, cfg: Option<ZAdaptiveGainCfg>) {
        self.adaptive = cfg;
    }

    pub fn set_latency_aligner(&mut self, cfg: Option<LatencyAlignerCfg>) {
        self.latency = cfg.map(LatencyAlignerState::new);
    }

    pub fn latency_for(&self, source: &ZSource) -> Option<f32> {
        self.latency
            .as_ref()
            .and_then(|state| state.lag_for(source))
    }

    pub fn ingest(&mut self, mut pulse: ZPulse) {
        if !pulse.quality.is_finite() || pulse.quality <= 0.0 {
            pulse.quality = derive_quality(&pulse);
        } else {
            pulse.quality = pulse.quality.clamp(0.0, 1.0);
        }
        if let Some(lat) = self.latency.as_mut() {
            lat.record(&pulse);
        }
        self.pending.push_back(pulse);
    }

    pub fn step(&mut self, now: u64) -> ZFused {
        self.last_step = Some(now);
        let mut events = Vec::new();
        if let Some(latency) = self.latency.as_mut() {
            latency.prepare(now, &mut events);
        }

        let mut ready = Vec::new();
        let mut retained = VecDeque::with_capacity(self.pending.len());
        while let Some(mut pulse) = self.pending.pop_front() {
            if self.cfg.latency_align {
                if let Some(lat) = self.latency.as_ref() {
                    lat.apply(&mut pulse);
                }
            }
            if pulse.ts <= now {
                ready.push(pulse);
            } else {
                retained.push_back(pulse);
            }
        }
        self.pending = retained;

        let mut drift = 0.0;
        let mut attributions = Vec::new();
        let mut total_support = 0.0;

        if !ready.is_empty() {
            total_support = ready
                .iter()
                .filter(|p| !p.is_empty())
                .map(|pulse| pulse.support_mass().max(0.0))
                .sum();
            let mut contributions: Vec<(ZSource, f32, f32)> = ready
                .iter()
                .filter(|p| !p.is_empty())
                .map(|pulse| {
                    let gain = *self.cfg.gain.get(&pulse.source).unwrap_or(&1.0);
                    let base_w = (pulse.quality * gain).max(1e-6);
                    (pulse.source.clone(), base_w, pulse.normalised_drift())
                })
                .collect();

            if !contributions.is_empty() {
                let mut drifts: Vec<f32> = contributions.iter().map(|(_, _, d)| *d).collect();
                let median = median(&mut drifts);
                let mut weight_sum = 0.0f32;
                let mut numerator = 0.0f32;
                for (source, weight, drift_norm) in contributions.iter_mut() {
                    let robust = huber_weight(*drift_norm - median, self.cfg.robust_delta);
                    *weight *= robust;
                    weight_sum += *weight;
                    numerator += *weight * *drift_norm;
                    attributions.push((source.clone(), *weight));
                }
                if weight_sum > 0.0 {
                    drift = numerator / weight_sum;
                    let inv = 1.0 / weight_sum;
                    for attrib in &mut attributions {
                        attrib.1 *= inv;
                    }
                }
            }
        }

        if attributions.is_empty() {
            attributions.push((ZSource::Microlocal, 0.0));
        }

        let filtered = self.apply_temporal_filters(drift, &mut events);
        let mut z = filtered * self.mag_hat.abs().max(1e-6);
        if filtered.abs() <= f32::EPSILON {
            z = 0.0;
        }

        let z_before_limits = z;
        let limited = slew_limit(self.last_z, z, self.cfg.slew_max);
        if (limited - z).abs() > 1e-5 {
            events.push("slew-limited".to_string());
            z = limited;
        }

        for pulse in &ready {
            if pulse.is_empty() {
                continue;
            }
            let support = pulse.support_strength();
            total_support += support;
            weighted_z += pulse.z_bias * support;
            let weight = support.max(1e-6);
            weighted_quality += pulse.quality * weight;
            quality_weight += weight;
            drift_sum += pulse.normalised_drift() * pulse.quality.max(1e-6);
            drift_weight += pulse.quality.max(1e-6);
            attributions.push((pulse.source, support));
        }

        let mut raw_z = if total_support > 0.0 {
            weighted_z / total_support
        } else {
            0.0
        };

        let mut fused = ZFused {
            ts: now,
            support: total_support,
            drift: if drift_weight > 0.0 {
                (drift_sum / drift_weight).clamp(-1.0, 1.0)
            } else {
                0.0
            },
            quality: if quality_weight > 0.0 {
                (weighted_quality / quality_weight).clamp(0.0, 1.0)
            } else {
                0.0
            },
            events,
            attributions: Vec::new(),
            z: 0.0,
        };

        attributions.sort_by(|a, b| b.1.partial_cmp(&a.1).unwrap_or(Ordering::Equal));
        fused.attributions = attributions;

        let incoming_sign = raw_z.signum();
        if let Some(hold_until) = self.hold_until {
            if now < hold_until {
                fused.events.push("flip-held".to_string());
                raw_z = self.last_z;
            } else {
                self.hold_until = None;
            }
        }
        if self.hold_until.is_none() {
            if let Some(sign) = self.pending_flip_sign.take() {
                fused.events.push("sign-flip".to_string());
                let magnitude = raw_z.abs().max(self.cfg.robust_delta);
                raw_z = magnitude.copysign(sign);
            } else if self.last_z != 0.0
                && incoming_sign != 0.0
                && incoming_sign != self.last_z.signum()
            {
                self.hold_until = Some(now + self.cfg.flip_hold as u64);
                self.pending_flip_sign = Some(incoming_sign);
                fused.events.push("flip-held".to_string());
                raw_z = self.last_z;
            }
        }

        let alpha = self.cfg.alpha_fast.clamp(0.0, 1.0);
        let mut target = lerp(self.last_z, raw_z, alpha);
        let delta = target - self.last_z;
        if delta.abs() > self.cfg.slew_max {
            target = self.last_z + self.cfg.slew_max.copysign(delta);
        }
        target = target.clamp(-self.cfg.z_budget, self.cfg.z_budget);
        self.last_z = target;
        fused.z = target;

        fused
    }

#[cfg(test)]
mod conductor_tests {
    use super::*;

    fn pulse(source: ZSource, ts: u64, drift: f32, quality: f32) -> ZPulse {
        ZPulse {
            source,
            ts,
            band_energy: (drift.abs(), 0.0, 0.0),
            drift,
            z_bias: drift,
            support: ZSupport {
                leading: drift.abs(),
                central: 0.0,
                trailing: 0.0,
            },
            quality,
            stderr: 0.0,
            latency_ms: 0.0,
            tempo: 0.0,
        }
    }

    #[test]
    fn hysteresis_holds_sign_during_flip_window() {
        let mut conductor = ZConductor::new(ZConductorCfg {
            flip_hold: 2,
            ..Default::default()
        });

        let sequence: [f32; 5] = [1.0, 1.0, -1.0, -1.0, 1.0];
        for (idx, sign) in sequence.into_iter().enumerate() {
            conductor.ingest(ZPulse {
                source: ZSource::Microlocal,
                ts: idx as u64,
                band_energy: (1.0 + sign.max(0.0), 0.0, 1.0 + (-sign).max(0.0)),
                drift: sign,
                z_bias: sign,
                support: ZSupport {
                    leading: 1.0 + sign.max(0.0),
                    central: 0.0,
                    trailing: 1.0 + (-sign).max(0.0),
                },
                quality: 1.0,
                stderr: 0.0,
                latency_ms: 0.0,
                tempo: 0.0,
            });
            let fused = conductor.step(idx as u64);
            if idx == 2 {
                assert!(fused.events.iter().any(|e| e == "flip-held"));
            }
        }
    }

    #[test]
    fn conductor_blends_pulses() {
        let cfg = ZConductorCfg {
            alpha_fast: 1.0,
            ..Default::default()
        };
        let mut conductor = ZConductor::new(cfg);
        conductor.ingest(ZPulse {
            tempo: 42.0,
            drift: 0.5,
            z_bias: 0.25,
            ..ZPulse::default()
        });
        let fused = conductor.step(0);
        assert!(fused.z.abs() <= 0.5 + 1e-6);
        assert!((fused.attributions.iter().map(|a| a.weight).sum::<f32>() - 1.0).abs() < 1e-6);
        assert!(fused.events.iter().any(|e| e == "saturated"));
    }
}

#[cfg(test)]
mod latency_tests {
    use super::*;

    fn pulse(source: ZSource, ts: u64, drift: f32, quality: f32) -> ZPulse {
        ZPulse {
            source,
            ts,
            band_energy: (drift.abs(), 0.0, 0.0),
            drift,
            z_bias: drift,
            support: ZSupport {
                leading: drift.abs(),
                central: 0.0,
                trailing: 0.0,
            },
            quality,
            stderr: 0.0,
            latency_ms: 0.0,
            tempo: 0.0,
        }
    }

impl ZRegistry {
    pub fn with_capacity(capacity: usize) -> Self {
        Self {
            emitters: Vec::with_capacity(capacity),
        }
        let estimate = conductor.latency_for(&ZSource::Maxwell).unwrap();
        assert!((estimate - lag as f32).abs() <= 1.0);
    }

    #[test]
    fn latency_aligner_respects_coherence_threshold() {
        let align_cfg = LatencyAlignerCfg {
            window: 256,
            hop: 1,
            max_lag_steps: 40,
            alpha: 0.2,
            coherence_min: 1.1,
            hold_steps: 0,
            fractional: false,
        };
        let mut conductor =
            ZConductor::new(ZConductorCfg::default().with_latency_aligner(align_cfg));
        let mut saw_low = false;
        let mut saw_adjust = false;
        for step in 0..60u64 {
            let ts = step;
            let anchor_drift = (step as f32 * 0.45).sin();
            let target_seed = ((step * 37 + 17) % 101) as f32;
            let target_drift = (target_seed / 50.0) - 1.0;
            conductor.ingest(pulse(ZSource::Microlocal, ts, anchor_drift, 1.0));
            conductor.ingest(pulse(ZSource::Maxwell, ts + 12, target_drift, 1.0));
            let fused = conductor.step(ts);
            if fused
                .events
                .iter()
                .any(|e| e.starts_with("latency.low_coherence"))
            {
                saw_low = true;
            }
            if fused
                .events
                .iter()
                .any(|e| e.starts_with("latency.adjusted"))
            {
                saw_adjust = true;
            }
        }
        assert!(saw_low);
        assert!(!saw_adjust);
    }

    pub fn gather(&mut self, now: u64) -> Vec<ZPulse> {
        let mut pulses = Vec::new();
        for emitter in &mut self.emitters {
            while let Some(mut pulse) = emitter.tick(now) {
                if pulse.quality <= 0.0 {
                    if let Some(hint) = emitter.quality_hint() {
                        pulse.quality = hint;
                    }
                }
                pulses.push(pulse);
            }
        }
        assert!(last_update_step.is_some());
    }

    #[test]
    fn latency_aligner_rejects_non_monotonic_timestamps() {
        let align_cfg = LatencyAlignerCfg {
            window: 128,
            hop: 1,
            max_lag_steps: 32,
            alpha: 0.2,
            coherence_min: 0.2,
            hold_steps: 0,
            fractional: false,
        };
        let mut conductor =
            ZConductor::new(ZConductorCfg::default().with_latency_aligner(align_cfg));
        conductor.ingest(pulse(ZSource::Microlocal, 10, 0.8, 1.0));
        conductor.ingest(pulse(ZSource::Microlocal, 8, 0.6, 1.0));
        let fused = conductor.step(10);
        assert!(fused
            .events
            .iter()
            .any(|e| e.starts_with("latency.invalid_ts")));
    }

    #[test]
    fn latency_aligner_seeds_from_latency_hint() {
        let align_cfg = LatencyAlignerCfg::from_steps(48, 0.2, 0.2, 4)
            .with_window(192)
            .with_hop(1);
        let mut conductor =
            ZConductor::new(ZConductorCfg::default().with_latency_aligner(align_cfg));
        let mut hinted = pulse(ZSource::Graph, 0, 0.5, 1.0);
        hinted.latency_ms = 12.5;
        conductor.ingest(pulse(ZSource::Microlocal, 0, 0.4, 1.0));
        conductor.ingest(hinted);
        conductor.step(0);
        let estimate = conductor.latency_for(&ZSource::Graph).unwrap();
        assert!((estimate - 12.5).abs() <= 1e-3);
    }
}

#[cfg(test)]
mod conductor_config_tests {
    use super::*;
    use std::collections::VecDeque;
    use std::sync::{Arc, Mutex};

    #[derive(Clone, Default, Debug)]
    struct DesireEmitter {
        queue: Arc<Mutex<VecDeque<ZPulse>>>,
    }

    impl DesireEmitter {
        fn new() -> Self {
            Self::default()
        }

        fn enqueue(&self, pulse: ZPulse) {
            self.extend([pulse]);
        }

        fn extend<I>(&self, pulses: I)
        where
            I: IntoIterator<Item = ZPulse>,
        {
            let mut queue = self.queue.lock().unwrap();
            queue.extend(pulses);
        }

        fn tick(&self, now: u64) -> Option<ZPulse> {
            let mut queue = self.queue.lock().unwrap();
            queue.pop_front().map(|mut pulse| {
                pulse.source = ZSource::Desire;
                if pulse.ts == 0 {
                    pulse.ts = now;
                }
                pulse
            })
        }
    }

    #[derive(Default)]
    struct ZRegistry {
        emitters: Vec<DesireEmitter>,
    }

    impl ZRegistry {
        fn new() -> Self {
            Self::default()
        }

        fn register(&mut self, emitter: DesireEmitter) {
            self.emitters.push(emitter);
        }

        fn gather(&self, now: u64) -> Vec<ZPulse> {
            let mut pulses = Vec::new();
            for emitter in &self.emitters {
                if let Some(pulse) = emitter.tick(now) {
                    pulses.push(pulse);
                }
            }
            pulses
        }
    }

    #[test]
    fn conductor_allows_optional_configs() {
        let mut conductor = ZConductor::new(ZConductorCfg::default());
        assert!(conductor.freq.is_none());
        assert!(conductor.adaptive.is_none());
        assert!(conductor.latency.is_none());

        conductor.set_frequency_config(Some(ZFrequencyConfig::new(0.5, 0.1)));
        conductor.set_adaptive_gain_config(Some(ZAdaptiveGainCfg::new(0.1, 1.0, 0.8)));
        conductor.set_latency_aligner(Some(LatencyAlignerCfg::default()));

        assert!(conductor.freq.is_some());
        assert!(conductor.adaptive.is_some());
        assert!(conductor.latency.is_some());

        conductor.set_frequency_config(None);
        conductor.set_adaptive_gain_config(None);
        conductor.set_latency_aligner(None);

        assert!(conductor.freq.is_none());
        assert!(conductor.adaptive.is_none());
        assert!(conductor.latency.is_none());
    }

    #[test]
    fn desire_emitter_retags_pulses() {
        let emitter = DesireEmitter::new();
        let mut registry = ZRegistry::new();
        registry.register(emitter.clone());

        let mut pulse = ZPulse {
            source: ZSource::Microlocal,
            support: ZSupport {
                leading: 0.2,
                central: 0.2,
                trailing: 0.0,
            },
            drift: 0.1,
            ..ZPulse::default()
        };
        emitter.enqueue(pulse);

        let pulses = registry.gather(42);
        assert_eq!(pulses.len(), 1);
        assert_eq!(pulses[0].source, ZSource::Desire);

        pulse.source = ZSource::Maxwell;
        emitter.extend([pulse]);
        let pulses = registry.gather(43);
        assert_eq!(pulses.len(), 1);
        assert_eq!(pulses[0].source, ZSource::Desire);
    }
}

#[cfg(test)]
mod latency_tests {
    use super::*;

    fn conductor_with_latency(cfg: LatencyAlignerCfg) -> ZConductor {
        let mut base = ZConductorCfg::default();
        base.latency = Some(cfg);
        base.latency_align = true;
        ZConductor::new(base)
    }

    fn pulse(source: ZSource, ts: u64, drift: f32) -> ZPulse {
        ZPulse {
            source,
            ts,
            tempo: 0.0,
            band_energy: (drift.abs(), 0.0, 0.0),
            drift,
            z_bias: drift,
            support: ZSupport::new(drift.abs(), drift.abs(), 0.0),
            quality: 1.0,
            stderr: 0.0,
            latency_ms: 0.0,
        }
    }

    #[test]
    fn latency_aligner_tracks_known_offset() {
        let align_cfg = LatencyAlignerCfg {
            window: 96,
            hop: 1,
            max_lag_steps: 64,
            alpha: 0.35,
            coherence_min: 0.0,
            hold_steps: 0,
            fractional: false,
        };
        let mut conductor = conductor_with_latency(align_cfg);
        let lag = 6u64;

        for step in 0..96u64 {
            conductor.ingest(pulse(ZSource::Microlocal, step, 0.8));
            conductor.ingest(pulse(ZSource::Maxwell, step + lag, 0.8));
            conductor.step(step);
        }

        let estimate = conductor.latency_for(&ZSource::Maxwell).unwrap();
        assert!((estimate - lag as f32).abs() <= 1.5);
    }

    #[test]
    fn latency_aligner_honours_hold_steps() {
        let align_cfg = LatencyAlignerCfg {
            window: 64,
            hop: 1,
            max_lag_steps: 48,
            alpha: 1.0,
            coherence_min: 0.0,
            hold_steps: 3,
            fractional: false,
        };
        let mut conductor = conductor_with_latency(align_cfg);
        let mut last_update = None;

        for step in 0..48u64 {
            conductor.ingest(pulse(ZSource::Microlocal, step, 1.0));
            conductor.ingest(pulse(ZSource::Graph, step + 5, 1.0));
            let fused = conductor.step(step);

            if fused
                .events
                .iter()
                .any(|event| event.starts_with("latency.adjusted"))
            {
                if let Some(prev) = last_update {
                    assert!(step.saturating_sub(prev) >= 3);
                }
                last_update = Some(step);
            }
        }

        assert!(last_update.is_some());
    }

    #[test]
    fn latency_hint_seeds_initial_estimate() {
        let align_cfg = LatencyAlignerCfg::balanced();
        let mut conductor = conductor_with_latency(align_cfg);

        let mut hinted = pulse(ZSource::Graph, 0, 0.6);
        hinted.latency_ms = 12.0;
        conductor.ingest(pulse(ZSource::Microlocal, 0, 0.6));
        conductor.ingest(hinted);
        let fused = conductor.step(0);

        assert!(fused
            .events
            .iter()
            .any(|event| event.starts_with("latency.seeded")));
        let estimate = conductor.latency_for(&ZSource::Graph).unwrap();
        assert!((estimate - 12.0).abs() <= 1e-3);
    }
}<|MERGE_RESOLUTION|>--- conflicted
+++ resolved
@@ -16,29 +16,6 @@
 use std::cmp::Ordering;
 use std::collections::VecDeque;
 
-<<<<<<< HEAD
-=======
-// Microlocal pulse fusion utilities shared between the observability
-// backends and telemetry exporters.
-// [SCALE-TODO] Compatibility shim: ZScale
-#[derive(Clone, Copy, Debug, PartialEq, Default)]
-pub struct ZScale(pub f32);
-
-impl ZScale {
-    pub const ONE: ZScale = ZScale(1.0);
-
-    #[inline]
-    pub fn new(v: f32) -> Self {
-        Self(v)
-    }
-
-    #[inline]
-    pub fn value(self) -> f32 {
-        self.0
-    }
-}
-
->>>>>>> 2048a3e3
 /// Support triplet describing Above/Here/Beneath contributions backing a Z pulse.
 #[derive(Clone, Copy, Debug, PartialEq)]
 pub struct ZSupport {
