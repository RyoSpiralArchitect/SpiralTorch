--- conflicted
+++ resolved
@@ -16,8 +16,6 @@
 use std::cmp::Ordering;
 use std::collections::VecDeque;
 
-<<<<<<< HEAD
-=======
 // Microlocal pulse fusion utilities shared between the observability
 // backends and telemetry exporters.
 // [SCALE-TODO] Compatibility shim: ZScale
@@ -38,7 +36,6 @@
     }
 }
 
->>>>>>> dfd7b96b
 /// Support triplet describing Above/Here/Beneath contributions backing a Z pulse.
 #[derive(Clone, Copy, Debug, PartialEq)]
 pub struct ZSupport {
