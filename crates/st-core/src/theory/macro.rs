// SPDX-License-Identifier: AGPL-3.0-or-later
// © 2025 Ryo ∴ SpiralArchitect (kishkavsesvit@icloud.com)
// Part of SpiralTorch — Licensed under AGPL-3.0-or-later.
// Unauthorized derivative works or closed redistribution prohibited under AGPL §13.

//! Macro-scale interfacial templates used to keep the sharp-interface
//! description "closeable" without invoking the microlocal gauges.
//!
//! The design mirrors the engineering memo captured in
//! `docs/macro_interfacial_template.md`: start with the Macro Interfacial
//! Functional (MIF), attach Euler–Lagrange and boundary conditions, wire the
//! gradient-flow kinetics, and then expose dimensionless audit knobs plus a
//! ready-to-run numerical recipe.  The goal is to provide a single
//! programmable artefact that turns the paper template into code so the rest
//! of SpiralTorch can instantiate droplets, crystalline fronts, membranes, or
//! pattern-forming interfaces without re-deriving the bookkeeping each time.

use crate::theory::microlocal::{
    InterfaceSignature, InterfaceZLift, InterfaceZPulse, InterfaceZReport, MicrolocalFeedback,
};
use crate::theory::microlocal_bank::GaugeBank;
use ndarray::{indices, ArrayD, Dimension, IxDyn};
use serde::{Deserialize, Serialize};
use std::fmt;

/// Identifier for a macroscopic phase or boundary participant.
#[derive(Clone, Debug, PartialEq, Eq, Hash, Serialize, Deserialize)]
pub struct PhaseId(String);

impl PhaseId {
    pub fn new<S: Into<String>>(name: S) -> Self {
        Self(name.into())
    }

    pub fn as_str(&self) -> &str {
        &self.0
    }
}

impl fmt::Display for PhaseId {
    fn fmt(&self, f: &mut fmt::Formatter<'_>) -> fmt::Result {
        write!(f, "{}", self.0)
    }
}

/// Phase pair representing an interface Γ_{ij}.
#[derive(Clone, Debug, PartialEq, Eq, Hash, Serialize, Deserialize)]
pub struct PhasePair {
    pub i: PhaseId,
    pub j: PhaseId,
}

impl PhasePair {
    pub fn new<I: Into<String>, J: Into<String>>(i: I, j: J) -> Self {
        Self {
            i: PhaseId::new(i),
            j: PhaseId::new(j),
        }
    }
}

/// Phase triple representing a triple junction Σ_{ijk}.
#[derive(Clone, Debug, PartialEq, Eq, Hash, Serialize, Deserialize)]
pub struct PhaseTriple {
    pub phases: [PhaseId; 3],
}

impl PhaseTriple {
    pub fn new<I: Into<String>, J: Into<String>, K: Into<String>>(i: I, j: J, k: K) -> Self {
        Self {
            phases: [PhaseId::new(i), PhaseId::new(j), PhaseId::new(k)],
        }
    }
}

/// Surface tension contribution (S1) with optional anisotropy.
#[derive(Clone, Debug, PartialEq, Serialize, Deserialize)]
pub struct SurfaceTerm {
    pub pair: PhasePair,
    pub sigma: f64,
    pub anisotropy: AnisotropySpec,
}

impl SurfaceTerm {
    pub fn new(pair: PhasePair, sigma: f64, anisotropy: AnisotropySpec) -> Self {
        Self {
            pair,
            sigma: sigma.max(0.0),
            anisotropy,
        }
    }
}

/// Anisotropy descriptor for γ(ν).
#[derive(Clone, Debug, PartialEq, Serialize, Deserialize)]
pub enum AnisotropySpec {
    /// γ(ν) ≡ 1 (isotropic surface tension).
    Isotropic,
    /// γ(ν) expanded in planar Fourier modes (useful for 2D crystals).
    Fourier { modes: Vec<(usize, f64)> },
    /// Tabulated weights sampled on a quadrature grid of the unit sphere.
    Tabulated {
        weights: Vec<f64>,
        description: String,
    },
    /// Free-form description when the concrete implementation lives elsewhere.
    Custom { note: String },
}

impl Default for AnisotropySpec {
    fn default() -> Self {
        Self::Isotropic
    }
}

/// Bending/regularisation contribution (S2).
#[derive(Clone, Debug, PartialEq, Serialize, Deserialize)]
pub struct BendingTerm {
    pub pair: PhasePair,
    pub kappa: f64,
    pub spontaneous_curvature: Option<f64>,
}

impl BendingTerm {
    pub fn new(pair: PhasePair, kappa: f64, spontaneous_curvature: Option<f64>) -> Self {
        Self {
            pair,
            kappa: kappa.max(0.0),
            spontaneous_curvature,
        }
    }
}

/// Line tension (S3) along triple lines.
#[derive(Clone, Debug, PartialEq, Serialize, Deserialize)]
pub struct LineTensionTerm {
    pub triple: PhaseTriple,
    pub lambda: f64,
}

impl LineTensionTerm {
    pub fn new(triple: PhaseTriple, lambda: f64) -> Self {
        Self {
            triple,
            lambda: lambda.max(0.0),
        }
    }
}

/// Bulk potential (B1) acting on a phase volume.
#[derive(Clone, Debug, PartialEq, Serialize, Deserialize)]
pub struct BulkPotential {
    pub phase: PhaseId,
    pub potential: PotentialSpec,
}

/// Supported bulk potential templates.
#[derive(Clone, Debug, PartialEq, Serialize, Deserialize)]
pub enum PotentialSpec {
    /// Constant offset representing a pressure reference.
    Constant(f64),
    /// Linear potential U(x) = g·x (gravity, acceleration fields).
    Linear { gradient: [f64; 3] },
    /// User-supplied description.
    Custom { note: String },
}

/// Non-local kernel (N1).
#[derive(Clone, Debug, PartialEq, Serialize, Deserialize)]
pub struct NonlocalInteraction {
    pub phase: PhaseId,
    pub kernel: KernelSpec,
}

/// Supported non-local kernels used for pattern formation.
#[derive(Clone, Debug, PartialEq, Serialize, Deserialize)]
pub enum KernelSpec {
    Gaussian { strength: f64, length: f64 },
    PowerLaw { strength: f64, exponent: f64 },
    Custom { strength: f64, note: String },
}

impl KernelSpec {
    pub fn strength(&self) -> f64 {
        match *self {
            KernelSpec::Gaussian { strength, .. }
            | KernelSpec::PowerLaw { strength, .. }
            | KernelSpec::Custom { strength, .. } => strength,
        }
    }
}

/// Macro-level constraints (volume, area, topology).
#[derive(Clone, Debug, Default, PartialEq, Serialize, Deserialize)]
pub struct Constraints {
    pub volumes: Vec<PhaseConstraint>,
    pub areas: Vec<InterfaceConstraint>,
    pub topology: Option<String>,
}

/// Volume constraint |E_i| = V_i.
#[derive(Clone, Debug, PartialEq, Serialize, Deserialize)]
pub struct PhaseConstraint {
    pub phase: PhaseId,
    pub target: f64,
}

impl PhaseConstraint {
    pub fn new(phase: PhaseId, target: f64) -> Self {
        Self {
            phase,
            target: target.max(0.0),
        }
    }
}

/// Area constraint for a specific interface.
#[derive(Clone, Debug, PartialEq, Serialize, Deserialize)]
pub struct InterfaceConstraint {
    pub pair: PhasePair,
    pub target: f64,
}

impl InterfaceConstraint {
    pub fn new(pair: PhasePair, target: f64) -> Self {
        Self {
            pair,
            target: target.max(0.0),
        }
    }
}

/// Boundary condition applied on a solid wall.
#[derive(Clone, Debug, PartialEq, Serialize, Deserialize)]
pub struct BoundaryCondition {
    pub phase: PhaseId,
    pub kind: BoundaryKind,
}

#[derive(Clone, Debug, PartialEq, Serialize, Deserialize)]
pub enum BoundaryKind {
    Young {
        solid: PhaseId,
        equilibrium_angle: f64,
    },
    CahnHoffman {
        solid: PhaseId,
        anisotropy: AnisotropySpec,
    },
}

/// Macro Interfacial Functional (MIF) container.
#[derive(Clone, Debug, Default, PartialEq, Serialize, Deserialize)]
pub struct MacroInterfacialFunctional {
    pub surface_terms: Vec<SurfaceTerm>,
    pub bending_terms: Vec<BendingTerm>,
    pub line_tensions: Vec<LineTensionTerm>,
    pub bulk_potentials: Vec<BulkPotential>,
    pub nonlocal_terms: Vec<NonlocalInteraction>,
    pub boundary_conditions: Vec<BoundaryCondition>,
    pub constraints: Constraints,
}

impl MacroInterfacialFunctional {
    pub fn minimal(pair: PhasePair, sigma: f64) -> Self {
        Self {
            surface_terms: vec![SurfaceTerm::new(pair, sigma, AnisotropySpec::Isotropic)],
            ..Default::default()
        }
    }

    pub fn add_surface_term(&mut self, term: SurfaceTerm) {
        self.surface_terms.push(term);
    }

    pub fn add_bending_term(&mut self, term: BendingTerm) {
        self.bending_terms.push(term);
    }

    pub fn add_line_tension(&mut self, term: LineTensionTerm) {
        self.line_tensions.push(term);
    }

    pub fn add_bulk_potential(&mut self, term: BulkPotential) {
        self.bulk_potentials.push(term);
    }

    pub fn add_nonlocal_term(&mut self, term: NonlocalInteraction) {
        self.nonlocal_terms.push(term);
    }

    pub fn add_boundary_condition(&mut self, bc: BoundaryCondition) {
        self.boundary_conditions.push(bc);
    }
}

/// Flow family used to interpret the gradient flow.
#[derive(Clone, Debug, PartialEq, Serialize, Deserialize)]
pub enum FlowKind {
    NonConserved,
    Conserved,
    SurfaceDiffusion,
}

/// Mobility descriptor.
#[derive(Clone, Debug, PartialEq, Serialize, Deserialize)]
pub enum MobilityModel {
    Scalar(f64),
    Surface(f64),
}

impl MobilityModel {
    pub fn value(&self) -> f64 {
        match *self {
            MobilityModel::Scalar(m) | MobilityModel::Surface(m) => m.max(0.0),
        }
    }
}

/// External contributions bundled into the driving force F.
#[derive(Clone, Debug, PartialEq, Serialize, Deserialize)]
pub enum ExternalForce {
    PressureJump(f64),
    BulkPotential(f64),
    Nonlocal(f64),
    ContactAngle { equilibrium: f64, friction: f64 },
    Custom { note: String, magnitude: f64 },
}

/// Macro kinetics v_n = M (σ κ_γ − κ ΔΓ H + F).
#[derive(Clone, Debug, PartialEq, Serialize, Deserialize)]
pub struct MacroKinetics {
    pub flow: FlowKind,
    pub mobility: MobilityModel,
    pub external_forces: Vec<ExternalForce>,
}

impl MacroKinetics {
    pub fn non_conserved(mobility: f64) -> Self {
        Self {
            flow: FlowKind::NonConserved,
            mobility: MobilityModel::Scalar(mobility),
            external_forces: Vec::new(),
        }
    }

    pub fn conserved(mobility: f64) -> Self {
        Self {
            flow: FlowKind::Conserved,
            mobility: MobilityModel::Scalar(mobility),
            external_forces: Vec::new(),
        }
    }

    pub fn surface_diffusion(surface_mobility: f64) -> Self {
        Self {
            flow: FlowKind::SurfaceDiffusion,
            mobility: MobilityModel::Surface(surface_mobility),
            external_forces: Vec::new(),
        }
    }

    pub fn with_force(mut self, force: ExternalForce) -> Self {
        self.external_forces.push(force);
        self
    }

    /// Aggregates the external forcing term using the supplied Z-space pulse if available.
    pub fn forcing_from_pulse(&self, pulse: Option<&InterfaceZPulse>) -> f64 {
        self.external_forces
            .iter()
            .map(|force| match *force {
                ExternalForce::PressureJump(delta_p) => delta_p as f64,
                ExternalForce::BulkPotential(value)
                | ExternalForce::Nonlocal(value)
                | ExternalForce::Custom {
                    magnitude: value, ..
                } => value as f64,
                ExternalForce::ContactAngle {
                    equilibrium,
                    friction,
                } => {
                    if let Some(pulse) = pulse {
                        let deviation = pulse.z_bias as f64 - equilibrium as f64;
                        -(friction as f64) * deviation
                    } else {
                        0.0
                    }
                }
            })
            .sum()
    }

    /// Evaluates the normal velocity for the supplied contributions.
    pub fn evaluate_velocity(&self, contributions: &CurvatureContributions) -> f64 {
        let mobility = self.mobility.value();
        match self.flow {
            FlowKind::NonConserved | FlowKind::Conserved => {
                let curvature = contributions
                    .anisotropic_curvature
                    .unwrap_or(contributions.mean_curvature);
                let bending = contributions.bending_operator.unwrap_or(0.0);
                mobility * (curvature - bending + contributions.forcing)
            }
            FlowKind::SurfaceDiffusion => {
                let surface_term = contributions
                    .bending_operator
                    .unwrap_or(contributions.mean_curvature);
                -mobility * surface_term
            }
        }
    }
}

/// Curvature and forcing bundle required to evaluate v_n.
#[derive(Clone, Copy, Debug, Default, PartialEq, Serialize, Deserialize)]
pub struct CurvatureContributions {
    pub mean_curvature: f64,
    pub anisotropic_curvature: Option<f64>,
    pub bending_operator: Option<f64>,
    pub forcing: f64,
}

impl CurvatureContributions {
    pub fn with_anisotropy(mut self, value: f64) -> Self {
        self.anisotropic_curvature = Some(value);
        self
    }

    pub fn with_bending(mut self, value: f64) -> Self {
        self.bending_operator = Some(value);
        self
    }
}

/// Physical scales used to derive dimensionless groups.
#[derive(Clone, Debug, PartialEq, Serialize, Deserialize)]
pub struct PhysicalScales {
    pub sigma: f64,
    pub reference_length: Option<f64>,
    pub velocity_scale: Option<f64>,
    pub viscosity: Option<f64>,
    pub density_difference: Option<f64>,
    pub gravity: Option<f64>,
    pub interface_thickness: Option<f64>,
    pub diffusion: Option<f64>,
    pub bending_modulus: Option<f64>,
    pub line_tension: Option<f64>,
    pub mobility_ratio: Option<f64>,
}

impl PhysicalScales {
    pub fn with_sigma(sigma: f64) -> Self {
        Self {
            sigma,
            reference_length: None,
            velocity_scale: None,
            viscosity: None,
            density_difference: None,
            gravity: None,
            interface_thickness: None,
            diffusion: None,
            bending_modulus: None,
            line_tension: None,
            mobility_ratio: None,
        }
    }
}

/// Dimensionless groups extracted from the physical scales.
#[derive(Clone, Debug, Default, PartialEq, Serialize, Deserialize)]
pub struct DimensionlessGroups {
    pub capillary: Option<f64>,
    pub bond: Option<f64>,
    pub cahn: Option<f64>,
    pub peclet: Option<f64>,
    pub bending_length: Option<f64>,
    pub line_tension_length: Option<f64>,
    pub mobility_ratio: Option<f64>,
}

impl DimensionlessGroups {
    pub fn from_scales(scales: &PhysicalScales) -> Self {
        let sigma = scales.sigma.max(f64::EPSILON);
        let capillary = match (scales.viscosity, scales.velocity_scale) {
            (Some(eta), Some(u)) => Some((eta * u) / sigma),
            _ => None,
        };
        let bond = match (
            scales.density_difference,
            scales.gravity,
            scales.reference_length,
        ) {
            (Some(delta_rho), Some(g), Some(l)) => Some(delta_rho * g * l * l / sigma),
            _ => None,
        };
        let cahn = match (scales.interface_thickness, scales.reference_length) {
            (Some(eps), Some(l)) if l > 0.0 => Some((eps / l).abs()),
            _ => None,
        };
        let peclet = match (
            scales.velocity_scale,
            scales.reference_length,
            scales.diffusion,
        ) {
            (Some(u), Some(l), Some(d)) if d > 0.0 => Some(u * l / d),
            _ => None,
        };
        let bending_length = match (scales.bending_modulus, scales.sigma > 0.0) {
            (Some(kappa), true) if kappa > 0.0 => Some((kappa / sigma).sqrt()),
            _ => None,
        };
        let line_tension_length = match (scales.line_tension, scales.sigma > 0.0) {
            (Some(lambda), true) if lambda > 0.0 => Some(lambda / sigma),
            _ => None,
        };
        Self {
            capillary,
            bond,
            cahn,
            peclet,
            bending_length,
            line_tension_length,
            mobility_ratio: scales.mobility_ratio,
        }
    }

    pub fn sharp_interface_ok(&self) -> bool {
        self.cahn.map(|cn| cn < 0.1).unwrap_or(true)
    }
}

/// Analysis checklist derived from the macro template.
#[derive(Clone, Debug, PartialEq, Serialize, Deserialize)]
pub struct AnalysisChecklist {
    pub existence: bool,
    pub regularity: bool,
    pub energy_decay: bool,
    pub constraint_handling: bool,
    pub notes: Vec<String>,
}

impl AnalysisChecklist {
    pub fn minimal_surface() -> Self {
        Self {
            existence: true,
            regularity: false,
            energy_decay: true,
            constraint_handling: true,
            notes: vec![
                "Lower semicontinuity of perimeter with volume constraint grants minimisers."
                    .into(),
                "Mean curvature flow preserves monotone energy decay under time-splitting.".into(),
            ],
        }
    }

    pub fn anisotropic(strongly_convex: bool, bending_regulariser: bool) -> Self {
        let mut notes = vec!["Cahn–Hoffman vector enforces force balance on facets.".into()];
        if strongly_convex {
            notes.push("Strongly convex γ smooths facets → classical solutions.".into());
        } else {
            notes.push("Non-convex γ requires facet tracking or small κ regulariser.".into());
        }
        if bending_regulariser {
            notes.push("Small κ suppresses facet pinning and helps numerical stability.".into());
        }
        Self {
            existence: true,
            regularity: strongly_convex || bending_regulariser,
            energy_decay: true,
            constraint_handling: true,
            notes,
        }
    }

    pub fn membrane() -> Self {
        Self {
            existence: true,
            regularity: true,
            energy_decay: true,
            constraint_handling: true,
            notes: vec![
                "Willmore–Helfrich flow handled via operator splitting.".into(),
                "Surface Laplacian of mean curvature requires C1 meshes or LS regularisation."
                    .into(),
            ],
        }
    }

    pub fn pattern() -> Self {
        Self {
            existence: true,
            regularity: false,
            energy_decay: true,
            constraint_handling: false,
            notes: vec![
                "Non-local kernels need FFT-friendly quadrature or FMM.".into(),
                "Convex-splitting ensures monotone decay for σ|Γ| + K * χ.".into(),
            ],
        }
    }

    pub fn contact_line() -> Self {
        Self {
            existence: true,
            regularity: false,
            energy_decay: true,
            constraint_handling: true,
            notes: vec![
                "Dynamic contact angle law needs friction ζ_ℓ calibration.".into(),
                "Line tension enters Herring balance via λ κ_g.".into(),
            ],
        }
    }
}

/// Numerical recipe recommended by the template.
#[derive(Clone, Debug, PartialEq, Serialize, Deserialize)]
pub struct NumericalRecipe {
    pub algorithm: Algorithm,
    pub steps: Vec<String>,
}

impl NumericalRecipe {
    pub fn mbo(enforce_volume: bool) -> Self {
        let mut steps = vec![
            r"Diffuse mask with Gaussian kernel G_{\sqrt{2Δt}}.".into(),
            "Threshold back to a sharp interface.".into(),
        ];
        if enforce_volume {
            steps.push("Adjust threshold to keep |E_i| constant.".into());
        }
        Self {
            algorithm: Algorithm::MerrimanBenceOsher,
            steps,
        }
    }

    pub fn minimizing_movements() -> Self {
        Self {
            algorithm: Algorithm::MinimizingMovements,
            steps: vec![
                "Solve argmin Γ { E[Γ] + (2Δt)^{-1} d(Γ, Γ^k)^2 }.".into(),
                "Update constraints via Lagrange multipliers.".into(),
            ],
        }
    }

    pub fn level_set(split_biharmonic: bool) -> Self {
        let mut steps = vec![
            "Evolve φ with curvature-dependent velocity.".into(),
            "Reinitialize signed distance to control stiffness.".into(),
        ];
        if split_biharmonic {
            steps.push("Operator-split bending as two diffusion passes.".into());
        }
        Self {
            algorithm: Algorithm::LevelSet,
            steps,
        }
    }
}

/// Supported discretisation algorithms.
#[derive(Clone, Debug, PartialEq, Serialize, Deserialize)]
pub enum Algorithm {
    MerrimanBenceOsher,
    MinimizingMovements,
    LevelSet,
}

/// Complete macro template tying design-analysis-implementation together.
#[derive(Clone, Debug, PartialEq, Serialize, Deserialize)]
pub struct MacroModelTemplate {
    pub functional: MacroInterfacialFunctional,
    pub kinetics: MacroKinetics,
    pub nondimensional: DimensionlessGroups,
    pub analysis: AnalysisChecklist,
    pub numerics: NumericalRecipe,
}

/// Registry holding named [`MacroModelTemplate`] instances so macro designs can
/// be swapped in and out alongside microlocal gauge banks.
#[derive(Clone, Debug, Default)]
pub struct MacroTemplateBank {
    inner: GaugeBank<MacroModelTemplate>,
}

impl MacroTemplateBank {
    /// Creates an empty template registry.
    pub fn new() -> Self {
        Self::default()
    }

    /// Registers a template with the provided identifier. Returns `false` if an
    /// entry with the same identifier already exists.
    pub fn register(&mut self, id: impl Into<String>, template: MacroModelTemplate) -> bool {
        self.inner.register(id, template)
    }

    /// Registers a [`MacroCard`] by converting it into a template first.
    pub fn register_card(&mut self, id: impl Into<String>, card: MacroCard) -> bool {
        self.register(id, MacroModelTemplate::from_card(card))
    }

    /// Builder-style registration that returns `self` for chaining.
    pub fn with_template(mut self, id: impl Into<String>, template: MacroModelTemplate) -> Self {
        let _ = self.register(id, template);
        self
    }

    /// Builder-style helper that accepts a [`MacroCard`].
    pub fn with_card(mut self, id: impl Into<String>, card: MacroCard) -> Self {
        let _ = self.register_card(id, card);
        self
    }

    /// Returns an immutable reference to the named template.
    pub fn get(&self, id: &str) -> Option<&MacroModelTemplate> {
        self.inner.get(id)
    }

    /// Returns a mutable reference to the named template.
    pub fn get_mut(&mut self, id: &str) -> Option<&mut MacroModelTemplate> {
        self.inner.get_mut(id)
    }

    /// Removes a template from the registry and returns it if present.
    pub fn remove(&mut self, id: &str) -> Option<MacroModelTemplate> {
        self.inner.remove(id)
    }

    /// Iterates over registered identifiers and templates in insertion order.
    pub fn iter(&self) -> impl Iterator<Item = (&str, &MacroModelTemplate)> {
        self.inner.iter()
    }

    /// Iterates over registered identifiers and mutable templates.
    pub fn iter_mut(&mut self) -> impl Iterator<Item = (&str, &mut MacroModelTemplate)> {
        self.inner.iter_mut()
    }

    /// Returns the registered identifiers.
    pub fn ids(&self) -> impl Iterator<Item = &str> {
        self.inner.ids()
    }

    /// Number of registered templates.
    pub fn len(&self) -> usize {
        self.inner.len()
    }

    /// Returns `true` when no templates are registered.
    pub fn is_empty(&self) -> bool {
        self.inner.is_empty()
    }

    /// Clones the registered templates into a vector preserving insertion order.
    pub fn to_vec(&self) -> Vec<MacroModelTemplate> {
        self.inner.to_vec()
    }

    /// Consumes the bank and returns the templates in insertion order.
    pub fn into_vec(self) -> Vec<MacroModelTemplate> {
        self.inner.into_vec()
    }

    /// Couples the named template with the supplied microlocal lift.
    pub fn couple(&self, id: &str, lift: InterfaceZLift) -> Option<MacroZBridge> {
        self.get(id)
            .cloned()
            .map(|template| template.couple_with(lift))
    }

    /// Couples every registered template with the supplied microlocal lift and
    /// returns the resulting bridge registry.
    pub fn couple_all(&self, lift: &InterfaceZLift) -> GaugeBank<MacroZBridge> {
        let mut bank = GaugeBank::new();
        for (id, template) in self.inner.entries() {
            let bridge = template.clone().couple_with(lift.clone());
            let _ = bank.register(id.as_ref(), bridge);
        }
        bank
    }
<<<<<<< HEAD

    /// Runs all templates whose identifiers match gauges reported by the conductor
    /// and returns the resulting drives keyed by template id.
    pub fn drive_matched(&self, report: &InterfaceZReport) -> GaugeBank<MacroDrive> {
        let mut drives = GaugeBank::new();
        let lift = report.lift();
        for (id, template) in self.inner.iter() {
            if let Some(signature) = report.signature_for(id) {
                let bridge = template.clone().couple_with(lift.clone());
                let drive = bridge.ingest_signature(signature);
                let _ = drives.register(id, drive);
            }
        }
        drives
    }

    /// Aggregates microlocal feedback emitted by the matched drives. Returns
    /// `None` when no templates were matched.
    pub fn feedback_from_report(&self, report: &InterfaceZReport) -> Option<MicrolocalFeedback> {
        let drives = self.drive_matched(report);
        let mut combined: Option<MicrolocalFeedback> = None;
        for (_, drive) in drives.iter() {
            let feedback = drive.microlocal_feedback().clone();
            combined = Some(match combined {
                Some(existing) => existing.merge(&feedback),
                None => feedback,
            });
        }
        combined
    }
=======
>>>>>>> 1601a17e
}

impl IntoIterator for MacroTemplateBank {
    type Item = MacroModelTemplate;
    type IntoIter = <GaugeBank<MacroModelTemplate> as IntoIterator>::IntoIter;

    fn into_iter(self) -> Self::IntoIter {
        self.inner.into_iter()
    }
}

impl MacroModelTemplate {
    pub fn from_card(card: MacroCard) -> Self {
        match card {
            MacroCard::Minimal(config) => {
                let mut functional =
                    MacroInterfacialFunctional::minimal(config.phase_pair.clone(), config.sigma);
                if let Some(volume) = config.volume {
                    functional
                        .constraints
                        .volumes
                        .push(PhaseConstraint::new(config.phase_pair.i.clone(), volume));
                }
                let kinetics = MacroKinetics::non_conserved(config.mobility);
                let scales = config
                    .physical_scales
                    .unwrap_or_else(|| PhysicalScales::with_sigma(config.sigma));
                let nondimensional = DimensionlessGroups::from_scales(&scales);
                let analysis = AnalysisChecklist::minimal_surface();
                let numerics = NumericalRecipe::mbo(config.volume.is_some());
                Self {
                    functional,
                    kinetics,
                    nondimensional,
                    analysis,
                    numerics,
                }
            }
            MacroCard::AnisotropicCrystal(config) => {
                let mut functional =
                    MacroInterfacialFunctional::minimal(config.phase_pair.clone(), config.sigma);
                functional.surface_terms[0].anisotropy = config.anisotropy.clone();
                if let Some(volume) = config.volume {
                    functional
                        .constraints
                        .volumes
                        .push(PhaseConstraint::new(config.phase_pair.i.clone(), volume));
                }
                if let Some(kappa) = config.bending_regularisation {
                    functional.add_bending_term(BendingTerm::new(
                        config.phase_pair.clone(),
                        kappa,
                        None,
                    ));
                }
                let kinetics = MacroKinetics::non_conserved(config.mobility);
                let scales = config
                    .physical_scales
                    .unwrap_or_else(|| PhysicalScales::with_sigma(config.sigma));
                let nondimensional = DimensionlessGroups::from_scales(&scales);
                let analysis = AnalysisChecklist::anisotropic(
                    matches!(
                        config.anisotropy,
                        AnisotropySpec::Tabulated { .. } | AnisotropySpec::Fourier { .. }
                    ),
                    config.bending_regularisation.is_some(),
                );
                let numerics = NumericalRecipe::mbo(config.volume.is_some());
                Self {
                    functional,
                    kinetics,
                    nondimensional,
                    analysis,
                    numerics,
                }
            }
            MacroCard::Membrane(config) => {
                let mut functional =
                    MacroInterfacialFunctional::minimal(config.phase_pair.clone(), config.sigma);
                functional.add_bending_term(BendingTerm::new(
                    config.phase_pair.clone(),
                    config.bending_modulus,
                    config.spontaneous_curvature,
                ));
                let kinetics = MacroKinetics::non_conserved(config.mobility).with_force(
                    ExternalForce::BulkPotential(config.pressure_jump.unwrap_or(0.0)),
                );
                let mut scales = config
                    .physical_scales
                    .unwrap_or_else(|| PhysicalScales::with_sigma(config.sigma));
                scales.bending_modulus = Some(config.bending_modulus);
                let nondimensional = DimensionlessGroups::from_scales(&scales);
                let analysis = AnalysisChecklist::membrane();
                let numerics = NumericalRecipe::level_set(true);
                Self {
                    functional,
                    kinetics,
                    nondimensional,
                    analysis,
                    numerics,
                }
            }
            MacroCard::PatternFormation(config) => {
                let mut functional = MacroInterfacialFunctional::minimal(
                    PhasePair::new(config.phase.clone().to_string() + "_in", "out"),
                    config.sigma,
                );
                functional.add_nonlocal_term(NonlocalInteraction {
                    phase: config.phase.clone(),
                    kernel: config.kernel.clone(),
                });
                let kinetics = MacroKinetics::non_conserved(config.mobility)
                    .with_force(ExternalForce::Nonlocal(config.kernel.strength()));
                let scales = config
                    .physical_scales
                    .unwrap_or_else(|| PhysicalScales::with_sigma(config.sigma));
                let nondimensional = DimensionlessGroups::from_scales(&scales);
                let analysis = AnalysisChecklist::pattern();
                let numerics = NumericalRecipe::minimizing_movements();
                Self {
                    functional,
                    kinetics,
                    nondimensional,
                    analysis,
                    numerics,
                }
            }
            MacroCard::ContactLine(config) => {
                let mut functional =
                    MacroInterfacialFunctional::minimal(config.phase_pair.clone(), config.sigma);
                functional.add_boundary_condition(BoundaryCondition {
                    phase: config.phase_pair.i.clone(),
                    kind: BoundaryKind::Young {
                        solid: config.solid.clone(),
                        equilibrium_angle: config.equilibrium_angle,
                    },
                });
                if let Some(lambda) = config.line_tension {
                    functional.add_line_tension(LineTensionTerm::new(
                        PhaseTriple::new(
                            config.phase_pair.i.as_str(),
                            config.phase_pair.j.as_str(),
                            config.solid.as_str(),
                        ),
                        lambda,
                    ));
                }
                let kinetics = MacroKinetics::non_conserved(config.mobility).with_force(
                    ExternalForce::ContactAngle {
                        equilibrium: config.equilibrium_angle,
                        friction: config.contact_friction,
                    },
                );
                let mut scales = config
                    .physical_scales
                    .unwrap_or_else(|| PhysicalScales::with_sigma(config.sigma));
                scales.line_tension = config.line_tension;
                let nondimensional = DimensionlessGroups::from_scales(&scales);
                let analysis = AnalysisChecklist::contact_line();
                let numerics = NumericalRecipe::minimizing_movements();
                Self {
                    functional,
                    kinetics,
                    nondimensional,
                    analysis,
                    numerics,
                }
            }
        }
    }

    /// Couples the template with a microlocal lift to produce Z-space aware drives.
    pub fn couple_with(self, lift: InterfaceZLift) -> MacroZBridge {
        MacroZBridge::new(self, lift)
    }
}

/// Bridges macro templates with microlocal signatures and Z pulses.
#[derive(Clone)]
pub struct MacroZBridge {
    template: MacroModelTemplate,
    lift: InterfaceZLift,
}

impl MacroZBridge {
    pub fn new(template: MacroModelTemplate, lift: InterfaceZLift) -> Self {
        Self { template, lift }
    }

    pub fn template(&self) -> &MacroModelTemplate {
        &self.template
    }

    fn average_field(field: &ArrayD<f32>) -> f64 {
        if field.len() == 0 {
            0.0
        } else {
            field.iter().map(|v| *v as f64).sum::<f64>() / field.len() as f64
        }
    }

    fn weighted_average(field: &ArrayD<f32>, weights: Option<&ArrayD<f32>>) -> f64 {
        if let Some(weights) = weights {
            let mut weighted = 0.0f64;
            let mut total = 0.0f64;
            for (value, weight) in field.iter().zip(weights.iter()) {
                let w = *weight as f64;
                if w <= 0.0 {
                    continue;
                }
                weighted += (*value as f64) * w;
                total += w;
            }
            if total > 0.0 {
                return weighted / total;
            }
        }
        Self::average_field(field)
    }

    fn average_normal(
        signature: &InterfaceSignature,
        weights: Option<&ArrayD<f32>>,
    ) -> Option<Vec<f64>> {
        let orient = signature.orientation.as_ref()?;
        let components = orient.shape().first().copied().unwrap_or(0);
        if components == 0 {
            return None;
        }

        let mut accum = vec![0.0f64; components];
        let mut total = 0.0f64;
        for idx in indices(signature.r_machine.raw_dim()) {
            let idx_dyn = IxDyn(idx.slice());
            let weight = weights
                .map(|w| w[&idx_dyn] as f64)
                .unwrap_or_else(|| signature.r_machine[&idx_dyn] as f64);
            if weight <= 0.0 {
                continue;
            }
            total += weight;
            for axis in 0..components {
                let mut orient_idx = Vec::with_capacity(orient.ndim());
                orient_idx.push(axis);
                orient_idx.extend_from_slice(idx.slice());
                accum[axis] += orient[IxDyn(&orient_idx)] as f64 * weight;
            }
        }

        if total <= 0.0 {
            return None;
        }

        for value in &mut accum {
            *value /= total;
        }

        let norm = accum.iter().map(|v| v * v).sum::<f64>().sqrt();
        if norm <= 1e-12 {
            None
        } else {
            for value in &mut accum {
                *value /= norm;
            }
            Some(accum)
        }
    }

    fn evaluate_anisotropy(spec: &AnisotropySpec, normal: &[f64]) -> Option<f64> {
        match spec {
            AnisotropySpec::Isotropic => Some(1.0),
            AnisotropySpec::Fourier { modes } => {
                if normal.len() < 2 {
                    return None;
                }
                let nx = normal.get(1).copied().unwrap_or(0.0);
                let ny = normal.get(0).copied().unwrap_or(0.0);
                if nx.abs() + ny.abs() <= 1e-12 {
                    return None;
                }
                let theta = ny.atan2(nx);
                let mut gamma = 1.0f64;
                for (k, amplitude) in modes {
                    let multiplier = (*k as f64) * theta;
                    gamma += amplitude * multiplier.cos();
                }
                Some(gamma.max(0.0))
            }
            AnisotropySpec::Tabulated { weights, .. } => {
                if weights.is_empty() {
                    Some(1.0)
                } else {
                    let avg = weights.iter().copied().sum::<f64>() / weights.len() as f64;
                    Some(avg.max(0.0))
                }
            }
            AnisotropySpec::Custom { .. } => None,
        }
    }

    fn anisotropy_factor_for_normal(&self, normal: &[f64]) -> Option<f64> {
        let mut weighted = 0.0f64;
        let mut sigma_total = 0.0f64;
        for term in &self.template.functional.surface_terms {
            let sigma = term.sigma as f64;
            if sigma <= 0.0 {
                continue;
            }
            let factor = Self::evaluate_anisotropy(&term.anisotropy, normal).unwrap_or(1.0);
            weighted += sigma * factor;
            sigma_total += sigma;
        }

        if sigma_total > 0.0 {
            Some(weighted / sigma_total)
        } else {
            None
        }
    }

    fn derive_feedback(
        &self,
        contributions: &CurvatureContributions,
        velocity: f64,
        pulse: &InterfaceZPulse,
    ) -> MicrolocalFeedback {
        let mut threshold_scale = 1.0f32;
        if pulse.support < 1e-6 {
            threshold_scale *= 0.9;
        }
        if !self.template.nondimensional.sharp_interface_ok() {
            threshold_scale *= 0.75;
        }
        if let Some(cahn) = self.template.nondimensional.cahn {
            if cahn < 0.02 {
                threshold_scale *= 1.1;
            } else if cahn > 0.1 {
                threshold_scale *= 0.8;
            }
        }

        if let Some(anisotropic) = contributions.anisotropic_curvature {
            let base = contributions.mean_curvature.abs().max(1e-6);
            let ratio = (anisotropic.abs() / base).max(0.0);
            if ratio > 1.5 {
                threshold_scale *= 0.85;
            } else if ratio < 0.5 {
                threshold_scale *= 1.05;
            }
        }

        let mut smoothing = if let Some(cap) = self.template.nondimensional.capillary {
            let cap = cap.max(0.0);
            let ratio = cap / (1.0 + cap);
            ratio.clamp(0.2, 0.8) as f32
        } else if threshold_scale < 1.0 {
            0.6
        } else {
            0.3
        };

        if let Some(anisotropic) = contributions.anisotropic_curvature {
            if anisotropic.abs() > contributions.mean_curvature.abs() {
                smoothing = (smoothing + 0.1).min(0.9);
            }
        }

        let vel_mag = velocity.abs() as f32;
        let mut bias_gain = 1.0f32;
        if let Some(bond) = self.template.nondimensional.bond {
            if bond > 1.0 {
                bias_gain *= 0.8;
            } else if bond < 0.1 {
                bias_gain *= 1.1;
            }
        }
        if vel_mag > 1.0 {
            bias_gain *= 1.0 + (vel_mag.min(5.0) - 1.0) * 0.15;
        } else if vel_mag < 0.05 {
            bias_gain *= 0.85;
        }

        let mut feedback = MicrolocalFeedback::default()
            .with_bias_gain(bias_gain)
            .with_smoothing(smoothing)
            .with_tempo_hint(vel_mag.max(0.01));

        let stderr = contributions.forcing.abs() as f32;
        if stderr > 0.0 {
            feedback = feedback.with_stderr_hint(stderr);
        }

        if (threshold_scale - 1.0).abs() > 1e-3 {
            feedback = feedback.with_threshold_scale(threshold_scale);
        }

        feedback
    }

    /// Projects a microlocal signature into Z-space and evaluates the macro drive.
    pub fn ingest_signature(&self, signature: &InterfaceSignature) -> MacroDrive {
        let pulse = self.lift.project(signature);
        let weights = Some(&signature.perimeter_density);
        let mean_curvature = Self::weighted_average(&signature.mean_curvature, weights);
        let signed_curvature = signature
            .signed_mean_curvature
            .as_ref()
            .map(|field| Self::weighted_average(field, weights));
        let normal = Self::average_normal(signature, weights);
        let anisotropy_factor = normal
            .as_ref()
            .and_then(|normal| self.anisotropy_factor_for_normal(normal));
        let anisotropic_curvature = match (signed_curvature, anisotropy_factor) {
            (Some(value), Some(factor)) => Some(value * factor),
            (Some(value), None) => Some(value),
            (None, Some(factor)) => Some(mean_curvature * factor),
            (None, None) => None,
        };
        let bending_operator = self
            .template
            .functional
            .bending_terms
            .iter()
            .find_map(|term| term.spontaneous_curvature)
            .map(|h0| mean_curvature - h0);
        let forcing = self.template.kinetics.forcing_from_pulse(Some(&pulse));
        let contributions = CurvatureContributions {
            mean_curvature,
            anisotropic_curvature,
            bending_operator,
            forcing,
        };
        let velocity = self.template.kinetics.evaluate_velocity(&contributions);
        let feedback = self.derive_feedback(&contributions, velocity, &pulse);
        MacroDrive {
            pulse,
            contributions,
            velocity,
            dimensionless: self.template.nondimensional.clone(),
            feedback,
        }
    }
}

/// Result of pushing a microlocal signature through a macro template.
#[derive(Clone, Debug)]
pub struct MacroDrive {
    pub pulse: InterfaceZPulse,
    pub contributions: CurvatureContributions,
    pub velocity: f64,
    pub dimensionless: DimensionlessGroups,
    feedback: MicrolocalFeedback,
}

impl MacroDrive {
    pub fn sharp_interface_ok(&self) -> bool {
        self.dimensionless.sharp_interface_ok()
    }

    pub fn microlocal_feedback(&self) -> &MicrolocalFeedback {
        &self.feedback
    }
}

/// Macro model cards (A–E) mirroring the memo.
#[derive(Clone, Debug, PartialEq, Serialize, Deserialize)]
pub enum MacroCard {
    Minimal(MinimalCardConfig),
    AnisotropicCrystal(AnisotropicCardConfig),
    Membrane(MembraneCardConfig),
    PatternFormation(PatternCardConfig),
    ContactLine(ContactCardConfig),
}

#[derive(Clone, Debug, PartialEq, Serialize, Deserialize)]
pub struct MinimalCardConfig {
    pub phase_pair: PhasePair,
    pub sigma: f64,
    pub mobility: f64,
    pub volume: Option<f64>,
    pub physical_scales: Option<PhysicalScales>,
}

#[derive(Clone, Debug, PartialEq, Serialize, Deserialize)]
pub struct AnisotropicCardConfig {
    pub phase_pair: PhasePair,
    pub sigma: f64,
    pub anisotropy: AnisotropySpec,
    pub mobility: f64,
    pub volume: Option<f64>,
    pub bending_regularisation: Option<f64>,
    pub physical_scales: Option<PhysicalScales>,
}

#[derive(Clone, Debug, PartialEq, Serialize, Deserialize)]
pub struct MembraneCardConfig {
    pub phase_pair: PhasePair,
    pub sigma: f64,
    pub bending_modulus: f64,
    pub spontaneous_curvature: Option<f64>,
    pub mobility: f64,
    pub pressure_jump: Option<f64>,
    pub physical_scales: Option<PhysicalScales>,
}

#[derive(Clone, Debug, PartialEq, Serialize, Deserialize)]
pub struct PatternCardConfig {
    pub phase: PhaseId,
    pub sigma: f64,
    pub kernel: KernelSpec,
    pub mobility: f64,
    pub physical_scales: Option<PhysicalScales>,
}

#[derive(Clone, Debug, PartialEq, Serialize, Deserialize)]
pub struct ContactCardConfig {
    pub phase_pair: PhasePair,
    pub sigma: f64,
    pub equilibrium_angle: f64,
    pub line_tension: Option<f64>,
    pub contact_friction: f64,
    pub mobility: f64,
    pub solid: PhaseId,
    pub physical_scales: Option<PhysicalScales>,
}

#[cfg(test)]
mod tests {
    use super::*;
    use crate::theory::microlocal::{
        InterfaceGauge, InterfaceSignature, InterfaceZConductor, InterfaceZLift,
        MicrolocalGaugeBank,
    };
    use crate::util::math::LeechProjector;
    use ndarray::{array, ArrayD, IxDyn};

    #[test]
    fn template_bank_registers_and_couples_templates() {
        let minimal = MinimalCardConfig {
            phase_pair: PhasePair::new("A", "B"),
            sigma: 0.1,
            mobility: 1.0,
            volume: None,
            physical_scales: None,
        };
        let template = MacroModelTemplate::from_card(MacroCard::Minimal(minimal.clone()));
        let mut bank = MacroTemplateBank::new();
        assert!(bank.register("minimal", template.clone()));
        assert!(!bank.register("minimal", template.clone()));

        let membrane = MembraneCardConfig {
            phase_pair: PhasePair::new("A", "C"),
            sigma: 0.2,
            bending_modulus: 0.05,
            spontaneous_curvature: Some(0.1),
            mobility: 0.5,
            pressure_jump: Some(0.02),
            physical_scales: None,
        };
        bank = bank.with_card("membrane", MacroCard::Membrane(membrane));
        assert_eq!(bank.len(), 2);
        assert!(bank.get("membrane").is_some());

        let lift = InterfaceZLift::new(&[1.0], LeechProjector::new(24, 0.15));
        let bridge = bank
            .couple("minimal", lift.clone())
            .expect("bridge should be produced");
        assert_eq!(bridge.template().kinetics.flow, FlowKind::NonConserved);

        let coupled = bank.couple_all(&lift);
        assert_eq!(coupled.len(), 2);
        let ids: Vec<_> = coupled.ids().collect();
        assert_eq!(ids, vec!["minimal", "membrane"]);
        let (first_id, first_bridge) = coupled.iter().next().expect("bridge missing");
        assert_eq!(first_id, "minimal");
        assert_eq!(first_bridge.template().functional.surface_terms.len(), 1);
    }

    #[test]
    fn template_bank_registers_and_couples_templates() {
        let minimal = MinimalCardConfig {
            phase_pair: PhasePair::new("A", "B"),
            sigma: 0.1,
            mobility: 1.0,
            volume: None,
            physical_scales: None,
        };
        let template = MacroModelTemplate::from_card(MacroCard::Minimal(minimal.clone()));
        let mut bank = MacroTemplateBank::new();
        assert!(bank.register("minimal", template.clone()));
        assert!(!bank.register("minimal", template.clone()));

        let membrane = MembraneCardConfig {
            phase_pair: PhasePair::new("A", "C"),
            sigma: 0.2,
            bending_modulus: 0.05,
            spontaneous_curvature: Some(0.1),
            mobility: 0.5,
            pressure_jump: Some(0.02),
            physical_scales: None,
        };
        bank = bank.with_card("membrane", MacroCard::Membrane(membrane));
        assert_eq!(bank.len(), 2);
        assert!(bank.get("membrane").is_some());

        let lift = InterfaceZLift::new(&[1.0], LeechProjector::new(24, 0.15));
        let bridge = bank
            .couple("minimal", lift.clone())
            .expect("bridge should be produced");
        assert_eq!(bridge.template().kinetics.flow, FlowKind::NonConserved);

        let coupled = bank.couple_all(&lift);
        assert_eq!(coupled.len(), 2);
        let ids: Vec<_> = coupled.ids().collect();
        assert_eq!(ids, vec!["minimal", "membrane"]);
        let (first_id, first_bridge) = coupled.iter().next().expect("bridge missing");
        assert_eq!(first_id, "minimal");
        assert_eq!(first_bridge.template().functional.surface_terms.len(), 1);
    }

    #[test]
    fn dimensionless_groups_compute_expected_values() {
        let scales = PhysicalScales {
            sigma: 0.072,
            reference_length: Some(0.01),
            velocity_scale: Some(0.02),
            viscosity: Some(1.0e-3),
            density_difference: Some(100.0),
            gravity: Some(9.81),
            interface_thickness: Some(1.0e-6),
            diffusion: Some(1.0e-9),
            bending_modulus: Some(1.0e-19),
            line_tension: Some(1.0e-7),
            mobility_ratio: Some(0.5),
        };
        let groups = DimensionlessGroups::from_scales(&scales);
        assert!((groups.capillary.unwrap() - 2.7777778e-4).abs() < 1e-10);
        assert!((groups.bond.unwrap() - 1.3625).abs() < 1e-4);
        assert!((groups.cahn.unwrap() - 1.0e-4).abs() < 1e-10);
        assert!((groups.peclet.unwrap() - 2.0e5).abs() < 1e-2);
        assert!((groups.bending_length.unwrap() - 1.1785113e-9).abs() < 1e-15);
        assert!((groups.line_tension_length.unwrap() - 1.3888889e-6).abs() < 1e-12);
        assert_eq!(groups.mobility_ratio, Some(0.5));
        assert!(groups.sharp_interface_ok());
    }

    #[test]
    fn minimal_card_builds_expected_template() {
        let config = MinimalCardConfig {
            phase_pair: PhasePair::new("A", "B"),
            sigma: 0.1,
            mobility: 1.0,
            volume: Some(1.0),
            physical_scales: None,
        };
        let template = MacroModelTemplate::from_card(MacroCard::Minimal(config));
        assert_eq!(template.functional.surface_terms.len(), 1);
        assert_eq!(template.functional.bending_terms.len(), 0);
        assert_eq!(template.functional.constraints.volumes.len(), 1);
        assert_eq!(template.kinetics.flow, FlowKind::NonConserved);
        assert_eq!(template.numerics.algorithm, Algorithm::MerrimanBenceOsher);
    }

    #[test]
    fn kinetics_evaluates_velocity_with_anisotropy_and_bending() {
        let kinetics = MacroKinetics::non_conserved(2.0);
        let contributions = CurvatureContributions {
            mean_curvature: 0.5,
            anisotropic_curvature: Some(0.6),
            bending_operator: Some(0.1),
            forcing: 0.2,
        };
        let velocity = kinetics.evaluate_velocity(&contributions);
        assert!((velocity - 1.4).abs() < 1e-12);
    }

    #[test]
    fn bridge_converts_microlocal_signature_into_drive() {
        let config = MinimalCardConfig {
            phase_pair: PhasePair::new("A", "B"),
            sigma: 0.1,
            mobility: 1.0,
            volume: None,
            physical_scales: {
                let mut scales = PhysicalScales::with_sigma(0.1);
                scales.reference_length = Some(1.0);
                scales.velocity_scale = Some(0.5);
                scales.viscosity = Some(0.2);
                scales.interface_thickness = Some(0.2);
                scales.density_difference = Some(1.0);
                scales.gravity = Some(9.81);
                Some(scales)
            },
        };
        let template = MacroModelTemplate::from_card(MacroCard::Minimal(config));
        let lift = InterfaceZLift::new(&[1.0], LeechProjector::new(24, 0.1));
        let bridge = template.couple_with(lift);

        let shape = IxDyn(&[1, 1, 1]);
        let r_machine = ArrayD::from_elem(shape.clone(), 1.0f32);
        let raw_density = ArrayD::from_elem(shape.clone(), 0.2f32);
        let perimeter_density = ArrayD::from_elem(shape.clone(), 0.1f32);
        let mean_curvature = ArrayD::from_elem(shape.clone(), 0.5f32);
        let signed_mean = ArrayD::from_elem(shape.clone(), 0.55f32);
        let signature = InterfaceSignature {
            r_machine,
            raw_density,
            perimeter_density,
            mean_curvature,
            signed_mean_curvature: Some(signed_mean),
            orientation: None,
            kappa_d: 1.0,
            radius: 1,
            physical_radius: 1.0,
        };

        let drive = bridge.ingest_signature(&signature);
        assert!(drive.velocity > 0.0);
        assert!((drive.contributions.mean_curvature - 0.5).abs() < 1e-6);
        assert!(drive.pulse.support > 0.0);
        assert!(!drive.sharp_interface_ok());
        let feedback = drive.microlocal_feedback();
        assert!(feedback.bias_gain.unwrap() > 0.0);
        assert!(feedback.smoothing.unwrap() >= 0.2);
        assert!(feedback.tempo_hint.unwrap() > 0.0);
        assert!(feedback.threshold_scale.unwrap() < 1.0);
    }

    #[test]
    fn bridge_uses_perimeter_weighting_for_curvature() {
        let config = MinimalCardConfig {
            phase_pair: PhasePair::new("A", "B"),
            sigma: 0.2,
            mobility: 1.0,
            volume: None,
            physical_scales: None,
        };
        let template = MacroModelTemplate::from_card(MacroCard::Minimal(config));
        let lift = InterfaceZLift::new(&[1.0], LeechProjector::new(24, 0.2));
        let bridge = template.couple_with(lift);

        let shape = IxDyn(&[1, 2]);
        let r_machine = ArrayD::from_shape_vec(shape.clone(), vec![1.0f32, 0.0f32]).unwrap();
        let raw_density = ArrayD::zeros(shape.clone());
        let perimeter_density =
            ArrayD::from_shape_vec(shape.clone(), vec![1.0f32, 0.0f32]).unwrap();
        let mean_curvature = ArrayD::from_shape_vec(shape.clone(), vec![2.0f32, 20.0f32]).unwrap();
        let signed_mean = ArrayD::from_shape_vec(shape.clone(), vec![2.0f32, 20.0f32]).unwrap();

        let signature = InterfaceSignature {
            r_machine,
            raw_density,
            perimeter_density,
            mean_curvature,
            signed_mean_curvature: Some(signed_mean),
            orientation: None,
            kappa_d: 1.0,
            radius: 1,
            physical_radius: 1.0,
        };

        let drive = bridge.ingest_signature(&signature);
        assert!((drive.contributions.mean_curvature - 2.0).abs() < 1e-6);
        assert!(
            (drive
                .contributions
                .anisotropic_curvature
                .expect("anisotropic curvature missing")
                - 2.0)
                .abs()
                < 1e-6
        );
        assert!((drive.velocity - 2.0).abs() < 1e-6);
    }

    #[test]
    fn bridge_applies_fourier_anisotropy_from_orientation() {
        let pair = PhasePair::new("A", "B");
        let mut functional = MacroInterfacialFunctional::minimal(pair.clone(), 0.3);
        functional.surface_terms[0].anisotropy = AnisotropySpec::Fourier {
            modes: vec![(4, 0.5)],
        };
        let kinetics = MacroKinetics::non_conserved(1.0);
        let template = MacroModelTemplate {
            functional,
            kinetics,
            nondimensional: DimensionlessGroups::default(),
            analysis: AnalysisChecklist::minimal_surface(),
            numerics: NumericalRecipe::mbo(false),
        };
        let lift = InterfaceZLift::new(&[1.0, 0.0], LeechProjector::new(24, 0.5));
        let bridge = MacroZBridge::new(template, lift);

        let shape = IxDyn(&[1, 1]);
        let r_machine = ArrayD::from_elem(shape.clone(), 1.0f32);
        let raw_density = ArrayD::from_elem(shape.clone(), 0.1f32);
        let perimeter_density = ArrayD::from_elem(shape.clone(), 1.0f32);
        let mean_curvature = ArrayD::from_elem(shape.clone(), 2.0f32);
        let signed_mean = ArrayD::from_elem(shape.clone(), 2.0f32);
        let orientation = ArrayD::from_shape_vec(IxDyn(&[2, 1, 1]), vec![0.0f32, 1.0f32]).unwrap();

        let signature = InterfaceSignature {
            r_machine,
            raw_density,
            perimeter_density,
            mean_curvature,
            signed_mean_curvature: Some(signed_mean),
            orientation: Some(orientation),
            kappa_d: 1.0,
            radius: 1,
            physical_radius: 1.0,
        };

        let drive = bridge.ingest_signature(&signature);
        let anisotropic = drive
            .contributions
            .anisotropic_curvature
            .expect("anisotropic curvature missing");
        assert!((drive.contributions.mean_curvature - 2.0).abs() < 1e-6);
        assert!((anisotropic - 3.0).abs() < 1e-6);
        assert!((drive.velocity - 3.0).abs() < 1e-6);
    }

    #[test]
    fn drive_matched_emits_feedback_for_matching_gauge() {
        let mut gauges = MicrolocalGaugeBank::new();
        gauges.register("minimal", InterfaceGauge::new(1.0, 1.0));
        let lift = InterfaceZLift::new(&[1.0], LeechProjector::new(24, 0.25));
        let mut conductor = InterfaceZConductor::from_bank(gauges, lift);
        let mask = array![[0.0, 0.0], [0.0, 1.0]].into_dyn();
        let report = conductor.step(&mask, None, None, None);
        assert_eq!(report.gauge_id(0), Some("minimal"));

        let card = MinimalCardConfig {
            phase_pair: PhasePair::new("A", "B"),
            sigma: 0.1,
            mobility: 1.0,
            volume: None,
            physical_scales: None,
        };
        let mut templates = MacroTemplateBank::new();
        templates.register_card("minimal", MacroCard::Minimal(card));

        let drives = templates.drive_matched(&report);
        assert_eq!(drives.len(), 1);
        let (_, drive) = drives.iter().next().expect("drive missing");
        let microlocal_feedback = drive.microlocal_feedback();
        assert!(
            microlocal_feedback.threshold_scale.is_some()
                || microlocal_feedback.bias_gain.is_some()
        );

        let thresholds_before = conductor.gauge_thresholds();
        let bias_before = conductor.bias_gain();
        let feedback = templates
            .feedback_from_report(&report)
            .expect("feedback missing");
        conductor.apply_feedback(&feedback);
        let thresholds_after = conductor.gauge_thresholds();
        let bias_after = conductor.bias_gain();
        assert!(thresholds_before != thresholds_after || (bias_before - bias_after).abs() > 1e-6);
    }
}<|MERGE_RESOLUTION|>--- conflicted
+++ resolved
@@ -783,7 +783,6 @@
         }
         bank
     }
-<<<<<<< HEAD
 
     /// Runs all templates whose identifiers match gauges reported by the conductor
     /// and returns the resulting drives keyed by template id.
@@ -814,8 +813,6 @@
         }
         combined
     }
-=======
->>>>>>> 1601a17e
 }
 
 impl IntoIterator for MacroTemplateBank {
