// SPDX-License-Identifier: AGPL-3.0-or-later
// © 2025 Ryo ∴ SpiralArchitect (kishkavsesvit@icloud.com)
// Part of SpiralTorch — Licensed under AGPL-3.0-or-later.
// Unauthorized derivative works or closed redistribution prohibited under AGPL §13.

//! General relativity helpers for transplanting Lorentzian geometry onto the
//! abstract Z-space manifold described in `docs/general_relativity_zspace.md`.
//!
//! The guide enumerates a concrete workflow:
//! 1. Specify the smooth manifold and its coordinate charts.
//! 2. Introduce a Lorentzian metric and compute its compatible connection.
//! 3. Derive curvature tensors, the Einstein tensor, and diagnostics such as the
//!    Kretschmann invariant.
//! 4. Combine the curvature data with matter models via the Einstein field
//!    equation.
//! 5. Choose coordinate ansätze, topology, and boundary conditions when solving
//!    the system.
//! 6. When augmenting spacetime with extra Z-space parameters, assemble the
//!    product geometry using the helpers in this module.
//!
//! This module mirrors that structure with Rust primitives.  Each step is
//! encoded as a small data type so downstream code can inspect or evolve Z-space
//! geometries without having to re-derive the symbolic machinery.

use core::fmt;
use std::cmp::Ordering;
use std::collections::HashMap;
use std::f64::consts::{FRAC_1_SQRT_2, PI};

use nalgebra::{DMatrix, Matrix3, Matrix4, SymmetricEigen, Vector3};
use num_complex::Complex64;
use st_tensor::{dlpack::DLManagedTensor, PureResult, Tensor};
use thiserror::Error;

const DIM: usize = 4;
const BIVECTOR_BASIS: [(usize, usize); 6] = [(0, 1), (0, 2), (0, 3), (1, 2), (1, 3), (2, 3)];

fn matrix4_to_tensor(matrix: &Matrix4<f64>) -> PureResult<Tensor> {
    let mut data = Vec::with_capacity(DIM * DIM);
    for row in 0..DIM {
        for col in 0..DIM {
            data.push(matrix[(row, col)] as f32);
        }
    }
    Tensor::from_vec(DIM, DIM, data)
}

fn dmatrix_to_tensor(matrix: &DMatrix<f64>) -> PureResult<Tensor> {
    let mut data = Vec::with_capacity(matrix.nrows() * matrix.ncols());
    for value in matrix.iter() {
        data.push(*value as f32);
    }
    Tensor::from_vec(matrix.nrows(), matrix.ncols(), data)
}

fn scalar_to_tensor(value: f64) -> PureResult<Tensor> {
    Tensor::from_vec(1, 1, vec![value as f32])
}

fn levi_civita_symbol(indices: [usize; 4]) -> f64 {
    let mut seen = [false; DIM];
    for &index in &indices {
        if index >= DIM || seen[index] {
            return 0.0;
        }
        seen[index] = true;
    }

    let mut sign = 1.0;
    for i in 0..DIM {
        for j in (i + 1)..DIM {
            if indices[i] > indices[j] {
                sign = -sign;
            }
        }
    }
    sign
}

/// Error raised when the supplied metric fails the Lorentzian checks.
#[derive(Debug, Error, PartialEq)]
pub enum MetricError {
    /// Metric matrix is not symmetric up to numerical tolerance.
    #[error("metric tensor must be symmetric (|g_{{μν}} - g_{{νμ}}| < {0:?})")]
    NonSymmetric(f64),
    /// Metric tensor cannot be inverted, so it is degenerate.
    #[error("metric tensor is degenerate and cannot be inverted")]
    Degenerate,
    /// Signature is not Lorentzian (one negative, three positive directions).
    #[error("metric tensor is not Lorentzian (expected signature (-,+,+,+))")]
    NonLorentzian,
    /// Metric tensor must be square.
    #[error("metric tensor must be square but had shape {rows}×{cols}")]
    NonSquare { rows: usize, cols: usize },
    /// Internal metric must be positive-definite.
    #[error("internal metric tensor must be positive-definite")]
    NonPositiveDefinite,
    /// Mixed block dimensions must match the base and internal spaces.
    #[error(
        "cross-term block must have shape {expected_rows}×{expected_cols} but had {found_rows}×{found_cols}"
    )]
    CrossTermShape {
        expected_rows: usize,
        expected_cols: usize,
        found_rows: usize,
        found_cols: usize,
    },
    /// Warp factor must be strictly positive.
    #[error("warp factor must be strictly positive")]
    InvalidWarpFactor,
}

/// Coordinate chart covering a region of Z-space.
#[derive(Clone, Debug, PartialEq, Eq)]
pub struct CoordinatePatch {
    /// Name of the chart (for diagnostics).
    pub name: String,
    /// Coordinate labels (μ = 0,1,2,3).
    pub coordinates: [String; DIM],
}

impl CoordinatePatch {
    /// Creates a new coordinate patch with the supplied labels.
    pub fn new<N: Into<String>, S: Into<String>>(name: N, coordinates: [S; DIM]) -> Self {
        Self {
            name: name.into(),
            coordinates: coordinates.map(Into::into),
        }
    }
}

/// Abstract 4-dimensional manifold used to represent Z-space.
#[derive(Clone, Debug, PartialEq, Eq)]
pub struct ZManifold {
    /// Human-readable label for the manifold instance.
    pub name: String,
    /// Coordinate patches covering the manifold.
    pub patches: Vec<CoordinatePatch>,
}

impl ZManifold {
    /// Returns the canonical Z-space manifold with the standard coordinate chart.
    pub fn canonical() -> Self {
        Self {
            name: "Z".into(),
            patches: vec![CoordinatePatch::new("global", ["t", "x", "y", "z"])],
        }
    }

    /// Inserts an additional chart covering a new region.
    pub fn add_patch(&mut self, patch: CoordinatePatch) {
        self.patches.push(patch);
    }

    /// Number of dimensions of the manifold (fixed to 4 here).
    pub fn dimension(&self) -> usize {
        DIM
    }
}

/// Coordinate chart covering the internal Z-space directions.
#[derive(Clone, Debug, PartialEq, Eq)]
pub struct InternalPatch {
    /// Name of the patch.
    pub name: String,
    /// Coordinate labels for the internal indices A, B, …
    pub coordinates: Vec<String>,
}

impl InternalPatch {
    /// Builds a new internal patch.
    pub fn new<N: Into<String>, S: Into<String>>(name: N, coordinates: Vec<S>) -> Self {
        Self {
            name: name.into(),
            coordinates: coordinates.into_iter().map(Into::into).collect(),
        }
    }
}

/// Internal Z-space regarded as a smooth manifold that augments spacetime.
#[derive(Clone, Debug, PartialEq, Eq)]
pub struct InternalSpace {
    /// Display name of the internal sector.
    pub name: String,
    /// Coordinate charts covering the internal directions.
    pub patches: Vec<InternalPatch>,
}

impl InternalSpace {
    /// Creates a new internal space with a single patch.
    pub fn new<N: Into<String>>(name: N, patch: InternalPatch) -> Self {
        Self {
            name: name.into(),
            patches: vec![patch],
        }
    }

    /// Number of internal dimensions (assumes all patches share the same arity).
    pub fn dimension(&self) -> usize {
        self.patches
            .first()
            .map(|patch| patch.coordinates.len())
            .unwrap_or(0)
    }

    /// Adds an additional patch.
    pub fn add_patch(&mut self, patch: InternalPatch) {
        self.patches.push(patch);
    }
}

/// Lorentzian metric tensor with signature (-,+,+,+).
#[derive(Clone, Debug, PartialEq)]
pub struct LorentzianMetric {
    components: Matrix4<f64>,
    inverse: Matrix4<f64>,
    signature: [i8; DIM],
}

impl LorentzianMetric {
    /// Constructs a metric tensor, verifying symmetry, non-degeneracy, and Lorentzian signature.
    pub fn try_new(components: Matrix4<f64>) -> Result<Self, MetricError> {
        const TOLERANCE: f64 = 1e-12;
        for i in 0..DIM {
            for j in 0..DIM {
                let diff = components[(i, j)] - components[(j, i)];
                if diff.abs() > TOLERANCE {
                    return Err(MetricError::NonSymmetric(TOLERANCE));
                }
            }
        }

        let Some(inverse) = components.try_inverse() else {
            return Err(MetricError::Degenerate);
        };

        let eigen = SymmetricEigen::new(components);
        let mut signature = [0_i8; DIM];
        let mut negative = 0;
        let mut positive = 0;
        let mut zero = 0;
        for (idx, value) in eigen.eigenvalues.iter().enumerate() {
            let entry = if *value > TOLERANCE {
                positive += 1;
                1
            } else if *value < -TOLERANCE {
                negative += 1;
                -1
            } else {
                zero += 1;
                0
            };
            signature[idx] = entry;
        }

        if negative != 1 || positive != 3 || zero != 0 {
            return Err(MetricError::NonLorentzian);
        }

        Ok(Self {
            components,
            inverse,
            signature,
        })
    }

    /// Builds a Lorentzian metric by uniformly scaling the supplied components before validation.
    pub fn try_scaled(mut components: Matrix4<f64>, scale: f64) -> Result<Self, MetricError> {
        components *= scale;
        Self::try_new(components)
    }

    /// Returns a rescaled copy of the current metric.
    pub fn scaled(&self, scale: f64) -> Result<Self, MetricError> {
        Self::try_scaled(self.components.clone(), scale)
    }

    /// Returns a reference to the metric matrix.
    pub fn components(&self) -> &Matrix4<f64> {
        &self.components
    }

    /// Returns a reference to the inverse metric.
    pub fn inverse(&self) -> &Matrix4<f64> {
        &self.inverse
    }

    /// Determinant of the metric tensor.
    pub fn determinant(&self) -> f64 {
        self.components.determinant()
    }

    /// Computes the invariant volume element \(\sqrt{-g}\).
    pub fn volume_element(&self) -> Option<f64> {
        let det = self.determinant();
        if det >= 0.0 {
            None
        } else {
            Some((-det).sqrt())
        }
    }

    /// Returns the signature encoded as (-1, +1, +1, +1).
    pub fn signature(&self) -> [i8; DIM] {
        self.signature
    }
}

/// Positive-definite metric on the internal Z-space directions.
#[derive(Clone, Debug, PartialEq)]
pub struct InternalMetric {
    components: DMatrix<f64>,
    inverse: DMatrix<f64>,
    learnable: bool,
}

impl InternalMetric {
    /// Constructs an internal metric, enforcing symmetry and positive-definiteness.
    pub fn try_new(components: DMatrix<f64>) -> Result<Self, MetricError> {
        const TOLERANCE: f64 = 1e-12;
        if components.nrows() != components.ncols() {
            return Err(MetricError::NonSquare {
                rows: components.nrows(),
                cols: components.ncols(),
            });
        }

        for i in 0..components.nrows() {
            for j in 0..components.ncols() {
                let diff = components[(i, j)] - components[(j, i)];
                if diff.abs() > TOLERANCE {
                    return Err(MetricError::NonSymmetric(TOLERANCE));
                }
            }
        }

        let Some(inverse) = components.clone().try_inverse() else {
            return Err(MetricError::Degenerate);
        };

        let eigen = SymmetricEigen::new(components.clone());
        if eigen.eigenvalues.iter().any(|value| *value <= TOLERANCE) {
            return Err(MetricError::NonPositiveDefinite);
        }

        Ok(Self {
            components,
            inverse,
            learnable: false,
        })
    }

    /// Volume density \(\sqrt{\det h}\) induced by the positive-definite internal metric.
    pub fn volume_density(&self) -> f64 {
        self.components.determinant().sqrt()
    }

    /// Returns the internal dimension.
    pub fn dimension(&self) -> usize {
        self.components.nrows()
    }

    /// Returns the metric components.
    pub fn components(&self) -> &DMatrix<f64> {
        &self.components
    }

    /// Returns the inverse internal metric.
    pub fn inverse(&self) -> &DMatrix<f64> {
        &self.inverse
    }

    /// Returns whether gradient-based optimisers should treat this block as a parameter.
    pub fn is_learnable(&self) -> bool {
        self.learnable
    }

    /// Marks the internal metric as learnable (or not) for downstream optimisation pipelines.
    pub fn with_learnable(mut self, learnable: bool) -> Self {
        self.learnable = learnable;
        self
    }
}

/// Mixed spacetime/internal block g_{μA} capturing gauge-like interactions.
#[derive(Clone, Debug, PartialEq)]
pub struct MixedBlock {
    components: DMatrix<f64>,
    learnable: bool,
}

impl MixedBlock {
    /// Creates a mixed block with dimension checks.
    pub fn new(
        components: DMatrix<f64>,
        base_dim: usize,
        internal_dim: usize,
    ) -> Result<Self, MetricError> {
        if components.nrows() != base_dim || components.ncols() != internal_dim {
            return Err(MetricError::CrossTermShape {
                expected_rows: base_dim,
                expected_cols: internal_dim,
                found_rows: components.nrows(),
                found_cols: components.ncols(),
            });
        }
        Ok(Self {
            components,
            learnable: false,
        })
    }

    /// Zero mixed block with the requested dimensions.
    pub fn zeros(base_dim: usize, internal_dim: usize) -> Self {
        Self {
            components: DMatrix::zeros(base_dim, internal_dim),
            learnable: false,
        }
    }

    /// Returns g_{μA}.
    pub fn component(&self, mu: usize, a: usize) -> f64 {
        self.components[(mu, a)]
    }

    /// Immutable access to the underlying matrix.
    pub fn components(&self) -> &DMatrix<f64> {
        &self.components
    }

    /// Returns whether the mixed block should be optimised.
    pub fn is_learnable(&self) -> bool {
        self.learnable
    }

    /// Marks the mixed block as learnable (or not).
    pub fn with_learnable(mut self, learnable: bool) -> Self {
        self.learnable = learnable;
        self
    }
}

/// Gauge potential extracted from the mixed block g_{μA}.
#[derive(Clone, Debug, PartialEq)]
pub struct GaugeField {
    components: DMatrix<f64>,
}

impl GaugeField {
    /// Builds a gauge field ensuring it carries four spacetime rows and the expected internal legs.
    pub fn try_new(components: DMatrix<f64>, internal_dim: usize) -> Result<Self, MetricError> {
        if components.nrows() != DIM || components.ncols() != internal_dim {
            return Err(MetricError::CrossTermShape {
                expected_rows: DIM,
                expected_cols: internal_dim,
                found_rows: components.nrows(),
                found_cols: components.ncols(),
            });
        }
        Ok(Self { components })
    }

    /// Number of internal gauge legs.
    pub fn internal_dimension(&self) -> usize {
        self.components.ncols()
    }

    /// Accesses A_μ^{(a)}.
    pub fn component(&self, mu: usize, a: usize) -> f64 {
        self.components[(mu, a)]
    }

    /// Matrix representation of the gauge potential.
    pub fn components(&self) -> &DMatrix<f64> {
        &self.components
    }
}

/// Constant warp factor e^{2A} applied to the spacetime block.
#[derive(Clone, Copy, Debug, PartialEq)]
pub struct WarpFactor {
    scale: f64,
    learnable: bool,
}

impl WarpFactor {
    /// Builds a warp factor from its multiplier e^{2A}. The input must be strictly positive.
    pub fn from_multiplier(scale: f64) -> Result<Self, MetricError> {
        if scale <= 0.0 {
            return Err(MetricError::InvalidWarpFactor);
        }
        Ok(Self {
            scale,
            learnable: false,
        })
    }

    /// Builds a warp factor from the exponent A so that the multiplier is exp(2A).
    pub fn from_exponent(exponent: f64) -> Result<Self, MetricError> {
        let scale = (2.0 * exponent).exp();
        Self::from_multiplier(scale)
    }

    /// Returns the multiplicative scale applied to the spacetime metric.
    pub fn scale(&self) -> f64 {
        self.scale
    }

    /// Returns whether gradient-based optimisation should treat the warp as a parameter.
    pub fn is_learnable(&self) -> bool {
        self.learnable
    }

    /// Marks the warp factor as learnable (or not).
    pub fn with_learnable(mut self, learnable: bool) -> Self {
        self.learnable = learnable;
        self
    }
}

/// Combined metric on the product manifold M × Z.
#[derive(Clone, Debug, PartialEq)]
pub struct ProductMetric {
    base: LorentzianMetric,
    internal: InternalMetric,
    mixed: MixedBlock,
    warp: Option<WarpFactor>,
    block: DMatrix<f64>,
}

/// Flags describing which metric blocks participate in optimisation.
#[derive(Clone, Copy, Debug, Default, PartialEq, Eq)]
pub struct LearnableFlags {
    /// Whether the warp factor is learnable.
    pub warp: bool,
    /// Whether the mixed g_{μA} block is learnable.
    pub mixed: bool,
    /// Whether the internal h_{AB} block is learnable.
    pub internal: bool,
}

impl ProductMetric {
    /// Constructs the block metric according to
    ///
    /// g^IJ =
    /// ┌                 ┐
    /// │ e^{2A} g_{μν}   g_{μB} │
    /// │ g_{Aν}          h_{AB} │
    /// └                 ┘
    pub fn try_new(
        base: LorentzianMetric,
        internal: InternalMetric,
        mixed: Option<MixedBlock>,
        warp: Option<WarpFactor>,
    ) -> Result<Self, MetricError> {
        let internal_dim = internal.dimension();
        let mixed_block = match mixed {
            Some(block) => block,
            None => MixedBlock::zeros(DIM, internal_dim),
        };

        let mut block = DMatrix::zeros(DIM + internal_dim, DIM + internal_dim);
        let scale = warp.map_or(1.0, |factor| factor.scale());
        let base_components = base.components();
        for mu in 0..DIM {
            for nu in 0..DIM {
                block[(mu, nu)] = scale * base_components[(mu, nu)];
            }
        }

        let internal_components = internal.components();
        for a in 0..internal_dim {
            for b in 0..internal_dim {
                block[(DIM + a, DIM + b)] = internal_components[(a, b)];
            }
        }

        let mixed_components = mixed_block.components();
        for mu in 0..DIM {
            for a in 0..internal_dim {
                let value = mixed_components[(mu, a)];
                block[(mu, DIM + a)] = value;
                block[(DIM + a, mu)] = value;
            }
        }

        Ok(Self {
            base,
            internal,
            mixed: mixed_block,
            warp,
            block,
        })
    }

    /// Total dimension of the product manifold.
    pub fn total_dimension(&self) -> usize {
        DIM + self.internal.dimension()
    }

    /// Returns a reference to the Lorentzian spacetime metric.
    pub fn base(&self) -> &LorentzianMetric {
        &self.base
    }

    /// Returns a reference to the internal metric.
    pub fn internal(&self) -> &InternalMetric {
        &self.internal
    }

    /// Volume density contributed by the internal block.
    pub fn internal_volume_density(&self) -> f64 {
        self.internal.volume_density()
    }

    /// Returns the mixed block g_{μA}.
    pub fn mixed(&self) -> &MixedBlock {
        &self.mixed
    }

    /// Warp factor applied to the spacetime metric block.
    pub fn warp(&self) -> Option<WarpFactor> {
        self.warp
    }

    /// Returns learnable flags for each metric component.
    pub fn learnable_flags(&self) -> LearnableFlags {
        LearnableFlags {
            warp: self.warp.map(|warp| warp.is_learnable()).unwrap_or(false),
            mixed: self.mixed.is_learnable(),
            internal: self.internal.is_learnable(),
        }
    }

    /// Full block matrix representing g^IJ.
    pub fn block_matrix(&self) -> &DMatrix<f64> {
        &self.block
    }

    /// Returns the spacetime block after applying any warp factor.
    pub fn effective_base_metric(&self) -> Result<LorentzianMetric, MetricError> {
        let mut components = self.base.components().clone();
        if let Some(warp) = self.warp {
            components *= warp.scale();
        }
        LorentzianMetric::try_new(components)
    }

    /// Effective 4D Newton constant obtained after compactifying the internal space.
    pub fn effective_newton_constant(
        &self,
        constants: &PhysicalConstants,
        internal_volume: f64,
    ) -> f64 {
        assert!(internal_volume > 0.0, "internal volume must be positive");
        constants.gravitational_constant / internal_volume
    }
}

/// Full product geometry containing the manifolds and their block metric.
#[derive(Clone, Debug, PartialEq)]
pub struct ProductGeometry {
    spacetime: ZManifold,
    internal: InternalSpace,
    metric: ProductMetric,
}

impl ProductGeometry {
    /// Builds a new product geometry from its constituents.
    pub fn new(spacetime: ZManifold, internal: InternalSpace, metric: ProductMetric) -> Self {
        Self {
            spacetime,
            internal,
            metric,
        }
    }

    /// Returns the spacetime manifold M.
    pub fn spacetime(&self) -> &ZManifold {
        &self.spacetime
    }

    /// Returns the internal manifold Z.
    pub fn internal(&self) -> &InternalSpace {
        &self.internal
    }

    /// Returns the block metric on M × Z.
    pub fn metric(&self) -> &ProductMetric {
        &self.metric
    }

    /// Volume density induced by the internal block.
    pub fn internal_volume_density(&self) -> f64 {
        self.metric.internal_volume_density()
    }

    /// Combined dimensionality of the product manifold.
    pub fn total_dimension(&self) -> usize {
        self.metric.total_dimension()
    }
}

/// Result of projecting the product geometry onto an effective four-dimensional theory.
#[derive(Clone, Debug, PartialEq)]
pub struct DimensionalReduction {
    effective_metric: LorentzianMetric,
    gauge_field: GaugeField,
    scalar_moduli: InternalMetric,
    effective_newton_constant: f64,
}

impl DimensionalReduction {
    /// Builds the dimensional reduction summary for a given product geometry.
    pub fn project(
        geometry: &ProductGeometry,
        constants: &PhysicalConstants,
        internal_volume: f64,
    ) -> Result<Self, MetricError> {
        let effective_metric = geometry.metric().effective_base_metric()?;
        let internal_dim = geometry.internal().dimension();
        let gauge_potential =
            GaugeField::try_new(geometry.metric().mixed().components().clone(), internal_dim)?;
        let scalar_moduli = geometry.metric().internal().clone();
        let effective_newton_constant = geometry
            .metric()
            .effective_newton_constant(constants, internal_volume);

        Ok(Self {
            effective_metric,
            gauge_field: gauge_potential,
            scalar_moduli,
            effective_newton_constant,
        })
    }

    /// Effective four-dimensional metric after applying the warp factor.
    pub fn effective_metric(&self) -> &LorentzianMetric {
        &self.effective_metric
    }

    /// Mixed gauge potential inherited from the g_{μA} block.
    pub fn gauge_field(&self) -> &GaugeField {
        &self.gauge_field
    }

    /// Returns a specific component of the gauge potential.
    pub fn gauge_component(&self, mu: usize, a: usize) -> f64 {
        self.gauge_field.component(mu, a)
    }

    /// Internal scalar moduli derived from the h_{AB} block.
    pub fn scalar_moduli(&self) -> &InternalMetric {
        &self.scalar_moduli
    }

    /// Returns a specific component of the scalar moduli matrix.
    pub fn modulus_component(&self, a: usize, b: usize) -> f64 {
        self.scalar_moduli.components()[(a, b)]
    }

    /// Effective Newton constant after compactification.
    pub fn effective_newton_constant(&self) -> f64 {
        self.effective_newton_constant
    }
}

/// Symmetric energy-momentum tensor living on the full product manifold.
#[derive(Clone, Debug, PartialEq)]
pub struct ExtendedStressEnergy {
    components: DMatrix<f64>,
}

impl ExtendedStressEnergy {
    /// Validates symmetry and dimensionality of the block tensor.
    pub fn try_new(components: DMatrix<f64>, tolerance: f64) -> Result<Self, MetricError> {
        if components.nrows() != components.ncols() {
            return Err(MetricError::NonSquare {
                rows: components.nrows(),
                cols: components.ncols(),
            });
        }

        for i in 0..components.nrows() {
            for j in 0..components.ncols() {
                if (components[(i, j)] - components[(j, i)]).abs() > tolerance {
                    return Err(MetricError::NonSymmetric(tolerance));
                }
            }
        }

        Ok(Self { components })
    }

    /// Builds an empty (vacuum) tensor with the requested dimension.
    pub fn zeros(dimension: usize) -> Self {
        Self {
            components: DMatrix::zeros(dimension, dimension),
        }
    }

    /// Returns the full tensor components.
    pub fn components(&self) -> &DMatrix<f64> {
        &self.components
    }
}

/// Einstein field equation on the product manifold.
#[derive(Clone, Debug, PartialEq)]
pub struct ZRelativityFieldEquation {
    lhs: DMatrix<f64>,
    prefactor: f64,
}

impl ZRelativityFieldEquation {
    /// Creates a new field equation bundle given the left-hand side and coupling prefactor.
    pub fn new(lhs: DMatrix<f64>, prefactor: f64) -> Self {
        Self { lhs, prefactor }
    }

    /// Returns `G^I_J + Λ g^I_J` embedded in block form.
    pub fn lhs(&self) -> &DMatrix<f64> {
        &self.lhs
    }

    /// Coupling prefactor multiplying the stress-energy tensor.
    pub fn prefactor(&self) -> f64 {
        self.prefactor
    }

    /// Computes the residual against an extended energy-momentum tensor.
    pub fn residual(&self, stress_energy: &ExtendedStressEnergy) -> DMatrix<f64> {
        let mut residual = self.lhs.clone();
        let mut scaled = stress_energy.components().clone();
        scaled.scale_mut(self.prefactor);
        residual -= scaled;
        residual
    }
}

/// Tensor bundle exposing every numerical component required by ML pipelines.
#[derive(Clone, Debug)]
pub struct ZRelativityTensorBundle {
    /// Full block metric on M × Z.
    pub block_metric: Tensor,
    /// Effective four-dimensional metric incorporating any warp factor.
    pub effective_metric: Tensor,
    /// Gauge potential inherited from the mixed block.
    pub gauge_field: Tensor,
    /// Scalar moduli derived from the internal metric.
    pub scalar_moduli: Tensor,
    /// Embedded Einstein equations expressed on the product manifold.
    pub field_equation: Tensor,
    /// Optional warp factor provided as a scalar tensor when present.
    pub warp: Option<Tensor>,
    /// Internal volume density \(\sqrt{\det h}\).
    pub internal_volume_density: f32,
    /// Coupling prefactor for stress-energy comparisons.
    pub field_prefactor: f32,
}

/// Fully assembled Z-space relativity model including dimensional reduction data.
#[derive(Clone, Debug, PartialEq)]
pub struct ZRelativityModel {
    /// Product geometry describing the M × Z manifold.
    pub geometry: ProductGeometry,
    /// Four-dimensional GR model living on the spacetime factor.
    pub base_model: GeneralRelativityModel,
    /// Dimensional reduction summary (effective metric, gauge fields, moduli).
    pub reduction: DimensionalReduction,
    /// Embedded field equation on the full product manifold.
    pub field_equations: ZRelativityFieldEquation,
}

impl ZRelativityModel {
    /// Builds the Z-space relativity model from its constituents.
    pub fn assemble(
        geometry: ProductGeometry,
        base_model: GeneralRelativityModel,
        constants: PhysicalConstants,
        internal_volume: f64,
        cosmological_constant: f64,
    ) -> Result<Self, MetricError> {
        let reduction = DimensionalReduction::project(&geometry, &constants, internal_volume)?;
        let total_dim = geometry.metric().block_matrix().nrows();
        let internal_dim = geometry.internal().dimension();
        let mut lhs = DMatrix::zeros(total_dim, total_dim);

        let effective_metric = reduction.effective_metric();
        let g_eff = effective_metric.components();
        for mu in 0..DIM {
            for nu in 0..DIM {
                lhs[(mu, nu)] =
                    base_model.einstein.component(mu, nu) + cosmological_constant * g_eff[(mu, nu)];
            }
        }

        let internal_components = geometry.metric().internal().components();
        for a in 0..internal_dim {
            for b in 0..internal_dim {
                lhs[(DIM + a, DIM + b)] = cosmological_constant * internal_components[(a, b)];
            }
        }

        let mixed_components = geometry.metric().mixed().components();
        for mu in 0..DIM {
            for a in 0..internal_dim {
                let value = cosmological_constant * mixed_components[(mu, a)];
                lhs[(mu, DIM + a)] = value;
                lhs[(DIM + a, mu)] = value;
            }
        }

        let prefactor =
            8.0 * PI * reduction.effective_newton_constant() / constants.speed_of_light.powi(4);
        let field_equations = ZRelativityFieldEquation::new(lhs, prefactor);

        Ok(Self {
            geometry,
            base_model,
            reduction,
            field_equations,
        })
    }

    /// Exposes the block metric as a SpiralTorch tensor for downstream processing.
    pub fn as_tensor(&self) -> PureResult<Tensor> {
        dmatrix_to_tensor(self.geometry.metric().block_matrix())
    }

    /// Converts the block metric to a managed DLPack tensor.
    pub fn to_dlpack(&self) -> PureResult<*mut DLManagedTensor> {
        self.as_tensor()?.to_dlpack()
    }

    /// Tensor view over the gauge field inherited from the mixed block.
    pub fn gauge_tensor(&self) -> PureResult<Tensor> {
        dmatrix_to_tensor(self.reduction.gauge_field().components())
    }

    /// Tensor view over the scalar moduli induced by the internal metric.
    pub fn scalar_moduli_tensor(&self) -> PureResult<Tensor> {
        dmatrix_to_tensor(self.reduction.scalar_moduli().components())
    }

    /// Tensor view over the effective four-dimensional metric after warping.
    pub fn effective_metric_tensor(&self) -> PureResult<Tensor> {
        matrix4_to_tensor(self.reduction.effective_metric().components())
    }

    /// Tensor view over the embedded field equations.
    pub fn field_equation_tensor(&self) -> PureResult<Tensor> {
        dmatrix_to_tensor(self.field_equations.lhs())
    }

    /// Collects every tensor representation alongside compactification scalars.
    pub fn tensor_bundle(&self) -> PureResult<ZRelativityTensorBundle> {
        let warp_tensor = match self.geometry.metric().warp() {
            Some(warp) => Some(scalar_to_tensor(warp.scale())?),
            None => None,
        };

        Ok(ZRelativityTensorBundle {
            block_metric: self.as_tensor()?,
            effective_metric: self.effective_metric_tensor()?,
            gauge_field: self.gauge_tensor()?,
            scalar_moduli: self.scalar_moduli_tensor()?,
            field_equation: self.field_equation_tensor()?,
            warp: warp_tensor,
            internal_volume_density: self.geometry.internal_volume_density() as f32,
            field_prefactor: self.field_equations.prefactor() as f32,
        })
    }

    /// Returns the learnable flags propagated from the metric construction.
    pub fn learnable_flags(&self) -> LearnableFlags {
        self.geometry.metric().learnable_flags()
    }
}

/// First derivatives of the metric tensor (∂_ρ g_{μν}).
#[derive(Clone, Debug, PartialEq)]
pub struct MetricDerivatives {
    partials: [[[f64; DIM]; DIM]; DIM],
}

impl MetricDerivatives {
    /// Creates a zero derivative field.
    pub fn zero() -> Self {
        Self {
            partials: [[[0.0; DIM]; DIM]; DIM],
        }
    }

    /// Builds the structure from a closure `f(ρ, μ, ν)`.
    pub fn from_fn<F>(mut f: F) -> Self
    where
        F: FnMut(usize, usize, usize) -> f64,
    {
        let mut partials = [[[0.0; DIM]; DIM]; DIM];
        for rho in 0..DIM {
            for mu in 0..DIM {
                for nu in 0..DIM {
                    partials[rho][mu][nu] = f(rho, mu, nu);
                }
            }
        }
        Self { partials }
    }

    /// Returns ∂_ρ g_{μν}.
    pub fn partial(&self, rho: usize, mu: usize, nu: usize) -> f64 {
        self.partials[rho][mu][nu]
    }
}

/// Second derivatives of the metric tensor (∂_λ∂_ρ g_{μν}).
#[derive(Clone, Debug, PartialEq)]
pub struct MetricSecondDerivatives {
    partials: [[[[f64; DIM]; DIM]; DIM]; DIM],
}

impl MetricSecondDerivatives {
    /// Zero second-derivative field.
    pub fn zero() -> Self {
        Self {
            partials: [[[[0.0; DIM]; DIM]; DIM]; DIM],
        }
    }

    /// Builds from a closure `f(λ, ρ, μ, ν)`.
    pub fn from_fn<F>(mut f: F) -> Self
    where
        F: FnMut(usize, usize, usize, usize) -> f64,
    {
        let mut partials = [[[[0.0; DIM]; DIM]; DIM]; DIM];
        for lambda in 0..DIM {
            for rho in 0..DIM {
                for mu in 0..DIM {
                    for nu in 0..DIM {
                        partials[lambda][rho][mu][nu] = f(lambda, rho, mu, nu);
                    }
                }
            }
        }
        Self { partials }
    }

    /// Returns ∂_λ∂_ρ g_{μν}.
    pub fn partial(&self, lambda: usize, rho: usize, mu: usize, nu: usize) -> f64 {
        self.partials[lambda][rho][mu][nu]
    }
}

type Offset = [i8; DIM];

fn sample_metric<F>(
    cache: &mut HashMap<Offset, Matrix4<f64>>,
    metric_fn: &mut F,
    point: [f64; DIM],
    offset: Offset,
    step: f64,
) -> Matrix4<f64>
where
    F: FnMut(&[f64; DIM]) -> Matrix4<f64>,
{
    if let Some(value) = cache.get(&offset) {
        return value.clone();
    }

    let mut coords = point;
    for dim in 0..DIM {
        coords[dim] += (offset[dim] as f64) * step;
    }

    let matrix = metric_fn(&coords);
    cache.insert(offset, matrix.clone());
    matrix
}

/// Approximates metric derivatives via second-order central finite differences.
pub fn finite_difference_metric_data<F>(
    mut metric_fn: F,
    point: [f64; DIM],
    step: f64,
) -> Result<(LorentzianMetric, MetricDerivatives, MetricSecondDerivatives), MetricError>
where
    F: FnMut(&[f64; DIM]) -> Matrix4<f64>,
{
    assert!(step > 0.0, "finite difference step must be positive");

    let base = metric_fn(&point);
    let metric = LorentzianMetric::try_new(base.clone())?;

    let mut cache: HashMap<Offset, Matrix4<f64>> = HashMap::new();
    cache.insert([0_i8; DIM], base);

    let mut first = [[[0.0; DIM]; DIM]; DIM];
    for rho in 0..DIM {
        let mut plus = [0_i8; DIM];
        plus[rho] = 1;
        let g_plus = sample_metric(&mut cache, &mut metric_fn, point, plus, step);

        let mut minus = [0_i8; DIM];
        minus[rho] = -1;
        let g_minus = sample_metric(&mut cache, &mut metric_fn, point, minus, step);

        for mu in 0..DIM {
            for nu in 0..DIM {
                first[rho][mu][nu] = (g_plus[(mu, nu)] - g_minus[(mu, nu)]) / (2.0 * step);
            }
        }
    }

    let base_matrix = metric.components().clone();
    let mut second = [[[[0.0; DIM]; DIM]; DIM]; DIM];
    for lambda in 0..DIM {
        for rho in 0..DIM {
            if lambda == rho {
                let mut plus = [0_i8; DIM];
                plus[lambda] = 1;
                let g_plus = sample_metric(&mut cache, &mut metric_fn, point, plus, step);

                let mut minus = [0_i8; DIM];
                minus[lambda] = -1;
                let g_minus = sample_metric(&mut cache, &mut metric_fn, point, minus, step);

                for mu in 0..DIM {
                    for nu in 0..DIM {
                        second[lambda][rho][mu][nu] =
                            (g_plus[(mu, nu)] - 2.0 * base_matrix[(mu, nu)] + g_minus[(mu, nu)])
                                / (step * step);
                    }
                }
            } else {
                let mut pp = [0_i8; DIM];
                pp[lambda] = 1;
                pp[rho] = 1;
                let g_pp = sample_metric(&mut cache, &mut metric_fn, point, pp, step);

                let mut pm = [0_i8; DIM];
                pm[lambda] = 1;
                pm[rho] = -1;
                let g_pm = sample_metric(&mut cache, &mut metric_fn, point, pm, step);

                let mut mp = [0_i8; DIM];
                mp[lambda] = -1;
                mp[rho] = 1;
                let g_mp = sample_metric(&mut cache, &mut metric_fn, point, mp, step);

                let mut mm = [0_i8; DIM];
                mm[lambda] = -1;
                mm[rho] = -1;
                let g_mm = sample_metric(&mut cache, &mut metric_fn, point, mm, step);

                for mu in 0..DIM {
                    for nu in 0..DIM {
                        second[lambda][rho][mu][nu] =
                            (g_pp[(mu, nu)] - g_pm[(mu, nu)] - g_mp[(mu, nu)] + g_mm[(mu, nu)])
                                / (4.0 * step * step);
                    }
                }
            }
        }
    }

    Ok((
        metric,
        MetricDerivatives { partials: first },
        MetricSecondDerivatives { partials: second },
    ))
}

/// Christoffel symbols Γ^ρ_{μν} of the Levi-Civita connection.
#[derive(Clone, Debug, PartialEq)]
pub struct LeviCivitaConnection {
    coefficients: [[[f64; DIM]; DIM]; DIM],
}

impl LeviCivitaConnection {
    /// Builds the unique torsion-free, metric-compatible connection.
    pub fn from_metric(metric: &LorentzianMetric, derivatives: &MetricDerivatives) -> Self {
        let mut coefficients = [[[0.0; DIM]; DIM]; DIM];
        let g_inv = metric.inverse();

        for rho in 0..DIM {
            for mu in 0..DIM {
                for nu in 0..DIM {
                    let mut sum = 0.0;
                    for sigma in 0..DIM {
                        let term = derivatives.partial(mu, nu, sigma)
                            + derivatives.partial(nu, mu, sigma)
                            - derivatives.partial(sigma, mu, nu);
                        sum += g_inv[(rho, sigma)] * term;
                    }
                    coefficients[rho][mu][nu] = 0.5 * sum;
                }
            }
        }

        Self { coefficients }
    }

    /// Returns Γ^ρ_{μν}.
    pub fn coefficient(&self, rho: usize, mu: usize, nu: usize) -> f64 {
        self.coefficients[rho][mu][nu]
    }

    /// Immutable access to the raw tensor.
    pub fn coefficients(&self) -> &[[[f64; DIM]; DIM]; DIM] {
        &self.coefficients
    }
}

/// Directional derivatives ∂_λ Γ^ρ_{μν}.
#[derive(Clone, Debug, PartialEq)]
pub struct ConnectionDerivatives {
    partials: [[[[f64; DIM]; DIM]; DIM]; DIM],
}

impl ConnectionDerivatives {
    /// Computes ∂_λ Γ^ρ_{μν} from metric derivatives up to second order.
    pub fn from_metric(
        metric: &LorentzianMetric,
        first: &MetricDerivatives,
        second: &MetricSecondDerivatives,
    ) -> Self {
        let mut partials = [[[[0.0; DIM]; DIM]; DIM]; DIM];
        let g_inv = metric.inverse();

        for lambda in 0..DIM {
            // ∂_λ g^{ρσ} = - g^{ρα} g^{σβ} ∂_λ g_{αβ}
            let mut d_inverse = [[0.0; DIM]; DIM];
            for rho in 0..DIM {
                for sigma in 0..DIM {
                    let mut sum = 0.0;
                    for alpha in 0..DIM {
                        for beta in 0..DIM {
                            sum -= g_inv[(rho, alpha)]
                                * g_inv[(sigma, beta)]
                                * first.partial(lambda, alpha, beta);
                        }
                    }
                    d_inverse[rho][sigma] = sum;
                }
            }

            for rho in 0..DIM {
                for mu in 0..DIM {
                    for nu in 0..DIM {
                        let mut sum = 0.0;
                        for sigma in 0..DIM {
                            let first_sym = first.partial(mu, nu, sigma)
                                + first.partial(nu, mu, sigma)
                                - first.partial(sigma, mu, nu);
                            let second_sym = second.partial(lambda, mu, nu, sigma)
                                + second.partial(lambda, nu, mu, sigma)
                                - second.partial(lambda, sigma, mu, nu);
                            sum += d_inverse[rho][sigma] * first_sym
                                + g_inv[(rho, sigma)] * second_sym;
                        }
                        partials[lambda][rho][mu][nu] = 0.5 * sum;
                    }
                }
            }
        }

        Self { partials }
    }

    /// Returns ∂_λ Γ^ρ_{μν}.
    pub fn partial(&self, lambda: usize, rho: usize, mu: usize, nu: usize) -> f64 {
        self.partials[lambda][rho][mu][nu]
    }
}

/// Riemann curvature tensor R^σ_{ μ ν ρ }.
#[derive(Clone, Debug, PartialEq)]
pub struct RiemannTensor {
    components: [[[[f64; DIM]; DIM]; DIM]; DIM],
}

impl RiemannTensor {
    /// Builds the tensor from the Levi-Civita connection.
    pub fn from_connection(
        connection: &LeviCivitaConnection,
        derivatives: &ConnectionDerivatives,
    ) -> Self {
        let mut components = [[[[0.0; DIM]; DIM]; DIM]; DIM];
        let gamma = connection.coefficients();

        for sigma in 0..DIM {
            for mu in 0..DIM {
                for nu in 0..DIM {
                    for rho in 0..DIM {
                        let mut value = derivatives.partial(nu, sigma, mu, rho)
                            - derivatives.partial(rho, sigma, mu, nu);
                        for lambda in 0..DIM {
                            value += gamma[sigma][lambda][nu] * gamma[lambda][mu][rho]
                                - gamma[sigma][lambda][rho] * gamma[lambda][mu][nu];
                        }
                        components[sigma][mu][nu][rho] = value;
                    }
                }
            }
        }

        Self { components }
    }

    #[cfg(test)]
    pub(crate) fn from_components(components: [[[[f64; DIM]; DIM]; DIM]; DIM]) -> Self {
        Self { components }
    }

    /// Returns R^σ_{ μ ν ρ }.
    pub fn component(&self, sigma: usize, mu: usize, nu: usize, rho: usize) -> f64 {
        self.components[sigma][mu][nu][rho]
    }

    /// Immutable access to the raw tensor.
    pub fn components(&self) -> &[[[[f64; DIM]; DIM]; DIM]; DIM] {
        &self.components
    }
}
/// Ricci tensor R_{μν} obtained by contracting the Riemann tensor.
#[derive(Clone, Debug, PartialEq)]
pub struct RicciTensor {
    components: [[f64; DIM]; DIM],
}

impl RicciTensor {
    /// Contracts R^σ_{ μ σ ν }.
    pub fn from_riemann(riemann: &RiemannTensor) -> Self {
        let mut components = [[0.0; DIM]; DIM];
        for mu in 0..DIM {
            for nu in 0..DIM {
                let mut sum = 0.0;
                for sigma in 0..DIM {
                    sum += riemann.component(sigma, mu, sigma, nu);
                }
                components[mu][nu] = sum;
            }
        }
        Self { components }
    }

    /// Returns R_{μν}.
    pub fn component(&self, mu: usize, nu: usize) -> f64 {
        self.components[mu][nu]
    }

    /// Immutable access to the raw matrix.
    pub fn components(&self) -> &[[f64; DIM]; DIM] {
        &self.components
    }

    /// Computes the scalar curvature R = g^{μν} R_{μν}.
    pub fn scalar_curvature(&self, metric: &LorentzianMetric) -> f64 {
        let mut scalar = 0.0;
        let g_inv = metric.inverse();
        for mu in 0..DIM {
            for nu in 0..DIM {
                scalar += g_inv[(mu, nu)] * self.components[mu][nu];
            }
        }
        scalar
    }

    /// Computes R_{μν} R^{μν} for diagnostics.
    pub fn contracted_square(&self, metric: &LorentzianMetric) -> f64 {
        let mut raised = [[0.0; DIM]; DIM];
        let g_inv = metric.inverse();
        for mu in 0..DIM {
            for nu in 0..DIM {
                let mut sum = 0.0;
                for alpha in 0..DIM {
                    sum += g_inv[(mu, alpha)] * self.components[alpha][nu];
                }
                raised[mu][nu] = sum;
            }
        }

        let mut contraction = 0.0;
        for mu in 0..DIM {
            for nu in 0..DIM {
                contraction += self.components[mu][nu] * raised[mu][nu];
            }
        }
        contraction
    }
}

/// Einstein tensor G_{μν} = R_{μν} - ½ R g_{μν}.
#[derive(Clone, Debug, PartialEq)]
pub struct EinsteinTensor {
    components: [[f64; DIM]; DIM],
}

impl EinsteinTensor {
    /// Builds the tensor from Ricci data and the metric.
    pub fn from_ricci(
        ricci: &RicciTensor,
        scalar_curvature: f64,
        metric: &LorentzianMetric,
    ) -> Self {
        let mut components = [[0.0; DIM]; DIM];
        let g = metric.components();
        for mu in 0..DIM {
            for nu in 0..DIM {
                components[mu][nu] = ricci.component(mu, nu) - 0.5 * scalar_curvature * g[(mu, nu)];
            }
        }
        Self { components }
    }

    /// Returns G_{μν}.
    pub fn component(&self, mu: usize, nu: usize) -> f64 {
        self.components[mu][nu]
    }

    /// Immutable access to the components.
    pub fn components(&self) -> &[[f64; DIM]; DIM] {
        &self.components
    }
}

/// Energy-momentum tensor T_{μν}.
#[derive(Clone, Debug, PartialEq)]
pub struct EnergyMomentumTensor {
    components: [[f64; DIM]; DIM],
}

impl EnergyMomentumTensor {
    /// Constructs a symmetric energy-momentum tensor.
    pub fn try_new(components: [[f64; DIM]; DIM], tolerance: f64) -> Result<Self, MetricError> {
        for mu in 0..DIM {
            for nu in 0..DIM {
                if (components[mu][nu] - components[nu][mu]).abs() > tolerance {
                    return Err(MetricError::NonSymmetric(tolerance));
                }
            }
        }
        Ok(Self { components })
    }

    /// Zero energy-momentum tensor (vacuum solution).
    pub fn zero() -> Self {
        Self {
            components: [[0.0; DIM]; DIM],
        }
    }

    /// Returns T_{μν}.
    pub fn component(&self, mu: usize, nu: usize) -> f64 {
        self.components[mu][nu]
    }

    /// Immutable access to the components.
    pub fn components(&self) -> &[[f64; DIM]; DIM] {
        &self.components
    }
}

/// Physical constants required by the Einstein field equation.
#[derive(Clone, Copy, Debug, PartialEq)]
pub struct PhysicalConstants {
    /// Gravitational constant G.
    pub gravitational_constant: f64,
    /// Speed of light c.
    pub speed_of_light: f64,
}

impl PhysicalConstants {
    /// Creates a new set of constants.
    pub fn new(gravitational_constant: f64, speed_of_light: f64) -> Self {
        Self {
            gravitational_constant,
            speed_of_light,
        }
    }

    /// Prefactor 8πG/c⁴ multiplying the energy-momentum tensor.
    pub fn einstein_prefactor(&self) -> f64 {
        8.0 * PI * self.gravitational_constant / self.speed_of_light.powi(4)
    }
}

/// Left-hand side of the Einstein field equation.
#[derive(Clone, Debug, PartialEq)]
pub struct FieldEquation {
    lhs: [[f64; DIM]; DIM],
}

impl FieldEquation {
    /// Builds `G_{μν} + Λ g_{μν}` for a given cosmological constant Λ.
    pub fn vacuum(
        einstein: &EinsteinTensor,
        cosmological_constant: f64,
        metric: &LorentzianMetric,
    ) -> Self {
        let mut lhs = [[0.0; DIM]; DIM];
        let g = metric.components();
        for mu in 0..DIM {
            for nu in 0..DIM {
                lhs[mu][nu] = einstein.component(mu, nu) + cosmological_constant * g[(mu, nu)];
            }
        }
        Self { lhs }
    }

    /// Residual `G_{μν} + Λ g_{μν} - 8πG/(c⁴) T_{μν}`.
    pub fn residual(
        &self,
        energy_momentum: &EnergyMomentumTensor,
        constants: &PhysicalConstants,
    ) -> [[f64; DIM]; DIM] {
        let prefactor = constants.einstein_prefactor();
        let mut residual = [[0.0; DIM]; DIM];
        for mu in 0..DIM {
            for nu in 0..DIM {
                residual[mu][nu] = self.lhs[mu][nu] - prefactor * energy_momentum.component(mu, nu);
            }
        }
        residual
    }
}

/// Coordinate ansatz capturing Z-space symmetries.
#[derive(Clone, Debug, PartialEq, Eq)]
pub enum SymmetryAnsatz {
    /// Static, spherically symmetric configuration (Schwarzschild-like).
    StaticSpherical,
    /// Homogeneous and isotropic configuration (FRW-like).
    HomogeneousIsotropic,
    /// Custom ansatz described via free-form text.
    Custom(String),
}

impl SymmetryAnsatz {
    /// Human-readable description.
    pub fn description(&self) -> &str {
        match self {
            SymmetryAnsatz::StaticSpherical => "Static, spherically symmetric metric ansatz",
            SymmetryAnsatz::HomogeneousIsotropic => "Homogeneous and isotropic cosmological ansatz",
            SymmetryAnsatz::Custom(description) => description.as_str(),
        }
    }

    /// Returns a seed metric consistent with the ansatz (using unit parameters).
    pub fn seed_metric(&self) -> Matrix4<f64> {
        match self {
            SymmetryAnsatz::StaticSpherical => Matrix4::new(
                -1.0, 0.0, 0.0, 0.0, 0.0, 1.0, 0.0, 0.0, 0.0, 0.0, 1.0, 0.0, 0.0, 0.0, 0.0, 1.0,
            ),
            SymmetryAnsatz::HomogeneousIsotropic => Matrix4::new(
                -1.0, 0.0, 0.0, 0.0, 0.0, 1.0, 0.0, 0.0, 0.0, 0.0, 1.0, 0.0, 0.0, 0.0, 0.0, 1.0,
            ),
            SymmetryAnsatz::Custom(_) => Matrix4::identity(),
        }
    }
}
/// Topological class of the manifold.
#[derive(Clone, Debug, PartialEq, Eq)]
pub enum Topology {
    /// Simply connected ℝ⁴.
    R4,
    /// Product space ℝ³ × S¹.
    R3xS1,
    /// Custom topology with textual description.
    Custom(String),
}

impl fmt::Display for Topology {
    fn fmt(&self, f: &mut fmt::Formatter<'_>) -> fmt::Result {
        match self {
            Topology::R4 => write!(f, "ℝ^4"),
            Topology::R3xS1 => write!(f, "ℝ^3 × S^1"),
            Topology::Custom(description) => write!(f, "{description}"),
        }
    }
}

/// Boundary condition kind applied during solution.
#[derive(Clone, Debug, PartialEq, Eq)]
pub enum BoundaryConditionKind {
    /// Asymptotic flatness at spatial infinity.
    AsymptoticallyFlat,
    /// Regularity at a selected radius or hypersurface.
    Regularity,
    /// Periodic boundary (useful for compactified directions).
    Periodic,
    /// Custom constraint described textually.
    Custom(String),
}

impl BoundaryConditionKind {
    /// Human-readable description.
    pub fn description(&self) -> &str {
        match self {
            BoundaryConditionKind::AsymptoticallyFlat => "Asymptotically flat",
            BoundaryConditionKind::Regularity => "Regularity condition",
            BoundaryConditionKind::Periodic => "Periodic boundary",
            BoundaryConditionKind::Custom(description) => description.as_str(),
        }
    }
}

/// Boundary condition specification.
#[derive(Clone, Debug, PartialEq, Eq)]
pub struct BoundaryCondition {
    /// Kind of boundary condition enforced.
    pub kind: BoundaryConditionKind,
    /// Optional location or hypersurface label.
    pub location: Option<String>,
    /// Additional notes describing the constraint.
    pub notes: Option<String>,
}

impl BoundaryCondition {
    /// Creates a new boundary condition.
    pub fn new<K: Into<BoundaryConditionKind>>(kind: K) -> Self {
        Self {
            kind: kind.into(),
            location: None,
            notes: None,
        }
    }

    /// Adds a location descriptor.
    pub fn with_location<S: Into<String>>(mut self, location: S) -> Self {
        self.location = Some(location.into());
        self
    }

    /// Adds descriptive notes.
    pub fn with_notes<S: Into<String>>(mut self, notes: S) -> Self {
        self.notes = Some(notes.into());
        self
    }
}

impl From<String> for BoundaryConditionKind {
    fn from(value: String) -> Self {
        BoundaryConditionKind::Custom(value)
    }
}

impl<'a> From<&'a str> for BoundaryConditionKind {
    fn from(value: &'a str) -> Self {
        BoundaryConditionKind::Custom(value.to_owned())
    }
}

/// Curvature diagnostics (Kretschmann invariant, etc.).
#[derive(Clone, Debug, PartialEq)]
pub struct CurvatureDiagnostics {
    /// Scalar curvature R.
    pub scalar_curvature: f64,
    /// Ricci contraction R_{μν} R^{μν}.
    pub ricci_square: f64,
    /// Kretschmann invariant R_{μνρσ} R^{μνρσ}.
    pub kretschmann: f64,
<<<<<<< HEAD
=======
    /// Quadratic Weyl invariant C_{μνρσ} C^{μνρσ}.
    pub weyl_square: f64,
    /// Pseudoscalar Weyl invariant C_{μνρσ} (⋆C)^{μνρσ}.
    pub weyl_dual_contraction: f64,
>>>>>>> ab09090f
    /// Weyl self-dual channel squared norm ½(C·C + C·⋆C).
    pub weyl_self_dual_squared: f64,
    /// Weyl anti-self-dual channel squared norm ½(C·C − C·⋆C).
    pub weyl_anti_self_dual_squared: f64,
<<<<<<< HEAD
    /// Weyl tensor represented on the self-dual bivector basis.
    pub weyl_self_dual_matrix: [[Complex64; 3]; 3],
    /// Weyl tensor represented on the anti-self-dual bivector basis.
    pub weyl_anti_self_dual_matrix: [[Complex64; 3]; 3],
    /// Complex Weyl invariant \(I = \tfrac{1}{2} \mathrm{tr}(C^2)\).
    pub weyl_self_dual_invariant_i: Complex64,
    /// Complex Weyl invariant \(J = -\tfrac{1}{6} \mathrm{tr}(C^3)\).
    pub weyl_self_dual_invariant_j: Complex64,
    /// Algebraic discriminant \(\Delta = I^3 - 27 J^2\) diagnosing Petrov degeneracy.
    pub weyl_self_dual_discriminant: Complex64,
    /// Eigenvalues of the self-dual Weyl matrix on the bivector basis.
    pub weyl_self_dual_eigenvalues: [Complex64; 3],
=======
>>>>>>> ab09090f
}

impl CurvatureDiagnostics {
    /// Computes invariants from the supplied curvature tensors.
    pub fn from_fields(
        riemann: &RiemannTensor,
        metric: &LorentzianMetric,
        ricci: &RicciTensor,
        scalar_curvature: f64,
    ) -> Self {
        let g = metric.components();
        let g_inv = metric.inverse();

        // Lower the first index of Riemann: R_{μνρσ} = g_{μα} R^α_{νρσ}.
        let mut riemann_lower = [[[[0.0; DIM]; DIM]; DIM]; DIM];
        for mu in 0..DIM {
            for nu in 0..DIM {
                for rho in 0..DIM {
                    for sigma in 0..DIM {
                        let mut sum = 0.0;
                        for alpha in 0..DIM {
                            sum += g[(mu, alpha)] * riemann.component(alpha, nu, rho, sigma);
                        }
                        riemann_lower[mu][nu][rho][sigma] = sum;
                    }
                }
            }
        }

        // Raise all indices to compute R^{μνρσ}.
        let mut riemann_all_up = [[[[0.0; DIM]; DIM]; DIM]; DIM];
        for mu in 0..DIM {
            for nu in 0..DIM {
                for rho in 0..DIM {
                    for sigma in 0..DIM {
                        let mut sum = 0.0;
                        for alpha in 0..DIM {
                            for beta in 0..DIM {
                                for gamma in 0..DIM {
                                    for delta in 0..DIM {
                                        sum += g_inv[(mu, alpha)]
                                            * g_inv[(nu, beta)]
                                            * g_inv[(rho, gamma)]
                                            * g_inv[(sigma, delta)]
                                            * riemann_lower[alpha][beta][gamma][delta];
                                    }
                                }
                            }
                        }
                        riemann_all_up[mu][nu][rho][sigma] = sum;
                    }
                }
            }
        }

        // Construct the Weyl tensor with all indices lowered.
        let mut weyl_lower = [[[[0.0; DIM]; DIM]; DIM]; DIM];
        for mu in 0..DIM {
            for nu in 0..DIM {
                for rho in 0..DIM {
                    for sigma in 0..DIM {
                        let term = riemann_lower[mu][nu][rho][sigma];
                        let trace_adjustment = 0.5
                            * (g[(mu, rho)] * ricci.component(nu, sigma)
                                - g[(mu, sigma)] * ricci.component(nu, rho)
                                - g[(nu, rho)] * ricci.component(mu, sigma)
                                + g[(nu, sigma)] * ricci.component(mu, rho));
                        let scalar_adjustment = (scalar_curvature / 6.0)
                            * (g[(mu, rho)] * g[(nu, sigma)] - g[(mu, sigma)] * g[(nu, rho)]);
                        weyl_lower[mu][nu][rho][sigma] =
                            term - trace_adjustment + scalar_adjustment;
                    }
                }
            }
        }

        // Raise indices to obtain C^{μνρσ}.
        let mut weyl_all_up = [[[[0.0; DIM]; DIM]; DIM]; DIM];
        for mu in 0..DIM {
            for nu in 0..DIM {
                for rho in 0..DIM {
                    for sigma in 0..DIM {
                        let mut sum = 0.0;
                        for alpha in 0..DIM {
                            for beta in 0..DIM {
                                for gamma in 0..DIM {
                                    for delta in 0..DIM {
                                        sum += g_inv[(mu, alpha)]
                                            * g_inv[(nu, beta)]
                                            * g_inv[(rho, gamma)]
                                            * g_inv[(sigma, delta)]
                                            * weyl_lower[alpha][beta][gamma][delta];
                                    }
                                }
                            }
                        }
                        weyl_all_up[mu][nu][rho][sigma] = sum;
                    }
                }
            }
        }

        let mut kretschmann = 0.0;
        for mu in 0..DIM {
            for nu in 0..DIM {
                for rho in 0..DIM {
                    for sigma in 0..DIM {
                        kretschmann +=
                            riemann_lower[mu][nu][rho][sigma] * riemann_all_up[mu][nu][rho][sigma];
                    }
                }
            }
        }

<<<<<<< HEAD
        let det = metric.determinant();
        let volume = det.abs().sqrt();
=======
        let volume = metric
            .volume_element()
            .unwrap_or_else(|| metric.determinant().abs().sqrt());
>>>>>>> ab09090f

        let mut epsilon_lower = [[[[0.0; DIM]; DIM]; DIM]; DIM];
        for mu in 0..DIM {
            for nu in 0..DIM {
                for rho in 0..DIM {
                    for sigma in 0..DIM {
                        epsilon_lower[mu][nu][rho][sigma] =
                            volume * levi_civita_symbol([mu, nu, rho, sigma]);
                    }
                }
            }
        }

        let mut epsilon_last_pair_raised = [[[[0.0; DIM]; DIM]; DIM]; DIM];
        for rho in 0..DIM {
            for sigma in 0..DIM {
                for alpha in 0..DIM {
                    for beta in 0..DIM {
                        let mut sum = 0.0;
                        for gamma in 0..DIM {
                            for delta in 0..DIM {
                                sum += epsilon_lower[rho][sigma][gamma][delta]
                                    * g_inv[(gamma, alpha)]
                                    * g_inv[(delta, beta)];
                            }
                        }
                        epsilon_last_pair_raised[rho][sigma][alpha][beta] = sum;
                    }
                }
            }
        }

        let mut weyl_dual_lower = [[[[0.0; DIM]; DIM]; DIM]; DIM];
        for mu in 0..DIM {
            for nu in 0..DIM {
                for rho in 0..DIM {
                    for sigma in 0..DIM {
                        let mut sum = 0.0;
                        for alpha in 0..DIM {
                            for beta in 0..DIM {
                                sum += epsilon_last_pair_raised[rho][sigma][alpha][beta]
                                    * weyl_lower[mu][nu][alpha][beta];
                            }
                        }
                        weyl_dual_lower[mu][nu][rho][sigma] = 0.5 * sum;
                    }
                }
            }
        }

        let mut weyl_squared = 0.0;
        let mut dual_contract = 0.0;
        for mu in 0..DIM {
            for nu in 0..DIM {
                for rho in 0..DIM {
                    for sigma in 0..DIM {
                        weyl_squared +=
                            weyl_lower[mu][nu][rho][sigma] * weyl_all_up[mu][nu][rho][sigma];
                        dual_contract +=
                            weyl_dual_lower[mu][nu][rho][sigma] * weyl_all_up[mu][nu][rho][sigma];
                    }
                }
            }
        }

        let weyl_self_dual_squared = 0.5 * (weyl_squared + dual_contract);
        let weyl_anti_self_dual_squared = 0.5 * (weyl_squared - dual_contract);
<<<<<<< HEAD

        let mut weyl_bivector = [[0.0; 6]; 6];
        for (a, &(mu, nu)) in BIVECTOR_BASIS.iter().enumerate() {
            for (b, &(rho, sigma)) in BIVECTOR_BASIS.iter().enumerate() {
                weyl_bivector[a][b] = 0.5 * weyl_lower[mu][nu][rho][sigma];
            }
        }

        let mut weyl_bivector_complex = [[Complex64::new(0.0, 0.0); 6]; 6];
        for row in 0..6 {
            for col in 0..6 {
                weyl_bivector_complex[row][col] = Complex64::new(weyl_bivector[row][col], 0.0);
            }
        }

        let inv_sqrt_two = FRAC_1_SQRT_2;
        let i = Complex64::new(0.0, 1.0);

        let mut projector_plus = [[Complex64::new(0.0, 0.0); 3]; 6];
        projector_plus[0][0] = Complex64::new(inv_sqrt_two, 0.0);
        projector_plus[5][0] = i * inv_sqrt_two;
        projector_plus[1][1] = Complex64::new(inv_sqrt_two, 0.0);
        projector_plus[4][1] = -i * inv_sqrt_two;
        projector_plus[2][2] = Complex64::new(inv_sqrt_two, 0.0);
        projector_plus[3][2] = i * inv_sqrt_two;

        let mut projector_minus = [[Complex64::new(0.0, 0.0); 3]; 6];
        projector_minus[0][0] = Complex64::new(inv_sqrt_two, 0.0);
        projector_minus[5][0] = -i * inv_sqrt_two;
        projector_minus[1][1] = Complex64::new(inv_sqrt_two, 0.0);
        projector_minus[4][1] = i * inv_sqrt_two;
        projector_minus[2][2] = Complex64::new(inv_sqrt_two, 0.0);
        projector_minus[3][2] = -i * inv_sqrt_two;

        let mut temp_plus = [[Complex64::new(0.0, 0.0); 3]; 6];
        let mut temp_minus = [[Complex64::new(0.0, 0.0); 3]; 6];
        for row in 0..6 {
            for col in 0..3 {
                let mut sum_plus = Complex64::new(0.0, 0.0);
                let mut sum_minus = Complex64::new(0.0, 0.0);
                for k in 0..6 {
                    sum_plus += weyl_bivector_complex[row][k] * projector_plus[k][col];
                    sum_minus += weyl_bivector_complex[row][k] * projector_minus[k][col];
                }
                temp_plus[row][col] = sum_plus;
                temp_minus[row][col] = sum_minus;
            }
        }

        let mut weyl_self_dual_matrix = [[Complex64::new(0.0, 0.0); 3]; 3];
        let mut weyl_anti_self_dual_matrix = [[Complex64::new(0.0, 0.0); 3]; 3];
        for row in 0..3 {
            for col in 0..3 {
                let mut sum_plus = Complex64::new(0.0, 0.0);
                let mut sum_minus = Complex64::new(0.0, 0.0);
                for k in 0..6 {
                    sum_plus += projector_plus[k][row].conj() * temp_plus[k][col];
                    sum_minus += projector_minus[k][row].conj() * temp_minus[k][col];
                }
                weyl_self_dual_matrix[row][col] = sum_plus;
                weyl_anti_self_dual_matrix[row][col] = sum_minus;
            }
        }

        for row in 0..3 {
            for col in row + 1..3 {
                let sym_plus =
                    0.5 * (weyl_self_dual_matrix[row][col] + weyl_self_dual_matrix[col][row]);
                let sym_minus = 0.5
                    * (weyl_anti_self_dual_matrix[row][col] + weyl_anti_self_dual_matrix[col][row]);
                weyl_self_dual_matrix[row][col] = sym_plus;
                weyl_self_dual_matrix[col][row] = sym_plus;
                weyl_anti_self_dual_matrix[row][col] = sym_minus;
                weyl_anti_self_dual_matrix[col][row] = sym_minus;
            }
        }

        let weyl_self_dual_matrix_mat =
            Matrix3::from_fn(|row, col| weyl_self_dual_matrix[row][col]);
        let weyl_self_dual_square = weyl_self_dual_matrix_mat * weyl_self_dual_matrix_mat;
        let weyl_self_dual_invariant_i = Complex64::new(0.5, 0.0) * weyl_self_dual_square.trace();
        let weyl_self_dual_cube = weyl_self_dual_square * weyl_self_dual_matrix_mat;
        let weyl_self_dual_invariant_j =
            Complex64::new(-1.0 / 6.0, 0.0) * weyl_self_dual_cube.trace();
        let weyl_self_dual_discriminant = weyl_self_dual_invariant_i
            * weyl_self_dual_invariant_i
            * weyl_self_dual_invariant_i
            - Complex64::new(27.0, 0.0) * weyl_self_dual_invariant_j * weyl_self_dual_invariant_j;
        let eigenvalues_vec = weyl_self_dual_matrix_mat
            .eigenvalues()
            .unwrap_or_else(|| Vector3::repeat(Complex64::new(0.0, 0.0)));
        let mut weyl_self_dual_eigenvalues = [Complex64::new(0.0, 0.0); 3];
        for index in 0..3 {
            weyl_self_dual_eigenvalues[index] = eigenvalues_vec[index];
        }
        weyl_self_dual_eigenvalues.sort_by(|lhs, rhs| {
            lhs.re
                .partial_cmp(&rhs.re)
                .unwrap_or(Ordering::Equal)
                .then_with(|| lhs.im.partial_cmp(&rhs.im).unwrap_or(Ordering::Equal))
        });

=======
>>>>>>> ab09090f
        let ricci_square = ricci.contracted_square(metric);

        Self {
            scalar_curvature,
            ricci_square,
            kretschmann,
<<<<<<< HEAD
            weyl_self_dual_squared,
            weyl_anti_self_dual_squared,
            weyl_self_dual_matrix,
            weyl_anti_self_dual_matrix,
            weyl_self_dual_invariant_i,
            weyl_self_dual_invariant_j,
            weyl_self_dual_discriminant,
            weyl_self_dual_eigenvalues,
=======
            weyl_square: weyl_squared,
            weyl_dual_contraction: dual_contract,
            weyl_self_dual_squared,
            weyl_anti_self_dual_squared,
>>>>>>> ab09090f
        }
    }
}

/// Bundle describing the GR configuration on Z-space.
#[derive(Clone, Debug, PartialEq)]
pub struct GeneralRelativityModel {
    /// Underlying manifold description.
    pub manifold: ZManifold,
    /// Metric tensor.
    pub metric: LorentzianMetric,
    /// Levi-Civita connection.
    pub connection: LeviCivitaConnection,
    /// Riemann curvature.
    pub riemann: RiemannTensor,
    /// Ricci tensor.
    pub ricci: RicciTensor,
    /// Einstein tensor.
    pub einstein: EinsteinTensor,
    /// Curvature diagnostics.
    pub diagnostics: CurvatureDiagnostics,
    /// Coordinate ansatz employed.
    pub symmetry: SymmetryAnsatz,
    /// Topology of the manifold.
    pub topology: Topology,
    /// Boundary conditions enforced when solving the field equations.
    pub boundary_conditions: Vec<BoundaryCondition>,
}

impl GeneralRelativityModel {
    /// Creates a new model from metric derivatives and matter-independent data.
    #[allow(clippy::too_many_arguments)]
    pub fn new(
        manifold: ZManifold,
        metric: LorentzianMetric,
        first: MetricDerivatives,
        second: MetricSecondDerivatives,
        symmetry: SymmetryAnsatz,
        topology: Topology,
        boundary_conditions: Vec<BoundaryCondition>,
    ) -> Self {
        let connection = LeviCivitaConnection::from_metric(&metric, &first);
        let connection_derivatives = ConnectionDerivatives::from_metric(&metric, &first, &second);
        let riemann = RiemannTensor::from_connection(&connection, &connection_derivatives);
        let ricci = RicciTensor::from_riemann(&riemann);
        let scalar = ricci.scalar_curvature(&metric);
        let einstein = EinsteinTensor::from_ricci(&ricci, scalar, &metric);
        let diagnostics = CurvatureDiagnostics::from_fields(&riemann, &metric, &ricci, scalar);

        Self {
            manifold,
            metric,
            connection,
            riemann,
            ricci,
            einstein,
            diagnostics,
            symmetry,
            topology,
            boundary_conditions,
        }
    }
}

#[cfg(test)]
mod tests {
    use super::*;
    use approx::assert_relative_eq;
    use nalgebra::{DMatrix, DVector, Matrix4, Vector4};
    use num_complex::Complex64;

    fn assign_riemann_component(
        tensor: &mut [[[[f64; DIM]; DIM]; DIM]; DIM],
        mu: usize,
        nu: usize,
        rho: usize,
        sigma: usize,
        value: f64,
    ) {
        tensor[mu][nu][rho][sigma] = value;
        tensor[nu][mu][rho][sigma] = -value;
        tensor[mu][nu][sigma][rho] = -value;
        tensor[nu][mu][sigma][rho] = value;
        tensor[rho][sigma][mu][nu] = value;
        tensor[sigma][rho][mu][nu] = -value;
        tensor[rho][sigma][nu][mu] = -value;
        tensor[sigma][rho][nu][mu] = value;
    }

    #[test]
    fn lorentzian_metric_supports_scaling() {
        let base = Matrix4::from_diagonal(&Vector4::new(-1.0, 1.0, 1.0, 1.0));
        let scaled = LorentzianMetric::try_scaled(base.clone(), 3.0).unwrap();
        assert_relative_eq!(scaled.components()[(0, 0)], -3.0, epsilon = 1e-12);
        assert_relative_eq!(scaled.components()[(2, 2)], 3.0, epsilon = 1e-12);

        let metric = LorentzianMetric::try_new(base).unwrap();
        let doubled = metric.scaled(2.0).unwrap();
        assert_relative_eq!(doubled.components()[(1, 1)], 2.0, epsilon = 1e-12);
    }

    #[test]
    fn internal_metric_volume_density_matches_determinant() {
        let diag = DVector::from_vec(vec![1.0, 4.0, 9.0]);
        let matrix = DMatrix::from_diagonal(&diag);
        let internal = InternalMetric::try_new(matrix).unwrap();
        let expected = (1.0_f64 * 4.0 * 9.0).sqrt();
        assert_relative_eq!(internal.volume_density(), expected, epsilon = 1e-12);
    }

    #[test]
    fn minkowski_vacuum_is_flat() {
        let (metric, first, second) = finite_difference_metric_data(
            |_: &[f64; DIM]| Matrix4::from_diagonal(&Vector4::new(-1.0, 1.0, 1.0, 1.0)),
            [0.0; DIM],
            1e-3,
        )
        .unwrap();
        let connection = LeviCivitaConnection::from_metric(&metric, &first);
        for rho in 0..DIM {
            for mu in 0..DIM {
                for nu in 0..DIM {
                    assert_relative_eq!(connection.coefficient(rho, mu, nu), 0.0, epsilon = 1e-12);
                }
            }
        }

        let connection_derivatives = ConnectionDerivatives::from_metric(&metric, &first, &second);
        for lambda in 0..DIM {
            for rho in 0..DIM {
                for mu in 0..DIM {
                    for nu in 0..DIM {
                        assert_relative_eq!(
                            connection_derivatives.partial(lambda, rho, mu, nu),
                            0.0,
                            epsilon = 1e-12
                        );
                    }
                }
            }
        }

        let riemann = RiemannTensor::from_connection(&connection, &connection_derivatives);
        for sigma in 0..DIM {
            for mu in 0..DIM {
                for nu in 0..DIM {
                    for rho in 0..DIM {
                        assert_relative_eq!(
                            riemann.component(sigma, mu, nu, rho),
                            0.0,
                            epsilon = 1e-12
                        );
                    }
                }
            }
        }

        let ricci = RicciTensor::from_riemann(&riemann);
        for mu in 0..DIM {
            for nu in 0..DIM {
                assert_relative_eq!(ricci.component(mu, nu), 0.0, epsilon = 1e-12);
            }
        }

        let scalar = ricci.scalar_curvature(&metric);
        assert_relative_eq!(scalar, 0.0, epsilon = 1e-12);

        let einstein = EinsteinTensor::from_ricci(&ricci, scalar, &metric);
        for mu in 0..DIM {
            for nu in 0..DIM {
                assert_relative_eq!(einstein.component(mu, nu), 0.0, epsilon = 1e-12);
            }
        }

        let diagnostics = CurvatureDiagnostics::from_fields(&riemann, &metric, &ricci, scalar);
        assert_relative_eq!(diagnostics.kretschmann, 0.0, epsilon = 1e-12);
        assert_relative_eq!(diagnostics.ricci_square, 0.0, epsilon = 1e-12);
        assert_relative_eq!(diagnostics.scalar_curvature, 0.0, epsilon = 1e-12);
<<<<<<< HEAD
=======
        assert_relative_eq!(diagnostics.weyl_square, 0.0, epsilon = 1e-12);
        assert_relative_eq!(diagnostics.weyl_dual_contraction, 0.0, epsilon = 1e-12);
>>>>>>> ab09090f
        assert_relative_eq!(diagnostics.weyl_self_dual_squared, 0.0, epsilon = 1e-12);
        assert_relative_eq!(
            diagnostics.weyl_anti_self_dual_squared,
            0.0,
            epsilon = 1e-12
        );

        let field_equation = FieldEquation::vacuum(&einstein, 0.0, &metric);
        let constants = PhysicalConstants::new(6.67430e-11, 299_792_458.0);
        let residual = field_equation.residual(&EnergyMomentumTensor::zero(), &constants);
        for mu in 0..DIM {
            for nu in 0..DIM {
                assert_relative_eq!(residual[mu][nu], 0.0, epsilon = 1e-12);
            }
        }
    }

    #[test]
    fn self_dual_decomposition_matches_electric_mode() {
        let metric =
            LorentzianMetric::try_new(Matrix4::from_diagonal(&Vector4::new(-1.0, 1.0, 1.0, 1.0)))
                .unwrap();

        let expected = [2.0, -1.0, -1.0];
        let mut bivector_operator = [[0.0; 6]; 6];
        for index in 0..6 {
            bivector_operator[index][index] = expected[index % 3];
        }

        let mut weyl_lower = [[[[0.0; DIM]; DIM]; DIM]; DIM];
        for (a, &(mu, nu)) in BIVECTOR_BASIS.iter().enumerate() {
            for (b, &(rho, sigma)) in BIVECTOR_BASIS.iter().enumerate() {
                let value = 2.0 * bivector_operator[a][b];
                weyl_lower[mu][nu][rho][sigma] = value;
                weyl_lower[nu][mu][rho][sigma] = -value;
                weyl_lower[mu][nu][sigma][rho] = -value;
                weyl_lower[nu][mu][sigma][rho] = value;
                weyl_lower[rho][sigma][mu][nu] = value;
                weyl_lower[sigma][rho][mu][nu] = -value;
                weyl_lower[rho][sigma][nu][mu] = -value;
                weyl_lower[sigma][rho][nu][mu] = value;
            }
        }

        let inverse = metric.inverse();
        let mut components = [[[[0.0; DIM]; DIM]; DIM]; DIM];
        for sigma in 0..DIM {
            for mu in 0..DIM {
                for nu in 0..DIM {
                    for rho in 0..DIM {
                        let mut sum = 0.0;
                        for alpha in 0..DIM {
                            sum += inverse[(sigma, alpha)] * weyl_lower[alpha][mu][nu][rho];
                        }
                        components[sigma][mu][nu][rho] = sum;
                    }
                }
            }
        }

        let riemann = RiemannTensor { components };
        let ricci = RicciTensor {
            components: [[0.0; DIM]; DIM],
        };
        let scalar = 0.0;

        let diagnostics = CurvatureDiagnostics::from_fields(&riemann, &metric, &ricci, scalar);

        for row in 0..3 {
            for col in 0..3 {
                let self_diff = diagnostics.weyl_self_dual_matrix[row][col]
                    - diagnostics.weyl_self_dual_matrix[col][row];
                assert!(self_diff.norm() <= 1e-12);
                let anti_diff = diagnostics.weyl_anti_self_dual_matrix[row][col]
                    - diagnostics.weyl_anti_self_dual_matrix[col][row];
                assert!(anti_diff.norm() <= 1e-12);
            }
        }

        let mut self_dual_norm = 0.0;
        let mut anti_self_dual_norm = 0.0;
        for row in 0..3 {
            for col in 0..3 {
                let self_entry = diagnostics.weyl_self_dual_matrix[row][col];
                let anti_entry = diagnostics.weyl_anti_self_dual_matrix[row][col];
                self_dual_norm += (self_entry.conj() * self_entry).re;
                anti_self_dual_norm += (anti_entry.conj() * anti_entry).re;
            }
        }

        assert_relative_eq!(
            diagnostics.weyl_self_dual_squared,
            64.0 * self_dual_norm,
            epsilon = 1e-12
        );
        assert_relative_eq!(
            diagnostics.weyl_anti_self_dual_squared,
            64.0 * anti_self_dual_norm,
            epsilon = 1e-12
        );

        let expected_i = Complex64::new(0.75, 0.0);
        let expected_j = Complex64::new(0.125, 0.0);
        assert!((diagnostics.weyl_self_dual_invariant_i - expected_i).norm() <= 1e-12);
        assert!((diagnostics.weyl_self_dual_invariant_j - expected_j).norm() <= 1e-12);
        assert!(diagnostics.weyl_self_dual_discriminant.norm() <= 1e-12);

        let mut eigenvalues = diagnostics.weyl_self_dual_eigenvalues;
        eigenvalues.sort_by(|lhs, rhs| {
            lhs.re
                .partial_cmp(&rhs.re)
                .unwrap_or(Ordering::Equal)
                .then_with(|| lhs.im.partial_cmp(&rhs.im).unwrap_or(Ordering::Equal))
        });
        let expected_eigenvalues = [
            Complex64::new(-1.0, 0.0),
            Complex64::new(0.5, 0.0),
            Complex64::new(0.5, 0.0),
        ];
        for (value, expected) in eigenvalues.iter().zip(expected_eigenvalues.iter()) {
            assert!((*value - *expected).norm() <= 1e-12);
        }
    }

    #[test]
    fn topology_and_boundary_metadata_round_trip() {
        let mut manifold = ZManifold::canonical();
        manifold.add_patch(CoordinatePatch::new("polar cap", ["t", "r", "θ", "φ"]));

        let boundary = BoundaryCondition::new(BoundaryConditionKind::AsymptoticallyFlat)
            .with_location("r → ∞")
            .with_notes("Demand Minkowski fall-off");

        assert_eq!(manifold.dimension(), 4);
        assert_eq!(manifold.patches.len(), 2);
        assert_eq!(boundary.kind.description(), "Asymptotically flat");
        assert_eq!(boundary.location.as_deref(), Some("r → ∞"));
        assert_eq!(boundary.notes.as_deref(), Some("Demand Minkowski fall-off"));

        let symmetry = SymmetryAnsatz::StaticSpherical;
        assert_eq!(
            symmetry.description(),
            "Static, spherically symmetric metric ansatz"
        );
        let seed = symmetry.seed_metric();
        assert_relative_eq!(seed[(0, 0)], -1.0);
        assert_relative_eq!(seed[(1, 1)], 1.0);

        let topo = Topology::R3xS1;
        assert_eq!(topo.to_string(), "ℝ^3 × S^1");
    }

    #[test]
    fn weyl_self_dual_invariants_match_manual_split() {
        let metric =
            LorentzianMetric::try_new(Matrix4::from_diagonal(&Vector4::new(-1.0, 1.0, 1.0, 1.0)))
                .unwrap();

        let mut riemann_lower = [[[[0.0; DIM]; DIM]; DIM]; DIM];
        let pairs = [(0, 1), (0, 2), (0, 3), (1, 2), (1, 3), (2, 3)];
        let values = [
            0.125, -0.375, 0.25, -0.5, 0.625, -0.875, 1.0, -1.125, 1.25, -1.375, 1.5,
            -1.625, 1.75, -1.875, 2.0, -2.125, 2.25, -2.375, 2.5, -2.625, 2.75,
        ];
        let mut idx = 0;
        for (i, &(mu, nu)) in pairs.iter().enumerate() {
            for &(rho, sigma) in pairs.iter().skip(i) {
                assign_riemann_component(&mut riemann_lower, mu, nu, rho, sigma, values[idx]);
                idx += 1;
            }
        }

        let g_inv = metric.inverse();
        let mut riemann_components = [[[[0.0; DIM]; DIM]; DIM]; DIM];
        for sigma in 0..DIM {
            for mu in 0..DIM {
                for nu in 0..DIM {
                    for rho in 0..DIM {
                        let mut sum = 0.0;
                        for alpha in 0..DIM {
                            sum += g_inv[(sigma, alpha)] * riemann_lower[alpha][mu][nu][rho];
                        }
                        riemann_components[sigma][mu][nu][rho] = sum;
                    }
                }
            }
        }

        let riemann = RiemannTensor::from_components(riemann_components);
        let ricci = RicciTensor::from_riemann(&riemann);
        let scalar = ricci.scalar_curvature(&metric);
        let diagnostics = CurvatureDiagnostics::from_fields(&riemann, &metric, &ricci, scalar);

        let g = metric.components();
        let mut riemann_lower_manual = [[[[0.0; DIM]; DIM]; DIM]; DIM];
        for mu in 0..DIM {
            for nu in 0..DIM {
                for rho in 0..DIM {
                    for sigma in 0..DIM {
                        let mut sum = 0.0;
                        for alpha in 0..DIM {
                            sum += g[(mu, alpha)] * riemann.component(alpha, nu, rho, sigma);
                        }
                        riemann_lower_manual[mu][nu][rho][sigma] = sum;
                    }
                }
            }
        }

        let mut weyl_lower = [[[[0.0; DIM]; DIM]; DIM]; DIM];
        for mu in 0..DIM {
            for nu in 0..DIM {
                for rho in 0..DIM {
                    for sigma in 0..DIM {
                        let term = riemann_lower_manual[mu][nu][rho][sigma];
                        let trace_adjustment = 0.5
                            * (g[(mu, rho)] * ricci.component(nu, sigma)
                                - g[(mu, sigma)] * ricci.component(nu, rho)
                                - g[(nu, rho)] * ricci.component(mu, sigma)
                                + g[(nu, sigma)] * ricci.component(mu, rho));
                        let scalar_adjustment = (scalar / 6.0)
                            * (g[(mu, rho)] * g[(nu, sigma)] - g[(mu, sigma)] * g[(nu, rho)]);
                        weyl_lower[mu][nu][rho][sigma] =
                            term - trace_adjustment + scalar_adjustment;
                    }
                }
            }
        }

        let mut weyl_all_up = [[[[0.0; DIM]; DIM]; DIM]; DIM];
        for mu in 0..DIM {
            for nu in 0..DIM {
                for rho in 0..DIM {
                    for sigma in 0..DIM {
                        let mut sum = 0.0;
                        for alpha in 0..DIM {
                            for beta in 0..DIM {
                                for gamma in 0..DIM {
                                    for delta in 0..DIM {
                                        sum += g_inv[(mu, alpha)]
                                            * g_inv[(nu, beta)]
                                            * g_inv[(rho, gamma)]
                                            * g_inv[(sigma, delta)]
                                            * weyl_lower[alpha][beta][gamma][delta];
                                    }
                                }
                            }
                        }
                        weyl_all_up[mu][nu][rho][sigma] = sum;
                    }
                }
            }
        }

        let volume = metric
            .volume_element()
            .unwrap_or_else(|| metric.determinant().abs().sqrt());
        let mut epsilon_lower = [[[[0.0; DIM]; DIM]; DIM]; DIM];
        for mu in 0..DIM {
            for nu in 0..DIM {
                for rho in 0..DIM {
                    for sigma in 0..DIM {
                        epsilon_lower[mu][nu][rho][sigma] =
                            volume * levi_civita_symbol([mu, nu, rho, sigma]);
                    }
                }
            }
        }

        let mut epsilon_mixed = [[[[0.0; DIM]; DIM]; DIM]; DIM];
        for mu in 0..DIM {
            for nu in 0..DIM {
                for alpha in 0..DIM {
                    for beta in 0..DIM {
                        let mut sum = 0.0;
                        for rho in 0..DIM {
                            for sigma in 0..DIM {
                                sum += epsilon_lower[mu][nu][rho][sigma]
                                    * g_inv[(rho, alpha)]
                                    * g_inv[(sigma, beta)];
                            }
                        }
                        epsilon_mixed[mu][nu][alpha][beta] = sum;
                    }
                }
            }
        }

        let mut weyl_dual_lower = [[[[0.0; DIM]; DIM]; DIM]; DIM];
        for mu in 0..DIM {
            for nu in 0..DIM {
                for rho in 0..DIM {
                    for sigma in 0..DIM {
                        let mut sum = 0.0;
                        for alpha in 0..DIM {
                            for beta in 0..DIM {
                                sum += epsilon_mixed[mu][nu][alpha][beta]
                                    * weyl_lower[alpha][beta][rho][sigma];
                            }
                        }
                        weyl_dual_lower[mu][nu][rho][sigma] = 0.5 * sum;
                    }
                }
            }
        }

        let mut weyl_squared = 0.0;
        let mut dual_contract = 0.0;
        for mu in 0..DIM {
            for nu in 0..DIM {
                for rho in 0..DIM {
                    for sigma in 0..DIM {
                        weyl_squared += weyl_lower[mu][nu][rho][sigma] * weyl_all_up[mu][nu][rho][sigma];
                        dual_contract +=
                            weyl_dual_lower[mu][nu][rho][sigma] * weyl_all_up[mu][nu][rho][sigma];
                    }
                }
            }
        }

        let manual_self = 0.5 * (weyl_squared + dual_contract);
        let manual_anti = 0.5 * (weyl_squared - dual_contract);

        assert_relative_eq!(diagnostics.weyl_self_dual_squared, manual_self, epsilon = 1e-9);
        assert_relative_eq!(
            diagnostics.weyl_anti_self_dual_squared,
            manual_anti,
            epsilon = 1e-9
        );
    }

    #[test]
    fn product_metric_composes_blocks() {
        let base =
            LorentzianMetric::try_new(Matrix4::from_diagonal(&Vector4::new(-1.0, 1.0, 1.0, 1.0)))
                .unwrap();

        let internal =
            InternalMetric::try_new(DMatrix::from_row_slice(2, 2, &[1.0, 0.0, 0.0, 4.0])).unwrap();
        let mixed = MixedBlock::new(
            DMatrix::from_row_slice(
                DIM,
                internal.dimension(),
                &[0.0, 0.0, 0.5, 0.0, 0.0, -0.5, 0.0, 0.0],
            ),
            DIM,
            internal.dimension(),
        )
        .unwrap();
        let warp = WarpFactor::from_multiplier(4.0).unwrap();

        let geometry =
            ProductMetric::try_new(base.clone(), internal.clone(), Some(mixed), Some(warp))
                .unwrap();
        assert_eq!(geometry.total_dimension(), DIM + internal.dimension());
        assert_relative_eq!(
            geometry.internal_volume_density(),
            internal.volume_density(),
            epsilon = 1e-12
        );

        let block = geometry.block_matrix();
        assert_eq!(block.nrows(), DIM + internal.dimension());
        assert_eq!(block.ncols(), DIM + internal.dimension());
        assert_relative_eq!(block[(0, 0)], -4.0, epsilon = 1e-12);
        assert_relative_eq!(block[(4, 4)], 1.0, epsilon = 1e-12);
        assert_relative_eq!(block[(5, 5)], 4.0, epsilon = 1e-12);
        assert_relative_eq!(block[(1, 4)], 0.5, epsilon = 1e-12);
        assert_relative_eq!(block[(4, 1)], 0.5, epsilon = 1e-12);
        assert_relative_eq!(block[(2, 5)], -0.5, epsilon = 1e-12);
        assert_relative_eq!(block[(5, 2)], -0.5, epsilon = 1e-12);

        let constants = PhysicalConstants::new(6.67430e-11, 299_792_458.0);
        let volume = (2.0 * PI) * (4.0_f64.sqrt());
        let effective = geometry.effective_newton_constant(&constants, volume);
        assert_relative_eq!(
            effective,
            constants.gravitational_constant / volume,
            epsilon = 1e-16
        );

        let mixed_block = geometry.mixed();
        assert_relative_eq!(mixed_block.component(1, 0), 0.5, epsilon = 1e-12);
        assert_relative_eq!(mixed_block.component(2, 1), -0.5, epsilon = 1e-12);
        assert!(geometry.warp().is_some());
        assert_relative_eq!(geometry.warp().unwrap().scale(), 4.0, epsilon = 1e-12);

        let mut spacetime = ZManifold::canonical();
        spacetime.add_patch(CoordinatePatch::new("static patch", ["t", "r", "θ", "φ"]));
        let mut internal_space = InternalSpace::new(
            "compact Z",
            InternalPatch::new("torus chart", vec!["ψ", "χ"]),
        );
        internal_space.add_patch(InternalPatch::new("alt chart", vec!["u", "v"]));

        let product =
            ProductGeometry::new(spacetime.clone(), internal_space.clone(), geometry.clone());
        assert_eq!(product.total_dimension(), DIM + internal.dimension());
        assert_eq!(product.spacetime().patches.len(), spacetime.patches.len());
        assert_eq!(product.internal().dimension(), internal_space.dimension());
        assert_relative_eq!(
            product.internal_volume_density(),
            internal.volume_density(),
            epsilon = 1e-12
        );
        assert!(product.metric().warp().is_some());
    }

    #[test]
    fn zrelativity_model_projects_effective_theory() {
        let base_metric =
            LorentzianMetric::try_new(Matrix4::from_diagonal(&Vector4::new(-1.0, 1.0, 1.0, 1.0)))
                .unwrap();
        let spacetime = ZManifold::canonical();
        let base_model = GeneralRelativityModel::new(
            spacetime.clone(),
            base_metric.clone(),
            MetricDerivatives::zero(),
            MetricSecondDerivatives::zero(),
            SymmetryAnsatz::HomogeneousIsotropic,
            Topology::R4,
            vec![BoundaryCondition::new(
                BoundaryConditionKind::AsymptoticallyFlat,
            )],
        );

        let internal =
            InternalMetric::try_new(DMatrix::identity(2, 2)).expect("internal metric should build");
        let warp = WarpFactor::from_multiplier(3.0).unwrap();
        let product_metric =
            ProductMetric::try_new(base_metric.clone(), internal.clone(), None, Some(warp))
                .unwrap();

        let scaled_metric = base_metric.scaled(warp.scale()).unwrap();

        let internal_space =
            InternalSpace::new("compact Z", InternalPatch::new("torus", vec!["ψ", "χ"]));
        let geometry = ProductGeometry::new(spacetime, internal_space, product_metric.clone());

        let constants = PhysicalConstants::new(6.67430e-11, 299_792_458.0);
        let internal_volume = 2.0 * PI;
        let reduction =
            DimensionalReduction::project(&geometry, &constants, internal_volume).unwrap();
        assert_relative_eq!(
            reduction.effective_metric().components()[(0, 0)],
            -3.0,
            epsilon = 1e-12
        );
        assert_eq!(reduction.effective_metric(), &scaled_metric);
        assert_relative_eq!(
            reduction.effective_newton_constant(),
            constants.gravitational_constant / internal_volume,
            epsilon = 1e-16
        );
        assert_eq!(
            reduction.gauge_field().internal_dimension(),
            internal.dimension()
        );
        assert_relative_eq!(reduction.gauge_component(0, 0), 0.0, epsilon = 1e-12);
        assert_eq!(reduction.scalar_moduli().dimension(), internal.dimension());
        assert_relative_eq!(reduction.modulus_component(1, 1), 1.0, epsilon = 1e-12);

        let zr_model = ZRelativityModel::assemble(
            geometry.clone(),
            base_model.clone(),
            constants,
            internal_volume,
            0.0,
        )
        .unwrap();
        assert_eq!(
            zr_model.field_equations.lhs().nrows(),
            geometry.metric().block_matrix().nrows()
        );
        let residual = zr_model
            .field_equations
            .residual(&ExtendedStressEnergy::zeros(
                geometry.metric().block_matrix().nrows(),
            ));
        for value in residual.iter() {
            assert_relative_eq!(*value, 0.0, epsilon = 1e-12);
        }
    }

    #[test]
    fn learnable_flags_propagate_through_metric() {
        let base_metric =
            LorentzianMetric::try_new(Matrix4::from_diagonal(&Vector4::new(-1.0, 1.0, 1.0, 1.0)))
                .unwrap();
        let internal = InternalMetric::try_new(DMatrix::identity(2, 2))
            .unwrap()
            .with_learnable(true);
        let mixed = MixedBlock::new(
            DMatrix::from_row_slice(
                DIM,
                internal.dimension(),
                &[0.0, 0.1, -0.1, 0.0, 0.05, -0.05, 0.02, -0.02],
            ),
            DIM,
            internal.dimension(),
        )
        .unwrap()
        .with_learnable(true);
        let warp = WarpFactor::from_multiplier(1.5)
            .unwrap()
            .with_learnable(true);

        let metric = ProductMetric::try_new(
            base_metric,
            internal.clone(),
            Some(mixed.clone()),
            Some(warp),
        )
        .unwrap();
        let flags = metric.learnable_flags();
        assert!(flags.internal);
        assert!(flags.mixed);
        assert!(flags.warp);

        let frozen_metric = ProductMetric::try_new(
            LorentzianMetric::try_new(Matrix4::from_diagonal(&Vector4::new(-1.0, 1.0, 1.0, 1.0)))
                .unwrap(),
            internal.with_learnable(false),
            Some(mixed.with_learnable(false)),
            Some(WarpFactor::from_multiplier(2.0).unwrap()),
        )
        .unwrap();
        let frozen_flags = frozen_metric.learnable_flags();
        assert!(!frozen_flags.internal);
        assert!(!frozen_flags.mixed);
        assert!(!frozen_flags.warp);
    }

    #[test]
    fn zrelativity_tensor_bundle_exports_consistent_views() {
        let base_metric =
            LorentzianMetric::try_new(Matrix4::from_diagonal(&Vector4::new(-1.0, 1.0, 1.0, 1.0)))
                .unwrap();
        let spacetime = ZManifold::canonical();
        let base_model = GeneralRelativityModel::new(
            spacetime.clone(),
            base_metric.clone(),
            MetricDerivatives::zero(),
            MetricSecondDerivatives::zero(),
            SymmetryAnsatz::HomogeneousIsotropic,
            Topology::R4,
            vec![],
        );

        let internal =
            InternalMetric::try_new(DMatrix::from_row_slice(2, 2, &[2.0, 0.0, 0.0, 3.0]))
                .unwrap()
                .with_learnable(true);
        let mixed = MixedBlock::new(
            DMatrix::from_row_slice(
                DIM,
                internal.dimension(),
                &[0.0, 0.25, -0.25, 0.0, 0.1, -0.1, 0.05, -0.05],
            ),
            DIM,
            internal.dimension(),
        )
        .unwrap()
        .with_learnable(true);
        let warp = WarpFactor::from_multiplier(2.0)
            .unwrap()
            .with_learnable(true);

        let product_metric = ProductMetric::try_new(
            base_metric.clone(),
            internal.clone(),
            Some(mixed),
            Some(warp),
        )
        .unwrap();
        let internal_space =
            InternalSpace::new("compact Z", InternalPatch::new("torus", vec!["ψ", "χ"]));
        let geometry = ProductGeometry::new(spacetime, internal_space, product_metric);
        let constants = PhysicalConstants::new(6.67430e-11, 299_792_458.0);
        let internal_volume = 2.0 * PI;

        let zr_model = ZRelativityModel::assemble(
            geometry.clone(),
            base_model,
            constants,
            internal_volume,
            0.0,
        )
        .unwrap();

        let bundle = zr_model.tensor_bundle().unwrap();
        assert_eq!(
            bundle.block_metric.shape(),
            (geometry.total_dimension(), geometry.total_dimension())
        );
        assert_eq!(bundle.effective_metric.shape(), (DIM, DIM));
        assert_eq!(bundle.gauge_field.shape(), (DIM, internal.dimension()));
        assert_eq!(
            bundle.scalar_moduli.shape(),
            (internal.dimension(), internal.dimension())
        );
        assert_eq!(
            bundle.field_equation.shape(),
            (geometry.total_dimension(), geometry.total_dimension())
        );
        assert!(bundle.warp.is_some());
        assert_relative_eq!(bundle.warp.unwrap().data()[0], 2.0_f32, epsilon = 1e-6);
        assert!(bundle.internal_volume_density > 0.0);
        assert!(bundle.field_prefactor >= 0.0);
    }

    #[test]
    fn zrelativity_block_metric_exports_dlpack() {
        let base_metric =
            LorentzianMetric::try_new(Matrix4::from_diagonal(&Vector4::new(-1.0, 1.0, 1.0, 1.0)))
                .unwrap();
        let internal = InternalMetric::try_new(DMatrix::identity(1, 1)).unwrap();
        let product_metric =
            ProductMetric::try_new(base_metric.clone(), internal, None, None).unwrap();
        let spacetime = ZManifold::canonical();
        let internal_space = InternalSpace::new("compact", InternalPatch::new("χ", vec!["χ"]));
        let geometry = ProductGeometry::new(spacetime.clone(), internal_space, product_metric);
        let base_model = GeneralRelativityModel::new(
            spacetime,
            base_metric,
            MetricDerivatives::zero(),
            MetricSecondDerivatives::zero(),
            SymmetryAnsatz::StaticSpherical,
            Topology::R4,
            vec![],
        );
        let constants = PhysicalConstants::new(6.67430e-11, 299_792_458.0);
        let zr_model =
            ZRelativityModel::assemble(geometry, base_model, constants, 1.0, 0.0).unwrap();

        let managed = zr_model.to_dlpack().unwrap();
        let tensor = unsafe { Tensor::from_dlpack(managed).unwrap() };
        assert_eq!(tensor.shape(), (DIM + 1, DIM + 1));
    }
}<|MERGE_RESOLUTION|>--- conflicted
+++ resolved
@@ -1661,18 +1661,14 @@
     pub ricci_square: f64,
     /// Kretschmann invariant R_{μνρσ} R^{μνρσ}.
     pub kretschmann: f64,
-<<<<<<< HEAD
-=======
     /// Quadratic Weyl invariant C_{μνρσ} C^{μνρσ}.
     pub weyl_square: f64,
     /// Pseudoscalar Weyl invariant C_{μνρσ} (⋆C)^{μνρσ}.
     pub weyl_dual_contraction: f64,
->>>>>>> ab09090f
     /// Weyl self-dual channel squared norm ½(C·C + C·⋆C).
     pub weyl_self_dual_squared: f64,
     /// Weyl anti-self-dual channel squared norm ½(C·C − C·⋆C).
     pub weyl_anti_self_dual_squared: f64,
-<<<<<<< HEAD
     /// Weyl tensor represented on the self-dual bivector basis.
     pub weyl_self_dual_matrix: [[Complex64; 3]; 3],
     /// Weyl tensor represented on the anti-self-dual bivector basis.
@@ -1685,8 +1681,6 @@
     pub weyl_self_dual_discriminant: Complex64,
     /// Eigenvalues of the self-dual Weyl matrix on the bivector basis.
     pub weyl_self_dual_eigenvalues: [Complex64; 3],
-=======
->>>>>>> ab09090f
 }
 
 impl CurvatureDiagnostics {
@@ -1801,14 +1795,11 @@
             }
         }
 
-<<<<<<< HEAD
         let det = metric.determinant();
         let volume = det.abs().sqrt();
-=======
         let volume = metric
             .volume_element()
             .unwrap_or_else(|| metric.determinant().abs().sqrt());
->>>>>>> ab09090f
 
         let mut epsilon_lower = [[[[0.0; DIM]; DIM]; DIM]; DIM];
         for mu in 0..DIM {
@@ -1876,7 +1867,6 @@
 
         let weyl_self_dual_squared = 0.5 * (weyl_squared + dual_contract);
         let weyl_anti_self_dual_squared = 0.5 * (weyl_squared - dual_contract);
-<<<<<<< HEAD
 
         let mut weyl_bivector = [[0.0; 6]; 6];
         for (a, &(mu, nu)) in BIVECTOR_BASIS.iter().enumerate() {
@@ -1979,16 +1969,12 @@
                 .then_with(|| lhs.im.partial_cmp(&rhs.im).unwrap_or(Ordering::Equal))
         });
 
-=======
->>>>>>> ab09090f
         let ricci_square = ricci.contracted_square(metric);
 
         Self {
             scalar_curvature,
             ricci_square,
             kretschmann,
-<<<<<<< HEAD
-            weyl_self_dual_squared,
             weyl_anti_self_dual_squared,
             weyl_self_dual_matrix,
             weyl_anti_self_dual_matrix,
@@ -1996,12 +1982,10 @@
             weyl_self_dual_invariant_j,
             weyl_self_dual_discriminant,
             weyl_self_dual_eigenvalues,
-=======
             weyl_square: weyl_squared,
             weyl_dual_contraction: dual_contract,
             weyl_self_dual_squared,
             weyl_anti_self_dual_squared,
->>>>>>> ab09090f
         }
     }
 }
@@ -2180,11 +2164,8 @@
         assert_relative_eq!(diagnostics.kretschmann, 0.0, epsilon = 1e-12);
         assert_relative_eq!(diagnostics.ricci_square, 0.0, epsilon = 1e-12);
         assert_relative_eq!(diagnostics.scalar_curvature, 0.0, epsilon = 1e-12);
-<<<<<<< HEAD
-=======
         assert_relative_eq!(diagnostics.weyl_square, 0.0, epsilon = 1e-12);
         assert_relative_eq!(diagnostics.weyl_dual_contraction, 0.0, epsilon = 1e-12);
->>>>>>> ab09090f
         assert_relative_eq!(diagnostics.weyl_self_dual_squared, 0.0, epsilon = 1e-12);
         assert_relative_eq!(
             diagnostics.weyl_anti_self_dual_squared,
