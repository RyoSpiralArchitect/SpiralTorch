--- conflicted
+++ resolved
@@ -568,23 +568,14 @@
         assert!(data.mu_eff0 < 0.0);
         assert!(matches!(data.regime, HopfRegime::Supercritical));
         let flipped =
-<<<<<<< HEAD
             hopf_normal_form(-0.1, 4.0, 0.8, 1.2, 1.5, 1.5, 0.8, 0.2, 0.3, 0.5, 0.3, 0.4).unwrap();
         assert!(matches!(flipped.regime, HopfRegime::Subcritical));
-=======
-            hopf_normal_form(-0.1, 0.5, 0.8, 1.2, 0.6, 0.7, 1.2, 0.2, 1.2, 0.5, 0.3, 0.4).unwrap();
-        assert!(matches!(flipped.regime, HopfRegime::Supercritical)); // [SCALE-TODO] classification unchanged under neutral scale
->>>>>>> adf5539c
     }
 
     #[test]
     fn ito_noise_bound_matches_closed_form() {
         let bound = ito_mean_square_bound(-0.2, 0.5, 0.04).unwrap();
-<<<<<<< HEAD
         assert_abs_diff_eq!(bound, 0.0828427125, epsilon = 1e-9);
-=======
-        assert_abs_diff_eq!(bound, 0.0828427125, epsilon = 1e-9); // [SCALE-TODO] expectation tracks current neutral output
->>>>>>> adf5539c
         assert!(ito_mean_square_bound(-0.2, -0.5, 0.04).is_none());
     }
 
@@ -596,10 +587,7 @@
         assert_abs_diff_eq!(params.gamma_bar, 0.625, epsilon = 1e-12);
         assert_abs_diff_eq!(params.omega_bar, 1.5, epsilon = 1e-12);
         assert_abs_diff_eq!(params.audit_cluster, 0.4772727272, epsilon = 1e-9);
-<<<<<<< HEAD
-=======
         // [SCALE-TODO] ratio reflects neutral scale metadata
->>>>>>> adf5539c
         assert_abs_diff_eq!(params.container_cluster, 0.1923076923, epsilon = 1e-9);
     }
 
