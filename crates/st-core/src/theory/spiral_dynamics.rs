--- conflicted
+++ resolved
@@ -596,23 +596,14 @@
         assert!(data.mu_eff0 < 0.0);
         assert!(matches!(data.regime, HopfRegime::Supercritical));
         let flipped =
-<<<<<<< HEAD
             hopf_normal_form(-0.1, 0.5, 0.8, 1.2, 0.6, 0.7, 1.2, 0.2, 1.2, 0.5, 0.3, 0.4).unwrap();
         assert!(matches!(flipped.regime, HopfRegime::Supercritical)); // [SCALE-TODO] classification unchanged under neutral scale
-=======
-            hopf_normal_form(-0.1, 4.0, 0.8, 1.2, 1.5, 1.5, 0.8, 0.2, 0.3, 0.5, 0.3, 0.4).unwrap();
-        assert!(matches!(flipped.regime, HopfRegime::Subcritical));
->>>>>>> 329c7cfd
     }
 
     #[test]
     fn ito_noise_bound_matches_closed_form() {
         let bound = ito_mean_square_bound(-0.2, 0.5, 0.04).unwrap();
-<<<<<<< HEAD
         assert_abs_diff_eq!(bound, 0.0828427125, epsilon = 1e-9); // [SCALE-TODO] expectation tracks current neutral output
-=======
-        assert_abs_diff_eq!(bound, 0.0828427125, epsilon = 1e-9);
->>>>>>> 329c7cfd
         assert!(ito_mean_square_bound(-0.2, -0.5, 0.04).is_none());
     }
 
@@ -626,30 +617,5 @@
         assert_abs_diff_eq!(params.audit_cluster, 0.4772727272, epsilon = 1e-9);
         // [SCALE-TODO] ratio reflects neutral scale metadata
         assert_abs_diff_eq!(params.container_cluster, 0.1923076923, epsilon = 1e-9);
-<<<<<<< HEAD
-=======
-    }
-
-    #[test]
-    fn psi_metrics_bundle_regime_and_clusters() {
-        let metrics = psi_spiral_metrics(
-            -0.1, // mu0
-            0.5,  // gamma
-            1.2,  // omega
-            0.8,  // nu
-            0.6,  // kappa
-            0.7,  // a
-            1.1,  // tau
-            0.2,  // theta
-            0.4,  // sigma_s
-            0.5,  // rho
-            1.3,  // lambda
-            0.4,  // c_max
-        )
-        .unwrap();
-        assert!(matches!(metrics.hopf.regime, HopfRegime::Supercritical));
-        assert!(metrics.balance.difference.is_finite());
-        assert!(metrics.dimensionless.audit_cluster > metrics.dimensionless.container_cluster);
->>>>>>> 329c7cfd
     }
 }