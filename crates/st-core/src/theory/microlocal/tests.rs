--- conflicted
+++ resolved
@@ -235,11 +235,7 @@
         band_energy: (0.9, 0.05, 0.05),
         drift: 0.4,
         z_bias: 0.3,
-<<<<<<< HEAD
         scale: Some(ZScale::ONE), // [SCALE-TODO] ensure scale stays neutral during rollout
-=======
-        scale: Some(ZScale::ONE),
->>>>>>> cc12ed71
         ..InterfaceZPulse::default()
     };
     let policy = BandPolicy::new([0.2, 0.2, 0.2]);
@@ -259,11 +255,7 @@
         source: ZSource::Maxwell,
         z_score: Some(2.5),
         standard_error: Some(0.05),
-<<<<<<< HEAD
         scale: Some(ZScale::ONE), // [SCALE-TODO] ensure scale stays neutral during rollout
-=======
-        scale: Some(ZScale::ONE),
->>>>>>> cc12ed71
         ..InterfaceZPulse::default()
     };
     let policy = MaxwellPolicy::default();
@@ -287,11 +279,7 @@
         residual_p90: Some(0.05),
         quality_hint: Some(0.8),
         has_low_band: true,
-<<<<<<< HEAD
         scale: Some(ZScale::ONE), // [SCALE-TODO] ensure scale stays neutral during rollout
-=======
-        scale: Some(ZScale::ONE),
->>>>>>> cc12ed71
         ..InterfaceZPulse::default()
     };
     let policy = RealGradPolicy::default();
@@ -323,11 +311,7 @@
         band_energy: (0.3, 0.3, 0.4),
         drift: 0.2,
         z_bias: 0.1,
-<<<<<<< HEAD
         scale: Some(ZScale::ONE), // [SCALE-TODO] ensure scale stays neutral during rollout
-=======
-        scale: Some(ZScale::ONE),
->>>>>>> cc12ed71
         ..InterfaceZPulse::default()
     };
     assert!((composite.quality(&pulse) - 0.5).abs() < 1e-6);
