--- conflicted
+++ resolved
@@ -30,14 +30,9 @@
 
 pub mod microlocal;
 pub mod observability;
-<<<<<<< HEAD
 
 #[path = "microlocal.rs"]
 #[doc(hidden)]
 pub mod microlocal_impl;
 #[doc(inline)]
-pub use microlocal_impl as microlocal;
-=======
-pub mod microlocal;
-pub mod maxwell;
->>>>>>> 7c1ce396
+pub use microlocal_impl as microlocal;