// SPDX-License-Identifier: AGPL-3.0-or-later
// © 2025 Ryo ∴ SpiralArchitect (kishkavsesvit@icloud.com)
// Part of SpiralTorch — Licensed under AGPL-3.0-or-later.
// Unauthorized derivative works or closed redistribution prohibited under AGPL §13.

use std::collections::HashMap;
use std::time::{Duration, Instant};

use bandit::{SoftBandit, SoftBanditMode};
use rewrite::HeurStore;
use st_frac::FracBackend;
use wilson::wilson_lower;
use zmeta::{ZMetaES, ZMetaParams};

/// Metrics reported by a training loop back into the runtime.
#[derive(Clone, Debug, Default)]
pub struct StepMetrics {
    pub step_time_ms: f64,
    pub mem_peak_mb: f64,
    pub retry_rate: f64,
    pub extra: HashMap<String, f64>,
}

/// Reward shaping configuration that blends timing, memory, and stability.
#[derive(Clone, Debug)]
pub struct RewardCfg {
    pub lam_speed: f64,
    pub lam_mem: f64,
    pub lam_stab: f64,
    pub scale_speed: f64,
    pub scale_mem: f64,
    pub scale_stab: f64,
}

impl Default for RewardCfg {
    fn default() -> Self {
        Self {
            lam_speed: 0.5,
            lam_mem: 0.3,
            lam_stab: 0.2,
            scale_speed: 10.0,
            scale_mem: 1024.0,
            scale_stab: 1.0,
        }
    }
}

impl RewardCfg {
    pub fn score(&self, metrics: &StepMetrics, frac_penalty: f64) -> f64 {
        let mut s = 0.0;
        s -= self.lam_speed * (metrics.step_time_ms / self.scale_speed.max(1e-9));
        s -= self.lam_mem * (metrics.mem_peak_mb / self.scale_mem.max(1e-9));
        s -= self.lam_stab * (metrics.retry_rate / self.scale_stab.max(1e-9));
        s -= frac_penalty;
        s
    }
}

/// Named groups of candidate choices (tile, merge strategy, etc.).
#[derive(Clone, Debug)]
pub struct ChoiceGroups {
    pub groups: HashMap<String, Vec<String>>,
}

/// Multi-armed contextual bandit that operates over named groups.
pub struct MultiBandit {
    arms: HashMap<String, SoftBandit>,
}

impl MultiBandit {
    pub fn new(groups: &ChoiceGroups, feat_dim: usize, mode: SoftBanditMode) -> Self {
        let mut arms = HashMap::new();
        for (name, opts) in &groups.groups {
            arms.insert(name.clone(), SoftBandit::new(opts.clone(), feat_dim, mode));
        }
        Self { arms }
    }

    pub fn select_all(&mut self, context: &[f64]) -> HashMap<String, String> {
        let mut picks = HashMap::new();
        for (name, bandit) in self.arms.iter_mut() {
            let choice = bandit.select(context);
            picks.insert(name.clone(), choice);
        }
        picks
    }

    pub fn update_all(&mut self, context: &[f64], reward: f64) {
        for bandit in self.arms.values_mut() {
            bandit.update_last(context, reward);
        }
    }
}

/// BlackCat orchestrator that joins ES search with contextual bandits.
pub struct BlackCatRuntime {
    pub z: ZMetaES,
    pub bandits: MultiBandit,
    pub heur: HeurStore,
    pub reward: RewardCfg,
    context_dim: usize,
    last_context: Vec<f64>,
    last_picks: HashMap<String, String>,
    last_step_start: Option<Instant>,
    stats_alpha: f64,
    stats_steps: u64,
    reward_mean: f64,
    reward_m2: f64,
    last_reward: f64,
    metrics_ema: MetricsEma,
    frac_penalty_ema: RollingEma,
    extra_ema: HashMap<String, RollingEma>,
}

impl BlackCatRuntime {
    #[allow(clippy::too_many_arguments)]
    pub fn new(
        z_params: ZMetaParams,
        groups: ChoiceGroups,
        feat_dim: usize,
        mode: SoftBanditMode,
        heur_path: Option<String>,
    ) -> Self {
        let bandits = MultiBandit::new(&groups, feat_dim, mode);
        let heur = HeurStore::new(heur_path);
        let stats_alpha = 0.2;
        Self {
            z: ZMetaES::new(z_params),
            bandits,
            heur,
            reward: RewardCfg::default(),
            context_dim: feat_dim.max(1),
            last_context: vec![0.0; feat_dim.max(1)],
            last_picks: HashMap::new(),
            last_step_start: None,
            stats_alpha,
            stats_steps: 0,
            reward_mean: 0.0,
            reward_m2: 0.0,
            last_reward: 0.0,
            metrics_ema: MetricsEma::new(stats_alpha),
            frac_penalty_ema: RollingEma::new(stats_alpha),
            extra_ema: HashMap::new(),
        }
    }

    /// Call at the beginning of a training step.
    pub fn begin_step(&mut self) {
        self.last_step_start = Some(Instant::now());
    }

    /// Build a contextual feature vector from runtime metrics.
    pub fn make_context(
        &self,
        batches: u32,
        tiles: u32,
        depth: u32,
        device_code: u32,
        load: f64,
        extras: &[(String, f64)],
        feat_dim: usize,
    ) -> Vec<f64> {
        let target_dim = if feat_dim == 0 {
            self.context_dim
        } else {
            feat_dim
        };
        let mut ctx = vec![
            1.0,
            batches as f64,
            tiles as f64,
            depth as f64,
            (device_code % 1024) as f64 / 1024.0,
            load,
        ];
        for (_, value) in extras.iter() {
            ctx.push(*value);
        }
        ctx.resize(target_dim, 0.0);
        ctx
    }

    /// Choose all groups at once, storing the picks and context internally.
    pub fn choose(&mut self, context: Vec<f64>) -> HashMap<String, String> {
        let picks = self.bandits.select_all(&context);
        self.context_dim = context.len().max(1);
        self.last_context = context;
        self.last_picks = picks.clone();
        picks
    }

    /// Update both the ES search and contextual bandits after a step.
    pub fn post_step(&mut self, metrics: &StepMetrics) -> f64 {
        let curr_penalty = self.z.frac_penalty();
        let reward_current = self.reward.score(metrics, curr_penalty);
        let proposed_penalty = self.z.frac_penalty_proposed();
        self.z.update(
            reward_current,
            reward_current - (proposed_penalty - curr_penalty),
            Some(&self.last_context),
        );
        let grad_norm = metrics.extra.get("grad_norm").copied().unwrap_or(0.0);
        let loss_var = metrics
            .extra
            .get("loss_var")
            .or_else(|| metrics.extra.get("loss_variance"))
            .copied()
            .unwrap_or(1.0);
        self.z
            .temp_schedule(metrics.retry_rate, grad_norm, loss_var);
        self.bandits.update_all(&self.last_context, reward_current);
        self.stats_steps = self.stats_steps.saturating_add(1);
        let delta = reward_current - self.reward_mean;
        if self.stats_steps == 1 {
            self.reward_mean = reward_current;
            self.reward_m2 = 0.0;
        } else {
            self.reward_mean += delta / self.stats_steps as f64;
            let delta2 = reward_current - self.reward_mean;
            self.reward_m2 += delta * delta2;
        }
        self.last_reward = reward_current;
        self.metrics_ema.update(metrics);
        self.frac_penalty_ema.update(curr_penalty);
        for (key, value) in metrics.extra.iter() {
            self.extra_ema
                .entry(key.clone())
                .or_insert_with(|| RollingEma::new(self.stats_alpha))
                .update(*value);
        }
        reward_current
    }

    /// Returns the dimensionality expected by the contextual bandits.
    pub fn context_dim(&self) -> usize {
        self.context_dim
    }

    /// Returns the current fractional regularisation penalty tracked by ZMeta.
    pub fn frac_penalty(&self) -> f64 {
        self.z.frac_penalty()
    }

    /// Overrides the fractional regulariser backend.
    pub fn set_frac_backend(&mut self, backend: FracBackend) {
        self.z.set_frac_backend(backend);
    }

    /// Returns the current exploration temperature tracked by the runtime.
    pub fn temperature(&self) -> f64 {
        self.z.temperature()
    }

    /// Try to adopt a new soft heuristic guarded by the Wilson lower bound.
    pub fn try_adopt_soft(
        &mut self,
        rule_text: &str,
        wins: u32,
        trials: u32,
        baseline_p: f64,
    ) -> bool {
        let lb = wilson_lower(wins as i32, trials as i32, 1.96);
        if lb > baseline_p {
            let mut info = HashMap::new();
            info.insert("wins".to_string(), wins as f64);
            info.insert("trials".to_string(), trials as f64);
            self.heur
                .append(&format!("{}  # blackcat", rule_text.trim()), &info);
            return true;
        }
        false
    }

    /// Returns the duration since the last [`begin_step`] call.
    pub fn elapsed_since_begin(&self) -> Option<Duration> {
        self.last_step_start.map(|start| start.elapsed())
    }

    /// Returns the last contextual feature vector used for bandit updates.
    pub fn last_context(&self) -> &[f64] {
        &self.last_context
    }

    /// Returns the picks that were selected during the last [`choose`] call.
    pub fn last_picks(&self) -> &HashMap<String, String> {
        &self.last_picks
    }

    /// Returns aggregated runtime statistics derived from recent updates.
    pub fn stats(&self) -> BlackcatRuntimeStats {
        let reward_std = if self.stats_steps > 1 {
            (self.reward_m2 / (self.stats_steps - 1) as f64)
                .abs()
                .sqrt()
        } else {
            0.0
        };
        let extras = self
            .extra_ema
            .iter()
            .filter_map(|(key, ema)| ema.value().map(|value| (key.clone(), value)))
            .collect();
        BlackcatRuntimeStats {
            steps: self.stats_steps,
            reward_mean: self.reward_mean,
            reward_std,
            last_reward: self.last_reward,
            step_time_ms_ema: self.metrics_ema.step_time(),
            mem_peak_mb_ema: self.metrics_ema.mem_peak(),
            retry_rate_ema: self.metrics_ema.retry_rate(),
            frac_penalty_ema: self
                .frac_penalty_ema
                .value()
                .unwrap_or_else(|| self.z.frac_penalty()),
            extras,
        }
    }
}

#[derive(Clone, Debug, Default)]
pub struct BlackcatRuntimeStats {
    pub steps: u64,
    pub reward_mean: f64,
    pub reward_std: f64,
    pub last_reward: f64,
    pub step_time_ms_ema: f64,
    pub mem_peak_mb_ema: f64,
    pub retry_rate_ema: f64,
    pub frac_penalty_ema: f64,
    pub extras: HashMap<String, f64>,
}

#[derive(Clone, Debug)]
struct MetricsEma {
    step_time: RollingEma,
    mem_peak: RollingEma,
    retry_rate: RollingEma,
}

impl MetricsEma {
    fn new(alpha: f64) -> Self {
        Self {
            step_time: RollingEma::new(alpha),
            mem_peak: RollingEma::new(alpha),
            retry_rate: RollingEma::new(alpha),
        }
    }

    fn update(&mut self, metrics: &StepMetrics) {
        self.step_time.update(metrics.step_time_ms);
        self.mem_peak.update(metrics.mem_peak_mb);
        self.retry_rate.update(metrics.retry_rate);
    }

    fn step_time(&self) -> f64 {
        self.step_time.value().unwrap_or(0.0)
    }

    fn mem_peak(&self) -> f64 {
        self.mem_peak.value().unwrap_or(0.0)
    }

    fn retry_rate(&self) -> f64 {
        self.retry_rate.value().unwrap_or(0.0)
    }
}

#[derive(Clone, Debug)]
struct RollingEma {
    alpha: f64,
    value: f64,
    initialized: bool,
}

impl RollingEma {
    fn new(alpha: f64) -> Self {
        Self {
            alpha: alpha.clamp(1.0e-3, 0.999),
            value: 0.0,
            initialized: false,
        }
    }

    fn update(&mut self, sample: f64) {
        if !sample.is_finite() {
            return;
        }
        if !self.initialized {
            self.value = sample;
            self.initialized = true;
        } else {
            self.value = self.alpha * sample + (1.0 - self.alpha) * self.value;
        }
    }

    fn value(&self) -> Option<f64> {
        if self.initialized {
            Some(self.value)
        } else {
            None
        }
    }
}

#[cfg(test)]
mod tests {
    use super::*;
    use std::collections::HashMap;

    fn sample_runtime() -> BlackCatRuntime {
        let mut groups = HashMap::new();
        groups.insert("tile".to_string(), vec!["a".to_string(), "b".to_string()]);
        let groups = ChoiceGroups { groups };
        BlackCatRuntime::new(ZMetaParams::default(), groups, 4, SoftBanditMode::TS, None)
    }

    #[test]
    fn runtime_accumulates_stats() {
        let mut runtime = sample_runtime();
        runtime.begin_step();
        let mut metrics = StepMetrics::default();
        metrics.step_time_ms = 12.5;
        metrics.mem_peak_mb = 512.0;
        metrics.retry_rate = 0.1;
        metrics.extra.insert("grad_norm".into(), 0.5);
        let reward1 = runtime.post_step(&metrics);
        let stats1 = runtime.stats();
        assert_eq!(stats1.steps, 1);
        assert!((stats1.reward_mean - reward1).abs() < 1e-9);
        assert_eq!(stats1.reward_std, 0.0);
        assert!(stats1.step_time_ms_ema > 0.0);
        assert!(stats1.mem_peak_mb_ema > 0.0);
        assert_eq!(stats1.extras.get("grad_norm").cloned().unwrap(), 0.5);

        runtime.begin_step();
        let mut metrics2 = StepMetrics::default();
        metrics2.step_time_ms = 6.0;
        metrics2.mem_peak_mb = 256.0;
        metrics2.retry_rate = 0.05;
        metrics2.extra.insert("grad_norm".into(), 0.25);
        let _ = runtime.post_step(&metrics2);
        let stats2 = runtime.stats();
        assert_eq!(stats2.steps, 2);
        assert!(stats2.reward_std >= 0.0);
        assert!(stats2.step_time_ms_ema <= stats1.step_time_ms_ema);
        assert!(stats2.extras.get("grad_norm").cloned().unwrap() <= 0.5);
        assert!(stats2.frac_penalty_ema >= 0.0);
    }
}

// =================== zmeta.rs ===================
pub mod zmeta {
    use super::FracBackend;
    use randless::{Rng, StdRng};

    #[derive(Clone, Debug)]
    pub struct ZMetaParams {
        pub dim: usize,
        pub sigma: f64,
        pub lr: f64,
        pub alpha_frac: f64,
        pub lam_frac: f64,
        pub orientation_eta: f64,
        pub orientation_eps: f64,
        pub seed: u64,
    }

    impl Default for ZMetaParams {
        fn default() -> Self {
            Self {
                dim: 6,
                sigma: 0.15,
                lr: 0.1,
                alpha_frac: 0.35,
                lam_frac: 0.1,
                orientation_eta: 0.15,
                orientation_eps: 1e-3,
                seed: 42,
            }
        }
    }

    pub struct ZMetaES {
        z: Vec<f64>,
        dir: Vec<f64>,
        params: ZMetaParams,
        rng: StdRng,
        frac_backend: FracBackend,
        temp: f64,
        temp_min: f64,
        temp_max: f64,
        structural: Vec<f64>,
    }

    impl ZMetaES {
        pub fn new(params: ZMetaParams) -> Self {
            let rng = StdRng::seed_from_u64(params.seed);
            let mut dir = vec![0.0; params.dim];
            for value in dir.iter_mut() {
                *value = rng.gauss(0.0, 1.0);
            }
            normalize(&mut dir);
            let dim = params.dim;
            Self {
                z: vec![0.0; dim],
                dir,
                params,
                rng,
                frac_backend: FracBackend::CpuRadix2,
                temp: 1.0,
                temp_min: 0.1,
                temp_max: 4.0,
                structural: vec![0.0; dim],
            }
        }

        pub fn z(&self) -> &[f64] {
            &self.z
        }

        /// Returns the current exploration temperature.
        pub fn temperature(&self) -> f64 {
            self.temp
        }

        /// Overrides the exploration temperature bounds.
        pub fn set_temp_bounds(&mut self, t_min: f64, t_max: f64) {
            let mut lower = t_min.max(0.0);
            let mut upper = t_max.max(lower + f64::EPSILON);
            if lower > upper {
                std::mem::swap(&mut lower, &mut upper);
            }
            self.temp_min = lower;
            self.temp_max = upper;
            self.temp = self.temp.clamp(self.temp_min, self.temp_max);
        }

        /// Adjusts the exploration temperature using retry/gradient signals.
        pub fn temp_schedule(&mut self, retry: f64, grad_norm: f64, loss_var: f64) {
            let stagnation = (1.0 - (loss_var / (1.0 + loss_var))).clamp(0.0, 1.0);
            let grad_term = (grad_norm / (1.0 + grad_norm)).clamp(0.0, 1.0);
            let instability = retry + 0.5 * grad_term;
            let delta = 0.2 * stagnation - 0.3 * instability;
            self.temp = (self.temp + delta).clamp(self.temp_min, self.temp_max);
        }

        /// Sets the backend used for fractional regularisation.
        pub fn set_frac_backend(&mut self, backend: FracBackend) {
            self.frac_backend = backend;
        }

        pub fn frac_penalty(&self) -> f64 {
            frac_penalty_backend(
                &self.z,
                self.params.alpha_frac,
                self.params.lam_frac,
                &self.frac_backend,
            )
        }

        pub fn frac_penalty_proposed(&self) -> f64 {
            let proposed: Vec<f64> = self
                .z
                .iter()
                .zip(self.dir.iter())
                .map(|(z, d)| z + self.params.sigma * d)
                .collect();
            frac_penalty_backend(
                &proposed,
                self.params.alpha_frac,
                self.params.lam_frac,
                &self.frac_backend,
            )
        }

        pub fn update(
            &mut self,
            reward_current: f64,
            reward_proposed: f64,
            structural: Option<&[f64]>,
        ) {
            let delta_reward = reward_proposed - reward_current;
            let structural_delta = self.ingest_structural(structural);
            let improved = delta_reward > 0.0;

            if improved {
                for (z, d) in self.z.iter_mut().zip(self.dir.iter()) {
                    *z += self.params.lr * (self.params.sigma * d);
                }
                for dir in self.dir.iter_mut() {
                    *dir = 0.7 * (*dir) + 0.3 * self.rng.gauss(0.0, 1.0);
                }
            } else {
                let mut kick: Vec<f64> = (0..self.params.dim)
                    .map(|_| self.rng.gauss(0.0, 0.5))
                    .collect();
                let projection = dot(&kick, &self.dir);
                for (k, d) in kick.iter_mut().zip(self.dir.iter()) {
                    *k -= projection * d;
                }
                for (dir, kick) in self.dir.iter_mut().zip(kick.iter()) {
                    *dir = 0.9 * (*dir) + 0.1 * (*kick);
                }
            }

            normalize(&mut self.dir);

            if let Some(delta) = structural_delta {
                self.apply_structural_drive(delta, delta_reward);
            }
        }

        #[allow(dead_code)]
        fn ingest_structural_legacy(&mut self, structural: Option<&[f64]>) -> Option<Vec<f64>> {
            let Some(raw) = structural else {
                return None;
            };
            if self.params.dim == 0 {
                return None;
            }

            let mut new_vec = vec![0.0f64; self.params.dim];
            let mut any = false;
            for (idx, slot) in new_vec.iter_mut().enumerate() {
                if let Some(value) = raw.get(idx).copied() {
                    if value.is_finite() {
                        *slot = value;
                        any |= value.abs() > 1e-12;
                    }
                }
            }
            if !any {
                return None;
            }

            let norm = (new_vec.iter().map(|v| v * v).sum::<f64>()).sqrt();
            if norm <= 1e-9 {
                return None;
            }
            for value in new_vec.iter_mut() {
                *value /= norm;
            }

            let prev = self.structural.clone();
            self.structural = new_vec;
            Some(
                self.structural
                    .iter()
                    .zip(prev.iter())
                    .map(|(new, old)| new - old)
                    .collect(),
            )
        }

        fn ingest_structural(&mut self, structural: Option<&[f64]>) -> Option<Vec<f64>> {
            let Some(raw) = structural else {
                return None;
            };
            if self.params.dim == 0 {
                return None;
            }

            let mut new_vec = vec![0.0f64; self.params.dim];
            let mut any = false;
            for (idx, slot) in new_vec.iter_mut().enumerate() {
                if let Some(value) = raw.get(idx).copied() {
                    if value.is_finite() {
                        *slot = value;
                        any |= value.abs() > 1e-12;
                    }
                }
            }
            if !any {
                return None;
            }

            let norm = (new_vec.iter().map(|v| v * v).sum::<f64>()).sqrt();
            if norm <= 1e-9 {
                return None;
            }
            for value in new_vec.iter_mut() {
                *value /= norm;
            }

            let prev = self.structural.clone();
            self.structural = new_vec;
            Some(
                self.structural
                    .iter()
                    .zip(prev.iter())
                    .map(|(new, old)| new - old)
                    .collect(),
            )
        }

        #[allow(dead_code)]
        fn apply_structural_drive_legacy(&mut self, mut delta: Vec<f64>, delta_reward: f64) {
            if delta_reward.abs() <= 1e-9 {
                return;
            }
            let gain = delta_reward.tanh();
            if !gain.is_finite() || gain.abs() <= 1e-6 {
                return;
            }

            let delta_norm = (delta.iter().map(|v| v * v).sum::<f64>()).sqrt();
            if delta_norm <= 1e-9 {
                return;
            }

            for value in delta.iter_mut() {
                *value *= gain;
            }

            self.logistic_project_step_legacy(&delta);
        }

        fn apply_structural_drive(&mut self, mut delta: Vec<f64>, delta_reward: f64) {
            if delta_reward.abs() <= 1e-9 {
                return;
            }
            let gain = delta_reward.tanh();
            if !gain.is_finite() || gain.abs() <= 1e-6 {
                return;
            }

            let delta_norm = (delta.iter().map(|v| v * v).sum::<f64>()).sqrt();
            if delta_norm <= 1e-9 {
                return;
            }

            for value in delta.iter_mut() {
                *value *= gain;
            }

            self.logistic_project_step_legacy(&delta);
        }

        #[allow(dead_code)]
        fn logistic_project_step_legacy(&mut self, drive: &[f64]) {
            if self.dir.is_empty() {
                return;
            }

            let structural_norm_sq = self.structural.iter().map(|v| v * v).sum::<f64>();
            if structural_norm_sq <= 1e-12 {
                return;
            }

            let mut projected = Vec::with_capacity(self.dir.len());
            let dot_nd = dot(&self.dir, drive);
            for (n, d) in self.dir.iter().zip(drive.iter()) {
                projected.push(d - dot_nd * n);
            }

            let proj_norm_sq = projected.iter().map(|v| v * v).sum::<f64>();
            if proj_norm_sq <= 1e-12 {
                return;
            }

            let proj_norm = proj_norm_sq.sqrt();
            let dot_nr = self
                .dir
                .iter()
                .zip(self.structural.iter())
                .map(|(n, r)| n * r)
                .sum::<f64>()
                .clamp(-1.0, 1.0);
            let p_t = 0.5 * (1.0 + dot_nr);
            let eps = self.params.orientation_eps.max(1e-6);
            let denom = 2.0 * p_t * (1.0 - p_t) + eps;
            let eta = self.params.orientation_eta.max(0.0);
            if eta <= 0.0 {
                return;
            }

            for (n, proj) in self.dir.iter_mut().zip(projected.iter()) {
                *n += eta * (*proj) / denom;
            }
            normalize(&mut self.dir);
        }

<<<<<<< HEAD
=======
        #[cfg(feature = "blackcat_v2")]
        fn ingest_structural(&mut self, structural: Option<&[f64]>) -> Option<Vec<f64>> {
            let Some(raw) = structural else {
                return None;
            };
            if self.params.dim == 0 {
                return None;
            }

            let mut new_vec = vec![0.0f64; self.params.dim];
            let mut any = false;
            for (idx, slot) in new_vec.iter_mut().enumerate() {
                if let Some(value) = raw.get(idx).copied() {
                    if value.is_finite() {
                        *slot = value;
                        any |= value.abs() > 1e-12;
                    }
                }
            }
            if !any {
                return None;
            }

            let norm = (new_vec.iter().map(|v| v * v).sum::<f64>()).sqrt();
            if norm <= 1e-9 {
                return None;
            }
            for value in new_vec.iter_mut() {
                *value /= norm;
            }

            let prev = self.structural.clone();
            self.structural = new_vec;
            Some(
                self.structural
                    .iter()
                    .zip(prev.iter())
                    .map(|(new, old)| new - old)
                    .collect(),
            )
        }

        #[cfg(feature = "blackcat_v2")]
        fn apply_structural_drive(&mut self, mut delta: Vec<f64>, delta_reward: f64) {
            if delta_reward.abs() <= 1e-9 {
                return;
            }
            let gain = delta_reward.tanh();
            if !gain.is_finite() || gain.abs() <= 1e-6 {
                return;
            }

            let delta_norm = (delta.iter().map(|v| v * v).sum::<f64>()).sqrt();
            if delta_norm <= 1e-9 {
                return;
            }

            for value in delta.iter_mut() {
                *value *= gain;
            }

            self.logistic_project_step(&delta);
        }

        #[cfg(feature = "blackcat_v2")]
>>>>>>> 1e06ef3b
        fn logistic_project_step(&mut self, drive: &[f64]) {
            if self.dir.is_empty() {
                return;
            }

            let structural_norm_sq = self.structural.iter().map(|v| v * v).sum::<f64>();
            if structural_norm_sq <= 1e-12 {
                return;
            }

            let mut projected = Vec::with_capacity(self.dir.len());
            let dot_nd = dot(&self.dir, drive);
            for (n, d) in self.dir.iter().zip(drive.iter()) {
                projected.push(d - dot_nd * n);
            }

            let proj_norm = (projected.iter().map(|v| v * v).sum::<f64>()).sqrt();
            if proj_norm <= 1e-12 {
                return;
            }

            let scale = 1.0 / proj_norm.max(1.0);
            for value in projected.iter_mut() {
                *value *= scale;
            }

            let dot_nr = self
                .dir
                .iter()
                .zip(self.structural.iter())
                .map(|(n, r)| n * r)
                .sum::<f64>()
                .clamp(-1.0, 1.0);
            let p_t = 0.5 * (1.0 + dot_nr);
            let eps = self.params.orientation_eps.max(1e-6);
            let denom = 2.0 * p_t * (1.0 - p_t) + eps;
            let eta = self.params.orientation_eta.max(0.0);
            if eta <= 0.0 {
                return;
            }

            for (n, proj) in self.dir.iter_mut().zip(projected.iter()) {
                *n += eta * (*proj) / denom;
            }
            normalize(&mut self.dir);
        }
    }

    fn normalize(vec: &mut [f64]) {
        let norm = (vec.iter().map(|v| v * v).sum::<f64>()).sqrt().max(1e-12);
        for v in vec.iter_mut() {
            *v /= norm;
        }
    }

    fn dot(a: &[f64], b: &[f64]) -> f64 {
        a.iter().zip(b).map(|(x, y)| x * y).sum()
    }

    fn frac_penalty(z: &[f64], alpha: f64, lam: f64) -> f64 {
        if z.len() < 3 {
            return 0.0;
        }
        let mut acc = 0.0;
        for idx in 1..(z.len() - 1) {
            let d2 = z[idx - 1] - 2.0 * z[idx] + z[idx + 1];
            acc += d2.abs().powf(1.0 + alpha);
        }
        lam * acc
    }

    fn frac_penalty_backend(z: &[f64], alpha: f64, lam: f64, backend: &FracBackend) -> f64 {
        let base = frac_penalty(z, alpha, lam);
        match backend {
            FracBackend::CpuRadix2 => base,
            FracBackend::Wgpu { radix } => {
                let radix_factor = (*radix as f64).max(2.0) / 2.0;
                base * (1.0 + 0.15 * (radix_factor - 1.0))
            }
        }
    }

    #[cfg(test)]
    mod tests {
        use super::*;

        fn norm(vec: &[f64]) -> f64 {
            vec.iter().map(|v| v * v).sum::<f64>().sqrt()
        }

        #[test]
        fn logistic_projection_keeps_unit_norm() {
            let mut params = ZMetaParams::default();
            params.dim = 3;
            params.seed = 7;
            params.orientation_eta = 0.2;
            params.orientation_eps = 5e-3;
            let mut es = ZMetaES::new(params);
            assert!((norm(&es.dir) - 1.0).abs() < 1e-6);

            let context1 = [0.2, 0.5, -0.3];
            let delta1 = es.ingest_structural(Some(&context1)).unwrap();
            es.apply_structural_drive(delta1, 0.15);
            assert!((norm(&es.dir) - 1.0).abs() < 1e-6);

            let context2 = [0.8, -0.1, 0.3];
            let delta2 = es.ingest_structural(Some(&context2)).unwrap();
            let dir_before = es.dir.clone();
            es.apply_structural_drive(delta2, 0.25);
            assert!((norm(&es.dir) - 1.0).abs() < 1e-6);
            let delta_dir = es
                .dir
                .iter()
                .zip(dir_before.iter())
                .map(|(a, b)| (a - b) * (a - b))
                .sum::<f64>()
                .sqrt();
            assert!(delta_dir > 1e-6);
        }
    }

    mod randless {
        use std::cell::Cell;

        pub trait Rng {
            fn gauss(&self, mu: f64, sigma: f64) -> f64;
        }

        pub struct StdRng {
            state: Cell<u64>,
        }

        impl StdRng {
            pub fn seed_from_u64(seed: u64) -> Self {
                Self {
                    state: Cell::new(seed | 1),
                }
            }

            fn next_u64(&self) -> u64 {
                let mut x = self.state.get();
                x ^= x << 13;
                x ^= x >> 7;
                x ^= x << 17;
                self.state.set(x);
                x
            }

            fn uniform01(&self) -> f64 {
                (self.next_u64() as f64) / (u64::MAX as f64)
            }
        }

        impl Rng for StdRng {
            fn gauss(&self, mu: f64, sigma: f64) -> f64 {
                let u1 = self.uniform01().max(1e-12);
                let u2 = self.uniform01();
                let radius = (-2.0 * u1.ln()).sqrt();
                let theta = 2.0 * std::f64::consts::PI * u2;
                mu + sigma * radius * theta.cos()
            }
        }
    }
}

// =================== bandit.rs ===================
pub mod bandit {

    #[derive(Clone, Copy, Debug)]
    pub enum SoftBanditMode {
        TS,
        UCB,
    }

    #[derive(Clone, Debug)]
    pub struct LinTSArm {
        dim: usize,
        a: Vec<f64>,
        b: Vec<f64>,
    }

    impl LinTSArm {
        pub fn new(dim: usize, lambda: f64) -> Self {
            Self {
                dim,
                a: eye_flat(dim, lambda),
                b: vec![0.0; dim],
            }
        }

        pub fn sample_score(&self, x: &[f64]) -> f64 {
            let mean = solve_spd_diag(&self.a, &self.b, self.dim);
            dot(&mean, x)
        }

        pub fn ucb_score(&self, x: &[f64], c: f64) -> f64 {
            let ainv = inv_spd_diag(&self.a, self.dim);
            let mean = matvec_flat(&ainv, &self.b, self.dim);
            let variance = quad_form(&ainv, x);
            dot(&mean, x) + c * variance.max(0.0).sqrt()
        }

        pub fn update(&mut self, x: &[f64], reward: f64) {
            rank1_add(&mut self.a, x, self.dim);
            for (bi, xi) in self.b.iter_mut().zip(x) {
                *bi += reward * xi;
            }
        }
    }

    pub struct SoftBandit {
        choices: Vec<String>,
        arms: Vec<LinTSArm>,
        last_index: usize,
        mode: SoftBanditMode,
    }

    impl SoftBandit {
        pub fn new(choices: Vec<String>, feat_dim: usize, mode: SoftBanditMode) -> Self {
            let arms = (0..choices.len())
                .map(|_| LinTSArm::new(feat_dim, 1.0))
                .collect();
            Self {
                choices,
                arms,
                last_index: 0,
                mode,
            }
        }

        pub fn select(&mut self, x: &[f64]) -> String {
            let mut best = f64::MIN;
            let mut idx = 0usize;
            for (i, arm) in self.arms.iter().enumerate() {
                let score = match self.mode {
                    SoftBanditMode::TS => arm.sample_score(x),
                    SoftBanditMode::UCB => arm.ucb_score(x, 1.0),
                };
                if score > best {
                    best = score;
                    idx = i;
                }
            }
            self.last_index = idx;
            self.choices[idx].clone()
        }

        pub fn update_last(&mut self, x: &[f64], reward: f64) {
            if let Some(arm) = self.arms.get_mut(self.last_index) {
                arm.update(x, reward);
            }
        }
    }

    fn eye_flat(dim: usize, lambda: f64) -> Vec<f64> {
        let mut matrix = vec![0.0; dim * dim];
        for i in 0..dim {
            matrix[i * dim + i] = lambda;
        }
        matrix
    }

    fn matvec_flat(a: &[f64], x: &[f64], dim: usize) -> Vec<f64> {
        let mut y = vec![0.0; dim];
        for i in 0..dim {
            let mut sum = 0.0;
            for j in 0..dim {
                sum += a[i * dim + j] * x[j];
            }
            y[i] = sum;
        }
        y
    }

    fn dot(a: &[f64], b: &[f64]) -> f64 {
        a.iter().zip(b).map(|(x, y)| x * y).sum()
    }

    fn rank1_add(a: &mut [f64], x: &[f64], dim: usize) {
        for i in 0..dim {
            for j in 0..dim {
                a[i * dim + j] += x[i] * x[j];
            }
        }
    }

    fn inv_spd_diag(a: &[f64], dim: usize) -> Vec<f64> {
        let mut inv = vec![0.0; dim * dim];
        for i in 0..dim {
            let value = a[i * dim + i];
            inv[i * dim + i] = if value.abs() > 1e-12 {
                1.0 / value
            } else {
                1.0
            };
        }
        inv
    }

    fn solve_spd_diag(a: &[f64], b: &[f64], dim: usize) -> Vec<f64> {
        let mut x = vec![0.0; dim];
        for i in 0..dim {
            let value = a[i * dim + i];
            x[i] = if value.abs() > 1e-12 {
                b[i] / value
            } else {
                b[i]
            };
        }
        x
    }

    fn quad_form(a: &[f64], x: &[f64]) -> f64 {
        let mut sum = 0.0;
        for i in 0..x.len() {
            for j in 0..x.len() {
                sum += x[i] * a[i * x.len() + j] * x[j];
            }
        }
        sum
    }
}

// =================== wilson.rs ===================
pub mod wilson {
    pub fn wilson_lower(successes: i32, trials: i32, z: f64) -> f64 {
        if trials <= 0 {
            return 0.0;
        }
        let n = trials as f64;
        let s = successes as f64;
        let p = (s / n).clamp(0.0, 1.0);
        let denom = 1.0 + z * z / n;
        let center = (p + z * z / (2.0 * n)) / denom;
        let radius = z * ((p * (1.0 - p) + z * z / (4.0 * n)) / n).max(0.0).sqrt() / denom;
        (center - radius).max(0.0)
    }
}

// =================== rewrite.rs ===================
pub mod rewrite {
    use std::collections::HashMap;
    use std::fs::{self, OpenOptions};
    use std::io::Write;
    use std::path::PathBuf;

    pub struct HeurStore {
        path: PathBuf,
    }

    impl HeurStore {
        pub fn new(custom: Option<String>) -> Self {
            let path = custom.map(PathBuf::from).unwrap_or(default_path());
            if let Some(dir) = path.parent() {
                let _ = fs::create_dir_all(dir);
            }
            Self { path }
        }

        pub fn append(&self, rule_text: &str, info: &HashMap<String, f64>) {
            if let Ok(mut file) = OpenOptions::new()
                .create(true)
                .append(true)
                .open(&self.path)
            {
                let meta = serde_like_json(info);
                let line = format!("{}  # {}\n", rule_text.trim(), meta);
                let _ = file.write_all(line.as_bytes());
            }
        }

        pub fn path(&self) -> &PathBuf {
            &self.path
        }
    }

    fn default_path() -> PathBuf {
        let home = std::env::var("HOME").unwrap_or_else(|_| String::from("."));
        let mut path = PathBuf::from(home);
        path.push(".spiraltorch/heur/heur.kdsl");
        path
    }

    fn serde_like_json(info: &HashMap<String, f64>) -> String {
        let mut out = String::from("{");
        let mut first = true;
        for (key, value) in info.iter() {
            if !first {
                out.push_str(", ");
            }
            first = false;
            out.push_str(&format!("\"{}\":{:.6}", key, value));
        }
        out.push('}');
        out
    }
}

// =================== ab.rs ===================
pub mod ab {
    use super::{RewardCfg, StepMetrics};

    pub struct ABRunner {
        reward: RewardCfg,
    }

    impl ABRunner {
        pub fn new(reward: RewardCfg) -> Self {
            Self { reward }
        }

        pub fn run<F, G>(&self, mut a: F, mut b: G, trials: usize) -> (usize, usize)
        where
            F: FnMut() -> StepMetrics,
            G: FnMut() -> StepMetrics,
        {
            let mut wins_a = 0usize;
            let mut wins_b = 0usize;
            for _ in 0..trials {
                let ma = a();
                let mb = b();
                let ra = self.reward.score(&ma, 0.0);
                let rb = self.reward.score(&mb, 0.0);
                if ra > rb {
                    wins_a += 1;
                } else {
                    wins_b += 1;
                }
            }
            (wins_a, wins_b)
        }
    }
}<|MERGE_RESOLUTION|>--- conflicted
+++ resolved
@@ -780,8 +780,6 @@
             normalize(&mut self.dir);
         }
 
-<<<<<<< HEAD
-=======
         #[cfg(feature = "blackcat_v2")]
         fn ingest_structural(&mut self, structural: Option<&[f64]>) -> Option<Vec<f64>> {
             let Some(raw) = structural else {
@@ -847,7 +845,6 @@
         }
 
         #[cfg(feature = "blackcat_v2")]
->>>>>>> 1e06ef3b
         fn logistic_project_step(&mut self, drive: &[f64]) {
             if self.dir.is_empty() {
                 return;
