// SPDX-License-Identifier: AGPL-3.0-or-later
// © 2025 Ryo ∴ SpiralArchitect (kishkavsesvit@icloud.com)
// Part of SpiralTorch — Licensed under AGPL-3.0-or-later.
// Unauthorized derivative works or closed redistribution prohibited under AGPL §13.

use std::collections::HashMap;
use std::time::{Duration, Instant};

use bandit::{SoftBandit, SoftBanditMode};
use rewrite::HeurStore;
use st_frac::FracBackend;
use wilson::wilson_lower;
use zmeta::{ZMetaES, ZMetaParams};

/// Metrics reported by a training loop back into the runtime.
#[derive(Clone, Debug, Default)]
pub struct StepMetrics {
    pub step_time_ms: f64,
    pub mem_peak_mb: f64,
    pub retry_rate: f64,
    pub extra: HashMap<String, f64>,
}

/// Reward shaping configuration that blends timing, memory, and stability.
#[derive(Clone, Debug)]
pub struct RewardCfg {
    pub lam_speed: f64,
    pub lam_mem: f64,
    pub lam_stab: f64,
    pub scale_speed: f64,
    pub scale_mem: f64,
    pub scale_stab: f64,
}

impl Default for RewardCfg {
    fn default() -> Self {
        Self {
            lam_speed: 0.5,
            lam_mem: 0.3,
            lam_stab: 0.2,
            scale_speed: 10.0,
            scale_mem: 1024.0,
            scale_stab: 1.0,
        }
    }
}

impl RewardCfg {
    pub fn score(&self, metrics: &StepMetrics, frac_penalty: f64) -> f64 {
        let mut s = 0.0;
        s -= self.lam_speed * (metrics.step_time_ms / self.scale_speed.max(1e-9));
        s -= self.lam_mem * (metrics.mem_peak_mb / self.scale_mem.max(1e-9));
        s -= self.lam_stab * (metrics.retry_rate / self.scale_stab.max(1e-9));
        s -= frac_penalty;
        s
    }
}

/// Named groups of candidate choices (tile, merge strategy, etc.).
#[derive(Clone, Debug)]
pub struct ChoiceGroups {
    pub groups: HashMap<String, Vec<String>>,
}

/// Multi-armed contextual bandit that operates over named groups.
pub struct MultiBandit {
    arms: HashMap<String, SoftBandit>,
}

impl MultiBandit {
    pub fn new(groups: &ChoiceGroups, feat_dim: usize, mode: SoftBanditMode) -> Self {
        let mut arms = HashMap::new();
        for (name, opts) in &groups.groups {
            arms.insert(name.clone(), SoftBandit::new(opts.clone(), feat_dim, mode));
        }
        Self { arms }
    }

    pub fn select_all(&mut self, context: &[f64]) -> HashMap<String, String> {
        let mut picks = HashMap::new();
        for (name, bandit) in self.arms.iter_mut() {
            let choice = bandit.select(context);
            picks.insert(name.clone(), choice);
        }
        picks
    }

    pub fn update_all(&mut self, context: &[f64], reward: f64) {
        for bandit in self.arms.values_mut() {
            bandit.update_last(context, reward);
        }
    }
}

/// BlackCat orchestrator that joins ES search with contextual bandits.
pub struct BlackCatRuntime {
    pub z: ZMetaES,
    pub bandits: MultiBandit,
    pub heur: HeurStore,
    pub reward: RewardCfg,
    context_dim: usize,
    last_context: Vec<f64>,
    last_picks: HashMap<String, String>,
    last_step_start: Option<Instant>,
    stats_alpha: f64,
    stats_steps: u64,
    reward_mean: f64,
    reward_m2: f64,
    last_reward: f64,
    metrics_ema: MetricsEma,
    frac_penalty_ema: RollingEma,
    extra_ema: HashMap<String, RollingEma>,
}

impl BlackCatRuntime {
    #[allow(clippy::too_many_arguments)]
    pub fn new(
        z_params: ZMetaParams,
        groups: ChoiceGroups,
        feat_dim: usize,
        mode: SoftBanditMode,
        heur_path: Option<String>,
    ) -> Self {
        let bandits = MultiBandit::new(&groups, feat_dim, mode);
        let heur = HeurStore::new(heur_path);
        let stats_alpha = 0.2;
        Self {
            z: ZMetaES::new(z_params),
            bandits,
            heur,
            reward: RewardCfg::default(),
            context_dim: feat_dim.max(1),
            last_context: vec![0.0; feat_dim.max(1)],
            last_picks: HashMap::new(),
            last_step_start: None,
            stats_alpha,
            stats_steps: 0,
            reward_mean: 0.0,
            reward_m2: 0.0,
            last_reward: 0.0,
            metrics_ema: MetricsEma::new(stats_alpha),
            frac_penalty_ema: RollingEma::new(stats_alpha),
            extra_ema: HashMap::new(),
        }
    }

    /// Call at the beginning of a training step.
    pub fn begin_step(&mut self) {
        self.last_step_start = Some(Instant::now());
    }

    /// Build a contextual feature vector from runtime metrics.
    pub fn make_context(
        &self,
        batches: u32,
        tiles: u32,
        depth: u32,
        device_code: u32,
        load: f64,
        extras: &[(String, f64)],
        feat_dim: usize,
    ) -> Vec<f64> {
        let target_dim = if feat_dim == 0 {
            self.context_dim
        } else {
            feat_dim
        };
        let mut ctx = vec![
            1.0,
            batches as f64,
            tiles as f64,
            depth as f64,
            (device_code % 1024) as f64 / 1024.0,
            load,
        ];
        for (_, value) in extras.iter() {
            ctx.push(*value);
        }
        ctx.resize(target_dim, 0.0);
        ctx
    }

    /// Choose all groups at once, storing the picks and context internally.
    pub fn choose(&mut self, context: Vec<f64>) -> HashMap<String, String> {
        let picks = self.bandits.select_all(&context);
        self.context_dim = context.len().max(1);
        self.last_context = context;
        self.last_picks = picks.clone();
        picks
    }

    /// Update both the ES search and contextual bandits after a step.
    pub fn post_step(&mut self, metrics: &StepMetrics) -> f64 {
        let curr_penalty = self.z.frac_penalty();
        let reward_current = self.reward.score(metrics, curr_penalty);
        let proposed_penalty = self.z.frac_penalty_proposed();
        self.z.update(
            reward_current,
            reward_current - (proposed_penalty - curr_penalty),
            Some(&self.last_context),
        );
        let grad_norm = metrics.extra.get("grad_norm").copied().unwrap_or(0.0);
        let loss_var = metrics
            .extra
            .get("loss_var")
            .or_else(|| metrics.extra.get("loss_variance"))
            .copied()
            .unwrap_or(1.0);
        self.z
            .temp_schedule(metrics.retry_rate, grad_norm, loss_var);
        self.bandits.update_all(&self.last_context, reward_current);
        self.stats_steps = self.stats_steps.saturating_add(1);
        let delta = reward_current - self.reward_mean;
        if self.stats_steps == 1 {
            self.reward_mean = reward_current;
            self.reward_m2 = 0.0;
        } else {
            self.reward_mean += delta / self.stats_steps as f64;
            let delta2 = reward_current - self.reward_mean;
            self.reward_m2 += delta * delta2;
        }
        self.last_reward = reward_current;
        self.metrics_ema.update(metrics);
        self.frac_penalty_ema.update(curr_penalty);
        for (key, value) in metrics.extra.iter() {
            self.extra_ema
                .entry(key.clone())
                .or_insert_with(|| RollingEma::new(self.stats_alpha))
                .update(*value);
        }
        reward_current
    }

    /// Returns the dimensionality expected by the contextual bandits.
    pub fn context_dim(&self) -> usize {
        self.context_dim
    }

    /// Returns the current fractional regularisation penalty tracked by ZMeta.
    pub fn frac_penalty(&self) -> f64 {
        self.z.frac_penalty()
    }

    /// Overrides the fractional regulariser backend.
    pub fn set_frac_backend(&mut self, backend: FracBackend) {
        self.z.set_frac_backend(backend);
    }

    /// Returns the current exploration temperature tracked by the runtime.
    pub fn temperature(&self) -> f64 {
        self.z.temperature()
    }

    /// Try to adopt a new soft heuristic guarded by the Wilson lower bound.
    pub fn try_adopt_soft(
        &mut self,
        rule_text: &str,
        wins: u32,
        trials: u32,
        baseline_p: f64,
    ) -> bool {
        let lb = wilson_lower(wins as i32, trials as i32, 1.96);
        if lb > baseline_p {
            let mut info = HashMap::new();
            info.insert("wins".to_string(), wins as f64);
            info.insert("trials".to_string(), trials as f64);
            self.heur
                .append(&format!("{}  # blackcat", rule_text.trim()), &info);
            return true;
        }
        false
    }

    /// Returns the duration since the last [`begin_step`] call.
    pub fn elapsed_since_begin(&self) -> Option<Duration> {
        self.last_step_start.map(|start| start.elapsed())
    }

    /// Returns the last contextual feature vector used for bandit updates.
    pub fn last_context(&self) -> &[f64] {
        &self.last_context
    }

    /// Returns the picks that were selected during the last [`choose`] call.
    pub fn last_picks(&self) -> &HashMap<String, String> {
        &self.last_picks
    }

    /// Returns aggregated runtime statistics derived from recent updates.
    pub fn stats(&self) -> BlackcatRuntimeStats {
        let reward_std = if self.stats_steps > 1 {
            (self.reward_m2 / (self.stats_steps - 1) as f64)
                .abs()
                .sqrt()
        } else {
            0.0
        };
        let extras = self
            .extra_ema
            .iter()
            .filter_map(|(key, ema)| ema.value().map(|value| (key.clone(), value)))
            .collect();
        BlackcatRuntimeStats {
            steps: self.stats_steps,
            reward_mean: self.reward_mean,
            reward_std,
            last_reward: self.last_reward,
            step_time_ms_ema: self.metrics_ema.step_time(),
            mem_peak_mb_ema: self.metrics_ema.mem_peak(),
            retry_rate_ema: self.metrics_ema.retry_rate(),
            frac_penalty_ema: self
                .frac_penalty_ema
                .value()
                .unwrap_or_else(|| self.z.frac_penalty()),
            extras,
        }
    }
}

#[derive(Clone, Debug, Default)]
pub struct BlackcatRuntimeStats {
    pub steps: u64,
    pub reward_mean: f64,
    pub reward_std: f64,
    pub last_reward: f64,
    pub step_time_ms_ema: f64,
    pub mem_peak_mb_ema: f64,
    pub retry_rate_ema: f64,
    pub frac_penalty_ema: f64,
    pub extras: HashMap<String, f64>,
}

#[derive(Clone, Debug)]
struct MetricsEma {
    step_time: RollingEma,
    mem_peak: RollingEma,
    retry_rate: RollingEma,
}

impl MetricsEma {
    fn new(alpha: f64) -> Self {
        Self {
            step_time: RollingEma::new(alpha),
            mem_peak: RollingEma::new(alpha),
            retry_rate: RollingEma::new(alpha),
        }
    }

    fn update(&mut self, metrics: &StepMetrics) {
        self.step_time.update(metrics.step_time_ms);
        self.mem_peak.update(metrics.mem_peak_mb);
        self.retry_rate.update(metrics.retry_rate);
    }

    fn step_time(&self) -> f64 {
        self.step_time.value().unwrap_or(0.0)
    }

    fn mem_peak(&self) -> f64 {
        self.mem_peak.value().unwrap_or(0.0)
    }

    fn retry_rate(&self) -> f64 {
        self.retry_rate.value().unwrap_or(0.0)
    }
}

#[derive(Clone, Debug)]
struct RollingEma {
    alpha: f64,
    value: f64,
    initialized: bool,
}

impl RollingEma {
    fn new(alpha: f64) -> Self {
        Self {
            alpha: alpha.clamp(1.0e-3, 0.999),
            value: 0.0,
            initialized: false,
        }
    }

    fn update(&mut self, sample: f64) {
        if !sample.is_finite() {
            return;
        }
        if !self.initialized {
            self.value = sample;
            self.initialized = true;
        } else {
            self.value = self.alpha * sample + (1.0 - self.alpha) * self.value;
        }
    }

    fn value(&self) -> Option<f64> {
        if self.initialized {
            Some(self.value)
        } else {
            None
        }
    }
}

#[cfg(test)]
mod tests {
    use super::*;
    use std::collections::HashMap;

    fn sample_runtime() -> BlackCatRuntime {
        let mut groups = HashMap::new();
        groups.insert("tile".to_string(), vec!["a".to_string(), "b".to_string()]);
        let groups = ChoiceGroups { groups };
        BlackCatRuntime::new(ZMetaParams::default(), groups, 4, SoftBanditMode::TS, None)
    }

    #[test]
    fn runtime_accumulates_stats() {
        let mut runtime = sample_runtime();
        runtime.begin_step();
        let mut metrics = StepMetrics::default();
        metrics.step_time_ms = 12.5;
        metrics.mem_peak_mb = 512.0;
        metrics.retry_rate = 0.1;
        metrics.extra.insert("grad_norm".into(), 0.5);
        let reward1 = runtime.post_step(&metrics);
        let stats1 = runtime.stats();
        assert_eq!(stats1.steps, 1);
        assert!((stats1.reward_mean - reward1).abs() < 1e-9);
        assert_eq!(stats1.reward_std, 0.0);
        assert!(stats1.step_time_ms_ema > 0.0);
        assert!(stats1.mem_peak_mb_ema > 0.0);
        assert_eq!(stats1.extras.get("grad_norm").cloned().unwrap(), 0.5);

        runtime.begin_step();
        let mut metrics2 = StepMetrics::default();
        metrics2.step_time_ms = 6.0;
        metrics2.mem_peak_mb = 256.0;
        metrics2.retry_rate = 0.05;
        metrics2.extra.insert("grad_norm".into(), 0.25);
        let _ = runtime.post_step(&metrics2);
        let stats2 = runtime.stats();
        assert_eq!(stats2.steps, 2);
        assert!(stats2.reward_std >= 0.0);
        assert!(stats2.step_time_ms_ema <= stats1.step_time_ms_ema);
        assert!(stats2.extras.get("grad_norm").cloned().unwrap() <= 0.5);
        assert!(stats2.frac_penalty_ema >= 0.0);
    }
}

// =================== zmeta.rs ===================
pub mod zmeta {
    use super::FracBackend;
    use randless::{Rng, StdRng};

    #[derive(Clone, Debug)]
    pub struct ZMetaParams {
        pub dim: usize,
        pub sigma: f64,
        pub lr: f64,
        pub alpha_frac: f64,
        pub lam_frac: f64,
        pub orientation_eta: f64,
        pub orientation_eps: f64,
        pub seed: u64,
    }

    impl Default for ZMetaParams {
        fn default() -> Self {
            Self {
                dim: 6,
                sigma: 0.15,
                lr: 0.1,
                alpha_frac: 0.35,
                lam_frac: 0.1,
                orientation_eta: 0.15,
                orientation_eps: 1e-3,
                seed: 42,
            }
        }
    }

    pub struct ZMetaES {
        z: Vec<f64>,
        dir: Vec<f64>,
        params: ZMetaParams,
        rng: StdRng,
        frac_backend: FracBackend,
        temp: f64,
        temp_min: f64,
        temp_max: f64,
        structural: Vec<f64>,
    }

    impl ZMetaES {
        pub fn new(params: ZMetaParams) -> Self {
            let rng = StdRng::seed_from_u64(params.seed);
            let mut dir = vec![0.0; params.dim];
            for value in dir.iter_mut() {
                *value = rng.gauss(0.0, 1.0);
            }
            normalize(&mut dir);
            let dim = params.dim;
            Self {
                z: vec![0.0; dim],
                dir,
                params,
                rng,
                frac_backend: FracBackend::CpuRadix2,
                temp: 1.0,
                temp_min: 0.1,
                temp_max: 4.0,
                structural: vec![0.0; dim],
            }
        }

        pub fn z(&self) -> &[f64] {
            &self.z
        }

        /// Returns the current exploration temperature.
        pub fn temperature(&self) -> f64 {
            self.temp
        }

        /// Overrides the exploration temperature bounds.
        pub fn set_temp_bounds(&mut self, t_min: f64, t_max: f64) {
            let mut lower = t_min.max(0.0);
            let mut upper = t_max.max(lower + f64::EPSILON);
            if lower > upper {
                std::mem::swap(&mut lower, &mut upper);
            }
            self.temp_min = lower;
            self.temp_max = upper;
            self.temp = self.temp.clamp(self.temp_min, self.temp_max);
        }

        /// Adjusts the exploration temperature using retry/gradient signals.
        pub fn temp_schedule(&mut self, retry: f64, grad_norm: f64, loss_var: f64) {
            let stagnation = (1.0 - (loss_var / (1.0 + loss_var))).clamp(0.0, 1.0);
            let grad_term = (grad_norm / (1.0 + grad_norm)).clamp(0.0, 1.0);
            let instability = retry + 0.5 * grad_term;
            let delta = 0.2 * stagnation - 0.3 * instability;
            self.temp = (self.temp + delta).clamp(self.temp_min, self.temp_max);
        }

        /// Sets the backend used for fractional regularisation.
        pub fn set_frac_backend(&mut self, backend: FracBackend) {
            self.frac_backend = backend;
        }

        pub fn frac_penalty(&self) -> f64 {
            frac_penalty_backend(
                &self.z,
                self.params.alpha_frac,
                self.params.lam_frac,
                &self.frac_backend,
            )
        }

        pub fn frac_penalty_proposed(&self) -> f64 {
            let proposed: Vec<f64> = self
                .z
                .iter()
                .zip(self.dir.iter())
                .map(|(z, d)| z + self.params.sigma * d)
                .collect();
            frac_penalty_backend(
                &proposed,
                self.params.alpha_frac,
                self.params.lam_frac,
                &self.frac_backend,
            )
        }

        pub fn update(
            &mut self,
            reward_current: f64,
            reward_proposed: f64,
            structural: Option<&[f64]>,
        ) {
            let delta_reward = reward_proposed - reward_current;
            let structural_delta = self.ingest_structural(structural);
            let improved = delta_reward > 0.0;

            if improved {
                for (z, d) in self.z.iter_mut().zip(self.dir.iter()) {
                    *z += self.params.lr * (self.params.sigma * d);
                }
                for dir in self.dir.iter_mut() {
                    *dir = 0.7 * (*dir) + 0.3 * self.rng.gauss(0.0, 1.0);
                }
            } else {
                let mut kick: Vec<f64> = (0..self.params.dim)
                    .map(|_| self.rng.gauss(0.0, 0.5))
                    .collect();
                let projection = dot(&kick, &self.dir);
                for (k, d) in kick.iter_mut().zip(self.dir.iter()) {
                    *k -= projection * d;
                }
                for (dir, kick) in self.dir.iter_mut().zip(kick.iter()) {
                    *dir = 0.9 * (*dir) + 0.1 * (*kick);
                }
            }

            normalize(&mut self.dir);

            if let Some(delta) = structural_delta {
                self.apply_structural_drive(delta, delta_reward);
            }
        }

        #[allow(dead_code)]
        fn ingest_structural_legacy(
            &mut self,
            structural: Option<&[f64]>,
        ) -> Option<Vec<f64>> {
            let Some(raw) = structural else {
                return None;
            };
            if self.params.dim == 0 {
                return None;
            }

            let mut new_vec = vec![0.0f64; self.params.dim];
            let mut any = false;
            for (idx, slot) in new_vec.iter_mut().enumerate() {
                if let Some(value) = raw.get(idx).copied() {
                    if value.is_finite() {
                        *slot = value;
                        any |= value.abs() > 1e-12;
                    }
                }
            }
            if !any {
                return None;
            }

            let norm = (new_vec.iter().map(|v| v * v).sum::<f64>()).sqrt();
            if norm <= 1e-9 {
                return None;
            }
            for value in new_vec.iter_mut() {
                *value /= norm;
            }

            let prev = self.structural.clone();
            self.structural = new_vec;
            Some(
                self.structural
                    .iter()
                    .zip(prev.iter())
                    .map(|(new, old)| new - old)
                    .collect(),
            )
        }

        fn ingest_structural(&mut self, structural: Option<&[f64]>) -> Option<Vec<f64>> {
            let Some(raw) = structural else {
                return None;
            };
            if self.params.dim == 0 {
                return None;
            }

            let mut new_vec = vec![0.0f64; self.params.dim];
            let mut any = false;
            for (idx, slot) in new_vec.iter_mut().enumerate() {
                if let Some(value) = raw.get(idx).copied() {
                    if value.is_finite() {
                        *slot = value;
                        any |= value.abs() > 1e-12;
                    }
                }
            }
            if !any {
                return None;
            }

            let norm = (new_vec.iter().map(|v| v * v).sum::<f64>()).sqrt();
            if norm <= 1e-9 {
                return None;
            }
            for value in new_vec.iter_mut() {
                *value /= norm;
            }

            let prev = self.structural.clone();
            self.structural = new_vec;
            Some(
                self.structural
                    .iter()
                    .zip(prev.iter())
                    .map(|(new, old)| new - old)
                    .collect(),
            )
        }

        #[allow(dead_code)]
        fn apply_structural_drive_legacy(&mut self, mut delta: Vec<f64>, delta_reward: f64) {
            if delta_reward.abs() <= 1e-9 {
                return;
            }
            let gain = delta_reward.tanh();
            if !gain.is_finite() || gain.abs() <= 1e-6 {
                return;
            }

            let delta_norm = (delta.iter().map(|v| v * v).sum::<f64>()).sqrt();
            if delta_norm <= 1e-9 {
                return;
            }

            for value in delta.iter_mut() {
                *value *= gain;
            }

            self.logistic_project_step_legacy(&delta);
        }

        fn apply_structural_drive(&mut self, mut delta: Vec<f64>, delta_reward: f64) {
            if delta_reward.abs() <= 1e-9 {
                return;
            }
            let gain = delta_reward.tanh();
            if !gain.is_finite() || gain.abs() <= 1e-6 {
                return;
            }

            let delta_norm = (delta.iter().map(|v| v * v).sum::<f64>()).sqrt();
            if delta_norm <= 1e-9 {
                return;
            }

            for value in delta.iter_mut() {
                *value *= gain;
            }

            self.logistic_project_step(&delta);
        }

        #[allow(dead_code)]
        fn logistic_project_step_legacy(&mut self, drive: &[f64]) {
            if self.dir.is_empty() {
                return;
            }

            let structural_norm_sq = self.structural.iter().map(|v| v * v).sum::<f64>();
            if structural_norm_sq <= 1e-12 {
                return;
            }

            let mut projected = Vec::with_capacity(self.dir.len());
            let dot_nd = dot(&self.dir, drive);
            for (n, d) in self.dir.iter().zip(drive.iter()) {
                projected.push(d - dot_nd * n);
            }

            let proj_norm_sq = projected.iter().map(|v| v * v).sum::<f64>();
            if proj_norm_sq <= 1e-12 {
                return;
            }

<<<<<<< HEAD
            let proj_norm = proj_norm_sq.sqrt();
=======
            let dot_nr = self
                .dir
                .iter()
                .zip(self.structural.iter())
                .map(|(n, r)| n * r)
                .sum::<f64>()
                .clamp(-1.0, 1.0);
            let p_t = 0.5 * (1.0 + dot_nr);
            let eps = self.params.orientation_eps.max(1e-6);
            let denom = 2.0 * p_t * (1.0 - p_t) + eps;
            let eta = self.params.orientation_eta.max(0.0);
            if eta <= 0.0 {
                return;
            }

            for (n, proj) in self.dir.iter_mut().zip(projected.iter()) {
                *n += eta * (*proj) / denom;
            }
            normalize(&mut self.dir);
        }

        #[cfg(feature = "blackcat_v2")]
        fn ingest_structural(&mut self, structural: Option<&[f64]>) -> Option<Vec<f64>> {
            let Some(raw) = structural else {
                return None;
            };
            if self.params.dim == 0 {
                return None;
            }

            let mut new_vec = vec![0.0f64; self.params.dim];
            let mut any = false;
            for (idx, slot) in new_vec.iter_mut().enumerate() {
                if let Some(value) = raw.get(idx).copied() {
                    if value.is_finite() {
                        *slot = value;
                        any |= value.abs() > 1e-12;
                    }
                }
            }
            if !any {
                return None;
            }

            let norm = (new_vec.iter().map(|v| v * v).sum::<f64>()).sqrt();
            if norm <= 1e-9 {
                return None;
            }
            for value in new_vec.iter_mut() {
                *value /= norm;
            }

            let prev = self.structural.clone();
            self.structural = new_vec;
            Some(
                self.structural
                    .iter()
                    .zip(prev.iter())
                    .map(|(new, old)| new - old)
                    .collect(),
            )
        }

        #[cfg(feature = "blackcat_v2")]
        fn apply_structural_drive(&mut self, mut delta: Vec<f64>, delta_reward: f64) {
            if delta_reward.abs() <= 1e-9 {
                return;
            }
            let gain = delta_reward.tanh();
            if !gain.is_finite() || gain.abs() <= 1e-6 {
                return;
            }

            let delta_norm = (delta.iter().map(|v| v * v).sum::<f64>()).sqrt();
            if delta_norm <= 1e-9 {
                return;
            }

            for value in delta.iter_mut() {
                *value *= gain;
            }

            self.logistic_project_step(&delta);
        }

        #[cfg(feature = "blackcat_v2")]
        fn logistic_project_step(&mut self, drive: &[f64]) {
            if self.dir.is_empty() {
                return;
            }

            let structural_norm_sq = self.structural.iter().map(|v| v * v).sum::<f64>();
            if structural_norm_sq <= 1e-12 {
                return;
            }

            let mut projected = Vec::with_capacity(self.dir.len());
            let dot_nd = dot(&self.dir, drive);
            for (n, d) in self.dir.iter().zip(drive.iter()) {
                projected.push(d - dot_nd * n);
            }

            let proj_norm = (projected.iter().map(|v| v * v).sum::<f64>()).sqrt();
            if proj_norm <= 1e-12 {
                return;
            }

>>>>>>> 4da76422
            let scale = 1.0 / proj_norm.max(1.0);
            for value in projected.iter_mut() {
                *value *= scale;
            }

            let dot_nr = self
                .dir
                .iter()
                .zip(self.structural.iter())
                .map(|(n, r)| n * r)
                .sum::<f64>()
                .clamp(-1.0, 1.0);
            let p_t = 0.5 * (1.0 + dot_nr);
            let eps = self.params.orientation_eps.max(1e-6);
            let denom = 2.0 * p_t * (1.0 - p_t) + eps;
            let eta = self.params.orientation_eta.max(0.0);
            if eta <= 0.0 {
                return;
            }

            for (n, proj) in self.dir.iter_mut().zip(projected.iter()) {
                *n += eta * (*proj) / denom;
            }
            normalize(&mut self.dir);
        }
    }

    fn normalize(vec: &mut [f64]) {
        let norm = (vec.iter().map(|v| v * v).sum::<f64>()).sqrt().max(1e-12);
        for v in vec.iter_mut() {
            *v /= norm;
        }
    }

    fn dot(a: &[f64], b: &[f64]) -> f64 {
        a.iter().zip(b).map(|(x, y)| x * y).sum()
    }

    fn frac_penalty(z: &[f64], alpha: f64, lam: f64) -> f64 {
        if z.len() < 3 {
            return 0.0;
        }
        let mut acc = 0.0;
        for idx in 1..(z.len() - 1) {
            let d2 = z[idx - 1] - 2.0 * z[idx] + z[idx + 1];
            acc += d2.abs().powf(1.0 + alpha);
        }
        lam * acc
    }

    fn frac_penalty_backend(z: &[f64], alpha: f64, lam: f64, backend: &FracBackend) -> f64 {
        let base = frac_penalty(z, alpha, lam);
        match backend {
            FracBackend::CpuRadix2 => base,
            FracBackend::Wgpu { radix } => {
                let radix_factor = (*radix as f64).max(2.0) / 2.0;
                base * (1.0 + 0.15 * (radix_factor - 1.0))
            }
        }
    }

    #[cfg(test)]
    mod tests {
        use super::*;

        fn norm(vec: &[f64]) -> f64 {
            vec.iter().map(|v| v * v).sum::<f64>().sqrt()
        }

        #[test]
        fn logistic_projection_keeps_unit_norm() {
            let mut params = ZMetaParams::default();
            params.dim = 3;
            params.seed = 7;
            params.orientation_eta = 0.2;
            params.orientation_eps = 5e-3;
            let mut es = ZMetaES::new(params);
            assert!((norm(&es.dir) - 1.0).abs() < 1e-6);

            let context1 = [0.2, 0.5, -0.3];
            let delta1 = es.ingest_structural(Some(&context1)).unwrap();
            es.apply_structural_drive(delta1, 0.15);
            assert!((norm(&es.dir) - 1.0).abs() < 1e-6);

            let context2 = [0.8, -0.1, 0.3];
            let delta2 = es.ingest_structural(Some(&context2)).unwrap();
            let dir_before = es.dir.clone();
            es.apply_structural_drive(delta2, 0.25);
            assert!((norm(&es.dir) - 1.0).abs() < 1e-6);
            let delta_dir = es
                .dir
                .iter()
                .zip(dir_before.iter())
                .map(|(a, b)| (a - b) * (a - b))
                .sum::<f64>()
                .sqrt();
            assert!(delta_dir > 1e-6);
        }
    }

    mod randless {
        use std::cell::Cell;

        pub trait Rng {
            fn gauss(&self, mu: f64, sigma: f64) -> f64;
        }

        pub struct StdRng {
            state: Cell<u64>,
        }

        impl StdRng {
            pub fn seed_from_u64(seed: u64) -> Self {
                Self {
                    state: Cell::new(seed | 1),
                }
            }

            fn next_u64(&self) -> u64 {
                let mut x = self.state.get();
                x ^= x << 13;
                x ^= x >> 7;
                x ^= x << 17;
                self.state.set(x);
                x
            }

            fn uniform01(&self) -> f64 {
                (self.next_u64() as f64) / (u64::MAX as f64)
            }
        }

        impl Rng for StdRng {
            fn gauss(&self, mu: f64, sigma: f64) -> f64 {
                let u1 = self.uniform01().max(1e-12);
                let u2 = self.uniform01();
                let radius = (-2.0 * u1.ln()).sqrt();
                let theta = 2.0 * std::f64::consts::PI * u2;
                mu + sigma * radius * theta.cos()
            }
        }
    }
}

// =================== bandit.rs ===================
pub mod bandit {

    #[derive(Clone, Copy, Debug)]
    pub enum SoftBanditMode {
        TS,
        UCB,
    }

    #[derive(Clone, Debug)]
    pub struct LinTSArm {
        dim: usize,
        a: Vec<f64>,
        b: Vec<f64>,
    }

    impl LinTSArm {
        pub fn new(dim: usize, lambda: f64) -> Self {
            Self {
                dim,
                a: eye_flat(dim, lambda),
                b: vec![0.0; dim],
            }
        }

        pub fn sample_score(&self, x: &[f64]) -> f64 {
            let mean = solve_spd_diag(&self.a, &self.b, self.dim);
            dot(&mean, x)
        }

        pub fn ucb_score(&self, x: &[f64], c: f64) -> f64 {
            let ainv = inv_spd_diag(&self.a, self.dim);
            let mean = matvec_flat(&ainv, &self.b, self.dim);
            let variance = quad_form(&ainv, x);
            dot(&mean, x) + c * variance.max(0.0).sqrt()
        }

        pub fn update(&mut self, x: &[f64], reward: f64) {
            rank1_add(&mut self.a, x, self.dim);
            for (bi, xi) in self.b.iter_mut().zip(x) {
                *bi += reward * xi;
            }
        }
    }

    pub struct SoftBandit {
        choices: Vec<String>,
        arms: Vec<LinTSArm>,
        last_index: usize,
        mode: SoftBanditMode,
    }

    impl SoftBandit {
        pub fn new(choices: Vec<String>, feat_dim: usize, mode: SoftBanditMode) -> Self {
            let arms = (0..choices.len())
                .map(|_| LinTSArm::new(feat_dim, 1.0))
                .collect();
            Self {
                choices,
                arms,
                last_index: 0,
                mode,
            }
        }

        pub fn select(&mut self, x: &[f64]) -> String {
            let mut best = f64::MIN;
            let mut idx = 0usize;
            for (i, arm) in self.arms.iter().enumerate() {
                let score = match self.mode {
                    SoftBanditMode::TS => arm.sample_score(x),
                    SoftBanditMode::UCB => arm.ucb_score(x, 1.0),
                };
                if score > best {
                    best = score;
                    idx = i;
                }
            }
            self.last_index = idx;
            self.choices[idx].clone()
        }

        pub fn update_last(&mut self, x: &[f64], reward: f64) {
            if let Some(arm) = self.arms.get_mut(self.last_index) {
                arm.update(x, reward);
            }
        }
    }

    fn eye_flat(dim: usize, lambda: f64) -> Vec<f64> {
        let mut matrix = vec![0.0; dim * dim];
        for i in 0..dim {
            matrix[i * dim + i] = lambda;
        }
        matrix
    }

    fn matvec_flat(a: &[f64], x: &[f64], dim: usize) -> Vec<f64> {
        let mut y = vec![0.0; dim];
        for i in 0..dim {
            let mut sum = 0.0;
            for j in 0..dim {
                sum += a[i * dim + j] * x[j];
            }
            y[i] = sum;
        }
        y
    }

    fn dot(a: &[f64], b: &[f64]) -> f64 {
        a.iter().zip(b).map(|(x, y)| x * y).sum()
    }

    fn rank1_add(a: &mut [f64], x: &[f64], dim: usize) {
        for i in 0..dim {
            for j in 0..dim {
                a[i * dim + j] += x[i] * x[j];
            }
        }
    }

    fn inv_spd_diag(a: &[f64], dim: usize) -> Vec<f64> {
        let mut inv = vec![0.0; dim * dim];
        for i in 0..dim {
            let value = a[i * dim + i];
            inv[i * dim + i] = if value.abs() > 1e-12 {
                1.0 / value
            } else {
                1.0
            };
        }
        inv
    }

    fn solve_spd_diag(a: &[f64], b: &[f64], dim: usize) -> Vec<f64> {
        let mut x = vec![0.0; dim];
        for i in 0..dim {
            let value = a[i * dim + i];
            x[i] = if value.abs() > 1e-12 {
                b[i] / value
            } else {
                b[i]
            };
        }
        x
    }

    fn quad_form(a: &[f64], x: &[f64]) -> f64 {
        let mut sum = 0.0;
        for i in 0..x.len() {
            for j in 0..x.len() {
                sum += x[i] * a[i * x.len() + j] * x[j];
            }
        }
        sum
    }
}

// =================== wilson.rs ===================
pub mod wilson {
    pub fn wilson_lower(successes: i32, trials: i32, z: f64) -> f64 {
        if trials <= 0 {
            return 0.0;
        }
        let n = trials as f64;
        let s = successes as f64;
        let p = (s / n).clamp(0.0, 1.0);
        let denom = 1.0 + z * z / n;
        let center = (p + z * z / (2.0 * n)) / denom;
        let radius = z * ((p * (1.0 - p) + z * z / (4.0 * n)) / n).max(0.0).sqrt() / denom;
        (center - radius).max(0.0)
    }
}

// =================== rewrite.rs ===================
pub mod rewrite {
    use std::collections::HashMap;
    use std::fs::{self, OpenOptions};
    use std::io::Write;
    use std::path::PathBuf;

    pub struct HeurStore {
        path: PathBuf,
    }

    impl HeurStore {
        pub fn new(custom: Option<String>) -> Self {
            let path = custom.map(PathBuf::from).unwrap_or(default_path());
            if let Some(dir) = path.parent() {
                let _ = fs::create_dir_all(dir);
            }
            Self { path }
        }

        pub fn append(&self, rule_text: &str, info: &HashMap<String, f64>) {
            if let Ok(mut file) = OpenOptions::new()
                .create(true)
                .append(true)
                .open(&self.path)
            {
                let meta = serde_like_json(info);
                let line = format!("{}  # {}\n", rule_text.trim(), meta);
                let _ = file.write_all(line.as_bytes());
            }
        }

        pub fn path(&self) -> &PathBuf {
            &self.path
        }
    }

    fn default_path() -> PathBuf {
        let home = std::env::var("HOME").unwrap_or_else(|_| String::from("."));
        let mut path = PathBuf::from(home);
        path.push(".spiraltorch/heur/heur.kdsl");
        path
    }

    fn serde_like_json(info: &HashMap<String, f64>) -> String {
        let mut out = String::from("{");
        let mut first = true;
        for (key, value) in info.iter() {
            if !first {
                out.push_str(", ");
            }
            first = false;
            out.push_str(&format!("\"{}\":{:.6}", key, value));
        }
        out.push('}');
        out
    }
}

// =================== ab.rs ===================
pub mod ab {
    use super::{RewardCfg, StepMetrics};

    pub struct ABRunner {
        reward: RewardCfg,
    }

    impl ABRunner {
        pub fn new(reward: RewardCfg) -> Self {
            Self { reward }
        }

        pub fn run<F, G>(&self, mut a: F, mut b: G, trials: usize) -> (usize, usize)
        where
            F: FnMut() -> StepMetrics,
            G: FnMut() -> StepMetrics,
        {
            let mut wins_a = 0usize;
            let mut wins_b = 0usize;
            for _ in 0..trials {
                let ma = a();
                let mb = b();
                let ra = self.reward.score(&ma, 0.0);
                let rb = self.reward.score(&mb, 0.0);
                if ra > rb {
                    wins_a += 1;
                } else {
                    wins_b += 1;
                }
            }
            (wins_a, wins_b)
        }
    }
}<|MERGE_RESOLUTION|>--- conflicted
+++ resolved
@@ -761,9 +761,7 @@
                 return;
             }
 
-<<<<<<< HEAD
             let proj_norm = proj_norm_sq.sqrt();
-=======
             let dot_nr = self
                 .dir
                 .iter()
@@ -871,7 +869,6 @@
                 return;
             }
 
->>>>>>> 4da76422
             let scale = 1.0 / proj_norm.max(1.0);
             for value in projected.iter_mut() {
                 *value *= scale;
