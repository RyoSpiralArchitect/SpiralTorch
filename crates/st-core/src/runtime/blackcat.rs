// SPDX-License-Identifier: AGPL-3.0-or-later
// © 2025 Ryo ∴ SpiralArchitect (kishkavsesvit@icloud.com)
// Part of SpiralTorch — Licensed under AGPL-3.0-or-later.
// Unauthorized derivative works or closed redistribution prohibited under AGPL §13.

use std::collections::HashMap;
use std::time::{Duration, Instant};

use bandit::{SoftBandit, SoftBanditMode};
use rewrite::HeurStore;
use st_frac::FracBackend;
use wilson::wilson_lower;
use zmeta::{ZMetaES, ZMetaParams};

use crate::telemetry::monitoring::MonitoringHub;

/// Metrics reported by a training loop back into the runtime.
#[derive(Clone, Debug, Default)]
pub struct StepMetrics {
    pub step_time_ms: f64,
    pub mem_peak_mb: f64,
    pub retry_rate: f64,
    pub extra: HashMap<String, f64>,
}

/// Reward shaping configuration that blends timing, memory, and stability.
#[derive(Clone, Debug)]
pub struct RewardCfg {
    pub lam_speed: f64,
    pub lam_mem: f64,
    pub lam_stab: f64,
    pub scale_speed: f64,
    pub scale_mem: f64,
    pub scale_stab: f64,
}

impl Default for RewardCfg {
    fn default() -> Self {
        Self {
            lam_speed: 0.5,
            lam_mem: 0.3,
            lam_stab: 0.2,
            scale_speed: 10.0,
            scale_mem: 1024.0,
            scale_stab: 1.0,
        }
    }
}

impl RewardCfg {
    pub fn score(&self, metrics: &StepMetrics, frac_penalty: f64) -> f64 {
        let mut s = 0.0;
        s -= self.lam_speed * (metrics.step_time_ms / self.scale_speed.max(1e-9));
        s -= self.lam_mem * (metrics.mem_peak_mb / self.scale_mem.max(1e-9));
        s -= self.lam_stab * (metrics.retry_rate / self.scale_stab.max(1e-9));
        s -= frac_penalty;
        s
    }
}

/// Named groups of candidate choices (tile, merge strategy, etc.).
#[derive(Clone, Debug)]
pub struct ChoiceGroups {
    pub groups: HashMap<String, Vec<String>>,
}

/// Multi-armed contextual bandit that operates over named groups.
pub struct MultiBandit {
    arms: HashMap<String, SoftBandit>,
}

impl MultiBandit {
    pub fn new(groups: &ChoiceGroups, feat_dim: usize, mode: SoftBanditMode) -> Self {
        let mut arms = HashMap::new();
        for (name, opts) in &groups.groups {
            arms.insert(name.clone(), SoftBandit::new(opts.clone(), feat_dim, mode));
        }
        Self { arms }
    }

    pub fn select_all(&mut self, context: &[f64]) -> HashMap<String, String> {
        let mut picks = HashMap::new();
        for (name, bandit) in self.arms.iter_mut() {
            let choice = bandit.select(context);
            picks.insert(name.clone(), choice);
        }
        picks
    }

    pub fn update_all(&mut self, context: &[f64], reward: f64) {
        for bandit in self.arms.values_mut() {
            bandit.update_last(context, reward);
        }
    }
}

/// BlackCat orchestrator that joins ES search with contextual bandits.
pub struct BlackCatRuntime {
    pub z: ZMetaES,
    pub bandits: MultiBandit,
    pub heur: HeurStore,
    pub reward: RewardCfg,
    context_dim: usize,
    last_context: Vec<f64>,
    last_picks: HashMap<String, String>,
    last_step_start: Option<Instant>,
    stats_alpha: f64,
    stats_steps: u64,
    reward_mean: f64,
    reward_m2: f64,
    last_reward: f64,
    metrics_ema: MetricsEma,
    frac_penalty_ema: RollingEma,
    extra_ema: HashMap<String, RollingEma>,
    monitoring: MonitoringHub,
}

impl BlackCatRuntime {
    #[allow(clippy::too_many_arguments)]
    pub fn new(
        z_params: ZMetaParams,
        groups: ChoiceGroups,
        feat_dim: usize,
        mode: SoftBanditMode,
        heur_path: Option<String>,
    ) -> Self {
        let bandits = MultiBandit::new(&groups, feat_dim, mode);
        let heur = HeurStore::new(heur_path);
        let stats_alpha = 0.2;
        Self {
            z: ZMetaES::new(z_params),
            bandits,
            heur,
            reward: RewardCfg::default(),
            context_dim: feat_dim.max(1),
            last_context: vec![0.0; feat_dim.max(1)],
            last_picks: HashMap::new(),
            last_step_start: None,
            stats_alpha,
            stats_steps: 0,
            reward_mean: 0.0,
            reward_m2: 0.0,
            last_reward: 0.0,
            metrics_ema: MetricsEma::new(stats_alpha),
            frac_penalty_ema: RollingEma::new(stats_alpha),
            extra_ema: HashMap::new(),
            monitoring: MonitoringHub::default(),
        }
    }

    /// Call at the beginning of a training step.
    pub fn begin_step(&mut self) {
        self.last_step_start = Some(Instant::now());
    }

    /// Build a contextual feature vector from runtime metrics.
    #[allow(
        clippy::too_many_arguments,
        reason = "Context vector requires these inputs for bandit feature parity"
    )]
    pub fn make_context(
        &self,
        batches: u32,
        tiles: u32,
        depth: u32,
        device_code: u32,
        load: f64,
        extras: &[(String, f64)],
        feat_dim: usize,
    ) -> Vec<f64> {
        let target_dim = if feat_dim == 0 {
            self.context_dim
        } else {
            feat_dim
        };
        let mut ctx = vec![
            1.0,
            batches as f64,
            tiles as f64,
            depth as f64,
            (device_code % 1024) as f64 / 1024.0,
            load,
        ];
        for (_, value) in extras.iter() {
            ctx.push(*value);
        }
        ctx.resize(target_dim, 0.0);
        ctx
    }

    /// Choose all groups at once, storing the picks and context internally.
    pub fn choose(&mut self, context: Vec<f64>) -> HashMap<String, String> {
        let picks = self.bandits.select_all(&context);
        self.context_dim = context.len().max(1);
        self.last_context = context;
        self.last_picks = picks.clone();
        picks
    }

    /// Update both the ES search and contextual bandits after a step.
    pub fn post_step(&mut self, metrics: &StepMetrics) -> f64 {
        let curr_penalty = self.z.frac_penalty();
        let reward_current = self.reward.score(metrics, curr_penalty);
        let proposed_penalty = self.z.frac_penalty_proposed();
        self.z.update(
            reward_current,
            reward_current - (proposed_penalty - curr_penalty),
            Some(&self.last_context),
        );
        let grad_norm = metrics.extra.get("grad_norm").copied().unwrap_or(0.0);
        let loss_var = metrics
            .extra
            .get("loss_var")
            .or_else(|| metrics.extra.get("loss_variance"))
            .copied()
            .unwrap_or(1.0);
        self.z
            .temp_schedule(metrics.retry_rate, grad_norm, loss_var);
        self.bandits.update_all(&self.last_context, reward_current);
        self.stats_steps = self.stats_steps.saturating_add(1);
        let delta = reward_current - self.reward_mean;
        if self.stats_steps == 1 {
            self.reward_mean = reward_current;
            self.reward_m2 = 0.0;
        } else {
            self.reward_mean += delta / self.stats_steps as f64;
            let delta2 = reward_current - self.reward_mean;
            self.reward_m2 += delta * delta2;
        }
        self.last_reward = reward_current;
        self.metrics_ema.update(metrics);
        self.frac_penalty_ema.update(curr_penalty);
        for (key, value) in metrics.extra.iter() {
            self.extra_ema
                .entry(key.clone())
                .or_insert_with(|| RollingEma::new(self.stats_alpha))
                .update(*value);
        }
        let _ = self.monitoring.observe(metrics, reward_current);
        reward_current
    }

    /// Access the embedded monitoring hub for instrumentation.
    pub fn monitoring(&self) -> &MonitoringHub {
        &self.monitoring
    }

    /// Mutable access to attach exporters or tweak configuration.
    pub fn monitoring_mut(&mut self) -> &mut MonitoringHub {
        &mut self.monitoring
    }

    /// Returns the dimensionality expected by the contextual bandits.
    pub fn context_dim(&self) -> usize {
        self.context_dim
    }

    /// Returns the current fractional regularisation penalty tracked by ZMeta.
    pub fn frac_penalty(&self) -> f64 {
        self.z.frac_penalty()
    }

    /// Overrides the fractional regulariser backend.
    pub fn set_frac_backend(&mut self, backend: FracBackend) {
        self.z.set_frac_backend(backend);
    }

    /// Returns the current exploration temperature tracked by the runtime.
    pub fn temperature(&self) -> f64 {
        self.z.temperature()
    }

    /// Try to adopt a new soft heuristic guarded by the Wilson lower bound.
    pub fn try_adopt_soft(
        &mut self,
        rule_text: &str,
        wins: u32,
        trials: u32,
        baseline_p: f64,
    ) -> bool {
        let lb = wilson_lower(wins as i32, trials as i32, 1.96);
        if lb > baseline_p {
            let mut info = HashMap::new();
            info.insert("wins".to_string(), wins as f64);
            info.insert("trials".to_string(), trials as f64);
            self.heur
                .append(&format!("{}  # blackcat", rule_text.trim()), &info);
            return true;
        }
        false
    }

    /// Returns the duration since the last [`begin_step`] call.
    pub fn elapsed_since_begin(&self) -> Option<Duration> {
        self.last_step_start.map(|start| start.elapsed())
    }

    /// Returns the last contextual feature vector used for bandit updates.
    pub fn last_context(&self) -> &[f64] {
        &self.last_context
    }

    /// Returns the picks that were selected during the last [`choose`] call.
    pub fn last_picks(&self) -> &HashMap<String, String> {
        &self.last_picks
    }

    /// Returns aggregated runtime statistics derived from recent updates.
    pub fn stats(&self) -> BlackcatRuntimeStats {
        let reward_std = if self.stats_steps > 1 {
            (self.reward_m2 / (self.stats_steps - 1) as f64)
                .abs()
                .sqrt()
        } else {
            0.0
        };
        let extras = self
            .extra_ema
            .iter()
            .filter_map(|(key, ema)| ema.value().map(|value| (key.clone(), value)))
            .collect();
        BlackcatRuntimeStats {
            steps: self.stats_steps,
            reward_mean: self.reward_mean,
            reward_std,
            last_reward: self.last_reward,
            step_time_ms_ema: self.metrics_ema.step_time(),
            mem_peak_mb_ema: self.metrics_ema.mem_peak(),
            retry_rate_ema: self.metrics_ema.retry_rate(),
            frac_penalty_ema: self
                .frac_penalty_ema
                .value()
                .unwrap_or_else(|| self.z.frac_penalty()),
            extras,
        }
    }
}

#[derive(Clone, Debug, Default)]
pub struct BlackcatRuntimeStats {
    pub steps: u64,
    pub reward_mean: f64,
    pub reward_std: f64,
    pub last_reward: f64,
    pub step_time_ms_ema: f64,
    pub mem_peak_mb_ema: f64,
    pub retry_rate_ema: f64,
    pub frac_penalty_ema: f64,
    pub extras: HashMap<String, f64>,
}

#[derive(Clone, Debug)]
struct MetricsEma {
    step_time: RollingEma,
    mem_peak: RollingEma,
    retry_rate: RollingEma,
}

impl MetricsEma {
    fn new(alpha: f64) -> Self {
        Self {
            step_time: RollingEma::new(alpha),
            mem_peak: RollingEma::new(alpha),
            retry_rate: RollingEma::new(alpha),
        }
    }

    fn update(&mut self, metrics: &StepMetrics) {
        self.step_time.update(metrics.step_time_ms);
        self.mem_peak.update(metrics.mem_peak_mb);
        self.retry_rate.update(metrics.retry_rate);
    }

    fn step_time(&self) -> f64 {
        self.step_time.value().unwrap_or(0.0)
    }

    fn mem_peak(&self) -> f64 {
        self.mem_peak.value().unwrap_or(0.0)
    }

    fn retry_rate(&self) -> f64 {
        self.retry_rate.value().unwrap_or(0.0)
    }
}

#[derive(Clone, Debug)]
struct RollingEma {
    alpha: f64,
    value: f64,
    initialized: bool,
}

impl RollingEma {
    fn new(alpha: f64) -> Self {
        Self {
            alpha: alpha.clamp(1.0e-3, 0.999),
            value: 0.0,
            initialized: false,
        }
    }

    fn update(&mut self, sample: f64) {
        if !sample.is_finite() {
            return;
        }
        if !self.initialized {
            self.value = sample;
            self.initialized = true;
        } else {
            self.value = self.alpha * sample + (1.0 - self.alpha) * self.value;
        }
    }

    fn value(&self) -> Option<f64> {
        if self.initialized {
            Some(self.value)
        } else {
            None
        }
    }
}

#[cfg(test)]
mod tests {
    use super::*;
    use std::collections::HashMap;

    fn sample_runtime() -> BlackCatRuntime {
        let mut groups = HashMap::new();
        groups.insert("tile".to_string(), vec!["a".to_string(), "b".to_string()]);
        let groups = ChoiceGroups { groups };
        BlackCatRuntime::new(ZMetaParams::default(), groups, 4, SoftBanditMode::TS, None)
    }

    #[test]
    fn runtime_accumulates_stats() {
        let mut runtime = sample_runtime();
        runtime.begin_step();
        let mut metrics = StepMetrics::default();
        metrics.step_time_ms = 12.5;
        metrics.mem_peak_mb = 512.0;
        metrics.retry_rate = 0.1;
        metrics.extra.insert("grad_norm".into(), 0.5);
        let reward1 = runtime.post_step(&metrics);
        let stats1 = runtime.stats();
        assert_eq!(stats1.steps, 1);
        assert!((stats1.reward_mean - reward1).abs() < 1e-9);
        assert_eq!(stats1.reward_std, 0.0);
        assert!(stats1.step_time_ms_ema > 0.0);
        assert!(stats1.mem_peak_mb_ema > 0.0);
        assert_eq!(stats1.extras.get("grad_norm").cloned().unwrap(), 0.5);

        runtime.begin_step();
        let mut metrics2 = StepMetrics::default();
        metrics2.step_time_ms = 6.0;
        metrics2.mem_peak_mb = 256.0;
        metrics2.retry_rate = 0.05;
        metrics2.extra.insert("grad_norm".into(), 0.25);
        let _ = runtime.post_step(&metrics2);
        let stats2 = runtime.stats();
        assert_eq!(stats2.steps, 2);
        assert!(stats2.reward_std >= 0.0);
        assert!(stats2.step_time_ms_ema <= stats1.step_time_ms_ema);
        assert!(stats2.extras.get("grad_norm").cloned().unwrap() <= 0.5);
        assert!(stats2.frac_penalty_ema >= 0.0);
    }
}

// =================== zmeta.rs ===================
pub mod zmeta {
    use super::FracBackend;
    use randless::{Rng, StdRng};

    #[derive(Clone, Debug)]
    pub struct ZMetaParams {
        pub dim: usize,
        pub sigma: f64,
        pub lr: f64,
        pub alpha_frac: f64,
        pub lam_frac: f64,
        pub orientation_eta: f64,
        pub orientation_eps: f64,
        pub seed: u64,
    }

    impl Default for ZMetaParams {
        fn default() -> Self {
            Self {
                dim: 6,
                sigma: 0.15,
                lr: 0.1,
                alpha_frac: 0.35,
                lam_frac: 0.1,
                orientation_eta: 0.15,
                orientation_eps: 1e-3,
                seed: 42,
            }
        }
    }

    pub struct ZMetaES {
        z: Vec<f64>,
        dir: Vec<f64>,
        params: ZMetaParams,
        rng: StdRng,
        frac_backend: FracBackend,
        temp: f64,
        temp_min: f64,
        temp_max: f64,
        structural: Vec<f64>,
    }

    impl ZMetaES {
        pub fn new(params: ZMetaParams) -> Self {
            let rng = StdRng::seed_from_u64(params.seed);
            let mut dir = vec![0.0; params.dim];
            for value in dir.iter_mut() {
                *value = rng.gauss(0.0, 1.0);
            }
            normalize(&mut dir);
            let dim = params.dim;
            Self {
                z: vec![0.0; dim],
                dir,
                params,
                rng,
                frac_backend: FracBackend::CpuRadix2,
                temp: 1.0,
                temp_min: 0.1,
                temp_max: 4.0,
                structural: vec![0.0; dim],
            }
        }

        pub fn z(&self) -> &[f64] {
            &self.z
        }

        /// Returns the current exploration temperature.
        pub fn temperature(&self) -> f64 {
            self.temp
        }

        /// Overrides the exploration temperature bounds.
        pub fn set_temp_bounds(&mut self, t_min: f64, t_max: f64) {
            let mut lower = t_min.max(0.0);
            let mut upper = t_max.max(lower + f64::EPSILON);
            if lower > upper {
                std::mem::swap(&mut lower, &mut upper);
            }
            self.temp_min = lower;
            self.temp_max = upper;
            self.temp = self.temp.clamp(self.temp_min, self.temp_max);
        }

        /// Adjusts the exploration temperature using retry/gradient signals.
        pub fn temp_schedule(&mut self, retry: f64, grad_norm: f64, loss_var: f64) {
            let stagnation = (1.0 - (loss_var / (1.0 + loss_var))).clamp(0.0, 1.0);
            let grad_term = (grad_norm / (1.0 + grad_norm)).clamp(0.0, 1.0);
            let instability = retry + 0.5 * grad_term;
            let delta = 0.2 * stagnation - 0.3 * instability;
            self.temp = (self.temp + delta).clamp(self.temp_min, self.temp_max);
        }

        /// Sets the backend used for fractional regularisation.
        pub fn set_frac_backend(&mut self, backend: FracBackend) {
            self.frac_backend = backend;
        }

        pub fn frac_penalty(&self) -> f64 {
            frac_penalty_backend(
                &self.z,
                self.params.alpha_frac,
                self.params.lam_frac,
                &self.frac_backend,
            )
        }

        pub fn frac_penalty_proposed(&self) -> f64 {
            let proposed: Vec<f64> = self
                .z
                .iter()
                .zip(self.dir.iter())
                .map(|(z, d)| z + self.params.sigma * d)
                .collect();
            frac_penalty_backend(
                &proposed,
                self.params.alpha_frac,
                self.params.lam_frac,
                &self.frac_backend,
            )
        }

        pub fn update(
            &mut self,
            reward_current: f64,
            reward_proposed: f64,
            structural: Option<&[f64]>,
        ) {
            let delta_reward = reward_proposed - reward_current;
            let structural_delta = self.ingest_structural(structural);
            let improved = delta_reward > 0.0;

            if improved {
                for (z, d) in self.z.iter_mut().zip(self.dir.iter()) {
                    *z += self.params.lr * (self.params.sigma * d);
                }
                for dir in self.dir.iter_mut() {
                    *dir = 0.7 * (*dir) + 0.3 * self.rng.gauss(0.0, 1.0);
                }
            } else {
                let mut kick: Vec<f64> = (0..self.params.dim)
                    .map(|_| self.rng.gauss(0.0, 0.5))
                    .collect();
                let projection = dot(&kick, &self.dir);
                for (k, d) in kick.iter_mut().zip(self.dir.iter()) {
                    *k -= projection * d;
                }
                for (dir, kick) in self.dir.iter_mut().zip(kick.iter()) {
                    *dir = 0.9 * (*dir) + 0.1 * (*kick);
                }
            }

            normalize(&mut self.dir);

            if let Some(delta) = structural_delta {
                self.apply_structural_drive(delta, delta_reward);
            }
        }

        #[allow(dead_code)]
        fn ingest_structural_legacy(&mut self, structural: Option<&[f64]>) -> Option<Vec<f64>> {
<<<<<<< HEAD
            let Some(raw) = structural else {
                return None;
            };
            if self.params.dim == 0 {
                return None;
            }

            let mut new_vec = vec![0.0f64; self.params.dim];
            let mut any = false;
            for (idx, slot) in new_vec.iter_mut().enumerate() {
                if let Some(value) = raw.get(idx).copied() {
                    if value.is_finite() {
                        *slot = value;
                        any |= value.abs() > 1e-12;
                    }
                }
            }
            if !any {
                return None;
            }

            let norm = (new_vec.iter().map(|v| v * v).sum::<f64>()).sqrt();
            if norm <= 1e-9 {
                return None;
            }
            for value in new_vec.iter_mut() {
                *value /= norm;
            }

            let prev = self.structural.clone();
            self.structural = new_vec;
            Some(
                self.structural
                    .iter()
                    .zip(prev.iter())
                    .map(|(new, old)| new - old)
                    .collect(),
            )
        }

        fn ingest_structural(&mut self, structural: Option<&[f64]>) -> Option<Vec<f64>> {
=======
>>>>>>> 58440c22
            let Some(raw) = structural else {
                return None;
            };
            if self.params.dim == 0 {
                return None;
            }

            let mut new_vec = vec![0.0f64; self.params.dim];
            let mut any = false;
            for (idx, slot) in new_vec.iter_mut().enumerate() {
                if let Some(value) = raw.get(idx).copied() {
                    if value.is_finite() {
                        *slot = value;
                        any |= value.abs() > 1e-12;
                    }
                }
            }
            if !any {
                return None;
            }

            let norm = (new_vec.iter().map(|v| v * v).sum::<f64>()).sqrt();
            if norm <= 1e-9 {
                return None;
            }
            for value in new_vec.iter_mut() {
                *value /= norm;
            }

            let prev = self.structural.clone();
            self.structural = new_vec;
            Some(
                self.structural
                    .iter()
                    .zip(prev.iter())
                    .map(|(new, old)| new - old)
                    .collect(),
            )
        }

<<<<<<< HEAD
        #[allow(dead_code)]
        fn apply_structural_drive_legacy(&mut self, mut delta: Vec<f64>, delta_reward: f64) {
            if delta_reward.abs() <= 1e-9 {
                return;
            }
            let gain = delta_reward.tanh();
            if !gain.is_finite() || gain.abs() <= 1e-6 {
                return;
            }

            let delta_norm = (delta.iter().map(|v| v * v).sum::<f64>()).sqrt();
            if delta_norm <= 1e-9 {
                return;
            }

            for value in delta.iter_mut() {
                *value *= gain;
            }

            self.logistic_project_step_legacy(&delta);
        }

=======
        fn ingest_structural(&mut self, structural: Option<&[f64]>) -> Option<Vec<f64>> {
            let raw = structural?;
            if self.params.dim == 0 {
                return None;
            }

            let mut new_vec = vec![0.0f64; self.params.dim];
            let mut any = false;
            for (idx, slot) in new_vec.iter_mut().enumerate() {
                if let Some(value) = raw.get(idx).copied() {
                    if value.is_finite() {
                        *slot = value;
                        any |= value.abs() > 1e-12;
                    }
                }
            }
            if !any {
                return None;
            }

            let norm = (new_vec.iter().map(|v| v * v).sum::<f64>()).sqrt();
            if norm <= 1e-9 {
                return None;
            }
            for value in new_vec.iter_mut() {
                *value /= norm;
            }

            let prev = self.structural.clone();
            self.structural = new_vec;
            Some(
                self.structural
                    .iter()
                    .zip(prev.iter())
                    .map(|(new, old)| new - old)
                    .collect(),
            )
        }

        #[cfg(not(feature = "blackcat_v2"))]
>>>>>>> 58440c22
        fn apply_structural_drive(&mut self, mut delta: Vec<f64>, delta_reward: f64) {
            if delta_reward.abs() <= 1e-9 {
                return;
            }
            let gain = delta_reward.tanh();
            if !gain.is_finite() || gain.abs() <= 1e-6 {
                return;
            }

            let delta_norm = (delta.iter().map(|v| v * v).sum::<f64>()).sqrt();
            if delta_norm <= 1e-9 {
                return;
            }

            for value in delta.iter_mut() {
                *value *= gain;
            }

            self.logistic_project_step_legacy(&delta);
        }

<<<<<<< HEAD
        #[allow(dead_code)]
        fn logistic_project_step_legacy(&mut self, drive: &[f64]) {
=======
        #[cfg(not(feature = "blackcat_v2"))]
        fn logistic_project_step(&mut self, drive: &[f64]) {
>>>>>>> 58440c22
            if self.dir.is_empty() {
                return;
            }

            let structural_norm_sq = self.structural.iter().map(|v| v * v).sum::<f64>();
            if structural_norm_sq <= 1e-12 {
                return;
            }

            let mut projected = Vec::with_capacity(self.dir.len());
            let dot_nd = dot(&self.dir, drive);
            for (n, d) in self.dir.iter().zip(drive.iter()) {
                projected.push(d - dot_nd * n);
            }

            let proj_norm_sq = projected.iter().map(|v| v * v).sum::<f64>();
            if proj_norm_sq <= 1e-12 {
                return;
            }

            // unused 警告を抑制（意味は変えない）
            let _proj_norm = proj_norm_sq.sqrt();

            let dot_nr = self
                .dir
                .iter()
                .zip(self.structural.iter())
                .map(|(n, r)| n * r)
                .sum::<f64>()
                .clamp(-1.0, 1.0);
            let p_t = 0.5 * (1.0 + dot_nr);
            let eps = self.params.orientation_eps.max(1e-6);
            let denom = 2.0 * p_t * (1.0 - p_t) + eps;
            let eta = self.params.orientation_eta.max(0.0);
            if eta <= 0.0 {
                return;
            }

            for (n, proj) in self.dir.iter_mut().zip(projected.iter()) {
                *n += eta * (*proj) / denom;
            }
            normalize(&mut self.dir);
        }

<<<<<<< HEAD
=======
        #[cfg(feature = "blackcat_v2")]
        fn ingest_structural(&mut self, structural: Option<&[f64]>) -> Option<Vec<f64>> {
            let Some(raw) = structural else {
                return None;
            };
            if self.params.dim == 0 {
                return None;
            }

            let mut new_vec = vec![0.0f64; self.params.dim];
            let mut any = false;
            for (idx, slot) in new_vec.iter_mut().enumerate() {
                if let Some(value) = raw.get(idx).copied() {
                    if value.is_finite() {
                        *slot = value;
                        any |= value.abs() > 1e-12;
                    }
                }
            }
            if !any {
                return None;
            }

            let norm = (new_vec.iter().map(|v| v * v).sum::<f64>()).sqrt();
            if norm <= 1e-9 {
                return None;
            }
            for value in new_vec.iter_mut() {
                *value /= norm;
            }

            let prev = self.structural.clone();
            self.structural = new_vec;
            Some(
                self.structural
                    .iter()
                    .zip(prev.iter())
                    .map(|(new, old)| new - old)
                    .collect(),
            )
        }

        #[cfg(feature = "blackcat_v2")]
        fn apply_structural_drive(&mut self, mut delta: Vec<f64>, delta_reward: f64) {
            if delta_reward.abs() <= 1e-9 {
                return;
            }
            let gain = delta_reward.tanh();
            if !gain.is_finite() || gain.abs() <= 1e-6 {
                return;
            }

            let delta_norm = (delta.iter().map(|v| v * v).sum::<f64>()).sqrt();
            if delta_norm <= 1e-9 {
                return;
            }

            for value in delta.iter_mut() {
                *value *= gain;
            }

            self.logistic_project_step(&delta);
        }

        #[cfg(feature = "blackcat_v2")]
>>>>>>> 58440c22
        fn logistic_project_step(&mut self, drive: &[f64]) {
            if self.dir.is_empty() {
                return;
            }

            let structural_norm_sq = self.structural.iter().map(|v| v * v).sum::<f64>();
            if structural_norm_sq <= 1.0e-12 {
                return;
            }

            let mut projected = Vec::with_capacity(self.dir.len());
            let dot_nd = dot(&self.dir, drive);
            for (n, d) in self.dir.iter().zip(drive.iter()) {
                projected.push(d - dot_nd * n);
            }

            let proj_norm = (projected.iter().map(|v| v * v).sum::<f64>()).sqrt();
            if proj_norm <= 1.0e-12 {
                return;
            }

            let scale = 1.0 / proj_norm.max(1.0);
            for value in projected.iter_mut() {
                *value *= scale;
            }

            let dot_nr = self
                .dir
                .iter()
                .zip(self.structural.iter())
                .map(|(n, r)| n * r)
                .sum::<f64>()
                .clamp(-1.0, 1.0);
            let p_t = 0.5 * (1.0 + dot_nr);
            let eps = self.params.orientation_eps.max(1e-6);
            let denom = 2.0 * p_t * (1.0 - p_t) + eps;
            let eta = self.params.orientation_eta.max(0.0);
            if eta <= 0.0 {
                return;
            }

            for (n, proj) in self.dir.iter_mut().zip(projected.iter()) {
                *n += eta * (*proj) / denom;
            }
            normalize(&mut self.dir);
        }
    }

    fn normalize(vec: &mut [f64]) {
        let norm = (vec.iter().map(|v| v * v).sum::<f64>()).sqrt().max(1.0e-12);
        for v in vec.iter_mut() {
            *v /= norm;
        }
    }

    fn dot(a: &[f64], b: &[f64]) -> f64 {
        a.iter().zip(b).map(|(x, y)| x * y).sum()
    }

    fn frac_penalty(z: &[f64], alpha: f64, lam: f64) -> f64 {
        if z.len() < 3 {
            return 0.0;
        }
        let mut acc = 0.0;
        for idx in 1..(z.len() - 1) {
            let d2 = z[idx - 1] - 2.0 * z[idx] + z[idx + 1];
            acc += d2.abs().powf(1.0 + alpha);
        }
        lam * acc
    }

    fn frac_penalty_backend(z: &[f64], alpha: f64, lam: f64, backend: &FracBackend) -> f64 {
        let base = frac_penalty(z, alpha, lam);
        match backend {
            FracBackend::CpuRadix2 => base,
            FracBackend::Wgpu { radix } => {
                let radix_factor = (*radix as f64).max(2.0) / 2.0;
                base * (1.0 + 0.15 * (radix_factor - 1.0))
            }
        }
    }

    #[cfg(test)]
    mod tests {
        use super::*;

        fn norm(vec: &[f64]) -> f64 {
            vec.iter().map(|v| v * v).sum::<f64>().sqrt()
        }

        #[test]
        fn logistic_projection_keeps_unit_norm() {
            let mut params = ZMetaParams::default();
            params.dim = 3;
            params.seed = 7;
            params.orientation_eta = 0.2;
            params.orientation_eps = 5e-3;
            let mut es = ZMetaES::new(params);
            assert!((norm(&es.dir) - 1.0).abs() < 1e-6);

            let context1 = [0.2, 0.5, -0.3];
            let delta1 = es.ingest_structural(Some(&context1)).unwrap();
            es.apply_structural_drive(delta1, 0.15);
            assert!((norm(&es.dir) - 1.0).abs() < 1e-6);

            let context2 = [0.8, -0.1, 0.3];
            let delta2 = es.ingest_structural(Some(&context2)).unwrap();
            let dir_before = es.dir.clone();
            es.apply_structural_drive(delta2, 0.25);
            assert!((norm(&es.dir) - 1.0).abs() < 1e-6);
            let delta_dir = es
                .dir
                .iter()
                .zip(dir_before.iter())
                .map(|(a, b)| (a - b) * (a - b))
                .sum::<f64>()
                .sqrt();
            assert!(delta_dir > 1e-6);
        }
    }

    mod randless {
        use std::cell::Cell;

        pub trait Rng {
            fn gauss(&self, mu: f64, sigma: f64) -> f64;
        }

        pub struct StdRng {
            state: Cell<u64>,
        }

        impl StdRng {
            pub fn seed_from_u64(seed: u64) -> Self {
                Self {
                    state: Cell::new(seed | 1),
                }
            }

            fn next_u64(&self) -> u64 {
                let mut x = self.state.get();
                x ^= x << 13;
                x ^= x >> 7;
                x ^= x << 17;
                self.state.set(x);
                x
            }

            fn uniform01(&self) -> f64 {
                (self.next_u64() as f64) / (u64::MAX as f64)
            }
        }

        impl Rng for StdRng {
            fn gauss(&self, mu: f64, sigma: f64) -> f64 {
                let u1 = self.uniform01().max(1e-12);
                let u2 = self.uniform01();
                let radius = (-2.0 * u1.ln()).sqrt();
                let theta = 2.0 * std::f64::consts::PI * u2;
                mu + sigma * radius * theta.cos()
            }
        }
    }
}

// =================== bandit.rs ===================
pub mod bandit {

    #[derive(Clone, Copy, Debug)]
    pub enum SoftBanditMode {
        TS,
        UCB,
    }

    #[derive(Clone, Debug)]
    pub struct LinTSArm {
        dim: usize,
        a: Vec<f64>,
        b: Vec<f64>,
    }

    impl LinTSArm {
        pub fn new(dim: usize, lambda: f64) -> Self {
            Self {
                dim,
                a: eye_flat(dim, lambda),
                b: vec![0.0; dim],
            }
        }

        pub fn sample_score(&self, x: &[f64]) -> f64 {
            let mean = solve_spd_diag(&self.a, &self.b, self.dim);
            dot(&mean, x)
        }

        pub fn ucb_score(&self, x: &[f64], c: f64) -> f64 {
            let ainv = inv_spd_diag(&self.a, self.dim);
            let mean = matvec_flat(&ainv, &self.b, self.dim);
            let variance = quad_form(&ainv, x);
            dot(&mean, x) + c * variance.max(0.0).sqrt()
        }

        pub fn update(&mut self, x: &[f64], reward: f64) {
            rank1_add(&mut self.a, x, self.dim);
            for (bi, xi) in self.b.iter_mut().zip(x) {
                *bi += reward * xi;
            }
        }
    }

    pub struct SoftBandit {
        choices: Vec<String>,
        arms: Vec<LinTSArm>,
        last_index: usize,
        mode: SoftBanditMode,
    }

    impl SoftBandit {
        pub fn new(choices: Vec<String>, feat_dim: usize, mode: SoftBanditMode) -> Self {
            let arms = (0..choices.len())
                .map(|_| LinTSArm::new(feat_dim, 1.0))
                .collect();
            Self {
                choices,
                arms,
                last_index: 0,
                mode,
            }
        }

        pub fn select(&mut self, x: &[f64]) -> String {
            let mut best = f64::MIN;
            let mut idx = 0usize;
            for (i, arm) in self.arms.iter().enumerate() {
                let score = match self.mode {
                    SoftBanditMode::TS => arm.sample_score(x),
                    SoftBanditMode::UCB => arm.ucb_score(x, 1.0),
                };
                if score > best {
                    best = score;
                    idx = i;
                }
            }
            self.last_index = idx;
            self.choices[idx].clone()
        }

        pub fn update_last(&mut self, x: &[f64], reward: f64) {
            if let Some(arm) = self.arms.get_mut(self.last_index) {
                arm.update(x, reward);
            }
        }
    }

    fn eye_flat(dim: usize, lambda: f64) -> Vec<f64> {
        let mut matrix = vec![0.0; dim * dim];
        for i in 0..dim {
            matrix[i * dim + i] = lambda;
        }
        matrix
    }

    fn matvec_flat(a: &[f64], x: &[f64], dim: usize) -> Vec<f64> {
        let mut y = vec![0.0; dim];
        for i in 0..dim {
            let mut sum = 0.0;
            for j in 0..dim {
                sum += a[i * dim + j] * x[j];
            }
            y[i] = sum;
        }
        y
    }

    fn dot(a: &[f64], b: &[f64]) -> f64 {
        a.iter().zip(b).map(|(x, y)| x * y).sum()
    }

    fn rank1_add(a: &mut [f64], x: &[f64], dim: usize) {
        for i in 0..dim {
            for j in 0..dim {
                a[i * dim + j] += x[i] * x[j];
            }
        }
    }

    fn inv_spd_diag(a: &[f64], dim: usize) -> Vec<f64> {
        let mut inv = vec![0.0; dim * dim];
        for i in 0..dim {
            let value = a[i * dim + i];
            inv[i * dim + i] = if value.abs() > 1e-12 {
                1.0 / value
            } else {
                1.0
            };
        }
        inv
    }

    fn solve_spd_diag(a: &[f64], b: &[f64], dim: usize) -> Vec<f64> {
        let mut x = vec![0.0; dim];
        for i in 0..dim {
            let value = a[i * dim + i];
            x[i] = if value.abs() > 1e-12 {
                b[i] / value
            } else {
                b[i]
            };
        }
        x
    }

    fn quad_form(a: &[f64], x: &[f64]) -> f64 {
        let mut sum = 0.0;
        for i in 0..x.len() {
            for j in 0..x.len() {
                sum += x[i] * a[i * x.len() + j] * x[j];
            }
        }
        sum
    }
}

// =================== wilson.rs ===================
pub mod wilson {
    pub fn wilson_lower(successes: i32, trials: i32, z: f64) -> f64 {
        if trials <= 0 {
            return 0.0;
        }
        let n = trials as f64;
        let s = successes as f64;
        let p = (s / n).clamp(0.0, 1.0);
        let denom = 1.0 + z * z / n;
        let center = (p + z * z / (2.0 * n)) / denom;
        let radius = z * ((p * (1.0 - p) + z * z / (4.0 * n)) / n).max(0.0).sqrt() / denom;
        (center - radius).max(0.0)
    }
}

// =================== rewrite.rs ===================
pub mod rewrite {
    use std::collections::HashMap;
    use std::fs::{self, OpenOptions};
    use std::io::Write;
    use std::path::PathBuf;

    pub struct HeurStore {
        path: PathBuf,
    }

    impl HeurStore {
        pub fn new(custom: Option<String>) -> Self {
            let path = custom.map(PathBuf::from).unwrap_or(default_path());
            if let Some(dir) = path.parent() {
                let _ = fs::create_dir_all(dir);
            }
            Self { path }
        }

        pub fn append(&self, rule_text: &str, info: &HashMap<String, f64>) {
            if let Ok(mut file) = OpenOptions::new()
                .create(true)
                .append(true)
                .open(&self.path)
            {
                let meta = serde_like_json(info);
                let line = format!("{}  # {}\n", rule_text.trim(), meta);
                let _ = file.write_all(line.as_bytes());
            }
        }

        pub fn path(&self) -> &PathBuf {
            &self.path
        }
    }

    fn default_path() -> PathBuf {
        let home = std::env::var("HOME").unwrap_or_else(|_| String::from("."));
        let mut path = PathBuf::from(home);
        path.push(".spiraltorch/heur/heur.kdsl");
        path
    }

    fn serde_like_json(info: &HashMap<String, f64>) -> String {
        let mut out = String::from("{");
        let mut first = true;
        for (key, value) in info.iter() {
            if !first {
                out.push_str(", ");
            }
            first = false;
            out.push_str(&format!("\"{}\":{:.6}", key, value));
        }
        out.push('}');
        out
    }
}

// =================== ab.rs ===================
pub mod ab {
    use super::{RewardCfg, StepMetrics};

    pub struct ABRunner {
        reward: RewardCfg,
    }

    impl ABRunner {
        pub fn new(reward: RewardCfg) -> Self {
            Self { reward }
        }

        pub fn run<F, G>(&self, mut a: F, mut b: G, trials: usize) -> (usize, usize)
        where
            F: FnMut() -> StepMetrics,
            G: FnMut() -> StepMetrics,
        {
            let mut wins_a = 0usize;
            let mut wins_b = 0usize;
            for _ in 0..trials {
                let ma = a();
                let mb = b();
                let ra = self.reward.score(&ma, 0.0);
                let rb = self.reward.score(&mb, 0.0);
                if ra > rb {
                    wins_a += 1;
                } else {
                    wins_b += 1;
                }
            }
            (wins_a, wins_b)
        }
    }
}<|MERGE_RESOLUTION|>--- conflicted
+++ resolved
@@ -631,7 +631,6 @@
 
         #[allow(dead_code)]
         fn ingest_structural_legacy(&mut self, structural: Option<&[f64]>) -> Option<Vec<f64>> {
-<<<<<<< HEAD
             let Some(raw) = structural else {
                 return None;
             };
@@ -673,8 +672,6 @@
         }
 
         fn ingest_structural(&mut self, structural: Option<&[f64]>) -> Option<Vec<f64>> {
-=======
->>>>>>> 58440c22
             let Some(raw) = structural else {
                 return None;
             };
@@ -715,7 +712,6 @@
             )
         }
 
-<<<<<<< HEAD
         #[allow(dead_code)]
         fn apply_structural_drive_legacy(&mut self, mut delta: Vec<f64>, delta_reward: f64) {
             if delta_reward.abs() <= 1e-9 {
@@ -738,48 +734,6 @@
             self.logistic_project_step_legacy(&delta);
         }
 
-=======
-        fn ingest_structural(&mut self, structural: Option<&[f64]>) -> Option<Vec<f64>> {
-            let raw = structural?;
-            if self.params.dim == 0 {
-                return None;
-            }
-
-            let mut new_vec = vec![0.0f64; self.params.dim];
-            let mut any = false;
-            for (idx, slot) in new_vec.iter_mut().enumerate() {
-                if let Some(value) = raw.get(idx).copied() {
-                    if value.is_finite() {
-                        *slot = value;
-                        any |= value.abs() > 1e-12;
-                    }
-                }
-            }
-            if !any {
-                return None;
-            }
-
-            let norm = (new_vec.iter().map(|v| v * v).sum::<f64>()).sqrt();
-            if norm <= 1e-9 {
-                return None;
-            }
-            for value in new_vec.iter_mut() {
-                *value /= norm;
-            }
-
-            let prev = self.structural.clone();
-            self.structural = new_vec;
-            Some(
-                self.structural
-                    .iter()
-                    .zip(prev.iter())
-                    .map(|(new, old)| new - old)
-                    .collect(),
-            )
-        }
-
-        #[cfg(not(feature = "blackcat_v2"))]
->>>>>>> 58440c22
         fn apply_structural_drive(&mut self, mut delta: Vec<f64>, delta_reward: f64) {
             if delta_reward.abs() <= 1e-9 {
                 return;
@@ -801,13 +755,8 @@
             self.logistic_project_step_legacy(&delta);
         }
 
-<<<<<<< HEAD
         #[allow(dead_code)]
         fn logistic_project_step_legacy(&mut self, drive: &[f64]) {
-=======
-        #[cfg(not(feature = "blackcat_v2"))]
-        fn logistic_project_step(&mut self, drive: &[f64]) {
->>>>>>> 58440c22
             if self.dir.is_empty() {
                 return;
             }
@@ -852,74 +801,6 @@
             normalize(&mut self.dir);
         }
 
-<<<<<<< HEAD
-=======
-        #[cfg(feature = "blackcat_v2")]
-        fn ingest_structural(&mut self, structural: Option<&[f64]>) -> Option<Vec<f64>> {
-            let Some(raw) = structural else {
-                return None;
-            };
-            if self.params.dim == 0 {
-                return None;
-            }
-
-            let mut new_vec = vec![0.0f64; self.params.dim];
-            let mut any = false;
-            for (idx, slot) in new_vec.iter_mut().enumerate() {
-                if let Some(value) = raw.get(idx).copied() {
-                    if value.is_finite() {
-                        *slot = value;
-                        any |= value.abs() > 1e-12;
-                    }
-                }
-            }
-            if !any {
-                return None;
-            }
-
-            let norm = (new_vec.iter().map(|v| v * v).sum::<f64>()).sqrt();
-            if norm <= 1e-9 {
-                return None;
-            }
-            for value in new_vec.iter_mut() {
-                *value /= norm;
-            }
-
-            let prev = self.structural.clone();
-            self.structural = new_vec;
-            Some(
-                self.structural
-                    .iter()
-                    .zip(prev.iter())
-                    .map(|(new, old)| new - old)
-                    .collect(),
-            )
-        }
-
-        #[cfg(feature = "blackcat_v2")]
-        fn apply_structural_drive(&mut self, mut delta: Vec<f64>, delta_reward: f64) {
-            if delta_reward.abs() <= 1e-9 {
-                return;
-            }
-            let gain = delta_reward.tanh();
-            if !gain.is_finite() || gain.abs() <= 1e-6 {
-                return;
-            }
-
-            let delta_norm = (delta.iter().map(|v| v * v).sum::<f64>()).sqrt();
-            if delta_norm <= 1e-9 {
-                return;
-            }
-
-            for value in delta.iter_mut() {
-                *value *= gain;
-            }
-
-            self.logistic_project_step(&delta);
-        }
-
-        #[cfg(feature = "blackcat_v2")]
->>>>>>> 58440c22
         fn logistic_project_step(&mut self, drive: &[f64]) {
             if self.dir.is_empty() {
                 return;
