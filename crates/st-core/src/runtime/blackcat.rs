// SPDX-License-Identifier: AGPL-3.0-or-later
// © 2025 Ryo ∴ SpiralArchitect (kishkavsesvit@icloud.com)
// Part of SpiralTorch — Licensed under AGPL-3.0-or-later.
// Unauthorized derivative works or closed redistribution prohibited under AGPL §13.

use std::collections::HashMap;
use std::time::{Duration, Instant};

use bandit::{SoftBandit, SoftBanditMode};
use rewrite::HeurStore;
use st_frac::FracBackend;
use wilson::wilson_lower;
use zmeta::{ZMetaES, ZMetaParams};

/// Metrics reported by a training loop back into the runtime.
#[derive(Clone, Debug, Default)]
pub struct StepMetrics {
    pub step_time_ms: f64,
    pub mem_peak_mb: f64,
    pub retry_rate: f64,
    pub extra: HashMap<String, f64>,
}

/// Reward shaping configuration that blends timing, memory, and stability.
#[derive(Clone, Debug)]
pub struct RewardCfg {
    pub lam_speed: f64,
    pub lam_mem: f64,
    pub lam_stab: f64,
    pub scale_speed: f64,
    pub scale_mem: f64,
    pub scale_stab: f64,
}

impl Default for RewardCfg {
    fn default() -> Self {
        Self {
            lam_speed: 0.5,
            lam_mem: 0.3,
            lam_stab: 0.2,
            scale_speed: 10.0,
            scale_mem: 1024.0,
            scale_stab: 1.0,
        }
    }
}

impl RewardCfg {
    pub fn score(&self, metrics: &StepMetrics, frac_penalty: f64) -> f64 {
        let mut s = 0.0;
        s -= self.lam_speed * (metrics.step_time_ms / self.scale_speed.max(1e-9));
        s -= self.lam_mem * (metrics.mem_peak_mb / self.scale_mem.max(1e-9));
        s -= self.lam_stab * (metrics.retry_rate / self.scale_stab.max(1e-9));
        s -= frac_penalty;
        s
    }
}

/// Named groups of candidate choices (tile, merge strategy, etc.).
#[derive(Clone, Debug)]
pub struct ChoiceGroups {
    pub groups: HashMap<String, Vec<String>>,
}

/// Multi-armed contextual bandit that operates over named groups.
pub struct MultiBandit {
    arms: HashMap<String, SoftBandit>,
}

impl MultiBandit {
    pub fn new(groups: &ChoiceGroups, feat_dim: usize, mode: SoftBanditMode) -> Self {
        let mut arms = HashMap::new();
        for (name, opts) in &groups.groups {
            arms.insert(name.clone(), SoftBandit::new(opts.clone(), feat_dim, mode));
        }
        Self { arms }
    }

    pub fn select_all(&mut self, context: &[f64]) -> HashMap<String, String> {
        let mut picks = HashMap::new();
        for (name, bandit) in self.arms.iter_mut() {
            let choice = bandit.select(context);
            picks.insert(name.clone(), choice);
        }
        picks
    }

    pub fn update_all(&mut self, context: &[f64], reward: f64) {
        for bandit in self.arms.values_mut() {
            bandit.update_last(context, reward);
        }
    }
}

/// BlackCat orchestrator that joins ES search with contextual bandits.
pub struct BlackCatRuntime {
    pub z: ZMetaES,
    pub bandits: MultiBandit,
    pub heur: HeurStore,
    pub reward: RewardCfg,
    context_dim: usize,
    last_context: Vec<f64>,
    last_picks: HashMap<String, String>,
    last_step_start: Option<Instant>,
    stats_alpha: f64,
    stats_steps: u64,
    reward_mean: f64,
    reward_m2: f64,
    last_reward: f64,
    metrics_ema: MetricsEma,
    frac_penalty_ema: RollingEma,
    extra_ema: HashMap<String, RollingEma>,
}

impl BlackCatRuntime {
    #[allow(clippy::too_many_arguments)]
    pub fn new(
        z_params: ZMetaParams,
        groups: ChoiceGroups,
        feat_dim: usize,
        mode: SoftBanditMode,
        heur_path: Option<String>,
    ) -> Self {
        let bandits = MultiBandit::new(&groups, feat_dim, mode);
        let heur = HeurStore::new(heur_path);
        let stats_alpha = 0.2;
        Self {
            z: ZMetaES::new(z_params),
            bandits,
            heur,
            reward: RewardCfg::default(),
            context_dim: feat_dim.max(1),
            last_context: vec![0.0; feat_dim.max(1)],
            last_picks: HashMap::new(),
            last_step_start: None,
            stats_alpha,
            stats_steps: 0,
            reward_mean: 0.0,
            reward_m2: 0.0,
            last_reward: 0.0,
            metrics_ema: MetricsEma::new(stats_alpha),
            frac_penalty_ema: RollingEma::new(stats_alpha),
            extra_ema: HashMap::new(),
        }
    }

    /// Call at the beginning of a training step.
    pub fn begin_step(&mut self) {
        self.last_step_start = Some(Instant::now());
    }

    /// Build a contextual feature vector from runtime metrics.
    pub fn make_context(
        &self,
        batches: u32,
        tiles: u32,
        depth: u32,
        device_code: u32,
        load: f64,
        extras: &[(String, f64)],
        feat_dim: usize,
    ) -> Vec<f64> {
        let target_dim = if feat_dim == 0 {
            self.context_dim
        } else {
            feat_dim
        };
        let mut ctx = vec![
            1.0,
            batches as f64,
            tiles as f64,
            depth as f64,
            (device_code % 1024) as f64 / 1024.0,
            load,
        ];
        for (_, value) in extras.iter() {
            ctx.push(*value);
        }
        ctx.resize(target_dim, 0.0);
        ctx
    }

    /// Choose all groups at once, storing the picks and context internally.
    pub fn choose(&mut self, context: Vec<f64>) -> HashMap<String, String> {
        let picks = self.bandits.select_all(&context);
        self.context_dim = context.len().max(1);
        self.last_context = context;
        self.last_picks = picks.clone();
        picks
    }

    /// Update both the ES search and contextual bandits after a step.
    pub fn post_step(&mut self, metrics: &StepMetrics) -> f64 {
        let curr_penalty = self.z.frac_penalty();
        let reward_current = self.reward.score(metrics, curr_penalty);
        let proposed_penalty = self.z.frac_penalty_proposed();
        self.z.update(
            reward_current,
            reward_current - (proposed_penalty - curr_penalty),
            Some(&self.last_context),
        );
        let grad_norm = metrics.extra.get("grad_norm").copied().unwrap_or(0.0);
        let loss_var = metrics
            .extra
            .get("loss_var")
            .or_else(|| metrics.extra.get("loss_variance"))
            .copied()
            .unwrap_or(1.0);
        self.z
            .temp_schedule(metrics.retry_rate, grad_norm, loss_var);
        self.bandits.update_all(&self.last_context, reward_current);
        self.stats_steps = self.stats_steps.saturating_add(1);
        let delta = reward_current - self.reward_mean;
        if self.stats_steps == 1 {
            self.reward_mean = reward_current;
            self.reward_m2 = 0.0;
        } else {
            self.reward_mean += delta / self.stats_steps as f64;
            let delta2 = reward_current - self.reward_mean;
            self.reward_m2 += delta * delta2;
        }
        self.last_reward = reward_current;
        self.metrics_ema.update(metrics);
        self.frac_penalty_ema.update(curr_penalty);
        for (key, value) in metrics.extra.iter() {
            self.extra_ema
                .entry(key.clone())
                .or_insert_with(|| RollingEma::new(self.stats_alpha))
                .update(*value);
        }
        reward_current
    }

    /// Returns the dimensionality expected by the contextual bandits.
    pub fn context_dim(&self) -> usize {
        self.context_dim
    }

    /// Returns the current fractional regularisation penalty tracked by ZMeta.
    pub fn frac_penalty(&self) -> f64 {
        self.z.frac_penalty()
    }

    /// Overrides the fractional regulariser backend.
    pub fn set_frac_backend(&mut self, backend: FracBackend) {
        self.z.set_frac_backend(backend);
    }

    /// Returns the current exploration temperature tracked by the runtime.
    pub fn temperature(&self) -> f64 {
        self.z.temperature()
    }

    /// Try to adopt a new soft heuristic guarded by the Wilson lower bound.
    pub fn try_adopt_soft(
        &mut self,
        rule_text: &str,
        wins: u32,
        trials: u32,
        baseline_p: f64,
    ) -> bool {
        let lb = wilson_lower(wins as i32, trials as i32, 1.96);
        if lb > baseline_p {
            let mut info = HashMap::new();
            info.insert("wins".to_string(), wins as f64);
            info.insert("trials".to_string(), trials as f64);
            self.heur
                .append(&format!("{}  # blackcat", rule_text.trim()), &info);
            return true;
        }
        false
    }

    /// Returns the duration since the last [`begin_step`] call.
    pub fn elapsed_since_begin(&self) -> Option<Duration> {
        self.last_step_start.map(|start| start.elapsed())
    }

    /// Returns the last contextual feature vector used for bandit updates.
    pub fn last_context(&self) -> &[f64] {
        &self.last_context
    }

    /// Returns the picks that were selected during the last [`choose`] call.
    pub fn last_picks(&self) -> &HashMap<String, String> {
        &self.last_picks
    }

    /// Returns aggregated runtime statistics derived from recent updates.
    pub fn stats(&self) -> BlackcatRuntimeStats {
        let reward_std = if self.stats_steps > 1 {
            (self.reward_m2 / (self.stats_steps - 1) as f64)
                .abs()
                .sqrt()
        } else {
            0.0
        };
        let extras = self
            .extra_ema
            .iter()
            .filter_map(|(key, ema)| ema.value().map(|value| (key.clone(), value)))
            .collect();
        BlackcatRuntimeStats {
            steps: self.stats_steps,
            reward_mean: self.reward_mean,
            reward_std,
            last_reward: self.last_reward,
            step_time_ms_ema: self.metrics_ema.step_time(),
            mem_peak_mb_ema: self.metrics_ema.mem_peak(),
            retry_rate_ema: self.metrics_ema.retry_rate(),
            frac_penalty_ema: self
                .frac_penalty_ema
                .value()
                .unwrap_or_else(|| self.z.frac_penalty()),
            extras,
        }
    }
}

#[derive(Clone, Debug, Default)]
pub struct BlackcatRuntimeStats {
    pub steps: u64,
    pub reward_mean: f64,
    pub reward_std: f64,
    pub last_reward: f64,
    pub step_time_ms_ema: f64,
    pub mem_peak_mb_ema: f64,
    pub retry_rate_ema: f64,
    pub frac_penalty_ema: f64,
    pub extras: HashMap<String, f64>,
}

#[derive(Clone, Debug)]
struct MetricsEma {
    step_time: RollingEma,
    mem_peak: RollingEma,
    retry_rate: RollingEma,
}

impl MetricsEma {
    fn new(alpha: f64) -> Self {
        Self {
            step_time: RollingEma::new(alpha),
            mem_peak: RollingEma::new(alpha),
            retry_rate: RollingEma::new(alpha),
        }
    }

    fn update(&mut self, metrics: &StepMetrics) {
        self.step_time.update(metrics.step_time_ms);
        self.mem_peak.update(metrics.mem_peak_mb);
        self.retry_rate.update(metrics.retry_rate);
    }

    fn step_time(&self) -> f64 {
        self.step_time.value().unwrap_or(0.0)
    }

    fn mem_peak(&self) -> f64 {
        self.mem_peak.value().unwrap_or(0.0)
    }

    fn retry_rate(&self) -> f64 {
        self.retry_rate.value().unwrap_or(0.0)
    }
}

#[derive(Clone, Debug)]
struct RollingEma {
    alpha: f64,
    value: f64,
    initialized: bool,
}

impl RollingEma {
    fn new(alpha: f64) -> Self {
        Self {
            alpha: alpha.clamp(1.0e-3, 0.999),
            value: 0.0,
            initialized: false,
        }
    }

    fn update(&mut self, sample: f64) {
        if !sample.is_finite() {
            return;
        }
        if !self.initialized {
            self.value = sample;
            self.initialized = true;
        } else {
            self.value = self.alpha * sample + (1.0 - self.alpha) * self.value;
        }
    }

    fn value(&self) -> Option<f64> {
        if self.initialized {
            Some(self.value)
        } else {
            None
        }
    }
}

#[cfg(test)]
mod tests {
    use super::*;
    use std::collections::HashMap;

    fn sample_runtime() -> BlackCatRuntime {
        let mut groups = HashMap::new();
        groups.insert("tile".to_string(), vec!["a".to_string(), "b".to_string()]);
        let groups = ChoiceGroups { groups };
        BlackCatRuntime::new(ZMetaParams::default(), groups, 4, SoftBanditMode::TS, None)
    }

    #[test]
    fn runtime_accumulates_stats() {
        let mut runtime = sample_runtime();
        runtime.begin_step();
        let mut metrics = StepMetrics::default();
        metrics.step_time_ms = 12.5;
        metrics.mem_peak_mb = 512.0;
        metrics.retry_rate = 0.1;
        metrics.extra.insert("grad_norm".into(), 0.5);
        let reward1 = runtime.post_step(&metrics);
        let stats1 = runtime.stats();
        assert_eq!(stats1.steps, 1);
        assert!((stats1.reward_mean - reward1).abs() < 1e-9);
        assert_eq!(stats1.reward_std, 0.0);
        assert!(stats1.step_time_ms_ema > 0.0);
        assert!(stats1.mem_peak_mb_ema > 0.0);
        assert_eq!(stats1.extras.get("grad_norm").cloned().unwrap(), 0.5);

        runtime.begin_step();
        let mut metrics2 = StepMetrics::default();
        metrics2.step_time_ms = 6.0;
        metrics2.mem_peak_mb = 256.0;
        metrics2.retry_rate = 0.05;
        metrics2.extra.insert("grad_norm".into(), 0.25);
        let _ = runtime.post_step(&metrics2);
        let stats2 = runtime.stats();
        assert_eq!(stats2.steps, 2);
        assert!(stats2.reward_std >= 0.0);
        assert!(stats2.step_time_ms_ema <= stats1.step_time_ms_ema);
        assert!(stats2.extras.get("grad_norm").cloned().unwrap() <= 0.5);
        assert!(stats2.frac_penalty_ema >= 0.0);
    }
}

// =================== zmeta.rs ===================
pub mod zmeta {
    use super::FracBackend;
    use randless::{Rng, StdRng};

    #[derive(Clone, Debug)]
    pub struct ZMetaParams {
        pub dim: usize,
        pub sigma: f64,
        pub lr: f64,
        pub alpha_frac: f64,
        pub lam_frac: f64,
        pub orientation_eta: f64,
        pub orientation_eps: f64,
        pub seed: u64,
    }

    impl Default for ZMetaParams {
        fn default() -> Self {
            Self {
                dim: 6,
                sigma: 0.15,
                lr: 0.1,
                alpha_frac: 0.35,
                lam_frac: 0.1,
                orientation_eta: 0.15,
                orientation_eps: 1e-3,
                seed: 42,
            }
        }
    }

    pub struct ZMetaES {
        z: Vec<f64>,
        dir: Vec<f64>,
        params: ZMetaParams,
        rng: StdRng,
        frac_backend: FracBackend,
        temp: f64,
        temp_min: f64,
        temp_max: f64,
        structural: Vec<f64>,
    }

    impl ZMetaES {
        pub fn new(params: ZMetaParams) -> Self {
            let rng = StdRng::seed_from_u64(params.seed);
            let mut dir = vec![0.0; params.dim];
            for value in dir.iter_mut() {
                *value = rng.gauss(0.0, 1.0);
            }
            normalize(&mut dir);
            let dim = params.dim;
            Self {
                z: vec![0.0; dim],
                dir,
                params,
                rng,
                frac_backend: FracBackend::CpuRadix2,
                temp: 1.0,
                temp_min: 0.1,
                temp_max: 4.0,
                structural: vec![0.0; dim],
            }
        }

        pub fn z(&self) -> &[f64] {
            &self.z
        }

        /// Returns the current exploration temperature.
        pub fn temperature(&self) -> f64 {
            self.temp
        }

        /// Overrides the exploration temperature bounds.
        pub fn set_temp_bounds(&mut self, t_min: f64, t_max: f64) {
            let mut lower = t_min.max(0.0);
            let mut upper = t_max.max(lower + f64::EPSILON);
            if lower > upper {
                std::mem::swap(&mut lower, &mut upper);
            }
            self.temp_min = lower;
            self.temp_max = upper;
            self.temp = self.temp.clamp(self.temp_min, self.temp_max);
        }

        /// Adjusts the exploration temperature using retry/gradient signals.
        pub fn temp_schedule(&mut self, retry: f64, grad_norm: f64, loss_var: f64) {
            let stagnation = (1.0 - (loss_var / (1.0 + loss_var))).clamp(0.0, 1.0);
            let grad_term = (grad_norm / (1.0 + grad_norm)).clamp(0.0, 1.0);
            let instability = retry + 0.5 * grad_term;
            let delta = 0.2 * stagnation - 0.3 * instability;
            self.temp = (self.temp + delta).clamp(self.temp_min, self.temp_max);
        }

        /// Sets the backend used for fractional regularisation.
        pub fn set_frac_backend(&mut self, backend: FracBackend) {
            self.frac_backend = backend;
        }

        pub fn frac_penalty(&self) -> f64 {
            frac_penalty_backend(
                &self.z,
                self.params.alpha_frac,
                self.params.lam_frac,
                &self.frac_backend,
            )
        }

        pub fn frac_penalty_proposed(&self) -> f64 {
            let proposed: Vec<f64> = self
                .z
                .iter()
                .zip(self.dir.iter())
                .map(|(z, d)| z + self.params.sigma * d)
                .collect();
            frac_penalty_backend(
                &proposed,
                self.params.alpha_frac,
                self.params.lam_frac,
                &self.frac_backend,
            )
        }

        pub fn update(
            &mut self,
            reward_current: f64,
            reward_proposed: f64,
            structural: Option<&[f64]>,
        ) {
            let delta_reward = reward_proposed - reward_current;
            let structural_delta = self.ingest_structural(structural);
            let improved = delta_reward > 0.0;

            if improved {
                for (z, d) in self.z.iter_mut().zip(self.dir.iter()) {
                    *z += self.params.lr * (self.params.sigma * d);
                }
                for dir in self.dir.iter_mut() {
                    *dir = 0.7 * (*dir) + 0.3 * self.rng.gauss(0.0, 1.0);
                }
            } else {
                let mut kick: Vec<f64> = (0..self.params.dim)
                    .map(|_| self.rng.gauss(0.0, 0.5))
                    .collect();
                let projection = dot(&kick, &self.dir);
                for (k, d) in kick.iter_mut().zip(self.dir.iter()) {
                    *k -= projection * d;
                }
                for (dir, kick) in self.dir.iter_mut().zip(kick.iter()) {
                    *dir = 0.9 * (*dir) + 0.1 * (*kick);
                }
            }

            normalize(&mut self.dir);

            if let Some(delta) = structural_delta {
                self.apply_structural_drive(delta, delta_reward);
            }
        }

        fn ingest_structural(&mut self, structural: Option<&[f64]>) -> Option<Vec<f64>> {
            let Some(raw) = structural else {
                return None;
            };
            if self.params.dim == 0 {
                return None;
            }

            let mut new_vec = vec![0.0f64; self.params.dim];
            let mut any = false;
            for (idx, slot) in new_vec.iter_mut().enumerate() {
                if let Some(value) = raw.get(idx).copied() {
                    if value.is_finite() {
                        *slot = value;
                        any |= value.abs() > 1e-12;
                    }
                }
            }
            if !any {
                return None;
            }

            let norm = (new_vec.iter().map(|v| v * v).sum::<f64>()).sqrt();
            if norm <= 1e-9 {
                return None;
            }
            for value in new_vec.iter_mut() {
                *value /= norm;
            }

            let prev = self.structural.clone();
            self.structural = new_vec;
            Some(
                self.structural
                    .iter()
                    .zip(prev.iter())
                    .map(|(new, old)| new - old)
                    .collect(),
            )
        }

        fn apply_structural_drive(&mut self, mut delta: Vec<f64>, delta_reward: f64) {
            if delta_reward.abs() <= 1e-9 {
                return;
            }
            let gain = delta_reward.tanh();
            if !gain.is_finite() || gain.abs() <= 1e-6 {
                return;
            }

            let delta_norm = (delta.iter().map(|v| v * v).sum::<f64>()).sqrt();
            if delta_norm <= 1e-9 {
                return;
            }

            for value in delta.iter_mut() {
                *value *= gain;
            }

            self.logistic_project_step(&delta);
        }

        fn logistic_project_step(&mut self, drive: &[f64]) {
            if self.dir.is_empty() {
                return;
            }

            let structural_norm_sq = self.structural.iter().map(|v| v * v).sum::<f64>();
            if structural_norm_sq <= 1e-12 {
                return;
            }

            let mut projected = Vec::with_capacity(self.dir.len());
            let dot_nd = dot(&self.dir, drive);
            for (n, d) in self.dir.iter().zip(drive.iter()) {
                projected.push(d - dot_nd * n);
            }

            let proj_norm_sq = projected.iter().map(|v| v * v).sum::<f64>();
            if proj_norm_sq <= 1e-12 {
                return;
            }

            let dot_nr = self
                .dir
                .iter()
                .zip(self.structural.iter())
                .map(|(n, r)| n * r)
                .sum::<f64>()
                .clamp(-1.0, 1.0);
            let p_t = 0.5 * (1.0 + dot_nr);
            let eps = self.params.orientation_eps.max(1e-6);
            let denom = 2.0 * p_t * (1.0 - p_t) + eps;
            let eta = self.params.orientation_eta.max(0.0);
            if eta <= 0.0 {
                return;
            }

            for (n, proj) in self.dir.iter_mut().zip(projected.iter()) {
                *n += eta * (*proj) / denom;
            }
            normalize(&mut self.dir);
<<<<<<< HEAD
=======
        }

        fn ingest_structural(&mut self, structural: Option<&[f64]>) -> Option<Vec<f64>> {
            let Some(raw) = structural else {
                return None;
            };
            if self.params.dim == 0 {
                return None;
            }

            let mut new_vec = vec![0.0f64; self.params.dim];
            let mut any = false;
            for (idx, slot) in new_vec.iter_mut().enumerate() {
                if let Some(value) = raw.get(idx).copied() {
                    if value.is_finite() {
                        *slot = value;
                        any |= value.abs() > 1e-12;
                    }
                }
            }
            if !any {
                return None;
            }

            let norm = (new_vec.iter().map(|v| v * v).sum::<f64>()).sqrt();
            if norm <= 1e-9 {
                return None;
            }
            for value in new_vec.iter_mut() {
                *value /= norm;
            }

            let prev = self.structural.clone();
            self.structural = new_vec;
            Some(
                self.structural
                    .iter()
                    .zip(prev.iter())
                    .map(|(new, old)| new - old)
                    .collect(),
            )
        }

        fn apply_structural_drive(&mut self, mut delta: Vec<f64>, delta_reward: f64) {
            if delta_reward.abs() <= 1e-9 {
                return;
            }
            let gain = delta_reward.tanh();
            if !gain.is_finite() || gain.abs() <= 1e-6 {
                return;
            }

            let delta_norm = (delta.iter().map(|v| v * v).sum::<f64>()).sqrt();
            if delta_norm <= 1e-9 {
                return;
            }

            for value in delta.iter_mut() {
                *value *= gain;
            }

            self.logistic_project_step(&delta);
        }

        fn logistic_project_step(&mut self, drive: &[f64]) {
            if self.dir.is_empty() {
                return;
            }

            let structural_norm_sq = self.structural.iter().map(|v| v * v).sum::<f64>();
            if structural_norm_sq <= 1e-12 {
                return;
            }

            let mut projected = Vec::with_capacity(self.dir.len());
            let dot_nd = dot(&self.dir, drive);
            for (n, d) in self.dir.iter().zip(drive.iter()) {
                projected.push(d - dot_nd * n);
            }

            let proj_norm = (projected.iter().map(|v| v * v).sum::<f64>()).sqrt();
            if proj_norm <= 1e-12 {
                return;
            }

            let scale = 1.0 / proj_norm.max(1.0);
            for value in projected.iter_mut() {
                *value *= scale;
            }

            let dot_nr = self
                .dir
                .iter()
                .zip(self.structural.iter())
                .map(|(n, r)| n * r)
                .sum::<f64>()
                .clamp(-1.0, 1.0);
            let p_t = 0.5 * (1.0 + dot_nr);
            let eps = self.params.orientation_eps.max(1e-6);
            let denom = 2.0 * p_t * (1.0 - p_t) + eps;
            let eta = self.params.orientation_eta.max(0.0);
            if eta <= 0.0 {
                return;
            }

            for (n, proj) in self.dir.iter_mut().zip(projected.iter()) {
                *n += eta * (*proj) / denom;
            }
            normalize(&mut self.dir);
>>>>>>> e78715cb
        }
    }

    fn normalize(vec: &mut [f64]) {
        let norm = (vec.iter().map(|v| v * v).sum::<f64>()).sqrt().max(1e-12);
        for v in vec.iter_mut() {
            *v /= norm;
        }
    }

    fn dot(a: &[f64], b: &[f64]) -> f64 {
        a.iter().zip(b).map(|(x, y)| x * y).sum()
    }

    fn frac_penalty(z: &[f64], alpha: f64, lam: f64) -> f64 {
        if z.len() < 3 {
            return 0.0;
        }
        let mut acc = 0.0;
        for idx in 1..(z.len() - 1) {
            let d2 = z[idx - 1] - 2.0 * z[idx] + z[idx + 1];
            acc += d2.abs().powf(1.0 + alpha);
        }
        lam * acc
    }

    fn frac_penalty_backend(z: &[f64], alpha: f64, lam: f64, backend: &FracBackend) -> f64 {
        let base = frac_penalty(z, alpha, lam);
        match backend {
            FracBackend::CpuRadix2 => base,
            FracBackend::Wgpu { radix } => {
                let radix_factor = (*radix as f64).max(2.0) / 2.0;
                base * (1.0 + 0.15 * (radix_factor - 1.0))
            }
        }
    }

    #[cfg(test)]
    mod tests {
        use super::*;

        fn norm(vec: &[f64]) -> f64 {
            vec.iter().map(|v| v * v).sum::<f64>().sqrt()
        }

        #[test]
        fn logistic_projection_keeps_unit_norm() {
            let mut params = ZMetaParams::default();
            params.dim = 3;
            params.seed = 7;
            params.orientation_eta = 0.2;
            params.orientation_eps = 5e-3;
            let mut es = ZMetaES::new(params);
            assert!((norm(&es.dir) - 1.0).abs() < 1e-6);

            let context1 = [0.2, 0.5, -0.3];
            let delta1 = es.ingest_structural(Some(&context1)).unwrap();
            es.apply_structural_drive(delta1, 0.15);
            assert!((norm(&es.dir) - 1.0).abs() < 1e-6);

            let context2 = [0.8, -0.1, 0.3];
            let delta2 = es.ingest_structural(Some(&context2)).unwrap();
            let dir_before = es.dir.clone();
            es.apply_structural_drive(delta2, 0.25);
            assert!((norm(&es.dir) - 1.0).abs() < 1e-6);
            let delta_dir = es
                .dir
                .iter()
                .zip(dir_before.iter())
                .map(|(a, b)| (a - b) * (a - b))
                .sum::<f64>()
                .sqrt();
            assert!(delta_dir > 1e-6);
        }
    }

    mod randless {
        use std::cell::Cell;

        pub trait Rng {
            fn gauss(&self, mu: f64, sigma: f64) -> f64;
        }

        pub struct StdRng {
            state: Cell<u64>,
        }

        impl StdRng {
            pub fn seed_from_u64(seed: u64) -> Self {
                Self {
                    state: Cell::new(seed | 1),
                }
            }

            fn next_u64(&self) -> u64 {
                let mut x = self.state.get();
                x ^= x << 13;
                x ^= x >> 7;
                x ^= x << 17;
                self.state.set(x);
                x
            }

            fn uniform01(&self) -> f64 {
                (self.next_u64() as f64) / (u64::MAX as f64)
            }
        }

        impl Rng for StdRng {
            fn gauss(&self, mu: f64, sigma: f64) -> f64 {
                let u1 = self.uniform01().max(1e-12);
                let u2 = self.uniform01();
                let radius = (-2.0 * u1.ln()).sqrt();
                let theta = 2.0 * std::f64::consts::PI * u2;
                mu + sigma * radius * theta.cos()
            }
        }
    }
}

// =================== bandit.rs ===================
pub mod bandit {

    #[derive(Clone, Copy, Debug)]
    pub enum SoftBanditMode {
        TS,
        UCB,
    }

    #[derive(Clone, Debug)]
    pub struct LinTSArm {
        dim: usize,
        a: Vec<f64>,
        b: Vec<f64>,
    }

    impl LinTSArm {
        pub fn new(dim: usize, lambda: f64) -> Self {
            Self {
                dim,
                a: eye_flat(dim, lambda),
                b: vec![0.0; dim],
            }
        }

        pub fn sample_score(&self, x: &[f64]) -> f64 {
            let mean = solve_spd_diag(&self.a, &self.b, self.dim);
            dot(&mean, x)
        }

        pub fn ucb_score(&self, x: &[f64], c: f64) -> f64 {
            let ainv = inv_spd_diag(&self.a, self.dim);
            let mean = matvec_flat(&ainv, &self.b, self.dim);
            let variance = quad_form(&ainv, x);
            dot(&mean, x) + c * variance.max(0.0).sqrt()
        }

        pub fn update(&mut self, x: &[f64], reward: f64) {
            rank1_add(&mut self.a, x, self.dim);
            for (bi, xi) in self.b.iter_mut().zip(x) {
                *bi += reward * xi;
            }
        }
    }

    pub struct SoftBandit {
        choices: Vec<String>,
        arms: Vec<LinTSArm>,
        last_index: usize,
        mode: SoftBanditMode,
    }

    impl SoftBandit {
        pub fn new(choices: Vec<String>, feat_dim: usize, mode: SoftBanditMode) -> Self {
            let arms = (0..choices.len())
                .map(|_| LinTSArm::new(feat_dim, 1.0))
                .collect();
            Self {
                choices,
                arms,
                last_index: 0,
                mode,
            }
        }

        pub fn select(&mut self, x: &[f64]) -> String {
            let mut best = f64::MIN;
            let mut idx = 0usize;
            for (i, arm) in self.arms.iter().enumerate() {
                let score = match self.mode {
                    SoftBanditMode::TS => arm.sample_score(x),
                    SoftBanditMode::UCB => arm.ucb_score(x, 1.0),
                };
                if score > best {
                    best = score;
                    idx = i;
                }
            }
            self.last_index = idx;
            self.choices[idx].clone()
        }

        pub fn update_last(&mut self, x: &[f64], reward: f64) {
            if let Some(arm) = self.arms.get_mut(self.last_index) {
                arm.update(x, reward);
            }
        }
    }

    fn eye_flat(dim: usize, lambda: f64) -> Vec<f64> {
        let mut matrix = vec![0.0; dim * dim];
        for i in 0..dim {
            matrix[i * dim + i] = lambda;
        }
        matrix
    }

    fn matvec_flat(a: &[f64], x: &[f64], dim: usize) -> Vec<f64> {
        let mut y = vec![0.0; dim];
        for i in 0..dim {
            let mut sum = 0.0;
            for j in 0..dim {
                sum += a[i * dim + j] * x[j];
            }
            y[i] = sum;
        }
        y
    }

    fn dot(a: &[f64], b: &[f64]) -> f64 {
        a.iter().zip(b).map(|(x, y)| x * y).sum()
    }

    fn rank1_add(a: &mut [f64], x: &[f64], dim: usize) {
        for i in 0..dim {
            for j in 0..dim {
                a[i * dim + j] += x[i] * x[j];
            }
        }
    }

    fn inv_spd_diag(a: &[f64], dim: usize) -> Vec<f64> {
        let mut inv = vec![0.0; dim * dim];
        for i in 0..dim {
            let value = a[i * dim + i];
            inv[i * dim + i] = if value.abs() > 1e-12 {
                1.0 / value
            } else {
                1.0
            };
        }
        inv
    }

    fn solve_spd_diag(a: &[f64], b: &[f64], dim: usize) -> Vec<f64> {
        let mut x = vec![0.0; dim];
        for i in 0..dim {
            let value = a[i * dim + i];
            x[i] = if value.abs() > 1e-12 {
                b[i] / value
            } else {
                b[i]
            };
        }
        x
    }

    fn quad_form(a: &[f64], x: &[f64]) -> f64 {
        let mut sum = 0.0;
        for i in 0..x.len() {
            for j in 0..x.len() {
                sum += x[i] * a[i * x.len() + j] * x[j];
            }
        }
        sum
    }
}

// =================== wilson.rs ===================
pub mod wilson {
    pub fn wilson_lower(successes: i32, trials: i32, z: f64) -> f64 {
        if trials <= 0 {
            return 0.0;
        }
        let n = trials as f64;
        let s = successes as f64;
        let p = (s / n).clamp(0.0, 1.0);
        let denom = 1.0 + z * z / n;
        let center = (p + z * z / (2.0 * n)) / denom;
        let radius = z * ((p * (1.0 - p) + z * z / (4.0 * n)) / n).max(0.0).sqrt() / denom;
        (center - radius).max(0.0)
    }
}

// =================== rewrite.rs ===================
pub mod rewrite {
    use std::collections::HashMap;
    use std::fs::{self, OpenOptions};
    use std::io::Write;
    use std::path::PathBuf;

    pub struct HeurStore {
        path: PathBuf,
    }

    impl HeurStore {
        pub fn new(custom: Option<String>) -> Self {
            let path = custom.map(PathBuf::from).unwrap_or(default_path());
            if let Some(dir) = path.parent() {
                let _ = fs::create_dir_all(dir);
            }
            Self { path }
        }

        pub fn append(&self, rule_text: &str, info: &HashMap<String, f64>) {
            if let Ok(mut file) = OpenOptions::new()
                .create(true)
                .append(true)
                .open(&self.path)
            {
                let meta = serde_like_json(info);
                let line = format!("{}  # {}\n", rule_text.trim(), meta);
                let _ = file.write_all(line.as_bytes());
            }
        }

        pub fn path(&self) -> &PathBuf {
            &self.path
        }
    }

    fn default_path() -> PathBuf {
        let home = std::env::var("HOME").unwrap_or_else(|_| String::from("."));
        let mut path = PathBuf::from(home);
        path.push(".spiraltorch/heur/heur.kdsl");
        path
    }

    fn serde_like_json(info: &HashMap<String, f64>) -> String {
        let mut out = String::from("{");
        let mut first = true;
        for (key, value) in info.iter() {
            if !first {
                out.push_str(", ");
            }
            first = false;
            out.push_str(&format!("\"{}\":{:.6}", key, value));
        }
        out.push('}');
        out
    }
}

// =================== ab.rs ===================
pub mod ab {
    use super::{RewardCfg, StepMetrics};

    pub struct ABRunner {
        reward: RewardCfg,
    }

    impl ABRunner {
        pub fn new(reward: RewardCfg) -> Self {
            Self { reward }
        }

        pub fn run<F, G>(&self, mut a: F, mut b: G, trials: usize) -> (usize, usize)
        where
            F: FnMut() -> StepMetrics,
            G: FnMut() -> StepMetrics,
        {
            let mut wins_a = 0usize;
            let mut wins_b = 0usize;
            for _ in 0..trials {
                let ma = a();
                let mb = b();
                let ra = self.reward.score(&ma, 0.0);
                let rb = self.reward.score(&mb, 0.0);
                if ra > rb {
                    wins_a += 1;
                } else {
                    wins_b += 1;
                }
            }
            (wins_a, wins_b)
        }
    }
}<|MERGE_RESOLUTION|>--- conflicted
+++ resolved
@@ -712,8 +712,6 @@
                 *n += eta * (*proj) / denom;
             }
             normalize(&mut self.dir);
-<<<<<<< HEAD
-=======
         }
 
         fn ingest_structural(&mut self, structural: Option<&[f64]>) -> Option<Vec<f64>> {
@@ -823,7 +821,6 @@
                 *n += eta * (*proj) / denom;
             }
             normalize(&mut self.dir);
->>>>>>> e78715cb
         }
     }
 
