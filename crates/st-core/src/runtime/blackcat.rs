// SPDX-License-Identifier: AGPL-3.0-or-later
// © 2025 Ryo ∴ SpiralArchitect (kishkavsesvit@icloud.com)
// Part of SpiralTorch — Licensed under AGPL-3.0-or-later.
// Unauthorized derivative works or closed redistribution prohibited under AGPL §13.

use std::collections::HashMap;
use std::time::{Duration, Instant};

use bandit::{SoftBandit, SoftBanditMode};
use rewrite::HeurStore;
use st_frac::FracBackend;
use wilson::wilson_lower;
use zmeta::{ZMetaES, ZMetaParams};

/// Metrics reported by a training loop back into the runtime.
#[derive(Clone, Debug, Default)]
pub struct StepMetrics {
    pub step_time_ms: f64,
    pub mem_peak_mb: f64,
    pub retry_rate: f64,
    pub extra: HashMap<String, f64>,
}

/// Reward shaping configuration that blends timing, memory, and stability.
#[derive(Clone, Debug)]
pub struct RewardCfg {
    pub lam_speed: f64,
    pub lam_mem: f64,
    pub lam_stab: f64,
    pub scale_speed: f64,
    pub scale_mem: f64,
    pub scale_stab: f64,
}

impl Default for RewardCfg {
    fn default() -> Self {
        Self {
            lam_speed: 0.5,
            lam_mem: 0.3,
            lam_stab: 0.2,
            scale_speed: 10.0,
            scale_mem: 1024.0,
            scale_stab: 1.0,
        }
    }
}

impl RewardCfg {
    pub fn score(&self, metrics: &StepMetrics, frac_penalty: f64) -> f64 {
        let mut s = 0.0;
        s -= self.lam_speed * (metrics.step_time_ms / self.scale_speed.max(1e-9));
        s -= self.lam_mem * (metrics.mem_peak_mb / self.scale_mem.max(1e-9));
        s -= self.lam_stab * (metrics.retry_rate / self.scale_stab.max(1e-9));
        s -= frac_penalty;
        s
    }
}

/// Named groups of candidate choices (tile, merge strategy, etc.).
#[derive(Clone, Debug)]
pub struct ChoiceGroups {
    pub groups: HashMap<String, Vec<String>>,
}

/// Multi-armed contextual bandit that operates over named groups.
pub struct MultiBandit {
    arms: HashMap<String, SoftBandit>,
}

impl MultiBandit {
    pub fn new(groups: &ChoiceGroups, feat_dim: usize, mode: SoftBanditMode) -> Self {
        let mut arms = HashMap::new();
        for (name, opts) in &groups.groups {
            arms.insert(name.clone(), SoftBandit::new(opts.clone(), feat_dim, mode));
        }
        Self { arms }
    }

    pub fn select_all(&mut self, context: &[f64]) -> HashMap<String, String> {
        let mut picks = HashMap::new();
        for (name, bandit) in self.arms.iter_mut() {
            let choice = bandit.select(context);
            picks.insert(name.clone(), choice);
        }
        picks
    }

    pub fn update_all(&mut self, context: &[f64], reward: f64) {
        for bandit in self.arms.values_mut() {
            bandit.update_last(context, reward);
        }
    }
}

/// BlackCat orchestrator that joins ES search with contextual bandits.
pub struct BlackCatRuntime {
    pub z: ZMetaES,
    pub bandits: MultiBandit,
    pub heur: HeurStore,
    pub reward: RewardCfg,
    context_dim: usize,
    last_context: Vec<f64>,
    last_picks: HashMap<String, String>,
    last_step_start: Option<Instant>,
    stats_alpha: f64,
    stats_steps: u64,
    reward_mean: f64,
    reward_m2: f64,
    last_reward: f64,
    metrics_ema: MetricsEma,
    frac_penalty_ema: RollingEma,
    extra_ema: HashMap<String, RollingEma>,
}

impl BlackCatRuntime {
    #[allow(clippy::too_many_arguments)]
    pub fn new(
        z_params: ZMetaParams,
        groups: ChoiceGroups,
        feat_dim: usize,
        mode: SoftBanditMode,
        heur_path: Option<String>,
    ) -> Self {
        let bandits = MultiBandit::new(&groups, feat_dim, mode);
        let heur = HeurStore::new(heur_path);
        let stats_alpha = 0.2;
        Self {
            z: ZMetaES::new(z_params),
            bandits,
            heur,
            reward: RewardCfg::default(),
            context_dim: feat_dim.max(1),
            last_context: vec![0.0; feat_dim.max(1)],
            last_picks: HashMap::new(),
            last_step_start: None,
            stats_alpha,
            stats_steps: 0,
            reward_mean: 0.0,
            reward_m2: 0.0,
            last_reward: 0.0,
            metrics_ema: MetricsEma::new(stats_alpha),
            frac_penalty_ema: RollingEma::new(stats_alpha),
            extra_ema: HashMap::new(),
        }
    }

    /// Call at the beginning of a training step.
    pub fn begin_step(&mut self) {
        self.last_step_start = Some(Instant::now());
    }

    /// Build a contextual feature vector from runtime metrics.
    #[allow(
        clippy::too_many_arguments,
        reason = "Context vector requires these inputs for bandit feature parity"
    )]
    pub fn make_context(
        &self,
        batches: u32,
        tiles: u32,
        depth: u32,
        device_code: u32,
        load: f64,
        extras: &[(String, f64)],
        feat_dim: usize,
    ) -> Vec<f64> {
        let target_dim = if feat_dim == 0 {
            self.context_dim
        } else {
            feat_dim
        };
        let mut ctx = vec![
            1.0,
            batches as f64,
            tiles as f64,
            depth as f64,
            (device_code % 1024) as f64 / 1024.0,
            load,
        ];
        for (_, value) in extras.iter() {
            ctx.push(*value);
        }
        ctx.resize(target_dim, 0.0);
        ctx
    }

    /// Choose all groups at once, storing the picks and context internally.
    pub fn choose(&mut self, context: Vec<f64>) -> HashMap<String, String> {
        let picks = self.bandits.select_all(&context);
        self.context_dim = context.len().max(1);
        self.last_context = context;
        self.last_picks = picks.clone();
        picks
    }

    /// Update both the ES search and contextual bandits after a step.
    pub fn post_step(&mut self, metrics: &StepMetrics) -> f64 {
        let curr_penalty = self.z.frac_penalty();
        let reward_current = self.reward.score(metrics, curr_penalty);
        let proposed_penalty = self.z.frac_penalty_proposed();
        self.z.update(
            reward_current,
            reward_current - (proposed_penalty - curr_penalty),
            Some(&self.last_context),
        );
        let grad_norm = metrics.extra.get("grad_norm").copied().unwrap_or(0.0);
        let loss_var = metrics
            .extra
            .get("loss_var")
            .or_else(|| metrics.extra.get("loss_variance"))
            .copied()
            .unwrap_or(1.0);
        self.z
            .temp_schedule(metrics.retry_rate, grad_norm, loss_var);
        self.bandits.update_all(&self.last_context, reward_current);
        self.stats_steps = self.stats_steps.saturating_add(1);
        let delta = reward_current - self.reward_mean;
        if self.stats_steps == 1 {
            self.reward_mean = reward_current;
            self.reward_m2 = 0.0;
        } else {
            self.reward_mean += delta / self.stats_steps as f64;
            let delta2 = reward_current - self.reward_mean;
            self.reward_m2 += delta * delta2;
        }
        self.last_reward = reward_current;
        self.metrics_ema.update(metrics);
        self.frac_penalty_ema.update(curr_penalty);
        for (key, value) in metrics.extra.iter() {
            self.extra_ema
                .entry(key.clone())
                .or_insert_with(|| RollingEma::new(self.stats_alpha))
                .update(*value);
        }
        reward_current
    }

    /// Returns the dimensionality expected by the contextual bandits.
    pub fn context_dim(&self) -> usize {
        self.context_dim
    }

    /// Returns the current fractional regularisation penalty tracked by ZMeta.
    pub fn frac_penalty(&self) -> f64 {
        self.z.frac_penalty()
    }

    /// Overrides the fractional regulariser backend.
    pub fn set_frac_backend(&mut self, backend: FracBackend) {
        self.z.set_frac_backend(backend);
    }

    /// Returns the current exploration temperature tracked by the runtime.
    pub fn temperature(&self) -> f64 {
        self.z.temperature()
    }

    /// Try to adopt a new soft heuristic guarded by the Wilson lower bound.
    pub fn try_adopt_soft(
        &mut self,
        rule_text: &str,
        wins: u32,
        trials: u32,
        baseline_p: f64,
    ) -> bool {
        let lb = wilson_lower(wins as i32, trials as i32, 1.96);
        if lb > baseline_p {
            let mut info = HashMap::new();
            info.insert("wins".to_string(), wins as f64);
            info.insert("trials".to_string(), trials as f64);
            self.heur
                .append(&format!("{}  # blackcat", rule_text.trim()), &info);
            return true;
        }
        false
    }

    /// Returns the duration since the last [`begin_step`] call.
    pub fn elapsed_since_begin(&self) -> Option<Duration> {
        self.last_step_start.map(|start| start.elapsed())
    }

    /// Returns the last contextual feature vector used for bandit updates.
    pub fn last_context(&self) -> &[f64] {
        &self.last_context
    }

    /// Returns the picks that were selected during the last [`choose`] call.
    pub fn last_picks(&self) -> &HashMap<String, String> {
        &self.last_picks
    }

    /// Returns aggregated runtime statistics derived from recent updates.
    pub fn stats(&self) -> BlackcatRuntimeStats {
        let reward_std = if self.stats_steps > 1 {
            (self.reward_m2 / (self.stats_steps - 1) as f64)
                .abs()
                .sqrt()
        } else {
            0.0
        };
        let extras = self
            .extra_ema
            .iter()
            .filter_map(|(key, ema)| ema.value().map(|value| (key.clone(), value)))
            .collect();
        BlackcatRuntimeStats {
            steps: self.stats_steps,
            reward_mean: self.reward_mean,
            reward_std,
            last_reward: self.last_reward,
            step_time_ms_ema: self.metrics_ema.step_time(),
            mem_peak_mb_ema: self.metrics_ema.mem_peak(),
            retry_rate_ema: self.metrics_ema.retry_rate(),
            frac_penalty_ema: self
                .frac_penalty_ema
                .value()
                .unwrap_or_else(|| self.z.frac_penalty()),
            extras,
        }
    }
}

#[derive(Clone, Debug, Default)]
pub struct BlackcatRuntimeStats {
    pub steps: u64,
    pub reward_mean: f64,
    pub reward_std: f64,
    pub last_reward: f64,
    pub step_time_ms_ema: f64,
    pub mem_peak_mb_ema: f64,
    pub retry_rate_ema: f64,
    pub frac_penalty_ema: f64,
    pub extras: HashMap<String, f64>,
}

#[derive(Clone, Debug)]
struct MetricsEma {
    step_time: RollingEma,
    mem_peak: RollingEma,
    retry_rate: RollingEma,
}

impl MetricsEma {
    fn new(alpha: f64) -> Self {
        Self {
            step_time: RollingEma::new(alpha),
            mem_peak: RollingEma::new(alpha),
            retry_rate: RollingEma::new(alpha),
        }
    }

    fn update(&mut self, metrics: &StepMetrics) {
        self.step_time.update(metrics.step_time_ms);
        self.mem_peak.update(metrics.mem_peak_mb);
        self.retry_rate.update(metrics.retry_rate);
    }

    fn step_time(&self) -> f64 {
        self.step_time.value().unwrap_or(0.0)
    }

    fn mem_peak(&self) -> f64 {
        self.mem_peak.value().unwrap_or(0.0)
    }

    fn retry_rate(&self) -> f64 {
        self.retry_rate.value().unwrap_or(0.0)
    }
}

#[derive(Clone, Debug)]
struct RollingEma {
    alpha: f64,
    value: f64,
    initialized: bool,
}

impl RollingEma {
    fn new(alpha: f64) -> Self {
        Self {
            alpha: alpha.clamp(1.0e-3, 0.999),
            value: 0.0,
            initialized: false,
        }
    }

    fn update(&mut self, sample: f64) {
        if !sample.is_finite() {
            return;
        }
        if !self.initialized {
            self.value = sample;
            self.initialized = true;
        } else {
            self.value = self.alpha * sample + (1.0 - self.alpha) * self.value;
        }
    }

    fn value(&self) -> Option<f64> {
        if self.initialized {
            Some(self.value)
        } else {
            None
        }
    }
}

#[cfg(test)]
mod tests {
    use super::*;
    use std::collections::HashMap;

    fn sample_runtime() -> BlackCatRuntime {
        let mut groups = HashMap::new();
        groups.insert("tile".to_string(), vec!["a".to_string(), "b".to_string()]);
        let groups = ChoiceGroups { groups };
        BlackCatRuntime::new(ZMetaParams::default(), groups, 4, SoftBanditMode::TS, None)
    }

    #[test]
    fn runtime_accumulates_stats() {
        let mut runtime = sample_runtime();
        runtime.begin_step();
        let mut metrics = StepMetrics::default();
        metrics.step_time_ms = 12.5;
        metrics.mem_peak_mb = 512.0;
        metrics.retry_rate = 0.1;
        metrics.extra.insert("grad_norm".into(), 0.5);
        let reward1 = runtime.post_step(&metrics);
        let stats1 = runtime.stats();
        assert_eq!(stats1.steps, 1);
        assert!((stats1.reward_mean - reward1).abs() < 1e-9);
        assert_eq!(stats1.reward_std, 0.0);
        assert!(stats1.step_time_ms_ema > 0.0);
        assert!(stats1.mem_peak_mb_ema > 0.0);
        assert_eq!(stats1.extras.get("grad_norm").cloned().unwrap(), 0.5);

        runtime.begin_step();
        let mut metrics2 = StepMetrics::default();
        metrics2.step_time_ms = 6.0;
        metrics2.mem_peak_mb = 256.0;
        metrics2.retry_rate = 0.05;
        metrics2.extra.insert("grad_norm".into(), 0.25);
        let _ = runtime.post_step(&metrics2);
        let stats2 = runtime.stats();
        assert_eq!(stats2.steps, 2);
        assert!(stats2.reward_std >= 0.0);
        assert!(stats2.step_time_ms_ema <= stats1.step_time_ms_ema);
        assert!(stats2.extras.get("grad_norm").cloned().unwrap() <= 0.5);
        assert!(stats2.frac_penalty_ema >= 0.0);
    }
}

// =================== zmeta.rs ===================
pub mod zmeta {
    use super::FracBackend;
    use randless::{Rng, StdRng};

    #[derive(Clone, Debug)]
    pub struct ZMetaParams {
        pub dim: usize,
        pub sigma: f64,
        pub lr: f64,
        pub alpha_frac: f64,
        pub lam_frac: f64,
        pub orientation_eta: f64,
        pub orientation_eps: f64,
        pub seed: u64,
    }

    impl Default for ZMetaParams {
        fn default() -> Self {
            Self {
                dim: 6,
                sigma: 0.15,
                lr: 0.1,
                alpha_frac: 0.35,
                lam_frac: 0.1,
                orientation_eta: 0.15,
                orientation_eps: 1e-3,
                seed: 42,
            }
        }
    }

    pub struct ZMetaES {
        z: Vec<f64>,
        dir: Vec<f64>,
        params: ZMetaParams,
        rng: StdRng,
        frac_backend: FracBackend,
        temp: f64,
        temp_min: f64,
        temp_max: f64,
        structural: Vec<f64>,
    }

    impl ZMetaES {
        pub fn new(params: ZMetaParams) -> Self {
            let rng = StdRng::seed_from_u64(params.seed);
            let mut dir = vec![0.0; params.dim];
            for value in dir.iter_mut() {
                *value = rng.gauss(0.0, 1.0);
            }
            normalize(&mut dir);
            let dim = params.dim;
            Self {
                z: vec![0.0; dim],
                dir,
                params,
                rng,
                frac_backend: FracBackend::CpuRadix2,
                temp: 1.0,
                temp_min: 0.1,
                temp_max: 4.0,
                structural: vec![0.0; dim],
            }
        }

        pub fn z(&self) -> &[f64] {
            &self.z
        }

        /// Returns the current exploration temperature.
        pub fn temperature(&self) -> f64 {
            self.temp
        }

        /// Overrides the exploration temperature bounds.
        pub fn set_temp_bounds(&mut self, t_min: f64, t_max: f64) {
            let mut lower = t_min.max(0.0);
            let mut upper = t_max.max(lower + f64::EPSILON);
            if lower > upper {
                std::mem::swap(&mut lower, &mut upper);
            }
            self.temp_min = lower;
            self.temp_max = upper;
            self.temp = self.temp.clamp(self.temp_min, self.temp_max);
        }

        /// Adjusts the exploration temperature using retry/gradient signals.
        pub fn temp_schedule(&mut self, retry: f64, grad_norm: f64, loss_var: f64) {
            let stagnation = (1.0 - (loss_var / (1.0 + loss_var))).clamp(0.0, 1.0);
            let grad_term = (grad_norm / (1.0 + grad_norm)).clamp(0.0, 1.0);
            let instability = retry + 0.5 * grad_term;
            let delta = 0.2 * stagnation - 0.3 * instability;
            self.temp = (self.temp + delta).clamp(self.temp_min, self.temp_max);
        }

        /// Sets the backend used for fractional regularisation.
        pub fn set_frac_backend(&mut self, backend: FracBackend) {
            self.frac_backend = backend;
        }

        pub fn frac_penalty(&self) -> f64 {
            frac_penalty_backend(
                &self.z,
                self.params.alpha_frac,
                self.params.lam_frac,
                &self.frac_backend,
            )
        }

        pub fn frac_penalty_proposed(&self) -> f64 {
            let proposed: Vec<f64> = self
                .z
                .iter()
                .zip(self.dir.iter())
                .map(|(z, d)| z + self.params.sigma * d)
                .collect();
            frac_penalty_backend(
                &proposed,
                self.params.alpha_frac,
                self.params.lam_frac,
                &self.frac_backend,
            )
        }

        pub fn update(
            &mut self,
            reward_current: f64,
            reward_proposed: f64,
            structural: Option<&[f64]>,
        ) {
            let delta_reward = reward_proposed - reward_current;
            let structural_delta = self.ingest_structural(structural);
            let improved = delta_reward > 0.0;

            if improved {
                for (z, d) in self.z.iter_mut().zip(self.dir.iter()) {
                    *z += self.params.lr * (self.params.sigma * d);
                }
                for dir in self.dir.iter_mut() {
                    *dir = 0.7 * (*dir) + 0.3 * self.rng.gauss(0.0, 1.0);
                }
            } else {
                let mut kick: Vec<f64> = (0..self.params.dim)
                    .map(|_| self.rng.gauss(0.0, 0.5))
                    .collect();
                let projection = dot(&kick, &self.dir);
                for (k, d) in kick.iter_mut().zip(self.dir.iter()) {
                    *k -= projection * d;
                }
                for (dir, kick) in self.dir.iter_mut().zip(kick.iter()) {
                    *dir = 0.9 * (*dir) + 0.1 * (*kick);
                }
            }

            normalize(&mut self.dir);

            if let Some(delta) = structural_delta {
                self.apply_structural_drive(delta, delta_reward);
            }
        }

        #[cfg(not(feature = "blackcat_v2"))]
        fn ingest_structural(&mut self, structural: Option<&[f64]>) -> Option<Vec<f64>> {
            let raw = structural?;
            if self.params.dim == 0 {
                return None;
            }

            let mut new_vec = vec![0.0f64; self.params.dim];
            let mut any = false;
            for (idx, slot) in new_vec.iter_mut().enumerate() {
                if let Some(value) = raw.get(idx).copied() {
                    if value.is_finite() {
                        *slot = value;
                        any |= value.abs() > 1e-12;
                    }
                }
            }
            if !any {
                return None;
            }

            let norm = (new_vec.iter().map(|v| v * v).sum::<f64>()).sqrt();
            if norm <= 1e-9 {
                return None;
            }
            for value in new_vec.iter_mut() {
                *value /= norm;
            }

            let prev = self.structural.clone();
            self.structural = new_vec;
            Some(
                self.structural
                    .iter()
                    .zip(prev.iter())
                    .map(|(new, old)| new - old)
                    .collect(),
            )
        }

        #[cfg(not(feature = "blackcat_v2"))]
        fn apply_structural_drive(&mut self, mut delta: Vec<f64>, delta_reward: f64) {
            if delta_reward.abs() <= 1e-9 {
                return;
            }
            let gain = delta_reward.tanh();
            if !gain.is_finite() || gain.abs() <= 1e-6 {
                return;
            }

            let delta_norm = (delta.iter().map(|v| v * v).sum::<f64>()).sqrt();
            if delta_norm <= 1e-9 {
                return;
            }

            for value in delta.iter_mut() {
                *value *= gain;
            }

            // legacy名を参照せず、現行の投影ステップを使う
            self.logistic_project_step(&delta);
        }

        #[cfg(not(feature = "blackcat_v2"))]
        fn logistic_project_step(&mut self, drive: &[f64]) {
            if self.dir.is_empty() {
                return;
            }

            let structural_norm_sq = self.structural.iter().map(|v| v * v).sum::<f64>();
            if structural_norm_sq <= 1e-12 {
                return;
            }

            let mut projected = Vec::with_capacity(self.dir.len());
            let dot_nd = dot(&self.dir, drive);
            for (n, d) in self.dir.iter().zip(drive.iter()) {
                projected.push(d - dot_nd * n);
            }

<<<<<<< HEAD
=======
            let proj_norm_sq = projected.iter().map(|v| v * v).sum::<f64>();
            if proj_norm_sq <= 1e-12 {
                return;
            }

            // unused 警告を抑制（意味は変えない）
            let _proj_norm = proj_norm_sq.sqrt();

            let dot_nr = self
                .dir
                .iter()
                .zip(self.structural.iter())
                .map(|(n, r)| n * r)
                .sum::<f64>()
                .clamp(-1.0, 1.0);
            let p_t = 0.5 * (1.0 + dot_nr);
            let eps = self.params.orientation_eps.max(1e-6);
            let denom = 2.0 * p_t * (1.0 - p_t) + eps;
            let eta = self.params.orientation_eta.max(0.0);
            if eta <= 0.0 {
                return;
            }

            for (n, proj) in self.dir.iter_mut().zip(projected.iter()) {
                *n += eta * (*proj) / denom;
            }
            normalize(&mut self.dir);
        }

        #[cfg(feature = "blackcat_v2")]
        fn ingest_structural(&mut self, structural: Option<&[f64]>) -> Option<Vec<f64>> {
            let Some(raw) = structural else {
                return None;
            };
            if self.params.dim == 0 {
                return None;
            }

            let mut new_vec = vec![0.0f64; self.params.dim];
            let mut any = false;
            for (idx, slot) in new_vec.iter_mut().enumerate() {
                if let Some(value) = raw.get(idx).copied() {
                    if value.is_finite() {
                        *slot = value;
                        any |= value.abs() > 1e-12;
                    }
                }
            }
            if !any {
                return None;
            }

            let norm = (new_vec.iter().map(|v| v * v).sum::<f64>()).sqrt();
            if norm <= 1e-9 {
                return None;
            }
            for value in new_vec.iter_mut() {
                *value /= norm;
            }

            let prev = self.structural.clone();
            self.structural = new_vec;
            Some(
                self.structural
                    .iter()
                    .zip(prev.iter())
                    .map(|(new, old)| new - old)
                    .collect(),
            )
        }

        #[cfg(feature = "blackcat_v2")]
        fn apply_structural_drive(&mut self, mut delta: Vec<f64>, delta_reward: f64) {
            if delta_reward.abs() <= 1e-9 {
                return;
            }
            let gain = delta_reward.tanh();
            if !gain.is_finite() || gain.abs() <= 1e-6 {
                return;
            }

            let delta_norm = (delta.iter().map(|v| v * v).sum::<f64>()).sqrt();
            if delta_norm <= 1e-9 {
                return;
            }

            for value in delta.iter_mut() {
                *value *= gain;
            }

            self.logistic_project_step(&delta);
        }

        #[cfg(feature = "blackcat_v2")]
        fn logistic_project_step(&mut self, drive: &[f64]) {
            if self.dir.is_empty() {
                return;
            }

            let structural_norm_sq = self.structural.iter().map(|v| v * v).sum::<f64>();
            if structural_norm_sq <= 1.0e-12 {
                return;
            }

            let mut projected = Vec::with_capacity(self.dir.len());
            let dot_nd = dot(&self.dir, drive);
            for (n, d) in self.dir.iter().zip(drive.iter()) {
                projected.push(d - dot_nd * n);
            }

>>>>>>> 5dde68ad
            let proj_norm = (projected.iter().map(|v| v * v).sum::<f64>()).sqrt();
            if proj_norm <= 1.0e-12 {
                return;
            }

            let scale = 1.0 / proj_norm.max(1.0);
            for value in projected.iter_mut() {
                *value *= scale;
            }

            let dot_nr = self
                .dir
                .iter()
                .zip(self.structural.iter())
                .map(|(n, r)| n * r)
                .sum::<f64>()
                .clamp(-1.0, 1.0);
            let p_t = 0.5 * (1.0 + dot_nr);
            let eps = self.params.orientation_eps.max(1e-6);
            let denom = 2.0 * p_t * (1.0 - p_t) + eps;
            let eta = self.params.orientation_eta.max(0.0);
            if eta <= 0.0 {
                return;
            }

            for (n, proj) in self.dir.iter_mut().zip(projected.iter()) {
                *n += eta * (*proj) / denom;
            }
            normalize(&mut self.dir);
        }
    }

    fn normalize(vec: &mut [f64]) {
        let norm = (vec.iter().map(|v| v * v).sum::<f64>()).sqrt().max(1.0e-12);
        for v in vec.iter_mut() {
            *v /= norm;
        }
    }

    fn dot(a: &[f64], b: &[f64]) -> f64 {
        a.iter().zip(b).map(|(x, y)| x * y).sum()
    }

    fn frac_penalty(z: &[f64], alpha: f64, lam: f64) -> f64 {
        if z.len() < 3 {
            return 0.0;
        }
        let mut acc = 0.0;
        for idx in 1..(z.len() - 1) {
            let d2 = z[idx - 1] - 2.0 * z[idx] + z[idx + 1];
            acc += d2.abs().powf(1.0 + alpha);
        }
        lam * acc
    }

    fn frac_penalty_backend(z: &[f64], alpha: f64, lam: f64, backend: &FracBackend) -> f64 {
        let base = frac_penalty(z, alpha, lam);
        match backend {
            FracBackend::CpuRadix2 => base,
            FracBackend::Wgpu { radix } => {
                let radix_factor = (*radix as f64).max(2.0) / 2.0;
                base * (1.0 + 0.15 * (radix_factor - 1.0))
            }
        }
    }

    #[cfg(test)]
    mod tests {
        use super::*;

        fn norm(vec: &[f64]) -> f64 {
            vec.iter().map(|v| v * v).sum::<f64>().sqrt()
        }

        #[test]
        fn logistic_projection_keeps_unit_norm() {
            let mut params = ZMetaParams::default();
            params.dim = 3;
            params.seed = 7;
            params.orientation_eta = 0.2;
            params.orientation_eps = 5e-3;
            let mut es = ZMetaES::new(params);
            assert!((norm(&es.dir) - 1.0).abs() < 1e-6);

            let context1 = [0.2, 0.5, -0.3];
            let delta1 = es.ingest_structural(Some(&context1)).unwrap();
            es.apply_structural_drive(delta1, 0.15);
            assert!((norm(&es.dir) - 1.0).abs() < 1e-6);

            let context2 = [0.8, -0.1, 0.3];
            let delta2 = es.ingest_structural(Some(&context2)).unwrap();
            let dir_before = es.dir.clone();
            es.apply_structural_drive(delta2, 0.25);
            assert!((norm(&es.dir) - 1.0).abs() < 1e-6);
            let delta_dir = es
                .dir
                .iter()
                .zip(dir_before.iter())
                .map(|(a, b)| (a - b) * (a - b))
                .sum::<f64>()
                .sqrt();
            assert!(delta_dir > 1e-6);
        }
    }

    mod randless {
        use std::cell::Cell;

        pub trait Rng {
            fn gauss(&self, mu: f64, sigma: f64) -> f64;
        }

        pub struct StdRng {
            state: Cell<u64>,
        }

        impl StdRng {
            pub fn seed_from_u64(seed: u64) -> Self {
                Self {
                    state: Cell::new(seed | 1),
                }
            }

            fn next_u64(&self) -> u64 {
                let mut x = self.state.get();
                x ^= x << 13;
                x ^= x >> 7;
                x ^= x << 17;
                self.state.set(x);
                x
            }

            fn uniform01(&self) -> f64 {
                (self.next_u64() as f64) / (u64::MAX as f64)
            }
        }

        impl Rng for StdRng {
            fn gauss(&self, mu: f64, sigma: f64) -> f64 {
                let u1 = self.uniform01().max(1e-12);
                let u2 = self.uniform01();
                let radius = (-2.0 * u1.ln()).sqrt();
                let theta = 2.0 * std::f64::consts::PI * u2;
                mu + sigma * radius * theta.cos()
            }
        }
    }
}

// =================== bandit.rs ===================
pub mod bandit {

    #[derive(Clone, Copy, Debug)]
    pub enum SoftBanditMode {
        TS,
        UCB,
    }

    #[derive(Clone, Debug)]
    pub struct LinTSArm {
        dim: usize,
        a: Vec<f64>,
        b: Vec<f64>,
    }

    impl LinTSArm {
        pub fn new(dim: usize, lambda: f64) -> Self {
            Self {
                dim,
                a: eye_flat(dim, lambda),
                b: vec![0.0; dim],
            }
        }

        pub fn sample_score(&self, x: &[f64]) -> f64 {
            let mean = solve_spd_diag(&self.a, &self.b, self.dim);
            dot(&mean, x)
        }

        pub fn ucb_score(&self, x: &[f64], c: f64) -> f64 {
            let ainv = inv_spd_diag(&self.a, self.dim);
            let mean = matvec_flat(&ainv, &self.b, self.dim);
            let variance = quad_form(&ainv, x);
            dot(&mean, x) + c * variance.max(0.0).sqrt()
        }

        pub fn update(&mut self, x: &[f64], reward: f64) {
            rank1_add(&mut self.a, x, self.dim);
            for (bi, xi) in self.b.iter_mut().zip(x) {
                *bi += reward * xi;
            }
        }
    }

    pub struct SoftBandit {
        choices: Vec<String>,
        arms: Vec<LinTSArm>,
        last_index: usize,
        mode: SoftBanditMode,
    }

    impl SoftBandit {
        pub fn new(choices: Vec<String>, feat_dim: usize, mode: SoftBanditMode) -> Self {
            let arms = (0..choices.len())
                .map(|_| LinTSArm::new(feat_dim, 1.0))
                .collect();
            Self {
                choices,
                arms,
                last_index: 0,
                mode,
            }
        }

        pub fn select(&mut self, x: &[f64]) -> String {
            let mut best = f64::MIN;
            let mut idx = 0usize;
            for (i, arm) in self.arms.iter().enumerate() {
                let score = match self.mode {
                    SoftBanditMode::TS => arm.sample_score(x),
                    SoftBanditMode::UCB => arm.ucb_score(x, 1.0),
                };
                if score > best {
                    best = score;
                    idx = i;
                }
            }
            self.last_index = idx;
            self.choices[idx].clone()
        }

        pub fn update_last(&mut self, x: &[f64], reward: f64) {
            if let Some(arm) = self.arms.get_mut(self.last_index) {
                arm.update(x, reward);
            }
        }
    }

    fn eye_flat(dim: usize, lambda: f64) -> Vec<f64> {
        let mut matrix = vec![0.0; dim * dim];
        for i in 0..dim {
            matrix[i * dim + i] = lambda;
        }
        matrix
    }

    fn matvec_flat(a: &[f64], x: &[f64], dim: usize) -> Vec<f64> {
        let mut y = vec![0.0; dim];
        for i in 0..dim {
            let mut sum = 0.0;
            for j in 0..dim {
                sum += a[i * dim + j] * x[j];
            }
            y[i] = sum;
        }
        y
    }

    fn dot(a: &[f64], b: &[f64]) -> f64 {
        a.iter().zip(b).map(|(x, y)| x * y).sum()
    }

    fn rank1_add(a: &mut [f64], x: &[f64], dim: usize) {
        for i in 0..dim {
            for j in 0..dim {
                a[i * dim + j] += x[i] * x[j];
            }
        }
    }

    fn inv_spd_diag(a: &[f64], dim: usize) -> Vec<f64> {
        let mut inv = vec![0.0; dim * dim];
        for i in 0..dim {
            let value = a[i * dim + i];
            inv[i * dim + i] = if value.abs() > 1e-12 {
                1.0 / value
            } else {
                1.0
            };
        }
        inv
    }

    fn solve_spd_diag(a: &[f64], b: &[f64], dim: usize) -> Vec<f64> {
        let mut x = vec![0.0; dim];
        for i in 0..dim {
            let value = a[i * dim + i];
            x[i] = if value.abs() > 1e-12 {
                b[i] / value
            } else {
                b[i]
            };
        }
        x
    }

    fn quad_form(a: &[f64], x: &[f64]) -> f64 {
        let mut sum = 0.0;
        for i in 0..x.len() {
            for j in 0..x.len() {
                sum += x[i] * a[i * x.len() + j] * x[j];
            }
        }
        sum
    }
}

// =================== wilson.rs ===================
pub mod wilson {
    pub fn wilson_lower(successes: i32, trials: i32, z: f64) -> f64 {
        if trials <= 0 {
            return 0.0;
        }
        let n = trials as f64;
        let s = successes as f64;
        let p = (s / n).clamp(0.0, 1.0);
        let denom = 1.0 + z * z / n;
        let center = (p + z * z / (2.0 * n)) / denom;
        let radius = z * ((p * (1.0 - p) + z * z / (4.0 * n)) / n).max(0.0).sqrt() / denom;
        (center - radius).max(0.0)
    }
}

// =================== rewrite.rs ===================
pub mod rewrite {
    use std::collections::HashMap;
    use std::fs::{self, OpenOptions};
    use std::io::Write;
    use std::path::PathBuf;

    pub struct HeurStore {
        path: PathBuf,
    }

    impl HeurStore {
        pub fn new(custom: Option<String>) -> Self {
            let path = custom.map(PathBuf::from).unwrap_or(default_path());
            if let Some(dir) = path.parent() {
                let _ = fs::create_dir_all(dir);
            }
            Self { path }
        }

        pub fn append(&self, rule_text: &str, info: &HashMap<String, f64>) {
            if let Ok(mut file) = OpenOptions::new()
                .create(true)
                .append(true)
                .open(&self.path)
            {
                let meta = serde_like_json(info);
                let line = format!("{}  # {}\n", rule_text.trim(), meta);
                let _ = file.write_all(line.as_bytes());
            }
        }

        pub fn path(&self) -> &PathBuf {
            &self.path
        }
    }

    fn default_path() -> PathBuf {
        let home = std::env::var("HOME").unwrap_or_else(|_| String::from("."));
        let mut path = PathBuf::from(home);
        path.push(".spiraltorch/heur/heur.kdsl");
        path
    }

    fn serde_like_json(info: &HashMap<String, f64>) -> String {
        let mut out = String::from("{");
        let mut first = true;
        for (key, value) in info.iter() {
            if !first {
                out.push_str(", ");
            }
            first = false;
            out.push_str(&format!("\"{}\":{:.6}", key, value));
        }
        out.push('}');
        out
    }
}

// =================== ab.rs ===================
pub mod ab {
    use super::{RewardCfg, StepMetrics};

    pub struct ABRunner {
        reward: RewardCfg,
    }

    impl ABRunner {
        pub fn new(reward: RewardCfg) -> Self {
            Self { reward }
        }

        pub fn run<F, G>(&self, mut a: F, mut b: G, trials: usize) -> (usize, usize)
        where
            F: FnMut() -> StepMetrics,
            G: FnMut() -> StepMetrics,
        {
            let mut wins_a = 0usize;
            let mut wins_b = 0usize;
            for _ in 0..trials {
                let ma = a();
                let mb = b();
                let ra = self.reward.score(&ma, 0.0);
                let rb = self.reward.score(&mb, 0.0);
                if ra > rb {
                    wins_a += 1;
                } else {
                    wins_b += 1;
                }
            }
            (wins_a, wins_b)
        }
    }
}<|MERGE_RESOLUTION|>--- conflicted
+++ resolved
@@ -694,8 +694,6 @@
                 projected.push(d - dot_nd * n);
             }
 
-<<<<<<< HEAD
-=======
             let proj_norm_sq = projected.iter().map(|v| v * v).sum::<f64>();
             if proj_norm_sq <= 1e-12 {
                 return;
@@ -806,7 +804,6 @@
                 projected.push(d - dot_nd * n);
             }
 
->>>>>>> 5dde68ad
             let proj_norm = (projected.iter().map(|v| v * v).sum::<f64>()).sqrt();
             if proj_norm <= 1.0e-12 {
                 return;
