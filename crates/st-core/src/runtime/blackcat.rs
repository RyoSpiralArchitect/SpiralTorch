// SPDX-License-Identifier: AGPL-3.0-or-later
// © 2025 Ryo ∴ SpiralArchitect (kishkavsesvit@icloud.com)
// Part of SpiralTorch — Licensed under AGPL-3.0-or-later.
// Unauthorized derivative works or closed redistribution prohibited under AGPL §13.

use std::collections::HashMap;
use std::time::{Duration, Instant};

use bandit::{SoftBandit, SoftBanditMode};
use rewrite::HeurStore;
use st_frac::FracBackend;
use wilson::wilson_lower;
use zmeta::{ZMetaES, ZMetaParams};

/// Metrics reported by a training loop back into the runtime.
#[derive(Clone, Debug, Default)]
pub struct StepMetrics {
    pub step_time_ms: f64,
    pub mem_peak_mb: f64,
    pub retry_rate: f64,
    pub extra: HashMap<String, f64>,
}

/// Reward shaping configuration that blends timing, memory, and stability.
#[derive(Clone, Debug)]
pub struct RewardCfg {
    pub lam_speed: f64,
    pub lam_mem: f64,
    pub lam_stab: f64,
    pub scale_speed: f64,
    pub scale_mem: f64,
    pub scale_stab: f64,
}

impl Default for RewardCfg {
    fn default() -> Self {
        Self {
            lam_speed: 0.5,
            lam_mem: 0.3,
            lam_stab: 0.2,
            scale_speed: 10.0,
            scale_mem: 1024.0,
            scale_stab: 1.0,
        }
    }
}

impl RewardCfg {
    pub fn score(&self, metrics: &StepMetrics, frac_penalty: f64) -> f64 {
        let mut s = 0.0;
        s -= self.lam_speed * (metrics.step_time_ms / self.scale_speed.max(1e-9));
        s -= self.lam_mem * (metrics.mem_peak_mb / self.scale_mem.max(1e-9));
        s -= self.lam_stab * (metrics.retry_rate / self.scale_stab.max(1e-9));
        s -= frac_penalty;
        s
    }
}

/// Named groups of candidate choices (tile, merge strategy, etc.).
#[derive(Clone, Debug)]
pub struct ChoiceGroups {
    pub groups: HashMap<String, Vec<String>>,
}

/// Multi-armed contextual bandit that operates over named groups.
pub struct MultiBandit {
    arms: HashMap<String, SoftBandit>,
}

impl MultiBandit {
    pub fn new(groups: &ChoiceGroups, feat_dim: usize, mode: SoftBanditMode) -> Self {
        let mut arms = HashMap::new();
        for (name, opts) in &groups.groups {
            arms.insert(name.clone(), SoftBandit::new(opts.clone(), feat_dim, mode));
        }
        Self { arms }
    }

    pub fn select_all(&mut self, context: &[f64]) -> HashMap<String, String> {
        let mut picks = HashMap::new();
        for (name, bandit) in self.arms.iter_mut() {
            let choice = bandit.select(context);
            picks.insert(name.clone(), choice);
        }
        picks
    }

    pub fn update_all(&mut self, context: &[f64], reward: f64) {
        for bandit in self.arms.values_mut() {
            bandit.update_last(context, reward);
        }
    }
}

/// BlackCat orchestrator that joins ES search with contextual bandits.
pub struct BlackCatRuntime {
    pub z: ZMetaES,
    pub bandits: MultiBandit,
    pub heur: HeurStore,
    pub reward: RewardCfg,
    context_dim: usize,
    last_context: Vec<f64>,
    last_picks: HashMap<String, String>,
    last_step_start: Option<Instant>,
    stats_alpha: f64,
    stats_steps: u64,
    reward_mean: f64,
    reward_m2: f64,
    last_reward: f64,
    metrics_ema: MetricsEma,
    frac_penalty_ema: RollingEma,
    extra_ema: HashMap<String, RollingEma>,
}

impl BlackCatRuntime {
    #[allow(clippy::too_many_arguments)]
    pub fn new(
        z_params: ZMetaParams,
        groups: ChoiceGroups,
        feat_dim: usize,
        mode: SoftBanditMode,
        heur_path: Option<String>,
    ) -> Self {
        let bandits = MultiBandit::new(&groups, feat_dim, mode);
        let heur = HeurStore::new(heur_path);
        let stats_alpha = 0.2;
        Self {
            z: ZMetaES::new(z_params),
            bandits,
            heur,
            reward: RewardCfg::default(),
            context_dim: feat_dim.max(1),
            last_context: vec![0.0; feat_dim.max(1)],
            last_picks: HashMap::new(),
            last_step_start: None,
            stats_alpha,
            stats_steps: 0,
            reward_mean: 0.0,
            reward_m2: 0.0,
            last_reward: 0.0,
            metrics_ema: MetricsEma::new(stats_alpha),
            frac_penalty_ema: RollingEma::new(stats_alpha),
            extra_ema: HashMap::new(),
        }
    }

    /// Call at the beginning of a training step.
    pub fn begin_step(&mut self) {
        self.last_step_start = Some(Instant::now());
    }

    /// Build a contextual feature vector from runtime metrics.
    pub fn make_context(
        &self,
        batches: u32,
        tiles: u32,
        depth: u32,
        device_code: u32,
        load: f64,
        extras: &[(String, f64)],
        feat_dim: usize,
    ) -> Vec<f64> {
        let target_dim = if feat_dim == 0 {
            self.context_dim
        } else {
            feat_dim
        };
        let mut ctx = vec![
            1.0,
            batches as f64,
            tiles as f64,
            depth as f64,
            (device_code % 1024) as f64 / 1024.0,
            load,
        ];
        for (_, value) in extras.iter() {
            ctx.push(*value);
        }
        ctx.resize(target_dim, 0.0);
        ctx
    }

    /// Choose all groups at once, storing the picks and context internally.
    pub fn choose(&mut self, context: Vec<f64>) -> HashMap<String, String> {
        let picks = self.bandits.select_all(&context);
        self.context_dim = context.len().max(1);
        self.last_context = context;
        self.last_picks = picks.clone();
        picks
    }

    /// Update both the ES search and contextual bandits after a step.
    pub fn post_step(&mut self, metrics: &StepMetrics) -> f64 {
        let curr_penalty = self.z.frac_penalty();
        let reward_current = self.reward.score(metrics, curr_penalty);
        let proposed_penalty = self.z.frac_penalty_proposed();
        self.z.update(
            reward_current,
            reward_current - (proposed_penalty - curr_penalty),
            Some(&self.last_context),
        );
        let grad_norm = metrics.extra.get("grad_norm").copied().unwrap_or(0.0);
        let loss_var = metrics
            .extra
            .get("loss_var")
            .or_else(|| metrics.extra.get("loss_variance"))
            .copied()
            .unwrap_or(1.0);
        self.z
            .temp_schedule(metrics.retry_rate, grad_norm, loss_var);
        self.bandits.update_all(&self.last_context, reward_current);
        self.stats_steps = self.stats_steps.saturating_add(1);
        let delta = reward_current - self.reward_mean;
        if self.stats_steps == 1 {
            self.reward_mean = reward_current;
            self.reward_m2 = 0.0;
        } else {
            self.reward_mean += delta / self.stats_steps as f64;
            let delta2 = reward_current - self.reward_mean;
            self.reward_m2 += delta * delta2;
        }
        self.last_reward = reward_current;
        self.metrics_ema.update(metrics);
        self.frac_penalty_ema.update(curr_penalty);
        for (key, value) in metrics.extra.iter() {
            self.extra_ema
                .entry(key.clone())
                .or_insert_with(|| RollingEma::new(self.stats_alpha))
                .update(*value);
        }
        reward_current
    }

    /// Returns the dimensionality expected by the contextual bandits.
    pub fn context_dim(&self) -> usize {
        self.context_dim
    }

    /// Returns the current fractional regularisation penalty tracked by ZMeta.
    pub fn frac_penalty(&self) -> f64 {
        self.z.frac_penalty()
    }

    /// Overrides the fractional regulariser backend.
    pub fn set_frac_backend(&mut self, backend: FracBackend) {
        self.z.set_frac_backend(backend);
    }

    /// Returns the current exploration temperature tracked by the runtime.
    pub fn temperature(&self) -> f64 {
        self.z.temperature()
    }

    /// Try to adopt a new soft heuristic guarded by the Wilson lower bound.
    pub fn try_adopt_soft(
        &mut self,
        rule_text: &str,
        wins: u32,
        trials: u32,
        baseline_p: f64,
    ) -> bool {
        let lb = wilson_lower(wins as i32, trials as i32, 1.96);
        if lb > baseline_p {
            let mut info = HashMap::new();
            info.insert("wins".to_string(), wins as f64);
            info.insert("trials".to_string(), trials as f64);
            self.heur
                .append(&format!("{}  # blackcat", rule_text.trim()), &info);
            return true;
        }
        false
    }

    /// Returns the duration since the last [`begin_step`] call.
    pub fn elapsed_since_begin(&self) -> Option<Duration> {
        self.last_step_start.map(|start| start.elapsed())
    }

    /// Returns the last contextual feature vector used for bandit updates.
    pub fn last_context(&self) -> &[f64] {
        &self.last_context
    }

    /// Returns the picks that were selected during the last [`choose`] call.
    pub fn last_picks(&self) -> &HashMap<String, String> {
        &self.last_picks
    }

    /// Returns aggregated runtime statistics derived from recent updates.
    pub fn stats(&self) -> BlackcatRuntimeStats {
        let reward_std = if self.stats_steps > 1 {
            (self.reward_m2 / (self.stats_steps - 1) as f64)
                .abs()
                .sqrt()
        } else {
            0.0
        };
        let extras = self
            .extra_ema
            .iter()
            .filter_map(|(key, ema)| ema.value().map(|value| (key.clone(), value)))
            .collect();
        BlackcatRuntimeStats {
            steps: self.stats_steps,
            reward_mean: self.reward_mean,
            reward_std,
            last_reward: self.last_reward,
            step_time_ms_ema: self.metrics_ema.step_time(),
            mem_peak_mb_ema: self.metrics_ema.mem_peak(),
            retry_rate_ema: self.metrics_ema.retry_rate(),
            frac_penalty_ema: self
                .frac_penalty_ema
                .value()
                .unwrap_or_else(|| self.z.frac_penalty()),
            extras,
        }
    }
}

#[derive(Clone, Debug, Default)]
pub struct BlackcatRuntimeStats {
    pub steps: u64,
    pub reward_mean: f64,
    pub reward_std: f64,
    pub last_reward: f64,
    pub step_time_ms_ema: f64,
    pub mem_peak_mb_ema: f64,
    pub retry_rate_ema: f64,
    pub frac_penalty_ema: f64,
    pub extras: HashMap<String, f64>,
}

#[derive(Clone, Debug)]
struct MetricsEma {
    step_time: RollingEma,
    mem_peak: RollingEma,
    retry_rate: RollingEma,
}

impl MetricsEma {
    fn new(alpha: f64) -> Self {
        Self {
            step_time: RollingEma::new(alpha),
            mem_peak: RollingEma::new(alpha),
            retry_rate: RollingEma::new(alpha),
        }
    }

    fn update(&mut self, metrics: &StepMetrics) {
        self.step_time.update(metrics.step_time_ms);
        self.mem_peak.update(metrics.mem_peak_mb);
        self.retry_rate.update(metrics.retry_rate);
    }

    fn step_time(&self) -> f64 {
        self.step_time.value().unwrap_or(0.0)
    }

    fn mem_peak(&self) -> f64 {
        self.mem_peak.value().unwrap_or(0.0)
    }

    fn retry_rate(&self) -> f64 {
        self.retry_rate.value().unwrap_or(0.0)
    }
}

#[derive(Clone, Debug)]
struct RollingEma {
    alpha: f64,
    value: f64,
    initialized: bool,
}

impl RollingEma {
    fn new(alpha: f64) -> Self {
        Self {
            alpha: alpha.clamp(1.0e-3, 0.999),
            value: 0.0,
            initialized: false,
        }
    }

    fn update(&mut self, sample: f64) {
        if !sample.is_finite() {
            return;
        }
        if !self.initialized {
            self.value = sample;
            self.initialized = true;
        } else {
            self.value = self.alpha * sample + (1.0 - self.alpha) * self.value;
        }
    }

    fn value(&self) -> Option<f64> {
        if self.initialized {
            Some(self.value)
        } else {
            None
        }
    }
}

#[cfg(test)]
mod tests {
    use super::*;
    use std::collections::HashMap;

    fn sample_runtime() -> BlackCatRuntime {
        let mut groups = HashMap::new();
        groups.insert("tile".to_string(), vec!["a".to_string(), "b".to_string()]);
        let groups = ChoiceGroups { groups };
        BlackCatRuntime::new(ZMetaParams::default(), groups, 4, SoftBanditMode::TS, None)
    }

    #[test]
    fn runtime_accumulates_stats() {
        let mut runtime = sample_runtime();
        runtime.begin_step();
        let mut metrics = StepMetrics::default();
        metrics.step_time_ms = 12.5;
        metrics.mem_peak_mb = 512.0;
        metrics.retry_rate = 0.1;
        metrics.extra.insert("grad_norm".into(), 0.5);
        let reward1 = runtime.post_step(&metrics);
        let stats1 = runtime.stats();
        assert_eq!(stats1.steps, 1);
        assert!((stats1.reward_mean - reward1).abs() < 1e-9);
        assert_eq!(stats1.reward_std, 0.0);
        assert!(stats1.step_time_ms_ema > 0.0);
        assert!(stats1.mem_peak_mb_ema > 0.0);
        assert_eq!(stats1.extras.get("grad_norm").cloned().unwrap(), 0.5);

        runtime.begin_step();
        let mut metrics2 = StepMetrics::default();
        metrics2.step_time_ms = 6.0;
        metrics2.mem_peak_mb = 256.0;
        metrics2.retry_rate = 0.05;
        metrics2.extra.insert("grad_norm".into(), 0.25);
        let _ = runtime.post_step(&metrics2);
        let stats2 = runtime.stats();
        assert_eq!(stats2.steps, 2);
        assert!(stats2.reward_std >= 0.0);
        assert!(stats2.step_time_ms_ema <= stats1.step_time_ms_ema);
        assert!(stats2.extras.get("grad_norm").cloned().unwrap() <= 0.5);
        assert!(stats2.frac_penalty_ema >= 0.0);
    }
}

// =================== zmeta.rs ===================
pub mod zmeta {
    use super::FracBackend;
    use randless::{Rng, StdRng};

    #[derive(Clone, Debug)]
    pub struct ZMetaParams {
        pub dim: usize,
        pub sigma: f64,
        pub lr: f64,
        pub alpha_frac: f64,
        pub lam_frac: f64,
        pub orientation_eta: f64,
        pub orientation_eps: f64,
        pub seed: u64,
    }

    impl Default for ZMetaParams {
        fn default() -> Self {
            Self {
                dim: 6,
                sigma: 0.15,
                lr: 0.1,
                alpha_frac: 0.35,
                lam_frac: 0.1,
                orientation_eta: 0.15,
                orientation_eps: 1e-3,
                seed: 42,
            }
        }
    }

    pub struct ZMetaES {
        z: Vec<f64>,
        dir: Vec<f64>,
        params: ZMetaParams,
        rng: StdRng,
        frac_backend: FracBackend,
        temp: f64,
        temp_min: f64,
        temp_max: f64,
        structural: Vec<f64>,
    }

    impl ZMetaES {
        pub fn new(params: ZMetaParams) -> Self {
            let rng = StdRng::seed_from_u64(params.seed);
            let mut dir = vec![0.0; params.dim];
            for value in dir.iter_mut() {
                *value = rng.gauss(0.0, 1.0);
            }
            normalize(&mut dir);
            let dim = params.dim;
            Self {
                z: vec![0.0; dim],
                dir,
                params,
                rng,
                frac_backend: FracBackend::CpuRadix2,
                temp: 1.0,
                temp_min: 0.1,
                temp_max: 4.0,
                structural: vec![0.0; dim],
            }
        }

        pub fn z(&self) -> &[f64] {
            &self.z
        }

        /// Returns the current exploration temperature.
        pub fn temperature(&self) -> f64 {
            self.temp
        }

        /// Overrides the exploration temperature bounds.
        pub fn set_temp_bounds(&mut self, t_min: f64, t_max: f64) {
            let mut lower = t_min.max(0.0);
            let mut upper = t_max.max(lower + f64::EPSILON);
            if lower > upper {
                std::mem::swap(&mut lower, &mut upper);
            }
            self.temp_min = lower;
            self.temp_max = upper;
            self.temp = self.temp.clamp(self.temp_min, self.temp_max);
        }

        /// Adjusts the exploration temperature using retry/gradient signals.
        pub fn temp_schedule(&mut self, retry: f64, grad_norm: f64, loss_var: f64) {
            let stagnation = (1.0 - (loss_var / (1.0 + loss_var))).clamp(0.0, 1.0);
            let grad_term = (grad_norm / (1.0 + grad_norm)).clamp(0.0, 1.0);
            let instability = retry + 0.5 * grad_term;
            let delta = 0.2 * stagnation - 0.3 * instability;
            self.temp = (self.temp + delta).clamp(self.temp_min, self.temp_max);
        }

        /// Sets the backend used for fractional regularisation.
        pub fn set_frac_backend(&mut self, backend: FracBackend) {
            self.frac_backend = backend;
        }

        pub fn frac_penalty(&self) -> f64 {
            frac_penalty_backend(
                &self.z,
                self.params.alpha_frac,
                self.params.lam_frac,
                &self.frac_backend,
            )
        }

        pub fn frac_penalty_proposed(&self) -> f64 {
            let proposed: Vec<f64> = self
                .z
                .iter()
                .zip(self.dir.iter())
                .map(|(z, d)| z + self.params.sigma * d)
                .collect();
            frac_penalty_backend(
                &proposed,
                self.params.alpha_frac,
                self.params.lam_frac,
                &self.frac_backend,
            )
        }

        pub fn update(
            &mut self,
            reward_current: f64,
            reward_proposed: f64,
            structural: Option<&[f64]>,
        ) {
            let delta_reward = reward_proposed - reward_current;
            let structural_delta = self.ingest_structural(structural);
            let improved = delta_reward > 0.0;

            if improved {
                for (z, d) in self.z.iter_mut().zip(self.dir.iter()) {
                    *z += self.params.lr * (self.params.sigma * d);
                }
                for dir in self.dir.iter_mut() {
                    *dir = 0.7 * (*dir) + 0.3 * self.rng.gauss(0.0, 1.0);
                }
            } else {
                let mut kick: Vec<f64> = (0..self.params.dim)
                    .map(|_| self.rng.gauss(0.0, 0.5))
                    .collect();
                let projection = dot(&kick, &self.dir);
                for (k, d) in kick.iter_mut().zip(self.dir.iter()) {
                    *k -= projection * d;
                }
                for (dir, kick) in self.dir.iter_mut().zip(kick.iter()) {
                    *dir = 0.9 * (*dir) + 0.1 * (*kick);
                }
<<<<<<< HEAD
=======
            }

            normalize(&mut self.dir);

            if let Some(delta) = structural_delta {
                self.apply_structural_drive(delta, delta_reward);
>>>>>>> b15448a0
            }

            normalize(&mut self.dir);

            if let Some(delta) = structural_delta {
                self.apply_structural_drive(delta, delta_reward);
            }
        }

        fn ingest_structural(&mut self, structural: Option<&[f64]>) -> Option<Vec<f64>> {
            let Some(raw) = structural else {
                return None;
            };
            if self.params.dim == 0 {
                return None;
            }

            let mut new_vec = vec![0.0f64; self.params.dim];
            let mut any = false;
            for (idx, slot) in new_vec.iter_mut().enumerate() {
                if let Some(value) = raw.get(idx).copied() {
                    if value.is_finite() {
                        *slot = value;
                        any |= value.abs() > 1e-12;
                    }
                }
            }
            if !any {
                return None;
            }

            let norm = (new_vec.iter().map(|v| v * v).sum::<f64>()).sqrt();
            if norm <= 1e-9 {
                return None;
            }
            for value in new_vec.iter_mut() {
                *value /= norm;
            }

            let prev = self.structural.clone();
            self.structural = new_vec;
            Some(
                self.structural
                    .iter()
                    .zip(prev.iter())
                    .map(|(new, old)| new - old)
                    .collect(),
            )
        }

        fn apply_structural_drive(&mut self, mut delta: Vec<f64>, delta_reward: f64) {
            if delta_reward.abs() <= 1e-9 {
                return;
            }
            let gain = delta_reward.tanh();
            if !gain.is_finite() || gain.abs() <= 1e-6 {
                return;
            }

            let delta_norm = (delta.iter().map(|v| v * v).sum::<f64>()).sqrt();
            if delta_norm <= 1e-9 {
                return;
            }

            for value in delta.iter_mut() {
                *value *= gain;
            }

            self.logistic_project_step(&delta);
        }

        fn logistic_project_step(&mut self, drive: &[f64]) {
            if self.dir.is_empty() {
                return;
            }

            let structural_norm_sq = self.structural.iter().map(|v| v * v).sum::<f64>();
            if structural_norm_sq <= 1e-12 {
                return;
            }

            let mut projected = Vec::with_capacity(self.dir.len());
            let dot_nd = dot(&self.dir, drive);
            for (n, d) in self.dir.iter().zip(drive.iter()) {
                projected.push(d - dot_nd * n);
            }

            let proj_norm_sq = projected.iter().map(|v| v * v).sum::<f64>();
            if proj_norm_sq <= 1e-12 {
                return;
            }

            let dot_nr = self
                .dir
                .iter()
                .zip(self.structural.iter())
                .map(|(n, r)| n * r)
                .sum::<f64>()
                .clamp(-1.0, 1.0);
            let p_t = 0.5 * (1.0 + dot_nr);
            let eps = self.params.orientation_eps.max(1e-6);
            let denom = 2.0 * p_t * (1.0 - p_t) + eps;
            let eta = self.params.orientation_eta.max(0.0);
            if eta <= 0.0 {
                return;
            }

            for (n, proj) in self.dir.iter_mut().zip(projected.iter()) {
                *n += eta * (*proj) / denom;
            }
            normalize(&mut self.dir);
        }

        fn ingest_structural(&mut self, structural: Option<&[f64]>) -> Option<Vec<f64>> {
            let Some(raw) = structural else {
                return None;
            };
            if self.params.dim == 0 {
                return None;
            }

            let mut new_vec = vec![0.0f64; self.params.dim];
            let mut any = false;
            for (idx, slot) in new_vec.iter_mut().enumerate() {
                if let Some(value) = raw.get(idx).copied() {
                    if value.is_finite() {
                        *slot = value;
                        any |= value.abs() > 1e-12;
                    }
                }
            }
            if !any {
                return None;
            }

            let norm = (new_vec.iter().map(|v| v * v).sum::<f64>()).sqrt();
            if norm <= 1e-9 {
                return None;
            }
            for value in new_vec.iter_mut() {
                *value /= norm;
            }

            let prev = self.structural.clone();
            self.structural = new_vec;
            Some(
                self.structural
                    .iter()
                    .zip(prev.iter())
                    .map(|(new, old)| new - old)
                    .collect(),
            )
        }

        fn apply_structural_drive(&mut self, mut delta: Vec<f64>, delta_reward: f64) {
            if delta_reward.abs() <= 1e-9 {
                return;
            }
            let gain = delta_reward.tanh();
            if !gain.is_finite() || gain.abs() <= 1e-6 {
                return;
            }

            let delta_norm = (delta.iter().map(|v| v * v).sum::<f64>()).sqrt();
            if delta_norm <= 1e-9 {
                return;
            }

            for value in delta.iter_mut() {
                *value *= gain;
            }

            self.logistic_project_step(&delta);
        }

        fn logistic_project_step(&mut self, drive: &[f64]) {
            if self.dir.is_empty() {
                return;
            }

            let structural_norm_sq = self.structural.iter().map(|v| v * v).sum::<f64>();
            if structural_norm_sq <= 1e-12 {
                return;
            }

            let mut projected = Vec::with_capacity(self.dir.len());
            let dot_nd = dot(&self.dir, drive);
            for (n, d) in self.dir.iter().zip(drive.iter()) {
                projected.push(d - dot_nd * n);
            }

            let proj_norm = (projected.iter().map(|v| v * v).sum::<f64>()).sqrt();
            if proj_norm <= 1e-12 {
                return;
            }

            let scale = 1.0 / proj_norm.max(1.0);
            for value in projected.iter_mut() {
                *value *= scale;
            }

            let dot_nr = self
                .dir
                .iter()
                .zip(self.structural.iter())
                .map(|(n, r)| n * r)
                .sum::<f64>()
                .clamp(-1.0, 1.0);
            let p_t = 0.5 * (1.0 + dot_nr);
            let eps = self.params.orientation_eps.max(1e-6);
            let denom = 2.0 * p_t * (1.0 - p_t) + eps;
            let eta = self.params.orientation_eta.max(0.0);
            if eta <= 0.0 {
                return;
            }

            for (n, proj) in self.dir.iter_mut().zip(projected.iter()) {
                *n += eta * (*proj) / denom;
            }
            normalize(&mut self.dir);
        }
    }

    fn normalize(vec: &mut [f64]) {
        let norm = (vec.iter().map(|v| v * v).sum::<f64>()).sqrt().max(1e-12);
        for v in vec.iter_mut() {
            *v /= norm;
        }
    }

    fn dot(a: &[f64], b: &[f64]) -> f64 {
        a.iter().zip(b).map(|(x, y)| x * y).sum()
    }

    fn frac_penalty(z: &[f64], alpha: f64, lam: f64) -> f64 {
        if z.len() < 3 {
            return 0.0;
        }
        let mut acc = 0.0;
        for idx in 1..(z.len() - 1) {
            let d2 = z[idx - 1] - 2.0 * z[idx] + z[idx + 1];
            acc += d2.abs().powf(1.0 + alpha);
        }
        lam * acc
    }

    fn frac_penalty_backend(z: &[f64], alpha: f64, lam: f64, backend: &FracBackend) -> f64 {
        let base = frac_penalty(z, alpha, lam);
        match backend {
            FracBackend::CpuRadix2 => base,
            FracBackend::Wgpu { radix } => {
                let radix_factor = (*radix as f64).max(2.0) / 2.0;
                base * (1.0 + 0.15 * (radix_factor - 1.0))
            }
        }
    }

    #[cfg(test)]
    mod tests {
        use super::*;

        fn norm(vec: &[f64]) -> f64 {
            vec.iter().map(|v| v * v).sum::<f64>().sqrt()
        }

        #[test]
        fn logistic_projection_keeps_unit_norm() {
            let mut params = ZMetaParams::default();
            params.dim = 3;
            params.seed = 7;
            params.orientation_eta = 0.2;
            params.orientation_eps = 5e-3;
            let mut es = ZMetaES::new(params);
            assert!((norm(&es.dir) - 1.0).abs() < 1e-6);

            let context1 = [0.2, 0.5, -0.3];
            let delta1 = es.ingest_structural(Some(&context1)).unwrap();
            es.apply_structural_drive(delta1, 0.15);
            assert!((norm(&es.dir) - 1.0).abs() < 1e-6);

            let context2 = [0.8, -0.1, 0.3];
            let delta2 = es.ingest_structural(Some(&context2)).unwrap();
            let dir_before = es.dir.clone();
            es.apply_structural_drive(delta2, 0.25);
            assert!((norm(&es.dir) - 1.0).abs() < 1e-6);
            let delta_dir = es
                .dir
                .iter()
                .zip(dir_before.iter())
                .map(|(a, b)| (a - b) * (a - b))
                .sum::<f64>()
                .sqrt();
            assert!(delta_dir > 1e-6);
        }
    }

    mod randless {
        use std::cell::Cell;

        pub trait Rng {
            fn gauss(&self, mu: f64, sigma: f64) -> f64;
        }

        pub struct StdRng {
            state: Cell<u64>,
        }

        impl StdRng {
            pub fn seed_from_u64(seed: u64) -> Self {
                Self {
                    state: Cell::new(seed | 1),
                }
            }

            fn next_u64(&self) -> u64 {
                let mut x = self.state.get();
                x ^= x << 13;
                x ^= x >> 7;
                x ^= x << 17;
                self.state.set(x);
                x
            }

            fn uniform01(&self) -> f64 {
                (self.next_u64() as f64) / (u64::MAX as f64)
            }
        }

        impl Rng for StdRng {
            fn gauss(&self, mu: f64, sigma: f64) -> f64 {
                let u1 = self.uniform01().max(1e-12);
                let u2 = self.uniform01();
                let radius = (-2.0 * u1.ln()).sqrt();
                let theta = 2.0 * std::f64::consts::PI * u2;
                mu + sigma * radius * theta.cos()
            }
        }
    }
}

// =================== bandit.rs ===================
pub mod bandit {

    #[derive(Clone, Copy, Debug)]
    pub enum SoftBanditMode {
        TS,
        UCB,
    }

    #[derive(Clone, Debug)]
    pub struct LinTSArm {
        dim: usize,
        a: Vec<f64>,
        b: Vec<f64>,
    }

    impl LinTSArm {
        pub fn new(dim: usize, lambda: f64) -> Self {
            Self {
                dim,
                a: eye_flat(dim, lambda),
                b: vec![0.0; dim],
            }
        }

        pub fn sample_score(&self, x: &[f64]) -> f64 {
            let mean = solve_spd_diag(&self.a, &self.b, self.dim);
            dot(&mean, x)
        }

        pub fn ucb_score(&self, x: &[f64], c: f64) -> f64 {
            let ainv = inv_spd_diag(&self.a, self.dim);
            let mean = matvec_flat(&ainv, &self.b, self.dim);
            let variance = quad_form(&ainv, x);
            dot(&mean, x) + c * variance.max(0.0).sqrt()
        }

        pub fn update(&mut self, x: &[f64], reward: f64) {
            rank1_add(&mut self.a, x, self.dim);
            for (bi, xi) in self.b.iter_mut().zip(x) {
                *bi += reward * xi;
            }
        }
    }

    pub struct SoftBandit {
        choices: Vec<String>,
        arms: Vec<LinTSArm>,
        last_index: usize,
        mode: SoftBanditMode,
    }

    impl SoftBandit {
        pub fn new(choices: Vec<String>, feat_dim: usize, mode: SoftBanditMode) -> Self {
            let arms = (0..choices.len())
                .map(|_| LinTSArm::new(feat_dim, 1.0))
                .collect();
            Self {
                choices,
                arms,
                last_index: 0,
                mode,
            }
        }

        pub fn select(&mut self, x: &[f64]) -> String {
            let mut best = f64::MIN;
            let mut idx = 0usize;
            for (i, arm) in self.arms.iter().enumerate() {
                let score = match self.mode {
                    SoftBanditMode::TS => arm.sample_score(x),
                    SoftBanditMode::UCB => arm.ucb_score(x, 1.0),
                };
                if score > best {
                    best = score;
                    idx = i;
                }
            }
            self.last_index = idx;
            self.choices[idx].clone()
        }

        pub fn update_last(&mut self, x: &[f64], reward: f64) {
            if let Some(arm) = self.arms.get_mut(self.last_index) {
                arm.update(x, reward);
            }
        }
    }

    fn eye_flat(dim: usize, lambda: f64) -> Vec<f64> {
        let mut matrix = vec![0.0; dim * dim];
        for i in 0..dim {
            matrix[i * dim + i] = lambda;
        }
        matrix
    }

    fn matvec_flat(a: &[f64], x: &[f64], dim: usize) -> Vec<f64> {
        let mut y = vec![0.0; dim];
        for i in 0..dim {
            let mut sum = 0.0;
            for j in 0..dim {
                sum += a[i * dim + j] * x[j];
            }
            y[i] = sum;
        }
        y
    }

    fn dot(a: &[f64], b: &[f64]) -> f64 {
        a.iter().zip(b).map(|(x, y)| x * y).sum()
    }

    fn rank1_add(a: &mut [f64], x: &[f64], dim: usize) {
        for i in 0..dim {
            for j in 0..dim {
                a[i * dim + j] += x[i] * x[j];
            }
        }
    }

    fn inv_spd_diag(a: &[f64], dim: usize) -> Vec<f64> {
        let mut inv = vec![0.0; dim * dim];
        for i in 0..dim {
            let value = a[i * dim + i];
            inv[i * dim + i] = if value.abs() > 1e-12 {
                1.0 / value
            } else {
                1.0
            };
        }
        inv
    }

    fn solve_spd_diag(a: &[f64], b: &[f64], dim: usize) -> Vec<f64> {
        let mut x = vec![0.0; dim];
        for i in 0..dim {
            let value = a[i * dim + i];
            x[i] = if value.abs() > 1e-12 {
                b[i] / value
            } else {
                b[i]
            };
        }
        x
    }

    fn quad_form(a: &[f64], x: &[f64]) -> f64 {
        let mut sum = 0.0;
        for i in 0..x.len() {
            for j in 0..x.len() {
                sum += x[i] * a[i * x.len() + j] * x[j];
            }
        }
        sum
    }
}

// =================== wilson.rs ===================
pub mod wilson {
    pub fn wilson_lower(successes: i32, trials: i32, z: f64) -> f64 {
        if trials <= 0 {
            return 0.0;
        }
        let n = trials as f64;
        let s = successes as f64;
        let p = (s / n).clamp(0.0, 1.0);
        let denom = 1.0 + z * z / n;
        let center = (p + z * z / (2.0 * n)) / denom;
        let radius = z * ((p * (1.0 - p) + z * z / (4.0 * n)) / n).max(0.0).sqrt() / denom;
        (center - radius).max(0.0)
    }
}

// =================== rewrite.rs ===================
pub mod rewrite {
    use std::collections::HashMap;
    use std::fs::{self, OpenOptions};
    use std::io::Write;
    use std::path::PathBuf;

    pub struct HeurStore {
        path: PathBuf,
    }

    impl HeurStore {
        pub fn new(custom: Option<String>) -> Self {
            let path = custom.map(PathBuf::from).unwrap_or(default_path());
            if let Some(dir) = path.parent() {
                let _ = fs::create_dir_all(dir);
            }
            Self { path }
        }

        pub fn append(&self, rule_text: &str, info: &HashMap<String, f64>) {
            if let Ok(mut file) = OpenOptions::new()
                .create(true)
                .append(true)
                .open(&self.path)
            {
                let meta = serde_like_json(info);
                let line = format!("{}  # {}\n", rule_text.trim(), meta);
                let _ = file.write_all(line.as_bytes());
            }
        }

        pub fn path(&self) -> &PathBuf {
            &self.path
        }
    }

    fn default_path() -> PathBuf {
        let home = std::env::var("HOME").unwrap_or_else(|_| String::from("."));
        let mut path = PathBuf::from(home);
        path.push(".spiraltorch/heur/heur.kdsl");
        path
    }

    fn serde_like_json(info: &HashMap<String, f64>) -> String {
        let mut out = String::from("{");
        let mut first = true;
        for (key, value) in info.iter() {
            if !first {
                out.push_str(", ");
            }
            first = false;
            out.push_str(&format!("\"{}\":{:.6}", key, value));
        }
        out.push('}');
        out
    }
}

// =================== ab.rs ===================
pub mod ab {
    use super::{RewardCfg, StepMetrics};

    pub struct ABRunner {
        reward: RewardCfg,
    }

    impl ABRunner {
        pub fn new(reward: RewardCfg) -> Self {
            Self { reward }
        }

        pub fn run<F, G>(&self, mut a: F, mut b: G, trials: usize) -> (usize, usize)
        where
            F: FnMut() -> StepMetrics,
            G: FnMut() -> StepMetrics,
        {
            let mut wins_a = 0usize;
            let mut wins_b = 0usize;
            for _ in 0..trials {
                let ma = a();
                let mb = b();
                let ra = self.reward.score(&ma, 0.0);
                let rb = self.reward.score(&mb, 0.0);
                if ra > rb {
                    wins_a += 1;
                } else {
                    wins_b += 1;
                }
            }
            (wins_a, wins_b)
        }
    }
}<|MERGE_RESOLUTION|>--- conflicted
+++ resolved
@@ -601,15 +601,6 @@
                 for (dir, kick) in self.dir.iter_mut().zip(kick.iter()) {
                     *dir = 0.9 * (*dir) + 0.1 * (*kick);
                 }
-<<<<<<< HEAD
-=======
-            }
-
-            normalize(&mut self.dir);
-
-            if let Some(delta) = structural_delta {
-                self.apply_structural_drive(delta, delta_reward);
->>>>>>> b15448a0
             }
 
             normalize(&mut self.dir);
