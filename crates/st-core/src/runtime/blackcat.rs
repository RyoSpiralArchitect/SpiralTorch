// SPDX-License-Identifier: AGPL-3.0-or-later
// © 2025 Ryo ∴ SpiralArchitect (kishkavsesvit@icloud.com)
// Part of SpiralTorch — Licensed under AGPL-3.0-or-later.
// Unauthorized derivative works or closed redistribution prohibited under AGPL §13.

use std::collections::HashMap;
use std::time::{Duration, Instant};

use bandit::{SoftBandit, SoftBanditMode};
use rewrite::HeurStore;
use st_frac::FracBackend;
use wilson::wilson_lower;
use zmeta::{ZMetaES, ZMetaParams};

/// Metrics reported by a training loop back into the runtime.
#[derive(Clone, Debug, Default)]
pub struct StepMetrics {
    pub step_time_ms: f64,
    pub mem_peak_mb: f64,
    pub retry_rate: f64,
    pub extra: HashMap<String, f64>,
}

/// Reward shaping configuration that blends timing, memory, and stability.
#[derive(Clone, Debug)]
pub struct RewardCfg {
    pub lam_speed: f64,
    pub lam_mem: f64,
    pub lam_stab: f64,
    pub scale_speed: f64,
    pub scale_mem: f64,
    pub scale_stab: f64,
}

impl Default for RewardCfg {
    fn default() -> Self {
        Self {
            lam_speed: 0.5,
            lam_mem: 0.3,
            lam_stab: 0.2,
            scale_speed: 10.0,
            scale_mem: 1024.0,
            scale_stab: 1.0,
        }
    }
}

impl RewardCfg {
    pub fn score(&self, metrics: &StepMetrics, frac_penalty: f64) -> f64 {
        let mut s = 0.0;
        s -= self.lam_speed * (metrics.step_time_ms / self.scale_speed.max(1e-9));
        s -= self.lam_mem * (metrics.mem_peak_mb / self.scale_mem.max(1e-9));
        s -= self.lam_stab * (metrics.retry_rate / self.scale_stab.max(1e-9));
        s -= frac_penalty;
        s
    }
}

/// Named groups of candidate choices (tile, merge strategy, etc.).
#[derive(Clone, Debug)]
pub struct ChoiceGroups {
    pub groups: HashMap<String, Vec<String>>,
}

/// Multi-armed contextual bandit that operates over named groups.
pub struct MultiBandit {
    arms: HashMap<String, SoftBandit>,
}

impl MultiBandit {
    pub fn new(groups: &ChoiceGroups, feat_dim: usize, mode: SoftBanditMode) -> Self {
        let mut arms = HashMap::new();
        for (name, opts) in &groups.groups {
            arms.insert(name.clone(), SoftBandit::new(opts.clone(), feat_dim, mode));
        }
        Self { arms }
    }

    pub fn select_all(&mut self, context: &[f64]) -> HashMap<String, String> {
        let mut picks = HashMap::new();
        for (name, bandit) in self.arms.iter_mut() {
            let choice = bandit.select(context);
            picks.insert(name.clone(), choice);
        }
        picks
    }

    pub fn update_all(&mut self, context: &[f64], reward: f64) {
        for bandit in self.arms.values_mut() {
            bandit.update_last(context, reward);
        }
    }
}

/// BlackCat orchestrator that joins ES search with contextual bandits.
pub struct BlackCatRuntime {
    pub z: ZMetaES,
    pub bandits: MultiBandit,
    pub heur: HeurStore,
    pub reward: RewardCfg,
    context_dim: usize,
    last_context: Vec<f64>,
    last_picks: HashMap<String, String>,
    last_step_start: Option<Instant>,
    stats_alpha: f64,
    stats_steps: u64,
    reward_mean: f64,
    reward_m2: f64,
    last_reward: f64,
    metrics_ema: MetricsEma,
    frac_penalty_ema: RollingEma,
    extra_ema: HashMap<String, RollingEma>,
}

impl BlackCatRuntime {
    #[allow(clippy::too_many_arguments)]
    pub fn new(
        z_params: ZMetaParams,
        groups: ChoiceGroups,
        feat_dim: usize,
        mode: SoftBanditMode,
        heur_path: Option<String>,
    ) -> Self {
        let bandits = MultiBandit::new(&groups, feat_dim, mode);
        let heur = HeurStore::new(heur_path);
        let stats_alpha = 0.2;
        Self {
            z: ZMetaES::new(z_params),
            bandits,
            heur,
            reward: RewardCfg::default(),
            context_dim: feat_dim.max(1),
            last_context: vec![0.0; feat_dim.max(1)],
            last_picks: HashMap::new(),
            last_step_start: None,
            stats_alpha,
            stats_steps: 0,
            reward_mean: 0.0,
            reward_m2: 0.0,
            last_reward: 0.0,
            metrics_ema: MetricsEma::new(stats_alpha),
            frac_penalty_ema: RollingEma::new(stats_alpha),
            extra_ema: HashMap::new(),
        }
    }

    /// Call at the beginning of a training step.
    pub fn begin_step(&mut self) {
        self.last_step_start = Some(Instant::now());
    }

    /// Build a contextual feature vector from runtime metrics.
    pub fn make_context(
        &self,
        batches: u32,
        tiles: u32,
        depth: u32,
        device_code: u32,
        load: f64,
        extras: &[(String, f64)],
        feat_dim: usize,
    ) -> Vec<f64> {
        let target_dim = if feat_dim == 0 {
            self.context_dim
        } else {
            feat_dim
        };
        let mut ctx = vec![
            1.0,
            batches as f64,
            tiles as f64,
            depth as f64,
            (device_code % 1024) as f64 / 1024.0,
            load,
        ];
        for (_, value) in extras.iter() {
            ctx.push(*value);
        }
        ctx.resize(target_dim, 0.0);
        ctx
    }

    /// Choose all groups at once, storing the picks and context internally.
    pub fn choose(&mut self, context: Vec<f64>) -> HashMap<String, String> {
        let picks = self.bandits.select_all(&context);
        self.context_dim = context.len().max(1);
        self.last_context = context;
        self.last_picks = picks.clone();
        picks
    }

    /// Update both the ES search and contextual bandits after a step.
    pub fn post_step(&mut self, metrics: &StepMetrics) -> f64 {
        let curr_penalty = self.z.frac_penalty();
        let reward_current = self.reward.score(metrics, curr_penalty);
        let proposed_penalty = self.z.frac_penalty_proposed();
        self.z.update(
            reward_current,
            reward_current - (proposed_penalty - curr_penalty),
            Some(&self.last_context),
        );
        let grad_norm = metrics.extra.get("grad_norm").copied().unwrap_or(0.0);
        let loss_var = metrics
            .extra
            .get("loss_var")
            .or_else(|| metrics.extra.get("loss_variance"))
            .copied()
            .unwrap_or(1.0);
        self.z
            .temp_schedule(metrics.retry_rate, grad_norm, loss_var);
        self.bandits.update_all(&self.last_context, reward_current);
        self.stats_steps = self.stats_steps.saturating_add(1);
        let delta = reward_current - self.reward_mean;
        if self.stats_steps == 1 {
            self.reward_mean = reward_current;
            self.reward_m2 = 0.0;
        } else {
            self.reward_mean += delta / self.stats_steps as f64;
            let delta2 = reward_current - self.reward_mean;
            self.reward_m2 += delta * delta2;
        }
        self.last_reward = reward_current;
        self.metrics_ema.update(metrics);
        self.frac_penalty_ema.update(curr_penalty);
        for (key, value) in metrics.extra.iter() {
            self.extra_ema
                .entry(key.clone())
                .or_insert_with(|| RollingEma::new(self.stats_alpha))
                .update(*value);
        }
        reward_current
    }

    /// Returns the dimensionality expected by the contextual bandits.
    pub fn context_dim(&self) -> usize {
        self.context_dim
    }

    /// Returns the current fractional regularisation penalty tracked by ZMeta.
    pub fn frac_penalty(&self) -> f64 {
        self.z.frac_penalty()
    }

    /// Overrides the fractional regulariser backend.
    pub fn set_frac_backend(&mut self, backend: FracBackend) {
        self.z.set_frac_backend(backend);
    }

    /// Returns the current exploration temperature tracked by the runtime.
    pub fn temperature(&self) -> f64 {
        self.z.temperature()
    }

    /// Try to adopt a new soft heuristic guarded by the Wilson lower bound.
    pub fn try_adopt_soft(
        &mut self,
        rule_text: &str,
        wins: u32,
        trials: u32,
        baseline_p: f64,
    ) -> bool {
        let lb = wilson_lower(wins as i32, trials as i32, 1.96);
        if lb > baseline_p {
            let mut info = HashMap::new();
            info.insert("wins".to_string(), wins as f64);
            info.insert("trials".to_string(), trials as f64);
            self.heur
                .append(&format!("{}  # blackcat", rule_text.trim()), &info);
            return true;
        }
        false
    }

    /// Returns the duration since the last [`begin_step`] call.
    pub fn elapsed_since_begin(&self) -> Option<Duration> {
        self.last_step_start.map(|start| start.elapsed())
    }

    /// Returns the last contextual feature vector used for bandit updates.
    pub fn last_context(&self) -> &[f64] {
        &self.last_context
    }

    /// Returns the picks that were selected during the last [`choose`] call.
    pub fn last_picks(&self) -> &HashMap<String, String> {
        &self.last_picks
    }

    /// Returns aggregated runtime statistics derived from recent updates.
    pub fn stats(&self) -> BlackcatRuntimeStats {
        let reward_std = if self.stats_steps > 1 {
            (self.reward_m2 / (self.stats_steps - 1) as f64)
                .abs()
                .sqrt()
        } else {
            0.0
        };
        let extras = self
            .extra_ema
            .iter()
            .filter_map(|(key, ema)| ema.value().map(|value| (key.clone(), value)))
            .collect();
        BlackcatRuntimeStats {
            steps: self.stats_steps,
            reward_mean: self.reward_mean,
            reward_std,
            last_reward: self.last_reward,
            step_time_ms_ema: self.metrics_ema.step_time(),
            mem_peak_mb_ema: self.metrics_ema.mem_peak(),
            retry_rate_ema: self.metrics_ema.retry_rate(),
            frac_penalty_ema: self
                .frac_penalty_ema
                .value()
                .unwrap_or_else(|| self.z.frac_penalty()),
            extras,
        }
    }
}

#[derive(Clone, Debug, Default)]
pub struct BlackcatRuntimeStats {
    pub steps: u64,
    pub reward_mean: f64,
    pub reward_std: f64,
    pub last_reward: f64,
    pub step_time_ms_ema: f64,
    pub mem_peak_mb_ema: f64,
    pub retry_rate_ema: f64,
    pub frac_penalty_ema: f64,
    pub extras: HashMap<String, f64>,
}

#[derive(Clone, Debug)]
struct MetricsEma {
    step_time: RollingEma,
    mem_peak: RollingEma,
    retry_rate: RollingEma,
}

impl MetricsEma {
    fn new(alpha: f64) -> Self {
        Self {
            step_time: RollingEma::new(alpha),
            mem_peak: RollingEma::new(alpha),
            retry_rate: RollingEma::new(alpha),
        }
    }

    fn update(&mut self, metrics: &StepMetrics) {
        self.step_time.update(metrics.step_time_ms);
        self.mem_peak.update(metrics.mem_peak_mb);
        self.retry_rate.update(metrics.retry_rate);
    }

    fn step_time(&self) -> f64 {
        self.step_time.value().unwrap_or(0.0)
    }

    fn mem_peak(&self) -> f64 {
        self.mem_peak.value().unwrap_or(0.0)
    }

    fn retry_rate(&self) -> f64 {
        self.retry_rate.value().unwrap_or(0.0)
    }
}

#[derive(Clone, Debug)]
struct RollingEma {
    alpha: f64,
    value: f64,
    initialized: bool,
}

impl RollingEma {
    fn new(alpha: f64) -> Self {
        Self {
            alpha: alpha.clamp(1.0e-3, 0.999),
            value: 0.0,
            initialized: false,
        }
    }

    fn update(&mut self, sample: f64) {
        if !sample.is_finite() {
            return;
        }
        if !self.initialized {
            self.value = sample;
            self.initialized = true;
        } else {
            self.value = self.alpha * sample + (1.0 - self.alpha) * self.value;
        }
    }

    fn value(&self) -> Option<f64> {
        if self.initialized {
            Some(self.value)
        } else {
            None
        }
    }
}

#[cfg(test)]
mod tests {
    use super::*;
    use std::collections::HashMap;

    fn sample_runtime() -> BlackCatRuntime {
        let mut groups = HashMap::new();
        groups.insert("tile".to_string(), vec!["a".to_string(), "b".to_string()]);
        let groups = ChoiceGroups { groups };
        BlackCatRuntime::new(ZMetaParams::default(), groups, 4, SoftBanditMode::TS, None)
    }

    #[test]
    fn runtime_accumulates_stats() {
        let mut runtime = sample_runtime();
        runtime.begin_step();
        let mut metrics = StepMetrics::default();
        metrics.step_time_ms = 12.5;
        metrics.mem_peak_mb = 512.0;
        metrics.retry_rate = 0.1;
        metrics.extra.insert("grad_norm".into(), 0.5);
        let reward1 = runtime.post_step(&metrics);
        let stats1 = runtime.stats();
        assert_eq!(stats1.steps, 1);
        assert!((stats1.reward_mean - reward1).abs() < 1e-9);
        assert_eq!(stats1.reward_std, 0.0);
        assert!(stats1.step_time_ms_ema > 0.0);
        assert!(stats1.mem_peak_mb_ema > 0.0);
        assert_eq!(stats1.extras.get("grad_norm").cloned().unwrap(), 0.5);

        runtime.begin_step();
        let mut metrics2 = StepMetrics::default();
        metrics2.step_time_ms = 6.0;
        metrics2.mem_peak_mb = 256.0;
        metrics2.retry_rate = 0.05;
        metrics2.extra.insert("grad_norm".into(), 0.25);
        let _ = runtime.post_step(&metrics2);
        let stats2 = runtime.stats();
        assert_eq!(stats2.steps, 2);
        assert!(stats2.reward_std >= 0.0);
        assert!(stats2.step_time_ms_ema <= stats1.step_time_ms_ema);
        assert!(stats2.extras.get("grad_norm").cloned().unwrap() <= 0.5);
        assert!(stats2.frac_penalty_ema >= 0.0);
    }
}

// =================== zmeta.rs ===================
pub mod zmeta {
    use super::FracBackend;
    use randless::{Rng, StdRng};

    #[derive(Clone, Debug)]
    pub struct ZMetaParams {
        pub dim: usize,
        pub sigma: f64,
        pub lr: f64,
        pub alpha_frac: f64,
        pub lam_frac: f64,
        pub orientation_eta: f64,
        pub orientation_eps: f64,
        pub seed: u64,
    }

    impl Default for ZMetaParams {
        fn default() -> Self {
            Self {
                dim: 6,
                sigma: 0.15,
                lr: 0.1,
                alpha_frac: 0.35,
                lam_frac: 0.1,
                orientation_eta: 0.15,
                orientation_eps: 1e-3,
                seed: 42,
            }
        }
    }

    pub struct ZMetaES {
        z: Vec<f64>,
        dir: Vec<f64>,
        params: ZMetaParams,
        rng: StdRng,
        frac_backend: FracBackend,
        temp: f64,
        temp_min: f64,
        temp_max: f64,
        structural: Vec<f64>,
    }

    impl ZMetaES {
        pub fn new(params: ZMetaParams) -> Self {
            let rng = StdRng::seed_from_u64(params.seed);
            let mut dir = vec![0.0; params.dim];
            for value in dir.iter_mut() {
                *value = rng.gauss(0.0, 1.0);
            }
            normalize(&mut dir);
            let dim = params.dim;
            Self {
                z: vec![0.0; dim],
                dir,
                params,
                rng,
                frac_backend: FracBackend::CpuRadix2,
                temp: 1.0,
                temp_min: 0.1,
                temp_max: 4.0,
                structural: vec![0.0; dim],
            }
        }

        pub fn z(&self) -> &[f64] {
            &self.z
        }

        /// Returns the current exploration temperature.
        pub fn temperature(&self) -> f64 {
            self.temp
        }

        /// Overrides the exploration temperature bounds.
        pub fn set_temp_bounds(&mut self, t_min: f64, t_max: f64) {
            let mut lower = t_min.max(0.0);
            let mut upper = t_max.max(lower + f64::EPSILON);
            if lower > upper {
                std::mem::swap(&mut lower, &mut upper);
            }
            self.temp_min = lower;
            self.temp_max = upper;
            self.temp = self.temp.clamp(self.temp_min, self.temp_max);
        }

        /// Adjusts the exploration temperature using retry/gradient signals.
        pub fn temp_schedule(&mut self, retry: f64, grad_norm: f64, loss_var: f64) {
            let stagnation = (1.0 - (loss_var / (1.0 + loss_var))).clamp(0.0, 1.0);
            let grad_term = (grad_norm / (1.0 + grad_norm)).clamp(0.0, 1.0);
            let instability = retry + 0.5 * grad_term;
            let delta = 0.2 * stagnation - 0.3 * instability;
            self.temp = (self.temp + delta).clamp(self.temp_min, self.temp_max);
        }

        /// Sets the backend used for fractional regularisation.
        pub fn set_frac_backend(&mut self, backend: FracBackend) {
            self.frac_backend = backend;
        }

        pub fn frac_penalty(&self) -> f64 {
            frac_penalty_backend(
                &self.z,
                self.params.alpha_frac,
                self.params.lam_frac,
                &self.frac_backend,
            )
        }

        pub fn frac_penalty_proposed(&self) -> f64 {
            let proposed: Vec<f64> = self
                .z
                .iter()
                .zip(self.dir.iter())
                .map(|(z, d)| z + self.params.sigma * d)
                .collect();
            frac_penalty_backend(
                &proposed,
                self.params.alpha_frac,
                self.params.lam_frac,
                &self.frac_backend,
            )
        }

        pub fn update(
            &mut self,
            reward_current: f64,
            reward_proposed: f64,
            structural: Option<&[f64]>,
        ) {
            let delta_reward = reward_proposed - reward_current;
            let structural_delta = self.ingest_structural(structural);
            let improved = delta_reward > 0.0;

            if improved {
                for (z, d) in self.z.iter_mut().zip(self.dir.iter()) {
                    *z += self.params.lr * (self.params.sigma * d);
                }
                for dir in self.dir.iter_mut() {
                    *dir = 0.7 * (*dir) + 0.3 * self.rng.gauss(0.0, 1.0);
                }
            } else {
                let mut kick: Vec<f64> = (0..self.params.dim)
                    .map(|_| self.rng.gauss(0.0, 0.5))
                    .collect();
                let projection = dot(&kick, &self.dir);
                for (k, d) in kick.iter_mut().zip(self.dir.iter()) {
                    *k -= projection * d;
                }
                for (dir, kick) in self.dir.iter_mut().zip(kick.iter()) {
                    *dir = 0.9 * (*dir) + 0.1 * (*kick);
                }
            }

            normalize(&mut self.dir);

            if let Some(delta) = structural_delta {
                self.apply_structural_drive(delta, delta_reward);
            }
        }

        #[allow(dead_code)]
        fn ingest_structural_legacy(
            &mut self,
            structural: Option<&[f64]>,
        ) -> Option<Vec<f64>> {
            let Some(raw) = structural else {
                return None;
            };
            if self.params.dim == 0 {
                return None;
            }

            let mut new_vec = vec![0.0f64; self.params.dim];
            let mut any = false;
            for (idx, slot) in new_vec.iter_mut().enumerate() {
                if let Some(value) = raw.get(idx).copied() {
                    if value.is_finite() {
                        *slot = value;
                        any |= value.abs() > 1e-12;
                    }
                }
            }
            if !any {
                return None;
            }

            let norm = (new_vec.iter().map(|v| v * v).sum::<f64>()).sqrt();
            if norm <= 1e-9 {
                return None;
            }
            for value in new_vec.iter_mut() {
                *value /= norm;
            }

            let prev = self.structural.clone();
            self.structural = new_vec;
            Some(
                self.structural
                    .iter()
                    .zip(prev.iter())
                    .map(|(new, old)| new - old)
                    .collect(),
            )
        }

        fn ingest_structural(&mut self, structural: Option<&[f64]>) -> Option<Vec<f64>> {
            let Some(raw) = structural else {
                return None;
            };
            if self.params.dim == 0 {
                return None;
            }

            let mut new_vec = vec![0.0f64; self.params.dim];
            let mut any = false;
            for (idx, slot) in new_vec.iter_mut().enumerate() {
                if let Some(value) = raw.get(idx).copied() {
                    if value.is_finite() {
                        *slot = value;
                        any |= value.abs() > 1e-12;
                    }
                }
            }
            if !any {
                return None;
            }

            let norm = (new_vec.iter().map(|v| v * v).sum::<f64>()).sqrt();
            if norm <= 1e-9 {
                return None;
            }
            for value in new_vec.iter_mut() {
                *value /= norm;
            }

            let prev = self.structural.clone();
            self.structural = new_vec;
            Some(
                self.structural
                    .iter()
                    .zip(prev.iter())
                    .map(|(new, old)| new - old)
                    .collect(),
            )
        }

        #[allow(dead_code)]
        fn apply_structural_drive_legacy(&mut self, mut delta: Vec<f64>, delta_reward: f64) {
            if delta_reward.abs() <= 1e-9 {
                return;
            }
            let gain = delta_reward.tanh();
            if !gain.is_finite() || gain.abs() <= 1e-6 {
                return;
            }

            let delta_norm = (delta.iter().map(|v| v * v).sum::<f64>()).sqrt();
            if delta_norm <= 1e-9 {
                return;
            }

            for value in delta.iter_mut() {
                *value *= gain;
            }

            self.logistic_project_step_legacy(&delta);
        }

        fn apply_structural_drive(&mut self, mut delta: Vec<f64>, delta_reward: f64) {
            if delta_reward.abs() <= 1e-9 {
                return;
            }
            let gain = delta_reward.tanh();
            if !gain.is_finite() || gain.abs() <= 1e-6 {
                return;
            }

            let delta_norm = (delta.iter().map(|v| v * v).sum::<f64>()).sqrt();
            if delta_norm <= 1e-9 {
                return;
            }

            for value in delta.iter_mut() {
                *value *= gain;
            }

            self.logistic_project_step(&delta);
        }

<<<<<<< HEAD
        #[allow(dead_code)]
        fn logistic_project_step_legacy(&mut self, drive: &[f64]) {
=======
        #[cfg(not(feature = "blackcat_v2"))]
        fn logistic_project_step(&mut self, drive: &[f64]) {
>>>>>>> 0e2d3de8
            if self.dir.is_empty() {
                return;
            }

            let structural_norm_sq = self.structural.iter().map(|v| v * v).sum::<f64>();
            if structural_norm_sq <= 1e-12 {
                return;
            }

            let mut projected = Vec::with_capacity(self.dir.len());
            let dot_nd = dot(&self.dir, drive);
            for (n, d) in self.dir.iter().zip(drive.iter()) {
                projected.push(d - dot_nd * n);
            }

            let proj_norm_sq = projected.iter().map(|v| v * v).sum::<f64>();
            if proj_norm_sq <= 1e-12 {
                return;
            }

            let dot_nr = self
                .dir
                .iter()
                .zip(self.structural.iter())
                .map(|(n, r)| n * r)
                .sum::<f64>()
                .clamp(-1.0, 1.0);
            let p_t = 0.5 * (1.0 + dot_nr);
            let eps = self.params.orientation_eps.max(1e-6);
            let denom = 2.0 * p_t * (1.0 - p_t) + eps;
            let eta = self.params.orientation_eta.max(0.0);
            if eta <= 0.0 {
                return;
            }

            for (n, proj) in self.dir.iter_mut().zip(projected.iter()) {
                *n += eta * (*proj) / denom;
            }
            normalize(&mut self.dir);
        }

<<<<<<< HEAD
=======
        #[cfg(feature = "blackcat_v2")]
        fn ingest_structural(&mut self, structural: Option<&[f64]>) -> Option<Vec<f64>> {
            let Some(raw) = structural else {
                return None;
            };
            if self.params.dim == 0 {
                return None;
            }

            let mut new_vec = vec![0.0f64; self.params.dim];
            let mut any = false;
            for (idx, slot) in new_vec.iter_mut().enumerate() {
                if let Some(value) = raw.get(idx).copied() {
                    if value.is_finite() {
                        *slot = value;
                        any |= value.abs() > 1e-12;
                    }
                }
            }
            if !any {
                return None;
            }

            let norm = (new_vec.iter().map(|v| v * v).sum::<f64>()).sqrt();
            if norm <= 1e-9 {
                return None;
            }
            for value in new_vec.iter_mut() {
                *value /= norm;
            }

            let prev = self.structural.clone();
            self.structural = new_vec;
            Some(
                self.structural
                    .iter()
                    .zip(prev.iter())
                    .map(|(new, old)| new - old)
                    .collect(),
            )
        }

        #[cfg(feature = "blackcat_v2")]
        fn apply_structural_drive(&mut self, mut delta: Vec<f64>, delta_reward: f64) {
            if delta_reward.abs() <= 1e-9 {
                return;
            }
            let gain = delta_reward.tanh();
            if !gain.is_finite() || gain.abs() <= 1e-6 {
                return;
            }

            let delta_norm = (delta.iter().map(|v| v * v).sum::<f64>()).sqrt();
            if delta_norm <= 1e-9 {
                return;
            }

            for value in delta.iter_mut() {
                *value *= gain;
            }

            self.logistic_project_step(&delta);
        }

        #[cfg(feature = "blackcat_v2")]
>>>>>>> 0e2d3de8
        fn logistic_project_step(&mut self, drive: &[f64]) {
            if self.dir.is_empty() {
                return;
            }

            let structural_norm_sq = self.structural.iter().map(|v| v * v).sum::<f64>();
            if structural_norm_sq <= 1e-12 {
                return;
            }

            let mut projected = Vec::with_capacity(self.dir.len());
            let dot_nd = dot(&self.dir, drive);
            for (n, d) in self.dir.iter().zip(drive.iter()) {
                projected.push(d - dot_nd * n);
            }

            let proj_norm = (projected.iter().map(|v| v * v).sum::<f64>()).sqrt();
            if proj_norm <= 1e-12 {
                return;
            }

            let scale = 1.0 / proj_norm.max(1.0);
            for value in projected.iter_mut() {
                *value *= scale;
            }

            let dot_nr = self
                .dir
                .iter()
                .zip(self.structural.iter())
                .map(|(n, r)| n * r)
                .sum::<f64>()
                .clamp(-1.0, 1.0);
            let p_t = 0.5 * (1.0 + dot_nr);
            let eps = self.params.orientation_eps.max(1e-6);
            let denom = 2.0 * p_t * (1.0 - p_t) + eps;
            let eta = self.params.orientation_eta.max(0.0);
            if eta <= 0.0 {
                return;
            }

            for (n, proj) in self.dir.iter_mut().zip(projected.iter()) {
                *n += eta * (*proj) / denom;
            }
            normalize(&mut self.dir);
        }
    }

    fn normalize(vec: &mut [f64]) {
        let norm = (vec.iter().map(|v| v * v).sum::<f64>()).sqrt().max(1e-12);
        for v in vec.iter_mut() {
            *v /= norm;
        }
    }

    fn dot(a: &[f64], b: &[f64]) -> f64 {
        a.iter().zip(b).map(|(x, y)| x * y).sum()
    }

    fn frac_penalty(z: &[f64], alpha: f64, lam: f64) -> f64 {
        if z.len() < 3 {
            return 0.0;
        }
        let mut acc = 0.0;
        for idx in 1..(z.len() - 1) {
            let d2 = z[idx - 1] - 2.0 * z[idx] + z[idx + 1];
            acc += d2.abs().powf(1.0 + alpha);
        }
        lam * acc
    }

    fn frac_penalty_backend(z: &[f64], alpha: f64, lam: f64, backend: &FracBackend) -> f64 {
        let base = frac_penalty(z, alpha, lam);
        match backend {
            FracBackend::CpuRadix2 => base,
            FracBackend::Wgpu { radix } => {
                let radix_factor = (*radix as f64).max(2.0) / 2.0;
                base * (1.0 + 0.15 * (radix_factor - 1.0))
            }
        }
    }

    #[cfg(test)]
    mod tests {
        use super::*;

        fn norm(vec: &[f64]) -> f64 {
            vec.iter().map(|v| v * v).sum::<f64>().sqrt()
        }

        #[test]
        fn logistic_projection_keeps_unit_norm() {
            let mut params = ZMetaParams::default();
            params.dim = 3;
            params.seed = 7;
            params.orientation_eta = 0.2;
            params.orientation_eps = 5e-3;
            let mut es = ZMetaES::new(params);
            assert!((norm(&es.dir) - 1.0).abs() < 1e-6);

            let context1 = [0.2, 0.5, -0.3];
            let delta1 = es.ingest_structural(Some(&context1)).unwrap();
            es.apply_structural_drive(delta1, 0.15);
            assert!((norm(&es.dir) - 1.0).abs() < 1e-6);

            let context2 = [0.8, -0.1, 0.3];
            let delta2 = es.ingest_structural(Some(&context2)).unwrap();
            let dir_before = es.dir.clone();
            es.apply_structural_drive(delta2, 0.25);
            assert!((norm(&es.dir) - 1.0).abs() < 1e-6);
            let delta_dir = es
                .dir
                .iter()
                .zip(dir_before.iter())
                .map(|(a, b)| (a - b) * (a - b))
                .sum::<f64>()
                .sqrt();
            assert!(delta_dir > 1e-6);
        }
    }

    mod randless {
        use std::cell::Cell;

        pub trait Rng {
            fn gauss(&self, mu: f64, sigma: f64) -> f64;
        }

        pub struct StdRng {
            state: Cell<u64>,
        }

        impl StdRng {
            pub fn seed_from_u64(seed: u64) -> Self {
                Self {
                    state: Cell::new(seed | 1),
                }
            }

            fn next_u64(&self) -> u64 {
                let mut x = self.state.get();
                x ^= x << 13;
                x ^= x >> 7;
                x ^= x << 17;
                self.state.set(x);
                x
            }

            fn uniform01(&self) -> f64 {
                (self.next_u64() as f64) / (u64::MAX as f64)
            }
        }

        impl Rng for StdRng {
            fn gauss(&self, mu: f64, sigma: f64) -> f64 {
                let u1 = self.uniform01().max(1e-12);
                let u2 = self.uniform01();
                let radius = (-2.0 * u1.ln()).sqrt();
                let theta = 2.0 * std::f64::consts::PI * u2;
                mu + sigma * radius * theta.cos()
            }
        }
    }
}

// =================== bandit.rs ===================
pub mod bandit {

    #[derive(Clone, Copy, Debug)]
    pub enum SoftBanditMode {
        TS,
        UCB,
    }

    #[derive(Clone, Debug)]
    pub struct LinTSArm {
        dim: usize,
        a: Vec<f64>,
        b: Vec<f64>,
    }

    impl LinTSArm {
        pub fn new(dim: usize, lambda: f64) -> Self {
            Self {
                dim,
                a: eye_flat(dim, lambda),
                b: vec![0.0; dim],
            }
        }

        pub fn sample_score(&self, x: &[f64]) -> f64 {
            let mean = solve_spd_diag(&self.a, &self.b, self.dim);
            dot(&mean, x)
        }

        pub fn ucb_score(&self, x: &[f64], c: f64) -> f64 {
            let ainv = inv_spd_diag(&self.a, self.dim);
            let mean = matvec_flat(&ainv, &self.b, self.dim);
            let variance = quad_form(&ainv, x);
            dot(&mean, x) + c * variance.max(0.0).sqrt()
        }

        pub fn update(&mut self, x: &[f64], reward: f64) {
            rank1_add(&mut self.a, x, self.dim);
            for (bi, xi) in self.b.iter_mut().zip(x) {
                *bi += reward * xi;
            }
        }
    }

    pub struct SoftBandit {
        choices: Vec<String>,
        arms: Vec<LinTSArm>,
        last_index: usize,
        mode: SoftBanditMode,
    }

    impl SoftBandit {
        pub fn new(choices: Vec<String>, feat_dim: usize, mode: SoftBanditMode) -> Self {
            let arms = (0..choices.len())
                .map(|_| LinTSArm::new(feat_dim, 1.0))
                .collect();
            Self {
                choices,
                arms,
                last_index: 0,
                mode,
            }
        }

        pub fn select(&mut self, x: &[f64]) -> String {
            let mut best = f64::MIN;
            let mut idx = 0usize;
            for (i, arm) in self.arms.iter().enumerate() {
                let score = match self.mode {
                    SoftBanditMode::TS => arm.sample_score(x),
                    SoftBanditMode::UCB => arm.ucb_score(x, 1.0),
                };
                if score > best {
                    best = score;
                    idx = i;
                }
            }
            self.last_index = idx;
            self.choices[idx].clone()
        }

        pub fn update_last(&mut self, x: &[f64], reward: f64) {
            if let Some(arm) = self.arms.get_mut(self.last_index) {
                arm.update(x, reward);
            }
        }
    }

    fn eye_flat(dim: usize, lambda: f64) -> Vec<f64> {
        let mut matrix = vec![0.0; dim * dim];
        for i in 0..dim {
            matrix[i * dim + i] = lambda;
        }
        matrix
    }

    fn matvec_flat(a: &[f64], x: &[f64], dim: usize) -> Vec<f64> {
        let mut y = vec![0.0; dim];
        for i in 0..dim {
            let mut sum = 0.0;
            for j in 0..dim {
                sum += a[i * dim + j] * x[j];
            }
            y[i] = sum;
        }
        y
    }

    fn dot(a: &[f64], b: &[f64]) -> f64 {
        a.iter().zip(b).map(|(x, y)| x * y).sum()
    }

    fn rank1_add(a: &mut [f64], x: &[f64], dim: usize) {
        for i in 0..dim {
            for j in 0..dim {
                a[i * dim + j] += x[i] * x[j];
            }
        }
    }

    fn inv_spd_diag(a: &[f64], dim: usize) -> Vec<f64> {
        let mut inv = vec![0.0; dim * dim];
        for i in 0..dim {
            let value = a[i * dim + i];
            inv[i * dim + i] = if value.abs() > 1e-12 {
                1.0 / value
            } else {
                1.0
            };
        }
        inv
    }

    fn solve_spd_diag(a: &[f64], b: &[f64], dim: usize) -> Vec<f64> {
        let mut x = vec![0.0; dim];
        for i in 0..dim {
            let value = a[i * dim + i];
            x[i] = if value.abs() > 1e-12 {
                b[i] / value
            } else {
                b[i]
            };
        }
        x
    }

    fn quad_form(a: &[f64], x: &[f64]) -> f64 {
        let mut sum = 0.0;
        for i in 0..x.len() {
            for j in 0..x.len() {
                sum += x[i] * a[i * x.len() + j] * x[j];
            }
        }
        sum
    }
}

// =================== wilson.rs ===================
pub mod wilson {
    pub fn wilson_lower(successes: i32, trials: i32, z: f64) -> f64 {
        if trials <= 0 {
            return 0.0;
        }
        let n = trials as f64;
        let s = successes as f64;
        let p = (s / n).clamp(0.0, 1.0);
        let denom = 1.0 + z * z / n;
        let center = (p + z * z / (2.0 * n)) / denom;
        let radius = z * ((p * (1.0 - p) + z * z / (4.0 * n)) / n).max(0.0).sqrt() / denom;
        (center - radius).max(0.0)
    }
}

// =================== rewrite.rs ===================
pub mod rewrite {
    use std::collections::HashMap;
    use std::fs::{self, OpenOptions};
    use std::io::Write;
    use std::path::PathBuf;

    pub struct HeurStore {
        path: PathBuf,
    }

    impl HeurStore {
        pub fn new(custom: Option<String>) -> Self {
            let path = custom.map(PathBuf::from).unwrap_or(default_path());
            if let Some(dir) = path.parent() {
                let _ = fs::create_dir_all(dir);
            }
            Self { path }
        }

        pub fn append(&self, rule_text: &str, info: &HashMap<String, f64>) {
            if let Ok(mut file) = OpenOptions::new()
                .create(true)
                .append(true)
                .open(&self.path)
            {
                let meta = serde_like_json(info);
                let line = format!("{}  # {}\n", rule_text.trim(), meta);
                let _ = file.write_all(line.as_bytes());
            }
        }

        pub fn path(&self) -> &PathBuf {
            &self.path
        }
    }

    fn default_path() -> PathBuf {
        let home = std::env::var("HOME").unwrap_or_else(|_| String::from("."));
        let mut path = PathBuf::from(home);
        path.push(".spiraltorch/heur/heur.kdsl");
        path
    }

    fn serde_like_json(info: &HashMap<String, f64>) -> String {
        let mut out = String::from("{");
        let mut first = true;
        for (key, value) in info.iter() {
            if !first {
                out.push_str(", ");
            }
            first = false;
            out.push_str(&format!("\"{}\":{:.6}", key, value));
        }
        out.push('}');
        out
    }
}

// =================== ab.rs ===================
pub mod ab {
    use super::{RewardCfg, StepMetrics};

    pub struct ABRunner {
        reward: RewardCfg,
    }

    impl ABRunner {
        pub fn new(reward: RewardCfg) -> Self {
            Self { reward }
        }

        pub fn run<F, G>(&self, mut a: F, mut b: G, trials: usize) -> (usize, usize)
        where
            F: FnMut() -> StepMetrics,
            G: FnMut() -> StepMetrics,
        {
            let mut wins_a = 0usize;
            let mut wins_b = 0usize;
            for _ in 0..trials {
                let ma = a();
                let mb = b();
                let ra = self.reward.score(&ma, 0.0);
                let rb = self.reward.score(&mb, 0.0);
                if ra > rb {
                    wins_a += 1;
                } else {
                    wins_b += 1;
                }
            }
            (wins_a, wins_b)
        }
    }
}<|MERGE_RESOLUTION|>--- conflicted
+++ resolved
@@ -739,13 +739,8 @@
             self.logistic_project_step(&delta);
         }
 
-<<<<<<< HEAD
         #[allow(dead_code)]
         fn logistic_project_step_legacy(&mut self, drive: &[f64]) {
-=======
-        #[cfg(not(feature = "blackcat_v2"))]
-        fn logistic_project_step(&mut self, drive: &[f64]) {
->>>>>>> 0e2d3de8
             if self.dir.is_empty() {
                 return;
             }
@@ -787,8 +782,6 @@
             normalize(&mut self.dir);
         }
 
-<<<<<<< HEAD
-=======
         #[cfg(feature = "blackcat_v2")]
         fn ingest_structural(&mut self, structural: Option<&[f64]>) -> Option<Vec<f64>> {
             let Some(raw) = structural else {
@@ -854,7 +847,6 @@
         }
 
         #[cfg(feature = "blackcat_v2")]
->>>>>>> 0e2d3de8
         fn logistic_project_step(&mut self, drive: &[f64]) {
             if self.dir.is_empty() {
                 return;
