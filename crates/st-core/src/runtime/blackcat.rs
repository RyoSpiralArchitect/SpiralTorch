// SPDX-License-Identifier: AGPL-3.0-or-later
// © 2025 Ryo ∴ SpiralArchitect (kishkavsesvit@icloud.com)
// Part of SpiralTorch — Licensed under AGPL-3.0-or-later.
// Unauthorized derivative works or closed redistribution prohibited under AGPL §13.

use std::collections::HashMap;
use std::time::{Duration, Instant};

use bandit::{SoftBandit, SoftBanditMode};
use rewrite::HeurStore;
use st_frac::FracBackend;
use wilson::wilson_lower;
use zmeta::{ZMetaES, ZMetaParams};

/// Metrics reported by a training loop back into the runtime.
#[derive(Clone, Debug, Default)]
pub struct StepMetrics {
    pub step_time_ms: f64,
    pub mem_peak_mb: f64,
    pub retry_rate: f64,
    pub extra: HashMap<String, f64>,
}

/// Reward shaping configuration that blends timing, memory, and stability.
#[derive(Clone, Debug)]
pub struct RewardCfg {
    pub lam_speed: f64,
    pub lam_mem: f64,
    pub lam_stab: f64,
    pub scale_speed: f64,
    pub scale_mem: f64,
    pub scale_stab: f64,
}

impl Default for RewardCfg {
    fn default() -> Self {
        Self {
            lam_speed: 0.5,
            lam_mem: 0.3,
            lam_stab: 0.2,
            scale_speed: 10.0,
            scale_mem: 1024.0,
            scale_stab: 1.0,
        }
    }
}

impl RewardCfg {
    pub fn score(&self, metrics: &StepMetrics, frac_penalty: f64) -> f64 {
        let mut s = 0.0;
        s -= self.lam_speed * (metrics.step_time_ms / self.scale_speed.max(1e-9));
        s -= self.lam_mem * (metrics.mem_peak_mb / self.scale_mem.max(1e-9));
        s -= self.lam_stab * (metrics.retry_rate / self.scale_stab.max(1e-9));
        s -= frac_penalty;
        s
    }
}

/// Named groups of candidate choices (tile, merge strategy, etc.).
#[derive(Clone, Debug)]
pub struct ChoiceGroups {
    pub groups: HashMap<String, Vec<String>>,
}

/// Multi-armed contextual bandit that operates over named groups.
pub struct MultiBandit {
    arms: HashMap<String, SoftBandit>,
}

impl MultiBandit {
    pub fn new(groups: &ChoiceGroups, feat_dim: usize, mode: SoftBanditMode) -> Self {
        let mut arms = HashMap::new();
        for (name, opts) in &groups.groups {
            arms.insert(name.clone(), SoftBandit::new(opts.clone(), feat_dim, mode));
        }
        Self { arms }
    }

    pub fn select_all(&mut self, context: &[f64]) -> HashMap<String, String> {
        let mut picks = HashMap::new();
        for (name, bandit) in self.arms.iter_mut() {
            let choice = bandit.select(context);
            picks.insert(name.clone(), choice);
        }
        picks
    }

    pub fn update_all(&mut self, context: &[f64], reward: f64) {
        for bandit in self.arms.values_mut() {
            bandit.update_last(context, reward);
        }
    }
}

/// BlackCat orchestrator that joins ES search with contextual bandits.
pub struct BlackCatRuntime {
    pub z: ZMetaES,
    pub bandits: MultiBandit,
    pub heur: HeurStore,
    pub reward: RewardCfg,
    context_dim: usize,
    last_context: Vec<f64>,
    last_picks: HashMap<String, String>,
    last_step_start: Option<Instant>,
    stats_alpha: f64,
    stats_steps: u64,
    reward_mean: f64,
    reward_m2: f64,
    last_reward: f64,
    metrics_ema: MetricsEma,
    frac_penalty_ema: RollingEma,
    extra_ema: HashMap<String, RollingEma>,
}

impl BlackCatRuntime {
    #[allow(clippy::too_many_arguments)]
    pub fn new(
        z_params: ZMetaParams,
        groups: ChoiceGroups,
        feat_dim: usize,
        mode: SoftBanditMode,
        heur_path: Option<String>,
    ) -> Self {
        let bandits = MultiBandit::new(&groups, feat_dim, mode);
        let heur = HeurStore::new(heur_path);
        let stats_alpha = 0.2;
        Self {
            z: ZMetaES::new(z_params),
            bandits,
            heur,
            reward: RewardCfg::default(),
            context_dim: feat_dim.max(1),
            last_context: vec![0.0; feat_dim.max(1)],
            last_picks: HashMap::new(),
            last_step_start: None,
            stats_alpha,
            stats_steps: 0,
            reward_mean: 0.0,
            reward_m2: 0.0,
            last_reward: 0.0,
            metrics_ema: MetricsEma::new(stats_alpha),
            frac_penalty_ema: RollingEma::new(stats_alpha),
            extra_ema: HashMap::new(),
        }
    }

    /// Call at the beginning of a training step.
    pub fn begin_step(&mut self) {
        self.last_step_start = Some(Instant::now());
    }

    /// Build a contextual feature vector from runtime metrics.
    #[allow(
        clippy::too_many_arguments,
        reason = "Context vector requires these inputs for bandit feature parity"
    )]
    pub fn make_context(
        &self,
        batches: u32,
        tiles: u32,
        depth: u32,
        device_code: u32,
        load: f64,
        extras: &[(String, f64)],
        feat_dim: usize,
    ) -> Vec<f64> {
        let target_dim = if feat_dim == 0 {
            self.context_dim
        } else {
            feat_dim
        };
        let mut ctx = vec![
            1.0,
            batches as f64,
            tiles as f64,
            depth as f64,
            (device_code % 1024) as f64 / 1024.0,
            load,
        ];
        for (_, value) in extras.iter() {
            ctx.push(*value);
        }
        ctx.resize(target_dim, 0.0);
        ctx
    }

    /// Choose all groups at once, storing the picks and context internally.
    pub fn choose(&mut self, context: Vec<f64>) -> HashMap<String, String> {
        let picks = self.bandits.select_all(&context);
        self.context_dim = context.len().max(1);
        self.last_context = context;
        self.last_picks = picks.clone();
        picks
    }

    /// Update both the ES search and contextual bandits after a step.
    pub fn post_step(&mut self, metrics: &StepMetrics) -> f64 {
        let curr_penalty = self.z.frac_penalty();
        let reward_current = self.reward.score(metrics, curr_penalty);
        let proposed_penalty = self.z.frac_penalty_proposed();
        self.z.update(
            reward_current,
            reward_current - (proposed_penalty - curr_penalty),
            Some(&self.last_context),
        );
        let grad_norm = metrics.extra.get("grad_norm").copied().unwrap_or(0.0);
        let loss_var = metrics
            .extra
            .get("loss_var")
            .or_else(|| metrics.extra.get("loss_variance"))
            .copied()
            .unwrap_or(1.0);
        self.z
            .temp_schedule(metrics.retry_rate, grad_norm, loss_var);
        self.bandits.update_all(&self.last_context, reward_current);
        self.stats_steps = self.stats_steps.saturating_add(1);
        let delta = reward_current - self.reward_mean;
        if self.stats_steps == 1 {
            self.reward_mean = reward_current;
            self.reward_m2 = 0.0;
        } else {
            self.reward_mean += delta / self.stats_steps as f64;
            let delta2 = reward_current - self.reward_mean;
            self.reward_m2 += delta * delta2;
        }
        self.last_reward = reward_current;
        self.metrics_ema.update(metrics);
        self.frac_penalty_ema.update(curr_penalty);
        for (key, value) in metrics.extra.iter() {
            self.extra_ema
                .entry(key.clone())
                .or_insert_with(|| RollingEma::new(self.stats_alpha))
                .update(*value);
        }
        reward_current
    }

    /// Returns the dimensionality expected by the contextual bandits.
    pub fn context_dim(&self) -> usize {
        self.context_dim
    }

    /// Returns the current fractional regularisation penalty tracked by ZMeta.
    pub fn frac_penalty(&self) -> f64 {
        self.z.frac_penalty()
    }

    /// Overrides the fractional regulariser backend.
    pub fn set_frac_backend(&mut self, backend: FracBackend) {
        self.z.set_frac_backend(backend);
    }

    /// Returns the current exploration temperature tracked by the runtime.
    pub fn temperature(&self) -> f64 {
        self.z.temperature()
    }

    /// Try to adopt a new soft heuristic guarded by the Wilson lower bound.
    pub fn try_adopt_soft(
        &mut self,
        rule_text: &str,
        wins: u32,
        trials: u32,
        baseline_p: f64,
    ) -> bool {
        let lb = wilson_lower(wins as i32, trials as i32, 1.96);
        if lb > baseline_p {
            let mut info = HashMap::new();
            info.insert("wins".to_string(), wins as f64);
            info.insert("trials".to_string(), trials as f64);
            self.heur
                .append(&format!("{}  # blackcat", rule_text.trim()), &info);
            return true;
        }
        false
    }

    /// Returns the duration since the last [`begin_step`] call.
    pub fn elapsed_since_begin(&self) -> Option<Duration> {
        self.last_step_start.map(|start| start.elapsed())
    }

    /// Returns the last contextual feature vector used for bandit updates.
    pub fn last_context(&self) -> &[f64] {
        &self.last_context
    }

    /// Returns the picks that were selected during the last [`choose`] call.
    pub fn last_picks(&self) -> &HashMap<String, String> {
        &self.last_picks
    }

    /// Returns aggregated runtime statistics derived from recent updates.
    pub fn stats(&self) -> BlackcatRuntimeStats {
        let reward_std = if self.stats_steps > 1 {
            (self.reward_m2 / (self.stats_steps - 1) as f64)
                .abs()
                .sqrt()
        } else {
            0.0
        };
        let extras = self
            .extra_ema
            .iter()
            .filter_map(|(key, ema)| ema.value().map(|value| (key.clone(), value)))
            .collect();
        BlackcatRuntimeStats {
            steps: self.stats_steps,
            reward_mean: self.reward_mean,
            reward_std,
            last_reward: self.last_reward,
            step_time_ms_ema: self.metrics_ema.step_time(),
            mem_peak_mb_ema: self.metrics_ema.mem_peak(),
            retry_rate_ema: self.metrics_ema.retry_rate(),
            frac_penalty_ema: self
                .frac_penalty_ema
                .value()
                .unwrap_or_else(|| self.z.frac_penalty()),
            extras,
        }
    }
}

#[derive(Clone, Debug, Default)]
pub struct BlackcatRuntimeStats {
    pub steps: u64,
    pub reward_mean: f64,
    pub reward_std: f64,
    pub last_reward: f64,
    pub step_time_ms_ema: f64,
    pub mem_peak_mb_ema: f64,
    pub retry_rate_ema: f64,
    pub frac_penalty_ema: f64,
    pub extras: HashMap<String, f64>,
}

#[derive(Clone, Debug)]
struct MetricsEma {
    step_time: RollingEma,
    mem_peak: RollingEma,
    retry_rate: RollingEma,
}

impl MetricsEma {
    fn new(alpha: f64) -> Self {
        Self {
            step_time: RollingEma::new(alpha),
            mem_peak: RollingEma::new(alpha),
            retry_rate: RollingEma::new(alpha),
        }
    }

    fn update(&mut self, metrics: &StepMetrics) {
        self.step_time.update(metrics.step_time_ms);
        self.mem_peak.update(metrics.mem_peak_mb);
        self.retry_rate.update(metrics.retry_rate);
    }

    fn step_time(&self) -> f64 {
        self.step_time.value().unwrap_or(0.0)
    }

    fn mem_peak(&self) -> f64 {
        self.mem_peak.value().unwrap_or(0.0)
    }

    fn retry_rate(&self) -> f64 {
        self.retry_rate.value().unwrap_or(0.0)
    }
}

#[derive(Clone, Debug)]
struct RollingEma {
    alpha: f64,
    value: f64,
    initialized: bool,
}

impl RollingEma {
    fn new(alpha: f64) -> Self {
        Self {
            alpha: alpha.clamp(1.0e-3, 0.999),
            value: 0.0,
            initialized: false,
        }
    }

    fn update(&mut self, sample: f64) {
        if !sample.is_finite() {
            return;
        }
        if !self.initialized {
            self.value = sample;
            self.initialized = true;
        } else {
            self.value = self.alpha * sample + (1.0 - self.alpha) * self.value;
        }
    }

    fn value(&self) -> Option<f64> {
        if self.initialized {
            Some(self.value)
        } else {
            None
        }
    }
}

#[cfg(test)]
mod tests {
    use super::*;
    use std::collections::HashMap;

    fn sample_runtime() -> BlackCatRuntime {
        let mut groups = HashMap::new();
        groups.insert("tile".to_string(), vec!["a".to_string(), "b".to_string()]);
        let groups = ChoiceGroups { groups };
        BlackCatRuntime::new(ZMetaParams::default(), groups, 4, SoftBanditMode::TS, None)
    }

    #[test]
    fn runtime_accumulates_stats() {
        let mut runtime = sample_runtime();
        runtime.begin_step();
        let mut metrics = StepMetrics::default();
        metrics.step_time_ms = 12.5;
        metrics.mem_peak_mb = 512.0;
        metrics.retry_rate = 0.1;
        metrics.extra.insert("grad_norm".into(), 0.5);
        let reward1 = runtime.post_step(&metrics);
        let stats1 = runtime.stats();
        assert_eq!(stats1.steps, 1);
        assert!((stats1.reward_mean - reward1).abs() < 1e-9);
        assert_eq!(stats1.reward_std, 0.0);
        assert!(stats1.step_time_ms_ema > 0.0);
        assert!(stats1.mem_peak_mb_ema > 0.0);
        assert_eq!(stats1.extras.get("grad_norm").cloned().unwrap(), 0.5);

        runtime.begin_step();
        let mut metrics2 = StepMetrics::default();
        metrics2.step_time_ms = 6.0;
        metrics2.mem_peak_mb = 256.0;
        metrics2.retry_rate = 0.05;
        metrics2.extra.insert("grad_norm".into(), 0.25);
        let _ = runtime.post_step(&metrics2);
        let stats2 = runtime.stats();
        assert_eq!(stats2.steps, 2);
        assert!(stats2.reward_std >= 0.0);
        assert!(stats2.step_time_ms_ema <= stats1.step_time_ms_ema);
        assert!(stats2.extras.get("grad_norm").cloned().unwrap() <= 0.5);
        assert!(stats2.frac_penalty_ema >= 0.0);
    }
}

// =================== zmeta.rs ===================
pub mod zmeta {
    use super::FracBackend;
    use randless::{Rng, StdRng};

    #[derive(Clone, Debug)]
    pub struct ZMetaParams {
        pub dim: usize,
        pub sigma: f64,
        pub lr: f64,
        pub alpha_frac: f64,
        pub lam_frac: f64,
        pub orientation_eta: f64,
        pub orientation_eps: f64,
        pub seed: u64,
    }

    impl Default for ZMetaParams {
        fn default() -> Self {
            Self {
                dim: 6,
                sigma: 0.15,
                lr: 0.1,
                alpha_frac: 0.35,
                lam_frac: 0.1,
                orientation_eta: 0.15,
                orientation_eps: 1e-3,
                seed: 42,
            }
        }
    }

    pub struct ZMetaES {
        z: Vec<f64>,
        dir: Vec<f64>,
        params: ZMetaParams,
        rng: StdRng,
        frac_backend: FracBackend,
        temp: f64,
        temp_min: f64,
        temp_max: f64,
        structural: Vec<f64>,
    }

    impl ZMetaES {
        pub fn new(params: ZMetaParams) -> Self {
            let rng = StdRng::seed_from_u64(params.seed);
            let mut dir = vec![0.0; params.dim];
            for value in dir.iter_mut() {
                *value = rng.gauss(0.0, 1.0);
            }
            normalize(&mut dir);
            let dim = params.dim;
            Self {
                z: vec![0.0; dim],
                dir,
                params,
                rng,
                frac_backend: FracBackend::CpuRadix2,
                temp: 1.0,
                temp_min: 0.1,
                temp_max: 4.0,
                structural: vec![0.0; dim],
            }
        }

        pub fn z(&self) -> &[f64] {
            &self.z
        }

        /// Returns the current exploration temperature.
        pub fn temperature(&self) -> f64 {
            self.temp
        }

        /// Overrides the exploration temperature bounds.
        pub fn set_temp_bounds(&mut self, t_min: f64, t_max: f64) {
            let mut lower = t_min.max(0.0);
            let mut upper = t_max.max(lower + f64::EPSILON);
            if lower > upper {
                std::mem::swap(&mut lower, &mut upper);
            }
            self.temp_min = lower;
            self.temp_max = upper;
            self.temp = self.temp.clamp(self.temp_min, self.temp_max);
        }

        /// Adjusts the exploration temperature using retry/gradient signals.
        pub fn temp_schedule(&mut self, retry: f64, grad_norm: f64, loss_var: f64) {
            let stagnation = (1.0 - (loss_var / (1.0 + loss_var))).clamp(0.0, 1.0);
            let grad_term = (grad_norm / (1.0 + grad_norm)).clamp(0.0, 1.0);
            let instability = retry + 0.5 * grad_term;
            let delta = 0.2 * stagnation - 0.3 * instability;
            self.temp = (self.temp + delta).clamp(self.temp_min, self.temp_max);
        }

        /// Sets the backend used for fractional regularisation.
        pub fn set_frac_backend(&mut self, backend: FracBackend) {
            self.frac_backend = backend;
        }

        pub fn frac_penalty(&self) -> f64 {
            frac_penalty_backend(
                &self.z,
                self.params.alpha_frac,
                self.params.lam_frac,
                &self.frac_backend,
            )
        }

        pub fn frac_penalty_proposed(&self) -> f64 {
            let proposed: Vec<f64> = self
                .z
                .iter()
                .zip(self.dir.iter())
                .map(|(z, d)| z + self.params.sigma * d)
                .collect();
            frac_penalty_backend(
                &proposed,
                self.params.alpha_frac,
                self.params.lam_frac,
                &self.frac_backend,
            )
        }

        pub fn update(
            &mut self,
            reward_current: f64,
            reward_proposed: f64,
            structural: Option<&[f64]>,
        ) {
            let delta_reward = reward_proposed - reward_current;
            let structural_delta = self.ingest_structural(structural);
            let improved = delta_reward > 0.0;

            if improved {
                for (z, d) in self.z.iter_mut().zip(self.dir.iter()) {
                    *z += self.params.lr * (self.params.sigma * d);
                }
                for dir in self.dir.iter_mut() {
                    *dir = 0.7 * (*dir) + 0.3 * self.rng.gauss(0.0, 1.0);
                }
            } else {
                let mut kick: Vec<f64> = (0..self.params.dim)
                    .map(|_| self.rng.gauss(0.0, 0.5))
                    .collect();
                let projection = dot(&kick, &self.dir);
                for (k, d) in kick.iter_mut().zip(self.dir.iter()) {
                    *k -= projection * d;
                }
                for (dir, kick) in self.dir.iter_mut().zip(kick.iter()) {
                    *dir = 0.9 * (*dir) + 0.1 * (*kick);
                }
            }

            normalize(&mut self.dir);

            if let Some(delta) = structural_delta {
                self.apply_structural_drive(delta, delta_reward);
            }
        }

<<<<<<< HEAD
        #[cfg(not(feature = "blackcat_v2"))]
=======
        #[allow(dead_code)]
        fn ingest_structural_legacy(&mut self, structural: Option<&[f64]>) -> Option<Vec<f64>> {
            let Some(raw) = structural else {
                return None;
            };
            if self.params.dim == 0 {
                return None;
            }

            let mut new_vec = vec![0.0f64; self.params.dim];
            let mut any = false;
            for (idx, slot) in new_vec.iter_mut().enumerate() {
                if let Some(value) = raw.get(idx).copied() {
                    if value.is_finite() {
                        *slot = value;
                        any |= value.abs() > 1e-12;
                    }
                }
            }
            if !any {
                return None;
            }

            let norm = (new_vec.iter().map(|v| v * v).sum::<f64>()).sqrt();
            if norm <= 1e-9 {
                return None;
            }
            for value in new_vec.iter_mut() {
                *value /= norm;
            }

            let prev = self.structural.clone();
            self.structural = new_vec;
            Some(
                self.structural
                    .iter()
                    .zip(prev.iter())
                    .map(|(new, old)| new - old)
                    .collect(),
            )
        }

>>>>>>> 329c7cfd
        fn ingest_structural(&mut self, structural: Option<&[f64]>) -> Option<Vec<f64>> {
            let raw = structural?;
            if self.params.dim == 0 {
                return None;
            }

            let mut new_vec = vec![0.0f64; self.params.dim];
            let mut any = false;
            for (idx, slot) in new_vec.iter_mut().enumerate() {
                if let Some(value) = raw.get(idx).copied() {
                    if value.is_finite() {
                        *slot = value;
                        any |= value.abs() > 1e-12;
                    }
                }
            }
            if !any {
                return None;
            }

            let norm = (new_vec.iter().map(|v| v * v).sum::<f64>()).sqrt();
            if norm <= 1e-9 {
                return None;
            }
            for value in new_vec.iter_mut() {
                *value /= norm;
            }

            let prev = self.structural.clone();
            self.structural = new_vec;
            Some(
                self.structural
                    .iter()
                    .zip(prev.iter())
                    .map(|(new, old)| new - old)
                    .collect(),
            )
        }

<<<<<<< HEAD
        #[cfg(not(feature = "blackcat_v2"))]
=======
        #[allow(dead_code)]
        fn apply_structural_drive_legacy(&mut self, mut delta: Vec<f64>, delta_reward: f64) {
            if delta_reward.abs() <= 1e-9 {
                return;
            }
            let gain = delta_reward.tanh();
            if !gain.is_finite() || gain.abs() <= 1e-6 {
                return;
            }

            let delta_norm = (delta.iter().map(|v| v * v).sum::<f64>()).sqrt();
            if delta_norm <= 1e-9 {
                return;
            }

            for value in delta.iter_mut() {
                *value *= gain;
            }

            self.logistic_project_step_legacy(&delta);
        }

>>>>>>> 329c7cfd
        fn apply_structural_drive(&mut self, mut delta: Vec<f64>, delta_reward: f64) {
            if delta_reward.abs() <= 1e-9 {
                return;
            }
            let gain = delta_reward.tanh();
            if !gain.is_finite() || gain.abs() <= 1e-6 {
                return;
            }

            let delta_norm = (delta.iter().map(|v| v * v).sum::<f64>()).sqrt();
            if delta_norm <= 1e-9 {
                return;
            }

            for value in delta.iter_mut() {
                *value *= gain;
            }

            self.logistic_project_step_legacy(&delta);
        }

<<<<<<< HEAD
        #[cfg(not(feature = "blackcat_v2"))]
        fn logistic_project_step(&mut self, drive: &[f64]) {
=======
        #[allow(dead_code)]
        fn logistic_project_step_legacy(&mut self, drive: &[f64]) {
>>>>>>> 329c7cfd
            if self.dir.is_empty() {
                return;
            }

            let structural_norm_sq = self.structural.iter().map(|v| v * v).sum::<f64>();
            if structural_norm_sq <= 1e-12 {
                return;
            }

            let mut projected = Vec::with_capacity(self.dir.len());
            let dot_nd = dot(&self.dir, drive);
            for (n, d) in self.dir.iter().zip(drive.iter()) {
                projected.push(d - dot_nd * n);
            }

            let proj_norm_sq = projected.iter().map(|v| v * v).sum::<f64>();
            if proj_norm_sq <= 1e-12 {
                return;
            }

            let proj_norm = proj_norm_sq.sqrt();
            let dot_nr = self
                .dir
                .iter()
                .zip(self.structural.iter())
                .map(|(n, r)| n * r)
                .sum::<f64>()
                .clamp(-1.0, 1.0);
            let p_t = 0.5 * (1.0 + dot_nr);
            let eps = self.params.orientation_eps.max(1e-6);
            let denom = 2.0 * p_t * (1.0 - p_t) + eps;
            let eta = self.params.orientation_eta.max(0.0);
            if eta <= 0.0 {
                return;
            }

            for (n, proj) in self.dir.iter_mut().zip(projected.iter()) {
                *n += eta * (*proj) / denom;
            }
            normalize(&mut self.dir);
        }

        #[cfg(feature = "blackcat_v2")]
        fn ingest_structural(&mut self, structural: Option<&[f64]>) -> Option<Vec<f64>> {
            let Some(raw) = structural else {
                return None;
            };
            if self.params.dim == 0 {
                return None;
            }

            let mut new_vec = vec![0.0f64; self.params.dim];
            let mut any = false;
            for (idx, slot) in new_vec.iter_mut().enumerate() {
                if let Some(value) = raw.get(idx).copied() {
                    if value.is_finite() {
                        *slot = value;
                        any |= value.abs() > 1e-12;
                    }
                }
            }
            if !any {
                return None;
            }

            let norm = (new_vec.iter().map(|v| v * v).sum::<f64>()).sqrt();
            if norm <= 1e-9 {
                return None;
            }
            for value in new_vec.iter_mut() {
                *value /= norm;
            }

            let prev = self.structural.clone();
            self.structural = new_vec;
            Some(
                self.structural
                    .iter()
                    .zip(prev.iter())
                    .map(|(new, old)| new - old)
                    .collect(),
            )
        }

        #[cfg(feature = "blackcat_v2")]
        fn apply_structural_drive(&mut self, mut delta: Vec<f64>, delta_reward: f64) {
            if delta_reward.abs() <= 1e-9 {
                return;
            }
            let gain = delta_reward.tanh();
            if !gain.is_finite() || gain.abs() <= 1e-6 {
                return;
            }

            let delta_norm = (delta.iter().map(|v| v * v).sum::<f64>()).sqrt();
            if delta_norm <= 1e-9 {
                return;
            }

            for value in delta.iter_mut() {
                *value *= gain;
            }

            self.logistic_project_step(&delta);
        }

        #[cfg(feature = "blackcat_v2")]
        fn logistic_project_step(&mut self, drive: &[f64]) {
            if self.dir.is_empty() {
                return;
            }

            let structural_norm_sq = self.structural.iter().map(|v| v * v).sum::<f64>();
            if structural_norm_sq <= 1e-12 {
                return;
            }

            let mut projected = Vec::with_capacity(self.dir.len());
            let dot_nd = dot(&self.dir, drive);
            for (n, d) in self.dir.iter().zip(drive.iter()) {
                projected.push(d - dot_nd * n);
            }

            let proj_norm = (projected.iter().map(|v| v * v).sum::<f64>()).sqrt();
            if proj_norm <= 1e-12 {
                return;
            }

            let scale = 1.0 / proj_norm.max(1.0);
            for value in projected.iter_mut() {
                *value *= scale;
            }

            let dot_nr = self
                .dir
                .iter()
                .zip(self.structural.iter())
                .map(|(n, r)| n * r)
                .sum::<f64>()
                .clamp(-1.0, 1.0);
            let p_t = 0.5 * (1.0 + dot_nr);
            let eps = self.params.orientation_eps.max(1e-6);
            let denom = 2.0 * p_t * (1.0 - p_t) + eps;
            let eta = self.params.orientation_eta.max(0.0);
            if eta <= 0.0 {
                return;
            }

            for (n, proj) in self.dir.iter_mut().zip(projected.iter()) {
                *n += eta * (*proj) / denom;
            }
            normalize(&mut self.dir);
        }
    }

    fn normalize(vec: &mut [f64]) {
        let norm = (vec.iter().map(|v| v * v).sum::<f64>()).sqrt().max(1e-12);
        for v in vec.iter_mut() {
            *v /= norm;
        }
    }

    fn dot(a: &[f64], b: &[f64]) -> f64 {
        a.iter().zip(b).map(|(x, y)| x * y).sum()
    }

    fn frac_penalty(z: &[f64], alpha: f64, lam: f64) -> f64 {
        if z.len() < 3 {
            return 0.0;
        }
        let mut acc = 0.0;
        for idx in 1..(z.len() - 1) {
            let d2 = z[idx - 1] - 2.0 * z[idx] + z[idx + 1];
            acc += d2.abs().powf(1.0 + alpha);
        }
        lam * acc
    }

    fn frac_penalty_backend(z: &[f64], alpha: f64, lam: f64, backend: &FracBackend) -> f64 {
        let base = frac_penalty(z, alpha, lam);
        match backend {
            FracBackend::CpuRadix2 => base,
            FracBackend::Wgpu { radix } => {
                let radix_factor = (*radix as f64).max(2.0) / 2.0;
                base * (1.0 + 0.15 * (radix_factor - 1.0))
            }
        }
    }

    #[cfg(test)]
    mod tests {
        use super::*;

        fn norm(vec: &[f64]) -> f64 {
            vec.iter().map(|v| v * v).sum::<f64>().sqrt()
        }

        #[test]
        fn logistic_projection_keeps_unit_norm() {
            let mut params = ZMetaParams::default();
            params.dim = 3;
            params.seed = 7;
            params.orientation_eta = 0.2;
            params.orientation_eps = 5e-3;
            let mut es = ZMetaES::new(params);
            assert!((norm(&es.dir) - 1.0).abs() < 1e-6);

            let context1 = [0.2, 0.5, -0.3];
            let delta1 = es.ingest_structural(Some(&context1)).unwrap();
            es.apply_structural_drive(delta1, 0.15);
            assert!((norm(&es.dir) - 1.0).abs() < 1e-6);

            let context2 = [0.8, -0.1, 0.3];
            let delta2 = es.ingest_structural(Some(&context2)).unwrap();
            let dir_before = es.dir.clone();
            es.apply_structural_drive(delta2, 0.25);
            assert!((norm(&es.dir) - 1.0).abs() < 1e-6);
            let delta_dir = es
                .dir
                .iter()
                .zip(dir_before.iter())
                .map(|(a, b)| (a - b) * (a - b))
                .sum::<f64>()
                .sqrt();
            assert!(delta_dir > 1e-6);
        }
    }

    mod randless {
        use std::cell::Cell;

        pub trait Rng {
            fn gauss(&self, mu: f64, sigma: f64) -> f64;
        }

        pub struct StdRng {
            state: Cell<u64>,
        }

        impl StdRng {
            pub fn seed_from_u64(seed: u64) -> Self {
                Self {
                    state: Cell::new(seed | 1),
                }
            }

            fn next_u64(&self) -> u64 {
                let mut x = self.state.get();
                x ^= x << 13;
                x ^= x >> 7;
                x ^= x << 17;
                self.state.set(x);
                x
            }

            fn uniform01(&self) -> f64 {
                (self.next_u64() as f64) / (u64::MAX as f64)
            }
        }

        impl Rng for StdRng {
            fn gauss(&self, mu: f64, sigma: f64) -> f64 {
                let u1 = self.uniform01().max(1e-12);
                let u2 = self.uniform01();
                let radius = (-2.0 * u1.ln()).sqrt();
                let theta = 2.0 * std::f64::consts::PI * u2;
                mu + sigma * radius * theta.cos()
            }
        }
    }
}

// =================== bandit.rs ===================
pub mod bandit {

    #[derive(Clone, Copy, Debug)]
    pub enum SoftBanditMode {
        TS,
        UCB,
    }

    #[derive(Clone, Debug)]
    pub struct LinTSArm {
        dim: usize,
        a: Vec<f64>,
        b: Vec<f64>,
    }

    impl LinTSArm {
        pub fn new(dim: usize, lambda: f64) -> Self {
            Self {
                dim,
                a: eye_flat(dim, lambda),
                b: vec![0.0; dim],
            }
        }

        pub fn sample_score(&self, x: &[f64]) -> f64 {
            let mean = solve_spd_diag(&self.a, &self.b, self.dim);
            dot(&mean, x)
        }

        pub fn ucb_score(&self, x: &[f64], c: f64) -> f64 {
            let ainv = inv_spd_diag(&self.a, self.dim);
            let mean = matvec_flat(&ainv, &self.b, self.dim);
            let variance = quad_form(&ainv, x);
            dot(&mean, x) + c * variance.max(0.0).sqrt()
        }

        pub fn update(&mut self, x: &[f64], reward: f64) {
            rank1_add(&mut self.a, x, self.dim);
            for (bi, xi) in self.b.iter_mut().zip(x) {
                *bi += reward * xi;
            }
        }
    }

    pub struct SoftBandit {
        choices: Vec<String>,
        arms: Vec<LinTSArm>,
        last_index: usize,
        mode: SoftBanditMode,
    }

    impl SoftBandit {
        pub fn new(choices: Vec<String>, feat_dim: usize, mode: SoftBanditMode) -> Self {
            let arms = (0..choices.len())
                .map(|_| LinTSArm::new(feat_dim, 1.0))
                .collect();
            Self {
                choices,
                arms,
                last_index: 0,
                mode,
            }
        }

        pub fn select(&mut self, x: &[f64]) -> String {
            let mut best = f64::MIN;
            let mut idx = 0usize;
            for (i, arm) in self.arms.iter().enumerate() {
                let score = match self.mode {
                    SoftBanditMode::TS => arm.sample_score(x),
                    SoftBanditMode::UCB => arm.ucb_score(x, 1.0),
                };
                if score > best {
                    best = score;
                    idx = i;
                }
            }
            self.last_index = idx;
            self.choices[idx].clone()
        }

        pub fn update_last(&mut self, x: &[f64], reward: f64) {
            if let Some(arm) = self.arms.get_mut(self.last_index) {
                arm.update(x, reward);
            }
        }
    }

    fn eye_flat(dim: usize, lambda: f64) -> Vec<f64> {
        let mut matrix = vec![0.0; dim * dim];
        for i in 0..dim {
            matrix[i * dim + i] = lambda;
        }
        matrix
    }

    fn matvec_flat(a: &[f64], x: &[f64], dim: usize) -> Vec<f64> {
        let mut y = vec![0.0; dim];
        for i in 0..dim {
            let mut sum = 0.0;
            for j in 0..dim {
                sum += a[i * dim + j] * x[j];
            }
            y[i] = sum;
        }
        y
    }

    fn dot(a: &[f64], b: &[f64]) -> f64 {
        a.iter().zip(b).map(|(x, y)| x * y).sum()
    }

    fn rank1_add(a: &mut [f64], x: &[f64], dim: usize) {
        for i in 0..dim {
            for j in 0..dim {
                a[i * dim + j] += x[i] * x[j];
            }
        }
    }

    fn inv_spd_diag(a: &[f64], dim: usize) -> Vec<f64> {
        let mut inv = vec![0.0; dim * dim];
        for i in 0..dim {
            let value = a[i * dim + i];
            inv[i * dim + i] = if value.abs() > 1e-12 {
                1.0 / value
            } else {
                1.0
            };
        }
        inv
    }

    fn solve_spd_diag(a: &[f64], b: &[f64], dim: usize) -> Vec<f64> {
        let mut x = vec![0.0; dim];
        for i in 0..dim {
            let value = a[i * dim + i];
            x[i] = if value.abs() > 1e-12 {
                b[i] / value
            } else {
                b[i]
            };
        }
        x
    }

    fn quad_form(a: &[f64], x: &[f64]) -> f64 {
        let mut sum = 0.0;
        for i in 0..x.len() {
            for j in 0..x.len() {
                sum += x[i] * a[i * x.len() + j] * x[j];
            }
        }
        sum
    }
}

// =================== wilson.rs ===================
pub mod wilson {
    pub fn wilson_lower(successes: i32, trials: i32, z: f64) -> f64 {
        if trials <= 0 {
            return 0.0;
        }
        let n = trials as f64;
        let s = successes as f64;
        let p = (s / n).clamp(0.0, 1.0);
        let denom = 1.0 + z * z / n;
        let center = (p + z * z / (2.0 * n)) / denom;
        let radius = z * ((p * (1.0 - p) + z * z / (4.0 * n)) / n).max(0.0).sqrt() / denom;
        (center - radius).max(0.0)
    }
}

// =================== rewrite.rs ===================
pub mod rewrite {
    use std::collections::HashMap;
    use std::fs::{self, OpenOptions};
    use std::io::Write;
    use std::path::PathBuf;

    pub struct HeurStore {
        path: PathBuf,
    }

    impl HeurStore {
        pub fn new(custom: Option<String>) -> Self {
            let path = custom.map(PathBuf::from).unwrap_or(default_path());
            if let Some(dir) = path.parent() {
                let _ = fs::create_dir_all(dir);
            }
            Self { path }
        }

        pub fn append(&self, rule_text: &str, info: &HashMap<String, f64>) {
            if let Ok(mut file) = OpenOptions::new()
                .create(true)
                .append(true)
                .open(&self.path)
            {
                let meta = serde_like_json(info);
                let line = format!("{}  # {}\n", rule_text.trim(), meta);
                let _ = file.write_all(line.as_bytes());
            }
        }

        pub fn path(&self) -> &PathBuf {
            &self.path
        }
    }

    fn default_path() -> PathBuf {
        let home = std::env::var("HOME").unwrap_or_else(|_| String::from("."));
        let mut path = PathBuf::from(home);
        path.push(".spiraltorch/heur/heur.kdsl");
        path
    }

    fn serde_like_json(info: &HashMap<String, f64>) -> String {
        let mut out = String::from("{");
        let mut first = true;
        for (key, value) in info.iter() {
            if !first {
                out.push_str(", ");
            }
            first = false;
            out.push_str(&format!("\"{}\":{:.6}", key, value));
        }
        out.push('}');
        out
    }
}

// =================== ab.rs ===================
pub mod ab {
    use super::{RewardCfg, StepMetrics};

    pub struct ABRunner {
        reward: RewardCfg,
    }

    impl ABRunner {
        pub fn new(reward: RewardCfg) -> Self {
            Self { reward }
        }

        pub fn run<F, G>(&self, mut a: F, mut b: G, trials: usize) -> (usize, usize)
        where
            F: FnMut() -> StepMetrics,
            G: FnMut() -> StepMetrics,
        {
            let mut wins_a = 0usize;
            let mut wins_b = 0usize;
            for _ in 0..trials {
                let ma = a();
                let mb = b();
                let ra = self.reward.score(&ma, 0.0);
                let rb = self.reward.score(&mb, 0.0);
                if ra > rb {
                    wins_a += 1;
                } else {
                    wins_b += 1;
                }
            }
            (wins_a, wins_b)
        }
    }
}<|MERGE_RESOLUTION|>--- conflicted
+++ resolved
@@ -614,14 +614,9 @@
             }
         }
 
-<<<<<<< HEAD
         #[cfg(not(feature = "blackcat_v2"))]
-=======
-        #[allow(dead_code)]
-        fn ingest_structural_legacy(&mut self, structural: Option<&[f64]>) -> Option<Vec<f64>> {
-            let Some(raw) = structural else {
-                return None;
-            };
+        fn ingest_structural(&mut self, structural: Option<&[f64]>) -> Option<Vec<f64>> {
+            let raw = structural?;
             if self.params.dim == 0 {
                 return None;
             }
@@ -659,51 +654,8 @@
             )
         }
 
->>>>>>> 329c7cfd
-        fn ingest_structural(&mut self, structural: Option<&[f64]>) -> Option<Vec<f64>> {
-            let raw = structural?;
-            if self.params.dim == 0 {
-                return None;
-            }
-
-            let mut new_vec = vec![0.0f64; self.params.dim];
-            let mut any = false;
-            for (idx, slot) in new_vec.iter_mut().enumerate() {
-                if let Some(value) = raw.get(idx).copied() {
-                    if value.is_finite() {
-                        *slot = value;
-                        any |= value.abs() > 1e-12;
-                    }
-                }
-            }
-            if !any {
-                return None;
-            }
-
-            let norm = (new_vec.iter().map(|v| v * v).sum::<f64>()).sqrt();
-            if norm <= 1e-9 {
-                return None;
-            }
-            for value in new_vec.iter_mut() {
-                *value /= norm;
-            }
-
-            let prev = self.structural.clone();
-            self.structural = new_vec;
-            Some(
-                self.structural
-                    .iter()
-                    .zip(prev.iter())
-                    .map(|(new, old)| new - old)
-                    .collect(),
-            )
-        }
-
-<<<<<<< HEAD
         #[cfg(not(feature = "blackcat_v2"))]
-=======
-        #[allow(dead_code)]
-        fn apply_structural_drive_legacy(&mut self, mut delta: Vec<f64>, delta_reward: f64) {
+        fn apply_structural_drive(&mut self, mut delta: Vec<f64>, delta_reward: f64) {
             if delta_reward.abs() <= 1e-9 {
                 return;
             }
@@ -724,35 +676,8 @@
             self.logistic_project_step_legacy(&delta);
         }
 
->>>>>>> 329c7cfd
-        fn apply_structural_drive(&mut self, mut delta: Vec<f64>, delta_reward: f64) {
-            if delta_reward.abs() <= 1e-9 {
-                return;
-            }
-            let gain = delta_reward.tanh();
-            if !gain.is_finite() || gain.abs() <= 1e-6 {
-                return;
-            }
-
-            let delta_norm = (delta.iter().map(|v| v * v).sum::<f64>()).sqrt();
-            if delta_norm <= 1e-9 {
-                return;
-            }
-
-            for value in delta.iter_mut() {
-                *value *= gain;
-            }
-
-            self.logistic_project_step_legacy(&delta);
-        }
-
-<<<<<<< HEAD
         #[cfg(not(feature = "blackcat_v2"))]
         fn logistic_project_step(&mut self, drive: &[f64]) {
-=======
-        #[allow(dead_code)]
-        fn logistic_project_step_legacy(&mut self, drive: &[f64]) {
->>>>>>> 329c7cfd
             if self.dir.is_empty() {
                 return;
             }
