--- conflicted
+++ resolved
@@ -173,7 +173,6 @@
                 * geodesic
                 * self.sqrt_rank
                 * self.ramanujan_normalizer
-<<<<<<< HEAD
         }
     }
 }
@@ -242,8 +241,6 @@
                 entropy -= p * p.ln();
             }
             hardmass += f64::from(mask);
-=======
->>>>>>> bff5ffd7
         }
 
         let geodesic = entropy * projector.ramanujan_ratio() + hardmass * GOLDEN_RATIO;
