// SPDX-License-Identifier: AGPL-3.0-or-later
// © 2025 Ryo ∴ SpiralArchitect (kishkavsesvit@icloud.com)
// Part of SpiralTorch — Licensed under AGPL-3.0-or-later.
// Unauthorized derivative works or closed redistribution prohibited under AGPL §13.

use std::sync::{Mutex, OnceLock};

/// Memoises successive approximations of the Ramanujan π series so repeated
/// callers only pay for the additional iterations they request.
struct RamanujanCache {
    approximations: Vec<f64>,
    sum: f64,
    factor: f64,
    base: f64,
    prefactor: f64,
}

impl RamanujanCache {
    fn new() -> Self {
        Self {
            approximations: Vec::new(),
            sum: 0.0,
            factor: 1.0,
            base: 396_f64.powi(4),
            prefactor: (2.0 * 2.0_f64.sqrt()) / 9801.0,
        }
    }

    fn ensure_iterations(&mut self, iterations: usize) {
        let target = iterations.max(1);
        while self.approximations.len() < target {
            let k = self.approximations.len() as f64;
            self.sum += self.factor * (1103.0 + 26390.0 * k);
            let value = (self.prefactor * self.sum).recip();
            self.approximations.push(value);

            let k1 = self.approximations.len() as f64;
            let numerator = (4.0 * k1 - 3.0) * (4.0 * k1 - 2.0) * (4.0 * k1 - 1.0) * (4.0 * k1);
            let denominator = k1.powi(4) * self.base;
            self.factor *= numerator / denominator;
        }
    }

    fn value_at(&mut self, iterations: usize) -> f64 {
        self.ensure_iterations(iterations);
        self.approximations[iterations.max(1) - 1]
    }
}

impl Default for RamanujanCache {
    fn default() -> Self {
        Self::new()
    }
}

/// Packing density of the Leech lattice (Λ₂₄) used as the baseline for
/// projecting geodesic measurements into a density correction.
pub const LEECH_PACKING_DENSITY: f64 = 0.001_929_574_309_403_922_5;

static RAMANUJAN_CACHE: OnceLock<Mutex<RamanujanSeries>> = OnceLock::new();

/// Incremental cache for the Ramanujan series that keeps the running sum and
/// scaling factor so subsequent calls can extend the series in constant time.
struct RamanujanSeries {
    values: HashMap<usize, f64>,
    sum: f64,
    factor: f64,
}

impl Default for RamanujanSeries {
    fn default() -> Self {
        Self {
            values: HashMap::with_capacity(4),
            sum: 0.0,
            factor: 1.0,
        }
    }
}

impl RamanujanSeries {
    const PREFAC: f64 = 0.000_288_585_565_222_547_75;
    const BASE: f64 = 24_591_257_856.0;

    fn ensure(&mut self, iterations: usize) {
        while self.values.len() < iterations {
            let k = self.values.len();
            self.sum += self.factor * (1103.0 + 26390.0 * k as f64);
            let k1 = (k + 1) as f64;
            let numerator = (4.0 * k1 - 3.0) * (4.0 * k1 - 2.0) * (4.0 * k1 - 1.0) * (4.0 * k1);
            let denominator = k1.powi(4) * Self::BASE;
            self.factor *= numerator / denominator;
            let value = (Self::PREFAC * self.sum).recip();
            self.values.insert(k + 1, value);
        }
    }

    fn value(&mut self, iterations: usize) -> f64 {
        self.ensure(iterations);
        *self.values.get(&iterations).expect("series iteration cached")
    }
}

/// Returns the Ramanujan π approximation using the classical rapidly
/// converging series. Results are memoised per iteration count so repeated
/// callers across the ecosystem share the cached values.
pub fn ramanujan_pi(iterations: usize) -> f64 {
    let cache = RAMANUJAN_CACHE.get_or_init(|| Mutex::new(RamanujanCache::new()));
    cache.lock().unwrap().value_at(iterations)
    let iterations = iterations.max(1);
    let cache = RAMANUJAN_CACHE.get_or_init(|| Mutex::new(RamanujanSeries::default()));
    cache.lock().unwrap().value(iterations)
}

/// Computes the Ramanujan π approximation while adaptively increasing the
/// iteration count until two successive approximations differ by at most the
/// provided tolerance. The iteration count is capped by `max_iterations` to
/// avoid unbounded work in pathological cases. The resulting approximation and
/// the iteration count that produced it are returned as a tuple.
pub fn ramanujan_pi_with_tolerance(tolerance: f64, max_iterations: usize) -> (f64, usize) {
    let tolerance = tolerance.max(f64::EPSILON);
    let max_iterations = max_iterations.max(1);
    let cache = RAMANUJAN_CACHE.get_or_init(|| Mutex::new(RamanujanCache::new()));
    let mut cache = cache.lock().unwrap();
<<<<<<< HEAD
    let mut previous = cache.value(1);
    for iterations in 2..=max_iterations {
        let current = cache.value(iterations);
        if (current - previous).abs() <= tolerance || (current - PI).abs() <= tolerance {
=======
    let mut previous = cache.value_at(1);
    for iterations in 2..=max_iterations {
        let current = cache.value_at(iterations);
        if (current - previous).abs() <= tolerance {
>>>>>>> 9a92f4c0
            return (current, iterations);
        }
        previous = current;
    }
    (previous, max_iterations)
}

/// Lightweight projector that turns geodesic magnitudes into Leech lattice
/// density corrections. The expensive square root of the target rank is cached
/// within the struct so scaling becomes a single fused multiply operation.
#[derive(Clone, Copy, Debug)]
pub struct LeechProjector {
    sqrt_rank: f64,
    weight: f64,
}

impl LeechProjector {
    /// Creates a projector for the provided Z-space rank and weighting factor.
    pub fn new(rank: usize, weight: f64) -> Self {
        Self {
            sqrt_rank: (rank.max(1) as f64).sqrt(),
            weight: weight.max(0.0),
        }
    }

    /// Projects the provided geodesic magnitude into a density correction using
    /// the Leech lattice baseline. When the projector weight is zero the result
    /// is short-circuited to avoid unnecessary floating point work.
    pub fn enrich(&self, geodesic: f64) -> f64 {
        if self.weight <= f64::EPSILON {
            0.0
        } else {
            self.weight * LEECH_PACKING_DENSITY * geodesic * self.sqrt_rank
        }
    }
}

#[cfg(test)]
mod tests {
    use super::*;
    use approx::assert_abs_diff_eq;

    #[test]
    fn ramanujan_cache_reuses_values() {
        let first = ramanujan_pi(3);
        let second = ramanujan_pi(3);
        assert_abs_diff_eq!(first, second);
    }

    #[test]
    fn ramanujan_pi_with_tolerance_converges() {
        let (value, iterations) = ramanujan_pi_with_tolerance(1e-12, 8);
        assert!(iterations >= 1 && iterations <= 8);
        assert_abs_diff_eq!(value, std::f64::consts::PI, epsilon = 1e-10);
    }

    #[test]
    fn leech_projector_scales_geodesic() {
        let projector = LeechProjector::new(24, 0.5);
        let enriched = projector.enrich(10.0);
        assert!(enriched > 0.0);
        let zero_weight = LeechProjector::new(24, 0.0);
        assert_eq!(zero_weight.enrich(10.0), 0.0);
    }
}<|MERGE_RESOLUTION|>--- conflicted
+++ resolved
@@ -121,17 +121,10 @@
     let max_iterations = max_iterations.max(1);
     let cache = RAMANUJAN_CACHE.get_or_init(|| Mutex::new(RamanujanCache::new()));
     let mut cache = cache.lock().unwrap();
-<<<<<<< HEAD
     let mut previous = cache.value(1);
     for iterations in 2..=max_iterations {
         let current = cache.value(iterations);
         if (current - previous).abs() <= tolerance || (current - PI).abs() <= tolerance {
-=======
-    let mut previous = cache.value_at(1);
-    for iterations in 2..=max_iterations {
-        let current = cache.value_at(iterations);
-        if (current - previous).abs() <= tolerance {
->>>>>>> 9a92f4c0
             return (current, iterations);
         }
         previous = current;
