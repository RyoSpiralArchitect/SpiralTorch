--- conflicted
+++ resolved
@@ -41,7 +41,6 @@
     value
 }
 
-<<<<<<< HEAD
 /// Computes the Ramanujan π approximation while adaptively increasing the
 /// iteration count until two successive approximations differ by at most the
 /// provided tolerance. The iteration count is capped by `max_iterations` to
@@ -59,32 +58,6 @@
         previous = current;
     }
     (previous, max_iterations)
-=======
-/// Returns the Ramanujan π approximation using as many iterations as needed
-/// to satisfy the provided relative tolerance. The `max_iterations` parameter
-/// ensures callers retain deterministic control over the amount of work that
-/// can be spent in pursuit of the requested precision. The function reuses the
-/// memoised values from [`ramanujan_pi`] so repeated calls amortise the cost of
-/// the series evaluation across the entire runtime.
-pub fn ramanujan_pi_to_tolerance(tolerance: f64, max_iterations: usize) -> (f64, usize) {
-    let tolerance = tolerance.abs().max(f64::MIN_POSITIVE);
-    let max_iterations = max_iterations.max(1);
-
-    let mut best_value = ramanujan_pi(1);
-    if ((best_value - PI) / PI).abs() <= tolerance {
-        return (best_value, 1);
-    }
-
-    for iterations in 2..=max_iterations {
-        let approx = ramanujan_pi(iterations);
-        if ((approx - PI) / PI).abs() <= tolerance {
-            return (approx, iterations);
-        }
-        best_value = approx;
-    }
-
-    (best_value, max_iterations)
->>>>>>> e06540a5
 }
 
 /// Lightweight projector that turns geodesic magnitudes into Leech lattice
@@ -130,24 +103,10 @@
     }
 
     #[test]
-<<<<<<< HEAD
     fn ramanujan_pi_with_tolerance_converges() {
         let (value, iterations) = ramanujan_pi_with_tolerance(1e-12, 8);
         assert!(iterations >= 1 && iterations <= 8);
         assert_abs_diff_eq!(value, std::f64::consts::PI, epsilon = 1e-10);
-=======
-    fn ramanujan_pi_precision_hits_target() {
-        let (value, iterations) = ramanujan_pi_to_tolerance(1e-12, 6);
-        assert!(iterations <= 4);
-        assert_abs_diff_eq!(value, PI, epsilon = PI * 1e-12);
-    }
-
-    #[test]
-    fn ramanujan_pi_precision_respects_iteration_budget() {
-        let (value, iterations) = ramanujan_pi_to_tolerance(1e-30, 3);
-        assert_eq!(iterations, 3);
-        assert_abs_diff_eq!(value, ramanujan_pi(3));
->>>>>>> e06540a5
     }
 
     #[test]
