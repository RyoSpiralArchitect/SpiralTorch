// SPDX-License-Identifier: AGPL-3.0-or-later
// © 2025 Ryo ∴ SpiralArchitect (kishkavsesvit@icloud.com)
// Part of SpiralTorch — Licensed under AGPL-3.0-or-later.
// Unauthorized derivative works or closed redistribution prohibited under AGPL §13.

<<<<<<< HEAD
=======
use std::collections::HashMap;
use std::f64::consts::PI;
>>>>>>> 23e74804
use std::sync::{Mutex, OnceLock};

/// Packing density of the Leech lattice (Λ₂₄) used as the baseline for
/// projecting geodesic measurements into a density correction.
pub const LEECH_PACKING_DENSITY: f64 = 0.001_929_574_309_403_922_5;

static RAMANUJAN_CACHE: OnceLock<Mutex<RamanujanSeries>> = OnceLock::new();

/// Incremental cache for the Ramanujan series that keeps the running sum and
/// scaling factor so subsequent calls can extend the series in constant time.
struct RamanujanSeries {
    values: Vec<f64>,
    sum: f64,
    factor: f64,
}

impl Default for RamanujanSeries {
    fn default() -> Self {
        Self {
            values: Vec::with_capacity(4),
            sum: 0.0,
            factor: 1.0,
        }
    }
}

impl RamanujanSeries {
    const PREFAC: f64 = 0.000_288_585_565_222_547_75;
    const BASE: f64 = 24_591_257_856.0;

    fn ensure(&mut self, iterations: usize) {
        while self.values.len() < iterations {
            let k = self.values.len();
            self.sum += self.factor * (1103.0 + 26390.0 * k as f64);
            let k1 = (k + 1) as f64;
            let numerator = (4.0 * k1 - 3.0) * (4.0 * k1 - 2.0) * (4.0 * k1 - 1.0) * (4.0 * k1);
            let denominator = k1.powi(4) * Self::BASE;
            self.factor *= numerator / denominator;
            let value = (Self::PREFAC * self.sum).recip();
            self.values.push(value);
        }
    }

    fn value(&mut self, iterations: usize) -> f64 {
        self.ensure(iterations);
        self.values[iterations - 1]
    }
}

/// Returns the Ramanujan π approximation using the classical rapidly
/// converging series. Results are memoised per iteration count so repeated
/// callers across the ecosystem share the cached values.
pub fn ramanujan_pi(iterations: usize) -> f64 {
    let iterations = iterations.max(1);
    let cache = RAMANUJAN_CACHE.get_or_init(|| Mutex::new(RamanujanSeries::default()));
    cache.lock().unwrap().value(iterations)
}

/// Computes the Ramanujan π approximation while adaptively increasing the
/// iteration count until two successive approximations differ by at most the
/// provided tolerance. The iteration count is capped by `max_iterations` to
/// avoid unbounded work in pathological cases. The resulting approximation and
/// the iteration count that produced it are returned as a tuple.
pub fn ramanujan_pi_with_tolerance(tolerance: f64, max_iterations: usize) -> (f64, usize) {
    let tolerance = tolerance.max(f64::EPSILON);
    let max_iterations = max_iterations.max(1);
    let cache = RAMANUJAN_CACHE.get_or_init(|| Mutex::new(RamanujanSeries::default()));
    let mut cache = cache.lock().unwrap();
    let mut previous = cache.value(1);
    for iterations in 2..=max_iterations {
        let current = cache.value(iterations);
        if (current - previous).abs() <= tolerance {
            return (current, iterations);
        }
        previous = current;
    }
    (previous, max_iterations)
}

/// Computes the Ramanujan π approximation while adaptively increasing the
/// iteration count until two successive approximations differ by at most the
/// provided tolerance. The iteration count is capped by `max_iterations` to
/// avoid unbounded work in pathological cases. The resulting approximation and
/// the iteration count that produced it are returned as a tuple.
pub fn ramanujan_pi_with_tolerance(tolerance: f64, max_iterations: usize) -> (f64, usize) {
    let tolerance = tolerance.max(f64::EPSILON);
    let max_iterations = max_iterations.max(1);
    let mut previous = ramanujan_pi(1);
    for iterations in 2..=max_iterations {
        let current = ramanujan_pi(iterations);
        if (current - previous).abs() <= tolerance {
            return (current, iterations);
        }
        previous = current;
    }
    (previous, max_iterations)
}

/// Lightweight projector that turns geodesic magnitudes into Leech lattice
/// density corrections. The expensive square root of the target rank is cached
/// within the struct so scaling becomes a single fused multiply operation.
#[derive(Clone, Copy, Debug)]
pub struct LeechProjector {
    sqrt_rank: f64,
    weight: f64,
}

impl LeechProjector {
    /// Creates a projector for the provided Z-space rank and weighting factor.
    pub fn new(rank: usize, weight: f64) -> Self {
        Self {
            sqrt_rank: (rank.max(1) as f64).sqrt(),
            weight: weight.max(0.0),
        }
    }

    /// Projects the provided geodesic magnitude into a density correction using
    /// the Leech lattice baseline. When the projector weight is zero the result
    /// is short-circuited to avoid unnecessary floating point work.
    pub fn enrich(&self, geodesic: f64) -> f64 {
        if self.weight <= f64::EPSILON {
            0.0
        } else {
            self.weight * LEECH_PACKING_DENSITY * geodesic * self.sqrt_rank
        }
    }
}

#[cfg(test)]
mod tests {
    use super::*;
    use approx::assert_abs_diff_eq;

    #[test]
    fn ramanujan_cache_reuses_values() {
        let first = ramanujan_pi(3);
        let second = ramanujan_pi(3);
        assert_abs_diff_eq!(first, second);
    }

    #[test]
    fn ramanujan_pi_with_tolerance_converges() {
        let (value, iterations) = ramanujan_pi_with_tolerance(1e-12, 8);
        assert!(iterations >= 1 && iterations <= 8);
        assert_abs_diff_eq!(value, std::f64::consts::PI, epsilon = 1e-10);
    }

    #[test]
    fn leech_projector_scales_geodesic() {
        let projector = LeechProjector::new(24, 0.5);
        let enriched = projector.enrich(10.0);
        assert!(enriched > 0.0);
        let zero_weight = LeechProjector::new(24, 0.0);
        assert_eq!(zero_weight.enrich(10.0), 0.0);
    }
}<|MERGE_RESOLUTION|>--- conflicted
+++ resolved
@@ -3,11 +3,8 @@
 // Part of SpiralTorch — Licensed under AGPL-3.0-or-later.
 // Unauthorized derivative works or closed redistribution prohibited under AGPL §13.
 
-<<<<<<< HEAD
-=======
 use std::collections::HashMap;
 use std::f64::consts::PI;
->>>>>>> 23e74804
 use std::sync::{Mutex, OnceLock};
 
 /// Packing density of the Leech lattice (Λ₂₄) used as the baseline for
