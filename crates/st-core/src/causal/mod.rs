--- conflicted
+++ resolved
@@ -236,7 +236,6 @@
                     aggregated_effect: aggregate,
                 }
             };
-<<<<<<< HEAD
             match decision {
                 ExecutionDecision::Execute { .. } => {
                     active_effect.insert(id, aggregate.max(1e-6));
@@ -247,12 +246,6 @@
                 _ => {
                     active_effect.insert(id, 0.0);
                 }
-=======
-            if matches!(decision, ExecutionDecision::Execute { .. }) {
-                active_effect.insert(id, aggregate.max(1e-6));
-            } else {
-                active_effect.remove(&id);
->>>>>>> 7a12e49d
             }
             steps.push(ExecutionStep {
                 id,
