// SPDX-License-Identifier: AGPL-3.0-or-later
// © 2025 Ryo ∴ SpiralArchitect (kishkavsesvit@icloud.com)
// Part of SpiralTorch — Licensed under AGPL-3.0-or-later.
// Unauthorized derivative works or closed redistribution prohibited under AGPL §13.

use std::collections::{HashMap, HashSet, VecDeque};

pub type NodeId = u64;

/// Describes a single operation in the causal graph together with the
/// estimated contribution it has on the final objective.
#[derive(Clone, Debug)]
pub struct CausalNode {
    pub id: NodeId,
    pub label: String,
    pub parents: Vec<NodeId>,
    /// Estimated absolute influence this node has on the final result.
    pub effect: f32,
    /// Relative cost/latency budget associated with the node.
    pub cost: f32,
}

impl CausalNode {
    pub fn new(id: NodeId, label: impl Into<String>) -> Self {
        Self {
            id,
            label: label.into(),
            parents: Vec::new(),
            effect: 1.0,
            cost: 1.0,
        }
    }

    pub fn with_parents(mut self, parents: Vec<NodeId>) -> Self {
        self.parents = parents;
        self
    }

    pub fn with_effect(mut self, effect: f32) -> Self {
        self.effect = effect.max(0.0);
        self
    }

    pub fn with_cost(mut self, cost: f32) -> Self {
        self.cost = cost.max(0.0);
        self
    }
}

#[derive(Debug, thiserror::Error, PartialEq)]
pub enum CausalCompileError {
    #[error("duplicate node id {0}")]
    DuplicateNode(NodeId),
    #[error("unknown dependency {0}")]
    UnknownDependency(NodeId),
    #[error("cycle detected while compiling causal graph")]
    CycleDetected,
    #[error("skip threshold must be non-negative, got {0}")]
    NegativeThreshold(f32),
}

#[derive(Clone, Debug, PartialEq)]
pub enum SkipReason {
    LowEffect,
    BudgetExceeded,
}

#[derive(Clone, Debug, PartialEq)]
pub enum ExecutionDecision {
    Execute { aggregated_effect: f32 },
    Skip(SkipReason),
}

#[derive(Clone, Debug, PartialEq)]
pub struct ExecutionStep {
    pub id: NodeId,
    pub label: String,
    pub parents: Vec<NodeId>,
    pub decision: ExecutionDecision,
    pub cost: f32,
}

#[derive(Clone, Debug)]
pub struct CompiledPlan {
    steps: Vec<ExecutionStep>,
    skip_threshold: f32,
    total_budget: Option<f32>,
    spent_budget: f32,
    skipped: HashSet<NodeId>,
}

impl CompiledPlan {
    pub fn steps(&self) -> &[ExecutionStep] {
        &self.steps
    }

    pub fn should_execute(&self, id: NodeId) -> bool {
        !self.skipped.contains(&id)
    }

    pub fn extend_budget(&mut self, delta: f32) {
        if delta <= 0.0 {
            return;
        }
        match self.total_budget {
            Some(ref mut total) => {
                *total += delta;
            }
            None => {
                self.total_budget = Some(self.spent_budget + delta);
            }
        }
    }

    pub fn adapt_with_observation(&mut self, id: NodeId, new_effect: f32) {
        if let Some(step) = self.steps.iter_mut().find(|s| s.id == id) {
            let currently_executed = matches!(step.decision, ExecutionDecision::Execute { .. });
            let mut available_budget = self
                .total_budget
                .map(|total| (total - self.spent_budget).max(0.0));

            let decision = if new_effect.abs() < self.skip_threshold {
                if currently_executed {
                    self.spent_budget = (self.spent_budget - step.cost).max(0.0);
                }
                self.skipped.insert(id);
                ExecutionDecision::Skip(SkipReason::LowEffect)
            } else if let Some(remaining) = available_budget.as_mut() {
                if !currently_executed && step.cost > *remaining {
                    self.skipped.insert(id);
                    ExecutionDecision::Skip(SkipReason::BudgetExceeded)
                } else {
                    if !currently_executed {
                        *remaining -= step.cost;
                        self.spent_budget += step.cost;
                    }
                    self.skipped.remove(&id);
                    ExecutionDecision::Execute {
                        aggregated_effect: new_effect,
                    }
                }
            } else {
                if !currently_executed {
                    self.spent_budget += step.cost;
                }
                self.skipped.remove(&id);
                ExecutionDecision::Execute {
                    aggregated_effect: new_effect,
                }
            };
            step.decision = decision;
        }
    }
}

#[derive(Default)]
pub struct CausalGraph {
    nodes: HashMap<NodeId, CausalNode>,
}

impl CausalGraph {
    pub fn insert(&mut self, node: CausalNode) -> Result<(), CausalCompileError> {
        if self.nodes.contains_key(&node.id) {
            return Err(CausalCompileError::DuplicateNode(node.id));
        }
        self.nodes.insert(node.id, node);
        Ok(())
    }

    pub fn compile_plan(
        &self,
        skip_threshold: f32,
        latency_budget: Option<f32>,
    ) -> Result<CompiledPlan, CausalCompileError> {
        if skip_threshold < 0.0 {
            return Err(CausalCompileError::NegativeThreshold(skip_threshold));
        }

        for node in self.nodes.values() {
            for parent in &node.parents {
                if !self.nodes.contains_key(parent) {
                    return Err(CausalCompileError::UnknownDependency(*parent));
                }
            }
        }

        let order = self.topological_order()?;
        let mut remaining_budget = latency_budget;
        let mut steps = Vec::with_capacity(order.len());
        let mut active_effect: HashMap<NodeId, f32> = HashMap::new();
        let mut skipped = HashSet::new();
        let mut skip_reasons: HashMap<NodeId, SkipReason> = HashMap::new();
        let mut spent_budget = 0.0;

        for id in order {
            let node = &self.nodes[&id];
            let parent_effect = if node.parents.is_empty() {
                1.0
            } else {
                node.parents
                    .iter()
                    .map(|p| {
                        if let Some(effect) = active_effect.get(p) {
                            *effect
                        } else if matches!(skip_reasons.get(p), Some(SkipReason::LowEffect)) {
                            1.0
                        } else {
                            0.0
                        }
                    })
                    .fold(1.0, |acc, e| acc * e)
            };
            let aggregate = parent_effect.abs() * node.effect.abs();
            let decision = if aggregate < skip_threshold {
                skipped.insert(id);
                skip_reasons.insert(id, SkipReason::LowEffect);
                ExecutionDecision::Skip(SkipReason::LowEffect)
            } else if let Some(budget) = remaining_budget.as_mut() {
                if node.cost > *budget {
                    skipped.insert(id);
                    skip_reasons.insert(id, SkipReason::BudgetExceeded);
                    ExecutionDecision::Skip(SkipReason::BudgetExceeded)
                } else {
                    *budget -= node.cost;
                    spent_budget += node.cost;
                    skipped.remove(&id);
                    skip_reasons.remove(&id);
                    ExecutionDecision::Execute {
                        aggregated_effect: aggregate,
                    }
                }
            } else {
                skipped.remove(&id);
                skip_reasons.remove(&id);
                ExecutionDecision::Execute {
                    aggregated_effect: aggregate,
                }
            };
<<<<<<< HEAD
            if matches!(decision, ExecutionDecision::Execute { .. }) {
                active_effect.insert(id, aggregate.max(1e-6));
            } else {
                active_effect.remove(&id);
=======
            match decision {
                ExecutionDecision::Execute { .. } => {
                    active_effect.insert(id, aggregate.max(1e-6));
                }
                ExecutionDecision::Skip(SkipReason::LowEffect) => {
                    active_effect.insert(id, 1.0);
                }
                _ => {
                    active_effect.insert(id, 0.0);
                }
>>>>>>> 34fe6839
            }
            steps.push(ExecutionStep {
                id,
                label: node.label.clone(),
                parents: node.parents.clone(),
                decision,
                cost: node.cost,
            });
        }

        Ok(CompiledPlan {
            steps,
            skip_threshold,
            total_budget: latency_budget,
            spent_budget,
            skipped,
        })
    }

    fn topological_order(&self) -> Result<Vec<NodeId>, CausalCompileError> {
        let mut indegree: HashMap<NodeId, usize> =
            self.nodes.values().map(|node| (node.id, 0)).collect();
        for node in self.nodes.values() {
            for parent in &node.parents {
                *indegree.entry(node.id).or_default() += 1;
                if !indegree.contains_key(parent) {
                    indegree.insert(*parent, 0);
                }
            }
        }
        let mut queue: VecDeque<NodeId> = indegree
            .iter()
            .filter_map(|(&id, &deg)| if deg == 0 { Some(id) } else { None })
            .collect();
        let mut order = Vec::new();

        let mut remaining = indegree.clone();
        while let Some(id) = queue.pop_front() {
            order.push(id);
            for child in self.nodes.values().filter(|n| n.parents.contains(&id)) {
                if let Some(entry) = remaining.get_mut(&child.id) {
                    *entry -= 1;
                    if *entry == 0 {
                        queue.push_back(child.id);
                    }
                }
            }
        }

        if order.len() != self.nodes.len() {
            return Err(CausalCompileError::CycleDetected);
        }

        Ok(order)
    }
}

#[cfg(test)]
mod tests {
    use super::*;

    fn sample_graph() -> CausalGraph {
        let mut graph = CausalGraph::default();
        graph
            .insert(CausalNode::new(1, "input").with_effect(1.0).with_cost(0.1))
            .unwrap();
        graph
            .insert(
                CausalNode::new(2, "spectral")
                    .with_parents(vec![1])
                    .with_effect(0.8)
                    .with_cost(0.3),
            )
            .unwrap();
        graph
            .insert(
                CausalNode::new(3, "refine")
                    .with_parents(vec![2])
                    .with_effect(0.05)
                    .with_cost(0.5),
            )
            .unwrap();
        graph
            .insert(
                CausalNode::new(4, "decode")
                    .with_parents(vec![2, 3])
                    .with_effect(1.2)
                    .with_cost(0.4),
            )
            .unwrap();
        graph
    }

    #[test]
    fn skips_low_effect_nodes() {
        let graph = sample_graph();
        let plan = graph.compile_plan(0.1, None).unwrap();
        assert_eq!(plan.steps().len(), 4);
        assert!(plan.should_execute(1));
        assert!(plan.should_execute(2));
        assert!(!plan.should_execute(3));
        assert!(plan.should_execute(4));
    }

    #[test]
    fn enforces_budget_and_updates() {
        let graph = sample_graph();
        let mut plan = graph.compile_plan(0.01, Some(0.6)).unwrap();
        assert!(plan.should_execute(1));
        assert!(plan.should_execute(2));
        assert!(!plan.should_execute(3));
        // decode would exceed the remaining budget (0.6 - 0.1 - 0.3 = 0.2 < 0.4)
        assert!(!plan.should_execute(4));

        // provide a runtime observation showing decode is critical; adapts if budget allows
        plan.adapt_with_observation(4, 0.9);
        assert!(!plan.should_execute(4));

        // mark the refine stage as negligible which frees its budget
        plan.adapt_with_observation(3, 0.0);
        assert!(!plan.should_execute(3));

        // grant a bit more headroom from the runtime monitor
        plan.extend_budget(0.3);

        // freeing budget allows decode to be re-enabled
        plan.adapt_with_observation(4, 1.1);
        assert!(plan.should_execute(4));
    }

    #[test]
    fn reject_cycles() {
        let mut graph = CausalGraph::default();
        graph
            .insert(CausalNode::new(1, "a").with_parents(vec![2]))
            .unwrap();
        graph
            .insert(CausalNode::new(2, "b").with_parents(vec![1]))
            .unwrap();
        assert_eq!(
            graph.compile_plan(0.0, None).unwrap_err(),
            CausalCompileError::CycleDetected
        );
    }
}<|MERGE_RESOLUTION|>--- conflicted
+++ resolved
@@ -236,12 +236,10 @@
                     aggregated_effect: aggregate,
                 }
             };
-<<<<<<< HEAD
             if matches!(decision, ExecutionDecision::Execute { .. }) {
                 active_effect.insert(id, aggregate.max(1e-6));
             } else {
                 active_effect.remove(&id);
-=======
             match decision {
                 ExecutionDecision::Execute { .. } => {
                     active_effect.insert(id, aggregate.max(1e-6));
@@ -252,7 +250,6 @@
                 _ => {
                     active_effect.insert(id, 0.0);
                 }
->>>>>>> 34fe6839
             }
             steps.push(ExecutionStep {
                 id,
