--- conflicted
+++ resolved
@@ -179,8 +179,6 @@
                 return Ok(());
             }
 
-<<<<<<< HEAD
-=======
             for (w, g) in agent.weights.iter_mut().zip(message.payload.iter()) {
                 *w -= agent.learning_rate * g;
             }
@@ -190,7 +188,6 @@
                 return Ok(());
             }
 
->>>>>>> d1277631
             if message.hops >= self.max_hops {
                 return Ok(());
             }
