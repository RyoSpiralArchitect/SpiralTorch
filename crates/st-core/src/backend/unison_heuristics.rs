//! Backend aware consensus chooser for TopK/MidK/BottomK kernels.
//!
//! The module blends fallback heuristics, generated tables, and optional DSL/soft
//! rules before settling on a candidate that respects device limits.  The code
//! used to be a maze of partially duplicated logic; this rewrite folds the
//! scoring into small helpers so we can plug additional learned signals later on
//! without breaking basic builds.

use super::device_caps::{BackendKind, DeviceCaps};
use super::wgpu_heuristics;

#[cfg(feature = "logic")]
use st_logic::{solve_soft, Ctx as LCtx, SoftRule, SolveCfg as LCfg};

#[cfg(feature = "kv-redis")]
use crate::ability::unison_mediator;
#[cfg(feature = "logic")]
use crate::backend::kdsl_bridge;
#[cfg(feature = "logic")]
use crate::heur::soft_learning::{SoftContext, SoftRuleLearner};

#[derive(Clone, Copy, Debug, PartialEq, Eq)]
pub enum RankKind {
    TopK,
    MidK,
    BottomK,
}

#[derive(Debug, Clone, Copy)]
pub struct Choice {
    pub use_2ce: bool,
    pub wg: u32,
    pub kl: u32,
    pub ch: u32,
    pub mk: u32,
    pub mkd: u32,
    pub tile: u32,
    pub ctile: u32,
}

impl Choice {
    fn new() -> Self {
        Self {
            use_2ce: false,
            wg: 128,
            kl: 8,
            ch: 0,
            mk: 0,
            mkd: 3,
            tile: 256,
            ctile: 256,
        }
    }
}

fn fallback(_rows: u32, cols: u32, k: u32, caps: &DeviceCaps, _kind: RankKind) -> Choice {
    let default_wg = if caps.subgroup { 256 } else { 128 };
    let wg = caps.align_workgroup(default_wg.max(64));
    let kl = if k >= 64 {
        32
    } else if k >= 16 {
        16
    } else {
        8
    };
    let ch = if cols > 16_384 { 8192 } else { 0 };
    let tile = caps.preferred_tile(cols, 0);
    let ctile = caps.preferred_compaction_tile(cols, 0);
fn fallback(rows: u32, cols: u32, k: u32, caps: &DeviceCaps, kind: RankKind) -> Choice {
    let mut choice = Choice::new();
    choice.wg = caps.recommended_workgroup_for_rows(rows);
    choice.kl = caps.preferred_k_loop(k);
    choice.ch = caps.preferred_channel(cols);
    let (tile, mut ctile) = caps.recommended_tiles(cols);
    choice.tile = tile;

    if matches!(kind, RankKind::BottomK) {
        ctile = ctile.min(tile / 2).max(128);
    }
    choice.ctile = ctile.min(tile);

    choice.mk = caps.preferred_merge_kind(k);
    choice.mkd = caps.preferred_substrategy(choice.mk, k);
    choice.use_2ce = caps.prefers_two_stage(rows, cols, k);
    choice
}

fn refine_choice(
    mut choice: Choice,
    fallback: Choice,
    caps: &DeviceCaps,
    cols: u32,
    k: u32,
    kind: RankKind,
) -> Choice {
    if choice.wg == 0 {
        choice.wg = fallback.wg;
    }
    choice.wg = caps.align_workgroup(choice.wg);

    if choice.kl == 0 {
        choice.kl = fallback.kl;
    }
    if choice.ch == 0 {
        choice.ch = fallback.ch;
    }
    if choice.mk == 0 {
        choice.mk = caps.preferred_merge_kind(k);
    }
    if choice.mkd == 0 {
        choice.mkd = caps.preferred_substrategy(choice.mk, k);
    }
    if choice.tile == 0 {
        choice.tile = fallback.tile;
    }
    choice.tile = caps.preferred_tile(cols, choice.tile);

    if matches!(kind, RankKind::MidK | RankKind::BottomK) {
        if choice.ctile == 0 {
            choice.ctile = fallback.ctile;
        }
        choice.ctile = caps.preferred_compaction_tile(cols, choice.ctile);
    } else if choice.ctile == 0 {
        choice.ctile = fallback.ctile;
    }

    if !choice.use_2ce && fallback.use_2ce && caps.prefers_two_stage(cols, k) {
        choice.use_2ce = true;
    }

    choice
}

fn score_choice(choice: &Choice, caps: &DeviceCaps, cols: u32, k: u32, kind: RankKind) -> f32 {
    let occ = caps.occupancy_score(choice.wg).min(1.0);
    let mk_pref = if choice.mk == caps.preferred_merge_kind(k) {
        1.0
    } else {
        0.55
    };
    let mkd_pref = if choice.mkd == caps.preferred_substrategy(choice.mk, k) {
        1.0
    } else {
        0.7
    };
    let tile_target = caps.preferred_tile(cols, 0);
    let tile_score =
        1.0 - (tile_target.abs_diff(choice.tile) as f32 / tile_target.max(1) as f32).min(1.0);
    let ctile_score = if matches!(kind, RankKind::MidK | RankKind::BottomK) {
        let ct_target = caps.preferred_compaction_tile(cols, 0);
        1.0 - (ct_target.abs_diff(choice.ctile) as f32 / ct_target.max(1) as f32).min(1.0)
    } else {
        1.0
    };
    let two_stage = if caps.prefers_two_stage(cols, k) == choice.use_2ce {
        1.0
    } else {
        0.75
    };

    (occ * 0.35)
        + (mk_pref * 0.2)
        + (mkd_pref * 0.15)
        + (tile_score * 0.15)
        + (ctile_score * 0.08)
        + (two_stage * 0.07)
fn closeness(actual: u32, target: u32) -> f32 {
    if actual == 0 || target == 0 {
        return 0.0;
    }
    let diff = actual.abs_diff(target) as f32;
    let denom = target.max(1) as f32;
    (1.0 - (diff / denom).min(1.0)).max(0.0)
}

fn score_choice(choice: &Choice, caps: &DeviceCaps, rows: u32, cols: u32, k: u32) -> f32 {
    let mut score = 0.0f32;

    let expected_two_stage = caps.prefers_two_stage(rows, cols, k);
    if choice.use_2ce == expected_two_stage {
        score += 0.35;
    } else {
        score -= 0.15;
    }

    let wg_target = caps.recommended_workgroup();
    score += closeness(choice.wg, wg_target) * 0.25;

    let occ = caps.occupancy_hint(choice.wg, None);
    score += occ * 0.10;

    let kl_target = caps.recommended_kl(k);
    score += closeness(choice.kl, kl_target) * 0.15;

    let mk_target = caps.preferred_merge_kind(k);
    if choice.mk == mk_target {
        score += 0.20;
    } else {
        score -= 0.10;
    }

    let mkd_target = caps.preferred_substrategy(choice.mk, k);
    if choice.mkd == mkd_target {
        score += 0.10;
    }

    let tile_target = caps.recommended_sweep_tile(cols);
    score += closeness(choice.tile, tile_target) * 0.18;

    let ct_target = caps.recommended_compaction_tile(cols);
    score += closeness(choice.ctile, ct_target) * 0.12;

    if choice.ch != 0 {
        let ch_target = caps.recommended_channel_stride(cols);
        score += closeness(choice.ch, ch_target) * 0.08;
    }

    score
}

fn gen_weight_for_backend(kind: BackendKind) -> f32 {
    let key = match kind {
        BackendKind::Wgpu => "SPIRAL_HEUR_GEN_WEIGHT_WGPU",
        BackendKind::Cuda => "SPIRAL_HEUR_GEN_WEIGHT_CUDA",
        BackendKind::Hip => "SPIRAL_HEUR_GEN_WEIGHT_HIP",
        BackendKind::Cpu => "SPIRAL_HEUR_GEN_WEIGHT_CPU",
    };
    if let Ok(v) = std::env::var(key) {
        if let Ok(parsed) = v.parse::<f32>() {
            return parsed;
        }
    }
    if let Ok(v) = std::env::var("SPIRAL_HEUR_GEN_WEIGHT") {
        if let Ok(parsed) = v.parse::<f32>() {
            return parsed;
        }
    }
    0.1
}

fn finalize_choice(choice: Choice, rows: u32, cols: u32, k: u32, caps: &DeviceCaps) -> Choice {
    let mut out = choice;
    let lanes = caps.lane_width.max(1);
    out.wg = out.wg.min(caps.max_workgroup).max(lanes);
    if out.wg % lanes != 0 {
        out.wg = ((out.wg + lanes - 1) / lanes) * lanes;
        out.wg = out.wg.min(caps.max_workgroup).max(lanes);
    }
    out.kl = out.kl.max(4);
    out.tile = out.tile.max(256);
    out.ctile = out.ctile.min(out.tile).max(128);

    if matches!(caps.backend, BackendKind::Cpu) {
        out.use_2ce = false;
        out.mk = 0;
        out.mkd = 3;
        out.ch = 0;
    }

    if !caps.prefers_two_stage(rows, cols, k) {
        out.use_2ce = false;
    }
    out
}

#[cfg(feature = "logic")]
fn solve_soft_rules(
    ctx: &LCtx,
    caps: &DeviceCaps,
    rows: u32,
    cols: u32,
    k: u32,
    soft_rules: &[SoftRule],
) -> Option<Choice> {
    if soft_rules.is_empty() {
        return None;
    }
    let use_soft = std::env::var("SPIRAL_HEUR_SOFT")
        .ok()
        .map(|v| v == "1")
        .unwrap_or(true);
    if !use_soft {
        return None;
    }
    let (candidate, score) = solve_soft(
        ctx.clone(),
        LCfg {
            noise: 0.02,
            seed: 0x5p1ral,
        },
        soft_rules,
    );
    if score <= 0.0 {
        return None;
    }
    Some(Choice {
        use_2ce: candidate.use_2ce,
        wg: candidate.wg,
        kl: candidate.kl,
        ch: candidate.ch,
        mk: candidate.mk,
        mkd: candidate.mkd,
        tile: candidate.tile,
        ctile: candidate.ctile,
    })
}

#[cfg(feature = "logic")]
#[cfg(feature = "logic")]
fn apply_hard_overrides(base: Choice, hard: &wgpu_heuristics::Choice) -> Choice {
    let mut out = base;
    out.use_2ce = hard.use_2ce;
    if hard.wg != 0 {
        out.wg = hard.wg;
    }
    if hard.kl != 0 {
        out.kl = hard.kl;
    }
    if hard.ch != 0 {
        out.ch = hard.ch;
    }
    if hard.ctile != 0 {
        out.ctile = hard.ctile;
    }
    out
}

fn from_generated(
    choice: wgpu_heuristics::Choice,
    fallback: Choice,
    caps: &DeviceCaps,
    rows: u32,
    cols: u32,
    k: u32,
) -> Choice {
    let mut out = fallback;
    out.use_2ce = choice.use_2ce;
    out.wg = choice.wg;
    out.kl = choice.kl;
    out.ch = choice.ch;
    out.tile = choice.tile_cols.max(256);
    out.ctile = choice.ctile.max(128);

    // WGPU tables mostly target merge=warp.
    if caps.backend == BackendKind::Wgpu {
        out.mk = 2;
        out.mkd = 4;
    }

    finalize_choice(out, rows, cols, k, caps)
}

pub fn choose_unified_rank(
    rows: u32,
    cols: u32,
    k: u32,
    caps: DeviceCaps,
    kind: RankKind,
) -> Choice {
    let fallback_base = fallback(rows, cols, k, &caps, kind);
    // 1) Gather DSL hard + soft
    #[cfg_attr(not(feature = "logic"), allow(unused_variables))]
    let (dsl_hard, soft_rules_logic) = {
        #[allow(unused_variables)]
        let (hard_opt, soft_dsl) = kdsl_bridge::parse_env_dsl(rows, cols, k, caps.subgroup);
    let baseline = fallback(rows, cols, k, &caps, kind);
<<<<<<< HEAD
    let mut candidates: Vec<(&'static str, Choice, f32)> = Vec::new();
    candidates.push(("baseline", baseline, 0.0));
=======
    // 1) Gather DSL hard + soft
    #[allow(unused_mut)]
    let (dsl_hard, mut soft_rules) = {
        let (hard_opt, soft_dsl) = kdsl_bridge::parse_env_dsl(rows, cols, k, caps.subgroup);
        #[cfg(not(feature = "logic"))]
        let _ = &soft_dsl;
        let hard_mapped = hard_opt.map(|h| Choice {
            use_2ce: h.use_2ce,
            wg: h.wg,
            kl: h.kl,
            ch: h.ch,
            mk: 0,
            mkd: 0,
            tile: 0,
            ctile: h.ctile,
        });
        #[cfg(feature = "logic")]
        let mut sr = soft_dsl;
        #[cfg(not(feature = "logic"))]
        #[allow(unused_mut)]
        let mut sr: Vec<kdsl_bridge::SoftRule> = Vec::new();
        let mut sr: Vec<kdsl_bridge::SoftRule> = Vec::new();
        #[allow(unused_mut)]
        let mut sr: Vec<kdsl_bridge::SoftRule> = Vec::new();
        let sr: Vec<kdsl_bridge::SoftRule> = Vec::new();
        #[cfg(feature = "kv-redis")]
        {
            sr.extend(unison_mediator::soft_from_redis(
                rows,
                cols,
                k,
                caps.subgroup,
            ));
        }
        #[cfg(feature = "logic")]
        {
            sr.extend(backend_soft_injections(rows, cols, k, &caps, kind));
        }
        (hard_mapped, sr)
    };
    #[cfg(not(feature = "logic"))]
    let _ = &soft_rules;
>>>>>>> 98a188df

    #[cfg(feature = "logic")]
    let mut learner = SoftRuleLearner::maybe_load();

<<<<<<< HEAD
    #[cfg(feature = "logic")]
    let mut soft_rules: Vec<SoftRule> = Vec::new();

    #[cfg(feature = "logic")]
    let mut ctx = LCtx {
        rows,
        cols,
        k,
        sg: caps.subgroup,
=======
    #[cfg(feature = "logic")]
    let mut soft_rules = soft_rules_logic;
    #[cfg(not(feature = "logic"))]
    let _soft_rules = soft_rules_logic;

    // 2) Candidate A: SoftLogic solve
    #[cfg(feature = "logic")]
    let cand_a = {
        let ctx = LCtx {
            rows,
            cols,
            k,
            sg: caps.subgroup,
        };
        let (c, _score) = solve_soft(
            ctx,
            LCfg {
                noise: 0.02,
                seed: 0x5p1ral,
            },
            &soft_rules,
        );
        Choice {
            use_2ce: c.use_2ce,
            wg: c.wg,
            kl: c.kl,
            ch: c.ch,
            mk: c.mk,
            mkd: c.mkd,
            tile: c.tile,
            ctile: c.ctile,
        }
    };
    #[cfg(not(feature = "logic"))]
    let cand_a = fallback_base;
    let cand_a = fallback(rows, cols, k, &caps, kind);
    let cand_a = baseline;

    // 3) Candidate C: Generated table (WGPU only) → fill mk/tile; mkd/ctile derive fallback
    let cand_c = match caps.backend {
        BackendKind::Wgpu => {
            let base =
                wgpu_heuristics::choose(rows as usize, cols as usize, k as usize, caps.subgroup)
                    .unwrap_or_else(|| super::wgpu_heuristics::Choice {
                        use_2ce: false,
                        wg: if caps.subgroup { 256 } else { 128 },
                        kl: if k >= 64 {
                            32
                        } else if k >= 16 {
                            16
                        } else {
                            8
                        },
                        ch: if cols > 16_384 { 8192 } else { 0 },
                        algo_topk: 0,
                        ctile: 0,
                        mode_midk: 0,
                        mode_bottomk: 0,
                    });
            let mut c = fallback_base;
                        tile_cols: ((cols.max(1) + 1023) / 1024) as u32 * 1024,
                        radix: if k.is_power_of_two() { 4 } else { 2 },
                        segments: if cols > 131_072 {
                            4
                        } else if cols > 32_768 {
                            2
                        } else {
                            1
                        },
                    });
            let mut c = fallback(rows, cols, k, &caps, kind);
            let mut c = baseline;
            c.use_2ce = base.use_2ce;
            c.wg = base.wg;
            c.kl = base.kl;
            c.ch = base.ch;
            c
        }
        _ => fallback_base,
        _ => fallback(rows, cols, k, &caps, kind),
        _ => baseline,
>>>>>>> 98a188df
    };

    #[cfg(feature = "logic")]
    {
        let kind_str = match kind {
            RankKind::TopK => "topk",
            RankKind::MidK => "midk",
            RankKind::BottomK => "bottomk",
        };
        let (hard, soft, _ov) =
            kdsl_bridge::parse_env_dsl_plus_kind(rows, cols, k, caps.subgroup, kind_str);
        soft_rules.extend(soft);
        if let Some(h) = hard {
            let mapped = apply_hard_overrides(baseline, &h);
            candidates.push(("dsl-hard", mapped, 0.2));
        }
    }

    #[cfg(feature = "kv-redis")]
    {
        let redis_soft = unison_mediator::soft_from_redis(rows, cols, k, caps.subgroup);
        #[cfg(feature = "logic")]
        soft_rules.extend(redis_soft);
    }

    if caps.backend == BackendKind::Wgpu {
        let gen_choice = match kind {
            RankKind::TopK => wgpu_heuristics::choose_topk(rows, cols, k, caps.subgroup),
            RankKind::MidK => wgpu_heuristics::choose_midk(rows, cols, k, caps.subgroup),
            RankKind::BottomK => wgpu_heuristics::choose_bottomk(rows, cols, k, caps.subgroup),
        };
        if let Some(gen) = gen_choice {
            let mapped = from_generated(gen, baseline, &caps, rows, cols, k);
            candidates.push(("generated", mapped, gen_weight_for_backend(caps.backend)));
        }
    }

    #[cfg(feature = "logic")]
    if let Some(soft_choice) = solve_soft_rules(&ctx, &caps, rows, cols, k, &soft_rules) {
        let mut bonus = 0.0;
        if let Some(ref mut learner) = learner {
            let sc = SoftContext::new(rows, cols, k, caps.backend, caps.subgroup);
            bonus = learner.learned_bonus(&sc, &soft_choice);
        }
        candidates.push(("soft", soft_choice, 0.15 + bonus));
    }

    if candidates.is_empty() {
        return baseline;
    }

    let mut scored: Vec<(&'static str, Choice, f32)> = Vec::new();
    for (label, cand, bias) in candidates {
        let candidate = finalize_choice(cand, rows, cols, k, &caps);
        let base = score_choice(&candidate, &caps, rows, cols, k) + bias;
        if std::env::var("SPIRAL_HEUR_TRACE").ok().as_deref() == Some("1") {
            eprintln!("[heur] {label} base={base:.3}");
        }
        scored.push((label, candidate, base));
    }

<<<<<<< HEAD
    #[cfg(feature = "logic")]
    if let Some(ref mut learner) = learner {
        let ctx = SoftContext::new(rows, cols, k, caps.backend, caps.subgroup);
        let (best_idx, final_scores) = learner.rank(&ctx, &scored);
        if std::env::var("SPIRAL_HEUR_TRACE").ok().as_deref() == Some("1") {
            for (i, (label, _, _)) in scored.iter().enumerate() {
                if let Some(score) = final_scores.get(i) {
                    eprintln!("[heur] {label} learned={score:.3}");
                }
            }
=======
    // 5) Consensus: slight bias to generated (per backend)
    let cand_a = refine_choice(cand_a, fallback_base, &caps, cols, k, kind);
    let cand_b = refine_choice(cand_b, fallback_base, &caps, cols, k, kind);
    let cand_c = refine_choice(cand_c, fallback_base, &caps, cols, k, kind);

    let score_a = score_choice(&cand_a, &caps, cols, k, kind);
    let score_b = score_choice(&cand_b, &caps, cols, k, kind);
    let mut score_c = score_choice(&cand_c, &caps, cols, k, kind);
    let gen_bias = gen_weight_for_backend(caps.backend);
    if gen_bias > 0.0 {
        score_c += gen_bias;
    }
    if caps.backend == BackendKind::Wgpu && caps.subgroup && cand_c.mk == 2 && k <= 128 {
        score_c += 0.08;
    }
    if caps.backend == BackendKind::Cuda && cand_c.mk >= 1 {
        score_c += 0.05;
    }
    if caps.backend == BackendKind::Hip && cand_c.mk >= 1 {
        score_c += 0.04;
    }

    let mut best = (cand_b, score_b);
    for (choice, score) in [(cand_a, score_a), (cand_c, score_c)] {
        if score > best.1 + 0.02 {
            best = (choice, score);
        }
    }
    best.0
    // 5) Consensus: score both candidates & bias generated table via env weight.
    let gen_bias = gen_weight_for_backend(caps.backend);
    let pick = |x: Choice, y: Choice| -> Choice {
        let prefer_y =
            (caps.backend == BackendKind::Wgpu && caps.subgroup && y.mk == 2 && k <= 128)
                || (caps.backend == BackendKind::Cuda && y.mk >= 1)
                || (caps.backend == BackendKind::Hip && y.mk >= 1);
        if prefer_y && gen_bias > 0.0 {
            y
        } else {
            x
    let score_b = score_choice(&cand_b, &caps, rows, cols, k, kind);
    let mut score_c = score_choice(&cand_c, &caps, rows, cols, k, kind);
    score_c += gen_bias;
    if score_c > score_b {
        cand_c
    } else {
        cand_b
    }
    let baseline_final = finalize_choice(cols, k, &caps, kind, baseline);
    let cand_a_final = finalize_choice(cols, k, &caps, kind, cand_a);
    let cand_b_final = finalize_choice(cols, k, &caps, kind, cand_b);
    let cand_c_final = finalize_choice(cols, k, &caps, kind, cand_c);

    let gen_bias = gen_weight_for_backend(caps.backend).max(0.0);
    let mut best_choice = baseline_final;
    let mut best_score = f32::MIN;
    let mut consider = |label: &'static str, choice: Choice, weight: f32| {
        let mut score = weight + score_candidate(&choice, &baseline_final, cols, k, &caps, kind);
        if label == "dsl" {
            score += 0.3;
>>>>>>> 98a188df
        }
        return scored[best_idx].1;
    }

    let mut best = scored[0].1;
    let mut best_score = scored[0].2;
    for (_, choice, score) in &scored {
        if *score > best_score {
            best_score = *score;
            best = *choice;
        }
    }
    best
}

/// Backward compat alias for TopK.
pub fn choose_unified(rows: u32, cols: u32, k: u32, caps: DeviceCaps) -> Choice {
    choose_unified_rank(rows, cols, k, caps, RankKind::TopK)
}

#[cfg(test)]
mod tests {
    use super::*;

    #[test]
    fn fallback_prefers_two_stage_on_column_pressure() {
        let caps = DeviceCaps::cuda(32, 1_024, Some(64 * 1_024));
        let out = fallback(1_024, 80_000, 256, &caps, RankKind::TopK);
        assert!(out.use_2ce);
    }

    #[test]
    fn finalize_clamps_to_device_limits() {
        let caps = DeviceCaps::cuda(32, 1_024, Some(64 * 1_024));
        let raw = Choice {
            use_2ce: true,
            wg: 4_096,
            kl: 2,
            ch: 0,
            mk: 2,
            mkd: 4,
            tile: 128,
            ctile: 8_192,
        };
        let refined = finalize_choice(raw, 4_096, 65_536, 128, &caps);
        assert!(refined.wg <= caps.max_workgroup);
        assert!(refined.kl >= 4);
        assert!(refined.ctile <= refined.tile);
    }

    #[test]
    fn scoring_prefers_merge_matches() {
        let caps = DeviceCaps::wgpu(32, true, 256);
        let good = fallback(4_096, 65_536, 256, &caps, RankKind::TopK);
        let mut bad = good;
        bad.mk = (bad.mk + 1) % 3;
        let good_score = score_choice(&good, &caps, 4_096, 65_536, 256);
        let bad_score = score_choice(&bad, &caps, 4_096, 65_536, 256);
        assert!(good_score > bad_score);
    }

    #[test]
    fn choose_unified_respects_baseline_when_alone() {
        let caps = DeviceCaps::cpu();
        let out = choose_unified_rank(1_024, 4_096, 64, caps, RankKind::TopK);
        assert_eq!(out.wg, 128);
        assert_eq!(out.tile, 256);
    }
}<|MERGE_RESOLUTION|>--- conflicted
+++ resolved
@@ -1,23 +1,8 @@
-//! Backend aware consensus chooser for TopK/MidK/BottomK kernels.
-//!
-//! The module blends fallback heuristics, generated tables, and optional DSL/soft
-//! rules before settling on a candidate that respects device limits.  The code
-//! used to be a maze of partially duplicated logic; this rewrite folds the
-//! scoring into small helpers so we can plug additional learned signals later on
-//! without breaking basic builds.
+//! Backend-aware unified chooser (TopK/MidK/BottomK).
+//! Two-layer consensus (SpiralK + Generated) + backend injections + DSL/Redis soft.
 
 use super::device_caps::{BackendKind, DeviceCaps};
-use super::wgpu_heuristics;
-
-#[cfg(feature = "logic")]
-use st_logic::{solve_soft, Ctx as LCtx, SoftRule, SolveCfg as LCfg};
-
-#[cfg(feature = "kv-redis")]
-use crate::ability::unison_mediator;
-#[cfg(feature = "logic")]
-use crate::backend::kdsl_bridge;
-#[cfg(feature = "logic")]
-use crate::heur::soft_learning::{SoftContext, SoftRuleLearner};
+use super::wgpu_heuristics; // WGPU-only generated table
 
 #[derive(Clone, Copy, Debug, PartialEq, Eq)]
 pub enum RankKind {
@@ -32,26 +17,19 @@
     pub wg: u32,
     pub kl: u32,
     pub ch: u32,
-    pub mk: u32,
-    pub mkd: u32,
-    pub tile: u32,
-    pub ctile: u32,
-}
-
-impl Choice {
-    fn new() -> Self {
-        Self {
-            use_2ce: false,
-            wg: 128,
-            kl: 8,
-            ch: 0,
-            mk: 0,
-            mkd: 3,
-            tile: 256,
-            ctile: 256,
-        }
-    }
-}
+    pub mk: u32,    // 0=bitonic,1=shared,2=warp
+    pub mkd: u32,   // 0=auto,1=heap,2=kway,3=bitonic,4=warp_heap,5=warp_bitonic
+    pub tile: u32,  // TopK sweep tile
+    pub ctile: u32, // MidK/BottomK compaction tile
+}
+
+#[cfg(feature = "logic")]
+use st_logic::{solve_soft, Ctx as LCtx, Field, SoftRule, SolveCfg as LCfg, Value};
+
+#[cfg(feature = "kv-redis")]
+use crate::ability::unison_mediator;
+
+use super::kdsl_bridge;
 
 fn fallback(_rows: u32, cols: u32, k: u32, caps: &DeviceCaps, _kind: RankKind) -> Choice {
     let default_wg = if caps.subgroup { 256 } else { 128 };
@@ -67,22 +45,86 @@
     let tile = caps.preferred_tile(cols, 0);
     let ctile = caps.preferred_compaction_tile(cols, 0);
 fn fallback(rows: u32, cols: u32, k: u32, caps: &DeviceCaps, kind: RankKind) -> Choice {
-    let mut choice = Choice::new();
-    choice.wg = caps.recommended_workgroup_for_rows(rows);
-    choice.kl = caps.preferred_k_loop(k);
-    choice.ch = caps.preferred_channel(cols);
+    let wg = caps.recommended_workgroup(rows);
+    let kl = caps.preferred_k_loop(k);
+    let ch = caps.preferred_channel(cols);
     let (tile, mut ctile) = caps.recommended_tiles(cols);
-    choice.tile = tile;
-
+
+    // BottomK relies heavily on compaction; bias toward smaller ctile to match
+    // the streaming nature of the kernel.
     if matches!(kind, RankKind::BottomK) {
         ctile = ctile.min(tile / 2).max(128);
-    }
-    choice.ctile = ctile.min(tile);
-
-    choice.mk = caps.preferred_merge_kind(k);
-    choice.mkd = caps.preferred_substrategy(choice.mk, k);
-    choice.use_2ce = caps.prefers_two_stage(rows, cols, k);
-    choice
+        let align = caps.lane_width.max(1);
+        if align > 1 {
+            let remainder = ctile % align;
+            if remainder != 0 {
+                ctile += align - remainder;
+            }
+        }
+        ctile = ctile.min(tile);
+    }
+
+    let mk = caps.preferred_merge_kind(k);
+    let mkd = caps.preferred_substrategy(mk, k);
+    let use_2ce = caps.prefers_two_stage(rows, cols, k);
+fn fallback(_rows: u32, cols: u32, k: u32, caps: &DeviceCaps, _kind: RankKind) -> Choice {
+    let wg = caps.recommended_workgroup();
+    let kl = caps.recommended_kl(k);
+    let ch = caps.recommended_channel_stride(cols);
+    let tile = caps.recommended_sweep_tile(cols);
+    let ctile = caps.recommended_compaction_tile(cols);
+fn default_wg(caps: &DeviceCaps) -> u32 {
+    if caps.subgroup {
+        256
+    } else {
+        128
+    }
+}
+
+fn default_tile(cols: u32) -> u32 {
+    if cols > 131_072 {
+        4096
+    } else if cols > 65_536 {
+        2048
+    } else if cols > 8_192 {
+        1024
+    } else if cols > 4_096 {
+        512
+    } else {
+        256
+    }
+}
+
+fn default_compaction_tile(cols: u32) -> u32 {
+    if cols > 65_536 {
+        1024
+    } else if cols > 8_192 {
+        512
+    } else {
+        256
+    }
+}
+
+fn fallback(_rows: u32, cols: u32, k: u32, caps: &DeviceCaps, _kind: RankKind) -> Choice {
+    let default_wg = if caps.subgroup { 256 } else { 128 };
+    let wg = caps.max_workgroup.min(default_wg).max(64);
+    let kl = DeviceCaps::default_lane_quota(k);
+    let ch = if cols > 16_384 { 8192 } else { 0 };
+    let tile = default_tile(cols);
+    let ctile = default_compaction_tile(cols);
+    let mk = caps.preferred_merge_kind(k);
+    let mkd = caps.preferred_substrategy(mk, k);
+    let use_2ce = caps.prefers_two_stage(cols, k);
+    Choice {
+        use_2ce,
+        wg,
+        kl,
+        ch,
+        mk,
+        mkd,
+        tile,
+        ctile,
+    }
 }
 
 fn refine_choice(
@@ -173,10 +215,17 @@
     (1.0 - (diff / denom).min(1.0)).max(0.0)
 }
 
-fn score_choice(choice: &Choice, caps: &DeviceCaps, rows: u32, cols: u32, k: u32) -> f32 {
+fn score_choice(
+    choice: &Choice,
+    caps: &DeviceCaps,
+    rows: u32,
+    cols: u32,
+    k: u32,
+    kind: RankKind,
+) -> f32 {
     let mut score = 0.0f32;
 
-    let expected_two_stage = caps.prefers_two_stage(rows, cols, k);
+    let expected_two_stage = caps.prefers_two_stage(cols, k);
     if choice.use_2ce == expected_two_stage {
         score += 0.35;
     } else {
@@ -185,32 +234,31 @@
 
     let wg_target = caps.recommended_workgroup();
     score += closeness(choice.wg, wg_target) * 0.25;
-
-    let occ = caps.occupancy_hint(choice.wg, None);
-    score += occ * 0.10;
+    score += caps.occupancy_hint(choice.wg, None) * 0.10;
 
     let kl_target = caps.recommended_kl(k);
     score += closeness(choice.kl, kl_target) * 0.15;
 
     let mk_target = caps.preferred_merge_kind(k);
     if choice.mk == mk_target {
-        score += 0.20;
+        score += 0.25;
     } else {
         score -= 0.10;
     }
-
     let mkd_target = caps.preferred_substrategy(choice.mk, k);
     if choice.mkd == mkd_target {
-        score += 0.10;
+        score += 0.12;
     }
 
     let tile_target = caps.recommended_sweep_tile(cols);
     score += closeness(choice.tile, tile_target) * 0.18;
 
-    let ct_target = caps.recommended_compaction_tile(cols);
-    score += closeness(choice.ctile, ct_target) * 0.12;
-
-    if choice.ch != 0 {
+    if matches!(kind, RankKind::MidK | RankKind::BottomK) {
+        let ct_target = caps.recommended_compaction_tile(cols);
+        score += closeness(choice.ctile, ct_target) * 0.12;
+    }
+
+    if rows > 0 && choice.ch != 0 {
         let ch_target = caps.recommended_channel_stride(cols);
         score += closeness(choice.ch, ch_target) * 0.08;
     }
@@ -218,138 +266,389 @@
     score
 }
 
-fn gen_weight_for_backend(kind: BackendKind) -> f32 {
-    let key = match kind {
+fn gen_weight_for_backend(bk: BackendKind) -> f32 {
+    let key = match bk {
         BackendKind::Wgpu => "SPIRAL_HEUR_GEN_WEIGHT_WGPU",
         BackendKind::Cuda => "SPIRAL_HEUR_GEN_WEIGHT_CUDA",
         BackendKind::Hip => "SPIRAL_HEUR_GEN_WEIGHT_HIP",
         BackendKind::Cpu => "SPIRAL_HEUR_GEN_WEIGHT_CPU",
     };
     if let Ok(v) = std::env::var(key) {
-        if let Ok(parsed) = v.parse::<f32>() {
-            return parsed;
+        if let Ok(x) = v.parse::<f32>() {
+            return x;
         }
     }
     if let Ok(v) = std::env::var("SPIRAL_HEUR_GEN_WEIGHT") {
-        if let Ok(parsed) = v.parse::<f32>() {
-            return parsed;
-        }
-    }
-    0.1
-}
-
-fn finalize_choice(choice: Choice, rows: u32, cols: u32, k: u32, caps: &DeviceCaps) -> Choice {
-    let mut out = choice;
-    let lanes = caps.lane_width.max(1);
-    out.wg = out.wg.min(caps.max_workgroup).max(lanes);
-    if out.wg % lanes != 0 {
-        out.wg = ((out.wg + lanes - 1) / lanes) * lanes;
-        out.wg = out.wg.min(caps.max_workgroup).max(lanes);
-    }
-    out.kl = out.kl.max(4);
-    out.tile = out.tile.max(256);
-    out.ctile = out.ctile.min(out.tile).max(128);
-
-    if matches!(caps.backend, BackendKind::Cpu) {
-        out.use_2ce = false;
-        out.mk = 0;
-        out.mkd = 3;
-        out.ch = 0;
-    }
-
-    if !caps.prefers_two_stage(rows, cols, k) {
-        out.use_2ce = false;
-    }
-    out
+        if let Ok(x) = v.parse::<f32>() {
+            return x;
+        }
+    }
+    0.10
 }
 
 #[cfg(feature = "logic")]
-fn solve_soft_rules(
-    ctx: &LCtx,
-    caps: &DeviceCaps,
+fn backend_soft_injections(
     rows: u32,
     cols: u32,
     k: u32,
-    soft_rules: &[SoftRule],
-) -> Option<Choice> {
-    if soft_rules.is_empty() {
-        return None;
-    }
-    let use_soft = std::env::var("SPIRAL_HEUR_SOFT")
-        .ok()
-        .map(|v| v == "1")
-        .unwrap_or(true);
-    if !use_soft {
-        return None;
-    }
-    let (candidate, score) = solve_soft(
-        ctx.clone(),
-        LCfg {
-            noise: 0.02,
-            seed: 0x5p1ral,
-        },
-        soft_rules,
-    );
-    if score <= 0.0 {
-        return None;
-    }
-    Some(Choice {
-        use_2ce: candidate.use_2ce,
-        wg: candidate.wg,
-        kl: candidate.kl,
-        ch: candidate.ch,
-        mk: candidate.mk,
-        mkd: candidate.mkd,
-        tile: candidate.tile,
-        ctile: candidate.ctile,
-    })
-}
-
-#[cfg(feature = "logic")]
-#[cfg(feature = "logic")]
-fn apply_hard_overrides(base: Choice, hard: &wgpu_heuristics::Choice) -> Choice {
-    let mut out = base;
-    out.use_2ce = hard.use_2ce;
-    if hard.wg != 0 {
-        out.wg = hard.wg;
-    }
-    if hard.kl != 0 {
-        out.kl = hard.kl;
-    }
-    if hard.ch != 0 {
-        out.ch = hard.ch;
-    }
-    if hard.ctile != 0 {
-        out.ctile = hard.ctile;
-    }
-    out
-}
-
-fn from_generated(
-    choice: wgpu_heuristics::Choice,
-    fallback: Choice,
     caps: &DeviceCaps,
-    rows: u32,
+    kind: RankKind,
+) -> Vec<SoftRule> {
+    let mut v = Vec::<SoftRule>::new();
+    // mk by backend
+    match caps.backend {
+        BackendKind::Wgpu => {
+            if caps.subgroup && k <= 128 {
+                v.push(SoftRule {
+                    field: Field::Mk,
+                    value: Value::U(2),
+                    weight: 0.30,
+                });
+            } else if k <= 2048 {
+                v.push(SoftRule {
+                    field: Field::Mk,
+                    value: Value::U(1),
+                    weight: 0.20,
+                });
+            }
+        }
+        BackendKind::Cuda => {
+            if k <= caps.lane_width * 4 {
+                v.push(SoftRule {
+                    field: Field::Mk,
+                    value: Value::U(2),
+                    weight: 0.28,
+                });
+            } else if k <= 4096 {
+                v.push(SoftRule {
+                    field: Field::Mk,
+                    value: Value::U(1),
+                    weight: 0.18,
+                });
+            }
+        }
+        BackendKind::Hip => {
+            if k <= caps.lane_width * 2 {
+                v.push(SoftRule {
+                    field: Field::Mk,
+                    value: Value::U(2),
+                    weight: 0.22,
+                });
+            } else if k <= 4096 {
+                v.push(SoftRule {
+                    field: Field::Mk,
+                    value: Value::U(1),
+                    weight: 0.22,
+                });
+            }
+        }
+        BackendKind::Cpu => {}
+    }
+    // mkd (sub-strategy) rules
+    if k <= 128 {
+        v.push(SoftRule {
+            field: Field::Mkd,
+            value: Value::U(4),
+            weight: 0.18,
+        });
+    } else if k <= 1024 {
+        v.push(SoftRule {
+            field: Field::Mkd,
+            value: Value::U(1),
+            weight: 0.12,
+        });
+    } else {
+        v.push(SoftRule {
+            field: Field::Mkd,
+            value: Value::U(2),
+            weight: 0.10,
+        });
+    }
+    // wg / kl / tile preferences from the hardware descriptor
+    let preferred_wg = caps.recommended_workgroup(rows);
+    v.push(SoftRule {
+        field: Field::Wg,
+        value: Value::U(preferred_wg),
+        weight: 0.16,
+    });
+    let preferred_kl = caps.preferred_k_loop(k);
+    v.push(SoftRule {
+        field: Field::Kl,
+        value: Value::U(preferred_kl),
+        weight: 0.14,
+    });
+    let (preferred_tile, preferred_ctile) = caps.recommended_tiles(cols);
+    v.push(SoftRule {
+        field: Field::Tile,
+        value: Value::U(preferred_tile),
+    }
+    // wg / kl / tile hints follow DeviceCaps helpers.
+    v.push(SoftRule {
+        field: Field::Wg,
+        value: Value::U(caps.recommended_workgroup()),
+        weight: 0.12,
+    });
+    v.push(SoftRule {
+        field: Field::Kl,
+        value: Value::U(caps.recommended_kl(k)),
+        weight: 0.10,
+    });
+    v.push(SoftRule {
+        field: Field::Tile,
+        value: Value::U(caps.recommended_sweep_tile(cols)),
+    }
+    // tiles
+    let candidates = [256u32, 512, 1024, 2048, 4096, 8192];
+    let base = (caps.lane_width.max(16) * 16) as u32;
+    let mut best = 256u32;
+    let mut bestd = u32::MAX;
+    for &t in &candidates {
+        let d = base.abs_diff(t);
+        if d < bestd {
+            bestd = d;
+            best = t;
+        }
+    }
+    v.push(SoftRule {
+        field: Field::Tile,
+        value: Value::U(best),
+        weight: 0.12,
+    });
+    // compaction tile for MidK/BottomK
+    if matches!(kind, RankKind::MidK | RankKind::BottomK) {
+        v.push(SoftRule {
+            field: Field::Ctile,
+            value: Value::U(preferred_ctile),
+            value: Value::U(caps.recommended_compaction_tile(cols)),
+        let ct = if cols > 65_536 {
+            1024
+        } else if cols > 8_192 {
+            512
+        } else {
+            256
+        };
+        v.push(SoftRule {
+            field: Field::Ctile,
+            value: Value::U(ct),
+            weight: 0.10,
+        });
+    }
+    v
+}
+
+fn clamp_workgroup(wg: u32, caps: &DeviceCaps) -> u32 {
+    let min = if caps.subgroup {
+        caps.lane_width.max(32)
+    } else {
+        32
+    };
+    let max = caps.max_workgroup.max(min);
+    wg.clamp(min, max)
+}
+
+fn align_workgroup(wg: u32, caps: &DeviceCaps) -> u32 {
+    if !caps.subgroup {
+        return wg;
+    }
+    let lane = caps.lane_width.max(1);
+    let max = caps.max_workgroup.max(lane);
+    let wg = wg.clamp(lane, max);
+    let rem = wg % lane;
+    if rem == 0 {
+        return wg;
+    }
+    let down = (wg - rem).clamp(lane, max);
+    let up = (wg + (lane - rem)).clamp(lane, max);
+    if wg - down <= up - wg {
+        down
+    } else {
+        up
+    }
+}
+
+fn uses_shared_memory(choice: &Choice) -> bool {
+    choice.mk == 1 || matches!(choice.mkd, 1 | 2)
+}
+
+fn estimate_shared_mem_bytes(choice: &Choice, caps: &DeviceCaps) -> u64 {
+    if !uses_shared_memory(choice) {
+        return 0;
+    }
+    let lane = caps.lane_width.max(1);
+    let wg = choice.wg.max(lane);
+    let groups = (wg + lane - 1) / lane;
+    let lanes_total = groups * lane;
+    let kl = choice.kl.max(1);
+    let per_lane = kl.saturating_mul(8);
+    (lanes_total as u64) * (per_lane as u64)
+}
+
+fn enforce_shared_memory(mut choice: Choice, caps: &DeviceCaps) -> Choice {
+    if let Some(limit) = caps.shared_mem_per_workgroup {
+        if uses_shared_memory(&choice) {
+            let mut wg = align_workgroup(choice.wg, caps);
+            let mut kl = choice.kl.max(8);
+            let lane = caps.lane_width.max(1);
+            let limit = limit as u64;
+            loop {
+                let mut candidate = choice;
+                candidate.wg = wg;
+                candidate.kl = kl;
+                let need = estimate_shared_mem_bytes(&candidate, caps);
+                if need <= limit {
+                    choice = candidate;
+                    break;
+                }
+                if wg > lane {
+                    let next = wg.saturating_sub(lane);
+                    if next >= lane {
+                        wg = align_workgroup(next, caps);
+                        continue;
+                    }
+                }
+                if kl > 8 {
+                    kl = (kl / 2).max(8);
+                    continue;
+                }
+                choice.mk = 0;
+                choice.mkd = 3;
+                break;
+            }
+        }
+    }
+    choice
+}
+
+fn canonicalize_merge(mut choice: Choice, caps: &DeviceCaps, k: u32) -> Choice {
+    if choice.mk > 2 {
+        choice.mk = caps.preferred_merge_kind(k);
+    }
+    if choice.mk == 2 && !caps.subgroup {
+        choice.mk = caps.preferred_merge_kind(k);
+    }
+    if choice.mk == 1 && matches!(caps.backend, BackendKind::Cpu) {
+        choice.mk = caps.preferred_merge_kind(k);
+    }
+    choice.mkd = match choice.mk {
+        2 => {
+            if matches!(choice.mkd, 4 | 5) {
+                choice.mkd
+            } else {
+                caps.preferred_substrategy(2, k)
+            }
+        }
+        1 => {
+            if matches!(choice.mkd, 1 | 2) {
+                choice.mkd
+            } else {
+                caps.preferred_substrategy(1, k)
+            }
+        }
+        _ => 3,
+    };
+    choice
+}
+
+fn finalize_choice(
     cols: u32,
     k: u32,
+    caps: &DeviceCaps,
+    kind: RankKind,
+    mut choice: Choice,
 ) -> Choice {
-    let mut out = fallback;
-    out.use_2ce = choice.use_2ce;
-    out.wg = choice.wg;
-    out.kl = choice.kl;
-    out.ch = choice.ch;
-    out.tile = choice.tile_cols.max(256);
-    out.ctile = choice.ctile.max(128);
-
-    // WGPU tables mostly target merge=warp.
-    if caps.backend == BackendKind::Wgpu {
-        out.mk = 2;
-        out.mkd = 4;
-    }
-
-    finalize_choice(out, rows, cols, k, caps)
-}
-
+    if choice.wg == 0 {
+        choice.wg = default_wg(caps);
+    }
+    choice.wg = clamp_workgroup(choice.wg, caps);
+    choice.wg = align_workgroup(choice.wg, caps);
+    if choice.kl == 0 {
+        choice.kl = DeviceCaps::default_lane_quota(k);
+    }
+    if choice.kl < 8 {
+        choice.kl = 8;
+    }
+    choice = canonicalize_merge(choice, caps, k);
+    choice = enforce_shared_memory(choice, caps);
+    if !caps.prefers_two_stage(cols, k) {
+        choice.use_2ce = false;
+    }
+    if choice.tile == 0 {
+        choice.tile = default_tile(cols);
+    }
+    let max_tile = cols.max(256).min(8192);
+    choice.tile = choice.tile.clamp(256, max_tile);
+    if matches!(kind, RankKind::MidK | RankKind::BottomK) {
+        if choice.ctile == 0 {
+            choice.ctile = default_compaction_tile(cols);
+        }
+        let max_ctile = cols.max(256).min(2048);
+        choice.ctile = choice.ctile.clamp(256, max_ctile);
+    } else {
+        // For TopK we only use ctile as a hint. Keep sane bounds if provided.
+        if choice.ctile != 0 {
+            let max_ctile = cols.max(256).min(4096);
+            choice.ctile = choice.ctile.clamp(256, max_ctile);
+        }
+    }
+    if caps.backend == BackendKind::Cpu {
+        choice.tile = choice.tile.min(1024);
+        if matches!(kind, RankKind::MidK | RankKind::BottomK) {
+            choice.ctile = choice.ctile.min(512);
+        }
+    }
+    choice
+}
+
+fn score_candidate(
+    choice: &Choice,
+    baseline: &Choice,
+    cols: u32,
+    k: u32,
+    caps: &DeviceCaps,
+    kind: RankKind,
+) -> f32 {
+    let mut score = 0.0f32;
+    let two_stage_pref = caps.prefers_two_stage(cols, k);
+    if choice.use_2ce == two_stage_pref {
+        score += 0.4;
+    } else if choice.use_2ce && !two_stage_pref {
+        score -= 0.5;
+    } else {
+        score -= 0.2;
+    }
+    let expected_mk = caps.preferred_merge_kind(k);
+    if choice.mk == expected_mk {
+        score += 0.6;
+    } else if (choice.mk as i32 - expected_mk as i32).abs() <= 1 {
+        score += 0.2;
+    } else {
+        score -= 0.3;
+    }
+    let expected_mkd = caps.preferred_substrategy(choice.mk, k);
+    if choice.mkd == expected_mkd {
+        score += 0.3;
+    } else {
+        score -= 0.1;
+    }
+    if caps.subgroup && choice.wg % caps.lane_width == 0 {
+        score += 0.2;
+    }
+    let wg_diff = (choice.wg as i64 - baseline.wg as i64).abs() as f32;
+    let wg_norm = caps.max_workgroup.max(1) as f32;
+    score -= (wg_diff / wg_norm).min(1.0) * 0.3;
+    let tile_diff = (choice.tile as i64 - baseline.tile as i64).abs() as f32;
+    score -= (tile_diff / 8192.0).min(1.0) * 0.2;
+    if matches!(kind, RankKind::MidK | RankKind::BottomK) {
+        let ctile_diff = (choice.ctile as i64 - baseline.ctile as i64).abs() as f32;
+        score -= (ctile_diff / 2048.0).min(1.0) * 0.1;
+    }
+    if choice.mk == 2 && !caps.subgroup {
+        score -= 0.5;
+    }
+    score
+}
+
+/// Unified chooser (Rank‑K). Prefer this as the single entry for heuristics.
 pub fn choose_unified_rank(
     rows: u32,
     cols: u32,
@@ -364,10 +663,6 @@
         #[allow(unused_variables)]
         let (hard_opt, soft_dsl) = kdsl_bridge::parse_env_dsl(rows, cols, k, caps.subgroup);
     let baseline = fallback(rows, cols, k, &caps, kind);
-<<<<<<< HEAD
-    let mut candidates: Vec<(&'static str, Choice, f32)> = Vec::new();
-    candidates.push(("baseline", baseline, 0.0));
-=======
     // 1) Gather DSL hard + soft
     #[allow(unused_mut)]
     let (dsl_hard, mut soft_rules) = {
@@ -410,22 +705,10 @@
     };
     #[cfg(not(feature = "logic"))]
     let _ = &soft_rules;
->>>>>>> 98a188df
-
-    #[cfg(feature = "logic")]
-    let mut learner = SoftRuleLearner::maybe_load();
-
-<<<<<<< HEAD
-    #[cfg(feature = "logic")]
-    let mut soft_rules: Vec<SoftRule> = Vec::new();
-
-    #[cfg(feature = "logic")]
-    let mut ctx = LCtx {
-        rows,
-        cols,
-        k,
-        sg: caps.subgroup,
-=======
+
+    #[cfg(not(feature = "logic"))]
+    let _ = &soft_rules;
+
     #[cfg(feature = "logic")]
     let mut soft_rules = soft_rules_logic;
     #[cfg(not(feature = "logic"))]
@@ -507,80 +790,40 @@
         _ => fallback_base,
         _ => fallback(rows, cols, k, &caps, kind),
         _ => baseline,
->>>>>>> 98a188df
-    };
-
-    #[cfg(feature = "logic")]
-    {
-        let kind_str = match kind {
-            RankKind::TopK => "topk",
-            RankKind::MidK => "midk",
-            RankKind::BottomK => "bottomk",
-        };
-        let (hard, soft, _ov) =
-            kdsl_bridge::parse_env_dsl_plus_kind(rows, cols, k, caps.subgroup, kind_str);
-        soft_rules.extend(soft);
-        if let Some(h) = hard {
-            let mapped = apply_hard_overrides(baseline, &h);
-            candidates.push(("dsl-hard", mapped, 0.2));
-        }
-    }
-
-    #[cfg(feature = "kv-redis")]
-    {
-        let redis_soft = unison_mediator::soft_from_redis(rows, cols, k, caps.subgroup);
-        #[cfg(feature = "logic")]
-        soft_rules.extend(redis_soft);
-    }
-
-    if caps.backend == BackendKind::Wgpu {
-        let gen_choice = match kind {
-            RankKind::TopK => wgpu_heuristics::choose_topk(rows, cols, k, caps.subgroup),
-            RankKind::MidK => wgpu_heuristics::choose_midk(rows, cols, k, caps.subgroup),
-            RankKind::BottomK => wgpu_heuristics::choose_bottomk(rows, cols, k, caps.subgroup),
-        };
-        if let Some(gen) = gen_choice {
-            let mapped = from_generated(gen, baseline, &caps, rows, cols, k);
-            candidates.push(("generated", mapped, gen_weight_for_backend(caps.backend)));
-        }
-    }
-
-    #[cfg(feature = "logic")]
-    if let Some(soft_choice) = solve_soft_rules(&ctx, &caps, rows, cols, k, &soft_rules) {
-        let mut bonus = 0.0;
-        if let Some(ref mut learner) = learner {
-            let sc = SoftContext::new(rows, cols, k, caps.backend, caps.subgroup);
-            bonus = learner.learned_bonus(&sc, &soft_choice);
-        }
-        candidates.push(("soft", soft_choice, 0.15 + bonus));
-    }
-
-    if candidates.is_empty() {
-        return baseline;
-    }
-
-    let mut scored: Vec<(&'static str, Choice, f32)> = Vec::new();
-    for (label, cand, bias) in candidates {
-        let candidate = finalize_choice(cand, rows, cols, k, &caps);
-        let base = score_choice(&candidate, &caps, rows, cols, k) + bias;
-        if std::env::var("SPIRAL_HEUR_TRACE").ok().as_deref() == Some("1") {
-            eprintln!("[heur] {label} base={base:.3}");
-        }
-        scored.push((label, candidate, base));
-    }
-
-<<<<<<< HEAD
-    #[cfg(feature = "logic")]
-    if let Some(ref mut learner) = learner {
-        let ctx = SoftContext::new(rows, cols, k, caps.backend, caps.subgroup);
-        let (best_idx, final_scores) = learner.rank(&ctx, &scored);
-        if std::env::var("SPIRAL_HEUR_TRACE").ok().as_deref() == Some("1") {
-            for (i, (label, _, _)) in scored.iter().enumerate() {
-                if let Some(score) = final_scores.get(i) {
-                    eprintln!("[heur] {label} learned={score:.3}");
-                }
-            }
-=======
+    };
+
+    // 4) Candidate B: DSL hard override (fill with C then A as needed)
+    let cand_b = if let Some(h) = dsl_hard {
+        let mut b = cand_c;
+        if h.use_2ce {
+            b.use_2ce = h.use_2ce;
+        }
+        if h.wg != 0 {
+            b.wg = h.wg;
+        }
+        if h.kl != 0 {
+            b.kl = h.kl;
+        }
+        if h.ch != 0 {
+            b.ch = h.ch;
+        }
+        if h.mk != 0 {
+            b.mk = h.mk;
+        }
+        if h.mkd != 0 {
+            b.mkd = h.mkd;
+        }
+        if h.tile != 0 {
+            b.tile = h.tile;
+        }
+        if h.ctile != 0 {
+            b.ctile = h.ctile;
+        }
+        b
+    } else {
+        cand_a
+    };
+
     // 5) Consensus: slight bias to generated (per backend)
     let cand_a = refine_choice(cand_a, fallback_base, &caps, cols, k, kind);
     let cand_b = refine_choice(cand_b, fallback_base, &caps, cols, k, kind);
@@ -641,23 +884,32 @@
         let mut score = weight + score_candidate(&choice, &baseline_final, cols, k, &caps, kind);
         if label == "dsl" {
             score += 0.3;
->>>>>>> 98a188df
-        }
-        return scored[best_idx].1;
-    }
-
-    let mut best = scored[0].1;
-    let mut best_score = scored[0].2;
-    for (_, choice, score) in &scored {
-        if *score > best_score {
-            best_score = *score;
-            best = *choice;
-        }
-    }
-    best
-}
-
-/// Backward compat alias for TopK.
+        }
+        if score > best_score {
+            best_score = score;
+            best_choice = choice;
+        }
+    };
+    consider(
+        if dsl_hard.is_some() { "dsl" } else { "soft" },
+        cand_b_final,
+        if dsl_hard.is_some() { 1.2 } else { 0.9 },
+    );
+    consider("generated", cand_c_final, gen_bias + 0.5);
+    consider(
+        if cfg!(feature = "logic") {
+            "logic"
+        } else {
+            "fallback"
+        },
+        cand_a_final,
+        if cfg!(feature = "logic") { 0.8 } else { 0.6 },
+    );
+    consider("baseline", baseline_final, 0.4);
+    best_choice
+}
+
+/// Backward compat alias for TopK
 pub fn choose_unified(rows: u32, cols: u32, k: u32, caps: DeviceCaps) -> Choice {
     choose_unified_rank(rows, cols, k, caps, RankKind::TopK)
 }
@@ -667,47 +919,81 @@
     use super::*;
 
     #[test]
-    fn fallback_prefers_two_stage_on_column_pressure() {
-        let caps = DeviceCaps::cuda(32, 1_024, Some(64 * 1_024));
-        let out = fallback(1_024, 80_000, 256, &caps, RankKind::TopK);
-        assert!(out.use_2ce);
+    fn scoring_prefers_backend_guided_choice() {
+        let caps = DeviceCaps::cuda(32, 1024, Some(64 * 1024));
+        let good = super::fallback(4096, 65_536, 512, &caps, RankKind::TopK);
+        let mut bad = good;
+        bad.wg = (bad.wg / 2).max(32);
+        bad.mk = 0;
+        bad.mkd = 3;
+        bad.tile = bad.tile / 2;
+        let good_score = super::score_choice(&good, &caps, 4096, 65_536, 512, RankKind::TopK);
+        let bad_score = super::score_choice(&bad, &caps, 4096, 65_536, 512, RankKind::TopK);
+        assert!(good_score > bad_score);
+    fn finalize_respects_shared_memory_limits() {
+        let caps = DeviceCaps::cuda(32, 1024, Some(24 * 1024));
+        let choice = Choice {
+            use_2ce: true,
+            wg: 512,
+            kl: 32,
+            ch: 0,
+            mk: 1,
+            mkd: 1,
+            tile: 4096,
+            ctile: 1024,
+        };
+        let refined = finalize_choice(120_000, 256, &caps, RankKind::TopK, choice);
+        assert!(!refined.use_2ce);
+        assert!(refined.wg <= caps.max_workgroup);
+        if uses_shared_memory(&refined) {
+            assert!(
+                estimate_shared_mem_bytes(&refined, &caps)
+                    <= caps.shared_mem_per_workgroup.unwrap() as u64
+            );
+        }
     }
 
     #[test]
-    fn finalize_clamps_to_device_limits() {
-        let caps = DeviceCaps::cuda(32, 1_024, Some(64 * 1_024));
-        let raw = Choice {
-            use_2ce: true,
-            wg: 4_096,
-            kl: 2,
+    fn finalize_canonicalizes_merge_strategy() {
+        let caps = DeviceCaps::wgpu(32, true, 256);
+        let choice = Choice {
+            use_2ce: false,
+            wg: 300,
+            kl: 32,
             ch: 0,
             mk: 2,
-            mkd: 4,
-            tile: 128,
-            ctile: 8_192,
+            mkd: 1,
+            tile: 512,
+            ctile: 0,
         };
-        let refined = finalize_choice(raw, 4_096, 65_536, 128, &caps);
-        assert!(refined.wg <= caps.max_workgroup);
-        assert!(refined.kl >= 4);
-        assert!(refined.ctile <= refined.tile);
+        let refined = finalize_choice(20_000, 64, &caps, RankKind::TopK, choice);
+        assert_eq!(refined.wg % caps.lane_width, 0);
+        assert_eq!(refined.mkd, 4);
     }
 
     #[test]
-    fn scoring_prefers_merge_matches() {
-        let caps = DeviceCaps::wgpu(32, true, 256);
-        let good = fallback(4_096, 65_536, 256, &caps, RankKind::TopK);
-        let mut bad = good;
-        bad.mk = (bad.mk + 1) % 3;
-        let good_score = score_choice(&good, &caps, 4_096, 65_536, 256);
-        let bad_score = score_choice(&bad, &caps, 4_096, 65_536, 256);
-        assert!(good_score > bad_score);
+    fn cpu_backend_dials_back_gpu_biases() {
+        let caps = DeviceCaps::cpu();
+        let choice = Choice {
+            use_2ce: true,
+            wg: 1024,
+            kl: 4,
+            ch: 0,
+            mk: 1,
+            mkd: 1,
+            tile: 8192,
+            ctile: 2048,
+        };
+        let refined = finalize_choice(10_000, 32, &caps, RankKind::TopK, choice);
+        assert_eq!(refined.mk, 0);
+        assert!(refined.tile <= 1024);
+        assert!(!refined.use_2ce);
     }
 
     #[test]
-    fn choose_unified_respects_baseline_when_alone() {
-        let caps = DeviceCaps::cpu();
-        let out = choose_unified_rank(1_024, 4_096, 64, caps, RankKind::TopK);
-        assert_eq!(out.wg, 128);
-        assert_eq!(out.tile, 256);
+    fn unified_rank_disables_two_stage_if_budget_missing() {
+        let caps = DeviceCaps::cuda(32, 1024, Some(24 * 1024));
+        let out = choose_unified_rank(4096, 100_000, 256, caps, RankKind::TopK);
+        assert!(!out.use_2ce);
     }
 }