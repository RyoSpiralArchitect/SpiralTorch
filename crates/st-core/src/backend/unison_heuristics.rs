--- conflicted
+++ resolved
@@ -31,7 +31,6 @@
 
 use super::kdsl_bridge;
 
-<<<<<<< HEAD
 fn fallback(_rows: u32, cols: u32, k: u32, caps: &DeviceCaps, _kind: RankKind) -> Choice {
     let default_wg = if caps.subgroup { 256 } else { 128 };
     let wg = caps.align_workgroup(default_wg.max(64));
@@ -45,7 +44,6 @@
     let ch = if cols > 16_384 { 8192 } else { 0 };
     let tile = caps.preferred_tile(cols, 0);
     let ctile = caps.preferred_compaction_tile(cols, 0);
-=======
 fn fallback(rows: u32, cols: u32, k: u32, caps: &DeviceCaps, kind: RankKind) -> Choice {
     let wg = caps.recommended_workgroup(rows);
     let kl = caps.preferred_k_loop(k);
@@ -114,7 +112,6 @@
     let ch = if cols > 16_384 { 8192 } else { 0 };
     let tile = default_tile(cols);
     let ctile = default_compaction_tile(cols);
->>>>>>> bbc44de1
     let mk = caps.preferred_merge_kind(k);
     let mkd = caps.preferred_substrategy(mk, k);
     let use_2ce = caps.prefers_two_stage(cols, k);
@@ -130,7 +127,6 @@
     }
 }
 
-<<<<<<< HEAD
 fn refine_choice(
     mut choice: Choice,
     fallback: Choice,
@@ -210,7 +206,6 @@
         + (tile_score * 0.15)
         + (ctile_score * 0.08)
         + (two_stage * 0.07)
-=======
 fn closeness(actual: u32, target: u32) -> f32 {
     if actual == 0 || target == 0 {
         return 0.0;
@@ -269,7 +264,6 @@
     }
 
     score
->>>>>>> bbc44de1
 }
 
 fn gen_weight_for_backend(bk: BackendKind) -> f32 {
@@ -370,8 +364,6 @@
             weight: 0.10,
         });
     }
-<<<<<<< HEAD
-=======
     // wg / kl / tile preferences from the hardware descriptor
     let preferred_wg = caps.recommended_workgroup(rows);
     v.push(SoftRule {
@@ -405,7 +397,6 @@
         field: Field::Tile,
         value: Value::U(caps.recommended_sweep_tile(cols)),
     }
->>>>>>> bbc44de1
     // tiles
     let candidates = [256u32, 512, 1024, 2048, 4096, 8192];
     let base = (caps.lane_width.max(16) * 16) as u32;
@@ -425,13 +416,10 @@
     });
     // compaction tile for MidK/BottomK
     if matches!(kind, RankKind::MidK | RankKind::BottomK) {
-<<<<<<< HEAD
-=======
         v.push(SoftRule {
             field: Field::Ctile,
             value: Value::U(preferred_ctile),
             value: Value::U(caps.recommended_compaction_tile(cols)),
->>>>>>> bbc44de1
         let ct = if cols > 65_536 {
             1024
         } else if cols > 8_192 {
@@ -668,14 +656,12 @@
     caps: DeviceCaps,
     kind: RankKind,
 ) -> Choice {
-<<<<<<< HEAD
     let fallback_base = fallback(rows, cols, k, &caps, kind);
     // 1) Gather DSL hard + soft
     #[cfg_attr(not(feature = "logic"), allow(unused_variables))]
     let (dsl_hard, soft_rules_logic) = {
         #[allow(unused_variables)]
         let (hard_opt, soft_dsl) = kdsl_bridge::parse_env_dsl(rows, cols, k, caps.subgroup);
-=======
     let baseline = fallback(rows, cols, k, &caps, kind);
     // 1) Gather DSL hard + soft
     #[allow(unused_mut)]
@@ -683,7 +669,6 @@
         let (hard_opt, soft_dsl) = kdsl_bridge::parse_env_dsl(rows, cols, k, caps.subgroup);
         #[cfg(not(feature = "logic"))]
         let _ = &soft_dsl;
->>>>>>> bbc44de1
         let hard_mapped = hard_opt.map(|h| Choice {
             use_2ce: h.use_2ce,
             wg: h.wg,
@@ -697,15 +682,12 @@
         #[cfg(feature = "logic")]
         let mut sr = soft_dsl;
         #[cfg(not(feature = "logic"))]
-<<<<<<< HEAD
         #[allow(unused_mut)]
         let mut sr: Vec<kdsl_bridge::SoftRule> = Vec::new();
-=======
         let mut sr: Vec<kdsl_bridge::SoftRule> = Vec::new();
         #[allow(unused_mut)]
         let mut sr: Vec<kdsl_bridge::SoftRule> = Vec::new();
         let sr: Vec<kdsl_bridge::SoftRule> = Vec::new();
->>>>>>> bbc44de1
         #[cfg(feature = "kv-redis")]
         {
             sr.extend(unison_mediator::soft_from_redis(
@@ -761,12 +743,9 @@
         }
     };
     #[cfg(not(feature = "logic"))]
-<<<<<<< HEAD
     let cand_a = fallback_base;
-=======
     let cand_a = fallback(rows, cols, k, &caps, kind);
     let cand_a = baseline;
->>>>>>> bbc44de1
 
     // 3) Candidate C: Generated table (WGPU only) → fill mk/tile; mkd/ctile derive fallback
     let cand_c = match caps.backend {
@@ -788,10 +767,8 @@
                         ctile: 0,
                         mode_midk: 0,
                         mode_bottomk: 0,
-<<<<<<< HEAD
                     });
             let mut c = fallback_base;
-=======
                         tile_cols: ((cols.max(1) + 1023) / 1024) as u32 * 1024,
                         radix: if k.is_power_of_two() { 4 } else { 2 },
                         segments: if cols > 131_072 {
@@ -804,19 +781,15 @@
                     });
             let mut c = fallback(rows, cols, k, &caps, kind);
             let mut c = baseline;
->>>>>>> bbc44de1
             c.use_2ce = base.use_2ce;
             c.wg = base.wg;
             c.kl = base.kl;
             c.ch = base.ch;
             c
         }
-<<<<<<< HEAD
         _ => fallback_base,
-=======
         _ => fallback(rows, cols, k, &caps, kind),
         _ => baseline,
->>>>>>> bbc44de1
     };
 
     // 4) Candidate B: DSL hard override (fill with C then A as needed)
@@ -851,7 +824,6 @@
         cand_a
     };
 
-<<<<<<< HEAD
     // 5) Consensus: slight bias to generated (per backend)
     let cand_a = refine_choice(cand_a, fallback_base, &caps, cols, k, kind);
     let cand_b = refine_choice(cand_b, fallback_base, &caps, cols, k, kind);
@@ -881,7 +853,6 @@
         }
     }
     best.0
-=======
     // 5) Consensus: score both candidates & bias generated table via env weight.
     let gen_bias = gen_weight_for_backend(caps.backend);
     let pick = |x: Choice, y: Choice| -> Choice {
@@ -936,7 +907,6 @@
     );
     consider("baseline", baseline_final, 0.4);
     best_choice
->>>>>>> bbc44de1
 }
 
 /// Backward compat alias for TopK
