// cuda_topk_rankk.cu
// Rowwise TopK kernels: warp-heap / warp-bitonic (float32).
// Compile to PTX and load via cust/cudarc. K up to 1024 per row in single pass (extend for larger).

#include <cuda_runtime.h>
#include <math_constants.h>

extern "C" {

constexpr int WARP_LANES = 32;
constexpr int BLOCK_WARPS = 4;
constexpr int THREADS_PER_BLOCK = WARP_LANES * BLOCK_WARPS;
constexpr int KEEP_PER_THREAD = 8;
static_assert(THREADS_PER_BLOCK % WARP_LANES == 0, "blockDim.x must be warp-aligned");
static_assert(BLOCK_WARPS * WARP_LANES == THREADS_PER_BLOCK, "block warp geometry mismatch");

struct HeapEntry {
  float value;
  int column;
  int slot;
  int tid;
};

template <typename Comparator>
__device__ __forceinline__ bool prefer_entry(
    const HeapEntry& candidate,
    const HeapEntry& current,
    Comparator cmp) {
  if (candidate.column < 0) {
    return false;
  }
  if (current.column < 0) {
    return true;
  }
  if (cmp(candidate.value, current.value)) {
    return true;
  }
  if (cmp(current.value, candidate.value)) {
    return false;
  }
  if (candidate.column < current.column) {
    return true;
  }
  if (candidate.column > current.column) {
    return false;
  }
  if (candidate.tid < current.tid) {
    return true;
  }
  if (candidate.tid > current.tid) {
    return false;
  }
  return candidate.slot < current.slot;
}

template <typename Comparator>
__device__ __forceinline__ HeapEntry reduce_warp(HeapEntry entry, Comparator cmp) {
  unsigned mask = __activemask();
  int lane = threadIdx.x & (WARP_LANES - 1);
  for (int offset = WARP_LANES / 2; offset > 0; offset >>= 1) {
    int src_lane = lane + offset;
    bool other_active = (src_lane < WARP_LANES) && ((mask >> src_lane) & 1u);
    float other_value = __shfl_down_sync(mask, entry.value, offset);
    int other_col = __shfl_down_sync(mask, entry.column, offset);
    int other_slot = __shfl_down_sync(mask, entry.slot, offset);
    int other_tid = __shfl_down_sync(mask, entry.tid, offset);
    HeapEntry other{other_value, other_col, other_slot, other_tid};
    if (other_active && prefer_entry(other, entry, cmp)) {
      entry = other;
    }
  }
  return entry;
}

struct GreaterThan {
  __device__ bool operator()(float lhs, float rhs) const { return lhs > rhs; }
};

struct LessThan {
  __device__ bool operator()(float lhs, float rhs) const { return lhs < rhs; }
};

template <typename Comparator>
struct HeapTraits;

template <>
struct HeapTraits<GreaterThan> {
  static __device__ __forceinline__ float sentinel() { return -CUDART_INF_F; }
};

template <>
struct HeapTraits<LessThan> {
  static __device__ __forceinline__ float sentinel() { return CUDART_INF_F; }
};

template <typename Comparator>
__device__ __forceinline__ void heap_select_rowwise_kernel_impl(
    const float* __restrict__ X,
    int rows,
    int cols,
    int k,
    float* __restrict__ out_vals,
    int* __restrict__ out_idx,
    float* s_vals,
    int* s_idx,
    HeapEntry* warp_entries,
    HeapEntry* block_choice) {
  int row = blockIdx.y;
  if (row >= rows) return;
  int tid = threadIdx.x;
  int stride = blockDim.x;
  if (stride != THREADS_PER_BLOCK) return;

  Comparator cmp;
  float sentinel = HeapTraits<Comparator>::sentinel();

  float vbuf[KEEP_PER_THREAD];
  int ibuf[KEEP_PER_THREAD];
  #pragma unroll
  for (int i = 0; i < KEEP_PER_THREAD; ++i) {
    vbuf[i] = sentinel;
    ibuf[i] = -1;
  }

  for (int c = tid; c < cols; c += stride) {
    float v = X[row * cols + c];
    #pragma unroll
    for (int pos = 0; pos < KEEP_PER_THREAD; ++pos) {
      if (cmp(v, vbuf[pos]) || (v == vbuf[pos] && (ibuf[pos] < 0 || c < ibuf[pos]))) {
        for (int q = KEEP_PER_THREAD - 1; q > pos; --q) {
          vbuf[q] = vbuf[q - 1];
          ibuf[q] = ibuf[q - 1];
        }
        vbuf[pos] = v;
        ibuf[pos] = c;
        break;
      }
    }
  }

  int base = tid * KEEP_PER_THREAD;
  #pragma unroll
  for (int i = 0; i < KEEP_PER_THREAD; ++i) {
    s_vals[base + i] = vbuf[i];
    s_idx[base + i] = ibuf[i];
  }

  int warp = tid / WARP_LANES;
  int lane = tid & (WARP_LANES - 1);

<<<<<<< HEAD
  int take = k < cols ? k : cols;

  for (int oi = 0; oi < take; ++oi) {
=======
  for (int oi = 0; oi < k; ++oi) {
>>>>>>> 30f20bf1
    HeapEntry thread_best{sentinel, -1, -1, -1};
    #pragma unroll
    for (int s = 0; s < KEEP_PER_THREAD; ++s) {
      HeapEntry candidate{s_vals[base + s], s_idx[base + s], s, tid};
      if (prefer_entry(candidate, thread_best, cmp)) {
        thread_best = candidate;
<<<<<<< HEAD
      }
    }

    HeapEntry entry = reduce_warp(thread_best, cmp);
    if (lane == 0) {
      warp_entries[warp] = entry;
    }
    __syncthreads();

    if (warp == 0) {
      HeapEntry block_entry;
      if (lane < BLOCK_WARPS) {
        block_entry = warp_entries[lane];
      } else {
        block_entry = HeapEntry{sentinel, -1, -1, -1};
      }
      block_entry = reduce_warp(block_entry, cmp);
      if (lane == 0) {
        *block_choice = block_entry;
      }
    }
    __syncthreads();

    HeapEntry chosen = *block_choice;
    if (tid == chosen.tid && chosen.slot >= 0) {
      s_vals[base + chosen.slot] = sentinel;
      s_idx[base + chosen.slot] = -1;
    }
    if (tid == 0) {
      out_vals[row * k + oi] = chosen.value;
      out_idx[row * k + oi] = chosen.column;
    }
    __syncthreads();
  }

  if (tid == 0) {
    for (int oi = take; oi < k; ++oi) {
      out_vals[row * k + oi] = CUDART_NAN_F;
      out_idx[row * k + oi] = -1;
=======
      }
>>>>>>> 30f20bf1
    }

    HeapEntry entry = reduce_warp(thread_best, cmp);
    if (lane == 0) {
      warp_entries[warp] = entry;
    }
    __syncthreads();

    if (warp == 0) {
      HeapEntry block_entry;
      if (lane < BLOCK_WARPS) {
        block_entry = warp_entries[lane];
      } else {
        block_entry = HeapEntry{sentinel, -1, -1, -1};
      }
      block_entry = reduce_warp(block_entry, cmp);
      if (lane == 0) {
        *block_choice = block_entry;
      }
    }
    __syncthreads();

    HeapEntry chosen = *block_choice;
    if (tid == chosen.tid && chosen.slot >= 0) {
      s_vals[base + chosen.slot] = sentinel;
      s_idx[base + chosen.slot] = -1;
    }
    if (tid == 0) {
      out_vals[row * k + oi] = chosen.value;
      out_idx[row * k + oi] = chosen.column;
    }
    __syncthreads();
  }
}

__global__ void topk_warp_heap_rowwise_kernel(
    const float* __restrict__ X, int rows, int cols, int k,
    float* __restrict__ out_vals, int* __restrict__ out_idx)
{
  extern __shared__ unsigned char smem[];
  float* s_vals = (float*)smem;
  int* s_idx = (int*)(s_vals + blockDim.x * KEEP_PER_THREAD);
  __shared__ HeapEntry warp_entries[BLOCK_WARPS];
  __shared__ HeapEntry block_choice;
  heap_select_rowwise_kernel_impl<GreaterThan>(
      X, rows, cols, k, out_vals, out_idx, s_vals, s_idx, warp_entries, &block_choice);
}

__global__ void bottomk_warp_heap_rowwise_kernel(
    const float* __restrict__ X, int rows, int cols, int k,
    float* __restrict__ out_vals, int* __restrict__ out_idx)
{
  extern __shared__ unsigned char smem[];
  float* s_vals = (float*)smem;
  int* s_idx = (int*)(s_vals + blockDim.x * KEEP_PER_THREAD);
  __shared__ HeapEntry warp_entries[BLOCK_WARPS];
  __shared__ HeapEntry block_choice;
  heap_select_rowwise_kernel_impl<LessThan>(
      X, rows, cols, k, out_vals, out_idx, s_vals, s_idx, warp_entries, &block_choice);
}

__global__ void topk_warp_bitonic_rowwise_kernel(
    const float* __restrict__ X, int rows, int cols, int k,
    float* __restrict__ out_vals, int* __restrict__ out_idx)
{
  int row = blockIdx.y;
  if (row >= rows) return;
  int lane = threadIdx.x & 31;
  // simple chunk max then bitonic across lanes (illustrative; tune as needed)
  float best = -CUDART_INF_F; int bestc=-1;
  for (int c = lane; c < cols; c += 32) {
    float v = X[row*cols + c];
    if (v>best){ best=v; bestc=c; }
  }
  // bitonic reduce (max) to lane0
  for (int offset=16; offset>0; offset/=2) {
    float ov = __shfl_down_sync(0xffffffff, best, offset);
    int   oc = __shfl_down_sync(0xffffffff, bestc, offset);
    if (ov>best){ best=ov; bestc=oc; }
  }
  if (lane==0) {
    out_vals[row*k + 0] = best;
    out_idx[row*k + 0]  = bestc;
    // NOTE: For full K, extend to keep-k network; this shows pattern only.
  }
}

} // extern "C"<|MERGE_RESOLUTION|>--- conflicted
+++ resolved
@@ -148,20 +148,15 @@
   int warp = tid / WARP_LANES;
   int lane = tid & (WARP_LANES - 1);
 
-<<<<<<< HEAD
   int take = k < cols ? k : cols;
 
   for (int oi = 0; oi < take; ++oi) {
-=======
-  for (int oi = 0; oi < k; ++oi) {
->>>>>>> 30f20bf1
     HeapEntry thread_best{sentinel, -1, -1, -1};
     #pragma unroll
     for (int s = 0; s < KEEP_PER_THREAD; ++s) {
       HeapEntry candidate{s_vals[base + s], s_idx[base + s], s, tid};
       if (prefer_entry(candidate, thread_best, cmp)) {
         thread_best = candidate;
-<<<<<<< HEAD
       }
     }
 
@@ -201,9 +196,6 @@
     for (int oi = take; oi < k; ++oi) {
       out_vals[row * k + oi] = CUDART_NAN_F;
       out_idx[row * k + oi] = -1;
-=======
-      }
->>>>>>> 30f20bf1
     }
 
     HeapEntry entry = reduce_warp(thread_best, cmp);
