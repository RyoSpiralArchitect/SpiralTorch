--- conflicted
+++ resolved
@@ -14,7 +14,6 @@
 static_assert(THREADS_PER_BLOCK % WARP_LANES == 0, "blockDim.x must be warp-aligned");
 static_assert(BLOCK_WARPS * WARP_LANES == THREADS_PER_BLOCK, "block warp geometry mismatch");
 
-<<<<<<< HEAD
 __device__ __forceinline__ int linear_row_index() {
   long long gx = static_cast<long long>(gridDim.x);
   long long gy = static_cast<long long>(gridDim.y);
@@ -64,47 +63,6 @@
   return candidate.slot < current.slot;
 }
 
-=======
-struct HeapEntry {
-  float value;
-  int column;
-  int slot;
-  int tid;
-};
-
-template <typename Comparator>
-__device__ __forceinline__ bool prefer_entry(
-    const HeapEntry& candidate,
-    const HeapEntry& current,
-    Comparator cmp) {
-  if (candidate.column < 0) {
-    return false;
-  }
-  if (current.column < 0) {
-    return true;
-  }
-  if (cmp(candidate.value, current.value)) {
-    return true;
-  }
-  if (cmp(current.value, candidate.value)) {
-    return false;
-  }
-  if (candidate.column < current.column) {
-    return true;
-  }
-  if (candidate.column > current.column) {
-    return false;
-  }
-  if (candidate.tid < current.tid) {
-    return true;
-  }
-  if (candidate.tid > current.tid) {
-    return false;
-  }
-  return candidate.slot < current.slot;
-}
-
->>>>>>> 3e03026f
 template <typename Comparator>
 __device__ __forceinline__ HeapEntry reduce_warp(HeapEntry entry, Comparator cmp) {
   unsigned mask = __activemask();
@@ -157,11 +115,7 @@
     int* s_idx,
     HeapEntry* warp_entries,
     HeapEntry* block_choice) {
-<<<<<<< HEAD
   int row = linear_row_index();
-=======
-  int row = blockIdx.y;
->>>>>>> 3e03026f
   if (row >= rows) return;
   int tid = threadIdx.x;
   int stride = blockDim.x;
@@ -170,7 +124,6 @@
   Comparator cmp;
   float sentinel = HeapTraits<Comparator>::sentinel();
 
-<<<<<<< HEAD
   if (cols <= 0 || k <= 0) {
     if (tid == 0 && k > 0) {
       size_t out_base = static_cast<size_t>(row) * static_cast<size_t>(k);
@@ -182,8 +135,6 @@
     return;
   }
 
-=======
->>>>>>> 3e03026f
   float vbuf[KEEP_PER_THREAD];
   int ibuf[KEEP_PER_THREAD];
   #pragma unroll
@@ -191,17 +142,11 @@
     vbuf[i] = sentinel;
     ibuf[i] = -1;
   }
-<<<<<<< HEAD
 
   const float* row_ptr = X + static_cast<size_t>(row) * static_cast<size_t>(cols);
 
   for (int c = tid; c < cols; c += stride) {
     float v = row_ptr[c];
-=======
-
-  for (int c = tid; c < cols; c += stride) {
-    float v = X[row * cols + c];
->>>>>>> 3e03026f
     #pragma unroll
     for (int pos = 0; pos < KEEP_PER_THREAD; ++pos) {
       if (cmp(v, vbuf[pos]) || (v == vbuf[pos] && (ibuf[pos] < 0 || c < ibuf[pos]))) {
@@ -236,7 +181,6 @@
       if (prefer_entry(candidate, thread_best, cmp)) {
         thread_best = candidate;
       }
-<<<<<<< HEAD
     }
 
     HeapEntry entry = reduce_warp(thread_best, cmp);
@@ -277,8 +221,6 @@
     for (int oi = take; oi < k; ++oi) {
       out_vals[out_base + oi] = CUDART_NAN_F;
       out_idx[out_base + oi] = -1;
-=======
->>>>>>> 3e03026f
     }
 
     HeapEntry entry = reduce_warp(thread_best, cmp);
@@ -384,7 +326,6 @@
 {
   int row = linear_row_index();
   if (row >= rows) return;
-<<<<<<< HEAD
   if (k <= 0) return;
 
   unsigned mask = __activemask();
@@ -429,25 +370,6 @@
       out_vals[out_base + oi] = CUDART_NAN_F;
       out_idx[out_base + oi] = -1;
     }
-=======
-  int lane = threadIdx.x & 31;
-  // simple chunk max then bitonic across lanes (illustrative; tune as needed)
-  float best = -CUDART_INF_F; int bestc=-1;
-  for (int c = lane; c < cols; c += 32) {
-    float v = X[row*cols + c];
-    if (v>best){ best=v; bestc=c; }
-  }
-  // bitonic reduce (max) to lane0
-  for (int offset=16; offset>0; offset/=2) {
-    float ov = __shfl_down_sync(0xffffffff, best, offset);
-    int   oc = __shfl_down_sync(0xffffffff, bestc, offset);
-    if (ov>best){ best=ov; bestc=oc; }
-  }
-  if (lane==0) {
-    out_vals[row*k + 0] = best;
-    out_idx[row*k + 0]  = bestc;
-    // NOTE: For full K, extend to keep-k network; this shows pattern only.
->>>>>>> 3e03026f
   }
 }
 
