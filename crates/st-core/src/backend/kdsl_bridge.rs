use super::wgpu_heuristics::{Choice, DslOverrides};
#[cfg(feature = "logic")]
pub use st_logic::{Field, SoftRule, Value};
#[cfg(not(feature = "logic"))]
#[derive(Clone, Debug, Default)]
pub struct SoftRule;
#[cfg(not(feature = "logic"))]
#[derive(Clone, Debug)]
pub enum Field {}
#[cfg(not(feature = "logic"))]
#[derive(Clone, Debug)]
pub enum Value {}
<<<<<<< HEAD
#[cfg(feature = "kdsl")]
=======
>>>>>>> 61ee75b4
use serde::Deserialize;

#[cfg(feature = "kdsl")]
#[derive(Deserialize)]
struct SweetBands {
    small: u32,
    mid: u32,
    large: u32,
}
<<<<<<< HEAD
#[cfg(feature = "kdsl")]
=======
>>>>>>> 61ee75b4
#[derive(Deserialize)]
struct SweetFile {
    topk: Option<SweetBands>,
    midk: Option<SweetBands>,
    bottomk: Option<SweetBands>,
}

<<<<<<< HEAD
#[cfg(feature = "kdsl")]
=======
>>>>>>> 61ee75b4
fn sweet_kc(kind: &str, k: u32) -> u32 {
    let path = if let Some(h) = dirs::home_dir() {
        h.join(".spiraltorch").join("sweet.json")
    } else {
        std::path::PathBuf::from("sweet.json")
    };
    if let Ok(s) = std::fs::read_to_string(path) {
        if let Ok(sf) = serde_json::from_str::<SweetFile>(&s) {
            let bands = match kind {
                "topk" => sf.topk,
                "midk" => sf.midk,
                "bottomk" => sf.bottomk,
                _ => None,
            };
            if let Some(b) = bands {
                if k <= b.small {
                    return 1;
                }
                if k <= b.mid {
                    return 2;
                }
                return 3;
            }
        }
    }
    if k <= 1024 {
        1
    } else if k <= 16384 {
        2
    } else {
        3
    }
}

<<<<<<< HEAD
#[allow(unused_variables)]
=======
>>>>>>> 61ee75b4
pub fn parse_env_dsl_plus_kind(
    rows: u32,
    cols: u32,
    k: u32,
    subgroup: bool,
    kind: &'static str,
) -> (Option<Choice>, Vec<SoftRule>, DslOverrides) {
    let src = match std::env::var("SPIRAL_HEUR_K") {
        Ok(s) => s,
        Err(_) => String::new(),
    };
<<<<<<< HEAD
    #[allow(unused_mut)]
=======
    let kc = sweet_kc(kind, k);
>>>>>>> 61ee75b4
    let mut ov = DslOverrides::default();
    if src.trim().is_empty() {
        return (None, vec![], ov);
    }
    #[cfg(feature = "kdsl")]
    {
<<<<<<< HEAD
        let kc = sweet_kc(kind, k);
=======
>>>>>>> 61ee75b4
        let ctx = st_kdsl::Ctx {
            r: rows,
            c: cols,
            k,
            sg: subgroup,
            sgc: if subgroup { 8 } else { 1 },
            kc,
        };
        let out = match st_kdsl::eval_program(&src, &ctx) {
            Ok(o) => o,
            Err(_) => return (None, vec![], ov),
        };
        let mut hard = None;
        if out.hard.use_2ce.is_some()
            || out.hard.wg.is_some()
            || out.hard.kl.is_some()
            || out.hard.ch.is_some()
            || out.hard.algo.is_some()
            || out.hard.midk.is_some()
            || out.hard.bottomk.is_some()
            || out.hard.ctile.is_some()
        {
            hard = Some(Choice {
                use_2ce: out.hard.use_2ce.unwrap_or(false),
                wg: out.hard.wg.unwrap_or(if subgroup { 256 } else { 128 }),
                kl: out.hard.kl.unwrap_or(if k >= 64 {
                    32
                } else if k >= 16 {
                    16
                } else {
                    8
                }),
                ch: out.hard.ch.unwrap_or(if cols > 16_384 { 8192 } else { 0 }),
                algo_topk: out.hard.algo.unwrap_or(0),
                ctile: out.hard.ctile.unwrap_or(0),
                mode_midk: out.hard.midk.unwrap_or(0),
                mode_bottomk: out.hard.bottomk.unwrap_or(0),
            });
        }
        let mut soft = Vec::<SoftRule>::new();
        for r in out.soft {
            match r {
                st_kdsl::SoftRule::U2 { val, w } => soft.push(SoftRule {
                    field: Field::Use2ce,
                    value: Value::B(val),
                    weight: w,
                }),
                st_kdsl::SoftRule::Wg { val, w } => soft.push(SoftRule {
                    field: Field::Wg,
                    value: Value::U(val),
                    weight: w,
                }),
                st_kdsl::SoftRule::Kl { val, w } => soft.push(SoftRule {
                    field: Field::Kl,
                    value: Value::U(val),
                    weight: w,
                }),
                st_kdsl::SoftRule::Ch { val, w } => soft.push(SoftRule {
                    field: Field::Ch,
                    value: Value::U(val),
                    weight: w,
                }),
                _ => {} // algo/midk/bottomk/ctile soft are currently consumed by higher-level selection (optional)
            }
        }
        if let Some(a) = out.hard.algo {
            ov.algo_topk = a;
        }
        if let Some(m) = out.hard.midk {
            ov.mode_midk = m;
        }
        if let Some(m) = out.hard.bottomk {
            ov.mode_bottomk = m;
        }
        if let Some(t) = out.hard.ctile {
            ov.ctile = t;
        }
        return (hard, soft, ov);
    }
    (None, vec![], ov)
}

pub fn parse_env_dsl(
    rows: u32,
    cols: u32,
    k: u32,
    subgroup: bool,
) -> (Option<Choice>, Vec<SoftRule>) {
    let (hard, soft, _ov) = parse_env_dsl_plus_kind(rows, cols, k, subgroup, "topk");
    (hard, soft)
}

pub fn choose_from_kv(rows: u32, cols: u32, k: u32, subgroup: bool) -> Option<Choice> {
<<<<<<< HEAD
    #[cfg(not(feature = "kv-redis"))]
    {
        let _ = (rows, cols, k, subgroup);
    }
=======
>>>>>>> 61ee75b4
    #[cfg(feature = "kv-redis")]
    {
        let url = std::env::var("REDIS_URL").ok()?;
        let lg2c = (32 - (cols.max(1) - 1).leading_zeros()) as u32;
        let lg2k = (32 - (k.max(1) - 1).leading_zeros()) as u32;
        let key = format!(
            "spiral:heur:v1:sg:{}:c:{}:k:{}",
            if subgroup { 1 } else { 0 },
            lg2c,
            lg2k
        );
        if let Ok(Some(js)) = st_kv::redis_get_raw(&url, &key) {
            if let Ok(v) = serde_json::from_str::<serde_json::Value>(&js) {
                let getb = |n: &str| v.get(n).and_then(|x| x.as_bool());
                let getu = |n: &str| v.get(n).and_then(|x| x.as_u64()).map(|u| u as u32);
                return Some(Choice {
                    use_2ce: getb("use_2ce").unwrap_or(false),
                    wg: getu("wg").unwrap_or(if subgroup { 256 } else { 128 }),
                    kl: getu("kl").unwrap_or(if k >= 64 {
                        32
                    } else if k >= 16 {
                        16
                    } else {
                        8
                    }),
                    ch: getu("ch").unwrap_or(if cols > 16_384 { 8192 } else { 0 }),
                    algo_topk: getu("algo_topk").unwrap_or(0) as u8,
                    ctile: getu("ctile").unwrap_or(0),
                    mode_midk: getu("mode_midk").unwrap_or(0) as u8,
                    mode_bottomk: getu("mode_bottomk").unwrap_or(0) as u8,
                });
            }
        }
    }
    None
}<|MERGE_RESOLUTION|>--- conflicted
+++ resolved
@@ -10,10 +10,7 @@
 #[cfg(not(feature = "logic"))]
 #[derive(Clone, Debug)]
 pub enum Value {}
-<<<<<<< HEAD
-#[cfg(feature = "kdsl")]
-=======
->>>>>>> 61ee75b4
+#[cfg(feature = "kdsl")]
 use serde::Deserialize;
 
 #[cfg(feature = "kdsl")]
@@ -23,10 +20,7 @@
     mid: u32,
     large: u32,
 }
-<<<<<<< HEAD
-#[cfg(feature = "kdsl")]
-=======
->>>>>>> 61ee75b4
+#[cfg(feature = "kdsl")]
 #[derive(Deserialize)]
 struct SweetFile {
     topk: Option<SweetBands>,
@@ -34,10 +28,7 @@
     bottomk: Option<SweetBands>,
 }
 
-<<<<<<< HEAD
-#[cfg(feature = "kdsl")]
-=======
->>>>>>> 61ee75b4
+#[cfg(feature = "kdsl")]
 fn sweet_kc(kind: &str, k: u32) -> u32 {
     let path = if let Some(h) = dirs::home_dir() {
         h.join(".spiraltorch").join("sweet.json")
@@ -72,10 +63,7 @@
     }
 }
 
-<<<<<<< HEAD
 #[allow(unused_variables)]
-=======
->>>>>>> 61ee75b4
 pub fn parse_env_dsl_plus_kind(
     rows: u32,
     cols: u32,
@@ -87,21 +75,15 @@
         Ok(s) => s,
         Err(_) => String::new(),
     };
-<<<<<<< HEAD
     #[allow(unused_mut)]
-=======
     let kc = sweet_kc(kind, k);
->>>>>>> 61ee75b4
     let mut ov = DslOverrides::default();
     if src.trim().is_empty() {
         return (None, vec![], ov);
     }
     #[cfg(feature = "kdsl")]
     {
-<<<<<<< HEAD
         let kc = sweet_kc(kind, k);
-=======
->>>>>>> 61ee75b4
         let ctx = st_kdsl::Ctx {
             r: rows,
             c: cols,
@@ -195,13 +177,10 @@
 }
 
 pub fn choose_from_kv(rows: u32, cols: u32, k: u32, subgroup: bool) -> Option<Choice> {
-<<<<<<< HEAD
     #[cfg(not(feature = "kv-redis"))]
     {
         let _ = (rows, cols, k, subgroup);
     }
-=======
->>>>>>> 61ee75b4
     #[cfg(feature = "kv-redis")]
     {
         let url = std::env::var("REDIS_URL").ok()?;
