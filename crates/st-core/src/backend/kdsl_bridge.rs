--- conflicted
+++ resolved
@@ -10,10 +10,7 @@
 #[cfg(not(feature = "logic"))]
 #[derive(Clone, Debug)]
 pub enum Value {}
-<<<<<<< HEAD
-=======
-#[cfg(feature = "kdsl")]
->>>>>>> 5eebeb9d
+#[cfg(feature = "kdsl")]
 use serde::Deserialize;
 
 #[cfg(feature = "kdsl")]
@@ -23,10 +20,7 @@
     mid: u32,
     large: u32,
 }
-<<<<<<< HEAD
-=======
-#[cfg(feature = "kdsl")]
->>>>>>> 5eebeb9d
+#[cfg(feature = "kdsl")]
 #[derive(Deserialize)]
 struct SweetFile {
     topk: Option<SweetBands>,
@@ -34,10 +28,7 @@
     bottomk: Option<SweetBands>,
 }
 
-<<<<<<< HEAD
-=======
-#[cfg(feature = "kdsl")]
->>>>>>> 5eebeb9d
+#[cfg(feature = "kdsl")]
 fn sweet_kc(kind: &str, k: u32) -> u32 {
     let path = if let Some(h) = dirs::home_dir() {
         h.join(".spiraltorch").join("sweet.json")
@@ -72,10 +63,7 @@
     }
 }
 
-<<<<<<< HEAD
-=======
 #[allow(unused_variables)]
->>>>>>> 5eebeb9d
 pub fn parse_env_dsl_plus_kind(
     rows: u32,
     cols: u32,
@@ -87,10 +75,7 @@
         Ok(s) => s,
         Err(_) => String::new(),
     };
-<<<<<<< HEAD
-=======
     #[allow(unused_mut)]
->>>>>>> 5eebeb9d
     let kc = sweet_kc(kind, k);
     let mut ov = DslOverrides::default();
     if src.trim().is_empty() {
@@ -98,10 +83,7 @@
     }
     #[cfg(feature = "kdsl")]
     {
-<<<<<<< HEAD
-=======
         let kc = sweet_kc(kind, k);
->>>>>>> 5eebeb9d
         let ctx = st_kdsl::Ctx {
             r: rows,
             c: cols,
@@ -195,13 +177,10 @@
 }
 
 pub fn choose_from_kv(rows: u32, cols: u32, k: u32, subgroup: bool) -> Option<Choice> {
-<<<<<<< HEAD
-=======
     #[cfg(not(feature = "kv-redis"))]
     {
         let _ = (rows, cols, k, subgroup);
     }
->>>>>>> 5eebeb9d
     #[cfg(feature = "kv-redis")]
     {
         let url = std::env::var("REDIS_URL").ok()?;
