[package]
authors = ["Ryo ∴ SpiralArchitect <kishkavsesvit@icloud.com>"]
name = "st-core"
version = "1.9.2"
edition = "2021"
license = "AGPL-3.0-or-later"
description = "SpiralTorch core (distributed orchestrators, heuristics, runtime)"

[lib]
name = "st_core"
path = "src/lib.rs"

[features]
hip-real = ["hip", "st-backend-hip/hip-real"]
default = []
hip      = ["dep:st-backend-hip"]
wgpu     = ["dep:wgpu", "dep:bytemuck", "dep:pollster", "dep:once_cell"]
wgpu-rt  = ["wgpu"]
mps      = []
cuda     = ["dep:cudarc"]
logic    = ["dep:st-logic"]
"logic-learn" = ["logic", "st-logic/learn_store"]
kdsl     = ["dep:st-kdsl", "logic"]
kv-redis = ["st-kv/redis"]
psi      = ["dep:bitflags", "dep:once_cell"]
psychoid = ["dep:once_cell"]
collapse = ["psi"]
golden   = []

[dependencies]
thiserror   = "1"
rand        = "0.8"
serde       = { version = "1", features = ["derive"] }
serde_json  = "1"
dirs        = "5"
statrs      = "0.16"
ndarray     = "0.15"
rustc-hash  = "1.1"
<<<<<<< HEAD
=======
rustfft     = "6"
>>>>>>> bcf46f00

once_cell   = { version = "1.19", optional = true }
bytemuck    = { version = "1.16", optional = true, features = ["derive"] }
pollster    = { version = "0.3",  optional = true }
wgpu        = { version = "0.19", optional = true, default-features = false, features = ["wgsl"] }
bitflags    = { version = "2.4", optional = true }

st-backend-hip = { path = "../st-backend-hip", optional = true }
st-logic       = { path = "../st-logic",       optional = true }
st-kdsl        = { path = "../st-kdsl",        optional = true }
st-kv          = { path = "../st-kv",          optional = true }
st-frac        = { path = "../st-frac" }
cudarc         = { version = "0.11", optional = true, features = ["nvrtc"] }

[dev-dependencies]
approx = "0.5"

[package.metadata.spiraltorch]
copyright = "© 2025 Ryo ∴ SpiralArchitect — All rights reserved"<|MERGE_RESOLUTION|>--- conflicted
+++ resolved
@@ -36,10 +36,7 @@
 statrs      = "0.16"
 ndarray     = "0.15"
 rustc-hash  = "1.1"
-<<<<<<< HEAD
-=======
 rustfft     = "6"
->>>>>>> bcf46f00
 
 once_cell   = { version = "1.19", optional = true }
 bytemuck    = { version = "1.16", optional = true, features = ["derive"] }
