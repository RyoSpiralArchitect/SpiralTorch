--- conflicted
+++ resolved
@@ -147,8 +147,6 @@
     /// CPU-only development machines.
     pub fn device_info() -> Vec<DeviceInfo> {
         finalize_devices(collect_env_devices(), hip_env_available())
-<<<<<<< HEAD
-=======
     }
 }
 
@@ -157,7 +155,6 @@
         return Err(HipErr::Other(
             "HIP runtime not detected; set SPIRALTORCH_FORCE_HIP=1 or install ROCm".into(),
         ));
->>>>>>> 5f64a85c
     }
 
     let devices = finalize_devices(collect_env_devices(), true);
@@ -259,7 +256,6 @@
         if let Some(path) = std::env::var_os(key) {
             roots.insert(PathBuf::from(path));
         }
-<<<<<<< HEAD
     }
 
     for default in ["/opt/rocm", "/usr/local/rocm", "/usr/lib/rocm"] {
@@ -441,189 +437,6 @@
         super::reset_runtime_for_tests();
     }
 
-=======
-    }
-
-    for default in ["/opt/rocm", "/usr/local/rocm", "/usr/lib/rocm"] {
-        roots.insert(PathBuf::from(default));
-    }
-
-    if let Ok(entries) = std::fs::read_dir("/opt") {
-        for entry in entries.flatten() {
-            let path = entry.path();
-            if !path.is_dir() {
-                continue;
-            }
-            if let Some(name) = entry.file_name().to_str() {
-                if name.starts_with("rocm") {
-                    roots.insert(path);
-                }
-            }
-        }
-    }
-
-    roots.into_iter().collect()
-}
-
-fn push_rocm_markers(root: &Path, push: &mut impl FnMut(PathBuf) -> bool) -> bool {
-    let lib_dirs = [
-        root.join("lib"),
-        root.join("lib64"),
-        root.join("hip").join("lib"),
-        root.join("hip").join("lib64"),
-    ];
-
-    for dir in lib_dirs {
-        if push(dir.join("libamdhip64.so")) || push(dir.join("libhiprtc.so")) {
-            return true;
-        }
-    }
-
-    let bin_dir = root.join("bin");
-    for tool in ["hipcc", "rocminfo"] {
-        if push(bin_dir.join(tool)) {
-            return true;
-        }
-    }
-
-    false
-}
-
-fn gather_library_search_paths() -> Vec<PathBuf> {
-    let mut paths = HashSet::new();
-    const LIB_ENV_KEYS: &[&str] = &[
-        "LD_LIBRARY_PATH",
-        "LIBRARY_PATH",
-        "HIP_LIBRARY_PATH",
-        "HIPLD_LIBRARY_PATH",
-        "ROCM_LIBRARY_PATH",
-    ];
-
-    for key in LIB_ENV_KEYS {
-        if let Some(value) = std::env::var_os(key) {
-            for path in std::env::split_paths(&value) {
-                paths.insert(path);
-            }
-        }
-    }
-
-    paths.into_iter().collect()
-}
-
-fn gather_binary_search_paths() -> Vec<PathBuf> {
-    let mut paths = HashSet::new();
-    if let Some(value) = std::env::var_os("PATH") {
-        for path in std::env::split_paths(&value) {
-            paths.insert(path);
-        }
-    }
-
-    paths.into_iter().collect()
-}
-
-#[cfg(test)]
-mod tests {
-    use super::*;
-    use std::fs;
-    use std::sync::Mutex;
-    use tempfile::tempdir;
-
-    static ENV_MUTEX: Mutex<()> = Mutex::new(());
-
-    fn clear_force_flag() {
-        std::env::remove_var("SPIRALTORCH_FORCE_HIP");
-    }
-
-    fn restore_env(key: &str, previous: Option<std::ffi::OsString>) {
-        match previous {
-            Some(value) => std::env::set_var(key, value),
-            None => std::env::remove_var(key),
-        }
-    }
-
-    #[test]
-    fn hip_available_when_forced() {
-        let _guard = ENV_MUTEX.lock().unwrap();
-        let prev = std::env::var_os("SPIRALTORCH_FORCE_HIP");
-        std::env::set_var("SPIRALTORCH_FORCE_HIP", "1");
-        assert!(hip_env_available());
-        restore_env("SPIRALTORCH_FORCE_HIP", prev);
-    }
-
-    #[test]
-    fn hip_available_via_rocm_path_marker() {
-        let _guard = ENV_MUTEX.lock().unwrap();
-        clear_force_flag();
-        let prev_rocm = std::env::var_os("ROCM_PATH");
-
-        let temp = tempdir().expect("tempdir");
-        let lib_dir = temp.path().join("lib");
-        fs::create_dir(&lib_dir).expect("lib dir");
-        fs::write(lib_dir.join("libamdhip64.so"), b"").expect("touch lib");
-
-        std::env::set_var("ROCM_PATH", temp.path());
-        assert!(hip_env_available());
-
-        restore_env("ROCM_PATH", prev_rocm);
-    }
-
-    #[test]
-    fn hip_available_via_path_hipcc() {
-        let _guard = ENV_MUTEX.lock().unwrap();
-        clear_force_flag();
-
-        let prev_path = std::env::var_os("PATH");
-        let temp = tempdir().expect("tempdir");
-        let bin_dir = temp.path().join("bin");
-        fs::create_dir(&bin_dir).expect("bin dir");
-        fs::write(bin_dir.join("hipcc"), b"").expect("touch hipcc");
-
-        let mut paths = vec![bin_dir];
-        if let Some(existing) = prev_path.clone() {
-            paths.extend(std::env::split_paths(&existing));
-        }
-        let joined = std::env::join_paths(paths).expect("join paths");
-        std::env::set_var("PATH", &joined);
-
-        assert!(hip_env_available());
-
-        restore_env("PATH", prev_path);
-    }
-
-    #[test]
-    fn init_requires_detectable_runtime() {
-        let _guard = ENV_MUTEX.lock().unwrap();
-        super::reset_runtime_for_tests();
-        clear_force_flag();
-
-        let prev_rocm = std::env::var_os("ROCM_PATH");
-        std::env::remove_var("ROCM_PATH");
-        let prev_path = std::env::var_os("PATH");
-        std::env::set_var("PATH", "");
-
-        assert!(super::init().is_err());
-
-        restore_env("PATH", prev_path);
-        restore_env("ROCM_PATH", prev_rocm);
-        super::reset_runtime_for_tests();
-    }
-
-    #[test]
-    fn init_succeeds_when_forced() {
-        let _guard = ENV_MUTEX.lock().unwrap();
-        super::reset_runtime_for_tests();
-        let prev_force = std::env::var_os("SPIRALTORCH_FORCE_HIP");
-        std::env::set_var("SPIRALTORCH_FORCE_HIP", "1");
-
-        let runtime = super::init().expect("runtime should initialise when forced");
-        assert!(runtime.device_count() >= 1);
-        assert!(runtime.devices().iter().any(|device| device.id == 0));
-
-        restore_env("SPIRALTORCH_FORCE_HIP", prev_force);
-        super::reset_runtime_for_tests();
-    }
-
->>>>>>> 5f64a85c
     #[test]
     fn gemm_stub_matches_reference_matmul() {
         let _guard = ENV_MUTEX.lock().unwrap();
@@ -754,7 +567,6 @@
 ) -> Result<(), HipErr> {
     init()?;
     validate_gemm_dimensions(m, n, k, lhs, rhs, out)?;
-<<<<<<< HEAD
     gemm_backend(m, n, k, lhs, rhs, out)
 }
 
@@ -779,8 +591,6 @@
     rhs: &[f32],
     out: &mut [f32],
 ) -> Result<(), HipErr> {
-=======
->>>>>>> 5f64a85c
     gemm_stub(m, n, k, lhs, rhs, out);
     Ok(())
 }
