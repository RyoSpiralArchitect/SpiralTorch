--- conflicted
+++ resolved
@@ -25,10 +25,6 @@
 st-core = { path = "../st-core" }
 st-frac = { path = "../st-frac" }
 st-text = { path = "../st-text" }
-<<<<<<< HEAD
-=======
-spiral-config = { path = "../spiral-config" }
->>>>>>> 76868b7e
 futures = "0.3"
 rand = "0.8"
 rand_distr = "0.4"
