--- conflicted
+++ resolved
@@ -21,14 +21,10 @@
 use st_core::maxwell::MaxwellZPulse;
 #[cfg(feature = "psi")]
 use st_core::{
-<<<<<<< HEAD
     telemetry::{
         hub::SoftlogicZFeedback,
         psi::{PsiEvent, PsiReading},
     },
-=======
-    telemetry::{hub::SoftlogicZFeedback, psi::{PsiEvent, PsiReading}},
->>>>>>> 0bfc9480
     theory::maxwell::MaxwellPsiTelemetryBridge,
 };
 use st_tensor::{OpenCartesianTopos, TensorError};
@@ -1330,13 +1326,9 @@
     )> {
         let (aggregated, coherence, concept_hint, narrative, pulse) =
             self.forward_with_language_bridges(x, semantics, maxwell_bridge)?;
-<<<<<<< HEAD
         let (feedback, psi_reading, psi_events) = psi_bridge
             .publish_with_reading(&pulse, psi_step)
             .into_parts();
-=======
-        let (feedback, psi_reading, psi_events) = psi_bridge.publish_with_reading(&pulse, psi_step);
->>>>>>> 0bfc9480
 
         self.dispatch_plugins(|| ZSpaceSequencerStage::PsiTelemetryPublished {
             pulse: &pulse,
