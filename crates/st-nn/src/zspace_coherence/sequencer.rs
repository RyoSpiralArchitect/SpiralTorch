--- conflicted
+++ resolved
@@ -496,13 +496,9 @@
 /// ratio toward configured targets while penalising repeated fallbacks.
 ///
 /// Confidence scaling allows corrections to respond to high-certainty passes, while an
-<<<<<<< HEAD
 /// optional fallback memory keeps pressure on the policy until stability returns. Integral
 /// control accumulates lingering errors so steady-state bias continues to unwind even when
 /// proportional responses have tapered off.
-=======
-/// optional fallback memory keeps pressure on the policy until stability returns.
->>>>>>> dad2da8f
 #[derive(Clone, Debug)]
 pub struct PreDiscardRegulator {
     target_preserved_ratio: f32,
@@ -523,21 +519,15 @@
     equilibrium_decay: f32,
     confidence_floor: f32,
     confidence_gain: f32,
-<<<<<<< HEAD
     integral_gain: f32,
     integral_limit: f32,
     integral_decay: f32,
-=======
->>>>>>> dad2da8f
     offset: f32,
     preserved_ema: Option<f32>,
     energy_ema: Option<f32>,
     trend_ema: Option<f32>,
     fallback_state: Option<f32>,
-<<<<<<< HEAD
     integral_state: Option<f32>,
-=======
->>>>>>> dad2da8f
     last_error: Option<f32>,
     observations: u64,
 }
@@ -576,21 +566,15 @@
             equilibrium_decay: 0.0,
             confidence_floor: 0.0,
             confidence_gain: 0.0,
-<<<<<<< HEAD
             integral_gain: 0.0,
             integral_limit: 0.0,
             integral_decay: 0.0,
-=======
->>>>>>> dad2da8f
             offset: 0.0,
             preserved_ema: None,
             energy_ema: None,
             trend_ema: None,
             fallback_state: None,
-<<<<<<< HEAD
             integral_state: None,
-=======
->>>>>>> dad2da8f
             last_error: None,
             observations: 0,
         })
@@ -774,7 +758,6 @@
         Ok(self)
     }
 
-<<<<<<< HEAD
     /// Enables integral control so persistent steady-state errors continue to influence the
     /// dominance ratio even when proportional adjustments become small. The gain scales how
     /// strongly the accumulated error contributes, the limit constrains integral wind-up, and the
@@ -803,8 +786,6 @@
         Ok(self)
     }
 
-=======
->>>>>>> dad2da8f
     /// Returns the configured target survivor channel ratio.
     pub fn target_preserved_ratio(&self) -> f32 {
         self.target_preserved_ratio
@@ -923,7 +904,6 @@
 
             step *= scale;
         }
-<<<<<<< HEAD
         if self.integral_gain > 0.0 {
             let mut integral = self.integral_state.unwrap_or(0.0) + combined_error;
             if self.integral_limit > 0.0 {
@@ -941,8 +921,6 @@
             self.integral_state = Some(integral);
             step += -self.aggressiveness * self.integral_gain * integral;
         }
-=======
->>>>>>> dad2da8f
         let fallback_signal = if telemetry.used_fallback() { 1.0 } else { 0.0 };
         let fallback_state = if self.fallback_gain > 0.0 || self.fallback_smoothing > 0.0 {
             if self.fallback_smoothing <= f32::EPSILON {
@@ -2485,7 +2463,6 @@
         assert!(regulator.clone().with_fallback_memory(0.8, 1.5).is_err());
         assert!(regulator
             .clone()
-<<<<<<< HEAD
             .with_integral_control(-0.1, 0.5, 0.3)
             .is_err());
         assert!(regulator
@@ -2498,8 +2475,6 @@
             .is_err());
         assert!(regulator
             .clone()
-=======
->>>>>>> dad2da8f
             .with_trend_smoothing(0.0)
             .unwrap()
             .with_momentum(0.0)
@@ -2511,11 +2486,8 @@
             .with_confidence_scaling(0.6, 0.3)
             .unwrap()
             .with_fallback_memory(0.9, 0.4)
-<<<<<<< HEAD
             .unwrap()
             .with_integral_control(0.4, 0.6, 0.2)
-=======
->>>>>>> dad2da8f
             .is_ok());
     }
 
@@ -2590,7 +2562,6 @@
     }
 
     #[test]
-<<<<<<< HEAD
     fn pre_discard_regulator_integral_accumulates_persistent_error() {
         let base = PreDiscardPolicy::new(0.8).unwrap();
         let telemetry = PreDiscardTelemetry::new(&base, 3, 7, false, 0.66, 0.34, 0.7);
@@ -2657,8 +2628,6 @@
     }
 
     #[test]
-=======
->>>>>>> dad2da8f
     fn adaptive_pre_discard_regulator_adjusts_over_time() {
         let topos = OpenCartesianTopos::new(-0.8, 1e-5, 10.0, 256, 8192).unwrap();
         let mut seq = ZSpaceCoherenceSequencer::new(192, 6, -0.8, topos).unwrap();
