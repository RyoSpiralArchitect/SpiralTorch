// SPDX-License-Identifier: AGPL-3.0-or-later
// © 2025 Ryo ∴ SpiralArchitect (kishkavsesvit@icloud.com)
// Part of SpiralTorch — Licensed under AGPL-3.0-or-later.

//! Z-space native coherence-based sequence modeling.
//!
//! Unlike attention (Q·K^T softmax), ZSpaceCoherenceSequencer uses:
//! - Maxwell pulses for phase synchronization
//! - Desire Lagrangian for linguistic bias
//! - Hyperbolic geometry for hierarchical relationships
//! - Fractional calculus for spectral operators

use super::coherence_engine::{
    CoherenceBackend, CoherenceEngine, DomainConcept, DomainLinguisticProfile,
    LinguisticChannelReport, LinguisticContour,
};
use crate::{
    language::{ConceptHint, MaxwellDesireBridge, NarrativeHint, SemanticBridge},
    Module, PureResult, Tensor,
};
use st_core::maxwell::MaxwellZPulse;
#[cfg(feature = "psi")]
use st_core::{
    telemetry::{
        hub::SoftlogicZFeedback,
        psi::{PsiEvent, PsiReading},
    },
    theory::maxwell::MaxwellPsiTelemetryBridge,
};
use st_tensor::{OpenCartesianTopos, TensorError};
use std::cmp::Ordering;
use std::collections::VecDeque;
use std::sync::{Arc, Mutex, MutexGuard};

/// Identifies a stage in the Z-space sequencing pipeline for plugin callbacks.
#[derive(Debug, Clone)]
pub enum ZSpaceSequencerStage<'a> {
    /// Fired after the Euclidean input has been projected into Z-space.
    Projected {
        /// Original Euclidean input tensor.
        input: &'a Tensor,
        /// Resulting projection in Z-space.
        projected: &'a Tensor,
    },
    /// Fired after Maxwell coherence weights have been measured.
    CoherenceMeasured {
        /// Tensor residing in Z-space used for coherence measurement.
        z_space: &'a Tensor,
        /// Maxwell coherence weights per channel.
        coherence: &'a [f32],
    },
    /// Fired after geometric aggregation has produced the final tensor and diagnostics.
    Aggregated {
        /// Aggregated tensor returned by the sequencer.
        aggregated: &'a Tensor,
        /// Coherence weights used during aggregation.
        coherence: &'a [f32],
        /// Rich diagnostics captured during aggregation.
        diagnostics: &'a CoherenceDiagnostics,
    },
    /// Fired after a pre-discard policy has filtered coherence weights.
    PreDiscardApplied {
        /// Coherence weights before pre-discard was applied.
        original: &'a [f32],
        /// Coherence weights after pre-discard has been applied.
        filtered: &'a [f32],
        /// Telemetry describing the pre-discard outcome.
        telemetry: &'a PreDiscardTelemetry,
        /// Indices of channels that survived the pre-discard pass.
        survivors: &'a [usize],
        /// Indices of channels that were discarded by the pass.
        discarded: &'a [usize],
    },
    /// Fired after language bridges have fused semantics and narratives.
    LanguageBridged {
        /// Aggregated tensor emitted by the sequencer.
        aggregated: &'a Tensor,
        /// Maxwell coherence weights associated with the tensor.
        coherence: &'a [f32],
        /// Conceptual hint surfaced for downstream language models.
        concept: &'a ConceptHint,
        /// Narrative hint emitted by Maxwell desire bridges, when available.
        narrative: Option<&'a NarrativeHint>,
        /// Summarised Maxwell pulse used for PSI telemetry and feedback.
        pulse: &'a MaxwellZPulse,
    },
    /// Fired when the coherence backend has been reconfigured.
    BackendConfigured {
        /// Backend that will be used for subsequent coherence measurements.
        backend: CoherenceBackend,
    },
    /// Fired after a linguistic profile has been registered.
    LinguisticProfileRegistered {
        /// Profile that will be used to bias coherence weighting.
        profile: &'a DomainLinguisticProfile,
    },
    /// Fired when all linguistic profiles have been cleared.
    LinguisticProfilesCleared,
    /// Fired after a semantic window has been derived for language fusion.
    SemanticWindowDerived {
        /// Sliding window mapping token indices to weighted energy.
        window: &'a [(usize, f32)],
        /// Number of tokens the window was derived against.
        tokens: usize,
    },
    /// Fired after a semantic distribution has been derived from the window.
    SemanticDistributionDerived {
        /// Window used for inference.
        window: &'a [(usize, f32)],
        /// Semantic distribution normalised for downstream bridges.
        distribution: &'a [f32],
    },
    /// Fired after the canonical domain concept has been selected for bridging.
    CanonicalConceptSelected {
        /// Domain concept inferred from curvature and head count.
        concept: DomainConcept,
        /// Channel label exposed to the Maxwell desire bridge.
        channel: &'a str,
    },
    /// Fired after the Maxwell desire bridge has emitted a concept hint.
    MaxwellBridgeEmitted {
        /// Channel label supplied to the bridge.
        channel: &'a str,
        /// Summarised Maxwell pulse used to derive the hint.
        pulse: &'a MaxwellZPulse,
        /// Raw concept hint emitted prior to semantic fusion.
        hint: &'a ConceptHint,
        /// Narrative hint surfaced by the bridge, when available.
        narrative: Option<&'a NarrativeHint>,
    },
    /// Fired after a linguistic contour has been emitted for downstream stacks.
    LinguisticContourEmitted {
        /// Coherence weights that produced the contour.
        coherence: &'a [f32],
        /// Contour descriptor returned by the coherence engine.
        contour: &'a LinguisticContour,
    },
    /// Fired after coherence channels have been described.
    ChannelsDescribed {
        /// Coherence weights associated with the reports.
        coherence: &'a [f32],
        /// Reports emitted by the coherence engine.
        reports: &'a [LinguisticChannelReport],
    },
    /// Fired after a semantic window has been fused into a distribution hint.
    SemanticWindowFused {
        /// Resulting fused concept hint produced by bridges.
        concept: &'a ConceptHint,
    },
    /// Fired after PSI telemetry has been published (when enabled).
    #[cfg(feature = "psi")]
    PsiTelemetryPublished {
        /// Pulse used to publish the telemetry.
        pulse: &'a MaxwellZPulse,
        /// Reading captured by the PSI bridge, when available.
        reading: Option<&'a PsiReading>,
        /// PSI events recorded during publication.
        events: &'a [PsiEvent],
        /// Feedback emitted by the SoftLogic Z bridge.
        feedback: &'a SoftlogicZFeedback,
    },
}

/// Trait implemented by plugins that wish to observe or augment the sequencing pipeline.
pub trait ZSpaceSequencerPlugin: Send + Sync {
    /// Returns a descriptive name for the plugin.
    fn name(&self) -> &'static str;

    /// Receives callbacks for each stage of the sequencing pipeline.
    fn on_stage(&self, stage: ZSpaceSequencerStage<'_>) -> PureResult<()>;
}

/// Rich coherence diagnostics surfaced by [`ZSpaceCoherenceSequencer`].
#[derive(Clone, Debug)]
pub struct CoherenceDiagnostics {
    channel_weights: Vec<f32>,
    normalized_weights: Vec<f32>,
    normalization: f32,
    fractional_order: f32,
    dominant_channel: Option<usize>,
    mean_coherence: f32,
    z_bias: f32,
    energy_ratio: f32,
    entropy: f32,
    aggregated: Tensor,
    coherence: Vec<f32>,
    channel_reports: Vec<LinguisticChannelReport>,
    pre_discard: Option<PreDiscardTelemetry>,
}

impl CoherenceDiagnostics {
    /// Returns the raw Maxwell coherence weights.
    pub fn channel_weights(&self) -> &[f32] {
        &self.channel_weights
    }

    /// Returns the coherence weights normalised to a probability simplex.
    pub fn normalized_weights(&self) -> &[f32] {
        &self.normalized_weights
    }

    /// Returns the sum used to normalise coherence weights.
    pub fn normalization(&self) -> f32 {
        self.normalization
    }

    /// Fractional order used during bidirectional smoothing.
    pub fn fractional_order(&self) -> f32 {
        self.fractional_order
    }

    /// Index of the dominant coherence channel, if any.
    pub fn dominant_channel(&self) -> Option<usize> {
        self.dominant_channel
    }

    /// Mean coherence value observed across channels.
    pub fn mean_coherence(&self) -> f32 {
        self.mean_coherence
    }

    /// Signed Z-bias derived from the summarised Maxwell pulse.
    pub fn z_bias(&self) -> f32 {
        self.z_bias
    }

    /// Ratio of energy concentrated in the dominant channel band.
    pub fn energy_ratio(&self) -> f32 {
        self.energy_ratio
    }

    /// Shannon entropy of the coherence distribution.
    pub fn coherence_entropy(&self) -> f32 {
        self.entropy
    }

    /// Returns the aggregated tensor from the coherence pipeline.
    pub fn aggregated(&self) -> &Tensor {
        &self.aggregated
    }

    /// Returns the raw coherence weights captured during the forward pass.
    pub fn coherence(&self) -> &[f32] {
        &self.coherence
    }

    /// Returns the rich linguistic channel reports, if any were computed.
    pub fn channel_reports(&self) -> &[LinguisticChannelReport] {
        &self.channel_reports
    }

    /// Overrides the linguistic channel reports while preserving existing diagnostics.
    pub fn with_channel_reports(mut self, channel_reports: Vec<LinguisticChannelReport>) -> Self {
        self.channel_reports = channel_reports;
        self
    }

    /// Returns telemetry describing any pre-discard that was applied.
    pub fn pre_discard(&self) -> Option<&PreDiscardTelemetry> {
        self.pre_discard.as_ref()
    }

    /// Returns the number of channels that survived pre-discard.
    pub fn preserved_channels(&self) -> usize {
        self.coherence.iter().filter(|value| **value > 0.0).count()
    }

    /// Returns the number of channels removed by pre-discard when available.
    pub fn discarded_channels(&self) -> usize {
        self.pre_discard
            .as_ref()
            .map(|telemetry| telemetry.discarded())
            .unwrap_or(0)
    }

    /// Destructures the diagnostics into their core components.
    pub fn into_parts(
        self,
    ) -> (
        Tensor,
        Vec<f32>,
        Vec<LinguisticChannelReport>,
        Option<PreDiscardTelemetry>,
    ) {
        (
            self.aggregated,
            self.coherence,
            self.channel_reports,
            self.pre_discard,
        )
    }
}

/// Configuration describing how coherence weights are culled before aggregation.
#[derive(Clone, Debug)]
pub struct PreDiscardPolicy {
    dominance_ratio: f32,
    energy_floor: f32,
    min_channels: usize,
}

impl PreDiscardPolicy {
    /// Creates a new pre-discard policy. Channels that fall more than
    /// `dominance_ratio` below the dominant weight are discarded unless they
    /// clear the absolute `energy_floor` (default 0).
    pub fn new(dominance_ratio: f32) -> PureResult<Self> {
        if !dominance_ratio.is_finite() || dominance_ratio < 0.0 {
            return Err(TensorError::NonPositiveCoherence {
                coherence: dominance_ratio,
            }
            .into());
        }
        Ok(Self {
            dominance_ratio: dominance_ratio.min(1.0),
            energy_floor: 0.0,
            min_channels: 1,
        })
    }

    /// Sets an absolute floor that channels must reach to survive pre-discard.
    pub fn with_energy_floor(mut self, energy_floor: f32) -> PureResult<Self> {
        if !energy_floor.is_finite() || energy_floor < 0.0 {
            return Err(TensorError::NonPositiveCoherence {
                coherence: energy_floor,
            }
            .into());
        }
        self.energy_floor = energy_floor;
        Ok(self)
    }

    /// Ensures a minimum number of channels survive every pre-discard pass.
    pub fn with_min_channels(mut self, min_channels: usize) -> Self {
        self.min_channels = min_channels.max(1);
        self
    }

    /// Returns the configured dominance ratio.
    pub fn dominance_ratio(&self) -> f32 {
        self.dominance_ratio
    }

    /// Returns the configured absolute floor.
    pub fn energy_floor(&self) -> f32 {
        self.energy_floor
    }

    /// Returns the minimum number of channels that will survive.
    pub fn min_channels(&self) -> usize {
        self.min_channels
    }

    fn apply(&self, weights: &mut [f32], original: &[f32]) -> PureResult<PreDiscardOutcome> {
        if weights.len() != original.len() {
            return Err(TensorError::DataLength {
                expected: original.len(),
                got: weights.len(),
            }
            .into());
        }
        if weights.is_empty() {
            return Ok(PreDiscardOutcome::fallback(
                PreDiscardTelemetry::fallback(self, 0, 0, 0.0, 0.0),
                Vec::new(),
                Vec::new(),
            ));
        }

        let mut indices: Vec<usize> = (0..weights.len()).collect();
        indices.sort_by(|lhs, rhs| {
            original[*rhs]
                .partial_cmp(&original[*lhs])
                .unwrap_or(Ordering::Equal)
        });

        let mut dominant = original[indices[0]];
        if !dominant.is_finite() {
            dominant = 1e-6;
        }
        if dominant <= 0.0 {
            dominant = 1e-6;
        }
        let mut survivors = vec![false; weights.len()];
        for &idx in &indices {
            let mut weight = original[idx];
            if !weight.is_finite() {
                weight = 0.0;
            }
            let tolerance = (1.0 - self.dominance_ratio).max(0.0);
            let threshold = dominant * tolerance;
            let survives_ratio = weight >= threshold;
            let survives_floor = weight >= self.energy_floor && dominant <= self.energy_floor;
            if survives_ratio || survives_floor {
                survivors[idx] = true;
            }
        }

        let preserved = survivors.iter().filter(|flag| **flag).count();
        if preserved < self.min_channels.min(weights.len()) {
            for &idx in indices.iter().take(self.min_channels.min(weights.len())) {
                if !survivors[idx] {
                    survivors[idx] = true;
                }
            }
        }

        let mut survivor_indices = Vec::new();
        let mut discarded_indices = Vec::new();
        let mut sum = 0.0f32;
        let mut survivor_energy = 0.0f32;
        let mut discarded_energy = 0.0f32;
        for (idx, weight) in weights.iter_mut().enumerate() {
            if survivors[idx] {
                let mut value = original[idx];
                if !value.is_finite() {
                    value = 0.0;
                }
                *weight = value;
                sum += *weight;
                survivor_energy += value;
                survivor_indices.push(idx);
            } else {
                let value = if original[idx].is_finite() {
                    original[idx]
                } else {
                    0.0
                };
                discarded_energy += value;
                *weight = 0.0;
                discarded_indices.push(idx);
            }
        }
        let discarded = discarded_indices.len();

        let mut total_energy = survivor_energy + discarded_energy;
        if !total_energy.is_finite() {
            total_energy = original
                .iter()
                .copied()
                .filter(|value| value.is_finite())
                .sum();
        }

        if sum <= f32::EPSILON || !sum.is_finite() {
            weights.copy_from_slice(original);
            let dominant_share = if total_energy.is_finite() && total_energy > f32::EPSILON {
                (dominant / total_energy).clamp(0.0, 1.0)
            } else {
                0.0
            };
            return Ok(PreDiscardOutcome::fallback(
                PreDiscardTelemetry::fallback(
                    self,
                    0,
                    original.len(),
                    total_energy,
                    dominant_share,
                ),
                (0..original.len()).collect(),
                Vec::new(),
            ));
        }

        for weight in weights.iter_mut() {
            if *weight > 0.0 {
                *weight /= sum;
            }
        }

        let dominant_share = if total_energy.is_finite() && total_energy > f32::EPSILON {
            (dominant / total_energy).clamp(0.0, 1.0)
        } else {
            0.0
        };

        Ok(PreDiscardOutcome::new(
            PreDiscardTelemetry::new(
                self,
                discarded,
                weights.len() - discarded,
                false,
                survivor_energy,
                discarded_energy,
                dominant_share,
            ),
            survivor_indices,
            discarded_indices,
        ))
    }
}

/// Adapts pre-discard behaviour across timesteps so low-credence channels are culled
/// proactively instead of reactively. The regulator maintains exponential moving averages
/// over recent discard telemetry, blends preservation and energy errors with configurable
/// weights, anticipates trending deviations with a momentum term, and nudges the dominance
/// ratio toward configured targets while penalising repeated fallbacks.
<<<<<<< HEAD
///
/// Confidence scaling allows corrections to respond to high-certainty passes, while an
/// optional fallback memory keeps pressure on the policy until stability returns.
=======
>>>>>>> 38fefdde
#[derive(Clone, Debug)]
pub struct PreDiscardRegulator {
    target_preserved_ratio: f32,
    target_survivor_energy_ratio: f32,
    smoothing: f32,
    trend_smoothing: f32,
    aggressiveness: f32,
    max_step: f32,
    min_offset: f32,
    max_offset: f32,
    channel_weight: f32,
    energy_weight: f32,
    fallback_penalty: f32,
<<<<<<< HEAD
    fallback_gain: f32,
    fallback_smoothing: f32,
=======
>>>>>>> 38fefdde
    momentum: f32,
    deadband: f32,
    equilibrium_decay: f32,
    confidence_floor: f32,
    confidence_gain: f32,
    offset: f32,
    preserved_ema: Option<f32>,
    energy_ema: Option<f32>,
    trend_ema: Option<f32>,
<<<<<<< HEAD
    fallback_state: Option<f32>,
=======
>>>>>>> 38fefdde
    last_error: Option<f32>,
    observations: u64,
}

impl PreDiscardRegulator {
    /// Creates a new regulator targeting the provided survivor ratios. Targets are clamped to
    /// the \[0, 1] interval.
    pub fn new(target_preserved_ratio: f32, target_survivor_energy_ratio: f32) -> PureResult<Self> {
        if !target_preserved_ratio.is_finite()
            || !target_survivor_energy_ratio.is_finite()
            || target_preserved_ratio < 0.0
            || target_survivor_energy_ratio < 0.0
        {
            return Err(TensorError::NonPositiveCoherence {
                coherence: target_preserved_ratio.min(target_survivor_energy_ratio),
            }
            .into());
        }

        Ok(Self {
            target_preserved_ratio: target_preserved_ratio.min(1.0),
            target_survivor_energy_ratio: target_survivor_energy_ratio.min(1.0),
            smoothing: 0.25,
            trend_smoothing: 0.5,
            aggressiveness: 0.5,
            max_step: 0.2,
            min_offset: -0.5,
            max_offset: 0.5,
            channel_weight: 0.5,
            energy_weight: 0.5,
            fallback_penalty: 0.1,
<<<<<<< HEAD
            fallback_gain: 0.0,
            fallback_smoothing: 0.0,
=======
>>>>>>> 38fefdde
            momentum: 0.0,
            deadband: 0.0,
            equilibrium_decay: 0.0,
            confidence_floor: 0.0,
            confidence_gain: 0.0,
            offset: 0.0,
            preserved_ema: None,
            energy_ema: None,
            trend_ema: None,
<<<<<<< HEAD
            fallback_state: None,
=======
>>>>>>> 38fefdde
            last_error: None,
            observations: 0,
        })
    }

    /// Configures the smoothing factor used for the internal exponential moving averages.
    /// Values are clamped to the \[0, 1] interval.
    pub fn with_smoothing(mut self, smoothing: f32) -> PureResult<Self> {
        if !smoothing.is_finite() || smoothing < 0.0 || smoothing > 1.0 {
            return Err(TensorError::NonPositiveCoherence {
                coherence: smoothing,
            }
            .into());
        }
        self.smoothing = smoothing;
        Ok(self)
    }

    /// Configures how preservation versus energy errors are blended. Both weights must be
    /// finite and the sum must be greater than zero.
    pub fn with_error_weights(
        mut self,
        channel_weight: f32,
        energy_weight: f32,
    ) -> PureResult<Self> {
        if !channel_weight.is_finite()
            || !energy_weight.is_finite()
            || channel_weight < 0.0
            || energy_weight < 0.0
            || (channel_weight + energy_weight) <= f32::EPSILON
        {
            return Err(TensorError::NonPositiveCoherence {
                coherence: channel_weight.min(energy_weight),
            }
            .into());
        }
        self.channel_weight = channel_weight;
        self.energy_weight = energy_weight;
        Ok(self)
    }

    /// Configures an additional penalty applied when the pre-discard policy has to fall back.
    pub fn with_fallback_penalty(mut self, penalty: f32) -> PureResult<Self> {
        if !penalty.is_finite() || penalty < 0.0 {
            return Err(TensorError::NonPositiveCoherence { coherence: penalty }.into());
        }
        self.fallback_penalty = penalty;
        Ok(self)
    }

<<<<<<< HEAD
    /// Configures a decaying memory of fallback events that increases pressure on the base
    /// policy until stability returns. The gain scales how much the memory contributes
    /// alongside immediate fallbacks, while the smoothing factor controls the decay rate of
    /// past events. Both arguments must be finite, with the gain constrained to non-negative
    /// values and the smoothing factor restricted to the [0, 1] interval.
    pub fn with_fallback_memory(mut self, gain: f32, smoothing: f32) -> PureResult<Self> {
        if !gain.is_finite() || gain < 0.0 {
            return Err(TensorError::NonPositiveCoherence { coherence: gain }.into());
        }
        if !smoothing.is_finite() || smoothing < 0.0 || smoothing > 1.0 {
            return Err(TensorError::NonPositiveCoherence {
                coherence: smoothing,
            }
            .into());
        }

        self.fallback_gain = gain;
        self.fallback_smoothing = smoothing;
        Ok(self)
    }

=======
>>>>>>> 38fefdde
    /// Configures how aggressively the regulator reacts to deviations from the target ratios.
    pub fn with_aggressiveness(mut self, aggressiveness: f32) -> PureResult<Self> {
        if !aggressiveness.is_finite() || aggressiveness <= 0.0 {
            return Err(TensorError::NonPositiveCoherence {
                coherence: aggressiveness,
            }
            .into());
        }
        self.aggressiveness = aggressiveness;
        Ok(self)
    }

    /// Configures the smoothing factor used when tracking error trends. Values are clamped to
    /// the \[0, 1] interval.
    pub fn with_trend_smoothing(mut self, smoothing: f32) -> PureResult<Self> {
        if !smoothing.is_finite() || smoothing < 0.0 || smoothing > 1.0 {
            return Err(TensorError::NonPositiveCoherence {
                coherence: smoothing,
            }
            .into());
        }
        self.trend_smoothing = smoothing;
        Ok(self)
    }

    /// Limits how far a single observation can push the dominance ratio.
    pub fn with_max_step(mut self, max_step: f32) -> PureResult<Self> {
        if !max_step.is_finite() || max_step <= 0.0 {
            return Err(TensorError::NonPositiveCoherence {
                coherence: max_step,
            }
            .into());
        }
        self.max_step = max_step.min(1.0);
        Ok(self)
    }

    /// Sets bounds for the adaptive dominance ratio offset applied to the base policy.
    pub fn with_bounds(mut self, min_offset: f32, max_offset: f32) -> PureResult<Self> {
        if !min_offset.is_finite() || !max_offset.is_finite() || min_offset > max_offset {
            return Err(TensorError::NonPositiveCoherence {
                coherence: min_offset.min(max_offset),
            }
            .into());
        }
        self.min_offset = min_offset;
        self.max_offset = max_offset;
        Ok(self)
    }

    /// Configures the magnitude of anticipatory momentum applied when telemetry errors trend in a
    /// particular direction.
    pub fn with_momentum(mut self, momentum: f32) -> PureResult<Self> {
        if !momentum.is_finite() || momentum < 0.0 {
            return Err(TensorError::NonPositiveCoherence {
                coherence: momentum,
            }
            .into());
        }
        self.momentum = momentum;
        Ok(self)
    }

    /// Suppresses adjustments when the combined error falls within the specified symmetric range.
    pub fn with_deadband(mut self, deadband: f32) -> PureResult<Self> {
        if !deadband.is_finite() || deadband < 0.0 {
            return Err(TensorError::NonPositiveCoherence {
                coherence: deadband,
            }
            .into());
        }
        self.deadband = deadband;
        Ok(self)
    }

    /// Applies exponential decay towards the neutral offset when the regulator observes equilibrium.
    /// The decay factor must lie in the [0, 1] interval.
    pub fn with_equilibrium_decay(mut self, decay: f32) -> PureResult<Self> {
        if !decay.is_finite() || decay < 0.0 || decay > 1.0 {
            return Err(TensorError::NonPositiveCoherence { coherence: decay }.into());
        }
        self.equilibrium_decay = decay;
        Ok(self)
    }

    /// Scales corrective steps according to the dominant channel weight observed during telemetry.
    /// When the observed weight falls below the configured floor, the correction is proportionally
    /// attenuated. When it rises above the floor, an optional gain amplifies the response. Both the
    /// floor and gain must be finite, with the floor constrained to the [0, 1] interval and the gain
    /// constrained to non-negative values.
    pub fn with_confidence_scaling(
        mut self,
        confidence_floor: f32,
        confidence_gain: f32,
    ) -> PureResult<Self> {
        if !confidence_floor.is_finite()
            || !confidence_gain.is_finite()
            || confidence_floor < 0.0
            || confidence_floor > 1.0
            || confidence_gain < 0.0
        {
            return Err(TensorError::NonPositiveCoherence {
                coherence: confidence_floor.min(confidence_gain),
            }
            .into());
        }

        self.confidence_floor = confidence_floor;
        self.confidence_gain = confidence_gain;
        Ok(self)
    }

    /// Returns the configured target survivor channel ratio.
    pub fn target_preserved_ratio(&self) -> f32 {
        self.target_preserved_ratio
    }

    /// Returns the configured target survivor energy ratio.
    pub fn target_survivor_energy_ratio(&self) -> f32 {
        self.target_survivor_energy_ratio
    }

    /// Returns the number of telemetry observations that have influenced the regulator.
    pub fn observations(&self) -> u64 {
        self.observations
    }

    /// Returns the current offset applied to the base policy's dominance ratio.
    pub fn offset(&self) -> f32 {
        self.offset
    }

    fn update_ema(current: &mut Option<f32>, value: f32, smoothing: f32) -> f32 {
        if let Some(previous) = current {
            let updated = if smoothing <= f32::EPSILON {
                value
            } else {
                *previous + smoothing * (value - *previous)
            };
            *previous = updated;
            updated
        } else {
            *current = Some(value);
            value
        }
    }

    fn clamped_offset(&self, base_ratio: f32) -> f32 {
        let ratio = (base_ratio + self.offset).clamp(0.0, 1.0);
        ratio
    }

    /// Derives the policy that should be applied next given the base configuration.
    pub fn next_policy(&self, base: &PreDiscardPolicy) -> PureResult<PreDiscardPolicy> {
        let ratio = self.clamped_offset(base.dominance_ratio());
        let mut policy = PreDiscardPolicy::new(ratio)?;
        if base.energy_floor() > 0.0 {
            policy = policy.with_energy_floor(base.energy_floor())?;
        }
        policy = policy.with_min_channels(base.min_channels());
        Ok(policy)
    }

    /// Observes telemetry from the latest pre-discard pass and updates the offset that will be
    /// applied to the base policy during the next timestep.
    pub fn observe(&mut self, telemetry: &PreDiscardTelemetry) {
        let preserved = Self::update_ema(
            &mut self.preserved_ema,
            telemetry.preserved_ratio(),
            self.smoothing,
        );
        let energy = Self::update_ema(
            &mut self.energy_ema,
            telemetry.survivor_energy_ratio(),
            self.smoothing,
        );

        let preserved_error = preserved - self.target_preserved_ratio;
        let energy_error = energy - self.target_survivor_energy_ratio;
        let total_weight = self.channel_weight + self.energy_weight;
        let raw_error = if total_weight <= f32::EPSILON {
            0.0
        } else {
            (self.channel_weight * preserved_error + self.energy_weight * energy_error)
                / total_weight
        };
        let combined_error = if self.deadband > 0.0 && raw_error.abs() <= self.deadband {
            0.0
        } else {
            raw_error
        };
        let trend = if let Some(previous) = self.last_error {
            let delta = combined_error - previous;
            let tracked = Self::update_ema(&mut self.trend_ema, delta, self.trend_smoothing);
            if tracked.is_finite() {
                tracked
            } else {
                0.0
            }
        } else {
            self.trend_ema = Some(0.0);
            0.0
        };
        self.last_error = Some(combined_error);

        let mut step = -self.aggressiveness * combined_error;
        if self.momentum > 0.0 {
            step += -self.aggressiveness * self.momentum * trend;
        }
<<<<<<< HEAD
=======
        if telemetry.used_fallback() {
            step -= self.fallback_penalty;
        }

>>>>>>> 38fefdde
        if self.confidence_floor > 0.0 || self.confidence_gain > 0.0 {
            let mut confidence = telemetry.dominant_weight();
            if !confidence.is_finite() {
                confidence = 0.0;
            }
            confidence = confidence.clamp(0.0, 1.0);

            let mut scale = 1.0;
            if self.confidence_floor > 0.0 {
                if confidence < self.confidence_floor {
                    let floor = self.confidence_floor.max(f32::EPSILON);
                    scale *= (confidence / floor).clamp(0.0, 1.0);
                } else if self.confidence_gain > 0.0 {
                    scale *= 1.0 + self.confidence_gain * (confidence - self.confidence_floor);
                }
            } else if self.confidence_gain > 0.0 {
                scale *= 1.0 + self.confidence_gain * confidence;
            }

            step *= scale;
        }
<<<<<<< HEAD
        let fallback_signal = if telemetry.used_fallback() { 1.0 } else { 0.0 };
        let fallback_state = if self.fallback_gain > 0.0 || self.fallback_smoothing > 0.0 {
            if self.fallback_smoothing <= f32::EPSILON {
                self.fallback_state = Some(fallback_signal);
                fallback_signal
            } else {
                Self::update_ema(
                    &mut self.fallback_state,
                    fallback_signal,
                    self.fallback_smoothing,
                )
            }
        } else {
            fallback_signal
        };
        let fallback_pressure = fallback_signal + self.fallback_gain * fallback_state;
        if fallback_pressure > 0.0 {
            step -= self.fallback_penalty * fallback_pressure;
        }
=======
>>>>>>> 38fefdde
        let step = step.clamp(-self.max_step, self.max_step);

        let mut next_offset = (self.offset + step).clamp(self.min_offset, self.max_offset);
        if self.equilibrium_decay > 0.0
            && combined_error.abs() <= f32::EPSILON
            && !telemetry.used_fallback()
        {
            next_offset *= 1.0 - self.equilibrium_decay;
            if next_offset.abs() < 1e-6 {
                next_offset = 0.0;
            }
        }

        self.offset = next_offset;
        self.observations = self.observations.saturating_add(1);
    }
}

/// Telemetry describing a pre-discard pass.
#[derive(Clone, Debug)]
pub struct PreDiscardTelemetry {
    dominance_ratio: f32,
    energy_floor: f32,
    discarded: usize,
    preserved: usize,
    fallback: bool,
    survivor_energy: f32,
    discarded_energy: f32,
    dominant_weight: f32,
}

impl PreDiscardTelemetry {
    fn new(
        policy: &PreDiscardPolicy,
        discarded: usize,
        preserved: usize,
        fallback: bool,
        survivor_energy: f32,
        discarded_energy: f32,
        dominant_weight: f32,
    ) -> Self {
        let mut dominant_weight = if dominant_weight.is_finite() {
            dominant_weight.max(0.0).min(1.0)
        } else {
            0.0
        };

        if dominant_weight <= f32::EPSILON {
            dominant_weight = 0.0;
        }

        Self {
            dominance_ratio: policy.dominance_ratio,
            energy_floor: policy.energy_floor,
            discarded,
            preserved,
            fallback,
            survivor_energy,
            discarded_energy,
            dominant_weight,
        }
    }

    fn fallback(
        policy: &PreDiscardPolicy,
        discarded: usize,
        preserved: usize,
        total_energy: f32,
        dominant_weight: f32,
    ) -> Self {
        Self::new(
            policy,
            discarded,
            preserved,
            true,
            total_energy,
            0.0,
            dominant_weight,
        )
    }

    /// Returns the dominance ratio used during pre-discard.
    pub fn dominance_ratio(&self) -> f32 {
        self.dominance_ratio
    }

    /// Returns the absolute energy floor used during pre-discard.
    pub fn energy_floor(&self) -> f32 {
        self.energy_floor
    }

    /// Returns the number of channels that were discarded.
    pub fn discarded(&self) -> usize {
        self.discarded
    }

    /// Returns the number of channels that survived the pass.
    pub fn preserved(&self) -> usize {
        self.preserved
    }

    /// Indicates whether the policy had to fall back to the original distribution.
    pub fn used_fallback(&self) -> bool {
        self.fallback
    }

    /// Returns the total number of channels that were considered.
    pub fn total(&self) -> usize {
        self.discarded + self.preserved
    }

    /// Returns the fraction of channels that survived the pass.
    pub fn preserved_ratio(&self) -> f32 {
        let total = self.total().max(1) as f32;
        (self.preserved as f32 / total).clamp(0.0, 1.0)
    }

    /// Returns the fraction of channels that were discarded.
    pub fn discarded_ratio(&self) -> f32 {
        1.0 - self.preserved_ratio()
    }

    /// Returns the sum of the original weights that survived the pass.
    pub fn survivor_energy(&self) -> f32 {
        self.survivor_energy
    }

    /// Returns the sum of the original weights that were discarded.
    pub fn discarded_energy(&self) -> f32 {
        self.discarded_energy
    }

    /// Returns the total original weight energy observed during the pass.
    pub fn total_energy(&self) -> f32 {
        self.survivor_energy + self.discarded_energy
    }

    /// Returns the fraction of original energy that survived.
    pub fn survivor_energy_ratio(&self) -> f32 {
        let total = self.total_energy();
        if total <= f32::EPSILON {
            0.0
        } else {
            (self.survivor_energy / total).clamp(0.0, 1.0)
        }
    }

    /// Returns the fraction of original energy that was discarded.
    pub fn discarded_energy_ratio(&self) -> f32 {
        1.0 - self.survivor_energy_ratio()
    }

    /// Returns the dominant channel's share of the total pre-discard energy.
    pub fn dominant_weight(&self) -> f32 {
        self.dominant_weight
    }
}

/// Detailed outcome of a pre-discard pass, including survivor indexing.
#[derive(Clone, Debug)]
pub struct PreDiscardOutcome {
    telemetry: PreDiscardTelemetry,
    survivors: Vec<usize>,
    discarded: Vec<usize>,
}

impl PreDiscardOutcome {
    fn new(telemetry: PreDiscardTelemetry, survivors: Vec<usize>, discarded: Vec<usize>) -> Self {
        Self {
            telemetry,
            survivors,
            discarded,
        }
    }

    fn fallback(
        telemetry: PreDiscardTelemetry,
        survivors: Vec<usize>,
        discarded: Vec<usize>,
    ) -> Self {
        Self::new(telemetry, survivors, discarded)
    }

    /// Returns the telemetry emitted by the pass.
    pub fn telemetry(&self) -> &PreDiscardTelemetry {
        &self.telemetry
    }

    /// Returns indices of channels that survived.
    pub fn survivors(&self) -> &[usize] {
        &self.survivors
    }

    /// Returns indices of channels that were discarded.
    pub fn discarded(&self) -> &[usize] {
        &self.discarded
    }
}

/// Snapshot of a pre-discard pass preserved in the sequencer journal.
#[derive(Clone, Debug)]
pub struct PreDiscardSnapshot {
    step: u64,
    telemetry: PreDiscardTelemetry,
    survivors: Vec<usize>,
    discarded: Vec<usize>,
    filtered: Vec<f32>,
}

impl PreDiscardSnapshot {
    fn new(
        step: u64,
        telemetry: PreDiscardTelemetry,
        survivors: Vec<usize>,
        discarded: Vec<usize>,
        filtered: Vec<f32>,
    ) -> Self {
        Self {
            step,
            telemetry,
            survivors,
            discarded,
            filtered,
        }
    }

    /// Returns the journal step associated with the snapshot.
    pub fn step(&self) -> u64 {
        self.step
    }

    /// Returns telemetry captured during the pass.
    pub fn telemetry(&self) -> &PreDiscardTelemetry {
        &self.telemetry
    }

    /// Returns the indices that survived the pass.
    pub fn survivors(&self) -> &[usize] {
        &self.survivors
    }

    /// Returns the indices that were discarded by the pass.
    pub fn discarded(&self) -> &[usize] {
        &self.discarded
    }

    /// Returns the filtered coherence weights after pre-discard.
    pub fn filtered(&self) -> &[f32] {
        &self.filtered
    }
}

#[derive(Debug)]
struct PreDiscardJournal {
    next_step: u64,
    limit: usize,
    entries: VecDeque<PreDiscardSnapshot>,
}

impl PreDiscardJournal {
    fn new(limit: usize) -> Self {
        Self {
            next_step: 0,
            limit: limit.max(1),
            entries: VecDeque::new(),
        }
    }

    fn push(
        &mut self,
        telemetry: PreDiscardTelemetry,
        survivors: Vec<usize>,
        discarded: Vec<usize>,
        filtered: Vec<f32>,
    ) {
        let snapshot =
            PreDiscardSnapshot::new(self.next_step, telemetry, survivors, discarded, filtered);
        self.next_step = self.next_step.wrapping_add(1);
        self.entries.push_back(snapshot);
        while self.entries.len() > self.limit {
            self.entries.pop_front();
        }
    }

    fn clear(&mut self) {
        self.entries.clear();
    }

    fn set_limit(&mut self, limit: usize) {
        self.limit = limit.max(1);
        while self.entries.len() > self.limit {
            self.entries.pop_front();
        }
    }

    fn snapshots(&self) -> Vec<PreDiscardSnapshot> {
        self.entries.iter().cloned().collect()
    }
}

/// Z-space native sequence modeling via coherence and semiotic suturing.
///
/// This layer replaces attention with:
/// 1. **Coherence-based token weighting** (Maxwell pulse detection)
/// 2. **Desire-biased logits** (linguistic safety without RLHF)
/// 3. **Hyperbolic token relationships** (natural hierarchy)
/// 4. **Spectral aggregation** (fractional calculus instead of softmax)
#[derive(Clone)]
pub struct ZSpaceCoherenceSequencer {
    pub dim: usize,
    pub num_heads: usize,
    pub curvature: f32,

    coherence_engine: CoherenceEngine,
    topos: OpenCartesianTopos,
    plugins: Vec<Arc<dyn ZSpaceSequencerPlugin>>,
    pre_discard: Option<PreDiscardPolicy>,
    pre_discard_journal: Arc<Mutex<PreDiscardJournal>>,
    pre_discard_regulator: Option<Arc<Mutex<PreDiscardRegulator>>>,
}

impl ZSpaceCoherenceSequencer {
    /// Creates a new Z-space coherence sequencer.
    pub fn new(
        dim: usize,
        num_heads: usize,
        curvature: f32,
        topos: OpenCartesianTopos,
    ) -> PureResult<Self> {
        if num_heads == 0 {
            return Err(st_tensor::TensorError::EmptyInput("maxwell_heads").into());
        }
        if dim % num_heads != 0 {
            return Err(st_tensor::TensorError::InvalidDimensions {
                rows: dim,
                cols: num_heads,
            }
            .into());
        }
        if (topos.curvature() - curvature).abs() > 1e-6 {
            return Err(st_tensor::TensorError::CurvatureMismatch {
                expected: curvature,
                got: topos.curvature(),
            }
            .into());
        }

        let channel_count = (dim / 8).max(1).max(num_heads);
        let coherence_engine =
            CoherenceEngine::new(dim, curvature)?.with_channel_count(channel_count)?;

        Ok(Self {
            dim,
            num_heads,
            curvature,
            coherence_engine,
            topos,
            plugins: Vec::new(),
            pre_discard: None,
            pre_discard_journal: Arc::new(Mutex::new(PreDiscardJournal::new(32))),
            pre_discard_regulator: None,
        })
    }

    /// Projects input to Z-space and measures coherence.
    fn measure_coherence(&self, x: &Tensor) -> PureResult<Vec<f32>> {
        self.coherence_engine.measure_phases(x)
    }

    /// Projects an input tensor onto the Z-space manifold guarded by the topos.
    pub fn project_to_zspace(&self, x: &Tensor) -> PureResult<Tensor> {
        let mut projected = if self.curvature < 0.0 {
            x.project_to_poincare(self.curvature)?
        } else {
            x.clone()
        };

        self.topos.saturate_slice(projected.data_mut());
        self.topos
            .guard_tensor("zspace_coherence_project_to_zspace", &projected)?;

        Ok(projected)
    }

    /// Performs coherence-weighted geometric aggregation and surfaces diagnostics.
    fn geometric_aggregate_with_diagnostics(
        &self,
        x: &Tensor,
        coherence_weights: &[f32],
        pre_discard: Option<PreDiscardTelemetry>,
    ) -> PureResult<(Tensor, CoherenceDiagnostics)> {
        let (aggregated, normalization, fractional_order, channel_width) =
            self.compute_geometric_aggregate(x, coherence_weights)?;

        let diagnostics = self.build_coherence_diagnostics(
            &aggregated,
            coherence_weights,
            channel_width,
            normalization,
            fractional_order,
            pre_discard,
        );

        Ok((aggregated, diagnostics))
    }

    fn compute_geometric_aggregate(
        &self,
        x: &Tensor,
        coherence_weights: &[f32],
    ) -> PureResult<(Tensor, f32, f32, usize)> {
        if coherence_weights.is_empty() {
            return Err(TensorError::EmptyInput("coherence_weights").into());
        }
        if coherence_weights.len() != self.coherence_engine.num_channels() {
            return Err(TensorError::DataLength {
                expected: self.coherence_engine.num_channels(),
                got: coherence_weights.len(),
            }
            .into());
        }

        let (rows, cols) = x.shape();
        let mut aggregated = Tensor::zeros(rows, cols)?;
        let channel_width = (cols + coherence_weights.len() - 1) / coherence_weights.len();
        let normalization = coherence_weights.iter().copied().sum::<f32>().max(1e-6);
        let fractional_order = self.fractional_order();
        let input = x.data();
        {
            let output = aggregated.data_mut();
            for row in 0..rows {
                let row_start = row * cols;
                let row_slice = &input[row_start..row_start + cols];
                let row_out = &mut output[row_start..row_start + cols];
                row_out.fill(0.0);
                for (channel, &weight) in coherence_weights.iter().enumerate() {
                    let start = channel * channel_width;
                    let end = ((channel + 1) * channel_width).min(cols);
                    if start >= end {
                        continue;
                    }
                    for (dest, &value) in row_out[start..end].iter_mut().zip(&row_slice[start..end])
                    {
                        *dest += weight * value;
                    }
                }
                for value in row_out.iter_mut() {
                    *value /= normalization;
                }
                // Fractional smoothing forward pass.
                let mut accumulator = row_out.first().copied().unwrap_or(0.0);
                for value in row_out.iter_mut().skip(1) {
                    accumulator += fractional_order * (*value - accumulator);
                    *value = accumulator;
                }
                // Reverse fractional smoothing to keep symmetry.
                if cols > 1 {
                    let mut accumulator = row_out.last().copied().unwrap_or(0.0);
                    for value in row_out.iter_mut().rev().skip(1) {
                        accumulator += fractional_order * (*value - accumulator);
                        *value = accumulator;
                    }
                }
            }
        }

        self.topos.saturate_slice(aggregated.data_mut());
        self.topos
            .guard_tensor("zspace_coherence_geometric_aggregate", &aggregated)?;

        Ok((
            aggregated,
            normalization,
            fractional_order,
            channel_width.max(1),
        ))
    }

    /// Performs coherence-weighted geometric aggregation.
    pub fn geometric_aggregate(&self, x: &Tensor, coherence_weights: &[f32]) -> PureResult<Tensor> {
        let (aggregated, _, _, _) = self.compute_geometric_aggregate(x, coherence_weights)?;
        Ok(aggregated)
    }

    fn build_coherence_diagnostics(
        &self,
        aggregated: &Tensor,
        coherence_weights: &[f32],
        channel_width: usize,
        normalization: f32,
        fractional_order: f32,
        pre_discard: Option<PreDiscardTelemetry>,
    ) -> CoherenceDiagnostics {
        let channel_weights = coherence_weights.to_vec();
        let mut normalized_weights: Vec<f32> =
            channel_weights.iter().map(|value| value.max(0.0)).collect();
        let sum = normalized_weights.iter().sum::<f32>();
        if sum > 0.0 {
            for value in &mut normalized_weights {
                *value = (*value / sum).max(1e-6);
            }
        } else if !normalized_weights.is_empty() {
            let fill = 1.0 / normalized_weights.len() as f32;
            for value in &mut normalized_weights {
                *value = fill;
            }
        }

        let mean_coherence = if channel_weights.is_empty() {
            0.0
        } else {
            channel_weights.iter().copied().sum::<f32>() / channel_weights.len() as f32
        };

        let dominant_channel = channel_weights
            .iter()
            .enumerate()
            .filter(|(_, weight)| weight.is_finite())
            .max_by(|(_, lhs), (_, rhs)| lhs.partial_cmp(rhs).unwrap_or(std::cmp::Ordering::Equal))
            .map(|(idx, _)| idx);

        let data = aggregated.data();
        let (rows, cols) = aggregated.shape();
        let total_energy = data.iter().map(|value| value.abs()).sum::<f32>().max(1e-6);
        let mut dominant_energy = 0.0f32;
        if let Some(channel) = dominant_channel {
            let start = channel * channel_width;
            let end = ((channel + 1) * channel_width).min(cols);
            if start < end {
                for row in 0..rows {
                    let offset = row * cols;
                    for value in &data[offset + start..offset + end] {
                        dominant_energy += value.abs();
                    }
                }
            }
        }
        let energy_ratio = (dominant_energy / total_energy).clamp(0.0, 1.0);

        let entropy = -normalized_weights
            .iter()
            .filter(|value| value.is_finite() && **value > 0.0)
            .map(|value| *value * value.ln())
            .sum::<f32>();

        let z_bias = self
            .summarise_maxwell_pulse(aggregated, coherence_weights)
            .z_bias;

        CoherenceDiagnostics {
            channel_weights: channel_weights.clone(),
            normalized_weights,
            normalization,
            fractional_order,
            dominant_channel,
            mean_coherence,
            z_bias,
            energy_ratio,
            entropy,
            aggregated: aggregated.clone(),
            coherence: channel_weights,
            channel_reports: Vec::new(),
            pre_discard,
        }
    }

    pub fn forward_with_diagnostics(
        &self,
        x: &Tensor,
    ) -> PureResult<(Tensor, Vec<f32>, CoherenceDiagnostics)> {
        let _ = self.topos.curvature();
        // Step 1: Project to Z-space
        let z_space = self.project_to_zspace(x)?;
        self.dispatch_plugins(|| ZSpaceSequencerStage::Projected {
            input: x,
            projected: &z_space,
        })?;

        // Step 2: Measure Maxwell coherence
        let mut coherence = self.measure_coherence(&z_space)?;
        self.dispatch_plugins(|| ZSpaceSequencerStage::CoherenceMeasured {
            z_space: &z_space,
            coherence: &coherence,
        })?;

        let pre_discard_state = self.run_pre_discard(&mut coherence)?;

        // Step 3: Geometric aggregation (replaces attention) with diagnostics
        let (aggregated, diagnostics) = self.geometric_aggregate_with_diagnostics(
            &z_space,
            &coherence,
            pre_discard_state.clone(),
        )?;

        let channel_reports = self.coherence_engine.describe_channels(&coherence)?;
        let diagnostics = diagnostics.with_channel_reports(channel_reports);
        self.dispatch_plugins(|| ZSpaceSequencerStage::Aggregated {
            aggregated: &aggregated,
            coherence: &coherence,
            diagnostics: &diagnostics,
        })?;

        // Step 4: Output from Z-space (to Euclidean)
        Ok((aggregated, coherence, diagnostics))
    }

    pub fn forward_with_coherence(&self, x: &Tensor) -> PureResult<(Tensor, Vec<f32>)> {
        let (aggregated, coherence, _) = self.forward_with_diagnostics(x)?;
        Ok((aggregated, coherence))
    }

    /// Produces a rich diagnostic snapshot that includes per-channel linguistic
    /// descriptors alongside the aggregated tensor.
    pub fn diagnostics(&self, x: &Tensor) -> PureResult<CoherenceDiagnostics> {
        let (_aggregated, _coherence, diagnostics) = self.forward_with_diagnostics(x)?;
        Ok(diagnostics)
    }

    pub fn forward(&self, x: &Tensor) -> PureResult<Tensor> {
        let (aggregated, _, _) = self.forward_with_diagnostics(x)?;
        Ok(aggregated)
    }

    /// Runs the sequencer while fusing semantic and narrative bridges so callers can
    /// project coherence weights back into language space.
    pub fn forward_with_language_bridges(
        &self,
        x: &Tensor,
        semantics: &SemanticBridge,
        maxwell_bridge: &MaxwellDesireBridge,
    ) -> PureResult<(
        Tensor,
        Vec<f32>,
        ConceptHint,
        Option<NarrativeHint>,
        MaxwellZPulse,
    )> {
        let (aggregated, coherence) = self.forward_with_coherence(x)?;
        let semantic_distribution =
            self.derive_semantic_distribution(&aggregated, &coherence, semantics)?;
        let pulse = self.summarise_maxwell_pulse(&aggregated, &coherence);
        let canonical_concept = self.canonical_domain_concept();
        let channel_label = canonical_concept.label().to_string();
        self.dispatch_plugins(|| ZSpaceSequencerStage::CanonicalConceptSelected {
            concept: canonical_concept.clone(),
            channel: channel_label.as_str(),
        })?;

        let emission = maxwell_bridge.emit(&channel_label, &pulse);
        if let Some((ref hint, ref narrative)) = emission {
            self.dispatch_plugins(|| ZSpaceSequencerStage::MaxwellBridgeEmitted {
                channel: channel_label.as_str(),
                pulse: &pulse,
                hint,
                narrative: narrative.as_ref(),
            })?;
        }

        let (concept_hint, narrative) = if let Some((hint, narrative)) = emission {
            let fused =
                Self::fuse_distributions(&semantic_distribution, &hint.as_distribution(semantics));
            let concept = ConceptHint::Distribution(fused);
            self.dispatch_plugins(|| ZSpaceSequencerStage::SemanticWindowFused {
                concept: &concept,
            })?;
            (concept, narrative)
        } else {
            let concept = ConceptHint::Distribution(semantic_distribution);
            self.dispatch_plugins(|| ZSpaceSequencerStage::SemanticWindowFused {
                concept: &concept,
            })?;
            (concept, None)
        };

        let narrative_ref = narrative.as_ref();
        self.dispatch_plugins(|| ZSpaceSequencerStage::LanguageBridged {
            aggregated: &aggregated,
            coherence: &coherence,
            concept: &concept_hint,
            narrative: narrative_ref,
            pulse: &pulse,
        })?;

        Ok((aggregated, coherence, concept_hint, narrative, pulse))
    }

    #[cfg(feature = "psi")]
    /// Runs the sequencer, fuses language bridges, and publishes PSI telemetry
    /// derived from the Maxwell pulse via the provided telemetry bridge.
    pub fn forward_with_language_and_psi(
        &self,
        x: &Tensor,
        semantics: &SemanticBridge,
        maxwell_bridge: &MaxwellDesireBridge,
        psi_bridge: &MaxwellPsiTelemetryBridge,
        psi_step: u64,
    ) -> PureResult<(
        Tensor,
        Vec<f32>,
        ConceptHint,
        Option<NarrativeHint>,
        MaxwellZPulse,
        Option<PsiReading>,
        Vec<PsiEvent>,
        SoftlogicZFeedback,
    )> {
        let (aggregated, coherence, concept_hint, narrative, pulse) =
            self.forward_with_language_bridges(x, semantics, maxwell_bridge)?;
        let (feedback, psi_reading, psi_events) = psi_bridge
            .publish_with_reading(&pulse, psi_step)
            .into_parts();

        self.dispatch_plugins(|| ZSpaceSequencerStage::PsiTelemetryPublished {
            pulse: &pulse,
            reading: Some(&psi_reading),
            events: psi_events.as_slice(),
            feedback: &feedback,
        })?;

        Ok((
            aggregated,
            coherence,
            concept_hint,
            narrative,
            pulse,
            Some(psi_reading),
            psi_events,
            feedback,
        ))
    }

    /// Configures the execution backend for coherence measurement.
    pub fn set_backend(&mut self, backend: CoherenceBackend) -> PureResult<()> {
        self.coherence_engine.set_backend(backend.clone());
        self.dispatch_plugins(|| ZSpaceSequencerStage::BackendConfigured {
            backend: backend.clone(),
        })?;
        Ok(())
    }

    /// Enables a pre-discard policy so low-credence channels are culled before aggregation.
    pub fn enable_pre_discard(&mut self, policy: PreDiscardPolicy) {
        self.pre_discard = Some(policy);
    }

    /// Enables a pre-discard policy with an adaptive regulator that anticipates low-credence channels.
    pub fn enable_pre_discard_with_regulator(
        &mut self,
        policy: PreDiscardPolicy,
        regulator: PreDiscardRegulator,
    ) {
        self.pre_discard = Some(policy);
        self.pre_discard_regulator = Some(Arc::new(Mutex::new(regulator)));
    }

    /// Installs or replaces the adaptive regulator used for pre-discard decisions.
    pub fn set_pre_discard_regulator(&mut self, regulator: PreDiscardRegulator) {
        self.pre_discard_regulator = Some(Arc::new(Mutex::new(regulator)));
    }

    /// Clears any adaptive regulator, reverting to the base pre-discard policy.
    pub fn clear_pre_discard_regulator(&mut self) {
        self.pre_discard_regulator = None;
    }

    /// Disables any active pre-discard policy.
    pub fn disable_pre_discard(&mut self) {
        self.pre_discard = None;
        self.pre_discard_regulator = None;
    }

    /// Returns the active pre-discard policy, when configured.
    pub fn pre_discard_policy(&self) -> Option<&PreDiscardPolicy> {
        self.pre_discard.as_ref()
    }

    /// Returns the adaptive regulator driving pre-discard, when configured.
    pub fn pre_discard_regulator(&self) -> Option<PreDiscardRegulator> {
        self.pre_discard_regulator
            .as_ref()
            .map(|regulator| match regulator.lock() {
                Ok(guard) => guard.clone(),
                Err(poisoned) => poisoned.into_inner().clone(),
            })
    }

    /// Configures how many pre-discard snapshots are retained in memory.
    pub fn configure_pre_discard_memory(&mut self, limit: usize) {
        let mut journal = self.lock_pre_discard_journal();
        journal.set_limit(limit);
    }

    /// Returns the recorded pre-discard snapshots in chronological order.
    pub fn pre_discard_snapshots(&self) -> Vec<PreDiscardSnapshot> {
        let journal = self.lock_pre_discard_journal();
        journal.snapshots()
    }

    /// Clears all retained pre-discard snapshots.
    pub fn clear_pre_discard_snapshots(&self) {
        let mut journal = self.lock_pre_discard_journal();
        journal.clear();
    }

    /// Registers a plugin that will receive callbacks across the sequencing pipeline.
    pub fn register_plugin<P>(&mut self, plugin: P)
    where
        P: ZSpaceSequencerPlugin + 'static,
    {
        self.plugins.push(Arc::new(plugin));
    }

    /// Removes all registered plugins.
    pub fn clear_plugins(&mut self) {
        self.plugins.clear();
    }

    /// Returns the descriptive names of the registered plugins.
    pub fn plugin_names(&self) -> Vec<&'static str> {
        self.plugins.iter().map(|plugin| plugin.name()).collect()
    }

    /// Registers a domain linguistic profile used to bias coherence weights.
    pub fn register_linguistic_profile(
        &mut self,
        profile: DomainLinguisticProfile,
    ) -> PureResult<()> {
        self.coherence_engine.register_linguistic_profile(profile);
        if let Some(profile) = self.coherence_engine.linguistic_profiles().last() {
            self.dispatch_plugins(|| ZSpaceSequencerStage::LinguisticProfileRegistered {
                profile,
            })?;
        }
        Ok(())
    }

    /// Removes all linguistic profiles from the underlying coherence engine.
    pub fn clear_linguistic_profiles(&mut self) -> PureResult<()> {
        self.coherence_engine.clear_linguistic_profiles();
        self.dispatch_plugins(|| ZSpaceSequencerStage::LinguisticProfilesCleared)?;
        Ok(())
    }

    /// Exposes the registered linguistic profiles.
    pub fn linguistic_profiles(&self) -> &[DomainLinguisticProfile] {
        self.coherence_engine.linguistic_profiles()
    }

    /// Returns the configured coherence backend.
    pub fn backend(&self) -> &CoherenceBackend {
        self.coherence_engine.backend()
    }

    /// Converts coherence weights into a linguistic contour descriptor that can be
    /// used by downstream vocalisation stacks.
    pub fn emit_linguistic_contour(&self, x: &Tensor) -> PureResult<LinguisticContour> {
        let mut coherence = self.measure_coherence(x)?;
        let _ = self.run_pre_discard(&mut coherence)?;
        let contour = self
            .coherence_engine
            .derive_linguistic_contour(&coherence)?;
        self.dispatch_plugins(|| ZSpaceSequencerStage::LinguisticContourEmitted {
            coherence: &coherence,
            contour: &contour,
        })?;
        Ok(contour)
    }

    /// Describes each coherence channel, surfacing dominant linguistic concepts per band.
    pub fn describe_channels(&self, x: &Tensor) -> PureResult<Vec<LinguisticChannelReport>> {
        let mut coherence = self.measure_coherence(x)?;
        let _ = self.run_pre_discard(&mut coherence)?;
        let reports = self.coherence_engine.describe_channels(&coherence)?;
        self.dispatch_plugins(|| ZSpaceSequencerStage::ChannelsDescribed {
            coherence: &coherence,
            reports: &reports,
        })?;
        Ok(reports)
    }

    /// Returns the number of Maxwell coherence channels computed by the engine.
    pub fn maxwell_channels(&self) -> usize {
        self.coherence_engine.num_channels()
    }

    /// Provides read-only access to the geometric topos used by the sequencer.
    pub fn topos(&self) -> &OpenCartesianTopos {
        &self.topos
    }

    /// Selects a canonical domain concept based on the curvature and head count.
    pub fn canonical_domain_concept(&self) -> DomainConcept {
        if self.curvature < -0.5 {
            if self.num_heads > 16 {
                DomainConcept::NeuronalPattern
            } else {
                DomainConcept::Membrane
            }
        } else if self.curvature > 0.5 {
            if self.num_heads > 8 {
                DomainConcept::DropletCoalescence
            } else {
                DomainConcept::GrainBoundary
            }
        } else if self.num_heads >= 12 {
            DomainConcept::NeuronalPattern
        } else {
            DomainConcept::Membrane
        }
    }

    fn fractional_order(&self) -> f32 {
        match self.canonical_domain_concept() {
            DomainConcept::Membrane => (1.0 / (1.0 + self.curvature.abs())).clamp(0.1, 0.85),
            DomainConcept::GrainBoundary => {
                (1.0 / (1.0 + self.curvature.abs() * 0.8)).clamp(0.15, 0.9)
            }
            DomainConcept::NeuronalPattern => {
                (1.0 / (1.0 + self.curvature.abs() * 0.6)).clamp(0.2, 0.95)
            }
            DomainConcept::DropletCoalescence => {
                (1.0 / (1.0 + self.curvature.abs() * 1.2)).clamp(0.05, 0.8)
            }
            DomainConcept::Custom(_) => (1.0 / (1.0 + self.curvature.abs())).clamp(0.1, 0.95),
        }
    }

    fn derive_semantic_distribution(
        &self,
        aggregated: &Tensor,
        coherence: &[f32],
        semantics: &SemanticBridge,
    ) -> PureResult<Vec<f32>> {
        let tokens = semantics.vocab_size();
        let window = self.derive_semantic_window(aggregated, coherence, tokens);
        self.dispatch_plugins(|| ZSpaceSequencerStage::SemanticWindowDerived {
            window: &window,
            tokens,
        })?;

        let distribution = if window.is_empty() {
            let concepts = semantics.concept_count().max(1);
            vec![1.0 / concepts as f32; concepts]
        } else {
            semantics.infer_from_window(&window, 1e-6)
        };

        self.dispatch_plugins(|| ZSpaceSequencerStage::SemanticDistributionDerived {
            window: &window,
            distribution: &distribution,
        })?;

        Ok(distribution)
    }

    fn derive_semantic_window(
        &self,
        aggregated: &Tensor,
        coherence: &[f32],
        tokens: usize,
    ) -> Vec<(usize, f32)> {
        if tokens == 0 || coherence.is_empty() {
            return Vec::new();
        }
        let (rows, cols) = aggregated.shape();
        if cols == 0 || rows == 0 {
            return Vec::new();
        }
        let token_width = (cols + tokens - 1) / tokens;
        let channel_width = (cols + coherence.len() - 1) / coherence.len().max(1);
        let mut window = Vec::with_capacity(tokens);
        let data = aggregated.data();
        for token in 0..tokens {
            let start = token * token_width;
            if start >= cols {
                break;
            }
            let end = ((token + 1) * token_width).min(cols);
            if start >= end {
                continue;
            }
            let mut energy = 0.0f32;
            for row in 0..rows {
                let offset = row * cols;
                for value in &data[offset + start..offset + end] {
                    energy += value.abs();
                }
            }
            let samples = (end - start) * rows;
            if samples == 0 {
                continue;
            }
            energy /= samples as f32;
            if energy <= 0.0 || !energy.is_finite() {
                continue;
            }
            let center = (start + end - 1) / 2;
            let channel = center / channel_width;
            let coherence_weight = coherence
                .get(channel)
                .copied()
                .unwrap_or(1.0 / coherence.len() as f32);
            let weight = (energy * coherence_weight).max(0.0);
            if weight > 0.0 {
                window.push((token, weight));
            }
        }
        let sum: f32 = window.iter().map(|(_, weight)| *weight).sum();
        if sum > 0.0 {
            for (_, weight) in &mut window {
                *weight = (*weight / sum).max(1e-6);
            }
        }
        window
    }

    fn summarise_maxwell_pulse(&self, aggregated: &Tensor, coherence: &[f32]) -> MaxwellZPulse {
        let data = aggregated.data();
        let total = data.len().max(1);
        let total_f64 = total as f64;
        let mean = data.iter().map(|v| *v as f64).sum::<f64>() / total_f64;
        let variance = data
            .iter()
            .map(|v| {
                let diff = *v as f64 - mean;
                diff * diff
            })
            .sum::<f64>()
            / total_f64.max(1.0);
        let std_dev = variance.sqrt();
        let standard_error = if total_f64 > 0.0 {
            std_dev / total_f64.sqrt()
        } else {
            0.0
        };
        let z_score = if standard_error > 0.0 {
            mean / standard_error
        } else {
            0.0
        };
        let third = (coherence.len() / 3).max(1);
        let above: f32 = coherence.iter().take(third).copied().sum();
        let here: f32 = coherence.iter().skip(third).take(third).copied().sum();
        let beneath: f32 = coherence.iter().skip(third * 2).copied().sum();
        let curvature_scale = self.curvature.abs().sqrt();
        let mut z_bias = (above - beneath) * curvature_scale;
        if !z_bias.is_finite() {
            z_bias = 0.0;
        }
        MaxwellZPulse {
            blocks: aggregated.shape().0 as u64,
            mean,
            standard_error,
            z_score,
            band_energy: (above, here, beneath),
            z_bias,
        }
    }

    fn fuse_distributions(lhs: &[f32], rhs: &[f32]) -> Vec<f32> {
        let len = lhs.len().max(rhs.len()).max(1);
        let mut fused = vec![0.0f32; len];
        for (idx, slot) in fused.iter_mut().enumerate() {
            let a = lhs.get(idx).copied().unwrap_or(1e-6);
            let b = rhs.get(idx).copied().unwrap_or(1e-6);
            *slot = a.max(0.0) + b.max(0.0);
        }
        let sum: f32 = fused.iter().sum();
        if sum > 0.0 {
            for value in &mut fused {
                *value = (*value / sum).max(1e-6);
            }
        } else {
            let fill = 1.0 / len as f32;
            for value in &mut fused {
                *value = fill;
            }
        }
        fused
    }

    fn run_pre_discard(&self, coherence: &mut Vec<f32>) -> PureResult<Option<PreDiscardTelemetry>> {
        let base_policy = match &self.pre_discard {
            Some(policy) => policy.clone(),
            None => return Ok(None),
        };
        let mut policy = base_policy.clone();
        if self.pre_discard_regulator.is_some() {
            let policy_candidate = {
                let regulator = self.lock_pre_discard_regulator();
                regulator.next_policy(&base_policy)?
            };
            policy = policy_candidate;
        }
        let original = coherence.clone();
        let outcome = policy.apply(coherence, &original)?;
        let telemetry = outcome.telemetry().clone();
        if self.pre_discard_regulator.is_some() {
            let mut regulator = self.lock_pre_discard_regulator();
            regulator.observe(&telemetry);
        }
        let survivors: Vec<usize> = outcome.survivors().to_vec();
        let discarded: Vec<usize> = outcome.discarded().to_vec();
        self.dispatch_plugins(|| ZSpaceSequencerStage::PreDiscardApplied {
            original: &original,
            filtered: coherence,
            telemetry: &telemetry,
            survivors: &survivors,
            discarded: &discarded,
        })?;
        self.record_pre_discard_snapshot(
            coherence.clone(),
            telemetry.clone(),
            survivors,
            discarded,
        );
        Ok(Some(telemetry))
    }

    fn record_pre_discard_snapshot(
        &self,
        filtered: Vec<f32>,
        telemetry: PreDiscardTelemetry,
        survivors: Vec<usize>,
        discarded: Vec<usize>,
    ) {
        let mut journal = self.lock_pre_discard_journal();
        journal.push(telemetry, survivors, discarded, filtered);
    }

    fn lock_pre_discard_journal(&self) -> MutexGuard<'_, PreDiscardJournal> {
        match self.pre_discard_journal.lock() {
            Ok(guard) => guard,
            Err(poisoned) => poisoned.into_inner(),
        }
    }

    fn lock_pre_discard_regulator(&self) -> MutexGuard<'_, PreDiscardRegulator> {
        match self
            .pre_discard_regulator
            .as_ref()
            .expect("pre-discard regulator missing")
            .lock()
        {
            Ok(guard) => guard,
            Err(poisoned) => poisoned.into_inner(),
        }
    }

    fn dispatch_plugins<'a, F>(&'a self, mut stage: F) -> PureResult<()>
    where
        F: FnMut() -> ZSpaceSequencerStage<'a>,
    {
        if self.plugins.is_empty() {
            return Ok(());
        }
        let event = stage();
        for plugin in &self.plugins {
            plugin.on_stage(event.clone())?;
        }
        Ok(())
    }
}

impl Module for ZSpaceCoherenceSequencer {
    fn forward(&self, x: &Tensor) -> PureResult<Tensor> {
        ZSpaceCoherenceSequencer::forward(self, x)
    }

    fn backward(&mut self, _input: &Tensor, grad_output: &Tensor) -> PureResult<Tensor> {
        Ok(grad_output.clone())
    }

    fn visit_parameters(
        &self,
        _visitor: &mut dyn FnMut(&crate::Parameter) -> PureResult<()>,
    ) -> PureResult<()> {
        Ok(())
    }

    fn visit_parameters_mut(
        &mut self,
        _visitor: &mut dyn FnMut(&mut crate::Parameter) -> PureResult<()>,
    ) -> PureResult<()> {
        Ok(())
    }

    fn state_dict(&self) -> PureResult<std::collections::HashMap<String, Tensor>> {
        Ok(std::collections::HashMap::new())
    }

    fn load_state_dict(
        &mut self,
        _state: &std::collections::HashMap<String, Tensor>,
    ) -> PureResult<()> {
        Ok(())
    }
}

#[cfg(test)]
mod tests {
    use super::*;
    use crate::language::{MaxwellDesireBridge, SemanticBridge, SparseKernel};
    use std::sync::{Arc, Mutex};

    #[test]
    fn sequencer_forward_preserves_shape() {
        let topos = OpenCartesianTopos::new(-1.0, 1e-5, 10.0, 256, 8192).unwrap();
        let seq = ZSpaceCoherenceSequencer::new(768, 12, -1.0, topos).unwrap();

        let x = Tensor::from_vec(2, 768, vec![0.1; 768 * 2]).unwrap();
        let out = seq.forward(&x).unwrap();

        assert_eq!(out.shape(), x.shape());
    }

    #[test]
    fn forward_with_coherence_matches_forward() {
        let topos = OpenCartesianTopos::new(-0.5, 1e-5, 10.0, 256, 8192).unwrap();
        let seq = ZSpaceCoherenceSequencer::new(192, 6, -0.5, topos).unwrap();

        let mut ramp = vec![0.0f32; 192 * 3];
        for (idx, value) in ramp.iter_mut().enumerate() {
            *value = (idx as f32 % 17.0) / 17.0;
        }
        let x = Tensor::from_vec(3, 192, ramp).unwrap();

        let (with_coherence, weights) = seq.forward_with_coherence(&x).unwrap();
        let standalone = seq.forward(&x).unwrap();

        assert_eq!(with_coherence.shape(), standalone.shape());
        assert_eq!(with_coherence.data(), standalone.data());
        assert_eq!(weights.len(), seq.maxwell_channels());
        assert!(weights.iter().all(|value| value.is_finite()));
    }

    #[test]
    fn diagnostics_surfaces_channel_reports() {
        let topos = OpenCartesianTopos::new(-0.65, 1e-5, 10.0, 256, 8192).unwrap();
        let seq = ZSpaceCoherenceSequencer::new(256, 8, -0.65, topos).unwrap();

        let mut sweep = vec![0.0f32; 256 * 4];
        for (idx, value) in sweep.iter_mut().enumerate() {
            *value = ((idx % 97) as f32).sin();
        }
        let x = Tensor::from_vec(4, 256, sweep).unwrap();

        let diagnostics = seq.diagnostics(&x).unwrap();
        assert_eq!(diagnostics.aggregated().shape(), x.shape());
        assert_eq!(diagnostics.coherence().len(), seq.maxwell_channels());
        assert_eq!(diagnostics.channel_reports().len(), seq.maxwell_channels());
    }

    #[test]
    fn pre_discard_culls_low_credence_channels() {
        let topos = OpenCartesianTopos::new(-1.0, 1e-5, 10.0, 256, 8192).unwrap();
        let mut seq = ZSpaceCoherenceSequencer::new(128, 8, -1.0, topos).unwrap();
        let policy = PreDiscardPolicy::new(0.35)
            .unwrap()
            .with_energy_floor(1e-4)
            .unwrap()
            .with_min_channels(2);
        seq.enable_pre_discard(policy);

        let mut data = vec![0.02f32; 128];
        for value in &mut data[96..] {
            *value = 0.9;
        }
        let x = Tensor::from_vec(1, 128, data).unwrap();

        let (_, _, diagnostics) = seq.forward_with_diagnostics(&x).unwrap();
        assert!(diagnostics.discarded_channels() > 0);
        assert!(diagnostics.preserved_channels() < seq.maxwell_channels());
        let telemetry = diagnostics.pre_discard().expect("telemetry missing");
        assert!(telemetry.discarded() > 0);
        assert!(!telemetry.used_fallback());
    }

    #[test]
    fn disabling_pre_discard_restores_full_distribution() {
        let topos = OpenCartesianTopos::new(-0.9, 1e-5, 10.0, 256, 8192).unwrap();
        let mut seq = ZSpaceCoherenceSequencer::new(128, 8, -0.9, topos).unwrap();
        let policy = PreDiscardPolicy::new(0.2).unwrap().with_min_channels(1);
        seq.enable_pre_discard(policy);

        let mut data = vec![0.1f32; 128];
        for (idx, value) in data.iter_mut().enumerate() {
            if idx % 5 == 0 {
                *value = 0.6;
            }
        }
        let x = Tensor::from_vec(1, 128, data).unwrap();

        let (_, _, diagnostics) = seq.forward_with_diagnostics(&x).unwrap();
        assert!(diagnostics.discarded_channels() > 0);
        seq.disable_pre_discard();
        let (_, _, diagnostics_after) = seq.forward_with_diagnostics(&x).unwrap();
        assert_eq!(diagnostics_after.discarded_channels(), 0);
        assert!(diagnostics_after.pre_discard().is_none());
    }

    #[test]
    fn pre_discard_journal_records_history() {
        let topos = OpenCartesianTopos::new(-0.85, 1e-5, 10.0, 256, 8192).unwrap();
        let mut seq = ZSpaceCoherenceSequencer::new(160, 10, -0.85, topos).unwrap();
        seq.configure_pre_discard_memory(4);
        let policy = PreDiscardPolicy::new(0.3)
            .unwrap()
            .with_energy_floor(5e-4)
            .unwrap()
            .with_min_channels(2);
        seq.enable_pre_discard(policy);

        let mut stimulus = vec![0.0f32; 160];
        for (idx, value) in stimulus.iter_mut().enumerate() {
            *value = if idx % 17 == 0 { 0.75 } else { 0.05 };
        }
        let x = Tensor::from_vec(1, 160, stimulus).unwrap();

        for _ in 0..3 {
            let _ = seq.forward_with_diagnostics(&x).unwrap();
        }

        let snapshots = seq.pre_discard_snapshots();
        assert!(!snapshots.is_empty());
        let latest = snapshots.last().unwrap();
        assert_eq!(latest.filtered().len(), seq.maxwell_channels());
        assert_eq!(latest.telemetry().total(), seq.maxwell_channels());
        assert_eq!(latest.discarded().len(), latest.telemetry().discarded());
        assert_eq!(latest.survivors().len(), latest.telemetry().preserved());
        assert!(latest.telemetry().discarded_ratio() >= 0.0);
        seq.clear_pre_discard_snapshots();
        assert!(seq.pre_discard_snapshots().is_empty());
    }

    #[test]
    fn pre_discard_telemetry_captures_energy_distribution() {
        let policy = PreDiscardPolicy::new(0.5)
            .unwrap()
            .with_energy_floor(1e-3)
            .unwrap();
        let mut weights = vec![0.8f32, 2.0e-4, 5.0e-5];
        let original = weights.clone();

        let outcome = policy.apply(&mut weights, &original).unwrap();
        let telemetry = outcome.telemetry();

        assert_eq!(telemetry.preserved(), 1);
        assert_eq!(telemetry.discarded(), 2);
        assert!((telemetry.survivor_energy() - 0.8).abs() < 1e-6);
        assert!((telemetry.discarded_energy() - 0.00025).abs() < 1e-6);
        assert!((telemetry.total_energy() - 0.80025).abs() < 1e-6);
        assert!((telemetry.survivor_energy_ratio() - (0.8 / 0.80025)).abs() < 1e-6);
        assert!((telemetry.discarded_energy_ratio() - (0.00025 / 0.80025)).abs() < 1e-6);
        assert!((telemetry.dominant_weight() - (0.8 / 0.80025)).abs() < 1e-6);

        // The mutated weights should be renormalised after discard.
        assert!((weights[0] - 1.0).abs() < 1e-6);
        assert_eq!(weights[1], 0.0);
        assert_eq!(weights[2], 0.0);
    }

    #[test]
    fn pre_discard_regulator_reduces_ratio_when_survivors_exceed_target() {
        let base = PreDiscardPolicy::new(0.7).unwrap().with_min_channels(1);
        let mut regulator = PreDiscardRegulator::new(0.35, 0.45)
            .unwrap()
            .with_aggressiveness(0.9)
            .unwrap()
            .with_max_step(0.25)
            .unwrap();

        let mut weights = vec![0.5f32, 0.35, 0.15];
        let original = weights.clone();
        let outcome = base.clone().apply(&mut weights, &original).unwrap();
        regulator.observe(outcome.telemetry());
        let adjusted = regulator.next_policy(&base).unwrap();

        assert!(adjusted.dominance_ratio() < base.dominance_ratio());
        assert!(regulator.observations() >= 1);
        assert!(regulator.offset() <= 0.0);
    }

    #[test]
    fn pre_discard_regulator_penalises_fallbacks() {
        let base = PreDiscardPolicy::new(0.9).unwrap().with_min_channels(1);
        let mut regulator = PreDiscardRegulator::new(0.6, 0.4)
            .unwrap()
            .with_error_weights(0.3, 0.7)
            .unwrap()
            .with_fallback_penalty(0.15)
            .unwrap();

        let mut weights = vec![0.0f32, 0.0, 0.0];
        let original = weights.clone();
        let outcome = base.clone().apply(&mut weights, &original).unwrap();
        assert!(outcome.telemetry().used_fallback());

        regulator.observe(outcome.telemetry());
        assert!(regulator.offset() < 0.0);
    }

    #[test]
<<<<<<< HEAD
    fn pre_discard_regulator_fallback_memory_accumulates_pressure() {
        let base = PreDiscardPolicy::new(0.85).unwrap();
        let telemetry = PreDiscardTelemetry::new(&base, 5, 5, true, 0.6, 0.4, 0.7);

        let mut baseline = PreDiscardRegulator::new(0.5, 0.5)
            .unwrap()
            .with_smoothing(1.0)
            .unwrap()
            .with_aggressiveness(0.8)
            .unwrap()
            .with_max_step(0.4)
            .unwrap()
            .with_bounds(-1.0, 0.5)
            .unwrap()
            .with_fallback_penalty(0.2)
            .unwrap();

        let mut memory = baseline.clone().with_fallback_memory(1.2, 0.6).unwrap();

        for _ in 0..2 {
            baseline.observe(&telemetry);
            memory.observe(&telemetry);
        }

        assert!(memory.offset() < baseline.offset());
    }

    #[test]
=======
>>>>>>> 38fefdde
    fn pre_discard_regulator_deadband_suppresses_small_adjustments() {
        let base = PreDiscardPolicy::new(0.75).unwrap();
        let mut regulator = PreDiscardRegulator::new(0.55, 0.6)
            .unwrap()
            .with_aggressiveness(0.8)
            .unwrap()
            .with_max_step(0.3)
            .unwrap()
            .with_deadband(0.05)
            .unwrap();

        let telemetry = PreDiscardTelemetry::new(&base, 4, 6, false, 0.64, 0.36, 0.72);
        regulator.observe(&telemetry);

        assert_eq!(regulator.offset(), 0.0);
        assert_eq!(regulator.observations(), 1);
    }

    #[test]
    fn pre_discard_regulator_momentum_accelerates_trend() {
        let base = PreDiscardPolicy::new(0.8).unwrap();
        let mut baseline = PreDiscardRegulator::new(0.45, 0.55)
            .unwrap()
            .with_aggressiveness(0.6)
            .unwrap()
            .with_max_step(0.25)
            .unwrap();
        let mut momentum = PreDiscardRegulator::new(0.45, 0.55)
            .unwrap()
            .with_aggressiveness(0.6)
            .unwrap()
            .with_max_step(0.25)
            .unwrap()
            .with_momentum(0.75)
            .unwrap()
            .with_trend_smoothing(0.4)
            .unwrap();

        let telemetry_a = PreDiscardTelemetry::new(&base, 3, 7, false, 0.72, 0.28, 0.6);
        let telemetry_b = PreDiscardTelemetry::new(&base, 2, 9, false, 0.88, 0.12, 0.62);

        baseline.observe(&telemetry_a);
        momentum.observe(&telemetry_a);
        assert!((baseline.offset() - momentum.offset()).abs() < 1e-6);

        baseline.observe(&telemetry_b);
        momentum.observe(&telemetry_b);

        assert!(momentum.offset() < baseline.offset());
    }

    #[test]
    fn pre_discard_regulator_equilibrium_decay_relaxes_offset() {
        let base = PreDiscardPolicy::new(0.7).unwrap();
        let mut regulator = PreDiscardRegulator::new(0.4, 0.5)
            .unwrap()
            .with_smoothing(1.0)
            .unwrap()
            .with_aggressiveness(0.9)
            .unwrap()
            .with_max_step(0.4)
            .unwrap()
            .with_equilibrium_decay(0.3)
            .unwrap();

        let skewed = PreDiscardTelemetry::new(&base, 8, 2, false, 0.18, 0.82, 0.68);
        regulator.observe(&skewed);
        let biased_offset = regulator.offset();
        assert!(biased_offset.abs() > 0.0);

        let equilibrium = PreDiscardTelemetry::new(&base, 6, 4, false, 0.5, 0.5, 0.7);
        regulator.observe(&equilibrium);

        assert!(regulator.offset().abs() < biased_offset.abs());
    }

    #[test]
    fn pre_discard_regulator_trend_configuration_validated() {
        let regulator = PreDiscardRegulator::new(0.4, 0.5).unwrap();
        assert!(regulator.clone().with_trend_smoothing(1.2).is_err());
        assert!(regulator.clone().with_momentum(-0.1).is_err());
        assert!(regulator.clone().with_deadband(-0.01).is_err());
        assert!(regulator.clone().with_equilibrium_decay(1.5).is_err());
        assert!(regulator.clone().with_confidence_scaling(1.2, 0.0).is_err());
        assert!(regulator
            .clone()
            .with_confidence_scaling(0.4, -0.1)
            .is_err());
<<<<<<< HEAD
        assert!(regulator.clone().with_fallback_memory(-0.2, 0.3).is_err());
        assert!(regulator.clone().with_fallback_memory(0.8, 1.5).is_err());
=======
>>>>>>> 38fefdde
        assert!(regulator
            .clone()
            .with_trend_smoothing(0.0)
            .unwrap()
            .with_momentum(0.0)
            .unwrap()
            .with_deadband(0.0)
            .unwrap()
            .with_equilibrium_decay(0.5)
            .unwrap()
            .with_confidence_scaling(0.6, 0.3)
<<<<<<< HEAD
            .unwrap()
            .with_fallback_memory(0.9, 0.4)
=======
>>>>>>> 38fefdde
            .is_ok());
    }

    #[test]
    fn pre_discard_regulator_confidence_scaling_dampens_low_signal() {
        let base = PreDiscardPolicy::new(0.7).unwrap();
        let telemetry = PreDiscardTelemetry::new(&base, 4, 6, false, 0.62, 0.38, 0.2);

        let mut baseline = PreDiscardRegulator::new(0.45, 0.55)
            .unwrap()
            .with_smoothing(1.0)
            .unwrap()
            .with_aggressiveness(0.9)
            .unwrap()
            .with_max_step(0.4)
            .unwrap();
        let mut confidence = baseline.clone().with_confidence_scaling(0.6, 0.0).unwrap();

        baseline.observe(&telemetry);
        confidence.observe(&telemetry);

        assert!(confidence.offset().abs() < baseline.offset().abs());
    }

    #[test]
    fn pre_discard_regulator_confidence_scaling_accelerates_high_signal() {
        let base = PreDiscardPolicy::new(0.7).unwrap();
        let telemetry = PreDiscardTelemetry::new(&base, 2, 8, false, 0.85, 0.15, 0.92);

        let mut baseline = PreDiscardRegulator::new(0.35, 0.45)
            .unwrap()
            .with_smoothing(1.0)
            .unwrap()
            .with_aggressiveness(0.75)
            .unwrap()
            .with_max_step(0.6)
            .unwrap();
        let mut confidence = baseline.clone().with_confidence_scaling(0.5, 0.8).unwrap();

        baseline.observe(&telemetry);
        confidence.observe(&telemetry);

        assert!(confidence.offset().abs() > baseline.offset().abs());
    }

    #[test]
<<<<<<< HEAD
    fn pre_discard_regulator_fallback_memory_decays_without_events() {
        let base = PreDiscardPolicy::new(0.8).unwrap();
        let fallback = PreDiscardTelemetry::new(&base, 6, 4, true, 0.55, 0.45, 0.6);
        let recovery = PreDiscardTelemetry::new(&base, 4, 6, false, 0.58, 0.42, 0.6);

        let mut baseline = PreDiscardRegulator::new(0.5, 0.55)
            .unwrap()
            .with_smoothing(1.0)
            .unwrap()
            .with_aggressiveness(0.7)
            .unwrap()
            .with_max_step(0.3)
            .unwrap()
            .with_fallback_penalty(0.25)
            .unwrap();

        let mut memory = baseline.clone().with_fallback_memory(0.9, 0.5).unwrap();

        baseline.observe(&fallback);
        memory.observe(&fallback);
        baseline.observe(&recovery);
        memory.observe(&recovery);

        assert!(memory.offset() < baseline.offset());
        assert!(memory.offset() < 0.0);
    }

    #[test]
=======
>>>>>>> 38fefdde
    fn adaptive_pre_discard_regulator_adjusts_over_time() {
        let topos = OpenCartesianTopos::new(-0.8, 1e-5, 10.0, 256, 8192).unwrap();
        let mut seq = ZSpaceCoherenceSequencer::new(192, 6, -0.8, topos).unwrap();
        let policy = PreDiscardPolicy::new(0.85).unwrap().with_min_channels(2);
        let regulator = PreDiscardRegulator::new(0.4, 0.5)
            .unwrap()
            .with_aggressiveness(0.95)
            .unwrap()
            .with_max_step(0.3)
            .unwrap();
        seq.enable_pre_discard_with_regulator(policy, regulator);

        let mut stimulus = vec![0.25f32; 192];
        for (idx, value) in stimulus.iter_mut().enumerate() {
            if idx % 3 == 0 {
                *value = 0.8;
            }
        }
        let x = Tensor::from_vec(1, 192, stimulus).unwrap();

        let mut observed_ratios = Vec::new();
        for _ in 0..5 {
            let (_, _, diagnostics) = seq.forward_with_diagnostics(&x).unwrap();
            let telemetry = diagnostics
                .pre_discard()
                .expect("pre-discard telemetry should be present");
            observed_ratios.push(telemetry.dominance_ratio());
        }

        assert!(observed_ratios.len() >= 2);
        assert!(observed_ratios
            .windows(2)
            .any(|window| window[1] < window[0] - 1e-4));
        let regulator_state = seq
            .pre_discard_regulator()
            .expect("regulator should remain configured");
        assert!(regulator_state.observations() >= observed_ratios.len() as u64 - 1);
    }

    #[test]
    fn geometric_aggregate_matches_forward_path() {
        let topos = OpenCartesianTopos::new(-0.6, 1e-5, 10.0, 256, 8192).unwrap();
        let seq = ZSpaceCoherenceSequencer::new(256, 8, -0.6, topos).unwrap();

        let mut sweep = vec![0.0f32; 256 * 3];
        for (idx, value) in sweep.iter_mut().enumerate() {
            *value = (idx as f32 * 0.01).cos();
        }
        let x = Tensor::from_vec(3, 256, sweep).unwrap();

        let z_space = seq.project_to_zspace(&x).unwrap();
        let coherence = seq.measure_coherence(&z_space).unwrap();
        let aggregated_direct = seq
            .geometric_aggregate(&z_space, &coherence)
            .expect("geometric aggregation should succeed");

        let (aggregated_forward, _, _) = seq.forward_with_diagnostics(&x).unwrap();

        assert_eq!(aggregated_direct.shape(), aggregated_forward.shape());
        assert_eq!(aggregated_direct.data(), aggregated_forward.data());
    }

    #[test]
    fn projection_respects_poincare_ball_and_topos_guard() {
        let topos = OpenCartesianTopos::new(-0.75, 1e-5, 10.0, 256, 8192).unwrap();
        let seq = ZSpaceCoherenceSequencer::new(128, 8, -0.75, topos).unwrap();

        let mut exaggerated = vec![0.0f32; 128];
        for (idx, value) in exaggerated.iter_mut().enumerate() {
            *value = (idx as f32 + 1.0) * 5.0;
        }

        let x = Tensor::from_vec(1, 128, exaggerated.clone()).unwrap();
        let projected = seq.project_to_zspace(&x).unwrap();

        let norm: f32 = projected.data().iter().map(|v| v * v).sum::<f32>().sqrt();
        assert!(norm <= 1.0 + 1e-4);
        assert!(projected.data().iter().all(|v| v.is_finite()));
        assert!(projected.data()[0].abs() < exaggerated[0].abs());

        seq.topos()
            .guard_tensor("projection_respects_poincare_ball", &projected)
            .unwrap();
    }

    #[test]
    fn coherent_aggregation_emphasises_stronger_channels() {
        let topos = OpenCartesianTopos::new(-1.0, 1e-5, 10.0, 256, 8192).unwrap();
        let seq = ZSpaceCoherenceSequencer::new(128, 8, -1.0, topos).unwrap();

        let mut data = vec![0.05f32; 128];
        for value in &mut data[64..] {
            *value = 0.6;
        }
        let x = Tensor::from_vec(1, 128, data).unwrap();
        let out = seq.forward(&x).unwrap();
        let result = out.data();
        let mean_low: f32 = result[..64].iter().sum::<f32>() / 64.0;
        let mean_high: f32 = result[64..].iter().sum::<f32>() / 64.0;
        assert!(mean_high > mean_low);
    }

    #[test]
    fn linguistic_profile_registration_is_reflected() {
        let topos = OpenCartesianTopos::new(-1.0, 1e-5, 10.0, 256, 8192).unwrap();
        let mut seq = ZSpaceCoherenceSequencer::new(128, 8, -1.0, topos).unwrap();
        assert!(seq.linguistic_profiles().is_empty());
        seq.register_linguistic_profile(
            DomainLinguisticProfile::new(DomainConcept::Membrane)
                .with_emphasis(1.2)
                .unwrap(),
        )
        .unwrap();
        assert_eq!(seq.linguistic_profiles().len(), 1);
        seq.clear_linguistic_profiles().unwrap();
        assert!(seq.linguistic_profiles().is_empty());
    }

    #[test]
    fn linguistic_contour_tracks_high_frequency_bias() {
        let topos = OpenCartesianTopos::new(-1.0, 1e-5, 10.0, 256, 8192).unwrap();
        let seq = ZSpaceCoherenceSequencer::new(128, 8, -1.0, topos).unwrap();

        let mut data = vec![0.05f32; 128];
        for value in &mut data[96..] {
            *value = 0.8;
        }
        let x = Tensor::from_vec(1, 128, data).unwrap();
        let contour = seq.emit_linguistic_contour(&x).unwrap();

        assert!(contour.coherence_strength() > 0.0);
        assert!(contour.prosody_index() > 0.6);
        assert!(contour.articulation_bias() > 0.0);
    }

    #[test]
    fn channel_descriptions_surface_linguistic_bias() {
        let topos = OpenCartesianTopos::new(-1.0, 1e-5, 10.0, 256, 8192).unwrap();
        let mut seq = ZSpaceCoherenceSequencer::new(128, 8, -1.0, topos).unwrap();
        seq.register_linguistic_profile(
            DomainLinguisticProfile::new(DomainConcept::DropletCoalescence)
                .with_descriptor("fluid-lilt"),
        )
        .unwrap();
        let x = Tensor::from_vec(1, 128, vec![0.2; 128]).unwrap();
        let reports = seq.describe_channels(&x).unwrap();
        assert_eq!(reports.len(), seq.coherence_engine.num_channels());
        if let Some(report) = reports.first() {
            assert!(report.weight() >= 0.0);
            assert_eq!(report.backend().label(), seq.backend().label());
            assert_eq!(report.descriptor(), Some("fluid-lilt"));
        }
    }

    #[test]
    fn language_bridges_fuse_concepts_and_emit_narrative() {
        let topos = OpenCartesianTopos::new(-1.0, 1e-5, 10.0, 256, 8192).unwrap();
        let seq = ZSpaceCoherenceSequencer::new(128, 8, -1.0, topos).unwrap();

        let concept_kernel =
            SparseKernel::from_dense(vec![vec![0.7, 0.3], vec![0.2, 0.8]], 1e-6).unwrap();
        let semantics = SemanticBridge::from_dense(
            vec![vec![0.6, 0.4], vec![0.3, 0.7]],
            [(0usize, 0usize), (1, 1)],
            1e-6,
            concept_kernel,
        )
        .unwrap();
        let mut bridge = MaxwellDesireBridge::new()
            .with_smoothing(0.05)
            .with_magnitude_floor(0.05)
            .with_channel(
                seq.canonical_domain_concept().label(),
                vec![(0, 0.55), (1, 0.45)],
            )
            .unwrap();
        bridge
            .set_narrative_gain(seq.canonical_domain_concept().label(), 1.2)
            .unwrap();

        let mut data = vec![0.02f32; 128 * 2];
        for (idx, value) in data.iter_mut().enumerate() {
            *value += ((idx % 64) as f32) * 0.01;
        }
        let x = Tensor::from_vec(2, 128, data).unwrap();

        let (_, coherence, concept_hint, narrative, pulse) = seq
            .forward_with_language_bridges(&x, &semantics, &bridge)
            .unwrap();

        assert_eq!(coherence.len(), seq.maxwell_channels());
        assert!(coherence
            .iter()
            .all(|value| value.is_finite() && *value >= 0.0));
        match concept_hint {
            ConceptHint::Distribution(dist) => {
                assert_eq!(dist.len(), semantics.concept_count());
                assert!(dist.iter().all(|value| *value >= 0.0));
                assert!(dist[1] > dist[0]);
            }
            ConceptHint::Window(window) => {
                let dist = semantics.infer_from_window(&window, 1e-6);
                assert_eq!(dist.len(), semantics.concept_count());
                assert!(dist[1] > dist[0]);
            }
        }
        if let Some(narrative) = narrative {
            assert_eq!(narrative.channel(), seq.canonical_domain_concept().label());
            assert!(narrative.intensity() > 0.0);
        }
        assert!(pulse.magnitude().is_finite());
        assert!(pulse.band_energy.0 >= 0.0);
        assert!(pulse.band_energy.1 >= 0.0);
        assert!(pulse.band_energy.2 >= 0.0);
    }

    #[test]
    fn plugins_observe_pipeline_stages() {
        struct RecordingPlugin {
            events: Arc<Mutex<Vec<&'static str>>>,
        }

        impl ZSpaceSequencerPlugin for RecordingPlugin {
            fn name(&self) -> &'static str {
                "recording"
            }

            fn on_stage(&self, stage: ZSpaceSequencerStage<'_>) -> PureResult<()> {
                let label = match stage {
                    ZSpaceSequencerStage::Projected { .. } => "projected",
                    ZSpaceSequencerStage::CoherenceMeasured { .. } => "coherence",
                    ZSpaceSequencerStage::PreDiscardApplied { .. } => "pre_discard",
                    ZSpaceSequencerStage::Aggregated { .. } => "aggregated",
                    ZSpaceSequencerStage::LanguageBridged { .. } => "language",
                    ZSpaceSequencerStage::BackendConfigured { .. } => "backend",
                    ZSpaceSequencerStage::LinguisticProfileRegistered { .. } => {
                        "profile_registered"
                    }
                    ZSpaceSequencerStage::LinguisticProfilesCleared => "profiles_cleared",
                    ZSpaceSequencerStage::SemanticWindowDerived { .. } => "semantic_window",
                    ZSpaceSequencerStage::SemanticDistributionDerived { .. } => {
                        "semantic_distribution"
                    }
                    ZSpaceSequencerStage::CanonicalConceptSelected { .. } => "canonical_concept",
                    ZSpaceSequencerStage::MaxwellBridgeEmitted { .. } => "maxwell_emitted",
                    ZSpaceSequencerStage::LinguisticContourEmitted { .. } => "linguistic_contour",
                    ZSpaceSequencerStage::ChannelsDescribed { .. } => "channels",
                    ZSpaceSequencerStage::SemanticWindowFused { .. } => "semantic_fused",
                    #[cfg(feature = "psi")]
                    ZSpaceSequencerStage::PsiTelemetryPublished { .. } => "psi",
                };
                self.events.lock().unwrap().push(label);
                Ok(())
            }
        }

        let topos = OpenCartesianTopos::new(-1.0, 1e-5, 10.0, 256, 8192).unwrap();
        let mut seq = ZSpaceCoherenceSequencer::new(128, 8, -1.0, topos).unwrap();
        let recorded_events = Arc::new(Mutex::new(Vec::new()));
        seq.register_plugin(RecordingPlugin {
            events: recorded_events.clone(),
        });

        let concept_kernel =
            SparseKernel::from_dense(vec![vec![0.7, 0.3], vec![0.2, 0.8]], 1e-6).unwrap();
        let semantics = SemanticBridge::from_dense(
            vec![vec![0.6, 0.4], vec![0.3, 0.7]],
            [(0usize, 0usize), (1, 1)],
            1e-6,
            concept_kernel,
        )
        .unwrap();
        let bridge = MaxwellDesireBridge::new()
            .with_channel(
                seq.canonical_domain_concept().label(),
                vec![(0, 0.5), (1, 0.5)],
            )
            .unwrap();

        let x = Tensor::from_vec(1, 128, vec![0.1; 128]).unwrap();
        seq.forward_with_language_bridges(&x, &semantics, &bridge)
            .unwrap();

        let events = recorded_events.lock().unwrap();
        assert!(events.len() == 8 || events.len() == 9);
        assert_eq!(events[0], "projected");
        assert_eq!(events[1], "coherence");
        assert_eq!(events[2], "aggregated");
        assert_eq!(events[3], "semantic_window");
        assert_eq!(events[4], "semantic_distribution");
        assert_eq!(events[5], "canonical_concept");
        let remaining = &events[6..];
        match remaining {
            ["maxwell_emitted", "semantic_fused", "language"] => {}
            ["semantic_fused", "language"] => {}
            _ => panic!("unexpected plugin ordering: {:?}", remaining),
        }
    }

    #[test]
    fn plugins_observe_backend_and_profiles() {
        struct RecordingPlugin {
            events: Arc<Mutex<Vec<&'static str>>>,
        }

        impl ZSpaceSequencerPlugin for RecordingPlugin {
            fn name(&self) -> &'static str {
                "recording"
            }

            fn on_stage(&self, stage: ZSpaceSequencerStage<'_>) -> PureResult<()> {
                let label = match stage {
                    ZSpaceSequencerStage::BackendConfigured { .. } => "backend",
                    ZSpaceSequencerStage::LinguisticProfileRegistered { .. } => {
                        "profile_registered"
                    }
                    ZSpaceSequencerStage::LinguisticProfilesCleared => "profiles_cleared",
                    _ => return Ok(()),
                };
                self.events.lock().unwrap().push(label);
                Ok(())
            }
        }

        let topos = OpenCartesianTopos::new(-0.75, 1e-5, 10.0, 256, 8192).unwrap();
        let mut seq = ZSpaceCoherenceSequencer::new(256, 8, -0.75, topos).unwrap();
        let recorded_events = Arc::new(Mutex::new(Vec::new()));
        seq.register_plugin(RecordingPlugin {
            events: recorded_events.clone(),
        });

        seq.set_backend(CoherenceBackend::Fftw).unwrap();
        seq.register_linguistic_profile(
            DomainLinguisticProfile::new(DomainConcept::Membrane).with_descriptor("membrane-test"),
        )
        .unwrap();
        seq.clear_linguistic_profiles().unwrap();

        let events = recorded_events.lock().unwrap();
        assert_eq!(events.len(), 3);
        assert_eq!(events[0], "backend");
        assert_eq!(events[1], "profile_registered");
        assert_eq!(events[2], "profiles_cleared");
    }

    #[test]
    fn plugins_observe_linguistic_descriptors() {
        struct RecordingPlugin {
            events: Arc<Mutex<Vec<&'static str>>>,
        }

        impl ZSpaceSequencerPlugin for RecordingPlugin {
            fn name(&self) -> &'static str {
                "recording"
            }

            fn on_stage(&self, stage: ZSpaceSequencerStage<'_>) -> PureResult<()> {
                let label = match stage {
                    ZSpaceSequencerStage::LinguisticContourEmitted { .. } => "contour",
                    ZSpaceSequencerStage::ChannelsDescribed { .. } => "channels",
                    _ => return Ok(()),
                };
                self.events.lock().unwrap().push(label);
                Ok(())
            }
        }

        let topos = OpenCartesianTopos::new(-0.55, 1e-5, 10.0, 256, 8192).unwrap();
        let mut seq = ZSpaceCoherenceSequencer::new(256, 8, -0.55, topos).unwrap();
        let recorded_events = Arc::new(Mutex::new(Vec::new()));
        seq.register_plugin(RecordingPlugin {
            events: recorded_events.clone(),
        });

        let data = Tensor::from_vec(2, 256, vec![0.03; 512]).unwrap();
        let contour = seq.emit_linguistic_contour(&data).unwrap();
        assert!(contour.coherence_strength() >= 0.0);
        assert!(contour.timbre_spread() >= 0.0);
        let reports = seq.describe_channels(&data).unwrap();
        assert_eq!(reports.len(), seq.maxwell_channels());

        let events = recorded_events.lock().unwrap();
        assert_eq!(events.len(), 2);
        assert_eq!(events[0], "contour");
        assert_eq!(events[1], "channels");
    }

    #[cfg(feature = "psi")]
    #[test]
    fn language_bridges_publish_psi_telemetry() {
        use st_core::telemetry::{hub, psi::PsiComponent};
        use st_core::theory::maxwell::MaxwellPsiTelemetryBridge;

        struct RecordingPlugin {
            events: Arc<Mutex<Vec<&'static str>>>,
        }

        impl ZSpaceSequencerPlugin for RecordingPlugin {
            fn name(&self) -> &'static str {
                "recording"
            }

            fn on_stage(&self, stage: ZSpaceSequencerStage<'_>) -> PureResult<()> {
                if let ZSpaceSequencerStage::PsiTelemetryPublished { .. } = stage {
                    self.events.lock().unwrap().push("psi");
                }
                Ok(())
            }
        }

        let _guard = hub::psi_telemetry_guard();
        hub::clear_last_psi();
        hub::clear_last_psi_events();
        hub::clear_softlogic_z();

        let topos = OpenCartesianTopos::new(-1.0, 1e-5, 10.0, 256, 8192).unwrap();
        let mut seq = ZSpaceCoherenceSequencer::new(128, 8, -1.0, topos).unwrap();
        let recorded_events = Arc::new(Mutex::new(Vec::new()));
        seq.register_plugin(RecordingPlugin {
            events: recorded_events.clone(),
        });

        let concept_kernel =
            SparseKernel::from_dense(vec![vec![0.7, 0.3], vec![0.2, 0.8]], 1e-6).unwrap();
        let semantics = SemanticBridge::from_dense(
            vec![vec![0.6, 0.4], vec![0.3, 0.7]],
            [(0usize, 0usize), (1, 1)],
            1e-6,
            concept_kernel,
        )
        .unwrap();
        let mut bridge = MaxwellDesireBridge::new()
            .with_smoothing(0.05)
            .with_magnitude_floor(0.05)
            .with_channel(
                seq.canonical_domain_concept().label(),
                vec![(0, 0.55), (1, 0.45)],
            )
            .unwrap();
        bridge
            .set_narrative_gain(seq.canonical_domain_concept().label(), 1.2)
            .unwrap();

        let psi_bridge = MaxwellPsiTelemetryBridge::new()
            .with_psi_gain(1.25)
            .with_loss_gain(0.5)
            .with_band_threshold(0.0);

        let mut data = vec![0.02f32; 128 * 2];
        for (idx, value) in data.iter_mut().enumerate() {
            *value += ((idx % 64) as f32) * 0.01;
        }
        let x = Tensor::from_vec(2, 128, data).unwrap();

        let (
            _aggregated,
            coherence,
            _concept_hint,
            _narrative,
            pulse,
            reading,
            emitted_events,
            feedback,
        ) = seq
            .forward_with_language_and_psi(&x, &semantics, &bridge, &psi_bridge, 64)
            .unwrap();

        assert_eq!(coherence.len(), seq.maxwell_channels());
        let reading = reading.expect("psi reading should be available");
        assert_eq!(reading.step, 64);
        assert!(reading.total >= 0.0);
        assert!(reading.breakdown.get(&PsiComponent::BAND_ENERGY).is_some());
        assert!(emitted_events.is_empty());

        let stored_reading = hub::get_last_psi().unwrap();
        assert_eq!(stored_reading.step, reading.step);
        let stored_feedback = hub::get_softlogic_z().unwrap();
        assert!((stored_feedback.psi_total - feedback.psi_total).abs() <= 1e-6);
        assert!(feedback.weighted_loss >= 0.0);
        assert!(pulse.band_energy.0 >= 0.0);

        let events = recorded_events.lock().unwrap();
        assert_eq!(events.len(), 1);
        assert_eq!(events[0], "psi");
    }
}<|MERGE_RESOLUTION|>--- conflicted
+++ resolved
@@ -494,12 +494,9 @@
 /// over recent discard telemetry, blends preservation and energy errors with configurable
 /// weights, anticipates trending deviations with a momentum term, and nudges the dominance
 /// ratio toward configured targets while penalising repeated fallbacks.
-<<<<<<< HEAD
 ///
 /// Confidence scaling allows corrections to respond to high-certainty passes, while an
 /// optional fallback memory keeps pressure on the policy until stability returns.
-=======
->>>>>>> 38fefdde
 #[derive(Clone, Debug)]
 pub struct PreDiscardRegulator {
     target_preserved_ratio: f32,
@@ -513,11 +510,8 @@
     channel_weight: f32,
     energy_weight: f32,
     fallback_penalty: f32,
-<<<<<<< HEAD
     fallback_gain: f32,
     fallback_smoothing: f32,
-=======
->>>>>>> 38fefdde
     momentum: f32,
     deadband: f32,
     equilibrium_decay: f32,
@@ -527,10 +521,7 @@
     preserved_ema: Option<f32>,
     energy_ema: Option<f32>,
     trend_ema: Option<f32>,
-<<<<<<< HEAD
     fallback_state: Option<f32>,
-=======
->>>>>>> 38fefdde
     last_error: Option<f32>,
     observations: u64,
 }
@@ -562,11 +553,8 @@
             channel_weight: 0.5,
             energy_weight: 0.5,
             fallback_penalty: 0.1,
-<<<<<<< HEAD
             fallback_gain: 0.0,
             fallback_smoothing: 0.0,
-=======
->>>>>>> 38fefdde
             momentum: 0.0,
             deadband: 0.0,
             equilibrium_decay: 0.0,
@@ -576,10 +564,7 @@
             preserved_ema: None,
             energy_ema: None,
             trend_ema: None,
-<<<<<<< HEAD
             fallback_state: None,
-=======
->>>>>>> 38fefdde
             last_error: None,
             observations: 0,
         })
@@ -630,7 +615,6 @@
         Ok(self)
     }
 
-<<<<<<< HEAD
     /// Configures a decaying memory of fallback events that increases pressure on the base
     /// policy until stability returns. The gain scales how much the memory contributes
     /// alongside immediate fallbacks, while the smoothing factor controls the decay rate of
@@ -652,8 +636,6 @@
         Ok(self)
     }
 
-=======
->>>>>>> 38fefdde
     /// Configures how aggressively the regulator reacts to deviations from the target ratios.
     pub fn with_aggressiveness(mut self, aggressiveness: f32) -> PureResult<Self> {
         if !aggressiveness.is_finite() || aggressiveness <= 0.0 {
@@ -863,13 +845,6 @@
         if self.momentum > 0.0 {
             step += -self.aggressiveness * self.momentum * trend;
         }
-<<<<<<< HEAD
-=======
-        if telemetry.used_fallback() {
-            step -= self.fallback_penalty;
-        }
-
->>>>>>> 38fefdde
         if self.confidence_floor > 0.0 || self.confidence_gain > 0.0 {
             let mut confidence = telemetry.dominant_weight();
             if !confidence.is_finite() {
@@ -891,7 +866,6 @@
 
             step *= scale;
         }
-<<<<<<< HEAD
         let fallback_signal = if telemetry.used_fallback() { 1.0 } else { 0.0 };
         let fallback_state = if self.fallback_gain > 0.0 || self.fallback_smoothing > 0.0 {
             if self.fallback_smoothing <= f32::EPSILON {
@@ -911,8 +885,6 @@
         if fallback_pressure > 0.0 {
             step -= self.fallback_penalty * fallback_pressure;
         }
-=======
->>>>>>> 38fefdde
         let step = step.clamp(-self.max_step, self.max_step);
 
         let mut next_offset = (self.offset + step).clamp(self.min_offset, self.max_offset);
@@ -2316,7 +2288,6 @@
     }
 
     #[test]
-<<<<<<< HEAD
     fn pre_discard_regulator_fallback_memory_accumulates_pressure() {
         let base = PreDiscardPolicy::new(0.85).unwrap();
         let telemetry = PreDiscardTelemetry::new(&base, 5, 5, true, 0.6, 0.4, 0.7);
@@ -2345,8 +2316,6 @@
     }
 
     #[test]
-=======
->>>>>>> 38fefdde
     fn pre_discard_regulator_deadband_suppresses_small_adjustments() {
         let base = PreDiscardPolicy::new(0.75).unwrap();
         let mut regulator = PreDiscardRegulator::new(0.55, 0.6)
@@ -2435,11 +2404,8 @@
             .clone()
             .with_confidence_scaling(0.4, -0.1)
             .is_err());
-<<<<<<< HEAD
         assert!(regulator.clone().with_fallback_memory(-0.2, 0.3).is_err());
         assert!(regulator.clone().with_fallback_memory(0.8, 1.5).is_err());
-=======
->>>>>>> 38fefdde
         assert!(regulator
             .clone()
             .with_trend_smoothing(0.0)
@@ -2451,11 +2417,8 @@
             .with_equilibrium_decay(0.5)
             .unwrap()
             .with_confidence_scaling(0.6, 0.3)
-<<<<<<< HEAD
             .unwrap()
             .with_fallback_memory(0.9, 0.4)
-=======
->>>>>>> 38fefdde
             .is_ok());
     }
 
@@ -2502,7 +2465,6 @@
     }
 
     #[test]
-<<<<<<< HEAD
     fn pre_discard_regulator_fallback_memory_decays_without_events() {
         let base = PreDiscardPolicy::new(0.8).unwrap();
         let fallback = PreDiscardTelemetry::new(&base, 6, 4, true, 0.55, 0.45, 0.6);
@@ -2531,8 +2493,6 @@
     }
 
     #[test]
-=======
->>>>>>> 38fefdde
     fn adaptive_pre_discard_regulator_adjusts_over_time() {
         let topos = OpenCartesianTopos::new(-0.8, 1e-5, 10.0, 256, 8192).unwrap();
         let mut seq = ZSpaceCoherenceSequencer::new(192, 6, -0.8, topos).unwrap();
