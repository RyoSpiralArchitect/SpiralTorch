// SPDX-License-Identifier: AGPL-3.0-or-later
// © 2025 Ryo ∴ SpiralArchitect (kishkavsesvit@icloud.com)
// Part of SpiralTorch — Licensed under AGPL-3.0-or-later.

//! Z-space native coherence-based sequence modeling.
//!
//! Unlike attention (Q·K^T softmax), ZSpaceCoherenceSequencer uses:
//! - Maxwell pulses for phase synchronization
//! - Desire Lagrangian for linguistic bias
//! - Hyperbolic geometry for hierarchical relationships
//! - Fractional calculus for spectral operators

use super::coherence_engine::{
    CoherenceBackend, CoherenceEngine, DomainConcept, DomainLinguisticProfile,
    LinguisticChannelReport, LinguisticContour,
};
use crate::{
    language::{ConceptHint, MaxwellDesireBridge, NarrativeHint, SemanticBridge},
    Module, PureResult, Tensor,
};
use st_core::maxwell::MaxwellZPulse;
#[cfg(feature = "psi")]
use st_core::{
    telemetry::{
        hub::SoftlogicZFeedback,
        psi::{PsiEvent, PsiReading},
    },
    theory::maxwell::MaxwellPsiTelemetryBridge,
};
use st_tensor::{OpenCartesianTopos, TensorError};
use std::cmp::Ordering;
use std::collections::VecDeque;
use std::sync::{Arc, Mutex, MutexGuard};

/// Identifies a stage in the Z-space sequencing pipeline for plugin callbacks.
#[derive(Debug, Clone)]
pub enum ZSpaceSequencerStage<'a> {
    /// Fired after the Euclidean input has been projected into Z-space.
    Projected {
        /// Original Euclidean input tensor.
        input: &'a Tensor,
        /// Resulting projection in Z-space.
        projected: &'a Tensor,
    },
    /// Fired after Maxwell coherence weights have been measured.
    CoherenceMeasured {
        /// Tensor residing in Z-space used for coherence measurement.
        z_space: &'a Tensor,
        /// Maxwell coherence weights per channel.
        coherence: &'a [f32],
    },
    /// Fired after geometric aggregation has produced the final tensor and diagnostics.
    Aggregated {
        /// Aggregated tensor returned by the sequencer.
        aggregated: &'a Tensor,
        /// Coherence weights used during aggregation.
        coherence: &'a [f32],
        /// Rich diagnostics captured during aggregation.
        diagnostics: &'a CoherenceDiagnostics,
    },
    /// Fired after a pre-discard policy has filtered coherence weights.
    PreDiscardApplied {
        /// Coherence weights before pre-discard was applied.
        original: &'a [f32],
        /// Coherence weights after pre-discard has been applied.
        filtered: &'a [f32],
        /// Telemetry describing the pre-discard outcome.
        telemetry: &'a PreDiscardTelemetry,
        /// Indices of channels that survived the pre-discard pass.
        survivors: &'a [usize],
        /// Indices of channels that were discarded by the pass.
        discarded: &'a [usize],
    },
    /// Fired after language bridges have fused semantics and narratives.
    LanguageBridged {
        /// Aggregated tensor emitted by the sequencer.
        aggregated: &'a Tensor,
        /// Maxwell coherence weights associated with the tensor.
        coherence: &'a [f32],
        /// Conceptual hint surfaced for downstream language models.
        concept: &'a ConceptHint,
        /// Narrative hint emitted by Maxwell desire bridges, when available.
        narrative: Option<&'a NarrativeHint>,
        /// Summarised Maxwell pulse used for PSI telemetry and feedback.
        pulse: &'a MaxwellZPulse,
    },
    /// Fired when the coherence backend has been reconfigured.
    BackendConfigured {
        /// Backend that will be used for subsequent coherence measurements.
        backend: CoherenceBackend,
    },
    /// Fired after a linguistic profile has been registered.
    LinguisticProfileRegistered {
        /// Profile that will be used to bias coherence weighting.
        profile: &'a DomainLinguisticProfile,
    },
    /// Fired when all linguistic profiles have been cleared.
    LinguisticProfilesCleared,
    /// Fired after a semantic window has been derived for language fusion.
    SemanticWindowDerived {
        /// Sliding window mapping token indices to weighted energy.
        window: &'a [(usize, f32)],
        /// Number of tokens the window was derived against.
        tokens: usize,
    },
    /// Fired after a semantic distribution has been derived from the window.
    SemanticDistributionDerived {
        /// Window used for inference.
        window: &'a [(usize, f32)],
        /// Semantic distribution normalised for downstream bridges.
        distribution: &'a [f32],
    },
    /// Fired after the canonical domain concept has been selected for bridging.
    CanonicalConceptSelected {
        /// Domain concept inferred from curvature and head count.
        concept: DomainConcept,
        /// Channel label exposed to the Maxwell desire bridge.
        channel: &'a str,
    },
    /// Fired after the Maxwell desire bridge has emitted a concept hint.
    MaxwellBridgeEmitted {
        /// Channel label supplied to the bridge.
        channel: &'a str,
        /// Summarised Maxwell pulse used to derive the hint.
        pulse: &'a MaxwellZPulse,
        /// Raw concept hint emitted prior to semantic fusion.
        hint: &'a ConceptHint,
        /// Narrative hint surfaced by the bridge, when available.
        narrative: Option<&'a NarrativeHint>,
    },
    /// Fired after a linguistic contour has been emitted for downstream stacks.
    LinguisticContourEmitted {
        /// Coherence weights that produced the contour.
        coherence: &'a [f32],
        /// Contour descriptor returned by the coherence engine.
        contour: &'a LinguisticContour,
    },
    /// Fired after coherence channels have been described.
    ChannelsDescribed {
        /// Coherence weights associated with the reports.
        coherence: &'a [f32],
        /// Reports emitted by the coherence engine.
        reports: &'a [LinguisticChannelReport],
    },
    /// Fired after a semantic window has been fused into a distribution hint.
    SemanticWindowFused {
        /// Resulting fused concept hint produced by bridges.
        concept: &'a ConceptHint,
    },
    /// Fired after PSI telemetry has been published (when enabled).
    #[cfg(feature = "psi")]
    PsiTelemetryPublished {
        /// Pulse used to publish the telemetry.
        pulse: &'a MaxwellZPulse,
        /// Reading captured by the PSI bridge, when available.
        reading: Option<&'a PsiReading>,
        /// PSI events recorded during publication.
        events: &'a [PsiEvent],
        /// Feedback emitted by the SoftLogic Z bridge.
        feedback: &'a SoftlogicZFeedback,
    },
}

/// Trait implemented by plugins that wish to observe or augment the sequencing pipeline.
pub trait ZSpaceSequencerPlugin: Send + Sync {
    /// Returns a descriptive name for the plugin.
    fn name(&self) -> &'static str;

    /// Receives callbacks for each stage of the sequencing pipeline.
    fn on_stage(&self, stage: ZSpaceSequencerStage<'_>) -> PureResult<()>;
}

/// Rich coherence diagnostics surfaced by [`ZSpaceCoherenceSequencer`].
#[derive(Clone, Debug)]
pub struct CoherenceDiagnostics {
    channel_weights: Vec<f32>,
    normalized_weights: Vec<f32>,
    normalization: f32,
    fractional_order: f32,
    dominant_channel: Option<usize>,
    mean_coherence: f32,
    z_bias: f32,
    energy_ratio: f32,
    entropy: f32,
    aggregated: Tensor,
    coherence: Vec<f32>,
    channel_reports: Vec<LinguisticChannelReport>,
    pre_discard: Option<PreDiscardTelemetry>,
}

impl CoherenceDiagnostics {
    /// Returns the raw Maxwell coherence weights.
    pub fn channel_weights(&self) -> &[f32] {
        &self.channel_weights
    }

    /// Returns the coherence weights normalised to a probability simplex.
    pub fn normalized_weights(&self) -> &[f32] {
        &self.normalized_weights
    }

    /// Returns the sum used to normalise coherence weights.
    pub fn normalization(&self) -> f32 {
        self.normalization
    }

    /// Fractional order used during bidirectional smoothing.
    pub fn fractional_order(&self) -> f32 {
        self.fractional_order
    }

    /// Index of the dominant coherence channel, if any.
    pub fn dominant_channel(&self) -> Option<usize> {
        self.dominant_channel
    }

    /// Mean coherence value observed across channels.
    pub fn mean_coherence(&self) -> f32 {
        self.mean_coherence
    }

    /// Signed Z-bias derived from the summarised Maxwell pulse.
    pub fn z_bias(&self) -> f32 {
        self.z_bias
    }

    /// Ratio of energy concentrated in the dominant channel band.
    pub fn energy_ratio(&self) -> f32 {
        self.energy_ratio
    }

    /// Shannon entropy of the coherence distribution.
    pub fn coherence_entropy(&self) -> f32 {
        self.entropy
    }

    /// Returns the aggregated tensor from the coherence pipeline.
    pub fn aggregated(&self) -> &Tensor {
        &self.aggregated
    }

    /// Returns the raw coherence weights captured during the forward pass.
    pub fn coherence(&self) -> &[f32] {
        &self.coherence
    }

    /// Returns the rich linguistic channel reports, if any were computed.
    pub fn channel_reports(&self) -> &[LinguisticChannelReport] {
        &self.channel_reports
    }

    /// Overrides the linguistic channel reports while preserving existing diagnostics.
    pub fn with_channel_reports(mut self, channel_reports: Vec<LinguisticChannelReport>) -> Self {
        self.channel_reports = channel_reports;
        self
    }

    /// Returns telemetry describing any pre-discard that was applied.
    pub fn pre_discard(&self) -> Option<&PreDiscardTelemetry> {
        self.pre_discard.as_ref()
    }

    /// Returns the number of channels that survived pre-discard.
    pub fn preserved_channels(&self) -> usize {
        self.coherence.iter().filter(|value| **value > 0.0).count()
    }

    /// Returns the number of channels removed by pre-discard when available.
    pub fn discarded_channels(&self) -> usize {
        self.pre_discard
            .as_ref()
            .map(|telemetry| telemetry.discarded())
            .unwrap_or(0)
    }

    /// Destructures the diagnostics into their core components.
    pub fn into_parts(
        self,
    ) -> (
        Tensor,
        Vec<f32>,
        Vec<LinguisticChannelReport>,
        Option<PreDiscardTelemetry>,
    ) {
        (
            self.aggregated,
            self.coherence,
            self.channel_reports,
            self.pre_discard,
        )
    }
}

/// Configuration describing how coherence weights are culled before aggregation.
#[derive(Clone, Debug)]
pub struct PreDiscardPolicy {
    dominance_ratio: f32,
    energy_floor: f32,
    min_channels: usize,
}

impl PreDiscardPolicy {
    /// Creates a new pre-discard policy. Channels that fall more than
    /// `dominance_ratio` below the dominant weight are discarded unless they
    /// clear the absolute `energy_floor` (default 0).
    pub fn new(dominance_ratio: f32) -> PureResult<Self> {
        if !dominance_ratio.is_finite() || dominance_ratio < 0.0 {
            return Err(TensorError::NonPositiveCoherence {
                coherence: dominance_ratio,
            }
            .into());
        }
        Ok(Self {
            dominance_ratio: dominance_ratio.min(1.0),
            energy_floor: 0.0,
            min_channels: 1,
        })
    }

    /// Sets an absolute floor that channels must reach to survive pre-discard.
    pub fn with_energy_floor(mut self, energy_floor: f32) -> PureResult<Self> {
        if !energy_floor.is_finite() || energy_floor < 0.0 {
            return Err(TensorError::NonPositiveCoherence {
                coherence: energy_floor,
            }
            .into());
        }
        self.energy_floor = energy_floor;
        Ok(self)
    }

    /// Ensures a minimum number of channels survive every pre-discard pass.
    pub fn with_min_channels(mut self, min_channels: usize) -> Self {
        self.min_channels = min_channels.max(1);
        self
    }

    /// Returns the configured dominance ratio.
    pub fn dominance_ratio(&self) -> f32 {
        self.dominance_ratio
    }

    /// Returns the configured absolute floor.
    pub fn energy_floor(&self) -> f32 {
        self.energy_floor
    }

    /// Returns the minimum number of channels that will survive.
    pub fn min_channels(&self) -> usize {
        self.min_channels
    }

    fn apply(&self, weights: &mut [f32], original: &[f32]) -> PureResult<PreDiscardOutcome> {
        if weights.len() != original.len() {
            return Err(TensorError::DataLength {
                expected: original.len(),
                got: weights.len(),
            }
            .into());
        }
        if weights.is_empty() {
            return Ok(PreDiscardOutcome::fallback(
                PreDiscardTelemetry::fallback(self, 0, 0, 0.0, 0.0),
                Vec::new(),
                Vec::new(),
            ));
        }

        let mut indices: Vec<usize> = (0..weights.len()).collect();
        indices.sort_by(|lhs, rhs| {
            original[*rhs]
                .partial_cmp(&original[*lhs])
                .unwrap_or(Ordering::Equal)
        });

        let mut dominant = original[indices[0]];
        if !dominant.is_finite() {
            dominant = 1e-6;
        }
        if dominant <= 0.0 {
            dominant = 1e-6;
        }
        let mut survivors = vec![false; weights.len()];
        for &idx in &indices {
            let mut weight = original[idx];
            if !weight.is_finite() {
                weight = 0.0;
            }
            let tolerance = (1.0 - self.dominance_ratio).max(0.0);
            let threshold = dominant * tolerance;
            let survives_ratio = weight >= threshold;
            let survives_floor = weight >= self.energy_floor && dominant <= self.energy_floor;
            if survives_ratio || survives_floor {
                survivors[idx] = true;
            }
        }

        let preserved = survivors.iter().filter(|flag| **flag).count();
        if preserved < self.min_channels.min(weights.len()) {
            for &idx in indices.iter().take(self.min_channels.min(weights.len())) {
                if !survivors[idx] {
                    survivors[idx] = true;
                }
            }
        }

        let mut survivor_indices = Vec::new();
        let mut discarded_indices = Vec::new();
        let mut sum = 0.0f32;
        let mut survivor_energy = 0.0f32;
        let mut discarded_energy = 0.0f32;
        for (idx, weight) in weights.iter_mut().enumerate() {
            if survivors[idx] {
                let mut value = original[idx];
                if !value.is_finite() {
                    value = 0.0;
                }
                *weight = value;
                sum += *weight;
                survivor_energy += value;
                survivor_indices.push(idx);
            } else {
                let value = if original[idx].is_finite() {
                    original[idx]
                } else {
                    0.0
                };
                discarded_energy += value;
                *weight = 0.0;
                discarded_indices.push(idx);
            }
        }
        let discarded = discarded_indices.len();

        if sum <= f32::EPSILON || !sum.is_finite() {
            weights.copy_from_slice(original);
            return Ok(PreDiscardOutcome::fallback(
                PreDiscardTelemetry::fallback(
                    self,
                    0,
                    original.len(),
                    original
                        .iter()
                        .copied()
                        .filter(|value| value.is_finite())
                        .sum(),
                    dominant,
                ),
                (0..original.len()).collect(),
                Vec::new(),
            ));
        }

        for weight in weights.iter_mut() {
            if *weight > 0.0 {
                *weight /= sum;
            }
        }

        Ok(PreDiscardOutcome::new(
            PreDiscardTelemetry::new(
                self,
                discarded,
                weights.len() - discarded,
                false,
                survivor_energy,
                discarded_energy,
                dominant,
            ),
            survivor_indices,
            discarded_indices,
        ))
    }
}

/// Adapts pre-discard behaviour across timesteps so low-credence channels are culled
/// proactively instead of reactively. The regulator maintains exponential moving averages
/// over recent discard telemetry, blends preservation and energy errors with configurable
/// weights, anticipates trending deviations with a momentum term, and nudges the dominance
/// ratio toward configured targets while penalising repeated fallbacks.
#[derive(Clone, Debug)]
pub struct PreDiscardRegulator {
    target_preserved_ratio: f32,
    target_survivor_energy_ratio: f32,
    smoothing: f32,
    trend_smoothing: f32,
    aggressiveness: f32,
    max_step: f32,
    min_offset: f32,
    max_offset: f32,
    channel_weight: f32,
    energy_weight: f32,
    fallback_penalty: f32,
    momentum: f32,
    deadband: f32,
    equilibrium_decay: f32,
<<<<<<< HEAD
    confidence_floor: f32,
    confidence_gain: f32,
=======
>>>>>>> fd32c057
    offset: f32,
    preserved_ema: Option<f32>,
    energy_ema: Option<f32>,
    trend_ema: Option<f32>,
    last_error: Option<f32>,
    observations: u64,
}

impl PreDiscardRegulator {
    /// Creates a new regulator targeting the provided survivor ratios. Targets are clamped to
    /// the \[0, 1] interval.
    pub fn new(target_preserved_ratio: f32, target_survivor_energy_ratio: f32) -> PureResult<Self> {
        if !target_preserved_ratio.is_finite()
            || !target_survivor_energy_ratio.is_finite()
            || target_preserved_ratio < 0.0
            || target_survivor_energy_ratio < 0.0
        {
            return Err(TensorError::NonPositiveCoherence {
                coherence: target_preserved_ratio.min(target_survivor_energy_ratio),
            }
            .into());
        }

        Ok(Self {
            target_preserved_ratio: target_preserved_ratio.min(1.0),
            target_survivor_energy_ratio: target_survivor_energy_ratio.min(1.0),
            smoothing: 0.25,
            trend_smoothing: 0.5,
            aggressiveness: 0.5,
            max_step: 0.2,
            min_offset: -0.5,
            max_offset: 0.5,
            channel_weight: 0.5,
            energy_weight: 0.5,
            fallback_penalty: 0.1,
            momentum: 0.0,
            deadband: 0.0,
            equilibrium_decay: 0.0,
<<<<<<< HEAD
            confidence_floor: 0.0,
            confidence_gain: 0.0,
=======
>>>>>>> fd32c057
            offset: 0.0,
            preserved_ema: None,
            energy_ema: None,
            trend_ema: None,
            last_error: None,
            observations: 0,
        })
    }

    /// Configures the smoothing factor used for the internal exponential moving averages.
    /// Values are clamped to the \[0, 1] interval.
    pub fn with_smoothing(mut self, smoothing: f32) -> PureResult<Self> {
        if !smoothing.is_finite() || smoothing < 0.0 || smoothing > 1.0 {
            return Err(TensorError::NonPositiveCoherence {
                coherence: smoothing,
            }
            .into());
        }
        self.smoothing = smoothing;
        Ok(self)
    }

    /// Configures how preservation versus energy errors are blended. Both weights must be
    /// finite and the sum must be greater than zero.
    pub fn with_error_weights(
        mut self,
        channel_weight: f32,
        energy_weight: f32,
    ) -> PureResult<Self> {
        if !channel_weight.is_finite()
            || !energy_weight.is_finite()
            || channel_weight < 0.0
            || energy_weight < 0.0
            || (channel_weight + energy_weight) <= f32::EPSILON
        {
            return Err(TensorError::NonPositiveCoherence {
                coherence: channel_weight.min(energy_weight),
            }
            .into());
        }
        self.channel_weight = channel_weight;
        self.energy_weight = energy_weight;
        Ok(self)
    }

    /// Configures an additional penalty applied when the pre-discard policy has to fall back.
    pub fn with_fallback_penalty(mut self, penalty: f32) -> PureResult<Self> {
        if !penalty.is_finite() || penalty < 0.0 {
            return Err(TensorError::NonPositiveCoherence { coherence: penalty }.into());
        }
        self.fallback_penalty = penalty;
        Ok(self)
    }

    /// Configures how aggressively the regulator reacts to deviations from the target ratios.
    pub fn with_aggressiveness(mut self, aggressiveness: f32) -> PureResult<Self> {
        if !aggressiveness.is_finite() || aggressiveness <= 0.0 {
            return Err(TensorError::NonPositiveCoherence {
                coherence: aggressiveness,
            }
            .into());
        }
        self.aggressiveness = aggressiveness;
        Ok(self)
    }

    /// Configures the smoothing factor used when tracking error trends. Values are clamped to
    /// the \[0, 1] interval.
    pub fn with_trend_smoothing(mut self, smoothing: f32) -> PureResult<Self> {
        if !smoothing.is_finite() || smoothing < 0.0 || smoothing > 1.0 {
            return Err(TensorError::NonPositiveCoherence {
                coherence: smoothing,
            }
            .into());
        }
        self.trend_smoothing = smoothing;
        Ok(self)
    }

    /// Limits how far a single observation can push the dominance ratio.
    pub fn with_max_step(mut self, max_step: f32) -> PureResult<Self> {
        if !max_step.is_finite() || max_step <= 0.0 {
            return Err(TensorError::NonPositiveCoherence {
                coherence: max_step,
            }
            .into());
        }
        self.max_step = max_step.min(1.0);
        Ok(self)
    }

    /// Sets bounds for the adaptive dominance ratio offset applied to the base policy.
    pub fn with_bounds(mut self, min_offset: f32, max_offset: f32) -> PureResult<Self> {
        if !min_offset.is_finite() || !max_offset.is_finite() || min_offset > max_offset {
            return Err(TensorError::NonPositiveCoherence {
                coherence: min_offset.min(max_offset),
            }
            .into());
        }
        self.min_offset = min_offset;
        self.max_offset = max_offset;
        Ok(self)
    }

    /// Configures the magnitude of anticipatory momentum applied when telemetry errors trend in a
    /// particular direction.
    pub fn with_momentum(mut self, momentum: f32) -> PureResult<Self> {
        if !momentum.is_finite() || momentum < 0.0 {
            return Err(TensorError::NonPositiveCoherence {
                coherence: momentum,
            }
            .into());
        }
        self.momentum = momentum;
        Ok(self)
    }

    /// Suppresses adjustments when the combined error falls within the specified symmetric range.
    pub fn with_deadband(mut self, deadband: f32) -> PureResult<Self> {
        if !deadband.is_finite() || deadband < 0.0 {
            return Err(TensorError::NonPositiveCoherence {
                coherence: deadband,
            }
            .into());
        }
        self.deadband = deadband;
        Ok(self)
    }

    /// Applies exponential decay towards the neutral offset when the regulator observes equilibrium.
    /// The decay factor must lie in the [0, 1] interval.
    pub fn with_equilibrium_decay(mut self, decay: f32) -> PureResult<Self> {
        if !decay.is_finite() || decay < 0.0 || decay > 1.0 {
            return Err(TensorError::NonPositiveCoherence { coherence: decay }.into());
        }
        self.equilibrium_decay = decay;
        Ok(self)
    }

<<<<<<< HEAD
    /// Scales corrective steps according to the dominant channel weight observed during telemetry.
    /// When the observed weight falls below the configured floor, the correction is proportionally
    /// attenuated. When it rises above the floor, an optional gain amplifies the response. Both the
    /// floor and gain must be finite, with the floor constrained to the [0, 1] interval and the gain
    /// constrained to non-negative values.
    pub fn with_confidence_scaling(
        mut self,
        confidence_floor: f32,
        confidence_gain: f32,
    ) -> PureResult<Self> {
        if !confidence_floor.is_finite()
            || !confidence_gain.is_finite()
            || confidence_floor < 0.0
            || confidence_floor > 1.0
            || confidence_gain < 0.0
        {
            return Err(TensorError::NonPositiveCoherence {
                coherence: confidence_floor.min(confidence_gain),
            }
            .into());
        }

        self.confidence_floor = confidence_floor;
        self.confidence_gain = confidence_gain;
        Ok(self)
    }

=======
>>>>>>> fd32c057
    /// Returns the configured target survivor channel ratio.
    pub fn target_preserved_ratio(&self) -> f32 {
        self.target_preserved_ratio
    }

    /// Returns the configured target survivor energy ratio.
    pub fn target_survivor_energy_ratio(&self) -> f32 {
        self.target_survivor_energy_ratio
    }

    /// Returns the number of telemetry observations that have influenced the regulator.
    pub fn observations(&self) -> u64 {
        self.observations
    }

    /// Returns the current offset applied to the base policy's dominance ratio.
    pub fn offset(&self) -> f32 {
        self.offset
    }

    fn update_ema(current: &mut Option<f32>, value: f32, smoothing: f32) -> f32 {
        if let Some(previous) = current {
            let updated = if smoothing <= f32::EPSILON {
                value
            } else {
                *previous + smoothing * (value - *previous)
            };
            *previous = updated;
            updated
        } else {
            *current = Some(value);
            value
        }
    }

    fn clamped_offset(&self, base_ratio: f32) -> f32 {
        let ratio = (base_ratio + self.offset).clamp(0.0, 1.0);
        ratio
    }

    /// Derives the policy that should be applied next given the base configuration.
    pub fn next_policy(&self, base: &PreDiscardPolicy) -> PureResult<PreDiscardPolicy> {
        let ratio = self.clamped_offset(base.dominance_ratio());
        let mut policy = PreDiscardPolicy::new(ratio)?;
        if base.energy_floor() > 0.0 {
            policy = policy.with_energy_floor(base.energy_floor())?;
        }
        policy = policy.with_min_channels(base.min_channels());
        Ok(policy)
    }

    /// Observes telemetry from the latest pre-discard pass and updates the offset that will be
    /// applied to the base policy during the next timestep.
    pub fn observe(&mut self, telemetry: &PreDiscardTelemetry) {
        let preserved = Self::update_ema(
            &mut self.preserved_ema,
            telemetry.preserved_ratio(),
            self.smoothing,
        );
        let energy = Self::update_ema(
            &mut self.energy_ema,
            telemetry.survivor_energy_ratio(),
            self.smoothing,
        );

        let preserved_error = preserved - self.target_preserved_ratio;
        let energy_error = energy - self.target_survivor_energy_ratio;
        let total_weight = self.channel_weight + self.energy_weight;
        let raw_error = if total_weight <= f32::EPSILON {
            0.0
        } else {
            (self.channel_weight * preserved_error + self.energy_weight * energy_error)
                / total_weight
        };
        let combined_error = if self.deadband > 0.0 && raw_error.abs() <= self.deadband {
            0.0
        } else {
            raw_error
        };
        let trend = if let Some(previous) = self.last_error {
            let delta = combined_error - previous;
            let tracked = Self::update_ema(&mut self.trend_ema, delta, self.trend_smoothing);
            if tracked.is_finite() {
                tracked
            } else {
                0.0
            }
        } else {
            self.trend_ema = Some(0.0);
            0.0
        };
        self.last_error = Some(combined_error);

        let mut step = -self.aggressiveness * combined_error;
        if self.momentum > 0.0 {
            step += -self.aggressiveness * self.momentum * trend;
        }
        if telemetry.used_fallback() {
            step -= self.fallback_penalty;
        }
<<<<<<< HEAD

        if self.confidence_floor > 0.0 || self.confidence_gain > 0.0 {
            let mut confidence = telemetry.dominant_weight();
            if !confidence.is_finite() {
                confidence = 0.0;
            }
            confidence = confidence.clamp(0.0, 1.0);

            let mut scale = 1.0;
            if self.confidence_floor > 0.0 {
                if confidence < self.confidence_floor {
                    let floor = self.confidence_floor.max(f32::EPSILON);
                    scale *= (confidence / floor).clamp(0.0, 1.0);
                } else if self.confidence_gain > 0.0 {
                    scale *= 1.0 + self.confidence_gain * (confidence - self.confidence_floor);
                }
            } else if self.confidence_gain > 0.0 {
                scale *= 1.0 + self.confidence_gain * confidence;
            }

            step *= scale;
        }
=======
>>>>>>> fd32c057
        let step = step.clamp(-self.max_step, self.max_step);

        let mut next_offset = (self.offset + step).clamp(self.min_offset, self.max_offset);
        if self.equilibrium_decay > 0.0
            && combined_error.abs() <= f32::EPSILON
            && !telemetry.used_fallback()
        {
            next_offset *= 1.0 - self.equilibrium_decay;
            if next_offset.abs() < 1e-6 {
                next_offset = 0.0;
            }
        }

        self.offset = next_offset;
        self.observations = self.observations.saturating_add(1);
    }
}

/// Telemetry describing a pre-discard pass.
#[derive(Clone, Debug)]
pub struct PreDiscardTelemetry {
    dominance_ratio: f32,
    energy_floor: f32,
    discarded: usize,
    preserved: usize,
    fallback: bool,
    survivor_energy: f32,
    discarded_energy: f32,
    dominant_weight: f32,
}

impl PreDiscardTelemetry {
    fn new(
        policy: &PreDiscardPolicy,
        discarded: usize,
        preserved: usize,
        fallback: bool,
        survivor_energy: f32,
        discarded_energy: f32,
        dominant_weight: f32,
    ) -> Self {
        Self {
            dominance_ratio: policy.dominance_ratio,
            energy_floor: policy.energy_floor,
            discarded,
            preserved,
            fallback,
            survivor_energy,
            discarded_energy,
            dominant_weight,
        }
    }

    fn fallback(
        policy: &PreDiscardPolicy,
        discarded: usize,
        preserved: usize,
        total_energy: f32,
        dominant_weight: f32,
    ) -> Self {
        Self::new(
            policy,
            discarded,
            preserved,
            true,
            total_energy,
            0.0,
            dominant_weight,
        )
    }

    /// Returns the dominance ratio used during pre-discard.
    pub fn dominance_ratio(&self) -> f32 {
        self.dominance_ratio
    }

    /// Returns the absolute energy floor used during pre-discard.
    pub fn energy_floor(&self) -> f32 {
        self.energy_floor
    }

    /// Returns the number of channels that were discarded.
    pub fn discarded(&self) -> usize {
        self.discarded
    }

    /// Returns the number of channels that survived the pass.
    pub fn preserved(&self) -> usize {
        self.preserved
    }

    /// Indicates whether the policy had to fall back to the original distribution.
    pub fn used_fallback(&self) -> bool {
        self.fallback
    }

    /// Returns the total number of channels that were considered.
    pub fn total(&self) -> usize {
        self.discarded + self.preserved
    }

    /// Returns the fraction of channels that survived the pass.
    pub fn preserved_ratio(&self) -> f32 {
        let total = self.total().max(1) as f32;
        (self.preserved as f32 / total).clamp(0.0, 1.0)
    }

    /// Returns the fraction of channels that were discarded.
    pub fn discarded_ratio(&self) -> f32 {
        1.0 - self.preserved_ratio()
    }

    /// Returns the sum of the original weights that survived the pass.
    pub fn survivor_energy(&self) -> f32 {
        self.survivor_energy
    }

    /// Returns the sum of the original weights that were discarded.
    pub fn discarded_energy(&self) -> f32 {
        self.discarded_energy
    }

    /// Returns the total original weight energy observed during the pass.
    pub fn total_energy(&self) -> f32 {
        self.survivor_energy + self.discarded_energy
    }

    /// Returns the fraction of original energy that survived.
    pub fn survivor_energy_ratio(&self) -> f32 {
        let total = self.total_energy();
        if total <= f32::EPSILON {
            0.0
        } else {
            (self.survivor_energy / total).clamp(0.0, 1.0)
        }
    }

    /// Returns the fraction of original energy that was discarded.
    pub fn discarded_energy_ratio(&self) -> f32 {
        1.0 - self.survivor_energy_ratio()
    }

    /// Returns the dominant channel weight observed before discard.
    pub fn dominant_weight(&self) -> f32 {
        self.dominant_weight
    }
}

/// Detailed outcome of a pre-discard pass, including survivor indexing.
#[derive(Clone, Debug)]
pub struct PreDiscardOutcome {
    telemetry: PreDiscardTelemetry,
    survivors: Vec<usize>,
    discarded: Vec<usize>,
}

impl PreDiscardOutcome {
    fn new(telemetry: PreDiscardTelemetry, survivors: Vec<usize>, discarded: Vec<usize>) -> Self {
        Self {
            telemetry,
            survivors,
            discarded,
        }
    }

    fn fallback(
        telemetry: PreDiscardTelemetry,
        survivors: Vec<usize>,
        discarded: Vec<usize>,
    ) -> Self {
        Self::new(telemetry, survivors, discarded)
    }

    /// Returns the telemetry emitted by the pass.
    pub fn telemetry(&self) -> &PreDiscardTelemetry {
        &self.telemetry
    }

    /// Returns indices of channels that survived.
    pub fn survivors(&self) -> &[usize] {
        &self.survivors
    }

    /// Returns indices of channels that were discarded.
    pub fn discarded(&self) -> &[usize] {
        &self.discarded
    }
}

/// Snapshot of a pre-discard pass preserved in the sequencer journal.
#[derive(Clone, Debug)]
pub struct PreDiscardSnapshot {
    step: u64,
    telemetry: PreDiscardTelemetry,
    survivors: Vec<usize>,
    discarded: Vec<usize>,
    filtered: Vec<f32>,
}

impl PreDiscardSnapshot {
    fn new(
        step: u64,
        telemetry: PreDiscardTelemetry,
        survivors: Vec<usize>,
        discarded: Vec<usize>,
        filtered: Vec<f32>,
    ) -> Self {
        Self {
            step,
            telemetry,
            survivors,
            discarded,
            filtered,
        }
    }

    /// Returns the journal step associated with the snapshot.
    pub fn step(&self) -> u64 {
        self.step
    }

    /// Returns telemetry captured during the pass.
    pub fn telemetry(&self) -> &PreDiscardTelemetry {
        &self.telemetry
    }

    /// Returns the indices that survived the pass.
    pub fn survivors(&self) -> &[usize] {
        &self.survivors
    }

    /// Returns the indices that were discarded by the pass.
    pub fn discarded(&self) -> &[usize] {
        &self.discarded
    }

    /// Returns the filtered coherence weights after pre-discard.
    pub fn filtered(&self) -> &[f32] {
        &self.filtered
    }
}

#[derive(Debug)]
struct PreDiscardJournal {
    next_step: u64,
    limit: usize,
    entries: VecDeque<PreDiscardSnapshot>,
}

impl PreDiscardJournal {
    fn new(limit: usize) -> Self {
        Self {
            next_step: 0,
            limit: limit.max(1),
            entries: VecDeque::new(),
        }
    }

    fn push(
        &mut self,
        telemetry: PreDiscardTelemetry,
        survivors: Vec<usize>,
        discarded: Vec<usize>,
        filtered: Vec<f32>,
    ) {
        let snapshot =
            PreDiscardSnapshot::new(self.next_step, telemetry, survivors, discarded, filtered);
        self.next_step = self.next_step.wrapping_add(1);
        self.entries.push_back(snapshot);
        while self.entries.len() > self.limit {
            self.entries.pop_front();
        }
    }

    fn clear(&mut self) {
        self.entries.clear();
    }

    fn set_limit(&mut self, limit: usize) {
        self.limit = limit.max(1);
        while self.entries.len() > self.limit {
            self.entries.pop_front();
        }
    }

    fn snapshots(&self) -> Vec<PreDiscardSnapshot> {
        self.entries.iter().cloned().collect()
    }
}

/// Z-space native sequence modeling via coherence and semiotic suturing.
///
/// This layer replaces attention with:
/// 1. **Coherence-based token weighting** (Maxwell pulse detection)
/// 2. **Desire-biased logits** (linguistic safety without RLHF)
/// 3. **Hyperbolic token relationships** (natural hierarchy)
/// 4. **Spectral aggregation** (fractional calculus instead of softmax)
#[derive(Clone)]
pub struct ZSpaceCoherenceSequencer {
    pub dim: usize,
    pub num_heads: usize,
    pub curvature: f32,

    coherence_engine: CoherenceEngine,
    topos: OpenCartesianTopos,
    plugins: Vec<Arc<dyn ZSpaceSequencerPlugin>>,
    pre_discard: Option<PreDiscardPolicy>,
    pre_discard_journal: Arc<Mutex<PreDiscardJournal>>,
    pre_discard_regulator: Option<Arc<Mutex<PreDiscardRegulator>>>,
}

impl ZSpaceCoherenceSequencer {
    /// Creates a new Z-space coherence sequencer.
    pub fn new(
        dim: usize,
        num_heads: usize,
        curvature: f32,
        topos: OpenCartesianTopos,
    ) -> PureResult<Self> {
        if num_heads == 0 {
            return Err(st_tensor::TensorError::EmptyInput("maxwell_heads").into());
        }
        if dim % num_heads != 0 {
            return Err(st_tensor::TensorError::InvalidDimensions {
                rows: dim,
                cols: num_heads,
            }
            .into());
        }
        if (topos.curvature() - curvature).abs() > 1e-6 {
            return Err(st_tensor::TensorError::CurvatureMismatch {
                expected: curvature,
                got: topos.curvature(),
            }
            .into());
        }

        let channel_count = (dim / 8).max(1).max(num_heads);
        let coherence_engine =
            CoherenceEngine::new(dim, curvature)?.with_channel_count(channel_count)?;

        Ok(Self {
            dim,
            num_heads,
            curvature,
            coherence_engine,
            topos,
            plugins: Vec::new(),
            pre_discard: None,
            pre_discard_journal: Arc::new(Mutex::new(PreDiscardJournal::new(32))),
            pre_discard_regulator: None,
        })
    }

    /// Projects input to Z-space and measures coherence.
    fn measure_coherence(&self, x: &Tensor) -> PureResult<Vec<f32>> {
        self.coherence_engine.measure_phases(x)
    }

    /// Projects an input tensor onto the Z-space manifold guarded by the topos.
    pub fn project_to_zspace(&self, x: &Tensor) -> PureResult<Tensor> {
        let mut projected = if self.curvature < 0.0 {
            x.project_to_poincare(self.curvature)?
        } else {
            x.clone()
        };

        self.topos.saturate_slice(projected.data_mut());
        self.topos
            .guard_tensor("zspace_coherence_project_to_zspace", &projected)?;

        Ok(projected)
    }

    /// Performs coherence-weighted geometric aggregation and surfaces diagnostics.
    fn geometric_aggregate_with_diagnostics(
        &self,
        x: &Tensor,
        coherence_weights: &[f32],
        pre_discard: Option<PreDiscardTelemetry>,
    ) -> PureResult<(Tensor, CoherenceDiagnostics)> {
        let (aggregated, normalization, fractional_order, channel_width) =
            self.compute_geometric_aggregate(x, coherence_weights)?;

        let diagnostics = self.build_coherence_diagnostics(
            &aggregated,
            coherence_weights,
            channel_width,
            normalization,
            fractional_order,
            pre_discard,
        );

        Ok((aggregated, diagnostics))
    }

    fn compute_geometric_aggregate(
        &self,
        x: &Tensor,
        coherence_weights: &[f32],
    ) -> PureResult<(Tensor, f32, f32, usize)> {
        if coherence_weights.is_empty() {
            return Err(TensorError::EmptyInput("coherence_weights").into());
        }
        if coherence_weights.len() != self.coherence_engine.num_channels() {
            return Err(TensorError::DataLength {
                expected: self.coherence_engine.num_channels(),
                got: coherence_weights.len(),
            }
            .into());
        }

        let (rows, cols) = x.shape();
        let mut aggregated = Tensor::zeros(rows, cols)?;
        let channel_width = (cols + coherence_weights.len() - 1) / coherence_weights.len();
        let normalization = coherence_weights.iter().copied().sum::<f32>().max(1e-6);
        let fractional_order = self.fractional_order();
        let input = x.data();
        {
            let output = aggregated.data_mut();
            for row in 0..rows {
                let row_start = row * cols;
                let row_slice = &input[row_start..row_start + cols];
                let row_out = &mut output[row_start..row_start + cols];
                row_out.fill(0.0);
                for (channel, &weight) in coherence_weights.iter().enumerate() {
                    let start = channel * channel_width;
                    let end = ((channel + 1) * channel_width).min(cols);
                    if start >= end {
                        continue;
                    }
                    for (dest, &value) in row_out[start..end].iter_mut().zip(&row_slice[start..end])
                    {
                        *dest += weight * value;
                    }
                }
                for value in row_out.iter_mut() {
                    *value /= normalization;
                }
                // Fractional smoothing forward pass.
                let mut accumulator = row_out.first().copied().unwrap_or(0.0);
                for value in row_out.iter_mut().skip(1) {
                    accumulator += fractional_order * (*value - accumulator);
                    *value = accumulator;
                }
                // Reverse fractional smoothing to keep symmetry.
                if cols > 1 {
                    let mut accumulator = row_out.last().copied().unwrap_or(0.0);
                    for value in row_out.iter_mut().rev().skip(1) {
                        accumulator += fractional_order * (*value - accumulator);
                        *value = accumulator;
                    }
                }
            }
        }

        self.topos.saturate_slice(aggregated.data_mut());
        self.topos
            .guard_tensor("zspace_coherence_geometric_aggregate", &aggregated)?;

        Ok((
            aggregated,
            normalization,
            fractional_order,
            channel_width.max(1),
        ))
    }

    /// Performs coherence-weighted geometric aggregation.
    pub fn geometric_aggregate(&self, x: &Tensor, coherence_weights: &[f32]) -> PureResult<Tensor> {
        let (aggregated, _, _, _) = self.compute_geometric_aggregate(x, coherence_weights)?;
        Ok(aggregated)
    }

    fn build_coherence_diagnostics(
        &self,
        aggregated: &Tensor,
        coherence_weights: &[f32],
        channel_width: usize,
        normalization: f32,
        fractional_order: f32,
        pre_discard: Option<PreDiscardTelemetry>,
    ) -> CoherenceDiagnostics {
        let channel_weights = coherence_weights.to_vec();
        let mut normalized_weights: Vec<f32> =
            channel_weights.iter().map(|value| value.max(0.0)).collect();
        let sum = normalized_weights.iter().sum::<f32>();
        if sum > 0.0 {
            for value in &mut normalized_weights {
                *value = (*value / sum).max(1e-6);
            }
        } else if !normalized_weights.is_empty() {
            let fill = 1.0 / normalized_weights.len() as f32;
            for value in &mut normalized_weights {
                *value = fill;
            }
        }

        let mean_coherence = if channel_weights.is_empty() {
            0.0
        } else {
            channel_weights.iter().copied().sum::<f32>() / channel_weights.len() as f32
        };

        let dominant_channel = channel_weights
            .iter()
            .enumerate()
            .filter(|(_, weight)| weight.is_finite())
            .max_by(|(_, lhs), (_, rhs)| lhs.partial_cmp(rhs).unwrap_or(std::cmp::Ordering::Equal))
            .map(|(idx, _)| idx);

        let data = aggregated.data();
        let (rows, cols) = aggregated.shape();
        let total_energy = data.iter().map(|value| value.abs()).sum::<f32>().max(1e-6);
        let mut dominant_energy = 0.0f32;
        if let Some(channel) = dominant_channel {
            let start = channel * channel_width;
            let end = ((channel + 1) * channel_width).min(cols);
            if start < end {
                for row in 0..rows {
                    let offset = row * cols;
                    for value in &data[offset + start..offset + end] {
                        dominant_energy += value.abs();
                    }
                }
            }
        }
        let energy_ratio = (dominant_energy / total_energy).clamp(0.0, 1.0);

        let entropy = -normalized_weights
            .iter()
            .filter(|value| value.is_finite() && **value > 0.0)
            .map(|value| *value * value.ln())
            .sum::<f32>();

        let z_bias = self
            .summarise_maxwell_pulse(aggregated, coherence_weights)
            .z_bias;

        CoherenceDiagnostics {
            channel_weights: channel_weights.clone(),
            normalized_weights,
            normalization,
            fractional_order,
            dominant_channel,
            mean_coherence,
            z_bias,
            energy_ratio,
            entropy,
            aggregated: aggregated.clone(),
            coherence: channel_weights,
            channel_reports: Vec::new(),
            pre_discard,
        }
    }

    pub fn forward_with_diagnostics(
        &self,
        x: &Tensor,
    ) -> PureResult<(Tensor, Vec<f32>, CoherenceDiagnostics)> {
        let _ = self.topos.curvature();
        // Step 1: Project to Z-space
        let z_space = self.project_to_zspace(x)?;
        self.dispatch_plugins(|| ZSpaceSequencerStage::Projected {
            input: x,
            projected: &z_space,
        })?;

        // Step 2: Measure Maxwell coherence
        let mut coherence = self.measure_coherence(&z_space)?;
        self.dispatch_plugins(|| ZSpaceSequencerStage::CoherenceMeasured {
            z_space: &z_space,
            coherence: &coherence,
        })?;

        let pre_discard_state = self.run_pre_discard(&mut coherence)?;

        // Step 3: Geometric aggregation (replaces attention) with diagnostics
        let (aggregated, diagnostics) = self.geometric_aggregate_with_diagnostics(
            &z_space,
            &coherence,
            pre_discard_state.clone(),
        )?;

        let channel_reports = self.coherence_engine.describe_channels(&coherence)?;
        let diagnostics = diagnostics.with_channel_reports(channel_reports);
        self.dispatch_plugins(|| ZSpaceSequencerStage::Aggregated {
            aggregated: &aggregated,
            coherence: &coherence,
            diagnostics: &diagnostics,
        })?;

        // Step 4: Output from Z-space (to Euclidean)
        Ok((aggregated, coherence, diagnostics))
    }

    pub fn forward_with_coherence(&self, x: &Tensor) -> PureResult<(Tensor, Vec<f32>)> {
        let (aggregated, coherence, _) = self.forward_with_diagnostics(x)?;
        Ok((aggregated, coherence))
    }

    /// Produces a rich diagnostic snapshot that includes per-channel linguistic
    /// descriptors alongside the aggregated tensor.
    pub fn diagnostics(&self, x: &Tensor) -> PureResult<CoherenceDiagnostics> {
        let (_aggregated, _coherence, diagnostics) = self.forward_with_diagnostics(x)?;
        Ok(diagnostics)
    }

    pub fn forward(&self, x: &Tensor) -> PureResult<Tensor> {
        let (aggregated, _, _) = self.forward_with_diagnostics(x)?;
        Ok(aggregated)
    }

    /// Runs the sequencer while fusing semantic and narrative bridges so callers can
    /// project coherence weights back into language space.
    pub fn forward_with_language_bridges(
        &self,
        x: &Tensor,
        semantics: &SemanticBridge,
        maxwell_bridge: &MaxwellDesireBridge,
    ) -> PureResult<(
        Tensor,
        Vec<f32>,
        ConceptHint,
        Option<NarrativeHint>,
        MaxwellZPulse,
    )> {
        let (aggregated, coherence) = self.forward_with_coherence(x)?;
        let semantic_distribution =
            self.derive_semantic_distribution(&aggregated, &coherence, semantics)?;
        let pulse = self.summarise_maxwell_pulse(&aggregated, &coherence);
        let canonical_concept = self.canonical_domain_concept();
        let channel_label = canonical_concept.label().to_string();
        self.dispatch_plugins(|| ZSpaceSequencerStage::CanonicalConceptSelected {
            concept: canonical_concept.clone(),
            channel: channel_label.as_str(),
        })?;

        let emission = maxwell_bridge.emit(&channel_label, &pulse);
        if let Some((ref hint, ref narrative)) = emission {
            self.dispatch_plugins(|| ZSpaceSequencerStage::MaxwellBridgeEmitted {
                channel: channel_label.as_str(),
                pulse: &pulse,
                hint,
                narrative: narrative.as_ref(),
            })?;
        }

        let (concept_hint, narrative) = if let Some((hint, narrative)) = emission {
            let fused =
                Self::fuse_distributions(&semantic_distribution, &hint.as_distribution(semantics));
            let concept = ConceptHint::Distribution(fused);
            self.dispatch_plugins(|| ZSpaceSequencerStage::SemanticWindowFused {
                concept: &concept,
            })?;
            (concept, narrative)
        } else {
            let concept = ConceptHint::Distribution(semantic_distribution);
            self.dispatch_plugins(|| ZSpaceSequencerStage::SemanticWindowFused {
                concept: &concept,
            })?;
            (concept, None)
        };

        let narrative_ref = narrative.as_ref();
        self.dispatch_plugins(|| ZSpaceSequencerStage::LanguageBridged {
            aggregated: &aggregated,
            coherence: &coherence,
            concept: &concept_hint,
            narrative: narrative_ref,
            pulse: &pulse,
        })?;

        Ok((aggregated, coherence, concept_hint, narrative, pulse))
    }

    #[cfg(feature = "psi")]
    /// Runs the sequencer, fuses language bridges, and publishes PSI telemetry
    /// derived from the Maxwell pulse via the provided telemetry bridge.
    pub fn forward_with_language_and_psi(
        &self,
        x: &Tensor,
        semantics: &SemanticBridge,
        maxwell_bridge: &MaxwellDesireBridge,
        psi_bridge: &MaxwellPsiTelemetryBridge,
        psi_step: u64,
    ) -> PureResult<(
        Tensor,
        Vec<f32>,
        ConceptHint,
        Option<NarrativeHint>,
        MaxwellZPulse,
        Option<PsiReading>,
        Vec<PsiEvent>,
        SoftlogicZFeedback,
    )> {
        let (aggregated, coherence, concept_hint, narrative, pulse) =
            self.forward_with_language_bridges(x, semantics, maxwell_bridge)?;
        let (feedback, psi_reading, psi_events) = psi_bridge
            .publish_with_reading(&pulse, psi_step)
            .into_parts();

        self.dispatch_plugins(|| ZSpaceSequencerStage::PsiTelemetryPublished {
            pulse: &pulse,
            reading: Some(&psi_reading),
            events: psi_events.as_slice(),
            feedback: &feedback,
        })?;

        Ok((
            aggregated,
            coherence,
            concept_hint,
            narrative,
            pulse,
            Some(psi_reading),
            psi_events,
            feedback,
        ))
    }

    /// Configures the execution backend for coherence measurement.
    pub fn set_backend(&mut self, backend: CoherenceBackend) -> PureResult<()> {
        self.coherence_engine.set_backend(backend.clone());
        self.dispatch_plugins(|| ZSpaceSequencerStage::BackendConfigured {
            backend: backend.clone(),
        })?;
        Ok(())
    }

    /// Enables a pre-discard policy so low-credence channels are culled before aggregation.
    pub fn enable_pre_discard(&mut self, policy: PreDiscardPolicy) {
        self.pre_discard = Some(policy);
    }

    /// Enables a pre-discard policy with an adaptive regulator that anticipates low-credence channels.
    pub fn enable_pre_discard_with_regulator(
        &mut self,
        policy: PreDiscardPolicy,
        regulator: PreDiscardRegulator,
    ) {
        self.pre_discard = Some(policy);
        self.pre_discard_regulator = Some(Arc::new(Mutex::new(regulator)));
    }

    /// Installs or replaces the adaptive regulator used for pre-discard decisions.
    pub fn set_pre_discard_regulator(&mut self, regulator: PreDiscardRegulator) {
        self.pre_discard_regulator = Some(Arc::new(Mutex::new(regulator)));
    }

    /// Clears any adaptive regulator, reverting to the base pre-discard policy.
    pub fn clear_pre_discard_regulator(&mut self) {
        self.pre_discard_regulator = None;
    }

    /// Disables any active pre-discard policy.
    pub fn disable_pre_discard(&mut self) {
        self.pre_discard = None;
        self.pre_discard_regulator = None;
    }

    /// Returns the active pre-discard policy, when configured.
    pub fn pre_discard_policy(&self) -> Option<&PreDiscardPolicy> {
        self.pre_discard.as_ref()
    }

    /// Returns the adaptive regulator driving pre-discard, when configured.
    pub fn pre_discard_regulator(&self) -> Option<PreDiscardRegulator> {
        self.pre_discard_regulator
            .as_ref()
            .map(|regulator| match regulator.lock() {
                Ok(guard) => guard.clone(),
                Err(poisoned) => poisoned.into_inner().clone(),
            })
    }

    /// Configures how many pre-discard snapshots are retained in memory.
    pub fn configure_pre_discard_memory(&mut self, limit: usize) {
        let mut journal = self.lock_pre_discard_journal();
        journal.set_limit(limit);
    }

    /// Returns the recorded pre-discard snapshots in chronological order.
    pub fn pre_discard_snapshots(&self) -> Vec<PreDiscardSnapshot> {
        let journal = self.lock_pre_discard_journal();
        journal.snapshots()
    }

    /// Clears all retained pre-discard snapshots.
    pub fn clear_pre_discard_snapshots(&self) {
        let mut journal = self.lock_pre_discard_journal();
        journal.clear();
    }

    /// Registers a plugin that will receive callbacks across the sequencing pipeline.
    pub fn register_plugin<P>(&mut self, plugin: P)
    where
        P: ZSpaceSequencerPlugin + 'static,
    {
        self.plugins.push(Arc::new(plugin));
    }

    /// Removes all registered plugins.
    pub fn clear_plugins(&mut self) {
        self.plugins.clear();
    }

    /// Returns the descriptive names of the registered plugins.
    pub fn plugin_names(&self) -> Vec<&'static str> {
        self.plugins.iter().map(|plugin| plugin.name()).collect()
    }

    /// Registers a domain linguistic profile used to bias coherence weights.
    pub fn register_linguistic_profile(
        &mut self,
        profile: DomainLinguisticProfile,
    ) -> PureResult<()> {
        self.coherence_engine.register_linguistic_profile(profile);
        if let Some(profile) = self.coherence_engine.linguistic_profiles().last() {
            self.dispatch_plugins(|| ZSpaceSequencerStage::LinguisticProfileRegistered {
                profile,
            })?;
        }
        Ok(())
    }

    /// Removes all linguistic profiles from the underlying coherence engine.
    pub fn clear_linguistic_profiles(&mut self) -> PureResult<()> {
        self.coherence_engine.clear_linguistic_profiles();
        self.dispatch_plugins(|| ZSpaceSequencerStage::LinguisticProfilesCleared)?;
        Ok(())
    }

    /// Exposes the registered linguistic profiles.
    pub fn linguistic_profiles(&self) -> &[DomainLinguisticProfile] {
        self.coherence_engine.linguistic_profiles()
    }

    /// Returns the configured coherence backend.
    pub fn backend(&self) -> &CoherenceBackend {
        self.coherence_engine.backend()
    }

    /// Converts coherence weights into a linguistic contour descriptor that can be
    /// used by downstream vocalisation stacks.
    pub fn emit_linguistic_contour(&self, x: &Tensor) -> PureResult<LinguisticContour> {
        let mut coherence = self.measure_coherence(x)?;
        let _ = self.run_pre_discard(&mut coherence)?;
        let contour = self
            .coherence_engine
            .derive_linguistic_contour(&coherence)?;
        self.dispatch_plugins(|| ZSpaceSequencerStage::LinguisticContourEmitted {
            coherence: &coherence,
            contour: &contour,
        })?;
        Ok(contour)
    }

    /// Describes each coherence channel, surfacing dominant linguistic concepts per band.
    pub fn describe_channels(&self, x: &Tensor) -> PureResult<Vec<LinguisticChannelReport>> {
        let mut coherence = self.measure_coherence(x)?;
        let _ = self.run_pre_discard(&mut coherence)?;
        let reports = self.coherence_engine.describe_channels(&coherence)?;
        self.dispatch_plugins(|| ZSpaceSequencerStage::ChannelsDescribed {
            coherence: &coherence,
            reports: &reports,
        })?;
        Ok(reports)
    }

    /// Returns the number of Maxwell coherence channels computed by the engine.
    pub fn maxwell_channels(&self) -> usize {
        self.coherence_engine.num_channels()
    }

    /// Provides read-only access to the geometric topos used by the sequencer.
    pub fn topos(&self) -> &OpenCartesianTopos {
        &self.topos
    }

    /// Selects a canonical domain concept based on the curvature and head count.
    pub fn canonical_domain_concept(&self) -> DomainConcept {
        if self.curvature < -0.5 {
            if self.num_heads > 16 {
                DomainConcept::NeuronalPattern
            } else {
                DomainConcept::Membrane
            }
        } else if self.curvature > 0.5 {
            if self.num_heads > 8 {
                DomainConcept::DropletCoalescence
            } else {
                DomainConcept::GrainBoundary
            }
        } else if self.num_heads >= 12 {
            DomainConcept::NeuronalPattern
        } else {
            DomainConcept::Membrane
        }
    }

    fn fractional_order(&self) -> f32 {
        match self.canonical_domain_concept() {
            DomainConcept::Membrane => (1.0 / (1.0 + self.curvature.abs())).clamp(0.1, 0.85),
            DomainConcept::GrainBoundary => {
                (1.0 / (1.0 + self.curvature.abs() * 0.8)).clamp(0.15, 0.9)
            }
            DomainConcept::NeuronalPattern => {
                (1.0 / (1.0 + self.curvature.abs() * 0.6)).clamp(0.2, 0.95)
            }
            DomainConcept::DropletCoalescence => {
                (1.0 / (1.0 + self.curvature.abs() * 1.2)).clamp(0.05, 0.8)
            }
            DomainConcept::Custom(_) => (1.0 / (1.0 + self.curvature.abs())).clamp(0.1, 0.95),
        }
    }

    fn derive_semantic_distribution(
        &self,
        aggregated: &Tensor,
        coherence: &[f32],
        semantics: &SemanticBridge,
    ) -> PureResult<Vec<f32>> {
        let tokens = semantics.vocab_size();
        let window = self.derive_semantic_window(aggregated, coherence, tokens);
        self.dispatch_plugins(|| ZSpaceSequencerStage::SemanticWindowDerived {
            window: &window,
            tokens,
        })?;

        let distribution = if window.is_empty() {
            let concepts = semantics.concept_count().max(1);
            vec![1.0 / concepts as f32; concepts]
        } else {
            semantics.infer_from_window(&window, 1e-6)
        };

        self.dispatch_plugins(|| ZSpaceSequencerStage::SemanticDistributionDerived {
            window: &window,
            distribution: &distribution,
        })?;

        Ok(distribution)
    }

    fn derive_semantic_window(
        &self,
        aggregated: &Tensor,
        coherence: &[f32],
        tokens: usize,
    ) -> Vec<(usize, f32)> {
        if tokens == 0 || coherence.is_empty() {
            return Vec::new();
        }
        let (rows, cols) = aggregated.shape();
        if cols == 0 || rows == 0 {
            return Vec::new();
        }
        let token_width = (cols + tokens - 1) / tokens;
        let channel_width = (cols + coherence.len() - 1) / coherence.len().max(1);
        let mut window = Vec::with_capacity(tokens);
        let data = aggregated.data();
        for token in 0..tokens {
            let start = token * token_width;
            if start >= cols {
                break;
            }
            let end = ((token + 1) * token_width).min(cols);
            if start >= end {
                continue;
            }
            let mut energy = 0.0f32;
            for row in 0..rows {
                let offset = row * cols;
                for value in &data[offset + start..offset + end] {
                    energy += value.abs();
                }
            }
            let samples = (end - start) * rows;
            if samples == 0 {
                continue;
            }
            energy /= samples as f32;
            if energy <= 0.0 || !energy.is_finite() {
                continue;
            }
            let center = (start + end - 1) / 2;
            let channel = center / channel_width;
            let coherence_weight = coherence
                .get(channel)
                .copied()
                .unwrap_or(1.0 / coherence.len() as f32);
            let weight = (energy * coherence_weight).max(0.0);
            if weight > 0.0 {
                window.push((token, weight));
            }
        }
        let sum: f32 = window.iter().map(|(_, weight)| *weight).sum();
        if sum > 0.0 {
            for (_, weight) in &mut window {
                *weight = (*weight / sum).max(1e-6);
            }
        }
        window
    }

    fn summarise_maxwell_pulse(&self, aggregated: &Tensor, coherence: &[f32]) -> MaxwellZPulse {
        let data = aggregated.data();
        let total = data.len().max(1);
        let total_f64 = total as f64;
        let mean = data.iter().map(|v| *v as f64).sum::<f64>() / total_f64;
        let variance = data
            .iter()
            .map(|v| {
                let diff = *v as f64 - mean;
                diff * diff
            })
            .sum::<f64>()
            / total_f64.max(1.0);
        let std_dev = variance.sqrt();
        let standard_error = if total_f64 > 0.0 {
            std_dev / total_f64.sqrt()
        } else {
            0.0
        };
        let z_score = if standard_error > 0.0 {
            mean / standard_error
        } else {
            0.0
        };
        let third = (coherence.len() / 3).max(1);
        let above: f32 = coherence.iter().take(third).copied().sum();
        let here: f32 = coherence.iter().skip(third).take(third).copied().sum();
        let beneath: f32 = coherence.iter().skip(third * 2).copied().sum();
        let curvature_scale = self.curvature.abs().sqrt();
        let mut z_bias = (above - beneath) * curvature_scale;
        if !z_bias.is_finite() {
            z_bias = 0.0;
        }
        MaxwellZPulse {
            blocks: aggregated.shape().0 as u64,
            mean,
            standard_error,
            z_score,
            band_energy: (above, here, beneath),
            z_bias,
        }
    }

    fn fuse_distributions(lhs: &[f32], rhs: &[f32]) -> Vec<f32> {
        let len = lhs.len().max(rhs.len()).max(1);
        let mut fused = vec![0.0f32; len];
        for (idx, slot) in fused.iter_mut().enumerate() {
            let a = lhs.get(idx).copied().unwrap_or(1e-6);
            let b = rhs.get(idx).copied().unwrap_or(1e-6);
            *slot = a.max(0.0) + b.max(0.0);
        }
        let sum: f32 = fused.iter().sum();
        if sum > 0.0 {
            for value in &mut fused {
                *value = (*value / sum).max(1e-6);
            }
        } else {
            let fill = 1.0 / len as f32;
            for value in &mut fused {
                *value = fill;
            }
        }
        fused
    }

    fn run_pre_discard(&self, coherence: &mut Vec<f32>) -> PureResult<Option<PreDiscardTelemetry>> {
        let base_policy = match &self.pre_discard {
            Some(policy) => policy.clone(),
            None => return Ok(None),
        };
        let mut policy = base_policy.clone();
        if self.pre_discard_regulator.is_some() {
            let policy_candidate = {
                let regulator = self.lock_pre_discard_regulator();
                regulator.next_policy(&base_policy)?
            };
            policy = policy_candidate;
        }
        let original = coherence.clone();
        let outcome = policy.apply(coherence, &original)?;
        let telemetry = outcome.telemetry().clone();
        if self.pre_discard_regulator.is_some() {
            let mut regulator = self.lock_pre_discard_regulator();
            regulator.observe(&telemetry);
        }
        let survivors: Vec<usize> = outcome.survivors().to_vec();
        let discarded: Vec<usize> = outcome.discarded().to_vec();
        self.dispatch_plugins(|| ZSpaceSequencerStage::PreDiscardApplied {
            original: &original,
            filtered: coherence,
            telemetry: &telemetry,
            survivors: &survivors,
            discarded: &discarded,
        })?;
        self.record_pre_discard_snapshot(
            coherence.clone(),
            telemetry.clone(),
            survivors,
            discarded,
        );
        Ok(Some(telemetry))
    }

    fn record_pre_discard_snapshot(
        &self,
        filtered: Vec<f32>,
        telemetry: PreDiscardTelemetry,
        survivors: Vec<usize>,
        discarded: Vec<usize>,
    ) {
        let mut journal = self.lock_pre_discard_journal();
        journal.push(telemetry, survivors, discarded, filtered);
    }

    fn lock_pre_discard_journal(&self) -> MutexGuard<'_, PreDiscardJournal> {
        match self.pre_discard_journal.lock() {
            Ok(guard) => guard,
            Err(poisoned) => poisoned.into_inner(),
        }
    }

    fn lock_pre_discard_regulator(&self) -> MutexGuard<'_, PreDiscardRegulator> {
        match self
            .pre_discard_regulator
            .as_ref()
            .expect("pre-discard regulator missing")
            .lock()
        {
            Ok(guard) => guard,
            Err(poisoned) => poisoned.into_inner(),
        }
    }

    fn dispatch_plugins<'a, F>(&'a self, mut stage: F) -> PureResult<()>
    where
        F: FnMut() -> ZSpaceSequencerStage<'a>,
    {
        if self.plugins.is_empty() {
            return Ok(());
        }
        let event = stage();
        for plugin in &self.plugins {
            plugin.on_stage(event.clone())?;
        }
        Ok(())
    }
}

impl Module for ZSpaceCoherenceSequencer {
    fn forward(&self, x: &Tensor) -> PureResult<Tensor> {
        ZSpaceCoherenceSequencer::forward(self, x)
    }

    fn backward(&mut self, _input: &Tensor, grad_output: &Tensor) -> PureResult<Tensor> {
        Ok(grad_output.clone())
    }

    fn visit_parameters(
        &self,
        _visitor: &mut dyn FnMut(&crate::Parameter) -> PureResult<()>,
    ) -> PureResult<()> {
        Ok(())
    }

    fn visit_parameters_mut(
        &mut self,
        _visitor: &mut dyn FnMut(&mut crate::Parameter) -> PureResult<()>,
    ) -> PureResult<()> {
        Ok(())
    }

    fn state_dict(&self) -> PureResult<std::collections::HashMap<String, Tensor>> {
        Ok(std::collections::HashMap::new())
    }

    fn load_state_dict(
        &mut self,
        _state: &std::collections::HashMap<String, Tensor>,
    ) -> PureResult<()> {
        Ok(())
    }
}

#[cfg(test)]
mod tests {
    use super::*;
    use crate::language::{MaxwellDesireBridge, SemanticBridge, SparseKernel};
    use std::sync::{Arc, Mutex};

    #[test]
    fn sequencer_forward_preserves_shape() {
        let topos = OpenCartesianTopos::new(-1.0, 1e-5, 10.0, 256, 8192).unwrap();
        let seq = ZSpaceCoherenceSequencer::new(768, 12, -1.0, topos).unwrap();

        let x = Tensor::from_vec(2, 768, vec![0.1; 768 * 2]).unwrap();
        let out = seq.forward(&x).unwrap();

        assert_eq!(out.shape(), x.shape());
    }

    #[test]
    fn forward_with_coherence_matches_forward() {
        let topos = OpenCartesianTopos::new(-0.5, 1e-5, 10.0, 256, 8192).unwrap();
        let seq = ZSpaceCoherenceSequencer::new(192, 6, -0.5, topos).unwrap();

        let mut ramp = vec![0.0f32; 192 * 3];
        for (idx, value) in ramp.iter_mut().enumerate() {
            *value = (idx as f32 % 17.0) / 17.0;
        }
        let x = Tensor::from_vec(3, 192, ramp).unwrap();

        let (with_coherence, weights) = seq.forward_with_coherence(&x).unwrap();
        let standalone = seq.forward(&x).unwrap();

        assert_eq!(with_coherence.shape(), standalone.shape());
        assert_eq!(with_coherence.data(), standalone.data());
        assert_eq!(weights.len(), seq.maxwell_channels());
        assert!(weights.iter().all(|value| value.is_finite()));
    }

    #[test]
    fn diagnostics_surfaces_channel_reports() {
        let topos = OpenCartesianTopos::new(-0.65, 1e-5, 10.0, 256, 8192).unwrap();
        let seq = ZSpaceCoherenceSequencer::new(256, 8, -0.65, topos).unwrap();

        let mut sweep = vec![0.0f32; 256 * 4];
        for (idx, value) in sweep.iter_mut().enumerate() {
            *value = ((idx % 97) as f32).sin();
        }
        let x = Tensor::from_vec(4, 256, sweep).unwrap();

        let diagnostics = seq.diagnostics(&x).unwrap();
        assert_eq!(diagnostics.aggregated().shape(), x.shape());
        assert_eq!(diagnostics.coherence().len(), seq.maxwell_channels());
        assert_eq!(diagnostics.channel_reports().len(), seq.maxwell_channels());
    }

    #[test]
    fn pre_discard_culls_low_credence_channels() {
        let topos = OpenCartesianTopos::new(-1.0, 1e-5, 10.0, 256, 8192).unwrap();
        let mut seq = ZSpaceCoherenceSequencer::new(128, 8, -1.0, topos).unwrap();
        let policy = PreDiscardPolicy::new(0.35)
            .unwrap()
            .with_energy_floor(1e-4)
            .unwrap()
            .with_min_channels(2);
        seq.enable_pre_discard(policy);

        let mut data = vec![0.02f32; 128];
        for value in &mut data[96..] {
            *value = 0.9;
        }
        let x = Tensor::from_vec(1, 128, data).unwrap();

        let (_, _, diagnostics) = seq.forward_with_diagnostics(&x).unwrap();
        assert!(diagnostics.discarded_channels() > 0);
        assert!(diagnostics.preserved_channels() < seq.maxwell_channels());
        let telemetry = diagnostics.pre_discard().expect("telemetry missing");
        assert!(telemetry.discarded() > 0);
        assert!(!telemetry.used_fallback());
    }

    #[test]
    fn disabling_pre_discard_restores_full_distribution() {
        let topos = OpenCartesianTopos::new(-0.9, 1e-5, 10.0, 256, 8192).unwrap();
        let mut seq = ZSpaceCoherenceSequencer::new(128, 8, -0.9, topos).unwrap();
        let policy = PreDiscardPolicy::new(0.2).unwrap().with_min_channels(1);
        seq.enable_pre_discard(policy);

        let mut data = vec![0.1f32; 128];
        for (idx, value) in data.iter_mut().enumerate() {
            if idx % 5 == 0 {
                *value = 0.6;
            }
        }
        let x = Tensor::from_vec(1, 128, data).unwrap();

        let (_, _, diagnostics) = seq.forward_with_diagnostics(&x).unwrap();
        assert!(diagnostics.discarded_channels() > 0);
        seq.disable_pre_discard();
        let (_, _, diagnostics_after) = seq.forward_with_diagnostics(&x).unwrap();
        assert_eq!(diagnostics_after.discarded_channels(), 0);
        assert!(diagnostics_after.pre_discard().is_none());
    }

    #[test]
    fn pre_discard_journal_records_history() {
        let topos = OpenCartesianTopos::new(-0.85, 1e-5, 10.0, 256, 8192).unwrap();
        let mut seq = ZSpaceCoherenceSequencer::new(160, 10, -0.85, topos).unwrap();
        seq.configure_pre_discard_memory(4);
        let policy = PreDiscardPolicy::new(0.3)
            .unwrap()
            .with_energy_floor(5e-4)
            .unwrap()
            .with_min_channels(2);
        seq.enable_pre_discard(policy);

        let mut stimulus = vec![0.0f32; 160];
        for (idx, value) in stimulus.iter_mut().enumerate() {
            *value = if idx % 17 == 0 { 0.75 } else { 0.05 };
        }
        let x = Tensor::from_vec(1, 160, stimulus).unwrap();

        for _ in 0..3 {
            let _ = seq.forward_with_diagnostics(&x).unwrap();
        }

        let snapshots = seq.pre_discard_snapshots();
        assert!(!snapshots.is_empty());
        let latest = snapshots.last().unwrap();
        assert_eq!(latest.filtered().len(), seq.maxwell_channels());
        assert_eq!(latest.telemetry().total(), seq.maxwell_channels());
        assert_eq!(latest.discarded().len(), latest.telemetry().discarded());
        assert_eq!(latest.survivors().len(), latest.telemetry().preserved());
        assert!(latest.telemetry().discarded_ratio() >= 0.0);
        seq.clear_pre_discard_snapshots();
        assert!(seq.pre_discard_snapshots().is_empty());
    }

    #[test]
    fn pre_discard_telemetry_captures_energy_distribution() {
        let policy = PreDiscardPolicy::new(0.5)
            .unwrap()
            .with_energy_floor(1e-3)
            .unwrap();
        let mut weights = vec![0.8f32, 2.0e-4, 5.0e-5];
        let original = weights.clone();

        let outcome = policy.apply(&mut weights, &original).unwrap();
        let telemetry = outcome.telemetry();

        assert_eq!(telemetry.preserved(), 1);
        assert_eq!(telemetry.discarded(), 2);
        assert!((telemetry.survivor_energy() - 0.8).abs() < 1e-6);
        assert!((telemetry.discarded_energy() - 0.00025).abs() < 1e-6);
        assert!((telemetry.total_energy() - 0.80025).abs() < 1e-6);
        assert!((telemetry.survivor_energy_ratio() - (0.8 / 0.80025)).abs() < 1e-6);
        assert!((telemetry.discarded_energy_ratio() - (0.00025 / 0.80025)).abs() < 1e-6);
        assert!((telemetry.dominant_weight() - 0.8).abs() < 1e-6);

        // The mutated weights should be renormalised after discard.
        assert!((weights[0] - 1.0).abs() < 1e-6);
        assert_eq!(weights[1], 0.0);
        assert_eq!(weights[2], 0.0);
    }

    #[test]
    fn pre_discard_regulator_reduces_ratio_when_survivors_exceed_target() {
        let base = PreDiscardPolicy::new(0.7).unwrap().with_min_channels(1);
        let mut regulator = PreDiscardRegulator::new(0.35, 0.45)
            .unwrap()
            .with_aggressiveness(0.9)
            .unwrap()
            .with_max_step(0.25)
            .unwrap();

        let mut weights = vec![0.5f32, 0.35, 0.15];
        let original = weights.clone();
        let outcome = base.clone().apply(&mut weights, &original).unwrap();
        regulator.observe(outcome.telemetry());
        let adjusted = regulator.next_policy(&base).unwrap();

        assert!(adjusted.dominance_ratio() < base.dominance_ratio());
        assert!(regulator.observations() >= 1);
        assert!(regulator.offset() <= 0.0);
    }

    #[test]
    fn pre_discard_regulator_penalises_fallbacks() {
        let base = PreDiscardPolicy::new(0.9).unwrap().with_min_channels(1);
        let mut regulator = PreDiscardRegulator::new(0.6, 0.4)
            .unwrap()
            .with_error_weights(0.3, 0.7)
            .unwrap()
            .with_fallback_penalty(0.15)
            .unwrap();

        let mut weights = vec![0.0f32, 0.0, 0.0];
        let original = weights.clone();
        let outcome = base.clone().apply(&mut weights, &original).unwrap();
        assert!(outcome.telemetry().used_fallback());

        regulator.observe(outcome.telemetry());
        assert!(regulator.offset() < 0.0);
    }

    #[test]
    fn pre_discard_regulator_deadband_suppresses_small_adjustments() {
        let base = PreDiscardPolicy::new(0.75).unwrap();
        let mut regulator = PreDiscardRegulator::new(0.55, 0.6)
            .unwrap()
            .with_aggressiveness(0.8)
            .unwrap()
            .with_max_step(0.3)
            .unwrap()
            .with_deadband(0.05)
            .unwrap();

        let telemetry = PreDiscardTelemetry::new(&base, 4, 6, false, 0.64, 0.36, 0.72);
        regulator.observe(&telemetry);

        assert_eq!(regulator.offset(), 0.0);
        assert_eq!(regulator.observations(), 1);
    }

    #[test]
    fn pre_discard_regulator_momentum_accelerates_trend() {
        let base = PreDiscardPolicy::new(0.8).unwrap();
        let mut baseline = PreDiscardRegulator::new(0.45, 0.55)
            .unwrap()
            .with_aggressiveness(0.6)
            .unwrap()
            .with_max_step(0.25)
            .unwrap();
        let mut momentum = PreDiscardRegulator::new(0.45, 0.55)
            .unwrap()
            .with_aggressiveness(0.6)
            .unwrap()
            .with_max_step(0.25)
            .unwrap()
            .with_momentum(0.75)
            .unwrap()
            .with_trend_smoothing(0.4)
            .unwrap();

        let telemetry_a = PreDiscardTelemetry::new(&base, 3, 7, false, 0.72, 0.28, 0.6);
        let telemetry_b = PreDiscardTelemetry::new(&base, 2, 9, false, 0.88, 0.12, 0.62);

        baseline.observe(&telemetry_a);
        momentum.observe(&telemetry_a);
        assert!((baseline.offset() - momentum.offset()).abs() < 1e-6);

        baseline.observe(&telemetry_b);
        momentum.observe(&telemetry_b);

        assert!(momentum.offset() < baseline.offset());
    }

    #[test]
    fn pre_discard_regulator_equilibrium_decay_relaxes_offset() {
        let base = PreDiscardPolicy::new(0.7).unwrap();
        let mut regulator = PreDiscardRegulator::new(0.4, 0.5)
            .unwrap()
            .with_smoothing(1.0)
            .unwrap()
            .with_aggressiveness(0.9)
            .unwrap()
            .with_max_step(0.4)
            .unwrap()
            .with_equilibrium_decay(0.3)
            .unwrap();

        let skewed = PreDiscardTelemetry::new(&base, 8, 2, false, 0.18, 0.82, 0.68);
        regulator.observe(&skewed);
        let biased_offset = regulator.offset();
        assert!(biased_offset.abs() > 0.0);

        let equilibrium = PreDiscardTelemetry::new(&base, 6, 4, false, 0.5, 0.5, 0.7);
        regulator.observe(&equilibrium);

        assert!(regulator.offset().abs() < biased_offset.abs());
    }

    #[test]
    fn pre_discard_regulator_trend_configuration_validated() {
        let regulator = PreDiscardRegulator::new(0.4, 0.5).unwrap();
        assert!(regulator.clone().with_trend_smoothing(1.2).is_err());
        assert!(regulator.clone().with_momentum(-0.1).is_err());
        assert!(regulator.clone().with_deadband(-0.01).is_err());
        assert!(regulator.clone().with_equilibrium_decay(1.5).is_err());
<<<<<<< HEAD
        assert!(regulator.clone().with_confidence_scaling(1.2, 0.0).is_err());
        assert!(regulator
            .clone()
            .with_confidence_scaling(0.4, -0.1)
            .is_err());
=======
>>>>>>> fd32c057
        assert!(regulator
            .clone()
            .with_trend_smoothing(0.0)
            .unwrap()
            .with_momentum(0.0)
            .unwrap()
            .with_deadband(0.0)
            .unwrap()
            .with_equilibrium_decay(0.5)
<<<<<<< HEAD
            .unwrap()
            .with_confidence_scaling(0.6, 0.3)
=======
>>>>>>> fd32c057
            .is_ok());
    }

    #[test]
<<<<<<< HEAD
    fn pre_discard_regulator_confidence_scaling_dampens_low_signal() {
        let base = PreDiscardPolicy::new(0.7).unwrap();
        let telemetry = PreDiscardTelemetry::new(&base, 4, 6, false, 0.62, 0.38, 0.2);

        let mut baseline = PreDiscardRegulator::new(0.45, 0.55)
            .unwrap()
            .with_smoothing(1.0)
            .unwrap()
            .with_aggressiveness(0.9)
            .unwrap()
            .with_max_step(0.4)
            .unwrap();
        let mut confidence = baseline.clone().with_confidence_scaling(0.6, 0.0).unwrap();

        baseline.observe(&telemetry);
        confidence.observe(&telemetry);

        assert!(confidence.offset().abs() < baseline.offset().abs());
    }

    #[test]
    fn pre_discard_regulator_confidence_scaling_accelerates_high_signal() {
        let base = PreDiscardPolicy::new(0.7).unwrap();
        let telemetry = PreDiscardTelemetry::new(&base, 2, 8, false, 0.85, 0.15, 0.92);

        let mut baseline = PreDiscardRegulator::new(0.35, 0.45)
            .unwrap()
            .with_smoothing(1.0)
            .unwrap()
            .with_aggressiveness(0.75)
            .unwrap()
            .with_max_step(0.6)
            .unwrap();
        let mut confidence = baseline.clone().with_confidence_scaling(0.5, 0.8).unwrap();

        baseline.observe(&telemetry);
        confidence.observe(&telemetry);

        assert!(confidence.offset().abs() > baseline.offset().abs());
    }

    #[test]
=======
>>>>>>> fd32c057
    fn adaptive_pre_discard_regulator_adjusts_over_time() {
        let topos = OpenCartesianTopos::new(-0.8, 1e-5, 10.0, 256, 8192).unwrap();
        let mut seq = ZSpaceCoherenceSequencer::new(192, 6, -0.8, topos).unwrap();
        let policy = PreDiscardPolicy::new(0.85).unwrap().with_min_channels(2);
        let regulator = PreDiscardRegulator::new(0.4, 0.5)
            .unwrap()
            .with_aggressiveness(0.95)
            .unwrap()
            .with_max_step(0.3)
            .unwrap();
        seq.enable_pre_discard_with_regulator(policy, regulator);

        let mut stimulus = vec![0.25f32; 192];
        for (idx, value) in stimulus.iter_mut().enumerate() {
            if idx % 3 == 0 {
                *value = 0.8;
            }
        }
        let x = Tensor::from_vec(1, 192, stimulus).unwrap();

        let mut observed_ratios = Vec::new();
        for _ in 0..5 {
            let (_, _, diagnostics) = seq.forward_with_diagnostics(&x).unwrap();
            let telemetry = diagnostics
                .pre_discard()
                .expect("pre-discard telemetry should be present");
            observed_ratios.push(telemetry.dominance_ratio());
        }

        assert!(observed_ratios.len() >= 2);
        assert!(observed_ratios
            .windows(2)
            .any(|window| window[1] < window[0] - 1e-4));
        let regulator_state = seq
            .pre_discard_regulator()
            .expect("regulator should remain configured");
        assert!(regulator_state.observations() >= observed_ratios.len() as u64 - 1);
    }

    #[test]
    fn geometric_aggregate_matches_forward_path() {
        let topos = OpenCartesianTopos::new(-0.6, 1e-5, 10.0, 256, 8192).unwrap();
        let seq = ZSpaceCoherenceSequencer::new(256, 8, -0.6, topos).unwrap();

        let mut sweep = vec![0.0f32; 256 * 3];
        for (idx, value) in sweep.iter_mut().enumerate() {
            *value = (idx as f32 * 0.01).cos();
        }
        let x = Tensor::from_vec(3, 256, sweep).unwrap();

        let z_space = seq.project_to_zspace(&x).unwrap();
        let coherence = seq.measure_coherence(&z_space).unwrap();
        let aggregated_direct = seq
            .geometric_aggregate(&z_space, &coherence)
            .expect("geometric aggregation should succeed");

        let (aggregated_forward, _, _) = seq.forward_with_diagnostics(&x).unwrap();

        assert_eq!(aggregated_direct.shape(), aggregated_forward.shape());
        assert_eq!(aggregated_direct.data(), aggregated_forward.data());
    }

    #[test]
    fn projection_respects_poincare_ball_and_topos_guard() {
        let topos = OpenCartesianTopos::new(-0.75, 1e-5, 10.0, 256, 8192).unwrap();
        let seq = ZSpaceCoherenceSequencer::new(128, 8, -0.75, topos).unwrap();

        let mut exaggerated = vec![0.0f32; 128];
        for (idx, value) in exaggerated.iter_mut().enumerate() {
            *value = (idx as f32 + 1.0) * 5.0;
        }

        let x = Tensor::from_vec(1, 128, exaggerated.clone()).unwrap();
        let projected = seq.project_to_zspace(&x).unwrap();

        let norm: f32 = projected.data().iter().map(|v| v * v).sum::<f32>().sqrt();
        assert!(norm <= 1.0 + 1e-4);
        assert!(projected.data().iter().all(|v| v.is_finite()));
        assert!(projected.data()[0].abs() < exaggerated[0].abs());

        seq.topos()
            .guard_tensor("projection_respects_poincare_ball", &projected)
            .unwrap();
    }

    #[test]
    fn coherent_aggregation_emphasises_stronger_channels() {
        let topos = OpenCartesianTopos::new(-1.0, 1e-5, 10.0, 256, 8192).unwrap();
        let seq = ZSpaceCoherenceSequencer::new(128, 8, -1.0, topos).unwrap();

        let mut data = vec![0.05f32; 128];
        for value in &mut data[64..] {
            *value = 0.6;
        }
        let x = Tensor::from_vec(1, 128, data).unwrap();
        let out = seq.forward(&x).unwrap();
        let result = out.data();
        let mean_low: f32 = result[..64].iter().sum::<f32>() / 64.0;
        let mean_high: f32 = result[64..].iter().sum::<f32>() / 64.0;
        assert!(mean_high > mean_low);
    }

    #[test]
    fn linguistic_profile_registration_is_reflected() {
        let topos = OpenCartesianTopos::new(-1.0, 1e-5, 10.0, 256, 8192).unwrap();
        let mut seq = ZSpaceCoherenceSequencer::new(128, 8, -1.0, topos).unwrap();
        assert!(seq.linguistic_profiles().is_empty());
        seq.register_linguistic_profile(
            DomainLinguisticProfile::new(DomainConcept::Membrane)
                .with_emphasis(1.2)
                .unwrap(),
        )
        .unwrap();
        assert_eq!(seq.linguistic_profiles().len(), 1);
        seq.clear_linguistic_profiles().unwrap();
        assert!(seq.linguistic_profiles().is_empty());
    }

    #[test]
    fn linguistic_contour_tracks_high_frequency_bias() {
        let topos = OpenCartesianTopos::new(-1.0, 1e-5, 10.0, 256, 8192).unwrap();
        let seq = ZSpaceCoherenceSequencer::new(128, 8, -1.0, topos).unwrap();

        let mut data = vec![0.05f32; 128];
        for value in &mut data[96..] {
            *value = 0.8;
        }
        let x = Tensor::from_vec(1, 128, data).unwrap();
        let contour = seq.emit_linguistic_contour(&x).unwrap();

        assert!(contour.coherence_strength() > 0.0);
        assert!(contour.prosody_index() > 0.6);
        assert!(contour.articulation_bias() > 0.0);
    }

    #[test]
    fn channel_descriptions_surface_linguistic_bias() {
        let topos = OpenCartesianTopos::new(-1.0, 1e-5, 10.0, 256, 8192).unwrap();
        let mut seq = ZSpaceCoherenceSequencer::new(128, 8, -1.0, topos).unwrap();
        seq.register_linguistic_profile(
            DomainLinguisticProfile::new(DomainConcept::DropletCoalescence)
                .with_descriptor("fluid-lilt"),
        )
        .unwrap();
        let x = Tensor::from_vec(1, 128, vec![0.2; 128]).unwrap();
        let reports = seq.describe_channels(&x).unwrap();
        assert_eq!(reports.len(), seq.coherence_engine.num_channels());
        if let Some(report) = reports.first() {
            assert!(report.weight() >= 0.0);
            assert_eq!(report.backend().label(), seq.backend().label());
            assert_eq!(report.descriptor(), Some("fluid-lilt"));
        }
    }

    #[test]
    fn language_bridges_fuse_concepts_and_emit_narrative() {
        let topos = OpenCartesianTopos::new(-1.0, 1e-5, 10.0, 256, 8192).unwrap();
        let seq = ZSpaceCoherenceSequencer::new(128, 8, -1.0, topos).unwrap();

        let concept_kernel =
            SparseKernel::from_dense(vec![vec![0.7, 0.3], vec![0.2, 0.8]], 1e-6).unwrap();
        let semantics = SemanticBridge::from_dense(
            vec![vec![0.6, 0.4], vec![0.3, 0.7]],
            [(0usize, 0usize), (1, 1)],
            1e-6,
            concept_kernel,
        )
        .unwrap();
        let mut bridge = MaxwellDesireBridge::new()
            .with_smoothing(0.05)
            .with_magnitude_floor(0.05)
            .with_channel(
                seq.canonical_domain_concept().label(),
                vec![(0, 0.55), (1, 0.45)],
            )
            .unwrap();
        bridge
            .set_narrative_gain(seq.canonical_domain_concept().label(), 1.2)
            .unwrap();

        let mut data = vec![0.02f32; 128 * 2];
        for (idx, value) in data.iter_mut().enumerate() {
            *value += ((idx % 64) as f32) * 0.01;
        }
        let x = Tensor::from_vec(2, 128, data).unwrap();

        let (_, coherence, concept_hint, narrative, pulse) = seq
            .forward_with_language_bridges(&x, &semantics, &bridge)
            .unwrap();

        assert_eq!(coherence.len(), seq.maxwell_channels());
        assert!(coherence
            .iter()
            .all(|value| value.is_finite() && *value >= 0.0));
        match concept_hint {
            ConceptHint::Distribution(dist) => {
                assert_eq!(dist.len(), semantics.concept_count());
                assert!(dist.iter().all(|value| *value >= 0.0));
                assert!(dist[1] > dist[0]);
            }
            ConceptHint::Window(window) => {
                let dist = semantics.infer_from_window(&window, 1e-6);
                assert_eq!(dist.len(), semantics.concept_count());
                assert!(dist[1] > dist[0]);
            }
        }
        if let Some(narrative) = narrative {
            assert_eq!(narrative.channel(), seq.canonical_domain_concept().label());
            assert!(narrative.intensity() > 0.0);
        }
        assert!(pulse.magnitude().is_finite());
        assert!(pulse.band_energy.0 >= 0.0);
        assert!(pulse.band_energy.1 >= 0.0);
        assert!(pulse.band_energy.2 >= 0.0);
    }

    #[test]
    fn plugins_observe_pipeline_stages() {
        struct RecordingPlugin {
            events: Arc<Mutex<Vec<&'static str>>>,
        }

        impl ZSpaceSequencerPlugin for RecordingPlugin {
            fn name(&self) -> &'static str {
                "recording"
            }

            fn on_stage(&self, stage: ZSpaceSequencerStage<'_>) -> PureResult<()> {
                let label = match stage {
                    ZSpaceSequencerStage::Projected { .. } => "projected",
                    ZSpaceSequencerStage::CoherenceMeasured { .. } => "coherence",
                    ZSpaceSequencerStage::PreDiscardApplied { .. } => "pre_discard",
                    ZSpaceSequencerStage::Aggregated { .. } => "aggregated",
                    ZSpaceSequencerStage::LanguageBridged { .. } => "language",
                    ZSpaceSequencerStage::BackendConfigured { .. } => "backend",
                    ZSpaceSequencerStage::LinguisticProfileRegistered { .. } => {
                        "profile_registered"
                    }
                    ZSpaceSequencerStage::LinguisticProfilesCleared => "profiles_cleared",
                    ZSpaceSequencerStage::SemanticWindowDerived { .. } => "semantic_window",
                    ZSpaceSequencerStage::SemanticDistributionDerived { .. } => {
                        "semantic_distribution"
                    }
                    ZSpaceSequencerStage::CanonicalConceptSelected { .. } => "canonical_concept",
                    ZSpaceSequencerStage::MaxwellBridgeEmitted { .. } => "maxwell_emitted",
                    ZSpaceSequencerStage::LinguisticContourEmitted { .. } => "linguistic_contour",
                    ZSpaceSequencerStage::ChannelsDescribed { .. } => "channels",
                    ZSpaceSequencerStage::SemanticWindowFused { .. } => "semantic_fused",
                    #[cfg(feature = "psi")]
                    ZSpaceSequencerStage::PsiTelemetryPublished { .. } => "psi",
                };
                self.events.lock().unwrap().push(label);
                Ok(())
            }
        }

        let topos = OpenCartesianTopos::new(-1.0, 1e-5, 10.0, 256, 8192).unwrap();
        let mut seq = ZSpaceCoherenceSequencer::new(128, 8, -1.0, topos).unwrap();
        let recorded_events = Arc::new(Mutex::new(Vec::new()));
        seq.register_plugin(RecordingPlugin {
            events: recorded_events.clone(),
        });

        let concept_kernel =
            SparseKernel::from_dense(vec![vec![0.7, 0.3], vec![0.2, 0.8]], 1e-6).unwrap();
        let semantics = SemanticBridge::from_dense(
            vec![vec![0.6, 0.4], vec![0.3, 0.7]],
            [(0usize, 0usize), (1, 1)],
            1e-6,
            concept_kernel,
        )
        .unwrap();
        let bridge = MaxwellDesireBridge::new()
            .with_channel(
                seq.canonical_domain_concept().label(),
                vec![(0, 0.5), (1, 0.5)],
            )
            .unwrap();

        let x = Tensor::from_vec(1, 128, vec![0.1; 128]).unwrap();
        seq.forward_with_language_bridges(&x, &semantics, &bridge)
            .unwrap();

        let events = recorded_events.lock().unwrap();
        assert!(events.len() == 8 || events.len() == 9);
        assert_eq!(events[0], "projected");
        assert_eq!(events[1], "coherence");
        assert_eq!(events[2], "aggregated");
        assert_eq!(events[3], "semantic_window");
        assert_eq!(events[4], "semantic_distribution");
        assert_eq!(events[5], "canonical_concept");
        let remaining = &events[6..];
        match remaining {
            ["maxwell_emitted", "semantic_fused", "language"] => {}
            ["semantic_fused", "language"] => {}
            _ => panic!("unexpected plugin ordering: {:?}", remaining),
        }
    }

    #[test]
    fn plugins_observe_backend_and_profiles() {
        struct RecordingPlugin {
            events: Arc<Mutex<Vec<&'static str>>>,
        }

        impl ZSpaceSequencerPlugin for RecordingPlugin {
            fn name(&self) -> &'static str {
                "recording"
            }

            fn on_stage(&self, stage: ZSpaceSequencerStage<'_>) -> PureResult<()> {
                let label = match stage {
                    ZSpaceSequencerStage::BackendConfigured { .. } => "backend",
                    ZSpaceSequencerStage::LinguisticProfileRegistered { .. } => {
                        "profile_registered"
                    }
                    ZSpaceSequencerStage::LinguisticProfilesCleared => "profiles_cleared",
                    _ => return Ok(()),
                };
                self.events.lock().unwrap().push(label);
                Ok(())
            }
        }

        let topos = OpenCartesianTopos::new(-0.75, 1e-5, 10.0, 256, 8192).unwrap();
        let mut seq = ZSpaceCoherenceSequencer::new(256, 8, -0.75, topos).unwrap();
        let recorded_events = Arc::new(Mutex::new(Vec::new()));
        seq.register_plugin(RecordingPlugin {
            events: recorded_events.clone(),
        });

        seq.set_backend(CoherenceBackend::Fftw).unwrap();
        seq.register_linguistic_profile(
            DomainLinguisticProfile::new(DomainConcept::Membrane).with_descriptor("membrane-test"),
        )
        .unwrap();
        seq.clear_linguistic_profiles().unwrap();

        let events = recorded_events.lock().unwrap();
        assert_eq!(events.len(), 3);
        assert_eq!(events[0], "backend");
        assert_eq!(events[1], "profile_registered");
        assert_eq!(events[2], "profiles_cleared");
    }

    #[test]
    fn plugins_observe_linguistic_descriptors() {
        struct RecordingPlugin {
            events: Arc<Mutex<Vec<&'static str>>>,
        }

        impl ZSpaceSequencerPlugin for RecordingPlugin {
            fn name(&self) -> &'static str {
                "recording"
            }

            fn on_stage(&self, stage: ZSpaceSequencerStage<'_>) -> PureResult<()> {
                let label = match stage {
                    ZSpaceSequencerStage::LinguisticContourEmitted { .. } => "contour",
                    ZSpaceSequencerStage::ChannelsDescribed { .. } => "channels",
                    _ => return Ok(()),
                };
                self.events.lock().unwrap().push(label);
                Ok(())
            }
        }

        let topos = OpenCartesianTopos::new(-0.55, 1e-5, 10.0, 256, 8192).unwrap();
        let mut seq = ZSpaceCoherenceSequencer::new(256, 8, -0.55, topos).unwrap();
        let recorded_events = Arc::new(Mutex::new(Vec::new()));
        seq.register_plugin(RecordingPlugin {
            events: recorded_events.clone(),
        });

        let data = Tensor::from_vec(2, 256, vec![0.03; 512]).unwrap();
        let contour = seq.emit_linguistic_contour(&data).unwrap();
        assert!(contour.coherence_strength() >= 0.0);
        assert!(contour.timbre_spread() >= 0.0);
        let reports = seq.describe_channels(&data).unwrap();
        assert_eq!(reports.len(), seq.maxwell_channels());

        let events = recorded_events.lock().unwrap();
        assert_eq!(events.len(), 2);
        assert_eq!(events[0], "contour");
        assert_eq!(events[1], "channels");
    }

    #[cfg(feature = "psi")]
    #[test]
    fn language_bridges_publish_psi_telemetry() {
        use st_core::telemetry::{hub, psi::PsiComponent};
        use st_core::theory::maxwell::MaxwellPsiTelemetryBridge;

        struct RecordingPlugin {
            events: Arc<Mutex<Vec<&'static str>>>,
        }

        impl ZSpaceSequencerPlugin for RecordingPlugin {
            fn name(&self) -> &'static str {
                "recording"
            }

            fn on_stage(&self, stage: ZSpaceSequencerStage<'_>) -> PureResult<()> {
                if let ZSpaceSequencerStage::PsiTelemetryPublished { .. } = stage {
                    self.events.lock().unwrap().push("psi");
                }
                Ok(())
            }
        }

        let _guard = hub::psi_telemetry_guard();
        hub::clear_last_psi();
        hub::clear_last_psi_events();
        hub::clear_softlogic_z();

        let topos = OpenCartesianTopos::new(-1.0, 1e-5, 10.0, 256, 8192).unwrap();
        let mut seq = ZSpaceCoherenceSequencer::new(128, 8, -1.0, topos).unwrap();
        let recorded_events = Arc::new(Mutex::new(Vec::new()));
        seq.register_plugin(RecordingPlugin {
            events: recorded_events.clone(),
        });

        let concept_kernel =
            SparseKernel::from_dense(vec![vec![0.7, 0.3], vec![0.2, 0.8]], 1e-6).unwrap();
        let semantics = SemanticBridge::from_dense(
            vec![vec![0.6, 0.4], vec![0.3, 0.7]],
            [(0usize, 0usize), (1, 1)],
            1e-6,
            concept_kernel,
        )
        .unwrap();
        let mut bridge = MaxwellDesireBridge::new()
            .with_smoothing(0.05)
            .with_magnitude_floor(0.05)
            .with_channel(
                seq.canonical_domain_concept().label(),
                vec![(0, 0.55), (1, 0.45)],
            )
            .unwrap();
        bridge
            .set_narrative_gain(seq.canonical_domain_concept().label(), 1.2)
            .unwrap();

        let psi_bridge = MaxwellPsiTelemetryBridge::new()
            .with_psi_gain(1.25)
            .with_loss_gain(0.5)
            .with_band_threshold(0.0);

        let mut data = vec![0.02f32; 128 * 2];
        for (idx, value) in data.iter_mut().enumerate() {
            *value += ((idx % 64) as f32) * 0.01;
        }
        let x = Tensor::from_vec(2, 128, data).unwrap();

        let (
            _aggregated,
            coherence,
            _concept_hint,
            _narrative,
            pulse,
            reading,
            emitted_events,
            feedback,
        ) = seq
            .forward_with_language_and_psi(&x, &semantics, &bridge, &psi_bridge, 64)
            .unwrap();

        assert_eq!(coherence.len(), seq.maxwell_channels());
        let reading = reading.expect("psi reading should be available");
        assert_eq!(reading.step, 64);
        assert!(reading.total >= 0.0);
        assert!(reading.breakdown.get(&PsiComponent::BAND_ENERGY).is_some());
        assert!(emitted_events.is_empty());

        let stored_reading = hub::get_last_psi().unwrap();
        assert_eq!(stored_reading.step, reading.step);
        let stored_feedback = hub::get_softlogic_z().unwrap();
        assert!((stored_feedback.psi_total - feedback.psi_total).abs() <= 1e-6);
        assert!(feedback.weighted_loss >= 0.0);
        assert!(pulse.band_energy.0 >= 0.0);

        let events = recorded_events.lock().unwrap();
        assert_eq!(events.len(), 1);
        assert_eq!(events[0], "psi");
    }
}<|MERGE_RESOLUTION|>--- conflicted
+++ resolved
@@ -494,11 +494,8 @@
     momentum: f32,
     deadband: f32,
     equilibrium_decay: f32,
-<<<<<<< HEAD
     confidence_floor: f32,
     confidence_gain: f32,
-=======
->>>>>>> fd32c057
     offset: f32,
     preserved_ema: Option<f32>,
     energy_ema: Option<f32>,
@@ -537,11 +534,8 @@
             momentum: 0.0,
             deadband: 0.0,
             equilibrium_decay: 0.0,
-<<<<<<< HEAD
             confidence_floor: 0.0,
             confidence_gain: 0.0,
-=======
->>>>>>> fd32c057
             offset: 0.0,
             preserved_ema: None,
             energy_ema: None,
@@ -681,7 +675,6 @@
         Ok(self)
     }
 
-<<<<<<< HEAD
     /// Scales corrective steps according to the dominant channel weight observed during telemetry.
     /// When the observed weight falls below the configured floor, the correction is proportionally
     /// attenuated. When it rises above the floor, an optional gain amplifies the response. Both the
@@ -709,8 +702,6 @@
         Ok(self)
     }
 
-=======
->>>>>>> fd32c057
     /// Returns the configured target survivor channel ratio.
     pub fn target_preserved_ratio(&self) -> f32 {
         self.target_preserved_ratio
@@ -811,7 +802,6 @@
         if telemetry.used_fallback() {
             step -= self.fallback_penalty;
         }
-<<<<<<< HEAD
 
         if self.confidence_floor > 0.0 || self.confidence_gain > 0.0 {
             let mut confidence = telemetry.dominant_weight();
@@ -834,8 +824,6 @@
 
             step *= scale;
         }
-=======
->>>>>>> fd32c057
         let step = step.clamp(-self.max_step, self.max_step);
 
         let mut next_offset = (self.offset + step).clamp(self.min_offset, self.max_offset);
@@ -2312,14 +2300,11 @@
         assert!(regulator.clone().with_momentum(-0.1).is_err());
         assert!(regulator.clone().with_deadband(-0.01).is_err());
         assert!(regulator.clone().with_equilibrium_decay(1.5).is_err());
-<<<<<<< HEAD
         assert!(regulator.clone().with_confidence_scaling(1.2, 0.0).is_err());
         assert!(regulator
             .clone()
             .with_confidence_scaling(0.4, -0.1)
             .is_err());
-=======
->>>>>>> fd32c057
         assert!(regulator
             .clone()
             .with_trend_smoothing(0.0)
@@ -2329,16 +2314,12 @@
             .with_deadband(0.0)
             .unwrap()
             .with_equilibrium_decay(0.5)
-<<<<<<< HEAD
             .unwrap()
             .with_confidence_scaling(0.6, 0.3)
-=======
->>>>>>> fd32c057
             .is_ok());
     }
 
     #[test]
-<<<<<<< HEAD
     fn pre_discard_regulator_confidence_scaling_dampens_low_signal() {
         let base = PreDiscardPolicy::new(0.7).unwrap();
         let telemetry = PreDiscardTelemetry::new(&base, 4, 6, false, 0.62, 0.38, 0.2);
@@ -2381,8 +2362,6 @@
     }
 
     #[test]
-=======
->>>>>>> fd32c057
     fn adaptive_pre_discard_regulator_adjusts_over_time() {
         let topos = OpenCartesianTopos::new(-0.8, 1e-5, 10.0, 256, 8192).unwrap();
         let mut seq = ZSpaceCoherenceSequencer::new(192, 6, -0.8, topos).unwrap();
