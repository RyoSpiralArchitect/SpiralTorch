// SPDX-License-Identifier: AGPL-3.0-or-later
// © 2025 Ryo ∴ SpiralArchitect (kishkavsesvit@icloud.com)
// Part of SpiralTorch — Licensed under AGPL-3.0-or-later.

//! Maxwell pulse-based coherence measurement for Z-space sequences.

use crate::PureResult;
use st_tensor::{Tensor, TensorError};

/// Linguistic concept used to bias coherence weighting towards external domains.
#[derive(Clone, Debug, PartialEq, Eq, Hash)]
pub enum DomainConcept {
    Membrane,
    GrainBoundary,
    NeuronalPattern,
    DropletCoalescence,
    Custom(String),
}

/// Execution backend that the coherence engine should target when bridging to
/// external runtimes or accelerators.
#[derive(Clone, Debug, PartialEq, Eq)]
pub enum CoherenceBackend {
    PureRust,
    Fftw,
    CuFft,
    Polars,
    Arrow,
    WebGpu,
    Custom(String),
}

impl Default for CoherenceBackend {
    fn default() -> Self {
        Self::PureRust
    }
}

impl CoherenceBackend {
    /// Returns a human readable label for the backend.
    pub fn label(&self) -> &str {
        match self {
            CoherenceBackend::PureRust => "pure_rust",
            CoherenceBackend::Fftw => "fftw",
            CoherenceBackend::CuFft => "cufft",
            CoherenceBackend::Polars => "polars",
            CoherenceBackend::Arrow => "arrow",
            CoherenceBackend::WebGpu => "webgpu",
            CoherenceBackend::Custom(label) => label.as_str(),
        }
    }

    /// Indicates whether the backend offloads work outside the pure Rust path.
    pub fn is_accelerated(&self) -> bool {
        matches!(
            self,
            CoherenceBackend::Fftw
                | CoherenceBackend::CuFft
                | CoherenceBackend::Polars
                | CoherenceBackend::Arrow
                | CoherenceBackend::WebGpu
        )
    }
}

/// Domain linguistic profile that biases coherence weighting towards specific
/// harmonic structures.
#[derive(Clone, Debug)]
pub struct DomainLinguisticProfile {
    concept: DomainConcept,
    emphasis: f32,
    harmonic_bias: Option<Vec<f32>>,
    descriptor: Option<String>,
}

impl DomainLinguisticProfile {
    /// Creates a new linguistic profile associated with a concept.
    pub fn new(concept: DomainConcept) -> Self {
        Self {
            concept,
            emphasis: 1.0,
            harmonic_bias: None,
            descriptor: None,
        }
    }

    /// Scales the overall influence of the profile.
    pub fn with_emphasis(mut self, emphasis: f32) -> PureResult<Self> {
        if emphasis <= 0.0 || !emphasis.is_finite() {
            return Err(TensorError::NonPositiveCoherence {
                coherence: emphasis,
            }
            .into());
        }
        self.emphasis = emphasis;
        Ok(self)
    }

    /// Overrides the harmonic curve applied to each channel. Values must be
    /// positive and finite.
    pub fn with_harmonic_bias(mut self, bias: Vec<f32>) -> PureResult<Self> {
        if bias.is_empty() {
            return Err(TensorError::EmptyInput("harmonic_bias").into());
        }
        for value in &bias {
            if *value <= 0.0 || !value.is_finite() {
                return Err(TensorError::NonPositiveCoherence { coherence: *value }.into());
            }
        }
        self.harmonic_bias = Some(bias);
        Ok(self)
    }

    /// Adds a human readable descriptor that can be surfaced through telemetry.
    pub fn with_descriptor(mut self, descriptor: impl Into<String>) -> Self {
        self.descriptor = Some(descriptor.into());
        self
    }

    /// Returns the descriptor when provided.
    pub fn descriptor(&self) -> Option<&str> {
        self.descriptor.as_deref()
    }

    /// Returns the associated concept.
    pub fn concept(&self) -> &DomainConcept {
        &self.concept
    }

    fn harmonic_multiplier(&self, channel_idx: usize, total_channels: usize) -> f32 {
        if let Some(ref bias) = self.harmonic_bias {
            if let Some(value) = bias.get(channel_idx) {
                return (*value * self.emphasis).max(1e-6);
            }
            if let Some(last) = bias.last() {
                return (*last * self.emphasis).max(1e-6);
            }
        }

        let total = total_channels.max(1) as f32;
        let harmonic = (channel_idx as f32 + 0.5) / total;
        let base = match self.concept {
            DomainConcept::Membrane => 1.15 - 0.35 * harmonic,
            DomainConcept::GrainBoundary => 0.85 + 0.65 * harmonic,
            DomainConcept::NeuronalPattern => 0.75 + 0.9 * (harmonic - 0.5).abs(),
            DomainConcept::DropletCoalescence => 0.95 + 0.55 * (1.0 - (2.0 * harmonic - 1.0).abs()),
            DomainConcept::Custom(_) => 1.0,
        };
        (base * self.emphasis).max(1e-6)
    }
}

<<<<<<< HEAD
/// Linguistic bias profile used to sculpt coherence contours across tokens.
#[derive(Clone, Debug)]
pub struct DomainLinguisticProfile {
    concept: DomainConcept,
    register: f32,
    cadence: Option<Vec<f32>>,
    inflection: f32,
}

impl DomainLinguisticProfile {
    /// Creates a new linguistic profile bound to a semantic concept.
    pub fn new(concept: DomainConcept) -> Self {
        Self {
            concept,
            register: 1.0,
            cadence: None,
            inflection: 0.0,
        }
    }

    /// Adjusts the vocal register (amplitude scaling) for this profile.
    pub fn with_register(mut self, register: f32) -> PureResult<Self> {
        if register <= 0.0 || !register.is_finite() {
            return Err(TensorError::NonPositiveCoherence {
                coherence: register,
            }
            .into());
        }
        self.register = register;
        Ok(self)
    }

    /// Provides a cadence envelope applied across emitted contours.
    pub fn with_cadence(mut self, cadence: Vec<f32>) -> PureResult<Self> {
        if cadence.is_empty() {
            return Err(TensorError::EmptyInput("cadence").into());
        }
        if cadence
            .iter()
            .any(|value| !value.is_finite() || *value <= 0.0)
        {
            return Err(TensorError::NonPositiveCoherence {
                coherence: cadence
                    .iter()
                    .copied()
                    .find(|v| !v.is_finite() || *v <= 0.0)
                    .unwrap_or(0.0),
            }
            .into());
        }
        self.cadence = Some(cadence);
        Ok(self)
    }

    /// Tunes the melodic inflection applied after cadence scaling.
    pub fn with_inflection(mut self, inflection: f32) -> PureResult<Self> {
        if !inflection.is_finite() {
            return Err(TensorError::NonFiniteValue {
                label: "inflection",
                value: inflection,
            }
            .into());
        }
        self.inflection = inflection.clamp(-2.0, 2.0);
        Ok(self)
    }

    /// Returns the underlying concept driving the profile.
    pub fn concept(&self) -> &DomainConcept {
        &self.concept
    }

    /// Exposes the configured cadence when present.
    pub fn cadence(&self) -> Option<&[f32]> {
        self.cadence.as_deref()
    }

    /// Returns the configured register multiplier.
    pub fn register(&self) -> f32 {
        self.register
    }

    fn envelope_weight(&self, token_idx: usize, total_tokens: usize, num_channels: usize) -> f32 {
        let cadence = self
            .cadence
            .as_ref()
            .and_then(|envelope| envelope.get(token_idx))
            .copied()
            .or_else(|| {
                self.cadence
                    .as_ref()
                    .and_then(|envelope| envelope.last().copied())
            })
            .unwrap_or(1.0)
            .max(1e-6);

        let harmonic = if total_tokens > 0 {
            (token_idx as f32 + 0.5) / total_tokens as f32
        } else {
            0.5
        };
        let channel_ratio = if num_channels > 0 {
            (token_idx as f32 + 1.0) / num_channels as f32
        } else {
            1.0
        };

        let base = match self.concept {
            DomainConcept::Membrane => 1.0 + 0.2 * (1.0 - harmonic),
            DomainConcept::GrainBoundary => 0.9 + 0.3 * harmonic,
            DomainConcept::NeuronalPattern => 0.8 + 0.4 * (harmonic - 0.5).abs(),
            DomainConcept::DropletCoalescence => 0.95 + 0.25 * harmonic * (1.0 - harmonic),
            DomainConcept::Custom(_) => 1.0,
        };

        let inflection = 1.0 + self.inflection * (channel_ratio - 0.5);
        (base * cadence * self.register * inflection).max(1e-6)
=======
/// Aggregated linguistic contour derived from coherence weights.
#[derive(Clone, Debug)]
pub struct LinguisticContour {
    coherence_strength: f32,
    articulation_bias: f32,
    prosody_index: f32,
    timbre_spread: f32,
}

impl LinguisticContour {
    /// Overall coherence concentration (1.0 = single channel dominance).
    pub fn coherence_strength(&self) -> f32 {
        self.coherence_strength
    }

    /// Estimated articulation drive induced by curvature-weighted coherence.
    pub fn articulation_bias(&self) -> f32 {
        self.articulation_bias
    }

    /// Normalised channel centroid capturing rising/falling prosody.
    pub fn prosody_index(&self) -> f32 {
        self.prosody_index
    }

    /// Dispersion of the harmonic emphasis, useful for timbre shaping.
    pub fn timbre_spread(&self) -> f32 {
        self.timbre_spread
>>>>>>> fc7df183
    }
}

/// Measures phase coherence using Maxwell pulses (instead of attention).
#[derive(Clone, Debug)]
pub struct CoherenceEngine {
    dim: usize,
    curvature: f32,
    num_channels: usize,
    backend: CoherenceBackend,
<<<<<<< HEAD
    semantic_profiles: Vec<DomainSemanticProfile>,
=======
>>>>>>> fc7df183
    linguistic_profiles: Vec<DomainLinguisticProfile>,
}

impl CoherenceEngine {
    /// Creates a new coherence engine.
    pub fn new(dim: usize, curvature: f32) -> PureResult<Self> {
        if dim == 0 {
            return Err(TensorError::InvalidDimensions { rows: 0, cols: 0 }.into());
        }
        if curvature >= 0.0 {
            return Err(TensorError::NonHyperbolicCurvature { curvature }.into());
        }
        Ok(Self {
            dim,
            curvature,
            num_channels: (dim / 64).max(1),
            backend: CoherenceBackend::default(),
<<<<<<< HEAD
            semantic_profiles: Vec::new(),
=======
>>>>>>> fc7df183
            linguistic_profiles: Vec::new(),
        })
    }

    /// Overrides the execution backend.
    pub fn set_backend(&mut self, backend: CoherenceBackend) {
        self.backend = backend;
    }

    /// Returns the configured backend.
    pub fn backend(&self) -> &CoherenceBackend {
        &self.backend
    }

    /// Registers a new linguistic profile.
    pub fn register_linguistic_profile(&mut self, profile: DomainLinguisticProfile) {
        self.linguistic_profiles.push(profile);
    }

    /// Clears all linguistic profiles.
    pub fn clear_linguistic_profiles(&mut self) {
        self.linguistic_profiles.clear();
    }

    /// Exposes the registered linguistic profiles.
    pub fn linguistic_profiles(&self) -> &[DomainLinguisticProfile] {
        &self.linguistic_profiles
    }

    /// Derives a linguistic contour from the provided coherence weights.
    pub fn derive_linguistic_contour(&self, weights: &[f32]) -> PureResult<LinguisticContour> {
        if weights.is_empty() {
            return Err(TensorError::EmptyInput("linguistic_contour_weights").into());
        }
        if weights.len() != self.num_channels {
            return Err(TensorError::DataLength {
                expected: self.num_channels,
                got: weights.len(),
            }
            .into());
        }

        let mut total = 0.0f32;
        for weight in weights {
            if !weight.is_finite() || *weight < 0.0 {
                return Err(TensorError::NonPositiveCoherence { coherence: *weight }.into());
            }
            total += *weight;
        }
        if total <= 0.0 || !total.is_finite() {
            return Err(TensorError::NonPositiveCoherence { coherence: total }.into());
        }

        let norm_factor = 1.0 / total;
        let mut concentration = 0.0f32;
        let mut centroid = 0.0f32;
        for (idx, weight) in weights.iter().enumerate() {
            let normalized = *weight * norm_factor;
            concentration += normalized * normalized;
            centroid += normalized * idx as f32;
        }
        let max_idx = (self.num_channels - 1).max(1) as f32;
        let prosody = if self.num_channels > 1 {
            (centroid / max_idx).clamp(0.0, 1.0)
        } else {
            0.5
        };

        let mut variance = 0.0f32;
        for (idx, weight) in weights.iter().enumerate() {
            let normalized = *weight * norm_factor;
            let distance = idx as f32 - centroid;
            variance += normalized * distance * distance;
        }
        let timbre_spread = (variance / (self.num_channels as f32).max(1.0)).sqrt();

        let articulation_bias = (concentration * self.curvature.abs().sqrt()).clamp(0.0, 4.0);

        Ok(LinguisticContour {
            coherence_strength: concentration,
            articulation_bias,
            prosody_index: prosody,
            timbre_spread,
        })
    }

    /// Registers a new linguistic contour profile.
    pub fn register_linguistic_profile(&mut self, profile: DomainLinguisticProfile) {
        self.linguistic_profiles.push(profile);
    }

    /// Removes any registered linguistic profiles.
    pub fn clear_linguistic_profiles(&mut self) {
        self.linguistic_profiles.clear();
    }

    /// Returns the currently registered linguistic profiles.
    pub fn linguistic_profiles(&self) -> &[DomainLinguisticProfile] {
        &self.linguistic_profiles
    }

    /// Synthesises a linguistic contour given an input envelope.
    pub fn emit_linguistic_contour(&self, envelope: &[f32]) -> PureResult<Vec<f32>> {
        if envelope.is_empty() {
            return Err(TensorError::EmptyInput("linguistic_envelope").into());
        }
        if self.linguistic_profiles.is_empty() {
            return Ok(envelope.to_vec());
        }

        let total_tokens = envelope.len();
        let mut weights = vec![1.0f32; total_tokens];
        for profile in &self.linguistic_profiles {
            for (idx, weight) in weights.iter_mut().enumerate() {
                *weight *= profile.envelope_weight(idx, total_tokens, self.num_channels);
            }
        }

        let normalisation = (weights.iter().sum::<f32>() / total_tokens as f32).max(1e-6);
        let mut contour = Vec::with_capacity(total_tokens);
        for (value, weight) in envelope.iter().zip(weights.into_iter()) {
            contour.push(value * (weight / normalisation));
        }
        Ok(contour)
    }

    fn curvature_bias(&self) -> f32 {
        1.0 + self.curvature.abs().sqrt().min(4.0)
    }

    /// Measures phase synchronization across Maxwell channels.
    pub fn measure_phases(&self, x: &Tensor) -> PureResult<Vec<f32>> {
        let (rows, cols) = x.shape();
        if cols != self.dim {
            return Err(TensorError::ShapeMismatch {
                left: (rows, cols),
                right: (1, self.dim),
            }
            .into());
        }

        let data = x.data();
        let channel_width = (self.dim + self.num_channels - 1) / self.num_channels;
        let mut weights = Vec::with_capacity(self.num_channels);
        let curvature_bias = self.curvature_bias();
        let backend_bias = if self.backend.is_accelerated() {
            1.05
        } else {
            1.0
        };
        for channel in 0..self.num_channels {
            let start = channel * channel_width;
            let end = ((channel + 1) * channel_width).min(self.dim);
            if start >= end {
                weights.push(1e-6);
                continue;
            }
            let mut energy = 0.0f32;
            for row in 0..rows {
                let offset = row * cols;
                for value in &data[offset + start..offset + end] {
                    energy += value * value;
                }
            }
            let samples = (end - start) * rows;
            let mut weight = if samples > 0 {
                (energy / samples as f32).sqrt()
            } else {
                0.0
            };
            if !weight.is_finite() {
                weight = 0.0;
            }
            let mut linguistic_bias = 1.0f32;
            for profile in &self.linguistic_profiles {
                linguistic_bias *= profile.harmonic_multiplier(channel, self.num_channels);
            }
            weight = (weight * linguistic_bias * curvature_bias * backend_bias).max(1e-6);
            weights.push(weight);
        }

        let mut total: f32 = weights.iter().copied().sum();
        if !total.is_finite() || total <= f32::EPSILON {
            return Err(TensorError::NonPositiveCoherence { coherence: total }.into());
        }
        total = total.max(1e-6);
        for weight in &mut weights {
            *weight /= total;
        }

        Ok(weights)
    }

    /// Returns the curvature used for coherence computation.
    pub fn curvature(&self) -> f32 {
        self.curvature
    }

    /// Returns the number of Maxwell channels.
    pub fn num_channels(&self) -> usize {
        self.num_channels
    }

    /// Indicates whether the engine is configured for an accelerated backend.
    pub fn is_accelerated(&self) -> bool {
        self.backend.is_accelerated()
    }
}

#[cfg(test)]
mod tests {
    use super::*;

    #[test]
    fn weights_sum_to_one_and_follow_energy() {
        let mut engine = CoherenceEngine::new(128, -1.0).unwrap();
        engine.set_backend(CoherenceBackend::PureRust);
        let tensor = Tensor::from_vec(
            1,
            128,
            vec![0.1; 64]
                .into_iter()
                .chain(vec![0.6; 64].into_iter())
                .collect(),
        )
        .unwrap();
        let weights = engine.measure_phases(&tensor).unwrap();
        assert_eq!(weights.len(), engine.num_channels());
        let sum: f32 = weights.iter().sum();
        assert!((sum - 1.0).abs() < 1e-4);
        if engine.num_channels() > 1 {
            assert!(weights[1] > weights[0]);
        }
    }

    #[test]
    fn linguistic_profile_biases_low_frequencies() {
        let mut engine = CoherenceEngine::new(128, -1.2).unwrap();
        let tensor = Tensor::from_vec(1, 128, vec![0.2; 128]).unwrap();
        let baseline = engine.measure_phases(&tensor).unwrap();
        let profile = DomainLinguisticProfile::new(DomainConcept::Membrane)
            .with_emphasis(1.4)
            .unwrap();
        engine.register_linguistic_profile(profile);
        let biased = engine.measure_phases(&tensor).unwrap();
        if engine.num_channels() > 1 {
            assert!(biased[0] > baseline[0]);
        } else {
            assert!((biased[0] - baseline[0]).abs() < 1e-6);
        }
    }

    #[test]
    fn backend_reports_accelerated_state() {
        let mut engine = CoherenceEngine::new(64, -0.8).unwrap();
        assert!(!engine.is_accelerated());
        engine.set_backend(CoherenceBackend::Fftw);
        assert!(engine.is_accelerated());
        assert_eq!(engine.backend().label(), "fftw");
    }

    #[test]
<<<<<<< HEAD
    fn linguistic_profile_envelope_weight_is_positive() {
        let profile = DomainLinguisticProfile::new(DomainConcept::Membrane)
            .with_register(1.2)
            .unwrap()
            .with_cadence(vec![0.8, 1.1, 1.3])
            .unwrap()
            .with_inflection(0.4)
            .unwrap();

        for idx in 0..6 {
            let weight = profile.envelope_weight(idx, 6, 4);
            assert!(weight.is_finite());
            assert!(weight > 0.0);
        }
    }

    #[test]
    fn emit_linguistic_contour_scales_envelope() {
        let mut engine = CoherenceEngine::new(128, -1.0).unwrap();
        engine.register_linguistic_profile(
            DomainLinguisticProfile::new(DomainConcept::NeuronalPattern)
                .with_register(1.5)
                .unwrap()
                .with_cadence(vec![1.0, 2.0, 1.0, 0.5])
                .unwrap(),
        );
        let contour = engine
            .emit_linguistic_contour(&[1.0, 1.0, 1.0, 1.0])
            .unwrap();
        assert_eq!(contour.len(), 4);
        let peak = contour.iter().copied().fold(f32::MIN, |a, b| a.max(b));
        let trough = contour.iter().copied().fold(f32::MAX, |a, b| a.min(b));
        assert!(peak > trough);
=======
    fn linguistic_contour_derivation_reflects_weights() {
        let engine = CoherenceEngine::new(96, -1.0).unwrap();
        let tensor = Tensor::from_vec(
            1,
            96,
            vec![0.05; 48]
                .into_iter()
                .chain(vec![0.6; 48].into_iter())
                .collect(),
        )
        .unwrap();
        let weights = engine.measure_phases(&tensor).unwrap();
        let contour = engine.derive_linguistic_contour(&weights).unwrap();

        assert!(contour.coherence_strength() > 0.0);
        assert!(contour.prosody_index() >= 0.5);
        assert!(contour.timbre_spread() >= 0.0);
>>>>>>> fc7df183
    }
}<|MERGE_RESOLUTION|>--- conflicted
+++ resolved
@@ -150,7 +150,6 @@
     }
 }
 
-<<<<<<< HEAD
 /// Linguistic bias profile used to sculpt coherence contours across tokens.
 #[derive(Clone, Debug)]
 pub struct DomainLinguisticProfile {
@@ -268,36 +267,6 @@
 
         let inflection = 1.0 + self.inflection * (channel_ratio - 0.5);
         (base * cadence * self.register * inflection).max(1e-6)
-=======
-/// Aggregated linguistic contour derived from coherence weights.
-#[derive(Clone, Debug)]
-pub struct LinguisticContour {
-    coherence_strength: f32,
-    articulation_bias: f32,
-    prosody_index: f32,
-    timbre_spread: f32,
-}
-
-impl LinguisticContour {
-    /// Overall coherence concentration (1.0 = single channel dominance).
-    pub fn coherence_strength(&self) -> f32 {
-        self.coherence_strength
-    }
-
-    /// Estimated articulation drive induced by curvature-weighted coherence.
-    pub fn articulation_bias(&self) -> f32 {
-        self.articulation_bias
-    }
-
-    /// Normalised channel centroid capturing rising/falling prosody.
-    pub fn prosody_index(&self) -> f32 {
-        self.prosody_index
-    }
-
-    /// Dispersion of the harmonic emphasis, useful for timbre shaping.
-    pub fn timbre_spread(&self) -> f32 {
-        self.timbre_spread
->>>>>>> fc7df183
     }
 }
 
@@ -308,10 +277,7 @@
     curvature: f32,
     num_channels: usize,
     backend: CoherenceBackend,
-<<<<<<< HEAD
     semantic_profiles: Vec<DomainSemanticProfile>,
-=======
->>>>>>> fc7df183
     linguistic_profiles: Vec<DomainLinguisticProfile>,
 }
 
@@ -329,10 +295,7 @@
             curvature,
             num_channels: (dim / 64).max(1),
             backend: CoherenceBackend::default(),
-<<<<<<< HEAD
             semantic_profiles: Vec::new(),
-=======
->>>>>>> fc7df183
             linguistic_profiles: Vec::new(),
         })
     }
@@ -595,7 +558,6 @@
     }
 
     #[test]
-<<<<<<< HEAD
     fn linguistic_profile_envelope_weight_is_positive() {
         let profile = DomainLinguisticProfile::new(DomainConcept::Membrane)
             .with_register(1.2)
@@ -629,24 +591,5 @@
         let peak = contour.iter().copied().fold(f32::MIN, |a, b| a.max(b));
         let trough = contour.iter().copied().fold(f32::MAX, |a, b| a.min(b));
         assert!(peak > trough);
-=======
-    fn linguistic_contour_derivation_reflects_weights() {
-        let engine = CoherenceEngine::new(96, -1.0).unwrap();
-        let tensor = Tensor::from_vec(
-            1,
-            96,
-            vec![0.05; 48]
-                .into_iter()
-                .chain(vec![0.6; 48].into_iter())
-                .collect(),
-        )
-        .unwrap();
-        let weights = engine.measure_phases(&tensor).unwrap();
-        let contour = engine.derive_linguistic_contour(&weights).unwrap();
-
-        assert!(contour.coherence_strength() > 0.0);
-        assert!(contour.prosody_index() >= 0.5);
-        assert!(contour.timbre_spread() >= 0.0);
->>>>>>> fc7df183
     }
 }