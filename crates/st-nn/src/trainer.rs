// SPDX-License-Identifier: AGPL-3.0-or-later
// © 2025 Ryo ∴ SpiralArchitect (kishkavsesvit@icloud.com)
// Part of SpiralTorch — Licensed under AGPL-3.0-or-later.
// Unauthorized derivative works or closed redistribution prohibited under AGPL §13.

// ============================================================================
//  SpiralReality Proprietary
//  Copyright (c) 2025 SpiralReality. All Rights Reserved.
//
//  NOTICE: This file contains confidential and proprietary information of
//  SpiralReality. ANY USE, COPYING, MODIFICATION, DISTRIBUTION, DISPLAY,
//  OR DISCLOSURE OF THIS FILE, IN WHOLE OR IN PART, IS STRICTLY PROHIBITED
//  WITHOUT THE PRIOR WRITTEN CONSENT OF SPIRALREALITY.
//
//  NO LICENSE IS GRANTED OR IMPLIED BY THIS FILE. THIS SOFTWARE IS PROVIDED
//  "AS IS", WITHOUT WARRANTY OF ANY KIND, EXPRESS OR IMPLIED, INCLUDING BUT
//  NOT LIMITED TO THE WARRANTIES OF MERCHANTABILITY, FITNESS FOR A PARTICULAR
//  PURPOSE AND NON-INFRINGEMENT. IN NO EVENT SHALL SPIRALREALITY OR ITS
//  SUPPLIERS BE LIABLE FOR ANY CLAIM, DAMAGES OR OTHER LIABILITY, WHETHER IN
//  AN ACTION OF CONTRACT, TORT OR OTHERWISE, ARISING FROM, OUT OF OR IN
//  CONNECTION WITH THE SOFTWARE OR THE USE OR OTHER DEALINGS IN THE SOFTWARE.
// ============================================================================

use crate::gnn::spiralk::{GraphConsensusBridge, GraphConsensusDigest};
<<<<<<< HEAD
=======
#[cfg(feature = "golden")]
use crate::golden::{GoldenBlackcatPulse, GoldenCooperativeDirective, GoldenCouncilSnapshot};
>>>>>>> 5b46d90e
use crate::language::{DesireTrainerBridge, DesireTrainerSummary};
use crate::loss::Loss;
use crate::module::Module;
use crate::plan::RankPlanner;
use crate::roundtable::{
    simulate_proposal_locally, BlackcatModerator, DistConfig, GlobalProposal, HeurOpKind,
    HeurOpLog, MetaConductor, ModeratorMinutes, OutcomeBand, RoundtableNode,
};
use crate::schedule::{BandEnergy, GradientBands, RoundtableConfig, RoundtableSchedule};
use crate::{PureResult, Tensor};
use st_core::backend::device_caps::DeviceCaps;
use st_core::backend::unison_heuristics::RankKind;
use st_core::ecosystem::{
    ConnectorEvent, DistributionSummary, EcosystemRegistry, MetricSample, RankPlanSummary,
    RoundtableConfigSummary, RoundtableSummary,
};
#[cfg(feature = "collapse")]
use st_core::engine::collapse_drive::{CollapseConfig, CollapseDrive, DriveCmd};
use st_core::ops::rank_entry::RankPlan;
use st_core::runtime::autopilot::Autopilot;
use st_core::runtime::blackcat::{BlackCatRuntime, StepMetrics};
#[cfg(feature = "collapse")]
use st_core::telemetry::hub::CollapsePulse;
use st_core::telemetry::hub::{self, LoopbackEnvelope, SoftlogicZFeedback};
#[cfg(feature = "psi")]
use st_core::telemetry::psi::{PsiComponent, PsiConfig, PsiInput, PsiMeter, PsiReading};
#[cfg(feature = "psychoid")]
use st_core::telemetry::psychoid::{PsychoidConfig, PsychoidEvent, PsychoidMeter, PsychoidReading};
use st_tensor::pure::topos::OpenCartesianTopos;
use std::collections::HashMap;
use std::env;
use std::time::{Duration, Instant, SystemTime};

/// High-level orchestrator that keeps hypergrad, SpiralK, and module updates aligned.
pub struct ModuleTrainer {
    planner: RankPlanner,
    curvature: f32,
    hyper_learning_rate: f32,
    fallback_learning_rate: f32,
    blackcat: Option<BlackCatRuntime>,
    blackcat_moderator: Option<BlackcatModerator>,
    autopilot: Option<Autopilot>,
    band_weight_fn: Option<BandWeightFn>,
    injector_enabled: bool,
    distribution: Option<RoundtableNode>,
    meta_conductor: Option<MetaConductor>,
    heur_log: HeurOpLog,
    rewrite_budget: Option<RewriteBudget>,
    softlogic: SoftLogicFlex,
    desire_bridge: Option<DesireTrainerBridge>,
    graph_bridge: Option<GraphConsensusBridge>,
    graph_pending: Option<GraphConsensusDigest>,
    graph_last_hint: Option<String>,
<<<<<<< HEAD
=======
    #[cfg(feature = "golden")]
    golden_pulse: Option<GoldenBlackcatPulse>,
    #[cfg(feature = "golden")]
    golden_directive: Option<GoldenCooperativeDirective>,
    #[cfg(feature = "golden")]
    golden_council: Option<GoldenCouncilSnapshot>,
>>>>>>> 5b46d90e
    #[cfg(feature = "psi")]
    psi: Option<PsiMeter>,
    #[cfg(feature = "psychoid")]
    psychoid: Option<PsychoidMeter>,
    #[cfg(feature = "psychoid")]
    psychoid_log: bool,
    #[cfg(feature = "collapse")]
    collapse: Option<CollapseDrive>,
}

impl core::fmt::Debug for ModuleTrainer {
    fn fmt(&self, f: &mut core::fmt::Formatter<'_>) -> core::fmt::Result {
        write!(
            f,
            "ModuleTrainer(curv={},lr_h={},lr_f={})",
            self.curvature, self.hyper_learning_rate, self.fallback_learning_rate
        )
    }
}

/// Function pointer used to convert band energy into Above/Here/Beneath weights.
pub type BandWeightFn = fn(BandEnergy) -> (f32, f32, f32);

#[derive(Debug, Clone)]
struct SoftLogicFlex {
    inertia: f32,
    drift_gain: f32,
    psi_gain: f32,
    loss_gain: f32,
    floor: f32,
    last_weights: (f32, f32, f32),
    last_z: f32,
    last_feedback: Option<SoftlogicZFeedback>,
}

impl SoftLogicFlex {
    fn new() -> Self {
        let mut flex = Self {
            inertia: env::var("SPIRAL_SOFTLOGIC_INERTIA")
                .ok()
                .and_then(|value| value.parse::<f32>().ok())
                .map(|v| v.clamp(0.0, 0.95))
                .unwrap_or(0.65),
            drift_gain: env::var("SPIRAL_SOFTLOGIC_DRIFT_GAIN")
                .ok()
                .and_then(|value| value.parse::<f32>().ok())
                .map(|v| v.clamp(0.0, 1.0))
                .unwrap_or(0.25),
            psi_gain: env::var("SPIRAL_SOFTLOGIC_PSI_GAIN")
                .ok()
                .and_then(|value| value.parse::<f32>().ok())
                .map(|v| v.clamp(0.0, 2.0))
                .unwrap_or(0.5),
            loss_gain: env::var("SPIRAL_SOFTLOGIC_LOSS_GAIN")
                .ok()
                .and_then(|value| value.parse::<f32>().ok())
                .map(|v| v.clamp(0.0, 1.5))
                .unwrap_or(0.35),
            floor: env::var("SPIRAL_SOFTLOGIC_FLOOR")
                .ok()
                .and_then(|value| value.parse::<f32>().ok())
                .map(|v| v.clamp(0.05, 1.0))
                .unwrap_or(0.25),
            last_weights: (1.0, 1.0, 1.0),
            last_z: 0.0,
            last_feedback: None,
        };
        if flex.inertia >= 0.95 {
            flex.inertia = 0.95;
        }
        flex
    }

    fn prepare_weights(&mut self, band_energy: &BandEnergy) -> (f32, f32, f32) {
        let norm = (band_energy.above.abs() + band_energy.here.abs() + band_energy.beneath.abs())
            .max(1e-4);
        let asymmetry = (band_energy.above - band_energy.beneath) / norm;
        let drift_term = band_energy.drift.tanh();
        let z_bias = self
            .last_feedback
            .as_ref()
            .map(|feedback| feedback.z_signal)
            .unwrap_or(self.last_z);
        let target_above = 1.0 + (asymmetry * self.drift_gain) + (z_bias * self.psi_gain);
        let target_here =
            1.0 + ((band_energy.here / norm) - (band_energy.drift.abs() / norm)) * self.loss_gain;
        let target_beneath = 1.0 - (asymmetry * self.drift_gain) - (z_bias * self.psi_gain)
            + (-drift_term * self.drift_gain * 0.5);

        let target = (
            target_above.clamp(self.floor, 3.0),
            target_here.clamp(self.floor, 2.5),
            target_beneath.clamp(self.floor, 3.0),
        );
        self.last_weights = (
            Self::lerp(self.last_weights.0, target.0, 1.0 - self.inertia),
            Self::lerp(self.last_weights.1, target.1, 1.0 - self.inertia),
            Self::lerp(self.last_weights.2, target.2, 1.0 - self.inertia),
        );
        self.last_weights
    }

    fn observe(
        &mut self,
        band_energy: &BandEnergy,
        weighted_loss: f32,
        psi_total: Option<f32>,
    ) -> SoftlogicZFeedback {
        let psi_total = psi_total.unwrap_or(0.0);
        let total = (band_energy.above + band_energy.here + band_energy.beneath).max(1e-4);
        let asym = (band_energy.above - band_energy.beneath) / total;
        let drift = band_energy.drift;
        let raw_signal = 0.6 * (psi_total - weighted_loss) + 0.3 * asym + 0.1 * drift;
        let z_signal = raw_signal.tanh();
        self.last_z = Self::lerp(self.last_z, z_signal, 1.0 - self.inertia);
        let feedback = SoftlogicZFeedback {
            psi_total,
            weighted_loss,
            band_energy: (band_energy.above, band_energy.here, band_energy.beneath),
            drift,
            z_signal: self.last_z,
        };
        self.last_feedback = Some(feedback);
        feedback
    }

    fn lerp(current: f32, target: f32, factor: f32) -> f32 {
        current + (target - current) * factor
    }
}

#[derive(Debug, Clone)]
struct RewriteBudget {
    per_epoch: u32,
    cooldown: u32,
    used_this_epoch: u32,
    cooldown_left: u32,
}

impl RewriteBudget {
    fn new(per_epoch: u32, cooldown: u32) -> Self {
        Self {
            per_epoch: per_epoch.max(1),
            cooldown,
            used_this_epoch: 0,
            cooldown_left: 0,
        }
    }

    fn begin_epoch(&mut self) {
        if self.cooldown_left > 0 {
            self.cooldown_left -= 1;
        }
        self.used_this_epoch = 0;
    }

    fn try_consume(&mut self, amount: u32) -> bool {
        if amount == 0 {
            return true;
        }
        if self.cooldown_left > 0 {
            return false;
        }
        if self.used_this_epoch.saturating_add(amount) > self.per_epoch {
            self.used_this_epoch = self.per_epoch;
            if self.cooldown > 0 {
                self.cooldown_left = self.cooldown;
            }
            return false;
        }
        self.used_this_epoch += amount;
        if self.used_this_epoch >= self.per_epoch && self.cooldown > 0 {
            self.cooldown_left = self.cooldown;
        }
        true
    }
}

impl ModuleTrainer {
    /// Creates a new trainer with the provided device capabilities and learning rates.
    pub fn new(
        caps: DeviceCaps,
        curvature: f32,
        hyper_learning_rate: f32,
        fallback_learning_rate: f32,
    ) -> Self {
        #[cfg(feature = "psi")]
        let psi = Self::init_psi_meter();

        Self {
            planner: RankPlanner::new(caps),
            curvature,
            hyper_learning_rate,
            fallback_learning_rate,
            blackcat: None,
            blackcat_moderator: None,
            autopilot: None,
            band_weight_fn: None,
            injector_enabled: false,
            distribution: None,
            meta_conductor: None,
            heur_log: HeurOpLog::default(),
            rewrite_budget: None,
            softlogic: SoftLogicFlex::new(),
            desire_bridge: None,
            graph_bridge: None,
            graph_pending: None,
            graph_last_hint: None,
<<<<<<< HEAD
=======
            #[cfg(feature = "golden")]
            golden_pulse: None,
            #[cfg(feature = "golden")]
            golden_directive: None,
            #[cfg(feature = "golden")]
            golden_council: None,
>>>>>>> 5b46d90e
            #[cfg(feature = "psi")]
            psi,
            #[cfg(feature = "psychoid")]
            psychoid: None,
            #[cfg(feature = "psychoid")]
            psychoid_log: false,
            #[cfg(feature = "collapse")]
            collapse: None,
        }
    }

    /// Enables the graph consensus feedback loop by attaching a bridge that
    /// drains graph flow telemetry after each optimisation step.
    pub fn enable_graph_feedback(&mut self, bridge: GraphConsensusBridge) {
        self.graph_bridge = Some(bridge);
        self.graph_pending = None;
    }

    /// Enables desire telemetry feedback so automation and training can share
    /// aggregated summaries without bespoke glue.
    pub fn enable_desire_pipeline(&mut self, bridge: DesireTrainerBridge) {
        self.desire_bridge = Some(bridge);
    }

    /// Returns the SpiralK hint generated from the most recently applied graph
    /// digest, if any.
    pub fn graph_hint(&self) -> Option<&str> {
        self.graph_last_hint.as_deref()
    }

    #[cfg(feature = "psi")]
    fn init_psi_meter() -> Option<PsiMeter> {
        let enabled = env::var("SPIRAL_PSI")
            .map(|value| {
                matches!(
                    value.trim().to_ascii_lowercase().as_str(),
                    "1" | "true" | "on"
                )
            })
            .unwrap_or(false);
        if !enabled {
            return None;
        }

        let mut cfg = PsiConfig::default();
        cfg.enabled = true;
        cfg.components = PsiComponent::defaults();

        if let Ok(spec) = env::var("SPIRAL_PSI_COMPONENTS") {
            if let Ok(mask) = PsiComponent::parse_list(&spec) {
                cfg.components = mask;
            }
        }

        if let Ok(alpha_str) = env::var("SPIRAL_PSI_ALPHA") {
            if let Ok(alpha) = alpha_str.parse::<f32>() {
                cfg.ema_alpha = alpha.clamp(1.0e-3, 0.999);
            }
        }

        if let Ok(rate_str) = env::var("SPIRAL_PSI_SAMPLE_RATE") {
            if let Ok(rate) = rate_str.parse::<u32>() {
                cfg.sample_rate = rate.max(1);
            }
        }

        for (var, component) in [
            ("SPIRAL_PSI_WEIGHT_LOSS", PsiComponent::LOSS),
            ("SPIRAL_PSI_WEIGHT_GRAD", PsiComponent::GRAD_NORM),
            ("SPIRAL_PSI_WEIGHT_UPDATE", PsiComponent::UPDATE_RATIO),
            ("SPIRAL_PSI_WEIGHT_ACT", PsiComponent::ACT_DRIFT),
            ("SPIRAL_PSI_WEIGHT_ATTN", PsiComponent::ATTN_ENTROPY),
            ("SPIRAL_PSI_WEIGHT_BAND", PsiComponent::BAND_ENERGY),
        ] {
            if let Ok(weight_str) = env::var(var) {
                if let Ok(weight) = weight_str.parse::<f32>() {
                    cfg.weights.insert(component, weight);
                }
            }
        }

        for (var, component) in [
            ("SPIRAL_PSI_TH_LOSS", PsiComponent::LOSS),
            ("SPIRAL_PSI_TH_GRAD", PsiComponent::GRAD_NORM),
            ("SPIRAL_PSI_TH_UPDATE", PsiComponent::UPDATE_RATIO),
            ("SPIRAL_PSI_TH_ACT", PsiComponent::ACT_DRIFT),
            ("SPIRAL_PSI_TH_ATTN", PsiComponent::ATTN_ENTROPY),
            ("SPIRAL_PSI_TH_BAND", PsiComponent::BAND_ENERGY),
        ] {
            if let Ok(threshold_str) = env::var(var) {
                if let Ok(threshold) = threshold_str.parse::<f32>() {
                    cfg.thresholds.insert(component, threshold);
                }
            }
        }

        Some(PsiMeter::new(cfg))
    }

    /// Attaches the BlackCat runtime so contextual rewards update after each step.
    pub fn with_blackcat(mut self, runtime: BlackCatRuntime) -> Self {
        self.blackcat = Some(runtime);
        self
    }

    /// Installs a Blackcat moderator that seats between local and distributed consensus.
    pub fn install_blackcat_moderator(&mut self, threshold: f32, participants: usize) {
        self.blackcat_moderator = Some(BlackcatModerator::with_default_runtime(
            threshold.max(0.1),
            participants.max(1),
        ));
        self.meta_conductor = None;
    }

    /// Installs a moderator with a custom runtime configuration.
    pub fn install_blackcat_moderator_with_runtime(
        &mut self,
        runtime: BlackCatRuntime,
        threshold: f32,
        participants: usize,
    ) {
        self.blackcat_moderator = Some(BlackcatModerator::new(
            runtime,
            threshold.max(0.1),
            participants.max(1),
        ));
        self.meta_conductor = None;
    }

    /// Clears any configured moderator.
    pub fn clear_blackcat_moderator(&mut self) {
        self.blackcat_moderator = None;
    }

    /// Attaches an Autopilot runtime for contextual kernel selection.
    pub fn with_autopilot(mut self, autopilot: Autopilot) -> Self {
        self.autopilot = Some(autopilot);
        self
    }

    /// Enables per-band reweighting of the loss/gradient.
    pub fn set_band_weights(&mut self, weight_fn: BandWeightFn) {
        self.band_weight_fn = Some(weight_fn);
    }

    /// Connects the trainer to a distributed roundtable node.
    pub fn configure_distribution(&mut self, config: DistConfig) {
        let mut metadata = HashMap::new();
        metadata.insert("node_id".to_string(), config.node_id.clone());
        metadata.insert("mode".to_string(), config.mode.as_str().to_string());
        metadata.insert(
            "push_interval_ms".to_string(),
            config
                .push_interval
                .as_millis()
                .min(u64::MAX as u128)
                .to_string(),
        );
        metadata.insert(
            "summary_window".to_string(),
            config.summary_window.to_string(),
        );
        if !config.meta_endpoints.is_empty() {
            metadata.insert(
                "meta_endpoints".to_string(),
                config.meta_endpoints.join(","),
            );
        }
        self.log_connector_event("configure_distribution", metadata);
        self.distribution = Some(RoundtableNode::new(config));
    }

    /// Removes any configured distribution node.
    pub fn clear_distribution(&mut self) {
        if let Some(node) = self.distribution.as_mut() {
            node.drain();
        }
        if self.distribution.is_some() {
            self.log_connector_event("clear_distribution", HashMap::new());
        }
        self.distribution = None;
    }

    /// Returns the currently configured distribution node, if any.
    pub fn distribution_config(&self) -> Option<&DistConfig> {
        self.distribution.as_ref().map(|node| node.config())
    }

    /// Installs a meta-layer conductor so this trainer can aggregate remote summaries.
    pub fn install_meta_conductor(&mut self, threshold: f32, participants: usize) {
        self.blackcat_moderator = None;
        self.meta_conductor = Some(MetaConductor::new(threshold.max(0.1), participants.max(1)));
    }

    /// Returns the current heuristics op-log.
    pub fn heuristics_log(&self) -> &HeurOpLog {
        &self.heur_log
    }

    /// Merges the provided heuristics log into the trainer's local log.
    pub fn merge_heuristics_log(&mut self, log: &HeurOpLog) {
        self.heur_log.merge(log);
    }

    /// Returns the latest moderator minutes captured by Blackcat.
    pub fn blackcat_minutes(&self) -> Vec<ModeratorMinutes> {
        self.blackcat_moderator
            .as_ref()
            .map(|m| m.minutes().to_vec())
            .unwrap_or_default()
    }

    /// Replays moderator minutes so the embedded Blackcat runtime can stay aligned.
    pub fn sync_blackcat_minutes(&mut self, minutes: &[ModeratorMinutes]) {
        if let Some(moderator) = self.blackcat_moderator.as_mut() {
            moderator.absorb_minutes(minutes);
        }
    }

    #[cfg(feature = "golden")]
    /// Applies a cooperative pulse emitted by the Golden retriever.
    pub fn apply_blackcat_pulse(&mut self, pulse: &GoldenBlackcatPulse) {
        self.golden_pulse = Some(pulse.clone());
        self.golden_directive = None;
        if let Some(node) = self.distribution.as_mut() {
            let base_interval = node.config().push_interval;
            let base_window = node.config().summary_window.max(1);
            let directive = pulse.directive(base_interval, base_window);
            node.retune(directive.push_interval, directive.summary_window);
            if directive.reinforcement_weight > 0.1 {
                self.injector_enabled = true;
            }
            self.golden_directive = Some(directive);
        } else if pulse.reinforcement_weight > 0.1 || pulse.optimization_gain > 0.1 {
            self.injector_enabled = true;
        }
    }

    #[cfg(feature = "golden")]
    pub(crate) fn record_golden_council(&mut self, snapshot: &GoldenCouncilSnapshot) {
        self.golden_council = Some(snapshot.clone());
    }

    #[cfg(feature = "golden")]
    /// Returns the most recent cooperative pulse applied to this trainer.
    pub fn last_blackcat_pulse(&self) -> Option<&GoldenBlackcatPulse> {
        self.golden_pulse.as_ref()
    }

    #[cfg(feature = "golden")]
    /// Returns the latest cooperative directive derived from the Golden pulse.
    pub fn last_blackcat_directive(&self) -> Option<&GoldenCooperativeDirective> {
        self.golden_directive.as_ref()
    }

    #[cfg(feature = "golden")]
    /// Returns the latest self-rewrite council snapshot received from GoldenRetriever.
    pub fn last_golden_council_snapshot(&self) -> Option<&GoldenCouncilSnapshot> {
        self.golden_council.as_ref()
    }

    #[cfg(feature = "golden")]
    /// Returns a clone of the latest council snapshot for downstream mutation.
    pub fn last_council(&self) -> Option<GoldenCouncilSnapshot> {
        self.golden_council.clone()
    }

    /// Configures how many rewrite operations may be applied per epoch and the cooldown required
    /// before new rewrites are accepted.
    pub fn set_rewrite_budget(&mut self, per_epoch: u32, cooldown: u32) {
        if per_epoch == 0 {
            self.rewrite_budget = None;
        } else {
            self.rewrite_budget = Some(RewriteBudget::new(per_epoch, cooldown));
        }
    }

    /// Clears any registered band weighting rule.
    pub fn clear_band_weights(&mut self) {
        self.band_weight_fn = None;
    }

    /// Enables or disables the adaptive injector heuristics.
    pub fn enable_injector(&mut self, on: bool) {
        self.injector_enabled = on;
    }

    /// Returns the underlying planner.
    pub fn planner(&self) -> &RankPlanner {
        &self.planner
    }

    /// Produces a roundtable schedule for the provided output dimensions.
    pub fn roundtable(&self, rows: u32, cols: u32, config: RoundtableConfig) -> RoundtableSchedule {
        let schedule = RoundtableSchedule::new(&self.planner, rows, cols, config);
        self.emit_roundtable_summary(rows, cols, config, &schedule);
        schedule
    }

    fn emit_roundtable_summary(
        &self,
        rows: u32,
        cols: u32,
        config: RoundtableConfig,
        schedule: &RoundtableSchedule,
    ) {
        let pipeline = crate::language::pipeline::LanguagePipeline::builder("module_trainer")
            .with_tag("component", "module_trainer")
            .build();
        pipeline.record_roundtable(
            rows,
            cols,
            config,
            schedule,
            self.autopilot.is_some(),
            self.distribution.as_ref(),
        );
        let cfg_summary = {
            #[allow(unused_mut)]
            let mut summary = RoundtableConfigSummary::new(
                config.top_k,
                config.mid_k,
                config.bottom_k,
                config.here_tolerance,
            );
            #[cfg(feature = "psychoid")]
            {
                summary
                    .extras
                    .insert("psychoid".to_string(), config.psychoid_enabled);
                if config.psychoid_log {
                    summary.extras.insert("psychoid_log".to_string(), true);
                }
            }
            #[cfg(feature = "psi")]
            {
                summary.extras.insert("psi".to_string(), config.psi_enabled);
            }
            #[cfg(feature = "collapse")]
            {
                summary
                    .extras
                    .insert("collapse".to_string(), config.collapse_enabled);
            }
            summary
        };

        let plans = vec![
            Self::summarize_rank_plan(schedule.above()),
            Self::summarize_rank_plan(schedule.here()),
            Self::summarize_rank_plan(schedule.beneath()),
        ];

        let distribution = self.distribution.as_ref().map(|node| {
            let cfg = node.config();
            DistributionSummary {
                node_id: cfg.node_id.clone(),
                mode: cfg.mode.as_str().to_string(),
                summary_window: cfg.summary_window,
                push_interval_ms: cfg.push_interval.as_millis().min(u64::MAX as u128) as u64,
                meta_endpoints: cfg.meta_endpoints.clone(),
            }
        });

        let summary = RoundtableSummary {
            rows,
            cols,
            config: cfg_summary,
            plans,
            autopilot_enabled: self.autopilot.is_some(),
            distribution,
            issued_at: SystemTime::now(),
        };

        let registry = EcosystemRegistry::global();
        let autopilot_tag = summary.autopilot_enabled.to_string();
        let distribution_mode = summary.distribution.as_ref().map(|d| d.mode.clone());
        let tag_sample = |sample: MetricSample| {
            let mut sample = sample.with_tag("autopilot", autopilot_tag.as_str());
            if let Some(mode) = &distribution_mode {
                sample = sample.with_tag("distribution_mode", mode.clone());
            }
            sample
        };

        registry.record_metric(tag_sample(
            MetricSample::new("roundtable.rows", rows as f64).with_unit("rows"),
        ));
        registry.record_metric(tag_sample(
            MetricSample::new("roundtable.cols", cols as f64).with_unit("cols"),
        ));
        registry.record_metric(tag_sample(
            MetricSample::new(
                "roundtable.autopilot",
                if summary.autopilot_enabled { 1.0 } else { 0.0 },
            )
            .with_unit("flag"),
        ));
        registry.record_metric(tag_sample(
            MetricSample::new("roundtable.config.top_k", config.top_k as f64).with_unit("items"),
        ));
        registry.record_metric(tag_sample(
            MetricSample::new("roundtable.config.mid_k", config.mid_k as f64).with_unit("items"),
        ));
        registry.record_metric(tag_sample(
            MetricSample::new("roundtable.config.bottom_k", config.bottom_k as f64)
                .with_unit("items"),
        ));
        registry.record_metric(tag_sample(
            MetricSample::new(
                "roundtable.config.here_tolerance",
                config.here_tolerance as f64,
            )
            .with_unit("ratio"),
        ));

        let plan_summaries = [
            ("above", schedule.above()),
            ("here", schedule.here()),
            ("beneath", schedule.beneath()),
        ];
        for (band, plan) in plan_summaries {
            let tag_band = |sample: MetricSample| tag_sample(sample.with_tag("band", band));
            registry.record_metric(tag_band(
                MetricSample::new("roundtable.band.rows", plan.rows as f64).with_unit("rows"),
            ));
            registry.record_metric(tag_band(
                MetricSample::new("roundtable.band.cols", plan.cols as f64).with_unit("cols"),
            ));
            registry.record_metric(tag_band(
                MetricSample::new("roundtable.band.k", plan.k as f64).with_unit("items"),
            ));
            registry.record_metric(tag_band(
                MetricSample::new("roundtable.band.workgroup", plan.choice.wg as f64)
                    .with_unit("threads"),
            ));
            registry.record_metric(tag_band(
                MetricSample::new("roundtable.band.lanes", plan.choice.kl as f64)
                    .with_unit("lanes"),
            ));
            registry.record_metric(tag_band(
                MetricSample::new("roundtable.band.channel_stride", plan.choice.ch as f64)
                    .with_unit("stride"),
            ));
            registry.record_metric(tag_band(
                MetricSample::new("roundtable.band.tile", plan.choice.tile as f64)
                    .with_unit("tile"),
            ));
            registry.record_metric(tag_band(
                MetricSample::new("roundtable.band.compaction_tile", plan.choice.ctile as f64)
                    .with_unit("tile"),
            ));
            registry.record_metric(tag_band(
                MetricSample::new(
                    "roundtable.band.subgroup",
                    if plan.choice.subgroup { 1.0 } else { 0.0 },
                )
                .with_unit("flag"),
            ));
            registry.record_metric(tag_band(
                MetricSample::new("roundtable.band.fft_tile", plan.choice.fft_tile as f64)
                    .with_unit("tile"),
            ));
            registry.record_metric(tag_band(
                MetricSample::new("roundtable.band.fft_radix", plan.choice.fft_radix as f64)
                    .with_unit("radix"),
            ));
            registry.record_metric(tag_band(
                MetricSample::new(
                    "roundtable.band.fft_segments",
                    plan.choice.fft_segments as f64,
                )
                .with_unit("segments"),
            ));
        }

        registry.record_roundtable(summary);
    }

    fn summarize_rank_plan(plan: &RankPlan) -> RankPlanSummary {
        let mut summary = RankPlanSummary::new(plan.kind, plan.rows, plan.cols, plan.k);
        summary.workgroup = plan.choice.wg;
        summary.lanes = plan.choice.kl;
        summary.channel_stride = plan.choice.ch;
        summary.tile = plan.choice.tile;
        summary.compaction_tile = plan.choice.ctile;
        summary.subgroup = plan.choice.subgroup;
        summary.fft_tile = plan.choice.fft_tile;
        summary.fft_radix = plan.choice.fft_radix;
        summary.fft_segments = plan.choice.fft_segments;
        summary
    }

    fn log_connector_event(&self, stage: &str, metadata: HashMap<String, String>) {
        EcosystemRegistry::global().record_connector(ConnectorEvent {
            name: "module_trainer".to_string(),
            stage: stage.to_string(),
            metadata,
            issued_at: SystemTime::now(),
        });
    }

    /// Returns the fallback Euclidean learning rate.
    pub fn fallback_learning_rate(&self) -> f32 {
        self.fallback_learning_rate
    }

    /// Returns the curvature used for hypergrad preparation.
    pub fn curvature(&self) -> f32 {
        self.curvature
    }

    /// Returns the learning rate used for hypergrad updates.
    pub fn hyper_learning_rate(&self) -> f32 {
        self.hyper_learning_rate
    }

    /// Attaches hypergrad tapes to all parameters of the provided module.
    pub fn prepare<M: Module>(&self, module: &mut M) -> PureResult<()> {
        module.attach_hypergrad(self.curvature, self.hyper_learning_rate)
    }

    /// Attaches hypergrad tapes with an explicit topos shared across parameters.
    pub fn prepare_with_topos<M: Module>(
        &self,
        module: &mut M,
        topos: OpenCartesianTopos,
    ) -> PureResult<()> {
        module.attach_hypergrad_with_topos(self.curvature, self.hyper_learning_rate, topos)
    }

    /// Clears accumulated gradients or hypergrad buffers.
    pub fn zero<M: Module>(&self, module: &mut M) -> PureResult<()> {
        module.zero_accumulators()
    }

    /// Applies the parameter updates using either the hypergrad tape or the fallback rate.
    pub fn step<M: Module>(&self, module: &mut M) -> PureResult<()> {
        module.apply_step(self.fallback_learning_rate)
    }

    /// Runs a full epoch over the provided iterator of `(input, target)` pairs.
    pub fn train_epoch<M, L, I>(
        &mut self,
        module: &mut M,
        loss: &mut L,
        batches: I,
        schedule: &RoundtableSchedule,
    ) -> PureResult<EpochStats>
    where
        M: Module,
        L: Loss,
        I: IntoIterator,
        I::Item: IntoBatch,
    {
        if let Some(budget) = self.rewrite_budget.as_mut() {
            budget.begin_epoch();
        }
        self.zero(module)?;
        #[cfg(feature = "psi")]
        self.bootstrap_psi(schedule);
        #[cfg(feature = "psychoid")]
        self.bootstrap_psychoid(schedule);
        #[cfg(feature = "collapse")]
        self.bootstrap_collapse(schedule);
        let mut total_loss = 0.0f32;
        let mut steps = 0usize;
        for batch in batches.into_iter() {
            let (input, target) = batch.into_batch()?;
            let graph_adjustment = self.graph_pending.take();
            self.graph_last_hint = graph_adjustment
                .as_ref()
                .and_then(|digest| digest.spiralk_script.clone());
            let step_start = Instant::now();
            if let Some(rt) = self.blackcat.as_mut() {
                rt.begin_step();
            }
            let device_load = self.estimate_device_load();
            if let Some(ap) = self.autopilot.as_mut() {
                let (rows, cols) = input.shape();
                let depth = schedule.above().k + schedule.here().k + schedule.beneath().k;
                let context = ap.build_context(rows as u32, cols as u32, depth, device_load, &[]);
                let _ = ap.suggest(context);
            }
            let prediction = module.forward(&input)?;
            let loss_value = loss.forward(&prediction, &target)?;
            let step_loss = loss_value.data().iter().copied().sum::<f32>();
            let grad_output = loss.backward(&prediction, &target)?;
            let mut band_energy = schedule.band_energy(&grad_output)?;
            let baseline_band_energy = BandEnergy {
                above: band_energy.above,
                here: band_energy.here,
                beneath: band_energy.beneath,
                drift: band_energy.drift,
            };
            if let Some(ref digest) = graph_adjustment {
                band_energy.above *= digest.multipliers.0;
                band_energy.here *= digest.multipliers.1;
                band_energy.beneath *= digest.multipliers.2;
            }
            if let Some(rt) = self.blackcat.as_ref() {
                band_energy.drift = rt.frac_penalty() as f32;
            }
            let mut bands: GradientBands = schedule.split(&grad_output)?;
            let mut weights = self.softlogic.prepare_weights(&band_energy);
            if let Some(ref digest) = graph_adjustment {
                weights.0 *= digest.multipliers.0;
                weights.1 *= digest.multipliers.1;
                weights.2 *= digest.multipliers.2;
            }
            if let Some(f) = self.band_weight_fn {
                let override_weights = f(band_energy);
                weights.0 *= override_weights.0;
                weights.1 *= override_weights.1;
                weights.2 *= override_weights.2;
            }
            bands.scale_inplace(weights.0, weights.1, weights.2);
            let weight_mean = (weights.0 + weights.1 + weights.2) / 3.0;
            let weighted_loss = step_loss * weight_mean.max(0.0);
            total_loss += weighted_loss;
            let mut extra = HashMap::new();
            extra.insert("softlogic_w_above".to_string(), weights.0 as f64);
            extra.insert("softlogic_w_here".to_string(), weights.1 as f64);
            extra.insert("softlogic_w_beneath".to_string(), weights.2 as f64);
            if let Some(bridge) = self.desire_bridge.as_ref() {
                if let Some(summary) = bridge.drain_summary()? {
                    Self::insert_desire_summary(&mut extra, &summary);
                }
            }
            if let Some(ref digest) = graph_adjustment {
                extra.insert("graph_share".to_string(), digest.barycentric[3] as f64);
                extra.insert(
                    "graph_multiplier_above".to_string(),
                    digest.multipliers.0 as f64,
                );
                extra.insert(
                    "graph_multiplier_here".to_string(),
                    digest.multipliers.1 as f64,
                );
                extra.insert(
                    "graph_multiplier_beneath".to_string(),
                    digest.multipliers.2 as f64,
                );
                extra.insert("graph_layers".to_string(), digest.layer_count() as f64);
            }
            let _ = module.backward_bands(&input, &bands)?;
            if let Some(bridge) = self.graph_bridge.as_ref() {
                self.graph_pending = bridge.digest(&baseline_band_energy)?;
            }
            #[cfg(feature = "psychoid")]
            let mut psychoid_events = 0usize;
            #[cfg(feature = "psi")]
            let mut psi_snapshot: Option<PsiReading> = None;
            #[cfg(feature = "psi")]
            {
                if let Some(meter) = self.psi.as_mut() {
                    let grad_l2 = Self::collect_grad_l2(module)?;
                    let act_drift = module.psi_probe().unwrap_or(0.0);
                    let input_snapshot = PsiInput {
                        loss: step_loss.abs(),
                        grad_l2,
                        update_ratio: 0.0,
                        act_drift,
                        attn_entropy: 0.0,
                        band_energy: band_energy.l1() + band_energy.drift.abs(),
                    };
                    let (reading, events) = meter.update(&input_snapshot);
                    psi_snapshot = Some(reading.clone());
                    hub::set_last_psi(&reading);
                    extra.insert("psi_total".to_string(), reading.total as f64);
                    for (component, value) in reading.breakdown.iter() {
                        let key = format!("psi_{}", component);
                        extra.insert(key, *value as f64);
                    }
                    extra.insert("psi_loss".to_string(), input_snapshot.loss as f64);
                    extra.insert("psi_grad_l2".to_string(), input_snapshot.grad_l2 as f64);
                    extra.insert(
                        "psi_update_ratio".to_string(),
                        input_snapshot.update_ratio as f64,
                    );
                    extra.insert("psi_act_drift".to_string(), input_snapshot.act_drift as f64);
                    extra.insert(
                        "psi_band_energy".to_string(),
                        input_snapshot.band_energy as f64,
                    );
                    extra.insert("psi_events".to_string(), events.len() as f64);
                }
            }
            #[cfg(feature = "psychoid")]
            {
                if let Some(meter) = self.psychoid.as_mut() {
                    if let Some(sample) = module.psychoid_sample(&input, &prediction) {
                        if let Some((reading, events)) = meter.observe(sample) {
                            hub::set_last_psychoid(&reading);
                            if self.psychoid_log {
                                Self::log_psychoid(&reading, &events);
                            }
                            extra.insert("psychoid_cti".to_string(), reading.cti as f64);
                            for (metric, value) in reading.raw.iter() {
                                extra.insert(
                                    format!("psychoid_raw_{}", metric.to_lowercase()),
                                    *value as f64,
                                );
                            }
                            for (metric, value) in reading.z_scores.iter() {
                                extra.insert(
                                    format!("psychoid_z_{}", metric.to_lowercase()),
                                    *value as f64,
                                );
                            }
                            psychoid_events = events.len();
                        }
                    }
                }
            }
            #[cfg(feature = "collapse")]
            if let (Some(driver), Some(reading)) = (self.collapse.as_mut(), psi_snapshot.as_ref()) {
                let command = driver.update(reading);
                match command {
                    DriveCmd::Collapse {
                        grad_scale,
                        max_norm,
                        lr_decay,
                    } => {
                        if grad_scale < 0.999 {
                            self.apply_grad_scale(module, grad_scale)?;
                        }
                        if let Some(limit) = max_norm {
                            self.clip_grad_global_norm(module, limit)?;
                        }
                        if let Some(decay) = lr_decay {
                            let factor = (1.0 - decay).clamp(0.1, 1.0);
                            self.optimizer_mul_lr(module, factor)?;
                        }
                    }
                    DriveCmd::Bloom { lr_mul } => {
                        if lr_mul > 1.0 {
                            self.optimizer_mul_lr(module, lr_mul)?;
                        }
                    }
                    DriveCmd::None => {}
                }
                if !matches!(command, DriveCmd::None) {
                    let loop_signal = hub::get_chrono_loop();
                    hub::set_collapse_pulse(CollapsePulse {
                        step: reading.step,
                        total: reading.total,
                        command,
                        loop_signal,
                    });
                }
            }
            let psi_total_opt: Option<f32> = {
                #[cfg(feature = "psi")]
                {
                    psi_snapshot.as_ref().map(|reading| reading.total.max(0.0))
                }
                #[cfg(not(feature = "psi"))]
                {
                    None
                }
            };
            let z_feedback = self
                .softlogic
                .observe(&band_energy, weighted_loss, psi_total_opt);
            hub::set_softlogic_z(z_feedback);
            extra.insert("softlogic_z".to_string(), z_feedback.z_signal as f64);
            let mut loop_broadcasted = false;
            if let Some(node) = self.distribution.as_mut() {
                let outcome = OutcomeBand::from_weights(
                    band_energy.above,
                    band_energy.here,
                    band_energy.beneath,
                );
                let plan = match outcome {
                    OutcomeBand::Above => schedule.above(),
                    OutcomeBand::Here => schedule.here(),
                    OutcomeBand::Beneath => schedule.beneath(),
                };
                let signature = plan_signature(plan, outcome);
                let script_hint = plan.choice.to_unison_script(plan.kind).replace('\n', "; ");
                if let Some(summary) = node.record_decision(
                    signature,
                    script_hint,
                    plan.kind,
                    outcome,
                    (1.0 / (1.0 + weighted_loss.abs())).clamp(0.0, 1.0),
                    psi_total_opt,
                    (band_energy.above, band_energy.here, band_energy.beneath),
                    band_energy.drift,
                    z_feedback.z_signal,
                ) {
                    if let Some(moderator) = self.blackcat_moderator.as_mut() {
                        let outcome = moderator.ingest(summary.clone());
                        if let Some(proposal) = outcome.proposal {
                            let (accepted, preview) =
                                simulate_proposal_locally(&proposal, &mut self.heur_log);
                            if accepted {
                                self.apply_proposal(&proposal, preview)?;
                            }
                        }
                    } else if let Some(conductor) = self.meta_conductor.as_mut() {
                        if let Some(proposal) = conductor.ingest(summary.clone()) {
                            let (accepted, preview) =
                                simulate_proposal_locally(&proposal, &mut self.heur_log);
                            if accepted {
                                self.apply_proposal(&proposal, preview)?;
                            }
                        }
                    }
                    if let Some(loop_signal) = hub::get_chrono_loop() {
                        let collapse_hint =
                            psi_total_opt.filter(|value| *value > 0.0).or_else(|| {
                                if summary.mean_psi > 0.0 {
                                    Some(summary.mean_psi)
                                } else {
                                    None
                                }
                            });
                        let support = (summary.support + summary.mean_score).max(0.1);
                        let envelope = LoopbackEnvelope::new(loop_signal)
                            .with_source(summary.node_id.clone())
                            .with_support(support)
                            .with_collapse_total(collapse_hint)
                            .with_z_signal(Some(z_feedback.z_signal))
                            .with_script_hint(Some(summary.script_hint.clone()));
                        hub::push_loopback_envelope(envelope);
                        loop_broadcasted = true;
                    }
                }
            }
            if !loop_broadcasted {
                if let Some(loop_signal) = hub::get_chrono_loop() {
                    let envelope = LoopbackEnvelope::new(loop_signal)
                        .with_support(1.0)
                        .with_collapse_total(psi_total_opt.filter(|value| *value > 0.0))
                        .with_z_signal(Some(z_feedback.z_signal));
                    hub::push_loopback_envelope(envelope);
                }
            }
            self.step(module)?;
            self.zero(module)?;
            steps += 1;

            let elapsed_ms = if let Some(rt) = self.blackcat.as_ref() {
                rt.elapsed_since_begin()
                    .unwrap_or_else(|| Duration::from_secs_f64(0.0))
                    .as_secs_f64()
                    * 1_000.0
            } else {
                step_start.elapsed().as_secs_f64() * 1_000.0
            };
            extra.insert("band_above".to_string(), band_energy.above as f64);
            extra.insert("band_here".to_string(), band_energy.here as f64);
            extra.insert("band_beneath".to_string(), band_energy.beneath as f64);
            extra.insert("band_drift".to_string(), band_energy.drift as f64);
            extra.insert("step_loss".to_string(), step_loss as f64);
            extra.insert("loss_weighted".to_string(), weighted_loss as f64);
            #[cfg(feature = "psychoid")]
            {
                extra.insert("psychoid_events".to_string(), psychoid_events as f64);
            }
            let metrics = StepMetrics {
                step_time_ms: elapsed_ms,
                mem_peak_mb: 0.0,
                retry_rate: 0.0,
                extra,
            };
            if let Some(ap) = self.autopilot.as_mut() {
                ap.report(&metrics);
            }
            if let Some(rt) = self.blackcat.as_mut() {
                let reward = rt.post_step(&metrics);
                if reward > 0.0 {
                    let plan = schedule.above();
                    let script = plan
                        .choice
                        .to_unison_script(RankKind::TopK)
                        .replace('\n', "; ");
                    let _ = rt.try_adopt_soft(&script, 1, 1, 0.5);
                }
            }
        }
        Ok(EpochStats {
            batches: steps,
            total_loss,
            average_loss: if steps == 0 {
                0.0
            } else {
                total_loss / steps as f32
            },
        })
    }

    fn estimate_device_load(&self) -> f64 {
        let caps = self.planner.device_caps();
        caps.occupancy_score(caps.max_workgroup) as f64
    }

    fn insert_desire_summary(target: &mut HashMap<String, f64>, summary: &DesireTrainerSummary) {
        target.insert("desire_steps".to_string(), summary.total as f64);
        target.insert(
            "desire_phase_observation".to_string(),
            summary.observation as f64,
        );
        target.insert(
            "desire_phase_injection".to_string(),
            summary.injection as f64,
        );
        target.insert(
            "desire_phase_integration".to_string(),
            summary.integration as f64,
        );
        target.insert(
            "desire_mean_entropy".to_string(),
            summary.mean_entropy as f64,
        );
        target.insert(
            "desire_mean_temperature".to_string(),
            summary.mean_temperature as f64,
        );
        target.insert(
            "desire_mean_penalty".to_string(),
            summary.mean_penalty as f64,
        );
        target.insert("desire_mean_alpha".to_string(), summary.mean_alpha as f64);
        target.insert("desire_mean_beta".to_string(), summary.mean_beta as f64);
        target.insert("desire_mean_gamma".to_string(), summary.mean_gamma as f64);
        target.insert("desire_mean_lambda".to_string(), summary.mean_lambda as f64);
        target.insert("desire_triggers".to_string(), summary.triggers as f64);
        target.insert(
            "desire_trigger_mean_penalty".to_string(),
            summary.trigger_mean_penalty as f64,
        );
        target.insert(
            "desire_trigger_mean_entropy".to_string(),
            summary.trigger_mean_entropy as f64,
        );
        target.insert(
            "desire_trigger_mean_temperature".to_string(),
            summary.trigger_mean_temperature as f64,
        );
        target.insert(
            "desire_trigger_mean_samples".to_string(),
            summary.trigger_mean_samples as f64,
        );
    }

    #[cfg(feature = "psi")]
    fn bootstrap_psi(&mut self, schedule: &RoundtableSchedule) {
        if self.psi.is_some() || !schedule.psi_enabled() {
            return;
        }
        let cfg = PsiConfig::automated(schedule.psi_hint());
        self.psi = Some(PsiMeter::new(cfg));
    }

    #[cfg(feature = "psychoid")]
    fn bootstrap_psychoid(&mut self, schedule: &RoundtableSchedule) {
        if self.psychoid.is_some() || !schedule.psychoid_enabled() {
            return;
        }
        let cfg = PsychoidConfig::default();
        self.psychoid = Some(PsychoidMeter::new(cfg));
        self.psychoid_log = schedule.psychoid_log();
    }

    #[cfg(feature = "collapse")]
    fn bootstrap_collapse(&mut self, schedule: &RoundtableSchedule) {
        if self.collapse.is_some() || !schedule.collapse_enabled() {
            return;
        }
        let cfg = CollapseConfig::automated(schedule.psi_hint());
        self.collapse = Some(CollapseDrive::new(cfg));
    }

    #[cfg(feature = "collapse")]
    fn apply_grad_scale<M: Module>(&self, module: &mut M, scale: f32) -> PureResult<()> {
        if (scale - 1.0).abs() <= f32::EPSILON {
            return Ok(());
        }
        module.visit_parameters_mut(&mut |param| {
            param.scale_accumulators(scale);
            Ok(())
        })
    }

    #[cfg(feature = "collapse")]
    fn clip_grad_global_norm<M: Module>(&self, module: &mut M, max_norm: f32) -> PureResult<()> {
        if max_norm <= 0.0 {
            return Ok(());
        }
        let mut total = 0.0f64;
        module.visit_parameters(&mut |param| {
            total += param.accumulators_norm_sq();
            Ok(())
        })?;
        let norm = total.sqrt() as f32;
        if norm <= max_norm || norm <= f32::EPSILON {
            return Ok(());
        }
        let scale = (max_norm / norm).clamp(0.0, 1.0);
        self.apply_grad_scale(module, scale)
    }

    #[cfg(feature = "collapse")]
    fn optimizer_mul_lr<M: Module>(&mut self, module: &mut M, factor: f32) -> PureResult<()> {
        if !factor.is_finite() || factor <= 0.0 {
            return Ok(());
        }
        self.fallback_learning_rate *= factor;
        self.hyper_learning_rate *= factor;
        module.visit_parameters_mut(&mut |param| {
            param.scale_learning_rate(factor);
            Ok(())
        })
    }

    #[cfg(feature = "psi")]
    fn collect_grad_l2<M: Module>(module: &M) -> PureResult<f32> {
        let mut sum = 0.0f64;
        module.visit_parameters(&mut |param| {
            if let Some(tape) = param.hypergrad() {
                for &value in tape.gradient().iter() {
                    let v = value as f64;
                    sum += v * v;
                }
            } else if let Some(grad) = param.gradient() {
                for &value in grad.data().iter() {
                    let v = value as f64;
                    sum += v * v;
                }
            }
            Ok(())
        })?;
        Ok((sum).sqrt() as f32)
    }

    fn apply_proposal(
        &mut self,
        proposal: &GlobalProposal,
        preview_metrics: HashMap<String, f32>,
    ) -> PureResult<()> {
        let _ = preview_metrics;
        let rewrite_ops = proposal
            .ops
            .iter()
            .filter(|op| {
                matches!(
                    op.kind,
                    HeurOpKind::AppendSoft { .. } | HeurOpKind::Retract { .. }
                )
            })
            .count()
            .min(u32::MAX as usize) as u32;
        if let Some(budget) = self.rewrite_budget.as_mut() {
            if !budget.try_consume(rewrite_ops) {
                return Ok(());
            }
        }
        for op in &proposal.ops {
            self.heur_log.append(op.clone());
        }
        Ok(())
    }

    #[cfg(feature = "psychoid")]
    fn log_psychoid(reading: &PsychoidReading, events: &[PsychoidEvent]) {
        println!(
            "[psychoid] step={} cti={:.4} raw={{D:{:.3} S:{:.3} C:{:.3} K:{:.3} H:{:.3}}}",
            reading.step,
            reading.cti,
            reading.raw.get("D").copied().unwrap_or(0.0),
            reading.raw.get("S").copied().unwrap_or(0.0),
            reading.raw.get("C").copied().unwrap_or(0.0),
            reading.raw.get("K").copied().unwrap_or(0.0),
            reading.raw.get("H").copied().unwrap_or(0.0)
        );
        for event in events {
            match event {
                PsychoidEvent::DreamPass { step, cti } => {
                    println!("[psychoid-event] step={} dream-pass cti={:.4}", step, cti);
                }
                PsychoidEvent::DreamExport {
                    step,
                    diary,
                    symbols,
                } => {
                    println!(
                        "[psychoid-event] step={} dream-export symbols={:?} diary=\"{}\"",
                        step, symbols, diary
                    );
                }
            }
        }
    }
}

fn outcome_label(outcome: OutcomeBand) -> &'static str {
    match outcome {
        OutcomeBand::Above => "above",
        OutcomeBand::Here => "here",
        OutcomeBand::Beneath => "beneath",
    }
}

fn plan_signature(plan: &st_core::ops::rank_entry::RankPlan, outcome: OutcomeBand) -> String {
    format!(
        "{:?}:{}x{}:k{}:{}",
        plan.kind,
        plan.rows,
        plan.cols,
        plan.k,
        outcome_label(outcome)
    )
}

/// Metrics captured while running [`ModuleTrainer::train_epoch`].
#[derive(Debug, Clone, Copy, PartialEq)]
pub struct EpochStats {
    pub batches: usize,
    pub total_loss: f32,
    pub average_loss: f32,
}

/// Helper trait that allows [`ModuleTrainer::train_epoch`] to accept both raw
/// `(Tensor, Tensor)` batches and fallible [`PureResult`] batches produced by
/// the [`dataset::DataLoader`] surface.
pub trait IntoBatch {
    fn into_batch(self) -> PureResult<(Tensor, Tensor)>;
}

impl IntoBatch for (Tensor, Tensor) {
    fn into_batch(self) -> PureResult<(Tensor, Tensor)> {
        Ok(self)
    }
}

impl IntoBatch for PureResult<(Tensor, Tensor)> {
    fn into_batch(self) -> PureResult<(Tensor, Tensor)> {
        self
    }
}

#[cfg(test)]
mod tests {
    use super::*;
    use crate::language::{
        constant, warmup, ConceptHint, DesireAutomation, DesireLagrangian, DesirePipeline,
        DesireTrainerBridge, DesireTriggerBuffer, RepressionField, SemanticBridge, SparseKernel,
        SymbolGeometry, TemperatureController,
    };
    use crate::layers::linear::Linear;
    use crate::layers::sequential::Sequential;
    use crate::layers::wave_gate::WaveGate;
    use crate::loss::MeanSquaredError;
    use crate::roundtable::{HeurOp, HeurOpKind};
    use crate::schedule::RoundtableConfig;
    use crate::CouncilEvidence;
    use st_tensor::pure::topos::OpenCartesianTopos;
<<<<<<< HEAD
=======
    use std::collections::{HashMap, HashSet};
>>>>>>> 5b46d90e
    use std::time::{Duration, Instant, SystemTime};

    fn build_language_geometry() -> SymbolGeometry {
        let syn = SparseKernel::from_rows(
            vec![vec![(0, 0.6), (1, 0.4)], vec![(0, 0.5), (1, 0.5)]],
            1e-6,
        )
        .unwrap();
        let par = SparseKernel::from_rows(
            vec![vec![(0, 0.7), (1, 0.3)], vec![(0, 0.2), (1, 0.8)]],
            1e-6,
        )
        .unwrap();
        SymbolGeometry::new(syn, par).unwrap()
    }

    fn build_language_semantics() -> SemanticBridge {
<<<<<<< HEAD
        use std::collections::HashSet;

=======
>>>>>>> 5b46d90e
        let log_pi = vec![
            vec![(0, (0.65f32).ln()), (1, (0.35f32).ln())],
            vec![(0, (0.4f32).ln()), (1, (0.6f32).ln())],
        ];
        let row = vec![1.0, 1.0];
        let col = vec![1.0, 1.0];
        let anchors = HashSet::new();
        let concept_kernel =
            SparseKernel::from_rows(vec![vec![(0, 1.0)], vec![(1, 1.0)]], 1e-6).unwrap();
        SemanticBridge::new(log_pi, row, col, anchors, 1e-6, concept_kernel).unwrap()
    }

    fn build_language_automation() -> DesireAutomation {
        let geometry = build_language_geometry();
        let repression = RepressionField::new(vec![0.05, 0.15]).unwrap();
        let semantics = build_language_semantics();
        let controller = TemperatureController::new(1.0, 0.8, 0.4, 0.4, 1.6);
        let desire = DesireLagrangian::new(geometry, repression, semantics, controller)
            .unwrap()
            .with_alpha_schedule(warmup(0.0, 0.2, 1))
            .with_beta_schedule(warmup(0.0, 0.1, 1))
            .with_gamma_schedule(constant(0.04))
            .with_lambda_schedule(constant(0.02))
            .with_observation_horizon(Some(1))
            .with_integration_horizon(Some(2));
        let cfg = st_core::config::self_rewrite::SelfRewriteCfg {
            score_thresh: 0.0,
            min_samples: 2,
            cooldown_sec: 0,
        };
        DesireAutomation::new(desire, cfg)
    }

    #[test]
    fn trainer_attaches_and_steps() {
        let caps = DeviceCaps::wgpu(32, true, 256);
        let trainer = ModuleTrainer::new(caps, -1.0, 0.05, 0.01);
        let mut layer = Linear::new("fc", 2, 1).unwrap();
        trainer.prepare(&mut layer).unwrap();
        let input = crate::Tensor::from_vec(1, 2, vec![1.0, -1.0]).unwrap();
        let target = crate::Tensor::from_vec(1, 1, vec![0.5]).unwrap();
        let out = layer.forward(&input).unwrap();
        let grad = out.sub(&target).unwrap();
        let _ = layer.backward(&input, &grad).unwrap();
        trainer.step(&mut layer).unwrap();
        assert!(trainer.planner().topk(64, 128, 32).k > 0);
    }

    #[test]
    fn trainer_prepares_with_topos_for_wave_gate() {
        let caps = DeviceCaps::wgpu(64, true, 512);
        let trainer = ModuleTrainer::new(caps, -0.9, 0.06, 0.02);
        let encoder_curvature = trainer.curvature();
        let topos = OpenCartesianTopos::new(encoder_curvature, 1e-6, 1e4, 512, 16384).unwrap();
        let mut gate = WaveGate::with_topos(
            "wg",
            8,
            st_tensor::pure::LanguageWaveEncoder::new(encoder_curvature, 0.7).unwrap(),
            topos.clone(),
        )
        .unwrap();
        trainer.prepare_with_topos(&mut gate, topos).unwrap();
        let input =
            Tensor::from_vec(1, 8, vec![0.1, -0.2, 0.3, -0.4, 0.5, -0.6, 0.7, -0.8]).unwrap();
        let grad_out = gate.forward(&input).unwrap();
        let _ = gate.backward(&input, &grad_out).unwrap();
        trainer.step(&mut gate).unwrap();
        assert!(gate.gate().value().squared_l2_norm() > 0.0);
    }

    #[test]
    fn trainer_runs_epoch_with_roundtable_schedule() {
        let caps = DeviceCaps::wgpu(32, true, 256);
        let mut trainer = ModuleTrainer::new(caps, -1.1, 0.05, 0.01);
        let mut model = Sequential::new();
        model.push(Linear::new("lin", 2, 1).unwrap());
        trainer.prepare(&mut model).unwrap();

        let schedule = trainer.roundtable(1, 1, RoundtableConfig::default());
        let dataset = vec![
            (
                Tensor::from_vec(1, 2, vec![0.0, 1.0]).unwrap(),
                Tensor::from_vec(1, 1, vec![1.0]).unwrap(),
            ),
            (
                Tensor::from_vec(1, 2, vec![1.0, 0.0]).unwrap(),
                Tensor::from_vec(1, 1, vec![0.0]).unwrap(),
            ),
        ];

        let mut loss = MeanSquaredError::new();
        let stats = trainer
            .train_epoch(&mut model, &mut loss, dataset.clone(), &schedule)
            .unwrap();
        assert_eq!(stats.batches, dataset.len());
        assert!(stats.total_loss.is_finite());

        // Ensure the model parameters changed by running another batch and checking the outputs.
        let input = Tensor::from_vec(1, 2, vec![1.0, 1.0]).unwrap();
        let before = model.forward(&input).unwrap();
        trainer
            .train_epoch(&mut model, &mut loss, dataset, &schedule)
            .unwrap();
        let after = model.forward(&input).unwrap();
        assert_ne!(before.data(), after.data());
    }

    #[test]
<<<<<<< HEAD
=======
    fn trainer_enforces_rewrite_budget() {
        let caps = DeviceCaps::wgpu(16, true, 128);
        let mut trainer = ModuleTrainer::new(caps, -1.0, 0.05, 0.01);
        trainer.set_rewrite_budget(1, 1);
        if let Some(budget) = trainer.rewrite_budget.as_mut() {
            budget.begin_epoch();
        }

        let op = HeurOp {
            origin: "test".to_string(),
            kind: HeurOpKind::AppendSoft {
                script: "k:topk(2)".to_string(),
                weight: 1.0,
            },
            issued_at: SystemTime::now(),
        };
        let proposal = GlobalProposal {
            proposal_id: "proposal-test".to_string(),
            ops: vec![op],
            evidence: Vec::new(),
        };

        let initial = trainer.heuristics_log().entries().len();
        trainer
            .apply_proposal(&proposal, HashMap::new())
            .expect("first rewrite allowed");
        let after_first = trainer.heuristics_log().entries().len();
        assert_eq!(after_first, initial + proposal.ops.len());

        trainer
            .apply_proposal(&proposal, HashMap::new())
            .expect("second rewrite ignored");
        let after_second = trainer.heuristics_log().entries().len();
        assert_eq!(after_second, after_first);

        if let Some(budget) = trainer.rewrite_budget.as_mut() {
            budget.begin_epoch();
        }
        trainer
            .apply_proposal(&proposal, HashMap::new())
            .expect("rewrite allowed after cooldown");
        let after_third = trainer.heuristics_log().entries().len();
        assert_eq!(after_third, after_first + proposal.ops.len());
    }

>>>>>>> 5b46d90e
    fn trainer_consumes_desire_bridge_summary() {
        let caps = DeviceCaps::wgpu(32, true, 256);
        let mut trainer = ModuleTrainer::new(caps, -1.0, 0.05, 0.01);
        let mut model = Sequential::new();
        model.push(Linear::new("lin", 2, 1).unwrap());
        trainer.prepare(&mut model).unwrap();

        let automation = build_language_automation();
        let bridge = DesireTrainerBridge::new();
        let mut pipeline = DesirePipeline::builder(automation)
            .with_trainer_bridge(&bridge)
            .with_sink(DesireTriggerBuffer::new())
            .build();

        let logits = vec![2.0, 0.4];
        let concept = ConceptHint::Distribution(vec![0.6, 0.4]);
        let start = Instant::now();
        let anchor = SystemTime::now();
        for step in 0..6 {
            let now = start + Duration::from_millis((step * 150) as u64);
            let timestamp = anchor + Duration::from_millis((step * 150) as u64);
            pipeline
                .step_at(&logits, step % 2, &concept, now, timestamp)
                .unwrap();
        }

        assert!(bridge.len() >= 6);
        trainer.enable_desire_pipeline(bridge.clone());

        let schedule = trainer.roundtable(1, 1, RoundtableConfig::default());
        let dataset = vec![
            (
                Tensor::from_vec(1, 2, vec![0.0, 1.0]).unwrap(),
                Tensor::from_vec(1, 1, vec![1.0]).unwrap(),
            ),
            (
                Tensor::from_vec(1, 2, vec![1.0, 0.0]).unwrap(),
                Tensor::from_vec(1, 1, vec![0.0]).unwrap(),
            ),
        ];
        let mut loss = MeanSquaredError::new();
        trainer
            .train_epoch(&mut model, &mut loss, dataset, &schedule)
            .unwrap();

        assert!(bridge.is_empty());
    }
<<<<<<< HEAD
=======

    #[cfg(feature = "golden")]
    #[test]
    fn trainer_records_golden_council_snapshot() {
        let caps = DeviceCaps::wgpu(16, true, 128);
        let mut trainer = ModuleTrainer::new(caps, -1.0, 0.05, 0.01);
        let mut pulse = GoldenBlackcatPulse::idle();
        pulse.exploration_drive = 0.7;
        let winner = HeurOp {
            origin: "roundtable-1".to_string(),
            kind: HeurOpKind::AppendSoft {
                script: "k:topk(2)".to_string(),
                weight: 1.2,
            },
            issued_at: SystemTime::now(),
        };
        let snapshot = GoldenCouncilSnapshot {
            epoch: 4,
            high_watermark: 9,
            missing_ranges: Vec::new(),
            winners: vec![winner.clone()],
            evidence: CouncilEvidence {
                band_energy: (1.0, 0.8, 0.6),
                graph_flow: 0.4,
                psi: 0.2,
                geometry: (0.5, 0.3, 0.1),
            },
            exploration_bias: 1.2,
            optimization_bias: 0.95,
            synergy_bias: 1.1,
            reinforcement_bias: 1.05,
            resonance: 0.4,
            stability: 0.86,
            momentum: 0.3,
            divergence: 0.2,
            schedule_hint: (1.0, 0.8, 1.1, 0.9),
            pulse_recap: pulse,
        };
        trainer.record_golden_council(&snapshot);
        let stored = trainer
            .last_golden_council_snapshot()
            .expect("snapshot stored");
        assert!((stored.exploration_bias - 1.2).abs() < 1e-4);
        assert_eq!(stored.schedule_hint.2, 1.1);
        assert_eq!(stored.pulse_recap.exploration_drive, 0.7);
        let winners = trainer.last_council().expect("cloneable snapshot").winners;
        assert_eq!(winners.len(), 1);
        match &winners[0].kind {
            HeurOpKind::AppendSoft { weight, .. } => assert!((*weight - 1.2).abs() < 1e-4),
            other => panic!("unexpected winner {:?}", other),
        }
    }
>>>>>>> 5b46d90e
}<|MERGE_RESOLUTION|>--- conflicted
+++ resolved
@@ -22,11 +22,8 @@
 // ============================================================================
 
 use crate::gnn::spiralk::{GraphConsensusBridge, GraphConsensusDigest};
-<<<<<<< HEAD
-=======
 #[cfg(feature = "golden")]
 use crate::golden::{GoldenBlackcatPulse, GoldenCooperativeDirective, GoldenCouncilSnapshot};
->>>>>>> 5b46d90e
 use crate::language::{DesireTrainerBridge, DesireTrainerSummary};
 use crate::loss::Loss;
 use crate::module::Module;
@@ -80,15 +77,12 @@
     graph_bridge: Option<GraphConsensusBridge>,
     graph_pending: Option<GraphConsensusDigest>,
     graph_last_hint: Option<String>,
-<<<<<<< HEAD
-=======
     #[cfg(feature = "golden")]
     golden_pulse: Option<GoldenBlackcatPulse>,
     #[cfg(feature = "golden")]
     golden_directive: Option<GoldenCooperativeDirective>,
     #[cfg(feature = "golden")]
     golden_council: Option<GoldenCouncilSnapshot>,
->>>>>>> 5b46d90e
     #[cfg(feature = "psi")]
     psi: Option<PsiMeter>,
     #[cfg(feature = "psychoid")]
@@ -297,15 +291,12 @@
             graph_bridge: None,
             graph_pending: None,
             graph_last_hint: None,
-<<<<<<< HEAD
-=======
             #[cfg(feature = "golden")]
             golden_pulse: None,
             #[cfg(feature = "golden")]
             golden_directive: None,
             #[cfg(feature = "golden")]
             golden_council: None,
->>>>>>> 5b46d90e
             #[cfg(feature = "psi")]
             psi,
             #[cfg(feature = "psychoid")]
@@ -1466,10 +1457,7 @@
     use crate::schedule::RoundtableConfig;
     use crate::CouncilEvidence;
     use st_tensor::pure::topos::OpenCartesianTopos;
-<<<<<<< HEAD
-=======
     use std::collections::{HashMap, HashSet};
->>>>>>> 5b46d90e
     use std::time::{Duration, Instant, SystemTime};
 
     fn build_language_geometry() -> SymbolGeometry {
@@ -1487,11 +1475,8 @@
     }
 
     fn build_language_semantics() -> SemanticBridge {
-<<<<<<< HEAD
         use std::collections::HashSet;
 
-=======
->>>>>>> 5b46d90e
         let log_pi = vec![
             vec![(0, (0.65f32).ln()), (1, (0.35f32).ln())],
             vec![(0, (0.4f32).ln()), (1, (0.6f32).ln())],
@@ -1600,8 +1585,6 @@
     }
 
     #[test]
-<<<<<<< HEAD
-=======
     fn trainer_enforces_rewrite_budget() {
         let caps = DeviceCaps::wgpu(16, true, 128);
         let mut trainer = ModuleTrainer::new(caps, -1.0, 0.05, 0.01);
@@ -1647,7 +1630,6 @@
         assert_eq!(after_third, after_first + proposal.ops.len());
     }
 
->>>>>>> 5b46d90e
     fn trainer_consumes_desire_bridge_summary() {
         let caps = DeviceCaps::wgpu(32, true, 256);
         let mut trainer = ModuleTrainer::new(caps, -1.0, 0.05, 0.01);
@@ -1695,8 +1677,6 @@
 
         assert!(bridge.is_empty());
     }
-<<<<<<< HEAD
-=======
 
     #[cfg(feature = "golden")]
     #[test]
@@ -1749,5 +1729,4 @@
             other => panic!("unexpected winner {:?}", other),
         }
     }
->>>>>>> 5b46d90e
 }