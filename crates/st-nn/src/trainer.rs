// SPDX-License-Identifier: AGPL-3.0-or-later
// © 2025 Ryo ∴ SpiralArchitect (kishkavsesvit@icloud.com)
// Part of SpiralTorch — Licensed under AGPL-3.0-or-later.
// Unauthorized derivative works or closed redistribution prohibited under AGPL §13.

// ============================================================================
//  SpiralReality Proprietary
//  Copyright (c) 2025 SpiralReality. All Rights Reserved.
//
//  NOTICE: This file contains confidential and proprietary information of
//  SpiralReality. ANY USE, COPYING, MODIFICATION, DISTRIBUTION, DISPLAY,
//  OR DISCLOSURE OF THIS FILE, IN WHOLE OR IN PART, IS STRICTLY PROHIBITED
//  WITHOUT THE PRIOR WRITTEN CONSENT OF SPIRALREALITY.
//
//  NO LICENSE IS GRANTED OR IMPLIED BY THIS FILE. THIS SOFTWARE IS PROVIDED
//  "AS IS", WITHOUT WARRANTY OF ANY KIND, EXPRESS OR IMPLIED, INCLUDING BUT
//  NOT LIMITED TO THE WARRANTIES OF MERCHANTABILITY, FITNESS FOR A PARTICULAR
//  PURPOSE AND NON-INFRINGEMENT. IN NO EVENT SHALL SPIRALREALITY OR ITS
//  SUPPLIERS BE LIABLE FOR ANY CLAIM, DAMAGES OR OTHER LIABILITY, WHETHER IN
//  AN ACTION OF CONTRACT, TORT OR OTHERWISE, ARISING FROM, OUT OF OR IN
//  CONNECTION WITH THE SOFTWARE OR THE USE OR OTHER DEALINGS IN THE SOFTWARE.
// ============================================================================

use crate::gnn::spiralk::{GraphConsensusBridge, GraphConsensusDigest};
<<<<<<< HEAD
use crate::language::{DesireTrainerBridge, DesireTrainerSummary};
=======
#[cfg(feature = "golden")]
use crate::golden::{GoldenBlackcatPulse, GoldenCooperativeDirective, GoldenCouncilSnapshot};
>>>>>>> 10056cca
use crate::loss::Loss;
use crate::module::Module;
use crate::plan::RankPlanner;
use crate::roundtable::{
    simulate_proposal_locally, BlackcatModerator, DistConfig, GlobalProposal, HeurOpLog,
    MetaConductor, ModeratorMinutes, OutcomeBand, RoundtableNode,
};
use crate::schedule::{BandEnergy, GradientBands, RoundtableConfig, RoundtableSchedule};
use crate::{PureResult, Tensor};
use st_core::backend::device_caps::DeviceCaps;
use st_core::backend::unison_heuristics::RankKind;
use st_core::ecosystem::{
    ConnectorEvent, DistributionSummary, EcosystemRegistry, MetricSample, RankPlanSummary,
    RoundtableConfigSummary, RoundtableSummary,
};
#[cfg(feature = "collapse")]
use st_core::engine::collapse_drive::{CollapseConfig, CollapseDrive, DriveCmd};
use st_core::ops::rank_entry::RankPlan;
use st_core::runtime::autopilot::Autopilot;
use st_core::runtime::blackcat::{BlackCatRuntime, StepMetrics};
#[cfg(feature = "collapse")]
use st_core::telemetry::hub::CollapsePulse;
use st_core::telemetry::hub::{self, LoopbackEnvelope, SoftlogicZFeedback};
#[cfg(feature = "psi")]
use st_core::telemetry::psi::{PsiComponent, PsiConfig, PsiInput, PsiMeter, PsiReading};
#[cfg(feature = "psychoid")]
use st_core::telemetry::psychoid::{PsychoidConfig, PsychoidEvent, PsychoidMeter, PsychoidReading};
use st_tensor::pure::topos::OpenCartesianTopos;
use std::collections::HashMap;
use std::env;
use std::time::{Duration, Instant, SystemTime};

/// High-level orchestrator that keeps hypergrad, SpiralK, and module updates aligned.
pub struct ModuleTrainer {
    planner: RankPlanner,
    curvature: f32,
    hyper_learning_rate: f32,
    fallback_learning_rate: f32,
    blackcat: Option<BlackCatRuntime>,
    blackcat_moderator: Option<BlackcatModerator>,
    autopilot: Option<Autopilot>,
    band_weight_fn: Option<BandWeightFn>,
    injector_enabled: bool,
    distribution: Option<RoundtableNode>,
    meta_conductor: Option<MetaConductor>,
    heur_log: HeurOpLog,
    softlogic: SoftLogicFlex,
<<<<<<< HEAD
    desire_bridge: Option<DesireTrainerBridge>,
    graph_bridge: Option<GraphConsensusBridge>,
    graph_pending: Option<GraphConsensusDigest>,
    graph_last_hint: Option<String>,
=======
    graph_bridge: Option<GraphConsensusBridge>,
    graph_pending: Option<GraphConsensusDigest>,
    graph_last_hint: Option<String>,
    #[cfg(feature = "golden")]
    golden_pulse: Option<GoldenBlackcatPulse>,
    #[cfg(feature = "golden")]
    golden_directive: Option<GoldenCooperativeDirective>,
    #[cfg(feature = "golden")]
    golden_council: Option<GoldenCouncilSnapshot>,
>>>>>>> 10056cca
    #[cfg(feature = "psi")]
    psi: Option<PsiMeter>,
    #[cfg(feature = "psychoid")]
    psychoid: Option<PsychoidMeter>,
    #[cfg(feature = "psychoid")]
    psychoid_log: bool,
    #[cfg(feature = "collapse")]
    collapse: Option<CollapseDrive>,
}

impl core::fmt::Debug for ModuleTrainer {
    fn fmt(&self, f: &mut core::fmt::Formatter<'_>) -> core::fmt::Result {
        write!(
            f,
            "ModuleTrainer(curv={},lr_h={},lr_f={})",
            self.curvature, self.hyper_learning_rate, self.fallback_learning_rate
        )
    }
}

/// Function pointer used to convert band energy into Above/Here/Beneath weights.
pub type BandWeightFn = fn(BandEnergy) -> (f32, f32, f32);

#[derive(Debug, Clone)]
struct SoftLogicFlex {
    inertia: f32,
    drift_gain: f32,
    psi_gain: f32,
    loss_gain: f32,
    floor: f32,
    last_weights: (f32, f32, f32),
    last_z: f32,
    last_feedback: Option<SoftlogicZFeedback>,
}

impl SoftLogicFlex {
    fn new() -> Self {
        let mut flex = Self {
            inertia: env::var("SPIRAL_SOFTLOGIC_INERTIA")
                .ok()
                .and_then(|value| value.parse::<f32>().ok())
                .map(|v| v.clamp(0.0, 0.95))
                .unwrap_or(0.65),
            drift_gain: env::var("SPIRAL_SOFTLOGIC_DRIFT_GAIN")
                .ok()
                .and_then(|value| value.parse::<f32>().ok())
                .map(|v| v.clamp(0.0, 1.0))
                .unwrap_or(0.25),
            psi_gain: env::var("SPIRAL_SOFTLOGIC_PSI_GAIN")
                .ok()
                .and_then(|value| value.parse::<f32>().ok())
                .map(|v| v.clamp(0.0, 2.0))
                .unwrap_or(0.5),
            loss_gain: env::var("SPIRAL_SOFTLOGIC_LOSS_GAIN")
                .ok()
                .and_then(|value| value.parse::<f32>().ok())
                .map(|v| v.clamp(0.0, 1.5))
                .unwrap_or(0.35),
            floor: env::var("SPIRAL_SOFTLOGIC_FLOOR")
                .ok()
                .and_then(|value| value.parse::<f32>().ok())
                .map(|v| v.clamp(0.05, 1.0))
                .unwrap_or(0.25),
            last_weights: (1.0, 1.0, 1.0),
            last_z: 0.0,
            last_feedback: None,
        };
        if flex.inertia >= 0.95 {
            flex.inertia = 0.95;
        }
        flex
    }

    fn prepare_weights(&mut self, band_energy: &BandEnergy) -> (f32, f32, f32) {
        let norm = (band_energy.above.abs() + band_energy.here.abs() + band_energy.beneath.abs())
            .max(1e-4);
        let asymmetry = (band_energy.above - band_energy.beneath) / norm;
        let drift_term = band_energy.drift.tanh();
        let z_bias = self
            .last_feedback
            .as_ref()
            .map(|feedback| feedback.z_signal)
            .unwrap_or(self.last_z);
        let target_above = 1.0 + (asymmetry * self.drift_gain) + (z_bias * self.psi_gain);
        let target_here =
            1.0 + ((band_energy.here / norm) - (band_energy.drift.abs() / norm)) * self.loss_gain;
        let target_beneath = 1.0 - (asymmetry * self.drift_gain) - (z_bias * self.psi_gain)
            + (-drift_term * self.drift_gain * 0.5);

        let target = (
            target_above.clamp(self.floor, 3.0),
            target_here.clamp(self.floor, 2.5),
            target_beneath.clamp(self.floor, 3.0),
        );
        self.last_weights = (
            Self::lerp(self.last_weights.0, target.0, 1.0 - self.inertia),
            Self::lerp(self.last_weights.1, target.1, 1.0 - self.inertia),
            Self::lerp(self.last_weights.2, target.2, 1.0 - self.inertia),
        );
        self.last_weights
    }

    fn observe(
        &mut self,
        band_energy: &BandEnergy,
        weighted_loss: f32,
        psi_total: Option<f32>,
    ) -> SoftlogicZFeedback {
        let psi_total = psi_total.unwrap_or(0.0);
        let total = (band_energy.above + band_energy.here + band_energy.beneath).max(1e-4);
        let asym = (band_energy.above - band_energy.beneath) / total;
        let drift = band_energy.drift;
        let raw_signal = 0.6 * (psi_total - weighted_loss) + 0.3 * asym + 0.1 * drift;
        let z_signal = raw_signal.tanh();
        self.last_z = Self::lerp(self.last_z, z_signal, 1.0 - self.inertia);
        let feedback = SoftlogicZFeedback {
            psi_total,
            weighted_loss,
            band_energy: (band_energy.above, band_energy.here, band_energy.beneath),
            drift,
            z_signal: self.last_z,
        };
        self.last_feedback = Some(feedback);
        feedback
    }

    fn lerp(current: f32, target: f32, factor: f32) -> f32 {
        current + (target - current) * factor
    }
}

impl ModuleTrainer {
    /// Creates a new trainer with the provided device capabilities and learning rates.
    pub fn new(
        caps: DeviceCaps,
        curvature: f32,
        hyper_learning_rate: f32,
        fallback_learning_rate: f32,
    ) -> Self {
        #[cfg(feature = "psi")]
        let psi = Self::init_psi_meter();

        Self {
            planner: RankPlanner::new(caps),
            curvature,
            hyper_learning_rate,
            fallback_learning_rate,
            blackcat: None,
            blackcat_moderator: None,
            autopilot: None,
            band_weight_fn: None,
            injector_enabled: false,
            distribution: None,
            meta_conductor: None,
            heur_log: HeurOpLog::default(),
            softlogic: SoftLogicFlex::new(),
<<<<<<< HEAD
            desire_bridge: None,
            graph_bridge: None,
            graph_pending: None,
            graph_last_hint: None,
=======
            graph_bridge: None,
            graph_pending: None,
            graph_last_hint: None,
            #[cfg(feature = "golden")]
            golden_pulse: None,
            #[cfg(feature = "golden")]
            golden_directive: None,
            #[cfg(feature = "golden")]
            golden_council: None,
>>>>>>> 10056cca
            #[cfg(feature = "psi")]
            psi,
            #[cfg(feature = "psychoid")]
            psychoid: None,
            #[cfg(feature = "psychoid")]
            psychoid_log: false,
            #[cfg(feature = "collapse")]
            collapse: None,
        }
    }

    /// Enables the graph consensus feedback loop by attaching a bridge that
    /// drains graph flow telemetry after each optimisation step.
    pub fn enable_graph_feedback(&mut self, bridge: GraphConsensusBridge) {
        self.graph_bridge = Some(bridge);
        self.graph_pending = None;
    }

<<<<<<< HEAD
    /// Enables desire telemetry feedback so automation and training can share
    /// aggregated summaries without bespoke glue.
    pub fn enable_desire_pipeline(&mut self, bridge: DesireTrainerBridge) {
        self.desire_bridge = Some(bridge);
    }

=======
>>>>>>> 10056cca
    /// Returns the SpiralK hint generated from the most recently applied graph
    /// digest, if any.
    pub fn graph_hint(&self) -> Option<&str> {
        self.graph_last_hint.as_deref()
    }

    #[cfg(feature = "psi")]
    fn init_psi_meter() -> Option<PsiMeter> {
        let enabled = env::var("SPIRAL_PSI")
            .map(|value| {
                matches!(
                    value.trim().to_ascii_lowercase().as_str(),
                    "1" | "true" | "on"
                )
            })
            .unwrap_or(false);
        if !enabled {
            return None;
        }

        let mut cfg = PsiConfig::default();
        cfg.enabled = true;
        cfg.components = PsiComponent::defaults();

        if let Ok(spec) = env::var("SPIRAL_PSI_COMPONENTS") {
            if let Ok(mask) = PsiComponent::parse_list(&spec) {
                cfg.components = mask;
            }
        }

        if let Ok(alpha_str) = env::var("SPIRAL_PSI_ALPHA") {
            if let Ok(alpha) = alpha_str.parse::<f32>() {
                cfg.ema_alpha = alpha.clamp(1.0e-3, 0.999);
            }
        }

        if let Ok(rate_str) = env::var("SPIRAL_PSI_SAMPLE_RATE") {
            if let Ok(rate) = rate_str.parse::<u32>() {
                cfg.sample_rate = rate.max(1);
            }
        }

        for (var, component) in [
            ("SPIRAL_PSI_WEIGHT_LOSS", PsiComponent::LOSS),
            ("SPIRAL_PSI_WEIGHT_GRAD", PsiComponent::GRAD_NORM),
            ("SPIRAL_PSI_WEIGHT_UPDATE", PsiComponent::UPDATE_RATIO),
            ("SPIRAL_PSI_WEIGHT_ACT", PsiComponent::ACT_DRIFT),
            ("SPIRAL_PSI_WEIGHT_ATTN", PsiComponent::ATTN_ENTROPY),
            ("SPIRAL_PSI_WEIGHT_BAND", PsiComponent::BAND_ENERGY),
        ] {
            if let Ok(weight_str) = env::var(var) {
                if let Ok(weight) = weight_str.parse::<f32>() {
                    cfg.weights.insert(component, weight);
                }
            }
        }

        for (var, component) in [
            ("SPIRAL_PSI_TH_LOSS", PsiComponent::LOSS),
            ("SPIRAL_PSI_TH_GRAD", PsiComponent::GRAD_NORM),
            ("SPIRAL_PSI_TH_UPDATE", PsiComponent::UPDATE_RATIO),
            ("SPIRAL_PSI_TH_ACT", PsiComponent::ACT_DRIFT),
            ("SPIRAL_PSI_TH_ATTN", PsiComponent::ATTN_ENTROPY),
            ("SPIRAL_PSI_TH_BAND", PsiComponent::BAND_ENERGY),
        ] {
            if let Ok(threshold_str) = env::var(var) {
                if let Ok(threshold) = threshold_str.parse::<f32>() {
                    cfg.thresholds.insert(component, threshold);
                }
            }
        }

        Some(PsiMeter::new(cfg))
    }

    /// Attaches the BlackCat runtime so contextual rewards update after each step.
    pub fn with_blackcat(mut self, runtime: BlackCatRuntime) -> Self {
        self.blackcat = Some(runtime);
        self
    }

    /// Installs a Blackcat moderator that seats between local and distributed consensus.
    pub fn install_blackcat_moderator(&mut self, threshold: f32, participants: usize) {
        self.blackcat_moderator = Some(BlackcatModerator::with_default_runtime(
            threshold.max(0.1),
            participants.max(1),
        ));
        self.meta_conductor = None;
    }

    /// Installs a moderator with a custom runtime configuration.
    pub fn install_blackcat_moderator_with_runtime(
        &mut self,
        runtime: BlackCatRuntime,
        threshold: f32,
        participants: usize,
    ) {
        self.blackcat_moderator = Some(BlackcatModerator::new(
            runtime,
            threshold.max(0.1),
            participants.max(1),
        ));
        self.meta_conductor = None;
    }

    /// Clears any configured moderator.
    pub fn clear_blackcat_moderator(&mut self) {
        self.blackcat_moderator = None;
    }

    /// Attaches an Autopilot runtime for contextual kernel selection.
    pub fn with_autopilot(mut self, autopilot: Autopilot) -> Self {
        self.autopilot = Some(autopilot);
        self
    }

    /// Enables per-band reweighting of the loss/gradient.
    pub fn set_band_weights(&mut self, weight_fn: BandWeightFn) {
        self.band_weight_fn = Some(weight_fn);
    }

    /// Connects the trainer to a distributed roundtable node.
    pub fn configure_distribution(&mut self, config: DistConfig) {
        let mut metadata = HashMap::new();
        metadata.insert("node_id".to_string(), config.node_id.clone());
        metadata.insert("mode".to_string(), config.mode.as_str().to_string());
        metadata.insert(
            "push_interval_ms".to_string(),
            config
                .push_interval
                .as_millis()
                .min(u64::MAX as u128)
                .to_string(),
        );
        metadata.insert(
            "summary_window".to_string(),
            config.summary_window.to_string(),
        );
        if !config.meta_endpoints.is_empty() {
            metadata.insert(
                "meta_endpoints".to_string(),
                config.meta_endpoints.join(","),
            );
        }
        self.log_connector_event("configure_distribution", metadata);
        self.distribution = Some(RoundtableNode::new(config));
    }

    /// Removes any configured distribution node.
    pub fn clear_distribution(&mut self) {
        if let Some(node) = self.distribution.as_mut() {
            node.drain();
        }
        if self.distribution.is_some() {
            self.log_connector_event("clear_distribution", HashMap::new());
        }
        self.distribution = None;
    }

    /// Returns the currently configured distribution node, if any.
    pub fn distribution_config(&self) -> Option<&DistConfig> {
        self.distribution.as_ref().map(|node| node.config())
    }

    /// Installs a meta-layer conductor so this trainer can aggregate remote summaries.
    pub fn install_meta_conductor(&mut self, threshold: f32, participants: usize) {
        self.blackcat_moderator = None;
        self.meta_conductor = Some(MetaConductor::new(threshold.max(0.1), participants.max(1)));
    }

    /// Returns the current heuristics op-log.
    pub fn heuristics_log(&self) -> &HeurOpLog {
        &self.heur_log
    }

    /// Merges the provided heuristics log into the trainer's local log.
    pub fn merge_heuristics_log(&mut self, log: &HeurOpLog) {
        self.heur_log.merge(log);
    }

    /// Returns the latest moderator minutes captured by Blackcat.
    pub fn blackcat_minutes(&self) -> Vec<ModeratorMinutes> {
        self.blackcat_moderator
            .as_ref()
            .map(|m| m.minutes().to_vec())
            .unwrap_or_default()
    }

    /// Replays moderator minutes so the embedded Blackcat runtime can stay aligned.
    pub fn sync_blackcat_minutes(&mut self, minutes: &[ModeratorMinutes]) {
        if let Some(moderator) = self.blackcat_moderator.as_mut() {
            moderator.absorb_minutes(minutes);
        }
    }

    #[cfg(feature = "golden")]
    /// Applies a cooperative pulse emitted by the Golden retriever.
    pub fn apply_blackcat_pulse(&mut self, pulse: &GoldenBlackcatPulse) {
        self.golden_pulse = Some(pulse.clone());
        self.golden_directive = None;
        if let Some(node) = self.distribution.as_mut() {
            let base_interval = node.config().push_interval;
            let base_window = node.config().summary_window.max(1);
            let directive = pulse.directive(base_interval, base_window);
            node.retune(directive.push_interval, directive.summary_window);
            if directive.reinforcement_weight > 0.1 {
                self.injector_enabled = true;
            }
            self.golden_directive = Some(directive);
        } else if pulse.reinforcement_weight > 0.1 || pulse.optimization_gain > 0.1 {
            self.injector_enabled = true;
        }
    }

    #[cfg(feature = "golden")]
    pub(crate) fn record_golden_council(&mut self, snapshot: &GoldenCouncilSnapshot) {
        self.golden_council = Some(snapshot.clone());
    }

    #[cfg(feature = "golden")]
    /// Returns the most recent cooperative pulse applied to this trainer.
    pub fn last_blackcat_pulse(&self) -> Option<&GoldenBlackcatPulse> {
        self.golden_pulse.as_ref()
    }

    #[cfg(feature = "golden")]
    /// Returns the latest cooperative directive derived from the Golden pulse.
    pub fn last_blackcat_directive(&self) -> Option<&GoldenCooperativeDirective> {
        self.golden_directive.as_ref()
    }

    #[cfg(feature = "golden")]
    /// Returns the latest self-rewrite council snapshot received from GoldenRetriever.
    pub fn last_golden_council_snapshot(&self) -> Option<&GoldenCouncilSnapshot> {
        self.golden_council.as_ref()
    }

    /// Clears any registered band weighting rule.
    pub fn clear_band_weights(&mut self) {
        self.band_weight_fn = None;
    }

    /// Enables or disables the adaptive injector heuristics.
    pub fn enable_injector(&mut self, on: bool) {
        self.injector_enabled = on;
    }

    /// Returns the underlying planner.
    pub fn planner(&self) -> &RankPlanner {
        &self.planner
    }

    /// Produces a roundtable schedule for the provided output dimensions.
    pub fn roundtable(&self, rows: u32, cols: u32, config: RoundtableConfig) -> RoundtableSchedule {
        let schedule = RoundtableSchedule::new(&self.planner, rows, cols, config);
        self.emit_roundtable_summary(rows, cols, config, &schedule);
        schedule
    }

    fn emit_roundtable_summary(
        &self,
        rows: u32,
        cols: u32,
        config: RoundtableConfig,
        schedule: &RoundtableSchedule,
    ) {
        let cfg_summary = {
            #[allow(unused_mut)]
            let mut summary = RoundtableConfigSummary::new(
                config.top_k,
                config.mid_k,
                config.bottom_k,
                config.here_tolerance,
            );
            #[cfg(feature = "psychoid")]
            {
                summary
                    .extras
                    .insert("psychoid".to_string(), config.psychoid_enabled);
                if config.psychoid_log {
                    summary.extras.insert("psychoid_log".to_string(), true);
                }
            }
            #[cfg(feature = "psi")]
            {
                summary.extras.insert("psi".to_string(), config.psi_enabled);
            }
            #[cfg(feature = "collapse")]
            {
                summary
                    .extras
                    .insert("collapse".to_string(), config.collapse_enabled);
            }
            summary
        };

        let plans = vec![
            Self::summarize_rank_plan(schedule.above()),
            Self::summarize_rank_plan(schedule.here()),
            Self::summarize_rank_plan(schedule.beneath()),
        ];

        let distribution = self.distribution.as_ref().map(|node| {
            let cfg = node.config();
            DistributionSummary {
                node_id: cfg.node_id.clone(),
                mode: cfg.mode.as_str().to_string(),
                summary_window: cfg.summary_window,
                push_interval_ms: cfg.push_interval.as_millis().min(u64::MAX as u128) as u64,
                meta_endpoints: cfg.meta_endpoints.clone(),
            }
        });

        let summary = RoundtableSummary {
            rows,
            cols,
            config: cfg_summary,
            plans,
            autopilot_enabled: self.autopilot.is_some(),
            distribution,
            issued_at: SystemTime::now(),
        };

        let registry = EcosystemRegistry::global();
        let autopilot_tag = summary.autopilot_enabled.to_string();
        let distribution_mode = summary.distribution.as_ref().map(|d| d.mode.clone());
        let tag_sample = |sample: MetricSample| {
            let mut sample = sample.with_tag("autopilot", autopilot_tag.as_str());
            if let Some(mode) = &distribution_mode {
                sample = sample.with_tag("distribution_mode", mode.clone());
            }
            sample
        };

        registry.record_metric(tag_sample(
            MetricSample::new("roundtable.rows", rows as f64).with_unit("rows"),
        ));
        registry.record_metric(tag_sample(
            MetricSample::new("roundtable.cols", cols as f64).with_unit("cols"),
        ));
        registry.record_metric(tag_sample(
            MetricSample::new(
                "roundtable.autopilot",
                if summary.autopilot_enabled { 1.0 } else { 0.0 },
            )
            .with_unit("flag"),
        ));
        registry.record_metric(tag_sample(
            MetricSample::new("roundtable.config.top_k", config.top_k as f64).with_unit("items"),
        ));
        registry.record_metric(tag_sample(
            MetricSample::new("roundtable.config.mid_k", config.mid_k as f64).with_unit("items"),
        ));
        registry.record_metric(tag_sample(
            MetricSample::new("roundtable.config.bottom_k", config.bottom_k as f64)
                .with_unit("items"),
        ));
        registry.record_metric(tag_sample(
            MetricSample::new(
                "roundtable.config.here_tolerance",
                config.here_tolerance as f64,
            )
            .with_unit("ratio"),
        ));

        let plan_summaries = [
            ("above", schedule.above()),
            ("here", schedule.here()),
            ("beneath", schedule.beneath()),
        ];
        for (band, plan) in plan_summaries {
            let tag_band = |sample: MetricSample| tag_sample(sample.with_tag("band", band));
            registry.record_metric(tag_band(
                MetricSample::new("roundtable.band.rows", plan.rows as f64).with_unit("rows"),
            ));
            registry.record_metric(tag_band(
                MetricSample::new("roundtable.band.cols", plan.cols as f64).with_unit("cols"),
            ));
            registry.record_metric(tag_band(
                MetricSample::new("roundtable.band.k", plan.k as f64).with_unit("items"),
            ));
            registry.record_metric(tag_band(
                MetricSample::new("roundtable.band.workgroup", plan.choice.wg as f64)
                    .with_unit("threads"),
            ));
            registry.record_metric(tag_band(
                MetricSample::new("roundtable.band.lanes", plan.choice.kl as f64)
                    .with_unit("lanes"),
            ));
            registry.record_metric(tag_band(
                MetricSample::new("roundtable.band.channel_stride", plan.choice.ch as f64)
                    .with_unit("stride"),
            ));
            registry.record_metric(tag_band(
                MetricSample::new("roundtable.band.tile", plan.choice.tile as f64)
                    .with_unit("tile"),
            ));
            registry.record_metric(tag_band(
                MetricSample::new("roundtable.band.compaction_tile", plan.choice.ctile as f64)
                    .with_unit("tile"),
            ));
            registry.record_metric(tag_band(
                MetricSample::new(
                    "roundtable.band.subgroup",
                    if plan.choice.subgroup { 1.0 } else { 0.0 },
                )
                .with_unit("flag"),
            ));
            registry.record_metric(tag_band(
                MetricSample::new("roundtable.band.fft_tile", plan.choice.fft_tile as f64)
                    .with_unit("tile"),
            ));
            registry.record_metric(tag_band(
                MetricSample::new("roundtable.band.fft_radix", plan.choice.fft_radix as f64)
                    .with_unit("radix"),
            ));
            registry.record_metric(tag_band(
                MetricSample::new(
                    "roundtable.band.fft_segments",
                    plan.choice.fft_segments as f64,
                )
                .with_unit("segments"),
            ));
        }

        registry.record_roundtable(summary);
    }

    fn summarize_rank_plan(plan: &RankPlan) -> RankPlanSummary {
        let mut summary = RankPlanSummary::new(plan.kind, plan.rows, plan.cols, plan.k);
        summary.workgroup = plan.choice.wg;
        summary.lanes = plan.choice.kl;
        summary.channel_stride = plan.choice.ch;
        summary.tile = plan.choice.tile;
        summary.compaction_tile = plan.choice.ctile;
        summary.subgroup = plan.choice.subgroup;
        summary.fft_tile = plan.choice.fft_tile;
        summary.fft_radix = plan.choice.fft_radix;
        summary.fft_segments = plan.choice.fft_segments;
        summary
    }

    fn log_connector_event(&self, stage: &str, metadata: HashMap<String, String>) {
        EcosystemRegistry::global().record_connector(ConnectorEvent {
            name: "module_trainer".to_string(),
            stage: stage.to_string(),
            metadata,
            issued_at: SystemTime::now(),
        });
    }

    /// Returns the fallback Euclidean learning rate.
    pub fn fallback_learning_rate(&self) -> f32 {
        self.fallback_learning_rate
    }

    /// Returns the curvature used for hypergrad preparation.
    pub fn curvature(&self) -> f32 {
        self.curvature
    }

    /// Returns the learning rate used for hypergrad updates.
    pub fn hyper_learning_rate(&self) -> f32 {
        self.hyper_learning_rate
    }

    /// Attaches hypergrad tapes to all parameters of the provided module.
    pub fn prepare<M: Module>(&self, module: &mut M) -> PureResult<()> {
        module.attach_hypergrad(self.curvature, self.hyper_learning_rate)
    }

    /// Attaches hypergrad tapes with an explicit topos shared across parameters.
    pub fn prepare_with_topos<M: Module>(
        &self,
        module: &mut M,
        topos: OpenCartesianTopos,
    ) -> PureResult<()> {
        module.attach_hypergrad_with_topos(self.curvature, self.hyper_learning_rate, topos)
    }

    /// Clears accumulated gradients or hypergrad buffers.
    pub fn zero<M: Module>(&self, module: &mut M) -> PureResult<()> {
        module.zero_accumulators()
    }

    /// Applies the parameter updates using either the hypergrad tape or the fallback rate.
    pub fn step<M: Module>(&self, module: &mut M) -> PureResult<()> {
        module.apply_step(self.fallback_learning_rate)
    }

    /// Runs a full epoch over the provided iterator of `(input, target)` pairs.
    pub fn train_epoch<M, L, I>(
        &mut self,
        module: &mut M,
        loss: &mut L,
        batches: I,
        schedule: &RoundtableSchedule,
    ) -> PureResult<EpochStats>
    where
        M: Module,
        L: Loss,
        I: IntoIterator,
        I::Item: IntoBatch,
    {
        self.zero(module)?;
        #[cfg(feature = "psi")]
        self.bootstrap_psi(schedule);
        #[cfg(feature = "psychoid")]
        self.bootstrap_psychoid(schedule);
        #[cfg(feature = "collapse")]
        self.bootstrap_collapse(schedule);
        let mut total_loss = 0.0f32;
        let mut steps = 0usize;
        for batch in batches.into_iter() {
            let (input, target) = batch.into_batch()?;
            let graph_adjustment = self.graph_pending.take();
            self.graph_last_hint = graph_adjustment
                .as_ref()
                .and_then(|digest| digest.spiralk_script.clone());
            let step_start = Instant::now();
            if let Some(rt) = self.blackcat.as_mut() {
                rt.begin_step();
            }
            let device_load = self.estimate_device_load();
            if let Some(ap) = self.autopilot.as_mut() {
                let (rows, cols) = input.shape();
                let depth = schedule.above().k + schedule.here().k + schedule.beneath().k;
                let context = ap.build_context(rows as u32, cols as u32, depth, device_load, &[]);
                let _ = ap.suggest(context);
            }
            let prediction = module.forward(&input)?;
            let loss_value = loss.forward(&prediction, &target)?;
            let step_loss = loss_value.data().iter().copied().sum::<f32>();
            let grad_output = loss.backward(&prediction, &target)?;
            let mut band_energy = schedule.band_energy(&grad_output)?;
            let baseline_band_energy = BandEnergy {
                above: band_energy.above,
                here: band_energy.here,
                beneath: band_energy.beneath,
                drift: band_energy.drift,
            };
            if let Some(ref digest) = graph_adjustment {
                band_energy.above *= digest.multipliers.0;
                band_energy.here *= digest.multipliers.1;
                band_energy.beneath *= digest.multipliers.2;
            }
            if let Some(rt) = self.blackcat.as_ref() {
                band_energy.drift = rt.frac_penalty() as f32;
            }
            let mut bands: GradientBands = schedule.split(&grad_output)?;
            let mut weights = self.softlogic.prepare_weights(&band_energy);
            if let Some(ref digest) = graph_adjustment {
                weights.0 *= digest.multipliers.0;
                weights.1 *= digest.multipliers.1;
                weights.2 *= digest.multipliers.2;
            }
            if let Some(f) = self.band_weight_fn {
                let override_weights = f(band_energy);
                weights.0 *= override_weights.0;
                weights.1 *= override_weights.1;
                weights.2 *= override_weights.2;
            }
            bands.scale_inplace(weights.0, weights.1, weights.2);
            let weight_mean = (weights.0 + weights.1 + weights.2) / 3.0;
            let weighted_loss = step_loss * weight_mean.max(0.0);
            total_loss += weighted_loss;
            let mut extra = HashMap::new();
            extra.insert("softlogic_w_above".to_string(), weights.0 as f64);
            extra.insert("softlogic_w_here".to_string(), weights.1 as f64);
            extra.insert("softlogic_w_beneath".to_string(), weights.2 as f64);
<<<<<<< HEAD
            if let Some(bridge) = self.desire_bridge.as_ref() {
                if let Some(summary) = bridge.drain_summary()? {
                    Self::insert_desire_summary(&mut extra, &summary);
                }
            }
=======
>>>>>>> 10056cca
            if let Some(ref digest) = graph_adjustment {
                extra.insert("graph_share".to_string(), digest.barycentric[3] as f64);
                extra.insert(
                    "graph_multiplier_above".to_string(),
                    digest.multipliers.0 as f64,
                );
                extra.insert(
                    "graph_multiplier_here".to_string(),
                    digest.multipliers.1 as f64,
                );
                extra.insert(
                    "graph_multiplier_beneath".to_string(),
                    digest.multipliers.2 as f64,
                );
                extra.insert("graph_layers".to_string(), digest.layer_count() as f64);
            }
            let _ = module.backward_bands(&input, &bands)?;
            if let Some(bridge) = self.graph_bridge.as_ref() {
                self.graph_pending = bridge.digest(&baseline_band_energy)?;
            }
            #[cfg(feature = "psychoid")]
            let mut psychoid_events = 0usize;
            #[cfg(feature = "psi")]
            let mut psi_snapshot: Option<PsiReading> = None;
            #[cfg(feature = "psi")]
            {
                if let Some(meter) = self.psi.as_mut() {
                    let grad_l2 = Self::collect_grad_l2(module)?;
                    let act_drift = module.psi_probe().unwrap_or(0.0);
                    let input_snapshot = PsiInput {
                        loss: step_loss.abs(),
                        grad_l2,
                        update_ratio: 0.0,
                        act_drift,
                        attn_entropy: 0.0,
                        band_energy: band_energy.l1() + band_energy.drift.abs(),
                    };
                    let (reading, events) = meter.update(&input_snapshot);
                    psi_snapshot = Some(reading.clone());
                    hub::set_last_psi(&reading);
                    extra.insert("psi_total".to_string(), reading.total as f64);
                    for (component, value) in reading.breakdown.iter() {
                        let key = format!("psi_{}", component);
                        extra.insert(key, *value as f64);
                    }
                    extra.insert("psi_loss".to_string(), input_snapshot.loss as f64);
                    extra.insert("psi_grad_l2".to_string(), input_snapshot.grad_l2 as f64);
                    extra.insert(
                        "psi_update_ratio".to_string(),
                        input_snapshot.update_ratio as f64,
                    );
                    extra.insert("psi_act_drift".to_string(), input_snapshot.act_drift as f64);
                    extra.insert(
                        "psi_band_energy".to_string(),
                        input_snapshot.band_energy as f64,
                    );
                    extra.insert("psi_events".to_string(), events.len() as f64);
                }
            }
            #[cfg(feature = "psychoid")]
            {
                if let Some(meter) = self.psychoid.as_mut() {
                    if let Some(sample) = module.psychoid_sample(&input, &prediction) {
                        if let Some((reading, events)) = meter.observe(sample) {
                            hub::set_last_psychoid(&reading);
                            if self.psychoid_log {
                                Self::log_psychoid(&reading, &events);
                            }
                            extra.insert("psychoid_cti".to_string(), reading.cti as f64);
                            for (metric, value) in reading.raw.iter() {
                                extra.insert(
                                    format!("psychoid_raw_{}", metric.to_lowercase()),
                                    *value as f64,
                                );
                            }
                            for (metric, value) in reading.z_scores.iter() {
                                extra.insert(
                                    format!("psychoid_z_{}", metric.to_lowercase()),
                                    *value as f64,
                                );
                            }
                            psychoid_events = events.len();
                        }
                    }
                }
            }
            #[cfg(feature = "collapse")]
            if let (Some(driver), Some(reading)) = (self.collapse.as_mut(), psi_snapshot.as_ref()) {
                let command = driver.update(reading);
                match command {
                    DriveCmd::Collapse {
                        grad_scale,
                        max_norm,
                        lr_decay,
                    } => {
                        if grad_scale < 0.999 {
                            self.apply_grad_scale(module, grad_scale)?;
                        }
                        if let Some(limit) = max_norm {
                            self.clip_grad_global_norm(module, limit)?;
                        }
                        if let Some(decay) = lr_decay {
                            let factor = (1.0 - decay).clamp(0.1, 1.0);
                            self.optimizer_mul_lr(module, factor)?;
                        }
                    }
                    DriveCmd::Bloom { lr_mul } => {
                        if lr_mul > 1.0 {
                            self.optimizer_mul_lr(module, lr_mul)?;
                        }
                    }
                    DriveCmd::None => {}
                }
                if !matches!(command, DriveCmd::None) {
                    let loop_signal = hub::get_chrono_loop();
                    hub::set_collapse_pulse(CollapsePulse {
                        step: reading.step,
                        total: reading.total,
                        command,
                        loop_signal,
                    });
                }
            }
            let psi_total_opt: Option<f32> = {
                #[cfg(feature = "psi")]
                {
                    psi_snapshot.as_ref().map(|reading| reading.total.max(0.0))
                }
                #[cfg(not(feature = "psi"))]
                {
                    None
                }
            };
            let z_feedback = self
                .softlogic
                .observe(&band_energy, weighted_loss, psi_total_opt);
            hub::set_softlogic_z(z_feedback);
            extra.insert("softlogic_z".to_string(), z_feedback.z_signal as f64);
            let mut loop_broadcasted = false;
            if let Some(node) = self.distribution.as_mut() {
                let outcome = OutcomeBand::from_weights(
                    band_energy.above,
                    band_energy.here,
                    band_energy.beneath,
                );
                let plan = match outcome {
                    OutcomeBand::Above => schedule.above(),
                    OutcomeBand::Here => schedule.here(),
                    OutcomeBand::Beneath => schedule.beneath(),
                };
                let signature = plan_signature(plan, outcome);
                let script_hint = plan.choice.to_unison_script(plan.kind).replace('\n', "; ");
                if let Some(summary) = node.record_decision(
                    signature,
                    script_hint,
                    plan.kind,
                    outcome,
                    (1.0 / (1.0 + weighted_loss.abs())).clamp(0.0, 1.0),
                    psi_total_opt,
                    (band_energy.above, band_energy.here, band_energy.beneath),
                    band_energy.drift,
                    z_feedback.z_signal,
                ) {
                    if let Some(moderator) = self.blackcat_moderator.as_mut() {
                        let outcome = moderator.ingest(summary.clone());
                        if let Some(proposal) = outcome.proposal {
                            let (accepted, preview) =
                                simulate_proposal_locally(&proposal, &mut self.heur_log);
                            if accepted {
                                self.apply_proposal(&proposal, preview)?;
                            }
                        }
                    } else if let Some(conductor) = self.meta_conductor.as_mut() {
                        if let Some(proposal) = conductor.ingest(summary.clone()) {
                            let (accepted, preview) =
                                simulate_proposal_locally(&proposal, &mut self.heur_log);
                            if accepted {
                                self.apply_proposal(&proposal, preview)?;
                            }
                        }
                    }
                    if let Some(loop_signal) = hub::get_chrono_loop() {
                        let collapse_hint =
                            psi_total_opt.filter(|value| *value > 0.0).or_else(|| {
                                if summary.mean_psi > 0.0 {
                                    Some(summary.mean_psi)
                                } else {
                                    None
                                }
                            });
                        let support = (summary.support + summary.mean_score).max(0.1);
                        let envelope = LoopbackEnvelope::new(loop_signal)
                            .with_source(summary.node_id.clone())
                            .with_support(support)
                            .with_collapse_total(collapse_hint)
                            .with_z_signal(Some(z_feedback.z_signal))
                            .with_script_hint(Some(summary.script_hint.clone()));
                        hub::push_loopback_envelope(envelope);
                        loop_broadcasted = true;
                    }
                }
            }
            if !loop_broadcasted {
                if let Some(loop_signal) = hub::get_chrono_loop() {
                    let envelope = LoopbackEnvelope::new(loop_signal)
                        .with_support(1.0)
                        .with_collapse_total(psi_total_opt.filter(|value| *value > 0.0))
                        .with_z_signal(Some(z_feedback.z_signal));
                    hub::push_loopback_envelope(envelope);
                }
            }
            self.step(module)?;
            self.zero(module)?;
            steps += 1;

            let elapsed_ms = if let Some(rt) = self.blackcat.as_ref() {
                rt.elapsed_since_begin()
                    .unwrap_or_else(|| Duration::from_secs_f64(0.0))
                    .as_secs_f64()
                    * 1_000.0
            } else {
                step_start.elapsed().as_secs_f64() * 1_000.0
            };
            extra.insert("band_above".to_string(), band_energy.above as f64);
            extra.insert("band_here".to_string(), band_energy.here as f64);
            extra.insert("band_beneath".to_string(), band_energy.beneath as f64);
            extra.insert("band_drift".to_string(), band_energy.drift as f64);
            extra.insert("step_loss".to_string(), step_loss as f64);
            extra.insert("loss_weighted".to_string(), weighted_loss as f64);
            #[cfg(feature = "psychoid")]
            {
                extra.insert("psychoid_events".to_string(), psychoid_events as f64);
            }
            let metrics = StepMetrics {
                step_time_ms: elapsed_ms,
                mem_peak_mb: 0.0,
                retry_rate: 0.0,
                extra,
            };
            if let Some(ap) = self.autopilot.as_mut() {
                ap.report(&metrics);
            }
            if let Some(rt) = self.blackcat.as_mut() {
                let reward = rt.post_step(&metrics);
                if reward > 0.0 {
                    let plan = schedule.above();
                    let script = plan
                        .choice
                        .to_unison_script(RankKind::TopK)
                        .replace('\n', "; ");
                    let _ = rt.try_adopt_soft(&script, 1, 1, 0.5);
                }
            }
        }
        Ok(EpochStats {
            batches: steps,
            total_loss,
            average_loss: if steps == 0 {
                0.0
            } else {
                total_loss / steps as f32
            },
        })
    }

    fn estimate_device_load(&self) -> f64 {
        let caps = self.planner.device_caps();
        caps.occupancy_score(caps.max_workgroup) as f64
    }

    fn insert_desire_summary(target: &mut HashMap<String, f64>, summary: &DesireTrainerSummary) {
        target.insert("desire_steps".to_string(), summary.total as f64);
        target.insert(
            "desire_phase_observation".to_string(),
            summary.observation as f64,
        );
        target.insert("desire_phase_injection".to_string(), summary.injection as f64);
        target.insert(
            "desire_phase_integration".to_string(),
            summary.integration as f64,
        );
        target.insert("desire_mean_entropy".to_string(), summary.mean_entropy as f64);
        target.insert(
            "desire_mean_temperature".to_string(),
            summary.mean_temperature as f64,
        );
        target.insert("desire_mean_penalty".to_string(), summary.mean_penalty as f64);
        target.insert("desire_mean_alpha".to_string(), summary.mean_alpha as f64);
        target.insert("desire_mean_beta".to_string(), summary.mean_beta as f64);
        target.insert("desire_mean_gamma".to_string(), summary.mean_gamma as f64);
        target.insert("desire_mean_lambda".to_string(), summary.mean_lambda as f64);
        target.insert("desire_triggers".to_string(), summary.triggers as f64);
        target.insert(
            "desire_trigger_mean_penalty".to_string(),
            summary.trigger_mean_penalty as f64,
        );
        target.insert(
            "desire_trigger_mean_entropy".to_string(),
            summary.trigger_mean_entropy as f64,
        );
        target.insert(
            "desire_trigger_mean_temperature".to_string(),
            summary.trigger_mean_temperature as f64,
        );
        target.insert(
            "desire_trigger_mean_samples".to_string(),
            summary.trigger_mean_samples as f64,
        );
    }

    #[cfg(feature = "psi")]
    fn bootstrap_psi(&mut self, schedule: &RoundtableSchedule) {
        if self.psi.is_some() || !schedule.psi_enabled() {
            return;
        }
        let cfg = PsiConfig::automated(schedule.psi_hint());
        self.psi = Some(PsiMeter::new(cfg));
    }

    #[cfg(feature = "psychoid")]
    fn bootstrap_psychoid(&mut self, schedule: &RoundtableSchedule) {
        if self.psychoid.is_some() || !schedule.psychoid_enabled() {
            return;
        }
        let cfg = PsychoidConfig::default();
        self.psychoid = Some(PsychoidMeter::new(cfg));
        self.psychoid_log = schedule.psychoid_log();
    }

    #[cfg(feature = "collapse")]
    fn bootstrap_collapse(&mut self, schedule: &RoundtableSchedule) {
        if self.collapse.is_some() || !schedule.collapse_enabled() {
            return;
        }
        let cfg = CollapseConfig::automated(schedule.psi_hint());
        self.collapse = Some(CollapseDrive::new(cfg));
    }

    #[cfg(feature = "collapse")]
    fn apply_grad_scale<M: Module>(&self, module: &mut M, scale: f32) -> PureResult<()> {
        if (scale - 1.0).abs() <= f32::EPSILON {
            return Ok(());
        }
        module.visit_parameters_mut(&mut |param| {
            param.scale_accumulators(scale);
            Ok(())
        })
    }

    #[cfg(feature = "collapse")]
    fn clip_grad_global_norm<M: Module>(&self, module: &mut M, max_norm: f32) -> PureResult<()> {
        if max_norm <= 0.0 {
            return Ok(());
        }
        let mut total = 0.0f64;
        module.visit_parameters(&mut |param| {
            total += param.accumulators_norm_sq();
            Ok(())
        })?;
        let norm = total.sqrt() as f32;
        if norm <= max_norm || norm <= f32::EPSILON {
            return Ok(());
        }
        let scale = (max_norm / norm).clamp(0.0, 1.0);
        self.apply_grad_scale(module, scale)
    }

    #[cfg(feature = "collapse")]
    fn optimizer_mul_lr<M: Module>(&mut self, module: &mut M, factor: f32) -> PureResult<()> {
        if !factor.is_finite() || factor <= 0.0 {
            return Ok(());
        }
        self.fallback_learning_rate *= factor;
        self.hyper_learning_rate *= factor;
        module.visit_parameters_mut(&mut |param| {
            param.scale_learning_rate(factor);
            Ok(())
        })
    }

    #[cfg(feature = "psi")]
    fn collect_grad_l2<M: Module>(module: &M) -> PureResult<f32> {
        let mut sum = 0.0f64;
        module.visit_parameters(&mut |param| {
            if let Some(tape) = param.hypergrad() {
                for &value in tape.gradient().iter() {
                    let v = value as f64;
                    sum += v * v;
                }
            } else if let Some(grad) = param.gradient() {
                for &value in grad.data().iter() {
                    let v = value as f64;
                    sum += v * v;
                }
            }
            Ok(())
        })?;
        Ok((sum).sqrt() as f32)
    }

    fn apply_proposal(
        &mut self,
        proposal: &GlobalProposal,
        preview_metrics: HashMap<String, f32>,
    ) -> PureResult<()> {
        let _ = preview_metrics;
        for op in &proposal.ops {
            self.heur_log.append(op.clone());
        }
        Ok(())
    }

    #[cfg(feature = "psychoid")]
    fn log_psychoid(reading: &PsychoidReading, events: &[PsychoidEvent]) {
        println!(
            "[psychoid] step={} cti={:.4} raw={{D:{:.3} S:{:.3} C:{:.3} K:{:.3} H:{:.3}}}",
            reading.step,
            reading.cti,
            reading.raw.get("D").copied().unwrap_or(0.0),
            reading.raw.get("S").copied().unwrap_or(0.0),
            reading.raw.get("C").copied().unwrap_or(0.0),
            reading.raw.get("K").copied().unwrap_or(0.0),
            reading.raw.get("H").copied().unwrap_or(0.0)
        );
        for event in events {
            match event {
                PsychoidEvent::DreamPass { step, cti } => {
                    println!("[psychoid-event] step={} dream-pass cti={:.4}", step, cti);
                }
                PsychoidEvent::DreamExport {
                    step,
                    diary,
                    symbols,
                } => {
                    println!(
                        "[psychoid-event] step={} dream-export symbols={:?} diary=\"{}\"",
                        step, symbols, diary
                    );
                }
            }
        }
    }
}

fn outcome_label(outcome: OutcomeBand) -> &'static str {
    match outcome {
        OutcomeBand::Above => "above",
        OutcomeBand::Here => "here",
        OutcomeBand::Beneath => "beneath",
    }
}

fn plan_signature(plan: &st_core::ops::rank_entry::RankPlan, outcome: OutcomeBand) -> String {
    format!(
        "{:?}:{}x{}:k{}:{}",
        plan.kind,
        plan.rows,
        plan.cols,
        plan.k,
        outcome_label(outcome)
    )
}

/// Metrics captured while running [`ModuleTrainer::train_epoch`].
#[derive(Debug, Clone, Copy, PartialEq)]
pub struct EpochStats {
    pub batches: usize,
    pub total_loss: f32,
    pub average_loss: f32,
}

/// Helper trait that allows [`ModuleTrainer::train_epoch`] to accept both raw
/// `(Tensor, Tensor)` batches and fallible [`PureResult`] batches produced by
/// the [`dataset::DataLoader`] surface.
pub trait IntoBatch {
    fn into_batch(self) -> PureResult<(Tensor, Tensor)>;
}

impl IntoBatch for (Tensor, Tensor) {
    fn into_batch(self) -> PureResult<(Tensor, Tensor)> {
        Ok(self)
    }
}

impl IntoBatch for PureResult<(Tensor, Tensor)> {
    fn into_batch(self) -> PureResult<(Tensor, Tensor)> {
        self
    }
}

#[cfg(test)]
mod tests {
    use super::*;
    use crate::layers::linear::Linear;
    use crate::layers::sequential::Sequential;
    use crate::layers::wave_gate::WaveGate;
    use crate::loss::MeanSquaredError;
    use crate::schedule::RoundtableConfig;
    use crate::language::{
        constant, warmup, ConceptHint, DesireAutomation, DesireLagrangian, DesirePipeline,
        DesireTrainerBridge, DesireTriggerBuffer, RepressionField, SemanticBridge, SparseKernel,
        SymbolGeometry, TemperatureController,
    };
    use st_tensor::pure::topos::OpenCartesianTopos;
    use std::time::{Duration, Instant, SystemTime};

    fn build_language_geometry() -> SymbolGeometry {
        let syn = SparseKernel::from_rows(
            vec![vec![(0, 0.6), (1, 0.4)], vec![(0, 0.5), (1, 0.5)]],
            1e-6,
        )
        .unwrap();
        let par = SparseKernel::from_rows(
            vec![vec![(0, 0.7), (1, 0.3)], vec![(0, 0.2), (1, 0.8)]],
            1e-6,
        )
        .unwrap();
        SymbolGeometry::new(syn, par).unwrap()
    }

    fn build_language_semantics() -> SemanticBridge {
        use std::collections::HashSet;

        let log_pi = vec![
            vec![(0, (0.65f32).ln()), (1, (0.35f32).ln())],
            vec![(0, (0.4f32).ln()), (1, (0.6f32).ln())],
        ];
        let row = vec![1.0, 1.0];
        let col = vec![1.0, 1.0];
        let anchors = HashSet::new();
        let concept_kernel = SparseKernel::from_rows(vec![vec![(0, 1.0)], vec![(1, 1.0)]], 1e-6).unwrap();
        SemanticBridge::new(log_pi, row, col, anchors, 1e-6, concept_kernel).unwrap()
    }

    fn build_language_automation() -> DesireAutomation {
        let geometry = build_language_geometry();
        let repression = RepressionField::new(vec![0.05, 0.15]).unwrap();
        let semantics = build_language_semantics();
        let controller = TemperatureController::new(1.0, 0.8, 0.4, 0.4, 1.6);
        let desire = DesireLagrangian::new(geometry, repression, semantics, controller)
            .unwrap()
            .with_alpha_schedule(warmup(0.0, 0.2, 1))
            .with_beta_schedule(warmup(0.0, 0.1, 1))
            .with_gamma_schedule(constant(0.04))
            .with_lambda_schedule(constant(0.02))
            .with_observation_horizon(Some(1))
            .with_integration_horizon(Some(2));
        let cfg = st_core::config::self_rewrite::SelfRewriteCfg {
            score_thresh: 0.0,
            min_samples: 2,
            cooldown_sec: 0,
        };
        DesireAutomation::new(desire, cfg)
    }

    #[test]
    fn trainer_attaches_and_steps() {
        let caps = DeviceCaps::wgpu(32, true, 256);
        let trainer = ModuleTrainer::new(caps, -1.0, 0.05, 0.01);
        let mut layer = Linear::new("fc", 2, 1).unwrap();
        trainer.prepare(&mut layer).unwrap();
        let input = crate::Tensor::from_vec(1, 2, vec![1.0, -1.0]).unwrap();
        let target = crate::Tensor::from_vec(1, 1, vec![0.5]).unwrap();
        let out = layer.forward(&input).unwrap();
        let grad = out.sub(&target).unwrap();
        let _ = layer.backward(&input, &grad).unwrap();
        trainer.step(&mut layer).unwrap();
        assert!(trainer.planner().topk(64, 128, 32).k > 0);
    }

    #[test]
    fn trainer_prepares_with_topos_for_wave_gate() {
        let caps = DeviceCaps::wgpu(64, true, 512);
        let trainer = ModuleTrainer::new(caps, -0.9, 0.06, 0.02);
        let encoder_curvature = trainer.curvature();
        let topos = OpenCartesianTopos::new(encoder_curvature, 1e-6, 1e4, 512, 16384).unwrap();
        let mut gate = WaveGate::with_topos(
            "wg",
            8,
            st_tensor::pure::LanguageWaveEncoder::new(encoder_curvature, 0.7).unwrap(),
            topos.clone(),
        )
        .unwrap();
        trainer.prepare_with_topos(&mut gate, topos).unwrap();
        let input =
            Tensor::from_vec(1, 8, vec![0.1, -0.2, 0.3, -0.4, 0.5, -0.6, 0.7, -0.8]).unwrap();
        let grad_out = gate.forward(&input).unwrap();
        let _ = gate.backward(&input, &grad_out).unwrap();
        trainer.step(&mut gate).unwrap();
        assert!(gate.gate().value().squared_l2_norm() > 0.0);
    }

    #[test]
    fn trainer_runs_epoch_with_roundtable_schedule() {
        let caps = DeviceCaps::wgpu(32, true, 256);
        let mut trainer = ModuleTrainer::new(caps, -1.1, 0.05, 0.01);
        let mut model = Sequential::new();
        model.push(Linear::new("lin", 2, 1).unwrap());
        trainer.prepare(&mut model).unwrap();

        let schedule = trainer.roundtable(1, 1, RoundtableConfig::default());
        let dataset = vec![
            (
                Tensor::from_vec(1, 2, vec![0.0, 1.0]).unwrap(),
                Tensor::from_vec(1, 1, vec![1.0]).unwrap(),
            ),
            (
                Tensor::from_vec(1, 2, vec![1.0, 0.0]).unwrap(),
                Tensor::from_vec(1, 1, vec![0.0]).unwrap(),
            ),
        ];

        let mut loss = MeanSquaredError::new();
        let stats = trainer
            .train_epoch(&mut model, &mut loss, dataset.clone(), &schedule)
            .unwrap();
        assert_eq!(stats.batches, dataset.len());
        assert!(stats.total_loss.is_finite());

        // Ensure the model parameters changed by running another batch and checking the outputs.
        let input = Tensor::from_vec(1, 2, vec![1.0, 1.0]).unwrap();
        let before = model.forward(&input).unwrap();
        trainer
            .train_epoch(&mut model, &mut loss, dataset, &schedule)
            .unwrap();
        let after = model.forward(&input).unwrap();
        assert_ne!(before.data(), after.data());
    }

<<<<<<< HEAD
    #[test]
    fn trainer_consumes_desire_bridge_summary() {
        let caps = DeviceCaps::wgpu(32, true, 256);
        let mut trainer = ModuleTrainer::new(caps, -1.0, 0.05, 0.01);
        let mut model = Sequential::new();
        model.push(Linear::new("lin", 2, 1).unwrap());
        trainer.prepare(&mut model).unwrap();

        let automation = build_language_automation();
        let bridge = DesireTrainerBridge::new();
        let mut pipeline = DesirePipeline::builder(automation)
            .with_trainer_bridge(&bridge)
            .with_sink(DesireTriggerBuffer::new())
            .build();

        let logits = vec![2.0, 0.4];
        let concept = ConceptHint::Distribution(vec![0.6, 0.4]);
        let start = Instant::now();
        let anchor = SystemTime::now();
        for step in 0..6 {
            let now = start + Duration::from_millis((step * 150) as u64);
            let timestamp = anchor + Duration::from_millis((step * 150) as u64);
            pipeline
                .step_at(&logits, step % 2, &concept, now, timestamp)
                .unwrap();
        }

        assert!(bridge.len() >= 6);
        trainer.enable_desire_pipeline(bridge.clone());

        let schedule = trainer.roundtable(1, 1, RoundtableConfig::default());
        let dataset = vec![
            (
                Tensor::from_vec(1, 2, vec![0.0, 1.0]).unwrap(),
                Tensor::from_vec(1, 1, vec![1.0]).unwrap(),
            ),
            (
                Tensor::from_vec(1, 2, vec![1.0, 0.0]).unwrap(),
                Tensor::from_vec(1, 1, vec![0.0]).unwrap(),
            ),
        ];
        let mut loss = MeanSquaredError::new();
        trainer
            .train_epoch(&mut model, &mut loss, dataset, &schedule)
            .unwrap();

        assert!(bridge.is_empty());
=======
    #[cfg(feature = "golden")]
    #[test]
    fn trainer_records_golden_council_snapshot() {
        let caps = DeviceCaps::wgpu(16, true, 128);
        let mut trainer = ModuleTrainer::new(caps, -1.0, 0.05, 0.01);
        let mut pulse = GoldenBlackcatPulse::idle();
        pulse.exploration_drive = 0.7;
        let snapshot = GoldenCouncilSnapshot {
            exploration_bias: 1.2,
            optimization_bias: 0.95,
            synergy_bias: 1.1,
            reinforcement_bias: 1.05,
            resonance: 0.4,
            stability: 0.86,
            momentum: 0.3,
            divergence: 0.2,
            schedule_hint: (1.0, 0.8, 1.1, 0.9),
            pulse_recap: pulse,
        };
        trainer.record_golden_council(&snapshot);
        let stored = trainer
            .last_golden_council_snapshot()
            .expect("snapshot stored");
        assert!((stored.exploration_bias - 1.2).abs() < 1e-4);
        assert_eq!(stored.schedule_hint.2, 1.1);
        assert_eq!(stored.pulse_recap.exploration_drive, 0.7);
>>>>>>> 10056cca
    }
}<|MERGE_RESOLUTION|>--- conflicted
+++ resolved
@@ -22,12 +22,9 @@
 // ============================================================================
 
 use crate::gnn::spiralk::{GraphConsensusBridge, GraphConsensusDigest};
-<<<<<<< HEAD
 use crate::language::{DesireTrainerBridge, DesireTrainerSummary};
-=======
 #[cfg(feature = "golden")]
 use crate::golden::{GoldenBlackcatPulse, GoldenCooperativeDirective, GoldenCouncilSnapshot};
->>>>>>> 10056cca
 use crate::loss::Loss;
 use crate::module::Module;
 use crate::plan::RankPlanner;
@@ -75,12 +72,7 @@
     meta_conductor: Option<MetaConductor>,
     heur_log: HeurOpLog,
     softlogic: SoftLogicFlex,
-<<<<<<< HEAD
     desire_bridge: Option<DesireTrainerBridge>,
-    graph_bridge: Option<GraphConsensusBridge>,
-    graph_pending: Option<GraphConsensusDigest>,
-    graph_last_hint: Option<String>,
-=======
     graph_bridge: Option<GraphConsensusBridge>,
     graph_pending: Option<GraphConsensusDigest>,
     graph_last_hint: Option<String>,
@@ -90,7 +82,6 @@
     golden_directive: Option<GoldenCooperativeDirective>,
     #[cfg(feature = "golden")]
     golden_council: Option<GoldenCouncilSnapshot>,
->>>>>>> 10056cca
     #[cfg(feature = "psi")]
     psi: Option<PsiMeter>,
     #[cfg(feature = "psychoid")]
@@ -247,13 +238,10 @@
             meta_conductor: None,
             heur_log: HeurOpLog::default(),
             softlogic: SoftLogicFlex::new(),
-<<<<<<< HEAD
             desire_bridge: None,
             graph_bridge: None,
             graph_pending: None,
             graph_last_hint: None,
-=======
-            graph_bridge: None,
             graph_pending: None,
             graph_last_hint: None,
             #[cfg(feature = "golden")]
@@ -262,7 +250,6 @@
             golden_directive: None,
             #[cfg(feature = "golden")]
             golden_council: None,
->>>>>>> 10056cca
             #[cfg(feature = "psi")]
             psi,
             #[cfg(feature = "psychoid")]
@@ -281,15 +268,12 @@
         self.graph_pending = None;
     }
 
-<<<<<<< HEAD
     /// Enables desire telemetry feedback so automation and training can share
     /// aggregated summaries without bespoke glue.
     pub fn enable_desire_pipeline(&mut self, bridge: DesireTrainerBridge) {
         self.desire_bridge = Some(bridge);
     }
 
-=======
->>>>>>> 10056cca
     /// Returns the SpiralK hint generated from the most recently applied graph
     /// digest, if any.
     pub fn graph_hint(&self) -> Option<&str> {
@@ -860,14 +844,11 @@
             extra.insert("softlogic_w_above".to_string(), weights.0 as f64);
             extra.insert("softlogic_w_here".to_string(), weights.1 as f64);
             extra.insert("softlogic_w_beneath".to_string(), weights.2 as f64);
-<<<<<<< HEAD
             if let Some(bridge) = self.desire_bridge.as_ref() {
                 if let Some(summary) = bridge.drain_summary()? {
                     Self::insert_desire_summary(&mut extra, &summary);
                 }
             }
-=======
->>>>>>> 10056cca
             if let Some(ref digest) = graph_adjustment {
                 extra.insert("graph_share".to_string(), digest.barycentric[3] as f64);
                 extra.insert(
@@ -1497,7 +1478,6 @@
         assert_ne!(before.data(), after.data());
     }
 
-<<<<<<< HEAD
     #[test]
     fn trainer_consumes_desire_bridge_summary() {
         let caps = DeviceCaps::wgpu(32, true, 256);
@@ -1545,7 +1525,6 @@
             .unwrap();
 
         assert!(bridge.is_empty());
-=======
     #[cfg(feature = "golden")]
     #[test]
     fn trainer_records_golden_council_snapshot() {
@@ -1572,6 +1551,5 @@
         assert!((stored.exploration_bias - 1.2).abs() < 1e-4);
         assert_eq!(stored.schedule_hint.2, 1.1);
         assert_eq!(stored.pulse_recap.exploration_drive, 0.7);
->>>>>>> 10056cca
     }
 }