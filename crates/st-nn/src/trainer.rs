--- conflicted
+++ resolved
@@ -27,19 +27,12 @@
 use st_core::engine::collapse_drive::{CollapseConfig, CollapseDrive, DriveCmd};
 use st_core::runtime::autopilot::Autopilot;
 use st_core::runtime::blackcat::{BlackCatRuntime, StepMetrics};
-<<<<<<< HEAD
 #[cfg(any(feature = "psi", feature = "psychoid"))]
 use st_core::telemetry::hub;
 #[cfg(feature = "psi")]
 use st_core::telemetry::psi::{PsiConfig, PsiEvent, PsiInput, PsiMeter, PsiReading};
 #[cfg(feature = "psychoid")]
 use st_core::telemetry::psychoid::{PsychoidConfig, PsychoidEvent, PsychoidMeter, PsychoidReading};
-=======
-#[cfg(feature = "psi")]
-use st_core::telemetry::hub;
-#[cfg(feature = "psi")]
-use st_core::telemetry::psi::{PsiConfig, PsiEvent, PsiInput, PsiMeter, PsiReading};
->>>>>>> 2d02c876
 use st_tensor::pure::topos::OpenCartesianTopos;
 use std::collections::HashMap;
 #[cfg(feature = "psi")]
@@ -60,13 +53,10 @@
     psi: Option<PsiMeter>,
     #[cfg(feature = "psi")]
     psi_log: bool,
-<<<<<<< HEAD
     #[cfg(feature = "psychoid")]
     psychoid: Option<PsychoidMeter>,
     #[cfg(feature = "psychoid")]
     psychoid_log: bool,
-=======
->>>>>>> 2d02c876
     #[cfg(feature = "collapse")]
     collapse: Option<CollapseDrive>,
 }
@@ -107,13 +97,10 @@
             psi: None,
             #[cfg(feature = "psi")]
             psi_log: false,
-<<<<<<< HEAD
             #[cfg(feature = "psychoid")]
             psychoid: None,
             #[cfg(feature = "psychoid")]
             psychoid_log: false,
-=======
->>>>>>> 2d02c876
             #[cfg(feature = "collapse")]
             collapse: None,
         }
@@ -212,11 +199,8 @@
         self.zero(module)?;
         #[cfg(feature = "psi")]
         self.bootstrap_psi(schedule);
-<<<<<<< HEAD
         #[cfg(feature = "psychoid")]
         self.bootstrap_psychoid(schedule);
-=======
->>>>>>> 2d02c876
         #[cfg(feature = "collapse")]
         self.bootstrap_collapse(schedule);
         let mut total_loss = 0.0f32;
@@ -257,11 +241,8 @@
             total_loss += weighted_loss;
             let mut extra = HashMap::new();
             let _ = module.backward_bands(&input, &bands)?;
-<<<<<<< HEAD
             #[cfg(feature = "psychoid")]
             let mut psychoid_events = 0usize;
-=======
->>>>>>> 2d02c876
             #[cfg(feature = "collapse")]
             let mut psi_for_drive: Option<PsiReading> = None;
             #[cfg(feature = "psi")]
@@ -308,7 +289,6 @@
                     extra.insert("psi_events".to_string(), events.len() as f64);
                 }
             }
-<<<<<<< HEAD
             #[cfg(feature = "psychoid")]
             {
                 if let Some(meter) = self.psychoid.as_mut() {
@@ -336,8 +316,6 @@
                     }
                 }
             }
-=======
->>>>>>> 2d02c876
             #[cfg(feature = "collapse")]
             if let (Some(driver), Some(reading)) = (self.collapse.as_mut(), psi_for_drive.as_ref())
             {
@@ -435,7 +413,6 @@
         self.psi_log = schedule.psi_log();
     }
 
-<<<<<<< HEAD
     #[cfg(feature = "psychoid")]
     fn bootstrap_psychoid(&mut self, schedule: &RoundtableSchedule) {
         if self.psychoid.is_some() || !schedule.psychoid_enabled() {
@@ -446,8 +423,6 @@
         self.psychoid_log = schedule.psychoid_log();
     }
 
-=======
->>>>>>> 2d02c876
     #[cfg(feature = "collapse")]
     fn bootstrap_collapse(&mut self, schedule: &RoundtableSchedule) {
         if self.collapse.is_some() || !schedule.collapse_enabled() {
@@ -553,7 +528,6 @@
             }
         }
     }
-<<<<<<< HEAD
 
     #[cfg(feature = "psychoid")]
     fn log_psychoid(reading: &PsychoidReading, events: &[PsychoidEvent]) {
@@ -585,8 +559,6 @@
             }
         }
     }
-=======
->>>>>>> 2d02c876
 }
 
 /// Metrics captured while running [`ModuleTrainer::train_epoch`].
