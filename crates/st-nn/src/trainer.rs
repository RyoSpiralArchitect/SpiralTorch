// SPDX-License-Identifier: AGPL-3.0-or-later
// © 2025 Ryo ∴ SpiralArchitect (kishkavsesvit@icloud.com)
// Part of SpiralTorch — Licensed under AGPL-3.0-or-later.
// Unauthorized derivative works or closed redistribution prohibited under AGPL §13.

// ============================================================================
//  SpiralReality Proprietary
//  Copyright (c) 2025 SpiralReality. All Rights Reserved.
//
//  NOTICE: This file contains confidential and proprietary information of
//  SpiralReality. ANY USE, COPYING, MODIFICATION, DISTRIBUTION, DISPLAY,
//  OR DISCLOSURE OF THIS FILE, IN WHOLE OR IN PART, IS STRICTLY PROHIBITED
//  WITHOUT THE PRIOR WRITTEN CONSENT OF SPIRALREALITY.
//
//  NO LICENSE IS GRANTED OR IMPLIED BY THIS FILE. THIS SOFTWARE IS PROVIDED
//  "AS IS", WITHOUT WARRANTY OF ANY KIND, EXPRESS OR IMPLIED, INCLUDING BUT
//  NOT LIMITED TO THE WARRANTIES OF MERCHANTABILITY, FITNESS FOR A PARTICULAR
//  PURPOSE AND NON-INFRINGEMENT. IN NO EVENT SHALL SPIRALREALITY OR ITS
//  SUPPLIERS BE LIABLE FOR ANY CLAIM, DAMAGES OR OTHER LIABILITY, WHETHER IN
//  AN ACTION OF CONTRACT, TORT OR OTHERWISE, ARISING FROM, OUT OF OR IN
//  CONNECTION WITH THE SOFTWARE OR THE USE OR OTHER DEALINGS IN THE SOFTWARE.
// ============================================================================

use crate::cloud::CloudTargetSummary;
use crate::gnn::spiralk::{GraphConsensusBridge, GraphConsensusDigest};
#[cfg(feature = "golden")]
use crate::golden::{GoldenBlackcatPulse, GoldenCooperativeDirective, GoldenCouncilSnapshot};
#[cfg(feature = "psi")]
use crate::language::{DesirePsiBridge, DesirePsiSummary};
use crate::language::{
    DesireRoundtableBridge, DesireRoundtableSummary, DesireTrainerBridge, DesireTrainerSummary,
};
use crate::loss::Loss;
use crate::module::Module;
use crate::plan::RankPlanner;
use crate::roundtable::{
    simulate_proposal_locally, BlackcatModerator, BlackcatScore, DistConfig, GlobalProposal,
    HeurOpKind, HeurOpLog, MetaConductor, ModeratorMinutes, OutcomeBand, RoundtableNode,
};
use crate::schedule::{BandEnergy, GradientBands, RoundtableConfig, RoundtableSchedule};
use crate::{PureResult, Tensor};
use st_core::backend::device_caps::DeviceCaps;
use st_core::backend::unison_heuristics::RankKind;
use st_core::ecosystem::{
    ConnectorEvent, DistributionSummary, EcosystemRegistry, MetricSample, RankPlanSummary,
    RoundtableConfigSummary, RoundtableSummary,
};
#[cfg(feature = "collapse")]
use st_core::engine::collapse_drive::{CollapseConfig, CollapseDrive, DriveCmd};
use st_core::ops::rank_entry::RankPlan;
use st_core::runtime::autopilot::Autopilot;
use st_core::runtime::blackcat::{BlackCatRuntime, BlackcatRuntimeStats, StepMetrics};
#[cfg(feature = "collapse")]
use st_core::telemetry::hub::CollapsePulse;
use st_core::telemetry::hub::{self, LoopbackEnvelope, SoftlogicZFeedback};
#[cfg(feature = "psi")]
use st_core::telemetry::psi::{PsiComponent, PsiConfig, PsiInput, PsiMeter, PsiReading};
#[cfg(feature = "psychoid")]
use st_core::telemetry::psychoid::{PsychoidConfig, PsychoidEvent, PsychoidMeter, PsychoidReading};
use st_core::theory::zpulse::ZScale;
use st_tensor::{topos::OpenCartesianTopos, GradientSummary};
use std::collections::HashMap;
use std::env;
use std::time::{Duration, Instant, SystemTime};

/// Adaptive curvature controller that nudges the trainer's hyperbolic geometry
/// towards the pressure window observed in recent gradients.
#[derive(Debug, Clone)]
pub struct CurvatureScheduler {
    min_curvature: f32,
    max_curvature: f32,
    target_pressure: f32,
    tolerance: f32,
    step: f32,
    alpha: f32,
    current: f32,
    ema_pressure: Option<f32>,
}

impl CurvatureScheduler {
    /// Builds a scheduler anchored to the provided curvature range and target
    /// gradient pressure. `initial` is clamped into `[min_curvature,
    /// max_curvature]` and the range itself is normalised so both bounds remain
    /// negative.
    pub fn new(initial: f32, min_curvature: f32, max_curvature: f32, target_pressure: f32) -> Self {
        let mut min_curvature = min_curvature.min(-1e-6);
        let mut max_curvature = max_curvature.min(-1e-6);
        if min_curvature > max_curvature {
            core::mem::swap(&mut min_curvature, &mut max_curvature);
        }
        let current = initial.clamp(min_curvature, max_curvature).min(-1e-6);
        Self {
            min_curvature,
            max_curvature,
            target_pressure: target_pressure.max(0.0),
            tolerance: 0.05,
            step: 0.05,
            alpha: 0.2,
            current,
            ema_pressure: None,
        }
    }

    /// Adjusts the maximum step a single observation may move the curvature by.
    pub fn with_step(mut self, step: f32) -> Self {
        if step.is_finite() && step > 0.0 {
            self.step = step;
        }
        self
    }

    /// Adjusts the tolerated pressure band before the curvature is nudged.
    pub fn with_tolerance(mut self, tolerance: f32) -> Self {
        if tolerance.is_finite() && tolerance >= 0.0 {
            self.tolerance = tolerance;
        }
        self
    }

    /// Adjusts the smoothing factor applied to the pressure EMA.
    pub fn with_smoothing(mut self, alpha: f32) -> Self {
        if alpha.is_finite() && alpha > 0.0 {
            self.alpha = alpha.clamp(0.01, 1.0);
        }
        self
    }

    /// Returns the curvature currently enforced by the scheduler.
    pub fn current(&self) -> f32 {
        self.current
    }

    /// Returns the configured target pressure.
    pub fn target_pressure(&self) -> f32 {
        self.target_pressure
    }

    /// Returns the last smoothed pressure observation, if available.
    pub fn last_pressure(&self) -> Option<f32> {
        self.ema_pressure
    }

    /// Synchronises the scheduler with an externally adjusted curvature and
    /// clears the pressure history so subsequent observations start fresh.
    pub fn sync(&mut self, curvature: f32) {
        self.current = curvature
            .clamp(self.min_curvature, self.max_curvature)
            .min(-1e-6);
        self.ema_pressure = None;
    }

    /// Records a gradient summary returning the raw/smoothed pressure alongside
    /// the curvature chosen for the next step.
    pub fn observe(&mut self, summary: GradientSummary) -> CurvatureDecision {
        let raw_pressure = summary.mean_abs();
        let smoothed = match self.ema_pressure {
            Some(prev) => prev + self.alpha * (raw_pressure - prev),
            None => raw_pressure,
        };
        self.ema_pressure = Some(smoothed);

        let mut curvature = self.current;
        let mut changed = false;
        if smoothed > self.target_pressure + self.tolerance {
            let next = (self.current + self.step).min(self.max_curvature);
            if (next - self.current).abs() > f32::EPSILON {
                curvature = next;
                changed = true;
            }
        } else if smoothed < self.target_pressure - self.tolerance {
            let next = (self.current - self.step).max(self.min_curvature);
            if (next - self.current).abs() > f32::EPSILON {
                curvature = next;
                changed = true;
            }
        }

        if changed {
            self.current = curvature;
        }

        CurvatureDecision {
            raw_pressure,
            smoothed_pressure: smoothed,
            curvature,
            changed,
        }
    }
}

/// Decision emitted by [`CurvatureScheduler::observe`].
#[derive(Debug, Clone, Copy)]
pub struct CurvatureDecision {
    pub raw_pressure: f32,
    pub smoothed_pressure: f32,
    pub curvature: f32,
    pub changed: bool,
}

/// Last curvature update captured by the trainer.
#[derive(Debug, Clone, Copy, Default)]
pub struct CurvatureMetrics {
    pub raw_pressure: f32,
    pub smoothed_pressure: f32,
    pub curvature: f32,
}

impl From<CurvatureDecision> for CurvatureMetrics {
    fn from(decision: CurvatureDecision) -> Self {
        Self {
            raw_pressure: decision.raw_pressure,
            smoothed_pressure: decision.smoothed_pressure,
            curvature: decision.curvature,
        }
    }
}

/// High-level orchestrator that keeps hypergrad, SpiralK, and module updates aligned.
pub struct ModuleTrainer {
    planner: RankPlanner,
    curvature: f32,
    hyper_learning_rate: f32,
    fallback_learning_rate: f32,
    real_learning_rate: Option<f32>,
    blackcat: Option<BlackCatRuntime>,
    blackcat_moderator: Option<BlackcatModerator>,
    autopilot: Option<Autopilot>,
    band_weight_fn: Option<BandWeightFn>,
    injector_enabled: bool,
    distribution: Option<RoundtableNode>,
    meta_conductor: Option<MetaConductor>,
    heur_log: HeurOpLog,
    rewrite_budget: Option<RewriteBudget>,
    softlogic: SoftLogicFlex,
    desire_bridge: Option<DesireTrainerBridge>,
    desire_roundtable_bridge: Option<DesireRoundtableBridge>,
    last_desire_roundtable_summary: Option<DesireRoundtableSummary>,
    #[cfg(feature = "psi")]
    desire_psi_bridge: Option<DesirePsiBridge>,
    graph_bridge: Option<GraphConsensusBridge>,
    graph_pending: Option<GraphConsensusDigest>,
    graph_last_hint: Option<String>,
    curvature_scheduler: Option<CurvatureScheduler>,
    last_curvature_metrics: Option<CurvatureMetrics>,
    #[cfg(feature = "golden")]
    golden_pulse: Option<GoldenBlackcatPulse>,
    #[cfg(feature = "golden")]
    golden_directive: Option<GoldenCooperativeDirective>,
    #[cfg(feature = "golden")]
    golden_council: Option<GoldenCouncilSnapshot>,
    #[cfg(feature = "psi")]
    psi: Option<PsiMeter>,
    #[cfg(feature = "psychoid")]
    psychoid: Option<PsychoidMeter>,
    #[cfg(feature = "psychoid")]
    psychoid_log: bool,
    #[cfg(feature = "collapse")]
    collapse: Option<CollapseDrive>,
}

impl core::fmt::Debug for ModuleTrainer {
    fn fmt(&self, f: &mut core::fmt::Formatter<'_>) -> core::fmt::Result {
        write!(
            f,
            "ModuleTrainer(curv={},lr_h={},lr_f={},lr_r={:?})",
            self.curvature,
            self.hyper_learning_rate,
            self.fallback_learning_rate,
            self.real_learning_rate
        )
    }
}

/// Function pointer used to convert band energy into Above/Here/Beneath weights.
pub type BandWeightFn = fn(BandEnergy) -> (f32, f32, f32);

<<<<<<< HEAD
fn append_cloud_targets(metadata: &mut HashMap<String, String>, targets: &[CloudConnector]) {
    CloudTargetSummary::from_targets(targets).extend_map(metadata);
=======
fn format_cloud_targets(targets: &[CloudConnector]) -> Vec<(String, String)> {
    let mut azure_targets = Vec::new();
    let mut aws_targets = Vec::new();
    for target in targets {
        let descriptor = target.descriptor();
        match target.provider() {
            "azure" => azure_targets.push(format!("{}:{descriptor}", target.service())),
            "aws" => aws_targets.push(format!("{}:{descriptor}", target.service())),
            _ => {}
        }
    }
    let mut entries = Vec::new();
    if !azure_targets.is_empty() {
        entries.push(("azure_targets".to_string(), azure_targets.join(",")));
    }
    if !aws_targets.is_empty() {
        entries.push(("aws_targets".to_string(), aws_targets.join(",")));
    }
    entries
>>>>>>> 0babb553
}

#[derive(Debug, Clone)]
struct SoftLogicFlex {
    inertia: f32,
    drift_gain: f32,
    psi_gain: f32,
    loss_gain: f32,
    floor: f32,
    scale_gain: f32,
    last_weights: (f32, f32, f32),
    last_z: f32,
    last_feedback: Option<SoftlogicZFeedback>,
}

impl SoftLogicFlex {
    fn new() -> Self {
        let mut flex = Self {
            inertia: env::var("SPIRAL_SOFTLOGIC_INERTIA")
                .ok()
                .and_then(|value| value.parse::<f32>().ok())
                .map(|v| v.clamp(0.0, 0.95))
                .unwrap_or(0.65),
            drift_gain: env::var("SPIRAL_SOFTLOGIC_DRIFT_GAIN")
                .ok()
                .and_then(|value| value.parse::<f32>().ok())
                .map(|v| v.clamp(0.0, 1.0))
                .unwrap_or(0.25),
            psi_gain: env::var("SPIRAL_SOFTLOGIC_PSI_GAIN")
                .ok()
                .and_then(|value| value.parse::<f32>().ok())
                .map(|v| v.clamp(0.0, 2.0))
                .unwrap_or(0.5),
            loss_gain: env::var("SPIRAL_SOFTLOGIC_LOSS_GAIN")
                .ok()
                .and_then(|value| value.parse::<f32>().ok())
                .map(|v| v.clamp(0.0, 1.5))
                .unwrap_or(0.35),
            floor: env::var("SPIRAL_SOFTLOGIC_FLOOR")
                .ok()
                .and_then(|value| value.parse::<f32>().ok())
                .map(|v| v.clamp(0.05, 1.0))
                .unwrap_or(0.25),
            scale_gain: env::var("SPIRAL_SOFTLOGIC_SCALE_GAIN")
                .ok()
                .and_then(|value| value.parse::<f32>().ok())
                .map(|v| v.clamp(0.0, 1.5))
                .unwrap_or(0.2),
            last_weights: (1.0, 1.0, 1.0),
            last_z: 0.0,
            last_feedback: None,
        };
        if flex.inertia >= 0.95 {
            flex.inertia = 0.95;
        }
        flex
    }

    fn prepare_weights(&mut self, band_energy: &BandEnergy) -> (f32, f32, f32) {
        let norm = (band_energy.above.abs() + band_energy.here.abs() + band_energy.beneath.abs())
            .max(1e-4);
        let asymmetry = (band_energy.above - band_energy.beneath) / norm;
        let drift_term = band_energy.drift.tanh();
        let z_bias = self
            .last_feedback
            .as_ref()
            .map(|feedback| feedback.z_signal)
            .unwrap_or(self.last_z);
        let mut target_above = 1.0 + (asymmetry * self.drift_gain) + (z_bias * self.psi_gain);
        let mut target_here =
            1.0 + ((band_energy.here / norm) - (band_energy.drift.abs() / norm)) * self.loss_gain;
        let mut target_beneath = 1.0 - (asymmetry * self.drift_gain) - (z_bias * self.psi_gain)
            + (-drift_term * self.drift_gain * 0.5);

        if self.scale_gain > 0.0 {
            if let Some(scale) = self.last_feedback.and_then(|feedback| feedback.scale) {
                let bias = (-scale.log_radius).tanh();
                let explore = bias.max(0.0);
                let settle = (-bias).max(0.0);
                target_above *= 1.0 + self.scale_gain * explore;
                target_here *= 1.0 + self.scale_gain * 0.5 * (explore - settle);
                target_beneath *= 1.0 + self.scale_gain * settle;
            }
        }

        let target = (
            target_above.clamp(self.floor, 3.0),
            target_here.clamp(self.floor, 2.5),
            target_beneath.clamp(self.floor, 3.0),
        );
        self.last_weights = (
            Self::lerp(self.last_weights.0, target.0, 1.0 - self.inertia),
            Self::lerp(self.last_weights.1, target.1, 1.0 - self.inertia),
            Self::lerp(self.last_weights.2, target.2, 1.0 - self.inertia),
        );
        self.last_weights
    }

    fn observe(
        &mut self,
        band_energy: &BandEnergy,
        weighted_loss: f32,
        psi_total: Option<f32>,
        scale_hint: Option<ZScale>,
    ) -> SoftlogicZFeedback {
        let psi_total = psi_total.unwrap_or(0.0);
        let total = (band_energy.above + band_energy.here + band_energy.beneath).max(1e-4);
        let asym = (band_energy.above - band_energy.beneath) / total;
        let drift = band_energy.drift;
        let raw_signal = 0.6 * (psi_total - weighted_loss) + 0.3 * asym + 0.1 * drift;
        let z_signal = raw_signal.tanh();
        self.last_z = Self::lerp(self.last_z, z_signal, 1.0 - self.inertia);
        let feedback = SoftlogicZFeedback {
            psi_total,
            weighted_loss,
            band_energy: (band_energy.above, band_energy.here, band_energy.beneath),
            drift,
            z_signal: self.last_z,
            scale: scale_hint,
        };
        self.last_feedback = Some(feedback);
        feedback
    }

    fn lerp(current: f32, target: f32, factor: f32) -> f32 {
        current + (target - current) * factor
    }
}

#[derive(Debug, Clone)]
struct RewriteBudget {
    per_epoch: u32,
    cooldown: u32,
    used_this_epoch: u32,
    cooldown_left: u32,
}

impl RewriteBudget {
    fn new(per_epoch: u32, cooldown: u32) -> Self {
        Self {
            per_epoch: per_epoch.max(1),
            cooldown,
            used_this_epoch: 0,
            cooldown_left: 0,
        }
    }

    fn begin_epoch(&mut self) {
        if self.cooldown_left > 0 {
            self.cooldown_left -= 1;
        }
        self.used_this_epoch = 0;
    }

    fn try_consume(&mut self, amount: u32) -> bool {
        if amount == 0 {
            return true;
        }
        if self.cooldown_left > 0 {
            return false;
        }
        if self.used_this_epoch.saturating_add(amount) > self.per_epoch {
            self.used_this_epoch = self.per_epoch;
            if self.cooldown > 0 {
                self.cooldown_left = self.cooldown;
            }
            return false;
        }
        self.used_this_epoch += amount;
        if self.used_this_epoch >= self.per_epoch && self.cooldown > 0 {
            self.cooldown_left = self.cooldown;
        }
        true
    }
}

impl ModuleTrainer {
    /// Creates a new trainer with the provided device capabilities and learning rates.
    pub fn new(
        caps: DeviceCaps,
        curvature: f32,
        hyper_learning_rate: f32,
        fallback_learning_rate: f32,
    ) -> Self {
        #[cfg(feature = "psi")]
        let psi = Self::init_psi_meter();

        Self {
            planner: RankPlanner::new(caps),
            curvature,
            hyper_learning_rate,
            fallback_learning_rate,
            real_learning_rate: None,
            blackcat: None,
            blackcat_moderator: None,
            autopilot: None,
            band_weight_fn: None,
            injector_enabled: false,
            distribution: None,
            meta_conductor: None,
            heur_log: HeurOpLog::default(),
            rewrite_budget: None,
            softlogic: SoftLogicFlex::new(),
            desire_bridge: None,
            desire_roundtable_bridge: None,
            last_desire_roundtable_summary: None,
            #[cfg(feature = "psi")]
            desire_psi_bridge: None,
            graph_bridge: None,
            graph_pending: None,
            graph_last_hint: None,
            curvature_scheduler: None,
            last_curvature_metrics: None,
            #[cfg(feature = "golden")]
            golden_pulse: None,
            #[cfg(feature = "golden")]
            golden_directive: None,
            #[cfg(feature = "golden")]
            golden_council: None,
            #[cfg(feature = "psi")]
            psi,
            #[cfg(feature = "psychoid")]
            psychoid: None,
            #[cfg(feature = "psychoid")]
            psychoid_log: false,
            #[cfg(feature = "collapse")]
            collapse: None,
        }
    }

    /// Enables the graph consensus feedback loop by attaching a bridge that
    /// drains graph flow telemetry after each optimisation step.
    pub fn enable_graph_feedback(&mut self, bridge: GraphConsensusBridge) {
        self.graph_bridge = Some(bridge);
        self.graph_pending = None;
    }

    /// Enables desire telemetry feedback so automation and training can share
    /// aggregated summaries without bespoke glue.
    pub fn enable_desire_pipeline(&mut self, bridge: DesireTrainerBridge) {
        self.desire_bridge = Some(bridge);
    }

    /// Enables the roundtable desire braid so Z-space impulses can steer the
    /// A/B/C consensus without bespoke glue.
    pub fn enable_desire_roundtable_bridge(&mut self, bridge: DesireRoundtableBridge) {
        self.desire_roundtable_bridge = Some(bridge);
    }

    /// Clears any attached roundtable desire bridge.
    pub fn disable_desire_roundtable_bridge(&mut self) {
        self.desire_roundtable_bridge = None;
        self.last_desire_roundtable_summary = None;
    }

    /// Installs a curvature scheduler so the trainer can adapt its hyperbolic
    /// geometry based on recent gradient pressure observations.
    pub fn enable_curvature_scheduler(&mut self, mut scheduler: CurvatureScheduler) {
        scheduler.sync(self.curvature);
        self.curvature_scheduler = Some(scheduler);
        self.last_curvature_metrics = None;
    }

    /// Disables any configured curvature scheduler and clears cached metrics.
    pub fn disable_curvature_scheduler(&mut self) {
        self.curvature_scheduler = None;
        self.last_curvature_metrics = None;
    }

    /// Returns the most recently recorded curvature metrics emitted by the
    /// scheduler, when available.
    pub fn curvature_metrics(&self) -> Option<CurvatureMetrics> {
        self.last_curvature_metrics
    }

    #[cfg(feature = "psi")]
    pub fn enable_desire_psi_bridge(&mut self, bridge: DesirePsiBridge) {
        self.desire_psi_bridge = Some(bridge);
    }

    /// Returns the SpiralK hint generated from the most recently applied graph
    /// digest, if any.
    pub fn graph_hint(&self) -> Option<&str> {
        self.graph_last_hint.as_deref()
    }

    /// Returns the last drained roundtable desire summary, if available.
    pub fn desire_roundtable_summary(&self) -> Option<DesireRoundtableSummary> {
        self.last_desire_roundtable_summary.clone()
    }

    #[cfg(feature = "psi")]
    fn init_psi_meter() -> Option<PsiMeter> {
        let enabled = env::var("SPIRAL_PSI")
            .map(|value| {
                matches!(
                    value.trim().to_ascii_lowercase().as_str(),
                    "1" | "true" | "on"
                )
            })
            .unwrap_or(false);
        if !enabled {
            return None;
        }

        let mut cfg = PsiConfig::default();
        cfg.enabled = true;
        cfg.components = PsiComponent::defaults();

        if let Ok(spec) = env::var("SPIRAL_PSI_COMPONENTS") {
            if let Ok(mask) = PsiComponent::parse_list(&spec) {
                cfg.components = mask;
            }
        }

        if let Ok(alpha_str) = env::var("SPIRAL_PSI_ALPHA") {
            if let Ok(alpha) = alpha_str.parse::<f32>() {
                cfg.ema_alpha = alpha.clamp(1.0e-3, 0.999);
            }
        }

        if let Ok(rate_str) = env::var("SPIRAL_PSI_SAMPLE_RATE") {
            if let Ok(rate) = rate_str.parse::<u32>() {
                cfg.sample_rate = rate.max(1);
            }
        }

        for (var, component) in [
            ("SPIRAL_PSI_WEIGHT_LOSS", PsiComponent::LOSS),
            ("SPIRAL_PSI_WEIGHT_GRAD", PsiComponent::GRAD_NORM),
            ("SPIRAL_PSI_WEIGHT_UPDATE", PsiComponent::UPDATE_RATIO),
            ("SPIRAL_PSI_WEIGHT_ACT", PsiComponent::ACT_DRIFT),
            ("SPIRAL_PSI_WEIGHT_ATTN", PsiComponent::ATTN_ENTROPY),
            ("SPIRAL_PSI_WEIGHT_BAND", PsiComponent::BAND_ENERGY),
        ] {
            if let Ok(weight_str) = env::var(var) {
                if let Ok(weight) = weight_str.parse::<f32>() {
                    cfg.weights.insert(component, weight);
                }
            }
        }

        for (var, component) in [
            ("SPIRAL_PSI_TH_LOSS", PsiComponent::LOSS),
            ("SPIRAL_PSI_TH_GRAD", PsiComponent::GRAD_NORM),
            ("SPIRAL_PSI_TH_UPDATE", PsiComponent::UPDATE_RATIO),
            ("SPIRAL_PSI_TH_ACT", PsiComponent::ACT_DRIFT),
            ("SPIRAL_PSI_TH_ATTN", PsiComponent::ATTN_ENTROPY),
            ("SPIRAL_PSI_TH_BAND", PsiComponent::BAND_ENERGY),
        ] {
            if let Ok(threshold_str) = env::var(var) {
                if let Ok(threshold) = threshold_str.parse::<f32>() {
                    cfg.thresholds.insert(component, threshold);
                }
            }
        }

        Some(PsiMeter::new(cfg))
    }

    /// Attaches the BlackCat runtime so contextual rewards update after each step.
    pub fn with_blackcat(mut self, runtime: BlackCatRuntime) -> Self {
        self.blackcat = Some(runtime);
        self
    }

    /// Installs a Blackcat moderator that seats between local and distributed consensus.
    pub fn install_blackcat_moderator(&mut self, threshold: f32, participants: usize) {
        self.blackcat_moderator = Some(BlackcatModerator::with_default_runtime(
            threshold.max(0.1),
            participants.max(1),
        ));
        self.meta_conductor = None;
    }

    /// Installs a moderator with a custom runtime configuration.
    pub fn install_blackcat_moderator_with_runtime(
        &mut self,
        runtime: BlackCatRuntime,
        threshold: f32,
        participants: usize,
    ) {
        self.blackcat_moderator = Some(BlackcatModerator::new(
            runtime,
            threshold.max(0.1),
            participants.max(1),
        ));
        self.meta_conductor = None;
    }

    /// Clears any configured moderator.
    pub fn clear_blackcat_moderator(&mut self) {
        self.blackcat_moderator = None;
    }

    /// Attaches an Autopilot runtime for contextual kernel selection.
    pub fn with_autopilot(mut self, autopilot: Autopilot) -> Self {
        self.autopilot = Some(autopilot);
        self
    }

    /// Enables per-band reweighting of the loss/gradient.
    pub fn set_band_weights(&mut self, weight_fn: BandWeightFn) {
        self.band_weight_fn = Some(weight_fn);
    }

    /// Connects the trainer to a distributed roundtable node.
    pub fn configure_distribution(&mut self, config: DistConfig) {
        let mut metadata = HashMap::new();
        metadata.insert("node_id".to_string(), config.node_id.clone());
        metadata.insert("mode".to_string(), config.mode.as_str().to_string());
        metadata.insert(
            "push_interval_ms".to_string(),
            config
                .push_interval
                .as_millis()
                .min(u64::MAX as u128)
                .to_string(),
        );
        metadata.insert(
            "summary_window".to_string(),
            config.summary_window.to_string(),
        );
        if !config.meta_endpoints.is_empty() {
            metadata.insert(
                "meta_endpoints".to_string(),
                config.meta_endpoints.join(","),
            );
        }

<<<<<<< HEAD
        append_cloud_targets(&mut metadata, &config.cloud_targets);
=======
        if !config.cloud_targets.is_empty() {
            let mut azure_targets = Vec::new();
            let mut aws_targets = Vec::new();
            for target in &config.cloud_targets {
                let descriptor = target.descriptor();
                match target {
                    CloudConnector::AzureEventHub { .. } => {
                        azure_targets.push(format!("event_hub:{descriptor}"));
                    }
                    CloudConnector::AzureStorageQueue { .. } => {
                        azure_targets.push(format!("storage_queue:{descriptor}"));
                    }
                    CloudConnector::AwsKinesis { .. } => {
                        aws_targets.push(format!("kinesis:{descriptor}"));
                    }
                    CloudConnector::AwsSqs { .. } => {
                        aws_targets.push(format!("sqs:{descriptor}"));
                    }
                }
            }
            if !azure_targets.is_empty() {
                metadata.insert("azure_targets".to_string(), azure_targets.join(","));
            }
            if !aws_targets.is_empty() {
                metadata.insert("aws_targets".to_string(), aws_targets.join(","));
            }
        }
>>>>>>> 0babb553
        self.log_connector_event("configure_distribution", metadata);
        self.distribution = Some(RoundtableNode::new(config));
    }

    /// Removes any configured distribution node.
    pub fn clear_distribution(&mut self) {
        if let Some(node) = self.distribution.as_mut() {
            node.drain();
        }
        if self.distribution.is_some() {
            self.log_connector_event("clear_distribution", HashMap::new());
        }
        self.distribution = None;
    }

    /// Returns the currently configured distribution node, if any.
    pub fn distribution_config(&self) -> Option<&DistConfig> {
        self.distribution.as_ref().map(|node| node.config())
    }

    /// Installs a meta-layer conductor so this trainer can aggregate remote summaries.
    pub fn install_meta_conductor(&mut self, threshold: f32, participants: usize) {
        self.blackcat_moderator = None;
        self.meta_conductor = Some(MetaConductor::new(threshold.max(0.1), participants.max(1)));
    }

    /// Returns the current heuristics op-log.
    pub fn heuristics_log(&self) -> &HeurOpLog {
        &self.heur_log
    }

    /// Merges the provided heuristics log into the trainer's local log.
    pub fn merge_heuristics_log(&mut self, log: &HeurOpLog) {
        self.heur_log.merge(log);
    }

    /// Returns the latest moderator minutes captured by Blackcat.
    pub fn blackcat_minutes(&self) -> Vec<ModeratorMinutes> {
        self.blackcat_moderator
            .as_ref()
            .map(|m| m.minutes().to_vec())
            .unwrap_or_default()
    }

    /// Returns the aggregated scoreboard derived from the local Blackcat moderator.
    pub fn blackcat_scoreboard(&self) -> Vec<BlackcatScore> {
        self.blackcat_moderator
            .as_ref()
            .map(|m| m.scoreboard())
            .unwrap_or_default()
    }

    /// Returns aggregated stats tracked by the embedded Blackcat runtime, when available.
    pub fn blackcat_runtime_stats(&self) -> Option<BlackcatRuntimeStats> {
        self.blackcat.as_ref().map(|rt| rt.stats())
    }

    /// Replays moderator minutes so the embedded Blackcat runtime can stay aligned.
    pub fn sync_blackcat_minutes(&mut self, minutes: &[ModeratorMinutes]) {
        if let Some(moderator) = self.blackcat_moderator.as_mut() {
            moderator.absorb_minutes(minutes);
        }
    }

    #[cfg(feature = "golden")]
    /// Applies a cooperative pulse emitted by the Golden retriever.
    pub fn apply_blackcat_pulse(&mut self, pulse: &GoldenBlackcatPulse) {
        self.golden_pulse = Some(pulse.clone());
        self.golden_directive = None;
        if let Some(node) = self.distribution.as_mut() {
            let base_interval = node.config().push_interval;
            let base_window = node.config().summary_window.max(1);
            let directive = pulse.directive(base_interval, base_window);
            node.retune(directive.push_interval, directive.summary_window);
            if directive.reinforcement_weight > 0.1 {
                self.injector_enabled = true;
            }
            self.golden_directive = Some(directive);
        } else if pulse.reinforcement_weight > 0.1 || pulse.optimization_gain > 0.1 {
            self.injector_enabled = true;
        }
    }

    #[cfg(feature = "golden")]
    pub(crate) fn record_golden_council(&mut self, snapshot: &GoldenCouncilSnapshot) {
        self.golden_council = Some(snapshot.clone());
    }

    #[cfg(feature = "golden")]
    /// Returns the most recent cooperative pulse applied to this trainer.
    pub fn last_blackcat_pulse(&self) -> Option<&GoldenBlackcatPulse> {
        self.golden_pulse.as_ref()
    }

    #[cfg(feature = "golden")]
    /// Returns the latest cooperative directive derived from the Golden pulse.
    pub fn last_blackcat_directive(&self) -> Option<&GoldenCooperativeDirective> {
        self.golden_directive.as_ref()
    }

    #[cfg(feature = "golden")]
    /// Returns the latest self-rewrite council snapshot received from GoldenRetriever.
    pub fn last_golden_council_snapshot(&self) -> Option<&GoldenCouncilSnapshot> {
        self.golden_council.as_ref()
    }

    #[cfg(feature = "golden")]
    /// Returns a clone of the latest council snapshot for downstream mutation.
    pub fn last_council(&self) -> Option<GoldenCouncilSnapshot> {
        self.golden_council.clone()
    }

    /// Configures how many rewrite operations may be applied per epoch and the cooldown required
    /// before new rewrites are accepted.
    pub fn set_rewrite_budget(&mut self, per_epoch: u32, cooldown: u32) {
        if per_epoch == 0 {
            self.rewrite_budget = None;
        } else {
            self.rewrite_budget = Some(RewriteBudget::new(per_epoch, cooldown));
        }
    }

    /// Clears any registered band weighting rule.
    pub fn clear_band_weights(&mut self) {
        self.band_weight_fn = None;
    }

    /// Enables or disables the adaptive injector heuristics.
    pub fn enable_injector(&mut self, on: bool) {
        self.injector_enabled = on;
    }

    /// Returns the underlying planner.
    pub fn planner(&self) -> &RankPlanner {
        &self.planner
    }

    /// Produces a roundtable schedule for the provided output dimensions.
    pub fn roundtable(&self, rows: u32, cols: u32, config: RoundtableConfig) -> RoundtableSchedule {
        let schedule = RoundtableSchedule::new(&self.planner, rows, cols, config);
        self.emit_roundtable_summary(rows, cols, config, &schedule);
        schedule
    }

    fn emit_roundtable_summary(
        &self,
        rows: u32,
        cols: u32,
        config: RoundtableConfig,
        schedule: &RoundtableSchedule,
    ) {
        let pipeline = crate::language::LanguagePipeline::builder("module_trainer")
            .with_tag("component", "module_trainer")
            .build();
        pipeline.record_roundtable(
            rows,
            cols,
            config,
            schedule,
            self.autopilot.is_some(),
            self.distribution.as_ref(),
        );
        let cfg_summary = {
            #[allow(unused_mut)]
            let mut summary = RoundtableConfigSummary::new(
                config.top_k,
                config.mid_k,
                config.bottom_k,
                config.here_tolerance,
            );
            #[cfg(feature = "psychoid")]
            {
                summary
                    .extras
                    .insert("psychoid".to_string(), config.psychoid_enabled);
                if config.psychoid_log {
                    summary.extras.insert("psychoid_log".to_string(), true);
                }
            }
            #[cfg(feature = "psi")]
            {
                summary.extras.insert("psi".to_string(), config.psi_enabled);
            }
            #[cfg(feature = "collapse")]
            {
                summary
                    .extras
                    .insert("collapse".to_string(), config.collapse_enabled);
            }
            summary
        };

        let plans = vec![
            Self::summarize_rank_plan(schedule.above()),
            Self::summarize_rank_plan(schedule.here()),
            Self::summarize_rank_plan(schedule.beneath()),
        ];

        let distribution = self.distribution.as_ref().map(|node| {
            let cfg = node.config();
            DistributionSummary {
                node_id: cfg.node_id.clone(),
                mode: cfg.mode.as_str().to_string(),
                summary_window: cfg.summary_window,
                push_interval_ms: cfg.push_interval.as_millis().min(u64::MAX as u128) as u64,
                meta_endpoints: cfg.meta_endpoints.clone(),
                cloud_targets: cfg.cloud_targets.clone(),
            }
        });

        let summary = RoundtableSummary {
            rows,
            cols,
            config: cfg_summary,
            plans,
            autopilot_enabled: self.autopilot.is_some(),
            distribution,
            issued_at: SystemTime::now(),
        };

        let registry = EcosystemRegistry::global();
        let autopilot_tag = summary.autopilot_enabled.to_string();
        let distribution_mode = summary.distribution.as_ref().map(|d| d.mode.clone());
        let tag_sample = |sample: MetricSample| {
            let mut sample = sample.with_tag("autopilot", autopilot_tag.as_str());
            if let Some(mode) = &distribution_mode {
                sample = sample.with_tag("distribution_mode", mode.clone());
            }
            sample
        };

        registry.record_metric(tag_sample(
            MetricSample::new("roundtable.rows", rows as f64).with_unit("rows"),
        ));
        registry.record_metric(tag_sample(
            MetricSample::new("roundtable.cols", cols as f64).with_unit("cols"),
        ));
        registry.record_metric(tag_sample(
            MetricSample::new(
                "roundtable.autopilot",
                if summary.autopilot_enabled { 1.0 } else { 0.0 },
            )
            .with_unit("flag"),
        ));
        registry.record_metric(tag_sample(
            MetricSample::new("roundtable.config.top_k", config.top_k as f64).with_unit("items"),
        ));
        registry.record_metric(tag_sample(
            MetricSample::new("roundtable.config.mid_k", config.mid_k as f64).with_unit("items"),
        ));
        registry.record_metric(tag_sample(
            MetricSample::new("roundtable.config.bottom_k", config.bottom_k as f64)
                .with_unit("items"),
        ));
        registry.record_metric(tag_sample(
            MetricSample::new(
                "roundtable.config.here_tolerance",
                config.here_tolerance as f64,
            )
            .with_unit("ratio"),
        ));

        let plan_summaries = [
            ("above", schedule.above()),
            ("here", schedule.here()),
            ("beneath", schedule.beneath()),
        ];
        for (band, plan) in plan_summaries {
            let tag_band = |sample: MetricSample| tag_sample(sample.with_tag("band", band));
            registry.record_metric(tag_band(
                MetricSample::new("roundtable.band.rows", plan.rows as f64).with_unit("rows"),
            ));
            registry.record_metric(tag_band(
                MetricSample::new("roundtable.band.cols", plan.cols as f64).with_unit("cols"),
            ));
            registry.record_metric(tag_band(
                MetricSample::new("roundtable.band.k", plan.k as f64).with_unit("items"),
            ));
            registry.record_metric(tag_band(
                MetricSample::new("roundtable.band.workgroup", plan.choice.wg as f64)
                    .with_unit("threads"),
            ));
            registry.record_metric(tag_band(
                MetricSample::new("roundtable.band.lanes", plan.choice.kl as f64)
                    .with_unit("lanes"),
            ));
            registry.record_metric(tag_band(
                MetricSample::new("roundtable.band.channel_stride", plan.choice.ch as f64)
                    .with_unit("stride"),
            ));
            registry.record_metric(tag_band(
                MetricSample::new("roundtable.band.tile", plan.choice.tile as f64)
                    .with_unit("tile"),
            ));
            registry.record_metric(tag_band(
                MetricSample::new("roundtable.band.compaction_tile", plan.choice.ctile as f64)
                    .with_unit("tile"),
            ));
            registry.record_metric(tag_band(
                MetricSample::new(
                    "roundtable.band.subgroup",
                    if plan.choice.subgroup { 1.0 } else { 0.0 },
                )
                .with_unit("flag"),
            ));
            registry.record_metric(tag_band(
                MetricSample::new("roundtable.band.fft_tile", plan.choice.fft_tile as f64)
                    .with_unit("tile"),
            ));
            registry.record_metric(tag_band(
                MetricSample::new("roundtable.band.fft_radix", plan.choice.fft_radix as f64)
                    .with_unit("radix"),
            ));
            registry.record_metric(tag_band(
                MetricSample::new(
                    "roundtable.band.fft_segments",
                    plan.choice.fft_segments as f64,
                )
                .with_unit("segments"),
            ));
        }

        registry.record_roundtable(summary);
    }

    fn summarize_rank_plan(plan: &RankPlan) -> RankPlanSummary {
        let mut summary = RankPlanSummary::new(plan.kind, plan.rows, plan.cols, plan.k);
        summary.workgroup = plan.choice.wg;
        summary.lanes = plan.choice.kl;
        summary.channel_stride = plan.choice.ch;
        summary.tile = plan.choice.tile;
        summary.compaction_tile = plan.choice.ctile;
        summary.subgroup = plan.choice.subgroup;
        summary.fft_tile = plan.choice.fft_tile;
        summary.fft_radix = plan.choice.fft_radix;
        summary.fft_segments = plan.choice.fft_segments;
        summary
    }

    fn log_connector_event(&self, stage: &str, metadata: HashMap<String, String>) {
        EcosystemRegistry::global().record_connector(ConnectorEvent {
            name: "module_trainer".to_string(),
            stage: stage.to_string(),
            metadata,
            issued_at: SystemTime::now(),
        });
    }

    /// Returns the fallback Euclidean learning rate.
    pub fn fallback_learning_rate(&self) -> f32 {
        self.fallback_learning_rate
    }

    /// Returns the curvature used for hypergrad preparation.
    pub fn curvature(&self) -> f32 {
        self.curvature
    }

    /// Returns the learning rate used for hypergrad updates.
    pub fn hyper_learning_rate(&self) -> f32 {
        self.hyper_learning_rate
    }

    /// Returns the Euclidean realgrad learning rate, when enabled.
    pub fn real_learning_rate(&self) -> Option<f32> {
        self.real_learning_rate
    }

    /// Enables Euclidean realgrad accumulation with the provided learning rate.
    pub fn with_realgrad(mut self, learning_rate: f32) -> Self {
        self.enable_realgrad(learning_rate);
        self
    }

    /// Enables Euclidean realgrad accumulation with the provided learning rate.
    pub fn enable_realgrad(&mut self, learning_rate: f32) {
        if learning_rate.is_finite() && learning_rate > 0.0 {
            self.real_learning_rate = Some(learning_rate);
        }
    }

    /// Disables the optional realgrad accumulation pathway.
    pub fn disable_realgrad(&mut self) {
        self.real_learning_rate = None;
    }

    /// Attaches hypergrad tapes to all parameters of the provided module.
    pub fn prepare<M: Module>(&self, module: &mut M) -> PureResult<()> {
        module.attach_hypergrad(self.curvature, self.hyper_learning_rate)?;
        if let Some(rate) = self.real_learning_rate {
            module.attach_realgrad(rate)?;
        }
        Ok(())
    }

    /// Attaches hypergrad tapes with an explicit topos shared across parameters.
    pub fn prepare_with_topos<M: Module>(
        &self,
        module: &mut M,
        topos: OpenCartesianTopos,
    ) -> PureResult<()> {
        module.attach_hypergrad_with_topos(self.curvature, self.hyper_learning_rate, topos)?;
        if let Some(rate) = self.real_learning_rate {
            module.attach_realgrad(rate)?;
        }
        Ok(())
    }

    /// Clears accumulated gradients or hypergrad buffers.
    pub fn zero<M: Module>(&self, module: &mut M) -> PureResult<()> {
        module.zero_accumulators()
    }

    /// Applies the parameter updates using either the hypergrad tape or the fallback rate.
    pub fn step<M: Module>(&self, module: &mut M) -> PureResult<()> {
        module.apply_step(self.fallback_learning_rate)
    }

    /// Runs a full epoch over the provided iterator of `(input, target)` pairs.
    pub fn train_epoch<M, L, I>(
        &mut self,
        module: &mut M,
        loss: &mut L,
        batches: I,
        schedule: &RoundtableSchedule,
    ) -> PureResult<EpochStats>
    where
        M: Module,
        L: Loss,
        I: IntoIterator,
        I::Item: IntoBatch,
    {
        if let Some(budget) = self.rewrite_budget.as_mut() {
            budget.begin_epoch();
        }
        self.zero(module)?;
        #[cfg(feature = "psi")]
        self.bootstrap_psi(schedule);
        #[cfg(feature = "psychoid")]
        self.bootstrap_psychoid(schedule);
        #[cfg(feature = "collapse")]
        self.bootstrap_collapse(schedule);
        let mut total_loss = 0.0f32;
        let mut steps = 0usize;
        for batch in batches.into_iter() {
            let (input, target) = batch.into_batch()?;
            let graph_adjustment = self.graph_pending.take();
            self.graph_last_hint = graph_adjustment
                .as_ref()
                .and_then(|digest| digest.spiralk_script.clone());
            let step_start = Instant::now();
            if let Some(rt) = self.blackcat.as_mut() {
                rt.begin_step();
            }
            let device_load = self.estimate_device_load();
            if let Some(ap) = self.autopilot.as_mut() {
                let (rows, cols) = input.shape();
                let depth = schedule.above().k + schedule.here().k + schedule.beneath().k;
                let context = ap.build_context(rows as u32, cols as u32, depth, device_load, &[]);
                let _ = ap.suggest(context);
            }
            let prediction = module.forward(&input)?;
            let loss_value = loss.forward(&prediction, &target)?;
            let step_loss = loss_value.data().iter().copied().sum::<f32>();
            let grad_output = loss.backward(&prediction, &target)?;
            let mut band_energy = schedule.band_energy(&grad_output)?;
            let baseline_band_energy = BandEnergy {
                above: band_energy.above,
                here: band_energy.here,
                beneath: band_energy.beneath,
                drift: band_energy.drift,
            };
            let mut desire_impulse = None;
            if let Some(bridge) = self.desire_roundtable_bridge.as_ref() {
                if let Some(impulse) = bridge.impulse()? {
                    band_energy.above *= impulse.multipliers.0;
                    band_energy.here *= impulse.multipliers.1;
                    band_energy.beneath *= impulse.multipliers.2;
                    band_energy.drift += impulse.drift;
                    desire_impulse = Some(impulse);
                }
            }
            if let Some(ref digest) = graph_adjustment {
                band_energy.above *= digest.multipliers.0;
                band_energy.here *= digest.multipliers.1;
                band_energy.beneath *= digest.multipliers.2;
            }
            if let Some(rt) = self.blackcat.as_ref() {
                band_energy.drift = rt.frac_penalty() as f32;
            }
            let mut bands: GradientBands = schedule.split(&grad_output)?;
            let mut weights = self.softlogic.prepare_weights(&band_energy);
            if let Some(ref impulse) = desire_impulse {
                weights.0 *= impulse.multipliers.0;
                weights.1 *= impulse.multipliers.1;
                weights.2 *= impulse.multipliers.2;
            }
            if let Some(ref digest) = graph_adjustment {
                weights.0 *= digest.multipliers.0;
                weights.1 *= digest.multipliers.1;
                weights.2 *= digest.multipliers.2;
            }
            if let Some(f) = self.band_weight_fn {
                let override_weights = f(band_energy);
                weights.0 *= override_weights.0;
                weights.1 *= override_weights.1;
                weights.2 *= override_weights.2;
            }
            bands.scale_inplace(weights.0, weights.1, weights.2);
            let weight_mean = (weights.0 + weights.1 + weights.2) / 3.0;
            let weighted_loss = step_loss * weight_mean.max(0.0);
            total_loss += weighted_loss;
            let mut extra = HashMap::new();
            extra.insert("softlogic_w_above".to_string(), weights.0 as f64);
            extra.insert("softlogic_w_here".to_string(), weights.1 as f64);
            extra.insert("softlogic_w_beneath".to_string(), weights.2 as f64);
            if let Some(ref impulse) = desire_impulse {
                extra.insert(
                    "desire_roundtable_multiplier_above".to_string(),
                    impulse.multipliers.0 as f64,
                );
                extra.insert(
                    "desire_roundtable_multiplier_here".to_string(),
                    impulse.multipliers.1 as f64,
                );
                extra.insert(
                    "desire_roundtable_multiplier_beneath".to_string(),
                    impulse.multipliers.2 as f64,
                );
                extra.insert("desire_roundtable_drift".to_string(), impulse.drift as f64);
            }
            if let Some(bridge) = self.desire_bridge.as_ref() {
                if let Some(summary) = bridge.drain_summary()? {
                    Self::insert_desire_summary(&mut extra, &summary);
                }
            }
            if let Some(bridge) = self.desire_roundtable_bridge.as_ref() {
                if let Some(summary) = bridge.drain_summary()? {
                    Self::insert_desire_roundtable_summary(&mut extra, &summary);
                    self.last_desire_roundtable_summary = Some(summary);
                }
            }
            #[cfg(feature = "psi")]
            if let Some(bridge) = self.desire_psi_bridge.as_ref() {
                if let Some(summary) = bridge.drain_summary()? {
                    Self::insert_desire_psi_summary(&mut extra, &summary);
                }
            }
            if let Some(ref digest) = graph_adjustment {
                extra.insert("graph_share".to_string(), digest.barycentric[3] as f64);
                extra.insert(
                    "graph_multiplier_above".to_string(),
                    digest.multipliers.0 as f64,
                );
                extra.insert(
                    "graph_multiplier_here".to_string(),
                    digest.multipliers.1 as f64,
                );
                extra.insert(
                    "graph_multiplier_beneath".to_string(),
                    digest.multipliers.2 as f64,
                );
                extra.insert("graph_layers".to_string(), digest.layer_count() as f64);
            }
            let _ = module.backward_bands(&input, &bands)?;
            if let Some(bridge) = self.graph_bridge.as_ref() {
                self.graph_pending = bridge.digest(&baseline_band_energy)?;
            }
            #[cfg(feature = "psychoid")]
            let mut psychoid_events = 0usize;
            #[cfg(feature = "psi")]
            let mut psi_snapshot: Option<PsiReading> = None;
            #[cfg(feature = "psi")]
            {
                if let Some(meter) = self.psi.as_mut() {
                    let grad_l2 = Self::collect_grad_l2(module)?;
                    let act_drift = module.psi_probe().unwrap_or(0.0);
                    let input_snapshot = PsiInput {
                        loss: step_loss.abs(),
                        grad_l2,
                        update_ratio: 0.0,
                        act_drift,
                        attn_entropy: 0.0,
                        band_energy: band_energy.l1() + band_energy.drift.abs(),
                    };
                    let (reading, events) = meter.update(&input_snapshot);
                    psi_snapshot = Some(reading.clone());
                    hub::set_last_psi(&reading);
                    hub::set_last_psi_events(&events);
                    extra.insert("psi_total".to_string(), reading.total as f64);
                    for (component, value) in reading.breakdown.iter() {
                        let key = format!("psi_{}", component);
                        extra.insert(key, *value as f64);
                    }
                    extra.insert("psi_loss".to_string(), input_snapshot.loss as f64);
                    extra.insert("psi_grad_l2".to_string(), input_snapshot.grad_l2 as f64);
                    extra.insert(
                        "psi_update_ratio".to_string(),
                        input_snapshot.update_ratio as f64,
                    );
                    extra.insert("psi_act_drift".to_string(), input_snapshot.act_drift as f64);
                    extra.insert(
                        "psi_band_energy".to_string(),
                        input_snapshot.band_energy as f64,
                    );
                    extra.insert("psi_events".to_string(), events.len() as f64);
                }
            }
            #[cfg(feature = "psychoid")]
            {
                if let Some(meter) = self.psychoid.as_mut() {
                    if let Some(sample) = module.psychoid_sample(&input, &prediction) {
                        if let Some((reading, events)) = meter.observe(sample) {
                            hub::set_last_psychoid(&reading);
                            if self.psychoid_log {
                                Self::log_psychoid(&reading, &events);
                            }
                            extra.insert("psychoid_cti".to_string(), reading.cti as f64);
                            for (metric, value) in reading.raw.iter() {
                                extra.insert(
                                    format!("psychoid_raw_{}", metric.to_lowercase()),
                                    *value as f64,
                                );
                            }
                            for (metric, value) in reading.z_scores.iter() {
                                extra.insert(
                                    format!("psychoid_z_{}", metric.to_lowercase()),
                                    *value as f64,
                                );
                            }
                            psychoid_events = events.len();
                        }
                    }
                }
            }
            #[cfg(feature = "collapse")]
            if let Some(reading) = psi_snapshot.as_ref() {
                let command = self
                    .collapse
                    .as_mut()
                    .map(|driver| driver.update(reading));
                if let Some(command) = command {
                    match &command {
                        DriveCmd::Collapse {
                            grad_scale,
                            max_norm,
                            lr_decay,
                        } => {
                            if *grad_scale < 0.999 {
                                self.apply_grad_scale(module, *grad_scale)?;
                            }
                            if let Some(limit) = max_norm {
                                self.clip_grad_global_norm(module, *limit)?;
                            }
                            if let Some(decay) = lr_decay {
                                let factor = (1.0 - decay).clamp(0.1, 1.0);
                                self.optimizer_mul_lr(module, factor)?;
                            }
                        }
                        DriveCmd::Bloom { lr_mul } => {
                            if *lr_mul > 1.0 {
                                self.optimizer_mul_lr(module, *lr_mul)?;
                            }
                        }
                        DriveCmd::None => {}
                    }
                    if !matches!(command, DriveCmd::None) {
                        let loop_signal = hub::get_chrono_loop();
                        hub::set_collapse_pulse(CollapsePulse {
                            step: reading.step,
                            total: reading.total,
                            command,
                            loop_signal,
                        });
                    }
                }
            }
            let psi_total_opt: Option<f32> = {
                #[cfg(feature = "psi")]
                {
                    psi_snapshot.as_ref().map(|reading| reading.total.max(0.0))
                }
                #[cfg(not(feature = "psi"))]
                {
                    None
                }
            };
            let scale_hint = hub::get_softlogic_z().and_then(|feedback| feedback.scale);
            let z_feedback =
                self.softlogic
                    .observe(&band_energy, weighted_loss, psi_total_opt, scale_hint);
            hub::set_softlogic_z(z_feedback);
            extra.insert("softlogic_z".to_string(), z_feedback.z_signal as f64);
            let mut loop_broadcasted = false;
            if let Some(node) = self.distribution.as_mut() {
                let outcome = OutcomeBand::from_weights(
                    band_energy.above,
                    band_energy.here,
                    band_energy.beneath,
                );
                let plan = match outcome {
                    OutcomeBand::Above => schedule.above(),
                    OutcomeBand::Here => schedule.here(),
                    OutcomeBand::Beneath => schedule.beneath(),
                };
                let signature = plan_signature(plan, outcome);
                let script_hint = plan.choice.to_unison_script(plan.kind).replace('\n', "; ");
                if let Some(summary) = node.record_decision(
                    signature,
                    script_hint,
                    plan.kind,
                    outcome,
                    (1.0 / (1.0 + weighted_loss.abs())).clamp(0.0, 1.0),
                    psi_total_opt,
                    (band_energy.above, band_energy.here, band_energy.beneath),
                    band_energy.drift,
                    z_feedback.z_signal,
                ) {
                    if let Some(moderator) = self.blackcat_moderator.as_mut() {
                        let outcome = moderator.ingest(summary.clone());
                        if let Some(proposal) = outcome.proposal {
                            let (accepted, preview) =
                                simulate_proposal_locally(&proposal, &mut self.heur_log);
                            if accepted {
                                self.apply_proposal(&proposal, preview)?;
                            }
                        }
                    } else if let Some(conductor) = self.meta_conductor.as_mut() {
                        if let Some(proposal) = conductor.ingest(summary.clone()) {
                            let (accepted, preview) =
                                simulate_proposal_locally(&proposal, &mut self.heur_log);
                            if accepted {
                                self.apply_proposal(&proposal, preview)?;
                            }
                        }
                    }
                    if let Some(loop_signal) = hub::get_chrono_loop() {
                        let collapse_hint =
                            psi_total_opt.filter(|value| *value > 0.0).or_else(|| {
                                if summary.mean_psi > 0.0 {
                                    Some(summary.mean_psi)
                                } else {
                                    None
                                }
                            });
                        let support = (summary.support + summary.mean_score).max(0.1);
                        let envelope = LoopbackEnvelope::new(loop_signal)
                            .with_source(summary.node_id.clone())
                            .with_support(support)
                            .with_collapse_total(collapse_hint)
                            .with_z_signal(Some(z_feedback.z_signal))
                            .with_script_hint(Some(summary.script_hint.clone()));
                        hub::push_loopback_envelope(envelope);
                        loop_broadcasted = true;
                    }
                }
            }
            if !loop_broadcasted {
                if let Some(loop_signal) = hub::get_chrono_loop() {
                    let envelope = LoopbackEnvelope::new(loop_signal)
                        .with_support(1.0)
                        .with_collapse_total(psi_total_opt.filter(|value| *value > 0.0))
                        .with_z_signal(Some(z_feedback.z_signal));
                    hub::push_loopback_envelope(envelope);
                }
            }
            let curvature_summary = if self.curvature_scheduler.is_some() {
                Some(Self::collect_gradient_summary(module)?)
            } else {
                None
            };
            self.step(module)?;
            if let Some(summary) = curvature_summary {
                if let Some(decision) = self.apply_curvature_scheduler(module, summary)? {
                    extra.insert(
                        "curvature_pressure".to_string(),
                        decision.raw_pressure as f64,
                    );
                    extra.insert(
                        "curvature_pressure_ema".to_string(),
                        decision.smoothed_pressure as f64,
                    );
                    extra.insert("curvature_value".to_string(), decision.curvature as f64);
                    if decision.changed {
                        extra.insert("curvature_adjusted".to_string(), 1.0);
                    }
                }
            }
            self.zero(module)?;
            steps += 1;

            let elapsed_ms = if let Some(rt) = self.blackcat.as_ref() {
                rt.elapsed_since_begin()
                    .unwrap_or_else(|| Duration::from_secs_f64(0.0))
                    .as_secs_f64()
                    * 1_000.0
            } else {
                step_start.elapsed().as_secs_f64() * 1_000.0
            };
            extra.insert("band_above".to_string(), band_energy.above as f64);
            extra.insert("band_here".to_string(), band_energy.here as f64);
            extra.insert("band_beneath".to_string(), band_energy.beneath as f64);
            extra.insert("band_drift".to_string(), band_energy.drift as f64);
            extra.insert("step_loss".to_string(), step_loss as f64);
            extra.insert("loss_weighted".to_string(), weighted_loss as f64);
            #[cfg(feature = "psychoid")]
            {
                extra.insert("psychoid_events".to_string(), psychoid_events as f64);
            }
            let metrics = StepMetrics {
                step_time_ms: elapsed_ms,
                mem_peak_mb: 0.0,
                retry_rate: 0.0,
                extra,
            };
            if let Some(ap) = self.autopilot.as_mut() {
                ap.report(&metrics);
            }
            if let Some(rt) = self.blackcat.as_mut() {
                let reward = rt.post_step(&metrics);
                if reward > 0.0 {
                    let plan = schedule.above();
                    let script = plan
                        .choice
                        .to_unison_script(RankKind::TopK)
                        .replace('\n', "; ");
                    let _ = rt.try_adopt_soft(&script, 1, 1, 0.5);
                }
            }
        }
        Ok(EpochStats {
            batches: steps,
            total_loss,
            average_loss: if steps == 0 {
                0.0
            } else {
                total_loss / steps as f32
            },
        })
    }

    fn apply_curvature_scheduler<M: Module>(
        &mut self,
        module: &mut M,
        summary: GradientSummary,
    ) -> PureResult<Option<CurvatureDecision>> {
        let Some(scheduler) = self.curvature_scheduler.as_mut() else {
            return Ok(None);
        };
        let decision = scheduler.observe(summary);
        self.last_curvature_metrics = Some(decision.into());
        if decision.changed {
            Self::retune_hypergrads(module, decision.curvature, self.hyper_learning_rate)?;
            self.curvature = decision.curvature;
        }
        Ok(Some(decision))
    }

    fn estimate_device_load(&self) -> f64 {
        let caps = self.planner.device_caps();
        caps.occupancy_score(caps.max_workgroup) as f64
    }

    fn collect_gradient_summary<M: Module>(module: &M) -> PureResult<GradientSummary> {
        let mut accumulator = CurvatureGradientAccumulator::default();
        module.visit_parameters(&mut |param| {
            let mut accounted = false;
            if let Some(tape) = param.hypergrad() {
                accumulator.accumulate(tape.summary());
                accounted = true;
            }
            if let Some(tape) = param.realgrad() {
                accumulator.accumulate(tape.summary());
                accounted = true;
            }
            if !accounted {
                if let Some(grad) = param.gradient() {
                    accumulator.accumulate(GradientSummary::from_slice(grad.data()));
                }
            }
            Ok(())
        })?;
        Ok(accumulator.finish())
    }

    fn retune_hypergrads<M: Module>(
        module: &mut M,
        curvature: f32,
        learning_rate: f32,
    ) -> PureResult<()> {
        module.visit_parameters_mut(&mut |param| {
            if let Some(tape) = param.hypergrad_mut() {
                tape.retune(curvature, learning_rate)?;
            }
            Ok(())
        })
    }

    fn insert_desire_summary(target: &mut HashMap<String, f64>, summary: &DesireTrainerSummary) {
        target.insert("desire_steps".to_string(), summary.total as f64);
        target.insert(
            "desire_phase_observation".to_string(),
            summary.observation as f64,
        );
        target.insert(
            "desire_phase_injection".to_string(),
            summary.injection as f64,
        );
        target.insert(
            "desire_phase_integration".to_string(),
            summary.integration as f64,
        );
        target.insert(
            "desire_mean_entropy".to_string(),
            summary.mean_entropy as f64,
        );
        target.insert(
            "desire_mean_temperature".to_string(),
            summary.mean_temperature as f64,
        );
        target.insert(
            "desire_mean_penalty".to_string(),
            summary.mean_penalty as f64,
        );
        target.insert("desire_mean_alpha".to_string(), summary.mean_alpha as f64);
        target.insert("desire_mean_beta".to_string(), summary.mean_beta as f64);
        target.insert("desire_mean_gamma".to_string(), summary.mean_gamma as f64);
        target.insert("desire_mean_lambda".to_string(), summary.mean_lambda as f64);
        target.insert("desire_triggers".to_string(), summary.triggers as f64);
        target.insert(
            "desire_trigger_mean_penalty".to_string(),
            summary.trigger_mean_penalty as f64,
        );
        target.insert(
            "desire_trigger_mean_entropy".to_string(),
            summary.trigger_mean_entropy as f64,
        );
        target.insert(
            "desire_trigger_mean_temperature".to_string(),
            summary.trigger_mean_temperature as f64,
        );
        target.insert(
            "desire_trigger_mean_samples".to_string(),
            summary.trigger_mean_samples as f64,
        );
    }

    fn insert_desire_roundtable_summary(
        target: &mut HashMap<String, f64>,
        summary: &DesireRoundtableSummary,
    ) {
        target.insert("desire_roundtable_steps".to_string(), summary.steps as f64);
        target.insert(
            "desire_roundtable_triggers".to_string(),
            summary.triggers as f64,
        );
        target.insert(
            "desire_roundtable_mean_entropy".to_string(),
            summary.mean_entropy as f64,
        );
        target.insert(
            "desire_roundtable_mean_temperature".to_string(),
            summary.mean_temperature as f64,
        );
        target.insert(
            "desire_roundtable_mean_alpha".to_string(),
            summary.mean_alpha as f64,
        );
        target.insert(
            "desire_roundtable_mean_beta".to_string(),
            summary.mean_beta as f64,
        );
        target.insert(
            "desire_roundtable_mean_gamma".to_string(),
            summary.mean_gamma as f64,
        );
        target.insert(
            "desire_roundtable_mean_lambda".to_string(),
            summary.mean_lambda as f64,
        );
        target.insert(
            "desire_roundtable_mean_above".to_string(),
            summary.mean_above as f64,
        );
        target.insert(
            "desire_roundtable_mean_here".to_string(),
            summary.mean_here as f64,
        );
        target.insert(
            "desire_roundtable_mean_beneath".to_string(),
            summary.mean_beneath as f64,
        );
        target.insert(
            "desire_roundtable_mean_drift".to_string(),
            summary.mean_drift as f64,
        );
    }

    #[cfg(feature = "psi")]
    fn insert_desire_psi_summary(target: &mut HashMap<String, f64>, summary: &DesirePsiSummary) {
        target.insert("desire_psi_steps".to_string(), summary.steps as f64);
        target.insert("desire_psi_triggers".to_string(), summary.triggers as f64);
        target.insert("desire_psi_samples".to_string(), summary.psi_samples as f64);
        target.insert(
            "desire_psi_mean_total".to_string(),
            summary.mean_psi_total as f64,
        );
        target.insert(
            "desire_psi_mean_entropy".to_string(),
            summary.mean_entropy as f64,
        );
        target.insert(
            "desire_psi_mean_temperature".to_string(),
            summary.mean_temperature as f64,
        );
        target.insert(
            "desire_psi_mean_penalty".to_string(),
            summary.mean_hypergrad_penalty as f64,
        );
        target.insert(
            "desire_psi_mean_z".to_string(),
            summary.mean_z_signal as f64,
        );
        for (component, mean) in summary.component_means.iter() {
            let key = format!("desire_psi_component_{}_mean", component);
            target.insert(key, *mean as f64);
        }
        for (component, (up, down)) in summary.threshold_crossings.iter() {
            let up_key = format!("desire_psi_threshold_{}_up", component);
            let down_key = format!("desire_psi_threshold_{}_down", component);
            target.insert(up_key, *up as f64);
            target.insert(down_key, *down as f64);
        }
    }

    #[cfg(feature = "psi")]
    fn bootstrap_psi(&mut self, schedule: &RoundtableSchedule) {
        if self.psi.is_some() || !schedule.psi_enabled() {
            return;
        }
        let cfg = PsiConfig::automated(schedule.psi_hint());
        self.psi = Some(PsiMeter::new(cfg));
    }

    #[cfg(feature = "psychoid")]
    fn bootstrap_psychoid(&mut self, schedule: &RoundtableSchedule) {
        if self.psychoid.is_some() || !schedule.psychoid_enabled() {
            return;
        }
        let cfg = PsychoidConfig::default();
        self.psychoid = Some(PsychoidMeter::new(cfg));
        self.psychoid_log = schedule.psychoid_log();
    }

    #[cfg(feature = "collapse")]
    fn bootstrap_collapse(&mut self, schedule: &RoundtableSchedule) {
        if self.collapse.is_some() || !schedule.collapse_enabled() {
            return;
        }
        let cfg = CollapseConfig::automated(schedule.psi_hint());
        self.collapse = Some(CollapseDrive::new(cfg));
    }

    #[cfg(feature = "collapse")]
    fn apply_grad_scale<M: Module>(&self, module: &mut M, scale: f32) -> PureResult<()> {
        if (scale - 1.0).abs() <= f32::EPSILON {
            return Ok(());
        }
        module.visit_parameters_mut(&mut |param| {
            param.scale_accumulators(scale);
            Ok(())
        })
    }

    #[cfg(feature = "collapse")]
    fn clip_grad_global_norm<M: Module>(&self, module: &mut M, max_norm: f32) -> PureResult<()> {
        if max_norm <= 0.0 {
            return Ok(());
        }
        let mut total = 0.0f64;
        module.visit_parameters(&mut |param| {
            total += param.accumulators_norm_sq();
            Ok(())
        })?;
        let norm = total.sqrt() as f32;
        if norm <= max_norm || norm <= f32::EPSILON {
            return Ok(());
        }
        let scale = (max_norm / norm).clamp(0.0, 1.0);
        self.apply_grad_scale(module, scale)
    }

    #[cfg(feature = "collapse")]
    fn optimizer_mul_lr<M: Module>(&mut self, module: &mut M, factor: f32) -> PureResult<()> {
        if !factor.is_finite() || factor <= 0.0 {
            return Ok(());
        }
        self.fallback_learning_rate *= factor;
        self.hyper_learning_rate *= factor;
        if let Some(rate) = self.real_learning_rate.as_mut() {
            *rate *= factor;
        }
        module.visit_parameters_mut(&mut |param| {
            param.scale_learning_rate(factor);
            Ok(())
        })
    }

    #[cfg(feature = "psi")]
    fn collect_grad_l2<M: Module>(module: &M) -> PureResult<f32> {
        let mut sum = 0.0f64;
        module.visit_parameters(&mut |param| {
            if let Some(tape) = param.hypergrad() {
                for &value in tape.gradient().iter() {
                    let v = value as f64;
                    sum += v * v;
                }
            }
            if let Some(tape) = param.realgrad() {
                for &value in tape.gradient().iter() {
                    let v = value as f64;
                    sum += v * v;
                }
            }
            if param.hypergrad().is_none() && param.realgrad().is_none() {
                if let Some(grad) = param.gradient() {
                    for &value in grad.data().iter() {
                        let v = value as f64;
                        sum += v * v;
                    }
                }
            }
            Ok(())
        })?;
        Ok((sum).sqrt() as f32)
    }

    fn apply_proposal(
        &mut self,
        proposal: &GlobalProposal,
        preview_metrics: HashMap<String, f32>,
    ) -> PureResult<()> {
        let _ = preview_metrics;
        let rewrite_ops = proposal
            .ops
            .iter()
            .filter(|op| {
                matches!(
                    op.kind,
                    HeurOpKind::AppendSoft { .. } | HeurOpKind::Retract { .. }
                )
            })
            .count()
            .min(u32::MAX as usize) as u32;
        if let Some(budget) = self.rewrite_budget.as_mut() {
            if !budget.try_consume(rewrite_ops) {
                return Ok(());
            }
        }
        for op in &proposal.ops {
            self.heur_log.append(op.clone());
        }
        Ok(())
    }

    #[cfg(feature = "psychoid")]
    fn log_psychoid(reading: &PsychoidReading, events: &[PsychoidEvent]) {
        println!(
            "[psychoid] step={} cti={:.4} raw={{D:{:.3} S:{:.3} C:{:.3} K:{:.3} H:{:.3}}}",
            reading.step,
            reading.cti,
            reading.raw.get("D").copied().unwrap_or(0.0),
            reading.raw.get("S").copied().unwrap_or(0.0),
            reading.raw.get("C").copied().unwrap_or(0.0),
            reading.raw.get("K").copied().unwrap_or(0.0),
            reading.raw.get("H").copied().unwrap_or(0.0)
        );
        for event in events {
            match event {
                PsychoidEvent::DreamPass { step, cti } => {
                    println!("[psychoid-event] step={} dream-pass cti={:.4}", step, cti);
                }
                PsychoidEvent::DreamExport {
                    step,
                    diary,
                    symbols,
                } => {
                    println!(
                        "[psychoid-event] step={} dream-export symbols={:?} diary=\"{}\"",
                        step, symbols, diary
                    );
                }
            }
        }
    }
}

fn outcome_label(outcome: OutcomeBand) -> &'static str {
    match outcome {
        OutcomeBand::Above => "above",
        OutcomeBand::Here => "here",
        OutcomeBand::Beneath => "beneath",
    }
}

fn plan_signature(plan: &st_core::ops::rank_entry::RankPlan, outcome: OutcomeBand) -> String {
    format!(
        "{:?}:{}x{}:k{}:{}",
        plan.kind,
        plan.rows,
        plan.cols,
        plan.k,
        outcome_label(outcome)
    )
}

/// Metrics captured while running [`ModuleTrainer::train_epoch`].
#[derive(Debug, Clone, Copy, PartialEq)]
pub struct EpochStats {
    pub batches: usize,
    pub total_loss: f32,
    pub average_loss: f32,
}

#[derive(Default)]
struct CurvatureGradientAccumulator {
    l1: f64,
    sum_squares: f64,
    linf: f32,
    count: usize,
}

impl CurvatureGradientAccumulator {
    fn accumulate(&mut self, summary: GradientSummary) {
        self.l1 += summary.l1() as f64;
        self.sum_squares += summary.sum_squares() as f64;
        self.linf = self.linf.max(summary.linf());
        self.count += summary.count();
    }

    fn finish(self) -> GradientSummary {
        if self.count == 0 {
            GradientSummary::default()
        } else {
            GradientSummary::from_moments(
                self.l1 as f32,
                self.sum_squares as f32,
                self.linf,
                self.count,
            )
        }
    }
}

/// Helper trait that allows [`ModuleTrainer::train_epoch`] to accept both raw
/// `(Tensor, Tensor)` batches and fallible [`PureResult`] batches produced by
/// the [`dataset::DataLoader`] surface.
pub trait IntoBatch {
    fn into_batch(self) -> PureResult<(Tensor, Tensor)>;
}

impl IntoBatch for (Tensor, Tensor) {
    fn into_batch(self) -> PureResult<(Tensor, Tensor)> {
        Ok(self)
    }
}

impl IntoBatch for PureResult<(Tensor, Tensor)> {
    fn into_batch(self) -> PureResult<(Tensor, Tensor)> {
        self
    }
}

#[cfg(test)]
mod tests {
    use super::*;
    use crate::language::{
        constant, warmup, ConceptHint, DesireAutomation, DesireLagrangian, DesirePipeline,
        DesireTrainerBridge, DesireTriggerBuffer, RepressionField, SemanticBridge, SparseKernel,
        SymbolGeometry, TemperatureController,
    };
    use crate::layers::linear::Linear;
    use crate::layers::sequential::Sequential;
    use crate::layers::wave_gate::WaveGate;
    use crate::loss::MeanSquaredError;
    use crate::module::Parameter;
    use crate::roundtable::{HeurOp, HeurOpKind};
    use crate::schedule::RoundtableConfig;
    #[cfg(feature = "golden")]
    use crate::CouncilEvidence;
    use st_core::runtime::blackcat::{bandit::SoftBanditMode, zmeta::ZMetaParams, ChoiceGroups};
    use st_tensor::topos::OpenCartesianTopos;
    use std::collections::HashMap;
    use std::time::{Duration, Instant, SystemTime};

    fn build_language_geometry() -> SymbolGeometry {
        let syn = SparseKernel::from_rows(
            vec![vec![(0, 0.6), (1, 0.4)], vec![(0, 0.5), (1, 0.5)]],
            1e-6,
        )
        .unwrap();
        let par = SparseKernel::from_rows(
            vec![vec![(0, 0.7), (1, 0.3)], vec![(0, 0.2), (1, 0.8)]],
            1e-6,
        )
        .unwrap();
        SymbolGeometry::new(syn, par).unwrap()
    }

    fn build_language_semantics() -> SemanticBridge {
        use std::collections::HashSet;

        let log_pi = vec![
            vec![(0, (0.65f32).ln()), (1, (0.35f32).ln())],
            vec![(0, (0.4f32).ln()), (1, (0.6f32).ln())],
        ];
        let row = vec![1.0, 1.0];
        let col = vec![1.0, 1.0];
        let anchors = HashSet::new();
        let concept_kernel =
            SparseKernel::from_rows(vec![vec![(0, 1.0)], vec![(1, 1.0)]], 1e-6).unwrap();
        SemanticBridge::new(log_pi, row, col, anchors, 1e-6, concept_kernel).unwrap()
    }

    fn build_language_automation() -> DesireAutomation {
        let geometry = build_language_geometry();
        let repression = RepressionField::new(vec![0.05, 0.15]).unwrap();
        let semantics = build_language_semantics();
        let controller = TemperatureController::new(1.0, 0.8, 0.4, 0.4, 1.6);
        let desire = DesireLagrangian::new(geometry, repression, semantics, controller)
            .unwrap()
            .with_alpha_schedule(warmup(0.0, 0.2, 1))
            .with_beta_schedule(warmup(0.0, 0.1, 1))
            .with_gamma_schedule(constant(0.04))
            .with_lambda_schedule(constant(0.02))
            .with_observation_horizon(Some(1))
            .with_integration_horizon(Some(2));
        let cfg = st_core::config::self_rewrite::SelfRewriteCfg {
            score_thresh: 0.0,
            min_samples: 2,
            cooldown_sec: 0,
        };
        DesireAutomation::new(desire, cfg)
    }

    struct FixedGradientModule {
        param: Parameter,
        grad_value: f32,
    }

    impl FixedGradientModule {
        fn new(grad_value: f32) -> Self {
            let tensor = Tensor::zeros(1, 1).unwrap();
            let param = Parameter::new("weight", tensor);
            Self { param, grad_value }
        }
    }

    impl Module for FixedGradientModule {
        fn forward(&self, input: &Tensor) -> PureResult<Tensor> {
            Ok(input.clone())
        }

        fn backward(&mut self, _input: &Tensor, grad_output: &Tensor) -> PureResult<Tensor> {
            let update = Tensor::from_vec(1, 1, vec![self.grad_value])?;
            self.param.accumulate_euclidean(&update)?;
            Ok(grad_output.clone())
        }

        fn visit_parameters(
            &self,
            visitor: &mut dyn FnMut(&Parameter) -> PureResult<()>,
        ) -> PureResult<()> {
            visitor(&self.param)
        }

        fn visit_parameters_mut(
            &mut self,
            visitor: &mut dyn FnMut(&mut Parameter) -> PureResult<()>,
        ) -> PureResult<()> {
            visitor(&mut self.param)
        }
    }

    #[test]
    fn trainer_attaches_and_steps() {
        let caps = DeviceCaps::wgpu(32, true, 256);
        let trainer = ModuleTrainer::new(caps, -1.0, 0.05, 0.01);
        let mut layer = Linear::new("fc", 2, 1).unwrap();
        trainer.prepare(&mut layer).unwrap();
        let input = crate::Tensor::from_vec(1, 2, vec![1.0, -1.0]).unwrap();
        let target = crate::Tensor::from_vec(1, 1, vec![0.5]).unwrap();
        let out = layer.forward(&input).unwrap();
        let grad = out.sub(&target).unwrap();
        let _ = layer.backward(&input, &grad).unwrap();
        trainer.step(&mut layer).unwrap();
        assert!(trainer.planner().topk(64, 128, 32).k > 0);
    }

    #[test]
    fn trainer_attaches_realgrad_when_enabled() {
        let caps = DeviceCaps::wgpu(32, true, 256);
        let trainer = ModuleTrainer::new(caps, -1.0, 0.05, 0.01).with_realgrad(0.02);
        let mut layer = Linear::new("fc", 2, 1).unwrap();
        trainer.prepare(&mut layer).unwrap();
        let mut saw_parameter = false;
        layer
            .visit_parameters(&mut |param| {
                saw_parameter = true;
                assert!(param.realgrad().is_some());
                Ok(())
            })
            .unwrap();
        assert!(saw_parameter);
    }

    #[test]
    fn trainer_prepares_with_topos_for_wave_gate() {
        let caps = DeviceCaps::wgpu(64, true, 512);
        let trainer = ModuleTrainer::new(caps, -0.9, 0.06, 0.02);
        let encoder_curvature = trainer.curvature();
        let topos = OpenCartesianTopos::new(encoder_curvature, 1e-6, 1e4, 512, 16384).unwrap();
        let mut gate = WaveGate::with_topos(
            "wg",
            8,
            st_tensor::LanguageWaveEncoder::new(encoder_curvature, 0.7).unwrap(),
            topos.clone(),
        )
        .unwrap();
        trainer.prepare_with_topos(&mut gate, topos).unwrap();
        let input =
            Tensor::from_vec(1, 8, vec![0.1, -0.2, 0.3, -0.4, 0.5, -0.6, 0.7, -0.8]).unwrap();
        let grad_out = gate.forward(&input).unwrap();
        let _ = gate.backward(&input, &grad_out).unwrap();
        trainer.step(&mut gate).unwrap();
        assert!(gate.gate().value().squared_l2_norm() > 0.0);
    }

    #[test]
    fn trainer_prepare_with_topos_attaches_realgrad() {
        let caps = DeviceCaps::wgpu(32, true, 256);
        let trainer = ModuleTrainer::new(caps, -0.95, 0.05, 0.01).with_realgrad(0.015);
        let mut layer = Linear::new("fc", 3, 2).unwrap();
        let topos = OpenCartesianTopos::new(trainer.curvature(), 1e-6, 1e4, 128, 4096).unwrap();
        trainer.prepare_with_topos(&mut layer, topos).unwrap();
        layer
            .visit_parameters(&mut |param| {
                assert!(param.realgrad().is_some());
                Ok(())
            })
            .unwrap();
    }

    #[test]
    fn trainer_runs_epoch_with_roundtable_schedule() {
        let caps = DeviceCaps::wgpu(32, true, 256);
        let mut trainer = ModuleTrainer::new(caps, -1.1, 0.05, 0.01);
        let mut model = Sequential::new();
        model.push(Linear::new("lin", 2, 1).unwrap());
        trainer.prepare(&mut model).unwrap();

        let schedule = trainer.roundtable(1, 1, RoundtableConfig::default());
        let dataset = vec![
            (
                Tensor::from_vec(1, 2, vec![0.0, 1.0]).unwrap(),
                Tensor::from_vec(1, 1, vec![1.0]).unwrap(),
            ),
            (
                Tensor::from_vec(1, 2, vec![1.0, 0.0]).unwrap(),
                Tensor::from_vec(1, 1, vec![0.0]).unwrap(),
            ),
        ];

        let mut loss = MeanSquaredError::new();
        let stats = trainer
            .train_epoch(&mut model, &mut loss, dataset.clone(), &schedule)
            .unwrap();
        assert_eq!(stats.batches, dataset.len());
        assert!(stats.total_loss.is_finite());

        // Ensure the model parameters changed by running another batch and checking the outputs.
        let input = Tensor::from_vec(1, 2, vec![1.0, 1.0]).unwrap();
        let before = model.forward(&input).unwrap();
        trainer
            .train_epoch(&mut model, &mut loss, dataset, &schedule)
            .unwrap();
        let after = model.forward(&input).unwrap();
        assert_ne!(before.data(), after.data());
    }

    #[test]
    fn trainer_enforces_rewrite_budget() {
        let caps = DeviceCaps::wgpu(16, true, 128);
        let mut trainer = ModuleTrainer::new(caps, -1.0, 0.05, 0.01);
        trainer.set_rewrite_budget(1, 1);
        if let Some(budget) = trainer.rewrite_budget.as_mut() {
            budget.begin_epoch();
        }

        let op = HeurOp {
            origin: "test".to_string(),
            kind: HeurOpKind::AppendSoft {
                script: "k:topk(2)".to_string(),
                weight: 1.0,
            },
            issued_at: SystemTime::now(),
        };
        let proposal = GlobalProposal {
            proposal_id: "proposal-test".to_string(),
            ops: vec![op],
            evidence: Vec::new(),
        };

        let initial = trainer.heuristics_log().entries().len();
        trainer
            .apply_proposal(&proposal, HashMap::new())
            .expect("first rewrite allowed");
        let after_first = trainer.heuristics_log().entries().len();
        assert_eq!(after_first, initial + proposal.ops.len());

        trainer
            .apply_proposal(&proposal, HashMap::new())
            .expect("second rewrite ignored");
        let after_second = trainer.heuristics_log().entries().len();
        assert_eq!(after_second, after_first);

        if let Some(budget) = trainer.rewrite_budget.as_mut() {
            budget.begin_epoch();
        }
        trainer
            .apply_proposal(&proposal, HashMap::new())
            .expect("rewrite allowed after cooldown");
        let after_third = trainer.heuristics_log().entries().len();
        assert_eq!(after_third, after_first + proposal.ops.len());
    }

    #[test]
    fn trainer_exposes_blackcat_runtime_stats() {
        let caps = DeviceCaps::wgpu(16, true, 128);
        let mut groups = HashMap::new();
        groups.insert("tile".to_string(), vec!["a".to_string(), "b".to_string()]);
        let runtime = BlackCatRuntime::new(
            ZMetaParams::default(),
            ChoiceGroups { groups },
            4,
            SoftBanditMode::TS,
            None,
        );
        let mut trainer = ModuleTrainer::new(caps, -1.0, 0.05, 0.01).with_blackcat(runtime);
        if let Some(rt) = trainer.blackcat.as_mut() {
            rt.begin_step();
            let mut metrics = StepMetrics::default();
            metrics.step_time_ms = 10.0;
            metrics.mem_peak_mb = 256.0;
            metrics.retry_rate = 0.05;
            metrics.extra.insert("grad_norm".into(), 0.4);
            let _ = rt.post_step(&metrics);
        }
        let stats = trainer
            .blackcat_runtime_stats()
            .expect("runtime stats available");
        assert_eq!(stats.steps, 1);
        assert!(stats.step_time_ms_ema > 0.0);
        assert_eq!(stats.extras.get("grad_norm").cloned().unwrap(), 0.4);
    }

    #[test]
    fn curvature_scheduler_adjusts_curvature_and_records_metrics() {
        let caps = DeviceCaps::wgpu(8, true, 64);
        let mut trainer = ModuleTrainer::new(caps, -1.0, 0.1, 0.01);
        let scheduler = CurvatureScheduler::new(-1.0, -2.0, -0.2, 0.01)
            .with_step(0.2)
            .with_tolerance(0.0)
            .with_smoothing(1.0);
        trainer.enable_curvature_scheduler(scheduler);
        let mut module = FixedGradientModule::new(4.0);
        trainer.prepare(&mut module).unwrap();
        let schedule = trainer.roundtable(1, 1, RoundtableConfig::default());
        let input = Tensor::from_vec(1, 1, vec![1.0]).unwrap();
        let target = Tensor::from_vec(1, 1, vec![0.0]).unwrap();
        let dataset = vec![
            (input.clone(), target.clone()),
            (input.clone(), target.clone()),
            (input, target),
        ];
        let mut loss = MeanSquaredError::new();
        trainer
            .train_epoch(&mut module, &mut loss, dataset, &schedule)
            .unwrap();
        assert!(trainer.curvature() != -1.0);
        let metrics = trainer
            .curvature_metrics()
            .expect("curvature metrics recorded");
        assert!(metrics.raw_pressure > 0.0);
        assert_eq!(metrics.curvature, trainer.curvature());
    }

    #[test]
    fn trainer_consumes_desire_bridge_summary() {
        let caps = DeviceCaps::wgpu(32, true, 256);
        let mut trainer = ModuleTrainer::new(caps, -1.0, 0.05, 0.01);
        let mut model = Sequential::new();
        model.push(Linear::new("lin", 2, 1).unwrap());
        trainer.prepare(&mut model).unwrap();

        let automation = build_language_automation();
        let bridge = DesireTrainerBridge::new();
        let mut pipeline = DesirePipeline::builder(automation)
            .with_trainer_bridge(&bridge)
            .with_sink(DesireTriggerBuffer::new())
            .build();

        let logits = vec![2.0, 0.4];
        let concept = ConceptHint::Distribution(vec![0.6, 0.4]);
        let start = Instant::now();
        let anchor = SystemTime::now();
        for step in 0..6 {
            let now = start + Duration::from_millis((step * 150) as u64);
            let timestamp = anchor + Duration::from_millis((step * 150) as u64);
            pipeline
                .step_at(&logits, step % 2, &concept, now, timestamp)
                .unwrap();
        }

        assert!(bridge.len() >= 6);
        trainer.enable_desire_pipeline(bridge.clone());

        let schedule = trainer.roundtable(1, 1, RoundtableConfig::default());
        let dataset = vec![
            (
                Tensor::from_vec(1, 2, vec![0.0, 1.0]).unwrap(),
                Tensor::from_vec(1, 1, vec![1.0]).unwrap(),
            ),
            (
                Tensor::from_vec(1, 2, vec![1.0, 0.0]).unwrap(),
                Tensor::from_vec(1, 1, vec![0.0]).unwrap(),
            ),
        ];
        let mut loss = MeanSquaredError::new();
        trainer
            .train_epoch(&mut model, &mut loss, dataset, &schedule)
            .unwrap();

        assert!(bridge.is_empty());
    }

    #[test]
    fn trainer_consumes_roundtable_bridge_summary() {
        let caps = DeviceCaps::wgpu(32, true, 256);
        let mut trainer = ModuleTrainer::new(caps, -1.0, 0.05, 0.01);
        let mut model = Sequential::new();
        model.push(Linear::new("lin", 2, 1).unwrap());
        trainer.prepare(&mut model).unwrap();

        let automation = build_language_automation();
        let bridge = DesireRoundtableBridge::new();
        let mut pipeline = DesirePipeline::builder(automation)
            .with_roundtable_bridge(&bridge)
            .build();

        let logits = vec![2.0, 0.6];
        let concept = ConceptHint::Distribution(vec![0.55, 0.45]);
        let start = Instant::now();
        let anchor = SystemTime::now();
        for step in 0..6 {
            let now = start + Duration::from_millis((step * 90) as u64);
            let timestamp = anchor + Duration::from_millis((step * 90) as u64);
            pipeline
                .step_at(&logits, step % 2, &concept, now, timestamp)
                .unwrap();
        }

        trainer.enable_desire_roundtable_bridge(bridge.clone());

        let schedule = trainer.roundtable(1, 1, RoundtableConfig::default());
        let dataset = vec![
            (
                Tensor::from_vec(1, 2, vec![0.0, 1.0]).unwrap(),
                Tensor::from_vec(1, 1, vec![1.0]).unwrap(),
            ),
            (
                Tensor::from_vec(1, 2, vec![1.0, 0.0]).unwrap(),
                Tensor::from_vec(1, 1, vec![0.0]).unwrap(),
            ),
        ];
        let mut loss = MeanSquaredError::new();
        trainer
            .train_epoch(&mut model, &mut loss, dataset, &schedule)
            .unwrap();

        assert!(bridge.drain_summary().unwrap().is_none());
        let summary = trainer.desire_roundtable_summary();
        assert!(summary.is_some());
    }

    #[cfg(feature = "golden")]
    #[test]
    fn trainer_records_golden_council_snapshot() {
        let caps = DeviceCaps::wgpu(16, true, 128);
        let mut trainer = ModuleTrainer::new(caps, -1.0, 0.05, 0.01);
        let mut pulse = GoldenBlackcatPulse::idle();
        pulse.exploration_drive = 0.7;
        let winner = HeurOp {
            origin: "roundtable-1".to_string(),
            kind: HeurOpKind::AppendSoft {
                script: "k:topk(2)".to_string(),
                weight: 1.2,
            },
            issued_at: SystemTime::now(),
        };
        let snapshot = GoldenCouncilSnapshot {
            epoch: 4,
            high_watermark: 9,
            missing_ranges: Vec::new(),
            winners: vec![winner.clone()],
            evidence: CouncilEvidence {
                band_energy: (1.0, 0.8, 0.6),
                graph_flow: 0.4,
                psi: 0.2,
                geometry: (0.5, 0.3, 0.1),
            },
            exploration_bias: 1.2,
            optimization_bias: 0.95,
            synergy_bias: 1.1,
            reinforcement_bias: 1.05,
            resonance: 0.4,
            stability: 0.86,
            momentum: 0.3,
            divergence: 0.2,
            schedule_hint: (1.0, 0.8, 1.1, 0.9),
            pulse_recap: pulse,
        };
        trainer.record_golden_council(&snapshot);
        let stored = trainer
            .last_golden_council_snapshot()
            .expect("snapshot stored");
        assert!((stored.exploration_bias - 1.2).abs() < 1e-4);
        assert_eq!(stored.schedule_hint.2, 1.1);
        assert_eq!(stored.pulse_recap.exploration_drive, 0.7);
        let winners = trainer.last_council().expect("cloneable snapshot").winners;
        assert_eq!(winners.len(), 1);
        match &winners[0].kind {
            HeurOpKind::AppendSoft { weight, .. } => assert!((*weight - 1.2).abs() < 1e-4),
            other => panic!("unexpected winner {:?}", other),
        }
    }
}<|MERGE_RESOLUTION|>--- conflicted
+++ resolved
@@ -274,30 +274,8 @@
 /// Function pointer used to convert band energy into Above/Here/Beneath weights.
 pub type BandWeightFn = fn(BandEnergy) -> (f32, f32, f32);
 
-<<<<<<< HEAD
 fn append_cloud_targets(metadata: &mut HashMap<String, String>, targets: &[CloudConnector]) {
     CloudTargetSummary::from_targets(targets).extend_map(metadata);
-=======
-fn format_cloud_targets(targets: &[CloudConnector]) -> Vec<(String, String)> {
-    let mut azure_targets = Vec::new();
-    let mut aws_targets = Vec::new();
-    for target in targets {
-        let descriptor = target.descriptor();
-        match target.provider() {
-            "azure" => azure_targets.push(format!("{}:{descriptor}", target.service())),
-            "aws" => aws_targets.push(format!("{}:{descriptor}", target.service())),
-            _ => {}
-        }
-    }
-    let mut entries = Vec::new();
-    if !azure_targets.is_empty() {
-        entries.push(("azure_targets".to_string(), azure_targets.join(",")));
-    }
-    if !aws_targets.is_empty() {
-        entries.push(("aws_targets".to_string(), aws_targets.join(",")));
-    }
-    entries
->>>>>>> 0babb553
 }
 
 #[derive(Debug, Clone)]
@@ -728,37 +706,7 @@
             );
         }
 
-<<<<<<< HEAD
         append_cloud_targets(&mut metadata, &config.cloud_targets);
-=======
-        if !config.cloud_targets.is_empty() {
-            let mut azure_targets = Vec::new();
-            let mut aws_targets = Vec::new();
-            for target in &config.cloud_targets {
-                let descriptor = target.descriptor();
-                match target {
-                    CloudConnector::AzureEventHub { .. } => {
-                        azure_targets.push(format!("event_hub:{descriptor}"));
-                    }
-                    CloudConnector::AzureStorageQueue { .. } => {
-                        azure_targets.push(format!("storage_queue:{descriptor}"));
-                    }
-                    CloudConnector::AwsKinesis { .. } => {
-                        aws_targets.push(format!("kinesis:{descriptor}"));
-                    }
-                    CloudConnector::AwsSqs { .. } => {
-                        aws_targets.push(format!("sqs:{descriptor}"));
-                    }
-                }
-            }
-            if !azure_targets.is_empty() {
-                metadata.insert("azure_targets".to_string(), azure_targets.join(","));
-            }
-            if !aws_targets.is_empty() {
-                metadata.insert("aws_targets".to_string(), aws_targets.join(","));
-            }
-        }
->>>>>>> 0babb553
         self.log_connector_event("configure_distribution", metadata);
         self.distribution = Some(RoundtableNode::new(config));
     }
