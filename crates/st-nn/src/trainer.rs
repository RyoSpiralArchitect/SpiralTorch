--- conflicted
+++ resolved
@@ -22,10 +22,7 @@
 // ============================================================================
 
 use crate::gnn::spiralk::{GraphConsensusBridge, GraphConsensusDigest};
-<<<<<<< HEAD
-=======
 use crate::language::{DesireTrainerBridge, DesireTrainerSummary};
->>>>>>> 1c0559ea
 #[cfg(feature = "golden")]
 use crate::golden::{GoldenBlackcatPulse, GoldenCooperativeDirective, GoldenCouncilSnapshot};
 use crate::loss::Loss;
@@ -294,11 +291,8 @@
             graph_bridge: None,
             graph_pending: None,
             graph_last_hint: None,
-<<<<<<< HEAD
-=======
             graph_pending: None,
             graph_last_hint: None,
->>>>>>> 1c0559ea
             #[cfg(feature = "golden")]
             golden_pulse: None,
             #[cfg(feature = "golden")]
@@ -566,7 +560,6 @@
         self.golden_council.as_ref()
     }
 
-<<<<<<< HEAD
     /// Configures how many rewrite operations may be applied per epoch and the cooldown required
     /// before new rewrites are accepted.
     pub fn set_rewrite_budget(&mut self, per_epoch: u32, cooldown: u32) {
@@ -577,8 +570,6 @@
         }
     }
 
-=======
->>>>>>> 1c0559ea
     /// Clears any registered band weighting rule.
     pub fn clear_band_weights(&mut self) {
         self.band_weight_fn = None;
@@ -1440,10 +1431,8 @@
         SymbolGeometry, TemperatureController,
     };
     use st_tensor::pure::topos::OpenCartesianTopos;
-<<<<<<< HEAD
     use std::collections::HashMap;
     use std::time::SystemTime;
-=======
     use std::time::{Duration, Instant, SystemTime};
 
     fn build_language_geometry() -> SymbolGeometry {
@@ -1494,7 +1483,6 @@
         };
         DesireAutomation::new(desire, cfg)
     }
->>>>>>> 1c0559ea
 
     #[test]
     fn trainer_attaches_and_steps() {
@@ -1571,7 +1559,6 @@
     }
 
     #[test]
-<<<<<<< HEAD
     fn trainer_enforces_rewrite_budget() {
         let caps = DeviceCaps::wgpu(16, true, 128);
         let mut trainer = ModuleTrainer::new(caps, -1.0, 0.05, 0.01);
@@ -1617,7 +1604,6 @@
         assert_eq!(after_third, after_first + proposal.ops.len());
     }
 
-=======
     fn trainer_consumes_desire_bridge_summary() {
         let caps = DeviceCaps::wgpu(32, true, 256);
         let mut trainer = ModuleTrainer::new(caps, -1.0, 0.05, 0.01);
@@ -1664,7 +1650,6 @@
             .unwrap();
 
         assert!(bridge.is_empty());
->>>>>>> 1c0559ea
     #[cfg(feature = "golden")]
     #[test]
     fn trainer_records_golden_council_snapshot() {
