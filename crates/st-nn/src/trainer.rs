--- conflicted
+++ resolved
@@ -244,13 +244,10 @@
     graph_last_hint: Option<String>,
     curvature_scheduler: Option<CurvatureScheduler>,
     last_curvature_metrics: Option<CurvatureMetrics>,
-<<<<<<< HEAD
     loss_strategy: LossStrategy,
-=======
     spectral_policy: Option<SpectralLearningRatePolicy>,
     pending_coherence: Option<CoherenceDiagnostics>,
     last_spectral_metrics: Option<SpectralAdjustmentMetrics>,
->>>>>>> d48ed1f0
     #[cfg(feature = "golden")]
     golden_pulse: Option<GoldenBlackcatPulse>,
     #[cfg(feature = "golden")]
@@ -922,13 +919,10 @@
             graph_last_hint: None,
             curvature_scheduler: None,
             last_curvature_metrics: None,
-<<<<<<< HEAD
             loss_strategy: LossStrategy::default(),
-=======
             spectral_policy: None,
             pending_coherence: None,
             last_spectral_metrics: None,
->>>>>>> d48ed1f0
             #[cfg(feature = "golden")]
             golden_pulse: None,
             #[cfg(feature = "golden")]
