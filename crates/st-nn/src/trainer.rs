// SPDX-License-Identifier: AGPL-3.0-or-later
// © 2025 Ryo ∴ SpiralArchitect (kishkavsesvit@icloud.com)
// Part of SpiralTorch — Licensed under AGPL-3.0-or-later.
// Unauthorized derivative works or closed redistribution prohibited under AGPL §13.

// ============================================================================
//  SpiralReality Proprietary
//  Copyright (c) 2025 SpiralReality. All Rights Reserved.
//
//  NOTICE: This file contains confidential and proprietary information of
//  SpiralReality. ANY USE, COPYING, MODIFICATION, DISTRIBUTION, DISPLAY,
//  OR DISCLOSURE OF THIS FILE, IN WHOLE OR IN PART, IS STRICTLY PROHIBITED
//  WITHOUT THE PRIOR WRITTEN CONSENT OF SPIRALREALITY.
//
//  NO LICENSE IS GRANTED OR IMPLIED BY THIS FILE. THIS SOFTWARE IS PROVIDED
//  "AS IS", WITHOUT WARRANTY OF ANY KIND, EXPRESS OR IMPLIED, INCLUDING BUT
//  NOT LIMITED TO THE WARRANTIES OF MERCHANTABILITY, FITNESS FOR A PARTICULAR
//  PURPOSE AND NON-INFRINGEMENT. IN NO EVENT SHALL SPIRALREALITY OR ITS
//  SUPPLIERS BE LIABLE FOR ANY CLAIM, DAMAGES OR OTHER LIABILITY, WHETHER IN
//  AN ACTION OF CONTRACT, TORT OR OTHERWISE, ARISING FROM, OUT OF OR IN
//  CONNECTION WITH THE SOFTWARE OR THE USE OR OTHER DEALINGS IN THE SOFTWARE.
// ============================================================================

use crate::cloud::CloudTargetSummary;
use crate::gnn::spiralk::{GraphConsensusBridge, GraphConsensusDigest};
use crate::gnn::RoundtableBandSignal;
#[cfg(feature = "golden")]
use crate::golden::{GoldenBlackcatPulse, GoldenCooperativeDirective, GoldenCouncilSnapshot};
#[cfg(feature = "psi")]
use crate::language::{DesirePsiBridge, DesirePsiSummary};
use crate::language::{
    DesireRoundtableBridge, DesireRoundtableSummary, DesireTrainerBridge, DesireTrainerSummary,
};
use crate::loss::Loss;
use crate::module::Module;
use crate::optim::{LocalLearningRateAdapter, SpectralLrAdapter};
use crate::plan::RankPlanner;
use crate::roundtable::{
    simulate_proposal_locally, BlackcatModerator, BlackcatScore, DistConfig, GlobalProposal,
    HeurOpKind, HeurOpLog, MetaConductor, ModeratorMinutes, OutcomeBand, RoundtableGnnBridge,
    RoundtableNode,
};
use crate::schedule::{BandEnergy, GradientBands, RoundtableConfig, RoundtableSchedule};
use crate::zspace_coherence::{CoherenceDiagnostics, CoherenceLabel, CoherenceObservation};
use crate::{PureResult, Tensor};
use st_core::backend::device_caps::DeviceCaps;
use st_core::backend::unison_heuristics::RankKind;
use st_core::ecosystem::{
    CloudConnector, ConnectorEvent, DistributionSummary, EcosystemRegistry, MetricSample,
    RankPlanSummary, RoundtableConfigSummary, RoundtableSummary,
};
#[cfg(feature = "collapse")]
use st_core::engine::collapse_drive::{CollapseConfig, CollapseDrive, DriveCmd};
use st_core::ops::rank_entry::RankPlan;
use st_core::runtime::autopilot::Autopilot;
use st_core::runtime::blackcat::{BlackCatRuntime, BlackcatRuntimeStats, StepMetrics};
#[cfg(feature = "collapse")]
use st_core::telemetry::hub::CollapsePulse;
use st_core::telemetry::hub::{self, LoopbackEnvelope, SoftlogicZFeedback};
#[cfg(feature = "psi")]
use st_core::telemetry::psi::{PsiComponent, PsiConfig, PsiInput, PsiMeter, PsiReading};
#[cfg(feature = "psychoid")]
use st_core::telemetry::psychoid::{PsychoidConfig, PsychoidEvent, PsychoidMeter, PsychoidReading};
<<<<<<< HEAD
use st_core::telemetry::region_visualizer::{
    RegionHeatmapCell, RegionHeatmapHistory, RegionHeatmapSnapshot,
};
=======
use st_core::telemetry::region_visualizer::{RegionHeatmapCell, RegionHeatmapSnapshot};
>>>>>>> 1801467c
use st_core::telemetry::xai_report::AttributionReport;
use st_core::telemetry::zspace_region::{
    ZSpaceRadiusBand, ZSpaceRegionDescriptor, ZSpaceRegionKey, ZSpaceSpinBand,
};
use st_core::theory::zpulse::ZScale;
use st_tensor::{topos::OpenCartesianTopos, GradientSummary};
use std::collections::HashMap;
use std::env;
use std::time::{Duration, Instant, SystemTime};

/// Adaptive curvature controller that nudges the trainer's hyperbolic geometry
/// towards the pressure window observed in recent gradients.
#[derive(Debug, Clone)]
pub struct CurvatureScheduler {
    min_curvature: f32,
    max_curvature: f32,
    target_pressure: f32,
    tolerance: f32,
    step: f32,
    alpha: f32,
    current: f32,
    ema_pressure: Option<f32>,
}

impl CurvatureScheduler {
    /// Builds a scheduler anchored to the provided curvature range and target
    /// gradient pressure. `initial` is clamped into `[min_curvature,
    /// max_curvature]` and the range itself is normalised so both bounds remain
    /// negative.
    pub fn new(initial: f32, min_curvature: f32, max_curvature: f32, target_pressure: f32) -> Self {
        let mut min_curvature = min_curvature.min(-1e-6);
        let mut max_curvature = max_curvature.min(-1e-6);
        if min_curvature > max_curvature {
            core::mem::swap(&mut min_curvature, &mut max_curvature);
        }
        let current = initial.clamp(min_curvature, max_curvature).min(-1e-6);
        Self {
            min_curvature,
            max_curvature,
            target_pressure: target_pressure.max(0.0),
            tolerance: 0.05,
            step: 0.05,
            alpha: 0.2,
            current,
            ema_pressure: None,
        }
    }

    /// Adjusts the maximum step a single observation may move the curvature by.
    pub fn with_step(mut self, step: f32) -> Self {
        if step.is_finite() && step > 0.0 {
            self.step = step;
        }
        self
    }

    /// Adjusts the tolerated pressure band before the curvature is nudged.
    pub fn with_tolerance(mut self, tolerance: f32) -> Self {
        if tolerance.is_finite() && tolerance >= 0.0 {
            self.tolerance = tolerance;
        }
        self
    }

    /// Adjusts the smoothing factor applied to the pressure EMA.
    pub fn with_smoothing(mut self, alpha: f32) -> Self {
        if alpha.is_finite() && alpha > 0.0 {
            self.alpha = alpha.clamp(0.01, 1.0);
        }
        self
    }

    /// Returns the curvature currently enforced by the scheduler.
    pub fn current(&self) -> f32 {
        self.current
    }

    /// Returns the configured target pressure.
    pub fn target_pressure(&self) -> f32 {
        self.target_pressure
    }

    /// Returns the last smoothed pressure observation, if available.
    pub fn last_pressure(&self) -> Option<f32> {
        self.ema_pressure
    }

    /// Synchronises the scheduler with an externally adjusted curvature and
    /// clears the pressure history so subsequent observations start fresh.
    pub fn sync(&mut self, curvature: f32) {
        self.current = curvature
            .clamp(self.min_curvature, self.max_curvature)
            .min(-1e-6);
        self.ema_pressure = None;
    }

    /// Records a gradient summary returning the raw/smoothed pressure alongside
    /// the curvature chosen for the next step.
    pub fn observe(&mut self, summary: GradientSummary) -> CurvatureDecision {
        let raw_pressure = summary.mean_abs();
        let smoothed = match self.ema_pressure {
            Some(prev) => prev + self.alpha * (raw_pressure - prev),
            None => raw_pressure,
        };
        self.ema_pressure = Some(smoothed);

        let mut curvature = self.current;
        let mut changed = false;
        if smoothed > self.target_pressure + self.tolerance {
            let next = (self.current + self.step).min(self.max_curvature);
            if (next - self.current).abs() > f32::EPSILON {
                curvature = next;
                changed = true;
            }
        } else if smoothed < self.target_pressure - self.tolerance {
            let next = (self.current - self.step).max(self.min_curvature);
            if (next - self.current).abs() > f32::EPSILON {
                curvature = next;
                changed = true;
            }
        }

        if changed {
            self.current = curvature;
        }

        CurvatureDecision {
            raw_pressure,
            smoothed_pressure: smoothed,
            curvature,
            changed,
        }
    }
}

/// Decision emitted by [`CurvatureScheduler::observe`].
#[derive(Debug, Clone, Copy)]
pub struct CurvatureDecision {
    pub raw_pressure: f32,
    pub smoothed_pressure: f32,
    pub curvature: f32,
    pub changed: bool,
}

/// Last curvature update captured by the trainer.
#[derive(Debug, Clone, Copy, Default)]
pub struct CurvatureMetrics {
    pub raw_pressure: f32,
    pub smoothed_pressure: f32,
    pub curvature: f32,
}

impl From<CurvatureDecision> for CurvatureMetrics {
    fn from(decision: CurvatureDecision) -> Self {
        Self {
            raw_pressure: decision.raw_pressure,
            smoothed_pressure: decision.smoothed_pressure,
            curvature: decision.curvature,
        }
    }
}

/// High-level orchestrator that keeps hypergrad, SpiralK, and module updates aligned.
pub struct ModuleTrainer {
    planner: RankPlanner,
    curvature: f32,
    hyper_learning_rate: f32,
    fallback_learning_rate: f32,
    real_learning_rate: Option<f32>,
    blackcat: Option<BlackCatRuntime>,
    blackcat_moderator: Option<BlackcatModerator>,
    autopilot: Option<Autopilot>,
    band_weight_fn: Option<BandWeightFn>,
    injector_enabled: bool,
    distribution: Option<RoundtableNode>,
    meta_conductor: Option<MetaConductor>,
    heur_log: HeurOpLog,
    rewrite_budget: Option<RewriteBudget>,
    softlogic: SoftLogicFlex,
    spectral_adapter: SpectralLrAdapter,
    desire_bridge: Option<DesireTrainerBridge>,
    desire_roundtable_bridge: Option<DesireRoundtableBridge>,
    last_desire_roundtable_summary: Option<DesireRoundtableSummary>,
    #[cfg(feature = "psi")]
    desire_psi_bridge: Option<DesirePsiBridge>,
    graph_bridge: Option<GraphConsensusBridge>,
    graph_pending: Option<GraphConsensusDigest>,
    graph_last_hint: Option<String>,
    gnn_roundtable_bridge: Option<RoundtableGnnBridge>,
    gnn_last_roundtable_signal: Option<RoundtableBandSignal>,
    curvature_scheduler: Option<CurvatureScheduler>,
    last_curvature_metrics: Option<CurvatureMetrics>,
    loss_strategy: LossStrategy,
<<<<<<< HEAD
=======
    spectral_policy: Option<SpectralLearningRatePolicy>,
    pending_coherence: Option<CoherenceDiagnostics>,
    last_spectral_metrics: Option<SpectralAdjustmentMetrics>,
>>>>>>> 1801467c
    #[cfg(feature = "golden")]
    golden_pulse: Option<GoldenBlackcatPulse>,
    #[cfg(feature = "golden")]
    golden_directive: Option<GoldenCooperativeDirective>,
    #[cfg(feature = "golden")]
    golden_council: Option<GoldenCouncilSnapshot>,
    #[cfg(feature = "psi")]
    psi: Option<PsiMeter>,
    #[cfg(feature = "psychoid")]
    psychoid: Option<PsychoidMeter>,
    #[cfg(feature = "psychoid")]
    psychoid_log: bool,
    #[cfg(feature = "collapse")]
    collapse: Option<CollapseDrive>,
}

impl core::fmt::Debug for ModuleTrainer {
    fn fmt(&self, f: &mut core::fmt::Formatter<'_>) -> core::fmt::Result {
        write!(
            f,
            "ModuleTrainer(curv={},lr_h={},lr_f={},lr_r={:?})",
            self.curvature,
            self.hyper_learning_rate,
            self.fallback_learning_rate,
            self.real_learning_rate
        )
    }
}

/// Function pointer used to convert band energy into Above/Here/Beneath weights.
pub type BandWeightFn = fn(BandEnergy) -> (f32, f32, f32);

fn append_cloud_targets(metadata: &mut HashMap<String, String>, targets: &[CloudConnector]) {
    CloudTargetSummary::from_targets(targets).extend_map(metadata);
}

/// Configures how regional Z-space weights influence the aggregated loss.
#[derive(Clone, Debug)]
pub struct RegionLossWeights {
    default: f32,
    overrides: HashMap<ZSpaceRegionKey, f32>,
}

impl RegionLossWeights {
    /// Creates a weight table with the provided default multiplier.
    pub fn new(default: f32) -> Self {
        Self {
            default: default.max(0.0),
            overrides: HashMap::new(),
        }
    }

    /// Inserts or replaces the multiplier for the supplied region key.
    pub fn with_override(mut self, key: ZSpaceRegionKey, weight: f32) -> Self {
        self.set_override(key, weight);
        self
    }

    /// Updates the multiplier for the supplied region key.
    pub fn set_override(&mut self, key: ZSpaceRegionKey, weight: f32) {
        self.overrides.insert(key, weight.max(0.0));
    }

    /// Looks up the multiplier for the given key.
    pub fn weight_for(&self, key: ZSpaceRegionKey) -> f32 {
        self.overrides
            .get(&key)
            .copied()
            .unwrap_or(self.default)
            .max(0.0)
    }

    /// Returns the default multiplier applied when no overrides match.
    pub fn default(&self) -> f32 {
        self.default
    }
}

impl Default for RegionLossWeights {
    fn default() -> Self {
        Self::new(1.0)
    }
}

/// Optional thresholds controlling when region weights apply.
#[derive(Clone, Debug, Default)]
pub struct RegionLossCondition {
    min_spin_magnitude: Option<f32>,
    min_radius: Option<f32>,
}

impl RegionLossCondition {
    /// Requires the absolute spin alignment to exceed the provided threshold.
    pub fn with_min_spin_magnitude(mut self, threshold: f32) -> Self {
        if threshold > 0.0 {
            self.min_spin_magnitude = Some(threshold.min(1.0));
        }
        self
    }

    /// Requires the normalised radius to exceed the provided threshold.
    pub fn with_min_radius(mut self, threshold: f32) -> Self {
        if threshold > 0.0 {
            self.min_radius = Some(threshold.clamp(0.0, 1.0));
        }
        self
    }

    fn satisfied(&self, descriptor: &ZSpaceRegionDescriptor) -> bool {
        if let Some(threshold) = self.min_spin_magnitude {
            if descriptor.spin_alignment.abs() < threshold {
                return false;
            }
        }
        if let Some(threshold) = self.min_radius {
            if descriptor.normalized_radius < threshold {
                return false;
            }
        }
        true
    }

    /// Returns the minimum spin magnitude threshold, if configured.
    pub fn min_spin_magnitude(&self) -> Option<f32> {
        self.min_spin_magnitude
    }

    /// Returns the minimum radius threshold, if configured.
    pub fn min_radius(&self) -> Option<f32> {
        self.min_radius
    }
}

/// Adaptive policy that adjusts regional multipliers based on observed losses.
#[derive(Clone, Debug)]
pub struct AdaptiveRegionWeighting {
    learning_rate: f32,
    min_samples: u32,
    min_multiplier: f32,
    max_multiplier: f32,
    epsilon: f32,
    global_loss: Option<f32>,
    entries: HashMap<ZSpaceRegionKey, AdaptiveRegionEntry>,
}

impl AdaptiveRegionWeighting {
    /// Builds a policy with sensible defaults for smoothing and bounds.
    pub fn new() -> Self {
        Self {
            learning_rate: 0.1,
            min_samples: 4,
            min_multiplier: 0.25,
            max_multiplier: 4.0,
            epsilon: 1e-4,
            global_loss: None,
            entries: HashMap::new(),
        }
    }

    /// Sets the learning rate used for EMA updates.
    pub fn with_learning_rate(mut self, rate: f32) -> Self {
        if rate.is_finite() && rate > 0.0 {
            self.learning_rate = rate.clamp(0.01, 1.0);
        }
        self
    }

    /// Sets the minimum sample count required before adaptation kicks in.
    pub fn with_min_samples(mut self, samples: u32) -> Self {
        if samples > 0 {
            self.min_samples = samples;
        }
        self
    }

    /// Sets the allowed multiplier bounds.
    pub fn with_bounds(mut self, min: f32, max: f32) -> Self {
        if min.is_finite() && max.is_finite() && min > 0.0 && max >= min {
            self.min_multiplier = min;
            self.max_multiplier = max;
        }
        self
    }

    /// Returns the last recorded global loss EMA.
    pub fn global_loss(&self) -> Option<f32> {
        self.global_loss
    }

    /// Returns the adaptive entry tracked for a specific region key.
    pub fn entry_for(&self, key: ZSpaceRegionKey) -> Option<&AdaptiveRegionEntry> {
        self.entries.get(&key)
    }

    fn observe_background(&mut self, loss: f32) {
        let magnitude = loss.max(self.epsilon);
        let reference = self.global_loss.unwrap_or(magnitude);
        let next = reference + self.learning_rate * (magnitude - reference);
        self.global_loss = Some(next);
    }

    fn observe_region(&mut self, key: ZSpaceRegionKey, loss: f32) -> f32 {
        let magnitude = loss.max(self.epsilon);
        let reference = self.global_loss.unwrap_or(magnitude);
        let entry = self.entries.entry(key).or_default();
        entry.samples = entry.samples.saturating_add(1);
        if entry.samples == 1 {
            entry.ema_loss = magnitude;
        } else {
            entry.ema_loss += self.learning_rate * (magnitude - entry.ema_loss);
        }
        let mut multiplier = 1.0;
        if entry.samples >= self.min_samples && reference > self.epsilon {
            multiplier =
                (entry.ema_loss / reference).clamp(self.min_multiplier, self.max_multiplier);
        }
        entry.multiplier = multiplier;
        let next_global = reference + self.learning_rate * (magnitude - reference);
        self.global_loss = Some(next_global);
        multiplier
    }
}

impl Default for AdaptiveRegionWeighting {
    fn default() -> Self {
        Self::new()
    }
}

#[derive(Clone, Debug)]
pub struct AdaptiveRegionEntry {
    ema_loss: f32,
    samples: u32,
    multiplier: f32,
}

impl AdaptiveRegionEntry {
    fn new() -> Self {
        Self {
            ema_loss: 0.0,
            samples: 0,
            multiplier: 1.0,
        }
    }

    /// Returns the EMA of the regional loss.
    pub fn ema_loss(&self) -> f32 {
        self.ema_loss
    }

    /// Returns the number of samples accumulated for this region.
    pub fn samples(&self) -> u32 {
        self.samples
    }

    /// Returns the most recent adaptive multiplier.
    pub fn multiplier(&self) -> f32 {
        self.multiplier
    }
}

impl Default for AdaptiveRegionEntry {
    fn default() -> Self {
        Self::new()
    }
}

/// Complete configuration describing how regional multipliers are applied.
#[derive(Clone, Debug)]
pub struct RegionLossConfig {
    weights: RegionLossWeights,
    condition: RegionLossCondition,
    adaptive: Option<AdaptiveRegionWeighting>,
<<<<<<< HEAD
    history: Option<RegionHeatmapHistory>,
=======
>>>>>>> 1801467c
}

impl RegionLossConfig {
    /// Creates a configuration with the supplied weight table and default condition.
    pub fn new(weights: RegionLossWeights) -> Self {
        Self {
            weights,
            condition: RegionLossCondition::default(),
            adaptive: None,
<<<<<<< HEAD
            history: None,
=======
>>>>>>> 1801467c
        }
    }

    /// Updates the condition controlling when region weights are used.
    pub fn with_condition(mut self, condition: RegionLossCondition) -> Self {
        self.condition = condition;
        self
    }

    /// Attaches an adaptive weighting policy to the configuration.
    pub fn with_adaptive(mut self, adaptive: AdaptiveRegionWeighting) -> Self {
        self.adaptive = Some(adaptive);
        self
    }

<<<<<<< HEAD
    /// Enables temporal aggregation over a rolling window of snapshots.
    pub fn with_history_window(mut self, window: usize) -> Self {
        if window >= 2 {
            self.history = Some(RegionHeatmapHistory::new(window));
        }
        self
    }

=======
>>>>>>> 1801467c
    fn region_factor(
        &mut self,
        feedback: &SoftlogicZFeedback,
        base_loss: f32,
    ) -> Option<(f32, ZSpaceRegionDescriptor)> {
        let descriptor = match feedback.region_descriptor() {
            Some(descriptor) => descriptor,
            None => {
                if let Some(adaptive) = self.adaptive.as_mut() {
                    adaptive.observe_background(base_loss.abs());
                }
                return None;
            }
        };
        if !self.condition.satisfied(&descriptor) {
            if let Some(adaptive) = self.adaptive.as_mut() {
                adaptive.observe_background(base_loss.abs());
            }
            return None;
        }
        let factor = self.weights.weight_for(descriptor.key());
        let mut factor = factor;
        if let Some(adaptive) = self.adaptive.as_mut() {
            let multiplier = adaptive.observe_region(descriptor.key(), base_loss.abs());
            factor *= multiplier;
        }
        Some((factor, descriptor))
    }

    /// Returns a reference to the underlying weights.
    pub fn weights(&self) -> &RegionLossWeights {
        &self.weights
    }

    /// Returns the configured condition.
    pub fn condition(&self) -> &RegionLossCondition {
        &self.condition
    }

    /// Returns the adaptive weighting policy, if one is configured.
    pub fn adaptive(&self) -> Option<&AdaptiveRegionWeighting> {
        self.adaptive.as_ref()
    }

<<<<<<< HEAD
    /// Returns the configured history buffer, if enabled.
    pub fn history(&self) -> Option<&RegionHeatmapHistory> {
        self.history.as_ref()
    }

=======
>>>>>>> 1801467c
    /// Captures a snapshot of all region multipliers for visualization.
    pub fn snapshot(&self, highlight: Option<ZSpaceRegionDescriptor>) -> RegionHeatmapSnapshot {
        let mut snapshot = RegionHeatmapSnapshot::new(self.weights.default())
            .with_highlight(highlight)
            .with_condition(
                self.condition.min_spin_magnitude(),
                self.condition.min_radius(),
            );
        if let Some(adaptive) = self.adaptive.as_ref() {
            snapshot = snapshot.with_global_loss(adaptive.global_loss());
        }
        for spin in ZSpaceSpinBand::values() {
            for radius in ZSpaceRadiusBand::values() {
                let key = ZSpaceRegionKey::new(spin, radius);
                let base_weight = self.weights.weight_for(key);
                let (adaptive_multiplier, samples, ema_loss) = if let Some(adaptive) =
                    self.adaptive.as_ref()
                {
                    adaptive
                        .entry_for(key)
                        .map(|entry| (entry.multiplier(), entry.samples(), Some(entry.ema_loss())))
                        .unwrap_or((1.0, 0, None))
                } else {
                    (1.0, 0, None)
                };
                snapshot.insert_cell(RegionHeatmapCell::new(
                    key,
                    base_weight,
                    adaptive_multiplier,
                    samples,
                    ema_loss,
                ));
            }
        }
        snapshot
    }

<<<<<<< HEAD
    /// Builds a bundle of reports, updating the history buffer when enabled.
    pub fn reports(
        &mut self,
        highlight: Option<ZSpaceRegionDescriptor>,
        step: u64,
    ) -> RegionReportBundle {
        let snapshot = self.snapshot(highlight);
        let mut bundle = RegionReportBundle {
            snapshot: Some(snapshot.clone().into_report()),
            ..RegionReportBundle::default()
        };
        if let Some(history) = self.history.as_mut() {
            history.push(step, snapshot);
            bundle.trend = history.delta_report();
            bundle.volatility = history.volatility_report();
        }
        bundle
=======
    /// Builds an attribution report summarising the configured region weights.
    pub fn visualize(&self, highlight: Option<ZSpaceRegionDescriptor>) -> AttributionReport {
        self.snapshot(highlight).into_report()
>>>>>>> 1801467c
    }
}

/// Loss aggregation strategies supported by [`ModuleTrainer`].
#[derive(Clone, Debug)]
pub enum LossStrategy {
    /// Baseline behaviour using band weights only.
    Baseline,
    /// Applies additional region weights extracted from Softlogic feedback.
    Region(RegionLossConfig),
}

impl Default for LossStrategy {
    fn default() -> Self {
        LossStrategy::Baseline
    }
}

impl LossStrategy {
    fn region_factor(
        &mut self,
        feedback: &SoftlogicZFeedback,
        base_loss: f32,
    ) -> Option<(f32, ZSpaceRegionDescriptor)> {
        match self {
            LossStrategy::Baseline => None,
            LossStrategy::Region(config) => config.region_factor(feedback, base_loss),
        }
    }

<<<<<<< HEAD
    fn region_reports(
        &mut self,
        highlight: Option<ZSpaceRegionDescriptor>,
        step: u64,
    ) -> RegionReportBundle {
        match self {
            LossStrategy::Baseline => RegionReportBundle::default(),
            LossStrategy::Region(config) => config.reports(highlight, step),
        }
    }
}

/// Container bundling the available region visualization reports.
#[derive(Default, Clone, Debug)]
pub struct RegionReportBundle {
    pub snapshot: Option<AttributionReport>,
    pub trend: Option<AttributionReport>,
    pub volatility: Option<AttributionReport>,
}

=======
    fn region_report(
        &self,
        highlight: Option<ZSpaceRegionDescriptor>,
    ) -> Option<AttributionReport> {
        match self {
            LossStrategy::Baseline => None,
            LossStrategy::Region(config) => Some(config.visualize(highlight)),
        }
    }
}

>>>>>>> 1801467c
#[derive(Debug, Clone)]
struct SoftLogicFlex {
    inertia: f32,
    drift_gain: f32,
    psi_gain: f32,
    loss_gain: f32,
    floor: f32,
    scale_gain: f32,
    last_weights: (f32, f32, f32),
    last_z: f32,
    last_feedback: Option<SoftlogicZFeedback>,
}

impl SoftLogicFlex {
    fn new() -> Self {
        let mut flex = Self {
            inertia: env::var("SPIRAL_SOFTLOGIC_INERTIA")
                .ok()
                .and_then(|value| value.parse::<f32>().ok())
                .map(|v| v.clamp(0.0, 0.95))
                .unwrap_or(0.65),
            drift_gain: env::var("SPIRAL_SOFTLOGIC_DRIFT_GAIN")
                .ok()
                .and_then(|value| value.parse::<f32>().ok())
                .map(|v| v.clamp(0.0, 1.0))
                .unwrap_or(0.25),
            psi_gain: env::var("SPIRAL_SOFTLOGIC_PSI_GAIN")
                .ok()
                .and_then(|value| value.parse::<f32>().ok())
                .map(|v| v.clamp(0.0, 2.0))
                .unwrap_or(0.5),
            loss_gain: env::var("SPIRAL_SOFTLOGIC_LOSS_GAIN")
                .ok()
                .and_then(|value| value.parse::<f32>().ok())
                .map(|v| v.clamp(0.0, 1.5))
                .unwrap_or(0.35),
            floor: env::var("SPIRAL_SOFTLOGIC_FLOOR")
                .ok()
                .and_then(|value| value.parse::<f32>().ok())
                .map(|v| v.clamp(0.05, 1.0))
                .unwrap_or(0.25),
            scale_gain: env::var("SPIRAL_SOFTLOGIC_SCALE_GAIN")
                .ok()
                .and_then(|value| value.parse::<f32>().ok())
                .map(|v| v.clamp(0.0, 1.5))
                .unwrap_or(0.2),
            last_weights: (1.0, 1.0, 1.0),
            last_z: 0.0,
            last_feedback: None,
        };
        if flex.inertia >= 0.95 {
            flex.inertia = 0.95;
        }
        flex
    }

    fn prepare_weights(&mut self, band_energy: &BandEnergy) -> (f32, f32, f32) {
        let norm = (band_energy.above.abs() + band_energy.here.abs() + band_energy.beneath.abs())
            .max(1e-4);
        let asymmetry = (band_energy.above - band_energy.beneath) / norm;
        let drift_term = band_energy.drift.tanh();
        let z_bias = self
            .last_feedback
            .as_ref()
            .map(|feedback| feedback.z_signal)
            .unwrap_or(self.last_z);
        let mut target_above = 1.0 + (asymmetry * self.drift_gain) + (z_bias * self.psi_gain);
        let mut target_here =
            1.0 + ((band_energy.here / norm) - (band_energy.drift.abs() / norm)) * self.loss_gain;
        let mut target_beneath = 1.0 - (asymmetry * self.drift_gain) - (z_bias * self.psi_gain)
            + (-drift_term * self.drift_gain * 0.5);

        if self.scale_gain > 0.0 {
            if let Some(scale) = self
                .last_feedback
                .as_ref()
                .and_then(|feedback| feedback.scale)
            {
                let bias = (-scale.log_radius).tanh();
                let explore = bias.max(0.0);
                let settle = (-bias).max(0.0);
                target_above *= 1.0 + self.scale_gain * explore;
                target_here *= 1.0 + self.scale_gain * 0.5 * (explore - settle);
                target_beneath *= 1.0 + self.scale_gain * settle;
            }
        }

        let target = (
            target_above.clamp(self.floor, 3.0),
            target_here.clamp(self.floor, 2.5),
            target_beneath.clamp(self.floor, 3.0),
        );
        self.last_weights = (
            Self::lerp(self.last_weights.0, target.0, 1.0 - self.inertia),
            Self::lerp(self.last_weights.1, target.1, 1.0 - self.inertia),
            Self::lerp(self.last_weights.2, target.2, 1.0 - self.inertia),
        );
        self.last_weights
    }

    fn observe(
        &mut self,
        band_energy: &BandEnergy,
        weighted_loss: f32,
        psi_total: Option<f32>,
        scale_hint: Option<ZScale>,
    ) -> SoftlogicZFeedback {
        let psi_total = psi_total.unwrap_or(0.0);
        let total = (band_energy.above + band_energy.here + band_energy.beneath).max(1e-4);
        let asym = (band_energy.above - band_energy.beneath) / total;
        let drift = band_energy.drift;
        let raw_signal = 0.6 * (psi_total - weighted_loss) + 0.3 * asym + 0.1 * drift;
        let z_signal = raw_signal.tanh();
        self.last_z = Self::lerp(self.last_z, z_signal, 1.0 - self.inertia);
        let feedback = SoftlogicZFeedback {
            psi_total,
            weighted_loss,
            band_energy: (band_energy.above, band_energy.here, band_energy.beneath),
            drift,
            z_signal: self.last_z,
            scale: scale_hint,
            events: Vec::new(),
            attributions: Vec::new(),
            elliptic: None,
        };
        let mut feedback = feedback;
        if feedback.elliptic.is_none() {
            if let Some(last) = self
                .last_feedback
                .as_ref()
                .and_then(|sample| sample.elliptic)
            {
                feedback.elliptic = Some(last);
            }
        }
        self.last_feedback = Some(feedback.clone());
        feedback
    }

    fn lerp(current: f32, target: f32, factor: f32) -> f32 {
        current + (target - current) * factor
    }
}

#[derive(Debug, Clone)]
pub struct SpectralLearningRatePolicy {
    smoothing: f32,
    coherence_gain: f32,
    curvature_gain: f32,
    sheet_gain: f32,
    spin_gain: f32,
    radius_gain: f32,
    energy_gain: f32,
    min_lr_scale: f32,
    max_lr_scale: f32,
    max_lr_step: f32,
    min_band_scale: f32,
    max_band_scale: f32,
    band_state: (f32, f32, f32),
    lr_state: f32,
    applied_lr_scale: f32,
    local_lr_state: (f32, f32, f32),
}

impl SpectralLearningRatePolicy {
    pub fn new() -> Self {
        Self {
            smoothing: 0.2,
            coherence_gain: 0.5,
            curvature_gain: 0.15,
            sheet_gain: 0.6,
            spin_gain: 0.4,
            radius_gain: 0.35,
            energy_gain: 0.25,
            min_lr_scale: 0.1,
            max_lr_scale: 6.0,
            max_lr_step: 1.4,
            min_band_scale: 0.5,
            max_band_scale: 2.75,
            band_state: (1.0, 1.0, 1.0),
            lr_state: 1.0,
            applied_lr_scale: 1.0,
            local_lr_state: (1.0, 1.0, 1.0),
        }
    }

    pub fn with_smoothing(mut self, smoothing: f32) -> Self {
        if smoothing.is_finite() && smoothing > 0.0 {
            self.smoothing = smoothing.clamp(1.0e-3, 1.0);
        }
        self
    }

    pub fn with_coherence_gain(mut self, gain: f32) -> Self {
        if gain.is_finite() {
            self.coherence_gain = gain.max(0.0);
        }
        self
    }

    pub fn with_sheet_gain(mut self, gain: f32) -> Self {
        if gain.is_finite() {
            self.sheet_gain = gain.max(0.0);
        }
        self
    }

    pub fn with_spin_gain(mut self, gain: f32) -> Self {
        if gain.is_finite() {
            self.spin_gain = gain.max(0.0);
        }
        self
    }

    pub fn with_radius_gain(mut self, gain: f32) -> Self {
        if gain.is_finite() {
            self.radius_gain = gain.max(0.0);
        }
        self
    }

    pub fn with_energy_gain(mut self, gain: f32) -> Self {
        if gain.is_finite() {
            self.energy_gain = gain.max(0.0);
        }
        self
    }

    pub fn with_lr_bounds(mut self, min: f32, max: f32) -> Self {
        if min.is_finite() && max.is_finite() && min > 0.0 && max > min {
            self.min_lr_scale = min;
            self.max_lr_scale = max;
        }
        self
    }

    pub fn with_band_bounds(mut self, min: f32, max: f32) -> Self {
        if min.is_finite() && max.is_finite() && min > 0.0 && max > min {
            self.min_band_scale = min;
            self.max_band_scale = max;
        }
        self
    }

    pub fn with_max_lr_step(mut self, max_step: f32) -> Self {
        if max_step.is_finite() && max_step > 0.0 {
            self.max_lr_step = max_step.max(1.0);
        }
        self
    }

    pub fn observe(
        &mut self,
        diagnostics: Option<&CoherenceDiagnostics>,
        curvature: f32,
        band_energy: &BandEnergy,
    ) -> Option<SpectralAdjustment> {
        let diagnostics = diagnostics?;
        let preserved = diagnostics.preserved_channels().max(1);
        let dominant = diagnostics
            .dominant_channel()
            .unwrap_or(0)
            .min(preserved - 1);
        let sheet_ratio = (dominant as f32 + 0.5) / preserved as f32;
        let sheet_bias = (sheet_ratio - 0.5) * self.sheet_gain;
        let spin = diagnostics.z_bias().clamp(-1.0, 1.0);
        let spin_bias = spin * self.spin_gain;
        let spectral_radius = diagnostics.mean_coherence().abs();
        let entropy = diagnostics.coherence_entropy().max(0.0);
        let energy_ratio = diagnostics.energy_ratio().max(0.0);
        let spectral_pressure = energy_ratio * (1.0 - entropy.tanh());
        let curvature_term = if curvature < 0.0 {
            (-curvature).sqrt() * self.curvature_gain
        } else {
            0.0
        };
        let radius_bias = (1.0 - spectral_radius.tanh()).clamp(0.0, 1.0) * self.radius_gain;

        let base_above = 1.0
            + sheet_bias.max(0.0)
            + spin_bias.max(0.0)
            + curvature_term * 0.25
            + radius_bias * 0.5;
        let base_here = 1.0
            + (1.0 - sheet_bias.abs()).max(0.0) * 0.5 * self.sheet_gain
            + curvature_term * 0.5
            + (1.0 - radius_bias) * 0.25;
        let base_beneath = 1.0
            + (-sheet_bias).max(0.0)
            + (-spin_bias).max(0.0)
            + curvature_term * 0.25
            + radius_bias * 0.5;

        let energy_total =
            (band_energy.above.abs() + band_energy.here.abs() + band_energy.beneath.abs())
                .max(1e-5);
        let energy_bias = (
            (band_energy.above / energy_total).clamp(-1.0, 1.0),
            (band_energy.here / energy_total).clamp(-1.0, 1.0),
            (band_energy.beneath / energy_total).clamp(-1.0, 1.0),
        );

        let mut target_band = (
            (base_above * (1.0 + energy_bias.0 * self.energy_gain))
                .clamp(self.min_band_scale, self.max_band_scale),
            (base_here * (1.0 + energy_bias.1 * self.energy_gain))
                .clamp(self.min_band_scale, self.max_band_scale),
            (base_beneath * (1.0 + energy_bias.2 * self.energy_gain))
                .clamp(self.min_band_scale, self.max_band_scale),
        );

        self.band_state.0 = Self::smooth(self.band_state.0, target_band.0, self.smoothing);
        self.band_state.1 = Self::smooth(self.band_state.1, target_band.1, self.smoothing);
        self.band_state.2 = Self::smooth(self.band_state.2, target_band.2, self.smoothing);
        target_band = self.band_state;

        let mean_band = (target_band.0 + target_band.1 + target_band.2) / 3.0;
        let coherence_boost = 1.0 + spectral_pressure * self.coherence_gain;
        let mut target_lr =
            (mean_band * coherence_boost).clamp(self.min_lr_scale, self.max_lr_scale);
        self.lr_state = Self::smooth(self.lr_state, target_lr, self.smoothing);
        target_lr = self.lr_state.clamp(self.min_lr_scale, self.max_lr_scale);

        let mut target_local = (
            (target_band.0 / mean_band).clamp(self.min_band_scale, self.max_band_scale),
            (target_band.1 / mean_band).clamp(self.min_band_scale, self.max_band_scale),
            (target_band.2 / mean_band).clamp(self.min_band_scale, self.max_band_scale),
        );
        self.local_lr_state.0 = Self::smooth(self.local_lr_state.0, target_local.0, self.smoothing);
        self.local_lr_state.1 = Self::smooth(self.local_lr_state.1, target_local.1, self.smoothing);
        self.local_lr_state.2 = Self::smooth(self.local_lr_state.2, target_local.2, self.smoothing);
        target_local = self.local_lr_state;

        let mut lr_multiplier = 1.0;
        if self.applied_lr_scale.is_finite() && self.applied_lr_scale > 0.0 {
            lr_multiplier =
                (target_lr / self.applied_lr_scale).clamp(1.0 / self.max_lr_step, self.max_lr_step);
        }
        self.applied_lr_scale =
            (self.applied_lr_scale * lr_multiplier).clamp(self.min_lr_scale, self.max_lr_scale);

        Some(SpectralAdjustment {
            band_scale: target_band,
            lr_multiplier,
            lr_scale: self.applied_lr_scale,
            local_lr: target_local,
            metrics: SpectralAdjustmentMetrics {
                absolute_lr_scale: self.applied_lr_scale,
                sheet_index: diagnostics.dominant_channel().map(|idx| idx as u32),
                sheet_count: preserved as u32,
                spin_alignment: spin,
                spectral_radius,
                spectral_entropy: entropy,
                spectral_pressure,
                energy_ratio,
                band_scale: target_band,
                local_lr: target_local,
            },
        })
    }

    fn smooth(previous: f32, target: f32, alpha: f32) -> f32 {
        if !previous.is_finite() {
            return target;
        }
        previous + (target - previous) * alpha
    }
}

#[derive(Debug, Clone)]
pub struct SpectralAdjustment {
    pub band_scale: (f32, f32, f32),
    pub lr_multiplier: f32,
    pub lr_scale: f32,
    pub local_lr: (f32, f32, f32),
    pub metrics: SpectralAdjustmentMetrics,
}

#[derive(Debug, Clone)]
pub struct SpectralAdjustmentMetrics {
    pub absolute_lr_scale: f32,
    pub sheet_index: Option<u32>,
    pub sheet_count: u32,
    pub spin_alignment: f32,
    pub spectral_radius: f32,
    pub spectral_entropy: f32,
    pub spectral_pressure: f32,
    pub energy_ratio: f32,
    pub band_scale: (f32, f32, f32),
    pub local_lr: (f32, f32, f32),
}

#[derive(Debug, Clone)]
struct RewriteBudget {
    per_epoch: u32,
    cooldown: u32,
    used_this_epoch: u32,
    cooldown_left: u32,
}

impl RewriteBudget {
    fn new(per_epoch: u32, cooldown: u32) -> Self {
        Self {
            per_epoch: per_epoch.max(1),
            cooldown,
            used_this_epoch: 0,
            cooldown_left: 0,
        }
    }

    fn begin_epoch(&mut self) {
        if self.cooldown_left > 0 {
            self.cooldown_left -= 1;
        }
        self.used_this_epoch = 0;
    }

    fn try_consume(&mut self, amount: u32) -> bool {
        if amount == 0 {
            return true;
        }
        if self.cooldown_left > 0 {
            return false;
        }
        if self.used_this_epoch.saturating_add(amount) > self.per_epoch {
            self.used_this_epoch = self.per_epoch;
            if self.cooldown > 0 {
                self.cooldown_left = self.cooldown;
            }
            return false;
        }
        self.used_this_epoch += amount;
        if self.used_this_epoch >= self.per_epoch && self.cooldown > 0 {
            self.cooldown_left = self.cooldown;
        }
        true
    }
}

impl ModuleTrainer {
    /// Creates a new trainer with the provided device capabilities and learning rates.
    pub fn new(
        caps: DeviceCaps,
        curvature: f32,
        hyper_learning_rate: f32,
        fallback_learning_rate: f32,
    ) -> Self {
        #[cfg(feature = "psi")]
        let psi = Self::init_psi_meter();

        let mut spectral_adapter = SpectralLrAdapter::default().with_sheet_hint(8);
        spectral_adapter.set_curvature_target(curvature);

        Self {
            planner: RankPlanner::new(caps),
            curvature,
            hyper_learning_rate,
            fallback_learning_rate,
            real_learning_rate: None,
            blackcat: None,
            blackcat_moderator: None,
            autopilot: None,
            band_weight_fn: None,
            injector_enabled: false,
            distribution: None,
            meta_conductor: None,
            heur_log: HeurOpLog::default(),
            rewrite_budget: None,
            softlogic: SoftLogicFlex::new(),
            spectral_adapter,
            desire_bridge: None,
            desire_roundtable_bridge: None,
            last_desire_roundtable_summary: None,
            #[cfg(feature = "psi")]
            desire_psi_bridge: None,
            graph_bridge: None,
            graph_pending: None,
            graph_last_hint: None,
            gnn_roundtable_bridge: None,
            gnn_last_roundtable_signal: None,
            curvature_scheduler: None,
            last_curvature_metrics: None,
            loss_strategy: LossStrategy::default(),
<<<<<<< HEAD
=======
            spectral_policy: None,
            pending_coherence: None,
            last_spectral_metrics: None,
>>>>>>> 1801467c
            #[cfg(feature = "golden")]
            golden_pulse: None,
            #[cfg(feature = "golden")]
            golden_directive: None,
            #[cfg(feature = "golden")]
            golden_council: None,
            #[cfg(feature = "psi")]
            psi,
            #[cfg(feature = "psychoid")]
            psychoid: None,
            #[cfg(feature = "psychoid")]
            psychoid_log: false,
            #[cfg(feature = "collapse")]
            collapse: None,
        }
    }

    /// Enables the graph consensus feedback loop by attaching a bridge that
    /// drains graph flow telemetry after each optimisation step.
    pub fn enable_graph_feedback(&mut self, bridge: GraphConsensusBridge) {
        self.graph_bridge = Some(bridge);
        self.graph_pending = None;
    }

    /// Enables roundtable-driven adjustments for GNN modules.
    pub fn enable_gnn_roundtable_bridge(&mut self, bridge: RoundtableGnnBridge) {
        self.gnn_roundtable_bridge = Some(bridge);
        self.gnn_last_roundtable_signal = None;
    }

    /// Disables any previously attached GNN roundtable bridge.
    pub fn disable_gnn_roundtable_bridge(&mut self) {
        self.gnn_roundtable_bridge = None;
        self.gnn_last_roundtable_signal = None;
    }

    /// Returns the most recent roundtable signal broadcast to the GNN.
    pub fn gnn_roundtable_signal(&self) -> Option<RoundtableBandSignal> {
        self.gnn_last_roundtable_signal.clone()
    }

    /// Enables desire telemetry feedback so automation and training can share
    /// aggregated summaries without bespoke glue.
    pub fn enable_desire_pipeline(&mut self, bridge: DesireTrainerBridge) {
        self.desire_bridge = Some(bridge);
    }

    /// Enables the roundtable desire braid so Z-space impulses can steer the
    /// A/B/C consensus without bespoke glue.
    pub fn enable_desire_roundtable_bridge(&mut self, bridge: DesireRoundtableBridge) {
        self.desire_roundtable_bridge = Some(bridge);
    }

    /// Clears any attached roundtable desire bridge.
    pub fn disable_desire_roundtable_bridge(&mut self) {
        self.desire_roundtable_bridge = None;
        self.last_desire_roundtable_summary = None;
    }

    /// Returns a new trainer with the provided loss strategy.
    pub fn with_loss_strategy(mut self, strategy: LossStrategy) -> Self {
        self.loss_strategy = strategy;
        self
    }

    /// Installs a loss strategy controlling how band losses are aggregated.
    pub fn set_loss_strategy(&mut self, strategy: LossStrategy) {
        self.loss_strategy = strategy;
    }

    /// Configures the trainer to apply region-aware loss weights.
    pub fn enable_region_loss(&mut self, config: RegionLossConfig) {
        self.loss_strategy = LossStrategy::Region(config);
    }

    /// Restores the baseline loss aggregation strategy.
    pub fn disable_region_loss(&mut self) {
        self.loss_strategy = LossStrategy::Baseline;
    }

    /// Returns the currently configured loss strategy.
    pub fn loss_strategy(&self) -> &LossStrategy {
        &self.loss_strategy
    }

    /// Surfaces the qualitative coherence observation so schedulers can react.
    pub fn coherence_observation(
        &self,
        diagnostics: &CoherenceDiagnostics,
    ) -> CoherenceObservation {
        diagnostics.observation()
    }

    /// Converts coherence observations into semantic labels.
    pub fn interpret_coherence(&self, diagnostics: &CoherenceDiagnostics) -> CoherenceLabel {
        self.coherence_observation(diagnostics).lift_to_label()
    }

    /// Installs a curvature scheduler so the trainer can adapt its hyperbolic
    /// geometry based on recent gradient pressure observations.
    pub fn enable_curvature_scheduler(&mut self, mut scheduler: CurvatureScheduler) {
        scheduler.sync(self.curvature);
        self.curvature_scheduler = Some(scheduler);
        self.last_curvature_metrics = None;
        self.spectral_adapter.set_curvature_target(self.curvature);
    }

    /// Disables any configured curvature scheduler and clears cached metrics.
    pub fn disable_curvature_scheduler(&mut self) {
        self.curvature_scheduler = None;
        self.last_curvature_metrics = None;
        self.spectral_adapter.set_curvature_target(self.curvature);
    }

    /// Returns the most recently recorded curvature metrics emitted by the
    /// scheduler, when available.
    pub fn curvature_metrics(&self) -> Option<CurvatureMetrics> {
        self.last_curvature_metrics
    }

    /// Enables the spectral learning rate adaptation policy driven by Z-space coherence.
    pub fn enable_spectral_learning_rate(&mut self, policy: SpectralLearningRatePolicy) {
        self.spectral_policy = Some(policy);
        self.last_spectral_metrics = None;
    }

    /// Disables the spectral learning rate policy.
    pub fn disable_spectral_learning_rate(&mut self) {
        self.spectral_policy = None;
        self.last_spectral_metrics = None;
    }

    /// Publishes fresh coherence diagnostics that will be consumed by the spectral policy.
    pub fn push_coherence_diagnostics(&mut self, diagnostics: CoherenceDiagnostics) {
        self.pending_coherence = Some(diagnostics);
    }

    /// Returns the last recorded spectral learning rate metrics when available.
    pub fn spectral_metrics(&self) -> Option<&SpectralAdjustmentMetrics> {
        self.last_spectral_metrics.as_ref()
    }

    #[cfg(feature = "psi")]
    pub fn enable_desire_psi_bridge(&mut self, bridge: DesirePsiBridge) {
        self.desire_psi_bridge = Some(bridge);
    }

    /// Returns the SpiralK hint generated from the most recently applied graph
    /// digest, if any.
    pub fn graph_hint(&self) -> Option<&str> {
        self.graph_last_hint.as_deref()
    }

    /// Returns the last drained roundtable desire summary, if available.
    pub fn desire_roundtable_summary(&self) -> Option<DesireRoundtableSummary> {
        self.last_desire_roundtable_summary.clone()
    }

    #[cfg(feature = "psi")]
    fn init_psi_meter() -> Option<PsiMeter> {
        let enabled = env::var("SPIRAL_PSI")
            .map(|value| {
                matches!(
                    value.trim().to_ascii_lowercase().as_str(),
                    "1" | "true" | "on"
                )
            })
            .unwrap_or(false);
        if !enabled {
            return None;
        }

        let mut cfg = PsiConfig::default();
        cfg.enabled = true;
        cfg.components = PsiComponent::defaults();

        if let Ok(spec) = env::var("SPIRAL_PSI_COMPONENTS") {
            if let Ok(mask) = PsiComponent::parse_list(&spec) {
                cfg.components = mask;
            }
        }

        if let Ok(alpha_str) = env::var("SPIRAL_PSI_ALPHA") {
            if let Ok(alpha) = alpha_str.parse::<f32>() {
                cfg.ema_alpha = alpha.clamp(1.0e-3, 0.999);
            }
        }

        if let Ok(rate_str) = env::var("SPIRAL_PSI_SAMPLE_RATE") {
            if let Ok(rate) = rate_str.parse::<u32>() {
                cfg.sample_rate = rate.max(1);
            }
        }

        for (var, component) in [
            ("SPIRAL_PSI_WEIGHT_LOSS", PsiComponent::LOSS),
            ("SPIRAL_PSI_WEIGHT_GRAD", PsiComponent::GRAD_NORM),
            ("SPIRAL_PSI_WEIGHT_UPDATE", PsiComponent::UPDATE_RATIO),
            ("SPIRAL_PSI_WEIGHT_ACT", PsiComponent::ACT_DRIFT),
            ("SPIRAL_PSI_WEIGHT_ATTN", PsiComponent::ATTN_ENTROPY),
            ("SPIRAL_PSI_WEIGHT_BAND", PsiComponent::BAND_ENERGY),
        ] {
            if let Ok(weight_str) = env::var(var) {
                if let Ok(weight) = weight_str.parse::<f32>() {
                    cfg.weights.insert(component, weight);
                }
            }
        }

        for (var, component) in [
            ("SPIRAL_PSI_TH_LOSS", PsiComponent::LOSS),
            ("SPIRAL_PSI_TH_GRAD", PsiComponent::GRAD_NORM),
            ("SPIRAL_PSI_TH_UPDATE", PsiComponent::UPDATE_RATIO),
            ("SPIRAL_PSI_TH_ACT", PsiComponent::ACT_DRIFT),
            ("SPIRAL_PSI_TH_ATTN", PsiComponent::ATTN_ENTROPY),
            ("SPIRAL_PSI_TH_BAND", PsiComponent::BAND_ENERGY),
        ] {
            if let Ok(threshold_str) = env::var(var) {
                if let Ok(threshold) = threshold_str.parse::<f32>() {
                    cfg.thresholds.insert(component, threshold);
                }
            }
        }

        Some(PsiMeter::new(cfg))
    }

    /// Attaches the BlackCat runtime so contextual rewards update after each step.
    pub fn with_blackcat(mut self, runtime: BlackCatRuntime) -> Self {
        self.blackcat = Some(runtime);
        self
    }

    /// Installs a Blackcat moderator that seats between local and distributed consensus.
    pub fn install_blackcat_moderator(&mut self, threshold: f32, participants: usize) {
        self.blackcat_moderator = Some(BlackcatModerator::with_default_runtime(
            threshold.max(0.1),
            participants.max(1),
        ));
        self.meta_conductor = None;
    }

    /// Installs a moderator with a custom runtime configuration.
    pub fn install_blackcat_moderator_with_runtime(
        &mut self,
        runtime: BlackCatRuntime,
        threshold: f32,
        participants: usize,
    ) {
        self.blackcat_moderator = Some(BlackcatModerator::new(
            runtime,
            threshold.max(0.1),
            participants.max(1),
        ));
        self.meta_conductor = None;
    }

    /// Clears any configured moderator.
    pub fn clear_blackcat_moderator(&mut self) {
        self.blackcat_moderator = None;
    }

    /// Attaches an Autopilot runtime for contextual kernel selection.
    pub fn with_autopilot(mut self, autopilot: Autopilot) -> Self {
        self.autopilot = Some(autopilot);
        self
    }

    /// Enables per-band reweighting of the loss/gradient.
    pub fn set_band_weights(&mut self, weight_fn: BandWeightFn) {
        self.band_weight_fn = Some(weight_fn);
    }

    /// Connects the trainer to a distributed roundtable node.
    pub fn configure_distribution(&mut self, config: DistConfig) {
        let mut metadata = HashMap::new();
        metadata.insert("node_id".to_string(), config.node_id.clone());
        metadata.insert("mode".to_string(), config.mode.as_str().to_string());
        metadata.insert(
            "push_interval_ms".to_string(),
            config
                .push_interval
                .as_millis()
                .min(u64::MAX as u128)
                .to_string(),
        );
        metadata.insert(
            "summary_window".to_string(),
            config.summary_window.to_string(),
        );
        if !config.meta_endpoints.is_empty() {
            metadata.insert(
                "meta_endpoints".to_string(),
                config.meta_endpoints.join(","),
            );
        }

        append_cloud_targets(&mut metadata, &config.cloud_targets);
        self.log_connector_event("configure_distribution", metadata);
        self.distribution = Some(RoundtableNode::new(config));
    }

    /// Removes any configured distribution node.
    pub fn clear_distribution(&mut self) {
        if let Some(node) = self.distribution.as_mut() {
            node.drain();
        }
        if self.distribution.is_some() {
            self.log_connector_event("clear_distribution", HashMap::new());
        }
        self.distribution = None;
    }

    /// Returns the currently configured distribution node, if any.
    pub fn distribution_config(&self) -> Option<&DistConfig> {
        self.distribution.as_ref().map(|node| node.config())
    }

    /// Installs a meta-layer conductor so this trainer can aggregate remote summaries.
    pub fn install_meta_conductor(&mut self, threshold: f32, participants: usize) {
        self.blackcat_moderator = None;
        self.meta_conductor = Some(MetaConductor::new(threshold.max(0.1), participants.max(1)));
    }

    /// Returns the current heuristics op-log.
    pub fn heuristics_log(&self) -> &HeurOpLog {
        &self.heur_log
    }

    /// Merges the provided heuristics log into the trainer's local log.
    pub fn merge_heuristics_log(&mut self, log: &HeurOpLog) {
        self.heur_log.merge(log);
    }

    /// Returns the latest moderator minutes captured by Blackcat.
    pub fn blackcat_minutes(&self) -> Vec<ModeratorMinutes> {
        self.blackcat_moderator
            .as_ref()
            .map(|m| m.minutes().to_vec())
            .unwrap_or_default()
    }

    /// Returns the aggregated scoreboard derived from the local Blackcat moderator.
    pub fn blackcat_scoreboard(&self) -> Vec<BlackcatScore> {
        self.blackcat_moderator
            .as_ref()
            .map(|m| m.scoreboard())
            .unwrap_or_default()
    }

    /// Returns aggregated stats tracked by the embedded Blackcat runtime, when available.
    pub fn blackcat_runtime_stats(&self) -> Option<BlackcatRuntimeStats> {
        self.blackcat.as_ref().map(|rt| rt.stats())
    }

    /// Replays moderator minutes so the embedded Blackcat runtime can stay aligned.
    pub fn sync_blackcat_minutes(&mut self, minutes: &[ModeratorMinutes]) {
        if let Some(moderator) = self.blackcat_moderator.as_mut() {
            moderator.absorb_minutes(minutes);
        }
    }

    #[cfg(feature = "golden")]
    /// Applies a cooperative pulse emitted by the Golden retriever.
    pub fn apply_blackcat_pulse(&mut self, pulse: &GoldenBlackcatPulse) {
        self.golden_pulse = Some(pulse.clone());
        self.golden_directive = None;
        if let Some(node) = self.distribution.as_mut() {
            let base_interval = node.config().push_interval;
            let base_window = node.config().summary_window.max(1);
            let directive = pulse.directive(base_interval, base_window);
            node.retune(directive.push_interval, directive.summary_window);
            if directive.reinforcement_weight > 0.1 {
                self.injector_enabled = true;
            }
            self.golden_directive = Some(directive);
        } else if pulse.reinforcement_weight > 0.1 || pulse.optimization_gain > 0.1 {
            self.injector_enabled = true;
        }
    }

    #[cfg(feature = "golden")]
    pub(crate) fn record_golden_council(&mut self, snapshot: &GoldenCouncilSnapshot) {
        self.golden_council = Some(snapshot.clone());
    }

    #[cfg(feature = "golden")]
    /// Returns the most recent cooperative pulse applied to this trainer.
    pub fn last_blackcat_pulse(&self) -> Option<&GoldenBlackcatPulse> {
        self.golden_pulse.as_ref()
    }

    #[cfg(feature = "golden")]
    /// Returns the latest cooperative directive derived from the Golden pulse.
    pub fn last_blackcat_directive(&self) -> Option<&GoldenCooperativeDirective> {
        self.golden_directive.as_ref()
    }

    #[cfg(feature = "golden")]
    /// Returns the latest self-rewrite council snapshot received from GoldenRetriever.
    pub fn last_golden_council_snapshot(&self) -> Option<&GoldenCouncilSnapshot> {
        self.golden_council.as_ref()
    }

    #[cfg(feature = "golden")]
    /// Returns a clone of the latest council snapshot for downstream mutation.
    pub fn last_council(&self) -> Option<GoldenCouncilSnapshot> {
        self.golden_council.clone()
    }

    /// Configures how many rewrite operations may be applied per epoch and the cooldown required
    /// before new rewrites are accepted.
    pub fn set_rewrite_budget(&mut self, per_epoch: u32, cooldown: u32) {
        if per_epoch == 0 {
            self.rewrite_budget = None;
        } else {
            self.rewrite_budget = Some(RewriteBudget::new(per_epoch, cooldown));
        }
    }

    /// Clears any registered band weighting rule.
    pub fn clear_band_weights(&mut self) {
        self.band_weight_fn = None;
    }

    /// Enables or disables the adaptive injector heuristics.
    pub fn enable_injector(&mut self, on: bool) {
        self.injector_enabled = on;
    }

    /// Returns the underlying planner.
    pub fn planner(&self) -> &RankPlanner {
        &self.planner
    }

    /// Produces a roundtable schedule for the provided output dimensions.
    pub fn roundtable(&self, rows: u32, cols: u32, config: RoundtableConfig) -> RoundtableSchedule {
        let schedule = RoundtableSchedule::new(&self.planner, rows, cols, config);
        self.emit_roundtable_summary(rows, cols, config, &schedule);
        schedule
    }

    fn emit_roundtable_summary(
        &self,
        rows: u32,
        cols: u32,
        config: RoundtableConfig,
        schedule: &RoundtableSchedule,
    ) {
        let pipeline = crate::language::LanguagePipeline::builder("module_trainer")
            .with_tag("component", "module_trainer")
            .build();
        pipeline.record_roundtable(
            rows,
            cols,
            config,
            schedule,
            self.autopilot.is_some(),
            self.distribution.as_ref(),
        );
        let cfg_summary = {
            #[allow(unused_mut)]
            let mut summary = RoundtableConfigSummary::new(
                config.top_k,
                config.mid_k,
                config.bottom_k,
                config.here_tolerance,
            );
            #[cfg(feature = "psychoid")]
            {
                summary
                    .extras
                    .insert("psychoid".to_string(), config.psychoid_enabled);
                if config.psychoid_log {
                    summary.extras.insert("psychoid_log".to_string(), true);
                }
            }
            #[cfg(feature = "psi")]
            {
                summary.extras.insert("psi".to_string(), config.psi_enabled);
            }
            #[cfg(feature = "collapse")]
            {
                summary
                    .extras
                    .insert("collapse".to_string(), config.collapse_enabled);
            }
            summary
        };

        let plans = vec![
            Self::summarize_rank_plan(schedule.above()),
            Self::summarize_rank_plan(schedule.here()),
            Self::summarize_rank_plan(schedule.beneath()),
        ];

        let distribution = self.distribution.as_ref().map(|node| {
            let cfg = node.config();
            DistributionSummary {
                node_id: cfg.node_id.clone(),
                mode: cfg.mode.as_str().to_string(),
                summary_window: cfg.summary_window,
                push_interval_ms: cfg.push_interval.as_millis().min(u64::MAX as u128) as u64,
                meta_endpoints: cfg.meta_endpoints.clone(),
                cloud_targets: cfg.cloud_targets.clone(),
            }
        });

        let summary = RoundtableSummary {
            rows,
            cols,
            config: cfg_summary,
            plans,
            autopilot_enabled: self.autopilot.is_some(),
            distribution,
            issued_at: SystemTime::now(),
        };

        let registry = EcosystemRegistry::global();
        let autopilot_tag = summary.autopilot_enabled.to_string();
        let distribution_mode = summary.distribution.as_ref().map(|d| d.mode.clone());
        let tag_sample = |sample: MetricSample| {
            let mut sample = sample.with_tag("autopilot", autopilot_tag.as_str());
            if let Some(mode) = &distribution_mode {
                sample = sample.with_tag("distribution_mode", mode.clone());
            }
            sample
        };

        registry.record_metric(tag_sample(
            MetricSample::new("roundtable.rows", rows as f64).with_unit("rows"),
        ));
        registry.record_metric(tag_sample(
            MetricSample::new("roundtable.cols", cols as f64).with_unit("cols"),
        ));
        registry.record_metric(tag_sample(
            MetricSample::new(
                "roundtable.autopilot",
                if summary.autopilot_enabled { 1.0 } else { 0.0 },
            )
            .with_unit("flag"),
        ));
        registry.record_metric(tag_sample(
            MetricSample::new("roundtable.config.top_k", config.top_k as f64).with_unit("items"),
        ));
        registry.record_metric(tag_sample(
            MetricSample::new("roundtable.config.mid_k", config.mid_k as f64).with_unit("items"),
        ));
        registry.record_metric(tag_sample(
            MetricSample::new("roundtable.config.bottom_k", config.bottom_k as f64)
                .with_unit("items"),
        ));
        registry.record_metric(tag_sample(
            MetricSample::new(
                "roundtable.config.here_tolerance",
                config.here_tolerance as f64,
            )
            .with_unit("ratio"),
        ));

        let plan_summaries = [
            ("above", schedule.above()),
            ("here", schedule.here()),
            ("beneath", schedule.beneath()),
        ];
        for (band, plan) in plan_summaries {
            let tag_band = |sample: MetricSample| tag_sample(sample.with_tag("band", band));
            registry.record_metric(tag_band(
                MetricSample::new("roundtable.band.rows", plan.rows as f64).with_unit("rows"),
            ));
            registry.record_metric(tag_band(
                MetricSample::new("roundtable.band.cols", plan.cols as f64).with_unit("cols"),
            ));
            registry.record_metric(tag_band(
                MetricSample::new("roundtable.band.k", plan.k as f64).with_unit("items"),
            ));
            registry.record_metric(tag_band(
                MetricSample::new("roundtable.band.workgroup", plan.choice.wg as f64)
                    .with_unit("threads"),
            ));
            registry.record_metric(tag_band(
                MetricSample::new("roundtable.band.lanes", plan.choice.kl as f64)
                    .with_unit("lanes"),
            ));
            registry.record_metric(tag_band(
                MetricSample::new("roundtable.band.channel_stride", plan.choice.ch as f64)
                    .with_unit("stride"),
            ));
            registry.record_metric(tag_band(
                MetricSample::new("roundtable.band.tile", plan.choice.tile as f64)
                    .with_unit("tile"),
            ));
            registry.record_metric(tag_band(
                MetricSample::new("roundtable.band.compaction_tile", plan.choice.ctile as f64)
                    .with_unit("tile"),
            ));
            registry.record_metric(tag_band(
                MetricSample::new(
                    "roundtable.band.subgroup",
                    if plan.choice.subgroup { 1.0 } else { 0.0 },
                )
                .with_unit("flag"),
            ));
            registry.record_metric(tag_band(
                MetricSample::new("roundtable.band.fft_tile", plan.choice.fft_tile as f64)
                    .with_unit("tile"),
            ));
            registry.record_metric(tag_band(
                MetricSample::new("roundtable.band.fft_radix", plan.choice.fft_radix as f64)
                    .with_unit("radix"),
            ));
            registry.record_metric(tag_band(
                MetricSample::new(
                    "roundtable.band.fft_segments",
                    plan.choice.fft_segments as f64,
                )
                .with_unit("segments"),
            ));
        }

        registry.record_roundtable(summary);
    }

    fn summarize_rank_plan(plan: &RankPlan) -> RankPlanSummary {
        let mut summary = RankPlanSummary::new(plan.kind, plan.rows, plan.cols, plan.k);
        summary.workgroup = plan.choice.wg;
        summary.lanes = plan.choice.kl;
        summary.channel_stride = plan.choice.ch;
        summary.tile = plan.choice.tile;
        summary.compaction_tile = plan.choice.ctile;
        summary.subgroup = plan.choice.subgroup;
        summary.fft_tile = plan.choice.fft_tile;
        summary.fft_radix = plan.choice.fft_radix;
        summary.fft_segments = plan.choice.fft_segments;
        summary
    }

    fn log_connector_event(&self, stage: &str, metadata: HashMap<String, String>) {
        EcosystemRegistry::global().record_connector(ConnectorEvent {
            name: "module_trainer".to_string(),
            stage: stage.to_string(),
            metadata,
            issued_at: SystemTime::now(),
        });
    }

    /// Returns the fallback Euclidean learning rate.
    pub fn fallback_learning_rate(&self) -> f32 {
        self.fallback_learning_rate
    }

    /// Returns the curvature used for hypergrad preparation.
    pub fn curvature(&self) -> f32 {
        self.curvature
    }

    /// Returns the learning rate used for hypergrad updates.
    pub fn hyper_learning_rate(&self) -> f32 {
        self.hyper_learning_rate
    }

    /// Returns the Euclidean realgrad learning rate, when enabled.
    pub fn real_learning_rate(&self) -> Option<f32> {
        self.real_learning_rate
    }

    /// Enables Euclidean realgrad accumulation with the provided learning rate.
    pub fn with_realgrad(mut self, learning_rate: f32) -> Self {
        self.enable_realgrad(learning_rate);
        self
    }

    /// Enables Euclidean realgrad accumulation with the provided learning rate.
    pub fn enable_realgrad(&mut self, learning_rate: f32) {
        if learning_rate.is_finite() && learning_rate > 0.0 {
            self.real_learning_rate = Some(learning_rate);
        }
    }

    /// Disables the optional realgrad accumulation pathway.
    pub fn disable_realgrad(&mut self) {
        self.real_learning_rate = None;
    }

    /// Attaches hypergrad tapes to all parameters of the provided module.
    pub fn prepare<M: Module>(&self, module: &mut M) -> PureResult<()> {
        module.attach_hypergrad(self.curvature, self.hyper_learning_rate)?;
        if let Some(rate) = self.real_learning_rate {
            module.attach_realgrad(rate)?;
        }
        Ok(())
    }

    /// Attaches hypergrad tapes with an explicit topos shared across parameters.
    pub fn prepare_with_topos<M: Module>(
        &self,
        module: &mut M,
        topos: OpenCartesianTopos,
    ) -> PureResult<()> {
        module.attach_hypergrad_with_topos(self.curvature, self.hyper_learning_rate, topos)?;
        if let Some(rate) = self.real_learning_rate {
            module.attach_realgrad(rate)?;
        }
        Ok(())
    }

    /// Clears accumulated gradients or hypergrad buffers.
    pub fn zero<M: Module>(&self, module: &mut M) -> PureResult<()> {
        module.zero_accumulators()
    }

    /// Applies the parameter updates using either the hypergrad tape or the fallback rate.
    pub fn step<M: Module>(&mut self, module: &mut M) -> PureResult<()> {
        let adapter: &mut dyn LocalLearningRateAdapter = &mut self.spectral_adapter;
        module.apply_step_with_adapter(self.fallback_learning_rate, Some(adapter))
    }

    /// Runs a full epoch over the provided iterator of `(input, target)` pairs.
    pub fn train_epoch<M, L, I>(
        &mut self,
        module: &mut M,
        loss: &mut L,
        batches: I,
        schedule: &RoundtableSchedule,
    ) -> PureResult<EpochStats>
    where
        M: Module,
        L: Loss,
        I: IntoIterator,
        I::Item: IntoBatch,
    {
        if let Some(budget) = self.rewrite_budget.as_mut() {
            budget.begin_epoch();
        }
        self.zero(module)?;
        #[cfg(feature = "psi")]
        self.bootstrap_psi(schedule);
        #[cfg(feature = "psychoid")]
        self.bootstrap_psychoid(schedule);
        #[cfg(feature = "collapse")]
        self.bootstrap_collapse(schedule);
        let mut total_loss = 0.0f32;
        let mut steps = 0usize;
        for batch in batches.into_iter() {
            let (input, target) = batch.into_batch()?;
            let graph_adjustment = self.graph_pending.take();
            self.graph_last_hint = graph_adjustment
                .as_ref()
                .and_then(|digest| digest.spiralk_script.clone());
            let step_start = Instant::now();
            if let Some(rt) = self.blackcat.as_mut() {
                rt.begin_step();
            }
            let device_load = self.estimate_device_load();
            if let Some(ap) = self.autopilot.as_mut() {
                let (rows, cols) = input.shape();
                let depth = schedule.above().k + schedule.here().k + schedule.beneath().k;
                let context = ap.build_context(rows as u32, cols as u32, depth, device_load, &[]);
                let _ = ap.suggest(context);
            }
            let prediction = module.forward(&input)?;
            let loss_value = loss.forward(&prediction, &target)?;
            let step_loss = loss_value.data().iter().copied().sum::<f32>();
            let grad_output = loss.backward(&prediction, &target)?;
            let mut band_energy = schedule.band_energy(&grad_output)?;
            let baseline_band_energy = BandEnergy {
                above: band_energy.above,
                here: band_energy.here,
                beneath: band_energy.beneath,
                drift: band_energy.drift,
            };
            let mut desire_impulse = None;
            if let Some(bridge) = self.desire_roundtable_bridge.as_ref() {
                if let Some(impulse) = bridge.impulse()? {
                    band_energy.above *= impulse.multipliers.0;
                    band_energy.here *= impulse.multipliers.1;
                    band_energy.beneath *= impulse.multipliers.2;
                    band_energy.drift += impulse.drift;
                    desire_impulse = Some(impulse);
                }
            }
            if let Some(ref digest) = graph_adjustment {
                band_energy.above *= digest.multipliers.0;
                band_energy.here *= digest.multipliers.1;
                band_energy.beneath *= digest.multipliers.2;
            }
            if let Some(rt) = self.blackcat.as_ref() {
                band_energy.drift = rt.frac_penalty() as f32;
            }
            let mut roundtable_signal = RoundtableBandSignal::from_schedule(schedule, band_energy);
            if let Some(bridge) = self.gnn_roundtable_bridge.as_ref() {
                roundtable_signal = bridge.publish(roundtable_signal.clone())?;
            }
            self.gnn_last_roundtable_signal = Some(roundtable_signal.clone());
            module.apply_roundtable_band(&roundtable_signal)?;
            let mut bands: GradientBands = schedule.split(&grad_output)?;
            let mut weights = self.softlogic.prepare_weights(&band_energy);
            if let Some(ref impulse) = desire_impulse {
                weights.0 *= impulse.multipliers.0;
                weights.1 *= impulse.multipliers.1;
                weights.2 *= impulse.multipliers.2;
            }
            if let Some(ref digest) = graph_adjustment {
                weights.0 *= digest.multipliers.0;
                weights.1 *= digest.multipliers.1;
                weights.2 *= digest.multipliers.2;
            }
            if let Some(f) = self.band_weight_fn {
                let override_weights = f(band_energy);
                weights.0 *= override_weights.0;
                weights.1 *= override_weights.1;
                weights.2 *= override_weights.2;
            }
            let mut spectral_used = false;
            let mut spectral_extra: Option<SpectralAdjustmentMetrics> = None;
            let coherence_snapshot = self.pending_coherence.take();
            if let Some(policy) = self.spectral_policy.as_mut() {
                if let Some(adjustment) =
                    policy.observe(coherence_snapshot.as_ref(), self.curvature, &band_energy)
                {
                    weights.0 *= adjustment.band_scale.0;
                    weights.1 *= adjustment.band_scale.1;
                    weights.2 *= adjustment.band_scale.2;
                    if adjustment.lr_multiplier.is_finite()
                        && (adjustment.lr_multiplier - 1.0).abs() > 1.0e-3
                    {
                        self.scale_learning_rates(module, adjustment.lr_multiplier)?;
                    }
                    spectral_extra = Some(adjustment.metrics.clone());
                    self.last_spectral_metrics = Some(adjustment.metrics);
                    spectral_used = coherence_snapshot.is_some();
                }
            }
            if coherence_snapshot.is_some() && !spectral_used {
                self.pending_coherence = coherence_snapshot;
            }
            bands.scale_inplace(weights.0, weights.1, weights.2);
            let weight_mean = (weights.0 + weights.1 + weights.2) / 3.0;
            let weighted_loss_base = step_loss * weight_mean.max(0.0);
            let mut weighted_loss = weighted_loss_base;
            let mut extra = HashMap::new();
            extra.insert("softlogic_w_above".to_string(), weights.0 as f64);
            extra.insert("softlogic_w_here".to_string(), weights.1 as f64);
            extra.insert("softlogic_w_beneath".to_string(), weights.2 as f64);
            if let Some(metrics) = spectral_extra {
                extra.insert(
                    "spectral_lr_scale".to_string(),
                    metrics.absolute_lr_scale as f64,
                );
                extra.insert(
                    "spectral_band_above".to_string(),
                    metrics.band_scale.0 as f64,
                );
                extra.insert(
                    "spectral_band_here".to_string(),
                    metrics.band_scale.1 as f64,
                );
                extra.insert(
                    "spectral_band_beneath".to_string(),
                    metrics.band_scale.2 as f64,
                );
                extra.insert(
                    "spectral_local_lr_above".to_string(),
                    metrics.local_lr.0 as f64,
                );
                extra.insert(
                    "spectral_local_lr_here".to_string(),
                    metrics.local_lr.1 as f64,
                );
                extra.insert(
                    "spectral_local_lr_beneath".to_string(),
                    metrics.local_lr.2 as f64,
                );
                extra.insert("spectral_spin".to_string(), metrics.spin_alignment as f64);
                extra.insert(
                    "spectral_radius".to_string(),
                    metrics.spectral_radius as f64,
                );
                extra.insert(
                    "spectral_entropy".to_string(),
                    metrics.spectral_entropy as f64,
                );
                extra.insert(
                    "spectral_pressure".to_string(),
                    metrics.spectral_pressure as f64,
                );
                extra.insert(
                    "spectral_energy_ratio".to_string(),
                    metrics.energy_ratio as f64,
                );
                if let Some(index) = metrics.sheet_index {
                    extra.insert("spectral_sheet_index".to_string(), index as f64);
                }
                extra.insert(
                    "spectral_sheet_count".to_string(),
                    metrics.sheet_count as f64,
                );
            } else {
                self.last_spectral_metrics = None;
            }
            if let Some(ref impulse) = desire_impulse {
                extra.insert(
                    "desire_roundtable_multiplier_above".to_string(),
                    impulse.multipliers.0 as f64,
                );
                extra.insert(
                    "desire_roundtable_multiplier_here".to_string(),
                    impulse.multipliers.1 as f64,
                );
                extra.insert(
                    "desire_roundtable_multiplier_beneath".to_string(),
                    impulse.multipliers.2 as f64,
                );
                extra.insert("desire_roundtable_drift".to_string(), impulse.drift as f64);
            }
            if let Some(bridge) = self.desire_bridge.as_ref() {
                if let Some(summary) = bridge.drain_summary()? {
                    Self::insert_desire_summary(&mut extra, &summary);
                }
            }
            if let Some(bridge) = self.desire_roundtable_bridge.as_ref() {
                if let Some(summary) = bridge.drain_summary()? {
                    Self::insert_desire_roundtable_summary(&mut extra, &summary);
                    self.last_desire_roundtable_summary = Some(summary);
                }
            }
            #[cfg(feature = "psi")]
            if let Some(bridge) = self.desire_psi_bridge.as_ref() {
                if let Some(summary) = bridge.drain_summary()? {
                    Self::insert_desire_psi_summary(&mut extra, &summary);
                }
            }
            if let Some(ref digest) = graph_adjustment {
                extra.insert("graph_share".to_string(), digest.barycentric[3] as f64);
                extra.insert(
                    "graph_multiplier_above".to_string(),
                    digest.multipliers.0 as f64,
                );
                extra.insert(
                    "graph_multiplier_here".to_string(),
                    digest.multipliers.1 as f64,
                );
                extra.insert(
                    "graph_multiplier_beneath".to_string(),
                    digest.multipliers.2 as f64,
                );
                extra.insert("graph_layers".to_string(), digest.layer_count() as f64);
            }
            let _ = module.backward_bands(&input, &bands)?;
            module.clear_roundtable_band()?;
            if let Some(bridge) = self.graph_bridge.as_ref() {
                self.graph_pending = bridge.digest(&baseline_band_energy)?;
            }
            #[cfg(feature = "psychoid")]
            let mut psychoid_events = 0usize;
            #[cfg(feature = "psi")]
            let mut psi_snapshot: Option<PsiReading> = None;
            #[cfg(feature = "psi")]
            {
                let curvature_pos = self
                    .curvature_metrics()
                    .map(|metrics| metrics.curvature.max(0.0))
                    .unwrap_or(0.0);
                if let Some(meter) = self.psi.as_mut() {
                    let grad_l2 = Self::collect_grad_l2(module)?;
                    let act_drift = module.psi_probe().unwrap_or(0.0);
                    let input_snapshot = PsiInput {
                        loss: step_loss.abs(),
                        grad_l2,
                        update_ratio: 0.0,
                        act_drift,
                        attn_entropy: 0.0,
                        band_energy: band_energy.l1() + band_energy.drift.abs(),
                        curvature_pos,
                    };
                    let (reading, events) = meter.update(&input_snapshot);
                    psi_snapshot = Some(reading.clone());
                    hub::set_last_psi(&reading);
                    hub::set_last_psi_events(&events);
                    extra.insert("psi_total".to_string(), reading.total as f64);
                    for (component, value) in reading.breakdown.iter() {
                        let key = format!("psi_{}", component);
                        extra.insert(key, *value as f64);
                    }
                    extra.insert("psi_loss".to_string(), input_snapshot.loss as f64);
                    extra.insert("psi_grad_l2".to_string(), input_snapshot.grad_l2 as f64);
                    extra.insert(
                        "psi_update_ratio".to_string(),
                        input_snapshot.update_ratio as f64,
                    );
                    extra.insert("psi_act_drift".to_string(), input_snapshot.act_drift as f64);
                    extra.insert(
                        "psi_band_energy".to_string(),
                        input_snapshot.band_energy as f64,
                    );
                    extra.insert("psi_events".to_string(), events.len() as f64);
                }
            }
            #[cfg(feature = "psychoid")]
            {
                if let Some(meter) = self.psychoid.as_mut() {
                    if let Some(sample) = module.psychoid_sample(&input, &prediction) {
                        if let Some((reading, events)) = meter.observe(sample) {
                            hub::set_last_psychoid(&reading);
                            if self.psychoid_log {
                                Self::log_psychoid(&reading, &events);
                            }
                            extra.insert("psychoid_cti".to_string(), reading.cti as f64);
                            for (metric, value) in reading.raw.iter() {
                                extra.insert(
                                    format!("psychoid_raw_{}", metric.to_lowercase()),
                                    *value as f64,
                                );
                            }
                            for (metric, value) in reading.z_scores.iter() {
                                extra.insert(
                                    format!("psychoid_z_{}", metric.to_lowercase()),
                                    *value as f64,
                                );
                            }
                            psychoid_events = events.len();
                        }
                    }
                }
            }
            #[cfg(feature = "collapse")]
            if let Some(reading) = psi_snapshot.as_ref() {
                let command = self.collapse.as_mut().map(|driver| driver.update(reading));
                if let Some(command) = command {
                    match &command {
                        DriveCmd::Collapse {
                            grad_scale,
                            max_norm,
                            lr_decay,
                            ..
                        } => {
                            if *grad_scale < 0.999 {
                                self.apply_grad_scale(module, *grad_scale)?;
                            }
                            if let Some(limit) = max_norm {
                                self.clip_grad_global_norm(module, *limit)?;
                            }
                            if let Some(decay) = lr_decay {
                                let factor = (1.0 - decay).clamp(0.1, 1.0);
                                self.optimizer_mul_lr(module, factor)?;
                            }
                        }
                        DriveCmd::Bloom { lr_mul, .. } => {
                            if *lr_mul > 1.0 {
                                self.optimizer_mul_lr(module, *lr_mul)?;
                            }
                        }
                        DriveCmd::None => {}
                    }
                    if !matches!(command, DriveCmd::None) {
                        let loop_signal = hub::get_chrono_loop();
                        hub::set_collapse_pulse(CollapsePulse {
                            step: reading.step,
                            total: reading.total,
                            command,
                            loop_signal,
                        });
                    }
                }
            }
            let psi_total_opt: Option<f32> = {
                #[cfg(feature = "psi")]
                {
                    psi_snapshot.as_ref().map(|reading| reading.total.max(0.0))
                }
                #[cfg(not(feature = "psi"))]
                {
                    None
                }
            };
            let scale_hint = hub::get_softlogic_z().and_then(|feedback| feedback.scale);
            let mut z_feedback =
                self.softlogic
                    .observe(&band_energy, weighted_loss_base, psi_total_opt, scale_hint);
            if z_feedback.elliptic.is_none() {
                if let Some(previous) = hub::get_softlogic_z() {
                    if let Some(sample) = previous.elliptic {
                        z_feedback.elliptic = Some(sample);
                    }
                }
            }
            hub::set_softlogic_z(z_feedback.clone());
            extra.insert("softlogic_z".to_string(), z_feedback.z_signal as f64);
            let mut region_highlight = None;
            if let Some((region_factor, region_descriptor)) = self
                .loss_strategy
                .region_factor(&z_feedback, weighted_loss_base)
            {
                let factor = region_factor.max(0.0);
                if factor > 0.0 {
                    weighted_loss *= factor;
                }
                extra.insert("loss_region_factor".to_string(), factor as f64);
                extra.insert(
                    "region_spin_alignment".to_string(),
                    region_descriptor.spin_alignment as f64,
                );
                extra.insert(
                    "region_normalized_radius".to_string(),
                    region_descriptor.normalized_radius as f64,
                );
                region_highlight = Some(region_descriptor);
            }
<<<<<<< HEAD
            let region_bundle = self
                .loss_strategy
                .region_reports(region_highlight, steps as u64);
            match region_bundle.snapshot {
                Some(report) => hub::set_region_loss_report(report),
                None => hub::clear_region_loss_report(),
            }
            match region_bundle.trend {
                Some(report) => hub::set_region_loss_trend_report(report),
                None => hub::clear_region_loss_trend_report(),
            }
            match region_bundle.volatility {
                Some(report) => hub::set_region_loss_volatility_report(report),
                None => hub::clear_region_loss_volatility_report(),
            }
=======
            match self.loss_strategy.region_report(region_highlight) {
                Some(report) => hub::set_region_loss_report(report),
                None => hub::clear_region_loss_report(),
            }
>>>>>>> 1801467c
            total_loss += weighted_loss;
            extra.insert("loss_weighted_base".to_string(), weighted_loss_base as f64);
            let mut loop_broadcasted = false;
            if let Some(node) = self.distribution.as_mut() {
                let outcome = OutcomeBand::from_weights(
                    band_energy.above,
                    band_energy.here,
                    band_energy.beneath,
                );
                let plan = match outcome {
                    OutcomeBand::Above => schedule.above(),
                    OutcomeBand::Here => schedule.here(),
                    OutcomeBand::Beneath => schedule.beneath(),
                };
                let signature = plan_signature(plan, outcome);
                let script_hint = plan.choice.to_unison_script(plan.kind).replace('\n', "; ");
                if let Some(summary) = node.record_decision(
                    signature,
                    script_hint,
                    plan.kind,
                    outcome,
                    (1.0 / (1.0 + weighted_loss.abs())).clamp(0.0, 1.0),
                    psi_total_opt,
                    (band_energy.above, band_energy.here, band_energy.beneath),
                    band_energy.drift,
                    z_feedback.z_signal,
                ) {
                    if let Some(moderator) = self.blackcat_moderator.as_mut() {
                        let outcome = moderator.ingest(summary.clone());
                        if let Some(proposal) = outcome.proposal {
                            let (accepted, preview) =
                                simulate_proposal_locally(&proposal, &mut self.heur_log);
                            if accepted {
                                self.apply_proposal(&proposal, preview)?;
                            }
                        }
                    } else if let Some(conductor) = self.meta_conductor.as_mut() {
                        if let Some(proposal) = conductor.ingest(summary.clone()) {
                            let (accepted, preview) =
                                simulate_proposal_locally(&proposal, &mut self.heur_log);
                            if accepted {
                                self.apply_proposal(&proposal, preview)?;
                            }
                        }
                    }
                    if let Some(loop_signal) = hub::get_chrono_loop() {
                        let collapse_hint =
                            psi_total_opt.filter(|value| *value > 0.0).or_else(|| {
                                if summary.mean_psi > 0.0 {
                                    Some(summary.mean_psi)
                                } else {
                                    None
                                }
                            });
                        let support = (summary.support + summary.mean_score).max(0.1);
                        let envelope = LoopbackEnvelope::new(loop_signal)
                            .with_source(summary.node_id.clone())
                            .with_support(support)
                            .with_collapse_total(collapse_hint)
                            .with_z_signal(Some(z_feedback.z_signal))
                            .with_script_hint(Some(summary.script_hint.clone()));
                        hub::push_loopback_envelope(envelope);
                        loop_broadcasted = true;
                    }
                }
            }
            if !loop_broadcasted {
                if let Some(loop_signal) = hub::get_chrono_loop() {
                    let envelope = LoopbackEnvelope::new(loop_signal)
                        .with_support(1.0)
                        .with_collapse_total(psi_total_opt.filter(|value| *value > 0.0))
                        .with_z_signal(Some(z_feedback.z_signal));
                    hub::push_loopback_envelope(envelope);
                }
            }
            let curvature_summary = if self.curvature_scheduler.is_some() {
                Some(Self::collect_gradient_summary(module)?)
            } else {
                None
            };
            self.step(module)?;
            if let Some(summary) = curvature_summary {
                if let Some(decision) = self.apply_curvature_scheduler(module, summary)? {
                    extra.insert(
                        "curvature_pressure".to_string(),
                        decision.raw_pressure as f64,
                    );
                    extra.insert(
                        "curvature_pressure_ema".to_string(),
                        decision.smoothed_pressure as f64,
                    );
                    extra.insert("curvature_value".to_string(), decision.curvature as f64);
                    if decision.changed {
                        extra.insert("curvature_adjusted".to_string(), 1.0);
                    }
                }
            }
            self.zero(module)?;
            steps += 1;

            let elapsed_ms = if let Some(rt) = self.blackcat.as_ref() {
                rt.elapsed_since_begin()
                    .unwrap_or_else(|| Duration::from_secs_f64(0.0))
                    .as_secs_f64()
                    * 1_000.0
            } else {
                step_start.elapsed().as_secs_f64() * 1_000.0
            };
            extra.insert("band_above".to_string(), band_energy.above as f64);
            extra.insert("band_here".to_string(), band_energy.here as f64);
            extra.insert("band_beneath".to_string(), band_energy.beneath as f64);
            extra.insert("band_drift".to_string(), band_energy.drift as f64);
            extra.insert("step_loss".to_string(), step_loss as f64);
            extra.insert("loss_weighted".to_string(), weighted_loss as f64);
            #[cfg(feature = "psychoid")]
            {
                extra.insert("psychoid_events".to_string(), psychoid_events as f64);
            }
            let metrics = StepMetrics {
                step_time_ms: elapsed_ms,
                mem_peak_mb: 0.0,
                retry_rate: 0.0,
                extra,
            };
            if let Some(ap) = self.autopilot.as_mut() {
                ap.report(&metrics);
            }
            if let Some(rt) = self.blackcat.as_mut() {
                let reward = rt.post_step(&metrics);
                if reward > 0.0 {
                    let plan = schedule.above();
                    let script = plan
                        .choice
                        .to_unison_script(RankKind::TopK)
                        .replace('\n', "; ");
                    let _ = rt.try_adopt_soft(&script, 1, 1, 0.5);
                }
            }
        }
        Ok(EpochStats {
            batches: steps,
            total_loss,
            average_loss: if steps == 0 {
                0.0
            } else {
                total_loss / steps as f32
            },
        })
    }

    fn apply_curvature_scheduler<M: Module>(
        &mut self,
        module: &mut M,
        summary: GradientSummary,
    ) -> PureResult<Option<CurvatureDecision>> {
        let Some(scheduler) = self.curvature_scheduler.as_mut() else {
            return Ok(None);
        };
        let decision = scheduler.observe(summary);
        self.last_curvature_metrics = Some(decision.into());
        if decision.changed {
            Self::retune_hypergrads(module, decision.curvature, self.hyper_learning_rate)?;
            self.curvature = decision.curvature;
            self.spectral_adapter
                .set_curvature_target(decision.curvature);
        }
        Ok(Some(decision))
    }

    fn estimate_device_load(&self) -> f64 {
        let caps = self.planner.device_caps();
        caps.occupancy_score(caps.max_workgroup) as f64
    }

    fn collect_gradient_summary<M: Module>(module: &M) -> PureResult<GradientSummary> {
        let mut accumulator = CurvatureGradientAccumulator::default();
        module.visit_parameters(&mut |param| {
            let mut accounted = false;
            if let Some(tape) = param.hypergrad() {
                accumulator.accumulate(tape.summary());
                accounted = true;
            }
            if let Some(tape) = param.realgrad() {
                accumulator.accumulate(tape.summary());
                accounted = true;
            }
            if !accounted {
                if let Some(grad) = param.gradient() {
                    accumulator.accumulate(GradientSummary::from_slice(grad.data()));
                }
            }
            Ok(())
        })?;
        Ok(accumulator.finish())
    }

    fn retune_hypergrads<M: Module>(
        module: &mut M,
        curvature: f32,
        learning_rate: f32,
    ) -> PureResult<()> {
        module.visit_parameters_mut(&mut |param| {
            if let Some(tape) = param.hypergrad_mut() {
                tape.retune(curvature, learning_rate)?;
            }
            Ok(())
        })
    }

    fn insert_desire_summary(target: &mut HashMap<String, f64>, summary: &DesireTrainerSummary) {
        target.insert("desire_steps".to_string(), summary.total as f64);
        target.insert(
            "desire_phase_observation".to_string(),
            summary.observation as f64,
        );
        target.insert(
            "desire_phase_injection".to_string(),
            summary.injection as f64,
        );
        target.insert(
            "desire_phase_integration".to_string(),
            summary.integration as f64,
        );
        target.insert(
            "desire_mean_entropy".to_string(),
            summary.mean_entropy as f64,
        );
        target.insert(
            "desire_mean_temperature".to_string(),
            summary.mean_temperature as f64,
        );
        target.insert(
            "desire_mean_penalty".to_string(),
            summary.mean_penalty as f64,
        );
        target.insert("desire_mean_alpha".to_string(), summary.mean_alpha as f64);
        target.insert("desire_mean_beta".to_string(), summary.mean_beta as f64);
        target.insert("desire_mean_gamma".to_string(), summary.mean_gamma as f64);
        target.insert("desire_mean_lambda".to_string(), summary.mean_lambda as f64);
        target.insert("desire_triggers".to_string(), summary.triggers as f64);
        target.insert(
            "desire_trigger_mean_penalty".to_string(),
            summary.trigger_mean_penalty as f64,
        );
        target.insert(
            "desire_trigger_mean_entropy".to_string(),
            summary.trigger_mean_entropy as f64,
        );
        target.insert(
            "desire_trigger_mean_temperature".to_string(),
            summary.trigger_mean_temperature as f64,
        );
        target.insert(
            "desire_trigger_mean_samples".to_string(),
            summary.trigger_mean_samples as f64,
        );
    }

    fn insert_desire_roundtable_summary(
        target: &mut HashMap<String, f64>,
        summary: &DesireRoundtableSummary,
    ) {
        target.insert("desire_roundtable_steps".to_string(), summary.steps as f64);
        target.insert(
            "desire_roundtable_triggers".to_string(),
            summary.triggers as f64,
        );
        target.insert(
            "desire_roundtable_mean_entropy".to_string(),
            summary.mean_entropy as f64,
        );
        target.insert(
            "desire_roundtable_mean_temperature".to_string(),
            summary.mean_temperature as f64,
        );
        target.insert(
            "desire_roundtable_mean_alpha".to_string(),
            summary.mean_alpha as f64,
        );
        target.insert(
            "desire_roundtable_mean_beta".to_string(),
            summary.mean_beta as f64,
        );
        target.insert(
            "desire_roundtable_mean_gamma".to_string(),
            summary.mean_gamma as f64,
        );
        target.insert(
            "desire_roundtable_mean_lambda".to_string(),
            summary.mean_lambda as f64,
        );
        target.insert(
            "desire_roundtable_mean_above".to_string(),
            summary.mean_above as f64,
        );
        target.insert(
            "desire_roundtable_mean_here".to_string(),
            summary.mean_here as f64,
        );
        target.insert(
            "desire_roundtable_mean_beneath".to_string(),
            summary.mean_beneath as f64,
        );
        target.insert(
            "desire_roundtable_mean_drift".to_string(),
            summary.mean_drift as f64,
        );
    }

    #[cfg(feature = "psi")]
    fn insert_desire_psi_summary(target: &mut HashMap<String, f64>, summary: &DesirePsiSummary) {
        target.insert("desire_psi_steps".to_string(), summary.steps as f64);
        target.insert("desire_psi_triggers".to_string(), summary.triggers as f64);
        target.insert("desire_psi_samples".to_string(), summary.psi_samples as f64);
        target.insert(
            "desire_psi_mean_total".to_string(),
            summary.mean_psi_total as f64,
        );
        target.insert(
            "desire_psi_mean_entropy".to_string(),
            summary.mean_entropy as f64,
        );
        target.insert(
            "desire_psi_mean_temperature".to_string(),
            summary.mean_temperature as f64,
        );
        target.insert(
            "desire_psi_mean_penalty".to_string(),
            summary.mean_hypergrad_penalty as f64,
        );
        target.insert(
            "desire_psi_mean_z".to_string(),
            summary.mean_z_signal as f64,
        );
        for (component, mean) in summary.component_means.iter() {
            let key = format!("desire_psi_component_{}_mean", component);
            target.insert(key, *mean as f64);
        }
        for (component, (up, down)) in summary.threshold_crossings.iter() {
            let up_key = format!("desire_psi_threshold_{}_up", component);
            let down_key = format!("desire_psi_threshold_{}_down", component);
            target.insert(up_key, *up as f64);
            target.insert(down_key, *down as f64);
        }
    }

    #[cfg(feature = "psi")]
    fn bootstrap_psi(&mut self, schedule: &RoundtableSchedule) {
        if self.psi.is_some() || !schedule.psi_enabled() {
            return;
        }
        let cfg = PsiConfig::automated(schedule.psi_hint());
        self.psi = Some(PsiMeter::new(cfg));
    }

    #[cfg(feature = "psychoid")]
    fn bootstrap_psychoid(&mut self, schedule: &RoundtableSchedule) {
        if self.psychoid.is_some() || !schedule.psychoid_enabled() {
            return;
        }
        let cfg = PsychoidConfig::default();
        self.psychoid = Some(PsychoidMeter::new(cfg));
        self.psychoid_log = schedule.psychoid_log();
    }

    fn scale_learning_rates<M: Module>(&mut self, module: &mut M, factor: f32) -> PureResult<()> {
        if !factor.is_finite() || factor <= 0.0 {
            return Ok(());
        }
        self.fallback_learning_rate *= factor;
        self.hyper_learning_rate *= factor;
        if let Some(rate) = self.real_learning_rate.as_mut() {
            *rate *= factor;
        }
        module.visit_parameters_mut(&mut |param| {
            param.scale_learning_rate(factor);
            Ok(())
        })
    }

    #[cfg(feature = "collapse")]
    fn bootstrap_collapse(&mut self, schedule: &RoundtableSchedule) {
        if self.collapse.is_some() || !schedule.collapse_enabled() {
            return;
        }
        let cfg = CollapseConfig::automated(schedule.psi_hint());
        self.collapse = Some(CollapseDrive::new(cfg));
    }

    #[cfg(feature = "collapse")]
    fn apply_grad_scale<M: Module>(&self, module: &mut M, scale: f32) -> PureResult<()> {
        if (scale - 1.0).abs() <= f32::EPSILON {
            return Ok(());
        }
        module.visit_parameters_mut(&mut |param| {
            param.scale_accumulators(scale);
            Ok(())
        })
    }

    #[cfg(feature = "collapse")]
    fn clip_grad_global_norm<M: Module>(&self, module: &mut M, max_norm: f32) -> PureResult<()> {
        if max_norm <= 0.0 {
            return Ok(());
        }
        let mut total = 0.0f64;
        module.visit_parameters(&mut |param| {
            total += param.accumulators_norm_sq();
            Ok(())
        })?;
        let norm = total.sqrt() as f32;
        if norm <= max_norm || norm <= f32::EPSILON {
            return Ok(());
        }
        let scale = (max_norm / norm).clamp(0.0, 1.0);
        self.apply_grad_scale(module, scale)
    }

    #[cfg(feature = "collapse")]
    fn optimizer_mul_lr<M: Module>(&mut self, module: &mut M, factor: f32) -> PureResult<()> {
        if !factor.is_finite() || factor <= 0.0 {
            return Ok(());
        }
        self.fallback_learning_rate *= factor;
        self.hyper_learning_rate *= factor;
        if let Some(rate) = self.real_learning_rate.as_mut() {
            *rate *= factor;
        }
        self.spectral_adapter.on_global_scale(factor);
        module.visit_parameters_mut(&mut |param| {
            param.scale_learning_rate(factor);
            Ok(())
        })
    }

    #[cfg(feature = "psi")]
    fn collect_grad_l2<M: Module>(module: &M) -> PureResult<f32> {
        let mut sum = 0.0f64;
        module.visit_parameters(&mut |param| {
            if let Some(tape) = param.hypergrad() {
                for &value in tape.gradient().iter() {
                    let v = value as f64;
                    sum += v * v;
                }
            }
            if let Some(tape) = param.realgrad() {
                for &value in tape.gradient().iter() {
                    let v = value as f64;
                    sum += v * v;
                }
            }
            if param.hypergrad().is_none() && param.realgrad().is_none() {
                if let Some(grad) = param.gradient() {
                    for &value in grad.data().iter() {
                        let v = value as f64;
                        sum += v * v;
                    }
                }
            }
            Ok(())
        })?;
        Ok((sum).sqrt() as f32)
    }

    fn apply_proposal(
        &mut self,
        proposal: &GlobalProposal,
        preview_metrics: HashMap<String, f32>,
    ) -> PureResult<()> {
        let _ = preview_metrics;
        let rewrite_ops = proposal
            .ops
            .iter()
            .filter(|op| {
                matches!(
                    op.kind,
                    HeurOpKind::AppendSoft { .. } | HeurOpKind::Retract { .. }
                )
            })
            .count()
            .min(u32::MAX as usize) as u32;
        if let Some(budget) = self.rewrite_budget.as_mut() {
            if !budget.try_consume(rewrite_ops) {
                return Ok(());
            }
        }
        for op in &proposal.ops {
            let mut applied = op.clone();
            applied.issued_at = SystemTime::now();
            self.heur_log.append(applied);
        }
        Ok(())
    }

    #[cfg(feature = "psychoid")]
    fn log_psychoid(reading: &PsychoidReading, events: &[PsychoidEvent]) {
        println!(
            "[psychoid] step={} cti={:.4} raw={{D:{:.3} S:{:.3} C:{:.3} K:{:.3} H:{:.3}}}",
            reading.step,
            reading.cti,
            reading.raw.get("D").copied().unwrap_or(0.0),
            reading.raw.get("S").copied().unwrap_or(0.0),
            reading.raw.get("C").copied().unwrap_or(0.0),
            reading.raw.get("K").copied().unwrap_or(0.0),
            reading.raw.get("H").copied().unwrap_or(0.0)
        );
        for event in events {
            match event {
                PsychoidEvent::DreamPass { step, cti } => {
                    println!("[psychoid-event] step={} dream-pass cti={:.4}", step, cti);
                }
                PsychoidEvent::DreamExport {
                    step,
                    diary,
                    symbols,
                } => {
                    println!(
                        "[psychoid-event] step={} dream-export symbols={:?} diary=\"{}\"",
                        step, symbols, diary
                    );
                }
            }
        }
    }
}

fn outcome_label(outcome: OutcomeBand) -> &'static str {
    match outcome {
        OutcomeBand::Above => "above",
        OutcomeBand::Here => "here",
        OutcomeBand::Beneath => "beneath",
    }
}

fn plan_signature(plan: &st_core::ops::rank_entry::RankPlan, outcome: OutcomeBand) -> String {
    format!(
        "{:?}:{}x{}:k{}:{}",
        plan.kind,
        plan.rows,
        plan.cols,
        plan.k,
        outcome_label(outcome)
    )
}

/// Metrics captured while running [`ModuleTrainer::train_epoch`].
#[derive(Debug, Clone, Copy, PartialEq)]
pub struct EpochStats {
    pub batches: usize,
    pub total_loss: f32,
    pub average_loss: f32,
}

#[derive(Default)]
struct CurvatureGradientAccumulator {
    l1: f64,
    sum_squares: f64,
    linf: f32,
    count: usize,
}

impl CurvatureGradientAccumulator {
    fn accumulate(&mut self, summary: GradientSummary) {
        self.l1 += summary.l1() as f64;
        self.sum_squares += summary.sum_squares() as f64;
        self.linf = self.linf.max(summary.linf());
        self.count += summary.count();
    }

    fn finish(self) -> GradientSummary {
        if self.count == 0 {
            GradientSummary::default()
        } else {
            GradientSummary::from_moments(
                self.l1 as f32,
                self.sum_squares as f32,
                self.linf,
                self.count,
            )
        }
    }
}

/// Helper trait that allows [`ModuleTrainer::train_epoch`] to accept both raw
/// `(Tensor, Tensor)` batches and fallible [`PureResult`] batches produced by
/// the [`dataset::DataLoader`] surface.
pub trait IntoBatch {
    fn into_batch(self) -> PureResult<(Tensor, Tensor)>;
}

impl IntoBatch for (Tensor, Tensor) {
    fn into_batch(self) -> PureResult<(Tensor, Tensor)> {
        Ok(self)
    }
}

impl IntoBatch for PureResult<(Tensor, Tensor)> {
    fn into_batch(self) -> PureResult<(Tensor, Tensor)> {
        self
    }
}

#[cfg(test)]
mod tests {
    use super::*;
    use crate::gnn::{GraphActivation, GraphContext, GraphLayerSpec, ZSpaceGraphNetworkBuilder};
    use crate::language::{
        constant, warmup, ConceptHint, DesireAutomation, DesireLagrangian, DesirePipeline,
        DesireTrainerBridge, DesireTriggerBuffer, RepressionField, SemanticBridge, SparseKernel,
        SymbolGeometry, TemperatureController,
    };
    use crate::layers::linear::Linear;
    use crate::layers::sequential::Sequential;
    use crate::layers::wave_gate::WaveGate;
    use crate::loss::MeanSquaredError;
    use crate::module::Parameter;
    use crate::roundtable::RoundtableGnnBridge;
    use crate::roundtable::{HeurOp, HeurOpKind};
    use crate::schedule::RoundtableConfig;
    #[cfg(feature = "golden")]
    use crate::CouncilEvidence;
    use st_core::runtime::blackcat::{bandit::SoftBanditMode, zmeta::ZMetaParams, ChoiceGroups};
    use st_core::telemetry::hub::{SoftlogicEllipticSample, SoftlogicZFeedback};
    use st_core::telemetry::zspace_region::{ZSpaceRadiusBand, ZSpaceRegionKey, ZSpaceSpinBand};
    use st_core::theory::zpulse::ZSource;
    use st_tensor::topos::OpenCartesianTopos;
    use std::collections::HashMap;
    use std::num::NonZeroUsize;
    use std::time::{Duration, Instant, SystemTime};

    fn build_language_geometry() -> SymbolGeometry {
        let syn = SparseKernel::from_rows(
            vec![vec![(0, 0.6), (1, 0.4)], vec![(0, 0.5), (1, 0.5)]],
            1e-6,
        )
        .unwrap();
        let par = SparseKernel::from_rows(
            vec![vec![(0, 0.7), (1, 0.3)], vec![(0, 0.2), (1, 0.8)]],
            1e-6,
        )
        .unwrap();
        SymbolGeometry::new(syn, par).unwrap()
    }

    fn build_language_semantics() -> SemanticBridge {
        use std::collections::HashSet;

        let log_pi = vec![
            vec![(0, (0.65f32).ln()), (1, (0.35f32).ln())],
            vec![(0, (0.4f32).ln()), (1, (0.6f32).ln())],
        ];
        let row = vec![1.0, 1.0];
        let col = vec![1.0, 1.0];
        let anchors = HashSet::new();
        let concept_kernel =
            SparseKernel::from_rows(vec![vec![(0, 1.0)], vec![(1, 1.0)]], 1e-6).unwrap();
        SemanticBridge::new(log_pi, row, col, anchors, 1e-6, concept_kernel).unwrap()
    }

    fn build_language_automation() -> DesireAutomation {
        let geometry = build_language_geometry();
        let repression = RepressionField::new(vec![0.05, 0.15]).unwrap();
        let semantics = build_language_semantics();
        let controller = TemperatureController::new(1.0, 0.8, 0.4, 0.4, 1.6);
        let desire = DesireLagrangian::new(geometry, repression, semantics, controller)
            .unwrap()
            .with_alpha_schedule(warmup(0.0, 0.2, 1))
            .with_beta_schedule(warmup(0.0, 0.1, 1))
            .with_gamma_schedule(constant(0.04))
            .with_lambda_schedule(constant(0.02))
            .with_observation_horizon(Some(1))
            .with_integration_horizon(Some(2));
        let cfg = st_core::config::self_rewrite::SelfRewriteCfg {
            score_thresh: 0.0,
            min_samples: 2,
            cooldown_sec: 0,
        };
        DesireAutomation::new(desire, cfg)
    }

    struct FixedGradientModule {
        param: Parameter,
        grad_value: f32,
    }

    impl FixedGradientModule {
        fn new(grad_value: f32) -> Self {
            let tensor = Tensor::zeros(1, 1).unwrap();
            let param = Parameter::new("weight", tensor);
            Self { param, grad_value }
        }
    }

    struct IdentityModule;

    impl Module for IdentityModule {
        fn forward(&self, input: &Tensor) -> PureResult<Tensor> {
            Ok(input.clone())
        }

        fn backward(&mut self, _input: &Tensor, grad_output: &Tensor) -> PureResult<Tensor> {
            Ok(grad_output.clone())
        }

        fn visit_parameters(
            &self,
            _visitor: &mut dyn FnMut(&Parameter) -> PureResult<()>,
        ) -> PureResult<()> {
            Ok(())
        }

        fn visit_parameters_mut(
            &mut self,
            _visitor: &mut dyn FnMut(&mut Parameter) -> PureResult<()>,
        ) -> PureResult<()> {
            Ok(())
        }
    }

    struct ConstantLoss {
        value: f32,
    }

    impl ConstantLoss {
        fn new(value: f32) -> Self {
            Self { value }
        }
    }

    impl Loss for ConstantLoss {
        fn forward(&mut self, prediction: &Tensor, _target: &Tensor) -> PureResult<Tensor> {
            let len = prediction.data().len();
            Tensor::from_vec(
                prediction.shape().0,
                prediction.shape().1,
                vec![self.value; len],
            )
        }

        fn backward(&mut self, prediction: &Tensor, _target: &Tensor) -> PureResult<Tensor> {
            Tensor::zeros(prediction.shape().0, prediction.shape().1)
        }
    }

    impl Module for FixedGradientModule {
        fn forward(&self, input: &Tensor) -> PureResult<Tensor> {
            Ok(input.clone())
        }

        fn backward(&mut self, _input: &Tensor, grad_output: &Tensor) -> PureResult<Tensor> {
            let update = Tensor::from_vec(1, 1, vec![self.grad_value])?;
            self.param.accumulate_euclidean(&update)?;
            Ok(grad_output.clone())
        }

        fn visit_parameters(
            &self,
            visitor: &mut dyn FnMut(&Parameter) -> PureResult<()>,
        ) -> PureResult<()> {
            visitor(&self.param)
        }

        fn visit_parameters_mut(
            &mut self,
            visitor: &mut dyn FnMut(&mut Parameter) -> PureResult<()>,
        ) -> PureResult<()> {
            visitor(&mut self.param)
        }
    }

    struct SpectralGradientModule {
        param: Parameter,
        grad: Vec<f32>,
    }

    impl SpectralGradientModule {
        fn new(grad: Vec<f32>) -> Self {
            let cols = grad.len();
            let param = Parameter::new("spectral", Tensor::zeros(1, cols).unwrap());
            Self { param, grad }
        }

        fn accumulate(&mut self) {
            let update = Tensor::from_vec(1, self.grad.len(), self.grad.clone()).unwrap();
            self.param.accumulate_euclidean(&update).unwrap();
        }

        fn weights(&self) -> &Tensor {
            self.param.value()
        }
    }

    impl Module for SpectralGradientModule {
        fn forward(&self, input: &Tensor) -> PureResult<Tensor> {
            Ok(input.clone())
        }

        fn backward(&mut self, _input: &Tensor, grad_output: &Tensor) -> PureResult<Tensor> {
            let update = Tensor::from_vec(1, self.grad.len(), self.grad.clone()).unwrap();
            self.param.accumulate_euclidean(&update)?;
            Ok(grad_output.clone())
        }

        fn visit_parameters(
            &self,
            visitor: &mut dyn FnMut(&Parameter) -> PureResult<()>,
        ) -> PureResult<()> {
            visitor(&self.param)
        }

        fn visit_parameters_mut(
            &mut self,
            visitor: &mut dyn FnMut(&mut Parameter) -> PureResult<()>,
        ) -> PureResult<()> {
            visitor(&mut self.param)
        }
    }

    #[test]
    fn trainer_attaches_and_steps() {
        let caps = DeviceCaps::wgpu(32, true, 256);
        let mut trainer = ModuleTrainer::new(caps, -1.0, 0.05, 0.01);
        let mut layer = Linear::new("fc", 2, 1).unwrap();
        trainer.prepare(&mut layer).unwrap();
        let input = crate::Tensor::from_vec(1, 2, vec![1.0, -1.0]).unwrap();
        let target = crate::Tensor::from_vec(1, 1, vec![0.5]).unwrap();
        let out = layer.forward(&input).unwrap();
        let grad = out.sub(&target).unwrap();
        let _ = layer.backward(&input, &grad).unwrap();
        trainer.step(&mut layer).unwrap();
        assert!(trainer.planner().topk(64, 128, 32).k > 0);
    }

    #[test]
    fn trainer_attaches_realgrad_when_enabled() {
        let caps = DeviceCaps::wgpu(32, true, 256);
        let trainer = ModuleTrainer::new(caps, -1.0, 0.05, 0.01).with_realgrad(0.02);
        let mut layer = Linear::new("fc", 2, 1).unwrap();
        trainer.prepare(&mut layer).unwrap();
        let mut saw_parameter = false;
        layer
            .visit_parameters(&mut |param| {
                saw_parameter = true;
                assert!(param.realgrad().is_some());
                Ok(())
            })
            .unwrap();
        assert!(saw_parameter);
    }

    #[test]
    fn trainer_prepares_with_topos_for_wave_gate() {
        let caps = DeviceCaps::wgpu(64, true, 512);
        let mut trainer = ModuleTrainer::new(caps, -0.9, 0.06, 0.02);
        let encoder_curvature = trainer.curvature();
        let topos = OpenCartesianTopos::new(encoder_curvature, 1e-6, 1e4, 512, 16384).unwrap();
        let mut gate = WaveGate::with_topos(
            "wg",
            8,
            st_tensor::LanguageWaveEncoder::new(encoder_curvature, 0.7).unwrap(),
            topos.clone(),
        )
        .unwrap();
        trainer.prepare_with_topos(&mut gate, topos).unwrap();
        let input =
            Tensor::from_vec(1, 8, vec![0.1, -0.2, 0.3, -0.4, 0.5, -0.6, 0.7, -0.8]).unwrap();
        let grad_out = gate.forward(&input).unwrap();
        let _ = gate.backward(&input, &grad_out).unwrap();
        trainer.step(&mut gate).unwrap();
        assert!(gate.gate().value().squared_l2_norm() > 0.0);
    }

    #[test]
    fn trainer_prepare_with_topos_attaches_realgrad() {
        let caps = DeviceCaps::wgpu(32, true, 256);
        let trainer = ModuleTrainer::new(caps, -0.95, 0.05, 0.01).with_realgrad(0.015);
        let mut layer = Linear::new("fc", 3, 2).unwrap();
        let topos = OpenCartesianTopos::new(trainer.curvature(), 1e-6, 1e4, 128, 4096).unwrap();
        trainer.prepare_with_topos(&mut layer, topos).unwrap();
        layer
            .visit_parameters(&mut |param| {
                assert!(param.realgrad().is_some());
                Ok(())
            })
            .unwrap();
    }

    #[test]
    fn spectral_adapter_scales_local_learning_rate() {
        let caps = DeviceCaps::wgpu(32, true, 256);
        let mut trainer = ModuleTrainer::new(caps, -1.0, 0.05, 0.01);
        let grad = vec![0.8f32, -0.4, 0.6, -0.2];
        let mut module = SpectralGradientModule::new(grad.clone());
        module.accumulate();

        let mut probe = SpectralLrAdapter::default().with_sheet_hint(8);
        probe.set_curvature_target(trainer.curvature());
        let features = st_core::ops::zspace_round::SpectralFeatureSample::from_slice(
            &grad,
            probe.sheet_hint(),
        )
        .unwrap();
        let factor = probe.scale_factor("spectral", &features);

        trainer.step(&mut module).unwrap();

        let lr = trainer.fallback_learning_rate();
        for (value, expected_grad) in module.weights().data().iter().zip(grad.iter()) {
            let expected = -lr * factor * expected_grad;
            assert!(
                (value - expected).abs() < 1e-4,
                "value {value} vs expected {expected}"
            );
        }
    }

    #[test]
    fn trainer_runs_epoch_with_roundtable_schedule() {
        let caps = DeviceCaps::wgpu(32, true, 256);
        let mut trainer = ModuleTrainer::new(caps, -1.1, 0.05, 0.01);
        let mut model = Sequential::new();
        model.push(Linear::new("lin", 2, 1).unwrap());
        trainer.prepare(&mut model).unwrap();

        let schedule = trainer.roundtable(1, 1, RoundtableConfig::default());
        let dataset = vec![
            (
                Tensor::from_vec(1, 2, vec![0.0, 1.0]).unwrap(),
                Tensor::from_vec(1, 1, vec![1.0]).unwrap(),
            ),
            (
                Tensor::from_vec(1, 2, vec![1.0, 0.0]).unwrap(),
                Tensor::from_vec(1, 1, vec![0.0]).unwrap(),
            ),
        ];

        let mut loss = MeanSquaredError::new();
        let stats = trainer
            .train_epoch(&mut model, &mut loss, dataset.clone(), &schedule)
            .unwrap();
        assert_eq!(stats.batches, dataset.len());
        assert!(stats.total_loss.is_finite());

        // Ensure the model parameters changed by running another batch and checking the outputs.
        let input = Tensor::from_vec(1, 2, vec![1.0, 1.0]).unwrap();
        let before = model.forward(&input).unwrap();
        trainer
            .train_epoch(&mut model, &mut loss, dataset, &schedule)
            .unwrap();
        let after = model.forward(&input).unwrap();
        assert_ne!(before.data(), after.data());
    }

    #[test]
    fn region_loss_strategy_scales_total_loss() {
        let elliptic = SoftlogicEllipticSample {
            curvature_radius: 1.0,
            geodesic_radius: 0.9,
            normalized_radius: 0.9,
            spin_alignment: 0.9,
            sheet_index: 1,
            sheet_position: 0.0,
            normal_bias: 0.0,
            sheet_count: 4,
            topological_sector: 2,
            homology_index: 0,
            rotor_field: [0.0; 3],
            flow_vector: [0.0; 3],
            curvature_tensor: [[0.0; 3]; 3],
            resonance_heat: 0.0,
            noise_density: 0.0,
            quaternion: [0.0; 4],
            rotation: [0.0; 9],
        };
        let seed_feedback = SoftlogicZFeedback {
            psi_total: 0.0,
            weighted_loss: 0.0,
            band_energy: (0.0, 0.0, 0.0),
            drift: 0.0,
            z_signal: 0.0,
            scale: None,
            events: Vec::new(),
            attributions: vec![(ZSource::Microlocal, 1.0)],
            elliptic: Some(elliptic),
        };

        let weights = RegionLossWeights::new(1.0).with_override(
            ZSpaceRegionKey::new(ZSpaceSpinBand::Leading, ZSpaceRadiusBand::Edge),
            2.0,
        );
        let config = RegionLossConfig::new(weights);
        let caps = DeviceCaps::wgpu(32, true, 256);
        let mut trainer = ModuleTrainer::new(caps, -1.0, 0.05, 0.01)
            .with_loss_strategy(LossStrategy::Region(config));
        trainer.softlogic.last_feedback = Some(seed_feedback);
        let mut module = IdentityModule;
        trainer.prepare(&mut module).unwrap();
        let schedule = trainer.roundtable(1, 1, RoundtableConfig::default());
        let dataset = vec![(
            Tensor::from_vec(1, 1, vec![0.0]).unwrap(),
            Tensor::from_vec(1, 1, vec![0.0]).unwrap(),
        )];
        let mut loss = ConstantLoss::new(1.5);
        let stats = trainer
            .train_epoch(&mut module, &mut loss, dataset, &schedule)
            .unwrap();
        assert!((stats.total_loss - 3.0).abs() < 1e-6);
    }

    #[test]
    fn adaptive_region_weighting_amplifies_high_loss_regions() {
        let weights = RegionLossWeights::new(1.0);
        let adaptive = AdaptiveRegionWeighting::new()
            .with_learning_rate(1.0)
            .with_min_samples(1)
            .with_bounds(0.5, 8.0);
<<<<<<< HEAD
        let mut config = RegionLossConfig::new(weights)
            .with_adaptive(adaptive)
            .with_history_window(4);
=======
        let mut config = RegionLossConfig::new(weights).with_adaptive(adaptive);
>>>>>>> 1801467c

        let elliptic = SoftlogicEllipticSample {
            curvature_radius: 1.0,
            geodesic_radius: 0.9,
            normalized_radius: 0.9,
            spin_alignment: 0.9,
            sheet_index: 1,
            sheet_position: 0.0,
            normal_bias: 0.0,
            sheet_count: 4,
            topological_sector: 2,
            homology_index: 0,
            rotor_field: [0.0; 3],
            flow_vector: [0.0; 3],
            curvature_tensor: [[0.0; 3]; 3],
            resonance_heat: 0.0,
            noise_density: 0.0,
            quaternion: [0.0; 4],
            rotation: [0.0; 9],
        };
        let feedback = SoftlogicZFeedback {
            psi_total: 0.0,
            weighted_loss: 0.0,
            band_energy: (0.0, 0.0, 0.0),
            drift: 0.0,
            z_signal: 0.0,
            scale: None,
            events: Vec::new(),
            attributions: vec![(ZSource::Microlocal, 1.0)],
            elliptic: Some(elliptic),
        };

        // Seed a low baseline loss before observing a large spike.
        let _ = config.region_factor(&feedback, 0.1);
        let result = config.region_factor(&feedback, 2.0).unwrap();
        assert!(result.0 > 1.0);
<<<<<<< HEAD
        let first_bundle = config.reports(feedback.region_descriptor(), 0);
        let report = first_bundle
            .snapshot
            .expect("snapshot report should always be present");
        assert_eq!(report.shape(), (3, 3));
        assert!(report.metadata.extras.contains_key("highlight"));
        let second_bundle = config.reports(feedback.region_descriptor(), 1);
        assert!(second_bundle.trend.is_some());
        assert!(second_bundle.volatility.is_some());
=======
        let report = config.visualize(feedback.region_descriptor());
        assert_eq!(report.shape(), (3, 3));
        assert!(report.metadata.extras.contains_key("highlight"));
>>>>>>> 1801467c
    }

    #[test]
    fn trainer_enforces_rewrite_budget() {
        let caps = DeviceCaps::wgpu(16, true, 128);
        let mut trainer = ModuleTrainer::new(caps, -1.0, 0.05, 0.01);
        trainer.set_rewrite_budget(1, 1);
        if let Some(budget) = trainer.rewrite_budget.as_mut() {
            budget.begin_epoch();
        }

        let op = HeurOp {
            origin: "test".to_string(),
            kind: HeurOpKind::AppendSoft {
                script: "k:topk(2)".to_string(),
                weight: 1.0,
            },
            issued_at: SystemTime::now(),
        };
        let proposal = GlobalProposal {
            proposal_id: "proposal-test".to_string(),
            ops: vec![op],
            evidence: Vec::new(),
        };

        let initial = trainer.heuristics_log().entries().len();
        trainer
            .apply_proposal(&proposal, HashMap::new())
            .expect("first rewrite allowed");
        let after_first = trainer.heuristics_log().entries().len();
        assert_eq!(after_first, initial + proposal.ops.len());

        trainer
            .apply_proposal(&proposal, HashMap::new())
            .expect("second rewrite ignored");
        let after_second = trainer.heuristics_log().entries().len();
        assert_eq!(after_second, after_first);

        if let Some(budget) = trainer.rewrite_budget.as_mut() {
            budget.begin_epoch();
        }
        trainer
            .apply_proposal(&proposal, HashMap::new())
            .expect("rewrite allowed after cooldown");
        let after_third = trainer.heuristics_log().entries().len();
        assert_eq!(after_third, after_first + proposal.ops.len());
    }

    #[test]
    fn trainer_exposes_blackcat_runtime_stats() {
        let caps = DeviceCaps::wgpu(16, true, 128);
        let mut groups = HashMap::new();
        groups.insert("tile".to_string(), vec!["a".to_string(), "b".to_string()]);
        let runtime = BlackCatRuntime::new(
            ZMetaParams::default(),
            ChoiceGroups { groups },
            4,
            SoftBanditMode::TS,
            None,
        );
        let mut trainer = ModuleTrainer::new(caps, -1.0, 0.05, 0.01).with_blackcat(runtime);
        if let Some(rt) = trainer.blackcat.as_mut() {
            rt.begin_step();
            let mut metrics = StepMetrics::default();
            metrics.step_time_ms = 10.0;
            metrics.mem_peak_mb = 256.0;
            metrics.retry_rate = 0.05;
            metrics.extra.insert("grad_norm".into(), 0.4);
            let _ = rt.post_step(&metrics);
        }
        let stats = trainer
            .blackcat_runtime_stats()
            .expect("runtime stats available");
        assert_eq!(stats.steps, 1);
        assert!(stats.step_time_ms_ema > 0.0);
        assert_eq!(stats.extras.get("grad_norm").cloned().unwrap(), 0.4);
    }

    #[test]
    fn curvature_scheduler_adjusts_curvature_and_records_metrics() {
        let caps = DeviceCaps::wgpu(8, true, 64);
        let mut trainer = ModuleTrainer::new(caps, -1.0, 0.1, 0.01);
        let scheduler = CurvatureScheduler::new(-1.0, -2.0, -0.2, 0.01)
            .with_step(0.2)
            .with_tolerance(0.0)
            .with_smoothing(1.0);
        trainer.enable_curvature_scheduler(scheduler);
        let mut module = FixedGradientModule::new(4.0);
        trainer.prepare(&mut module).unwrap();
        let schedule = trainer.roundtable(1, 1, RoundtableConfig::default());
        let input = Tensor::from_vec(1, 1, vec![1.0]).unwrap();
        let target = Tensor::from_vec(1, 1, vec![0.0]).unwrap();
        let dataset = vec![
            (input.clone(), target.clone()),
            (input.clone(), target.clone()),
            (input, target),
        ];
        let mut loss = MeanSquaredError::new();
        trainer
            .train_epoch(&mut module, &mut loss, dataset, &schedule)
            .unwrap();
        assert!(trainer.curvature() != -1.0);
        let metrics = trainer
            .curvature_metrics()
            .expect("curvature metrics recorded");
        assert!(metrics.raw_pressure > 0.0);
        assert_eq!(metrics.curvature, trainer.curvature());
    }

    #[test]
    fn trainer_consumes_desire_bridge_summary() {
        let caps = DeviceCaps::wgpu(32, true, 256);
        let mut trainer = ModuleTrainer::new(caps, -1.0, 0.05, 0.01);
        let mut model = Sequential::new();
        model.push(Linear::new("lin", 2, 1).unwrap());
        trainer.prepare(&mut model).unwrap();

        let automation = build_language_automation();
        let bridge = DesireTrainerBridge::new();
        let mut pipeline = DesirePipeline::builder(automation)
            .with_trainer_bridge(&bridge)
            .with_sink(DesireTriggerBuffer::new())
            .build();

        let logits = vec![2.0, 0.4];
        let concept = ConceptHint::Distribution(vec![0.6, 0.4]);
        let start = Instant::now();
        let anchor = SystemTime::now();
        for step in 0..6 {
            let now = start + Duration::from_millis((step * 150) as u64);
            let timestamp = anchor + Duration::from_millis((step * 150) as u64);
            pipeline
                .step_at(&logits, step % 2, &concept, now, timestamp)
                .unwrap();
        }

        assert!(bridge.len() >= 6);
        trainer.enable_desire_pipeline(bridge.clone());

        let schedule = trainer.roundtable(1, 1, RoundtableConfig::default());
        let dataset = vec![
            (
                Tensor::from_vec(1, 2, vec![0.0, 1.0]).unwrap(),
                Tensor::from_vec(1, 1, vec![1.0]).unwrap(),
            ),
            (
                Tensor::from_vec(1, 2, vec![1.0, 0.0]).unwrap(),
                Tensor::from_vec(1, 1, vec![0.0]).unwrap(),
            ),
        ];
        let mut loss = MeanSquaredError::new();
        trainer
            .train_epoch(&mut model, &mut loss, dataset, &schedule)
            .unwrap();

        assert!(bridge.is_empty());
    }

    #[test]
    fn trainer_consumes_roundtable_bridge_summary() {
        let caps = DeviceCaps::wgpu(32, true, 256);
        let mut trainer = ModuleTrainer::new(caps, -1.0, 0.05, 0.01);
        let mut model = Sequential::new();
        model.push(Linear::new("lin", 2, 1).unwrap());
        trainer.prepare(&mut model).unwrap();

        let automation = build_language_automation();
        let bridge = DesireRoundtableBridge::new();
        let mut pipeline = DesirePipeline::builder(automation)
            .with_roundtable_bridge(&bridge)
            .build();

        let logits = vec![2.0, 0.6];
        let concept = ConceptHint::Distribution(vec![0.55, 0.45]);
        let start = Instant::now();
        let anchor = SystemTime::now();
        for step in 0..6 {
            let now = start + Duration::from_millis((step * 90) as u64);
            let timestamp = anchor + Duration::from_millis((step * 90) as u64);
            pipeline
                .step_at(&logits, step % 2, &concept, now, timestamp)
                .unwrap();
        }

        trainer.enable_desire_roundtable_bridge(bridge.clone());

        let schedule = trainer.roundtable(1, 1, RoundtableConfig::default());
        let dataset = vec![
            (
                Tensor::from_vec(1, 2, vec![0.0, 1.0]).unwrap(),
                Tensor::from_vec(1, 1, vec![1.0]).unwrap(),
            ),
            (
                Tensor::from_vec(1, 2, vec![1.0, 0.0]).unwrap(),
                Tensor::from_vec(1, 1, vec![0.0]).unwrap(),
            ),
        ];
        let mut loss = MeanSquaredError::new();
        trainer
            .train_epoch(&mut model, &mut loss, dataset, &schedule)
            .unwrap();

        assert!(bridge.drain_summary().unwrap().is_none());
        let summary = trainer.desire_roundtable_summary();
        assert!(summary.is_some());
    }

    #[test]
    fn trainer_emits_gnn_roundtable_signal() {
        let caps = DeviceCaps::wgpu(32, true, 256);
        let mut trainer = ModuleTrainer::new(caps, -1.0, 0.05, 0.01);
        let adjacency = Tensor::from_vec(2, 2, vec![0.0, 1.0, 1.0, 0.0]).unwrap();
        let context = GraphContext::from_adjacency(adjacency).unwrap();
        let mut builder =
            ZSpaceGraphNetworkBuilder::new(context, NonZeroUsize::new(2).unwrap(), -1.0, 0.05);
        builder.push_layer(
            GraphLayerSpec::new(NonZeroUsize::new(2).unwrap())
                .with_activation(GraphActivation::Relu),
        );
        let mut model = builder.build("gnn_trainer").unwrap();
        trainer.prepare(&mut model).unwrap();

        let bridge = RoundtableGnnBridge::new();
        trainer.enable_gnn_roundtable_bridge(bridge.clone());

        let schedule = trainer.roundtable(2, 2, RoundtableConfig::default());
        let dataset = vec![
            (
                Tensor::from_vec(2, 2, vec![1.0, 0.0, 0.5, -0.5]).unwrap(),
                Tensor::from_vec(2, 2, vec![0.2, -0.1, 0.3, 0.4]).unwrap(),
            ),
            (
                Tensor::from_vec(2, 2, vec![0.0, 1.0, -0.3, 0.8]).unwrap(),
                Tensor::from_vec(2, 2, vec![0.1, 0.0, -0.2, 0.6]).unwrap(),
            ),
        ];
        let mut loss = MeanSquaredError::new();
        trainer
            .train_epoch(&mut model, &mut loss, dataset, &schedule)
            .unwrap();

        assert!(trainer.gnn_roundtable_signal().is_some());
        let latest = bridge.latest().unwrap();
        assert!(latest.is_some());
        assert!(bridge.len() >= 1);
    }

    #[cfg(feature = "golden")]
    #[test]
    fn trainer_records_golden_council_snapshot() {
        let caps = DeviceCaps::wgpu(16, true, 128);
        let mut trainer = ModuleTrainer::new(caps, -1.0, 0.05, 0.01);
        let mut pulse = GoldenBlackcatPulse::idle();
        pulse.exploration_drive = 0.7;
        let winner = HeurOp {
            origin: "roundtable-1".to_string(),
            kind: HeurOpKind::AppendSoft {
                script: "k:topk(2)".to_string(),
                weight: 1.2,
            },
            issued_at: SystemTime::now(),
        };
        let snapshot = GoldenCouncilSnapshot {
            epoch: 4,
            high_watermark: 9,
            missing_ranges: Vec::new(),
            winners: vec![winner.clone()],
            evidence: CouncilEvidence {
                band_energy: (1.0, 0.8, 0.6),
                graph_flow: 0.4,
                psi: 0.2,
                geometry: (0.5, 0.3, 0.1),
            },
            exploration_bias: 1.2,
            optimization_bias: 0.95,
            synergy_bias: 1.1,
            reinforcement_bias: 1.05,
            resonance: 0.4,
            stability: 0.86,
            momentum: 0.3,
            divergence: 0.2,
            schedule_hint: (1.0, 0.8, 1.1, 0.9),
            pulse_recap: pulse,
        };
        trainer.record_golden_council(&snapshot);
        let stored = trainer
            .last_golden_council_snapshot()
            .expect("snapshot stored");
        assert!((stored.exploration_bias - 1.2).abs() < 1e-4);
        assert_eq!(stored.schedule_hint.2, 1.1);
        assert_eq!(stored.pulse_recap.exploration_drive, 0.7);
        let winners = trainer.last_council().expect("cloneable snapshot").winners;
        assert_eq!(winners.len(), 1);
        match &winners[0].kind {
            HeurOpKind::AppendSoft { weight, .. } => assert!((*weight - 1.2).abs() < 1e-4),
            other => panic!("unexpected winner {:?}", other),
        }
    }
}<|MERGE_RESOLUTION|>--- conflicted
+++ resolved
@@ -61,13 +61,9 @@
 use st_core::telemetry::psi::{PsiComponent, PsiConfig, PsiInput, PsiMeter, PsiReading};
 #[cfg(feature = "psychoid")]
 use st_core::telemetry::psychoid::{PsychoidConfig, PsychoidEvent, PsychoidMeter, PsychoidReading};
-<<<<<<< HEAD
 use st_core::telemetry::region_visualizer::{
     RegionHeatmapCell, RegionHeatmapHistory, RegionHeatmapSnapshot,
 };
-=======
-use st_core::telemetry::region_visualizer::{RegionHeatmapCell, RegionHeatmapSnapshot};
->>>>>>> 1801467c
 use st_core::telemetry::xai_report::AttributionReport;
 use st_core::telemetry::zspace_region::{
     ZSpaceRadiusBand, ZSpaceRegionDescriptor, ZSpaceRegionKey, ZSpaceSpinBand,
@@ -261,12 +257,9 @@
     curvature_scheduler: Option<CurvatureScheduler>,
     last_curvature_metrics: Option<CurvatureMetrics>,
     loss_strategy: LossStrategy,
-<<<<<<< HEAD
-=======
     spectral_policy: Option<SpectralLearningRatePolicy>,
     pending_coherence: Option<CoherenceDiagnostics>,
     last_spectral_metrics: Option<SpectralAdjustmentMetrics>,
->>>>>>> 1801467c
     #[cfg(feature = "golden")]
     golden_pulse: Option<GoldenBlackcatPulse>,
     #[cfg(feature = "golden")]
@@ -540,10 +533,7 @@
     weights: RegionLossWeights,
     condition: RegionLossCondition,
     adaptive: Option<AdaptiveRegionWeighting>,
-<<<<<<< HEAD
     history: Option<RegionHeatmapHistory>,
-=======
->>>>>>> 1801467c
 }
 
 impl RegionLossConfig {
@@ -553,10 +543,7 @@
             weights,
             condition: RegionLossCondition::default(),
             adaptive: None,
-<<<<<<< HEAD
             history: None,
-=======
->>>>>>> 1801467c
         }
     }
 
@@ -572,7 +559,6 @@
         self
     }
 
-<<<<<<< HEAD
     /// Enables temporal aggregation over a rolling window of snapshots.
     pub fn with_history_window(mut self, window: usize) -> Self {
         if window >= 2 {
@@ -581,8 +567,6 @@
         self
     }
 
-=======
->>>>>>> 1801467c
     fn region_factor(
         &mut self,
         feedback: &SoftlogicZFeedback,
@@ -627,14 +611,11 @@
         self.adaptive.as_ref()
     }
 
-<<<<<<< HEAD
     /// Returns the configured history buffer, if enabled.
     pub fn history(&self) -> Option<&RegionHeatmapHistory> {
         self.history.as_ref()
     }
 
-=======
->>>>>>> 1801467c
     /// Captures a snapshot of all region multipliers for visualization.
     pub fn snapshot(&self, highlight: Option<ZSpaceRegionDescriptor>) -> RegionHeatmapSnapshot {
         let mut snapshot = RegionHeatmapSnapshot::new(self.weights.default())
@@ -672,7 +653,6 @@
         snapshot
     }
 
-<<<<<<< HEAD
     /// Builds a bundle of reports, updating the history buffer when enabled.
     pub fn reports(
         &mut self,
@@ -690,11 +670,9 @@
             bundle.volatility = history.volatility_report();
         }
         bundle
-=======
     /// Builds an attribution report summarising the configured region weights.
     pub fn visualize(&self, highlight: Option<ZSpaceRegionDescriptor>) -> AttributionReport {
         self.snapshot(highlight).into_report()
->>>>>>> 1801467c
     }
 }
 
@@ -725,7 +703,6 @@
         }
     }
 
-<<<<<<< HEAD
     fn region_reports(
         &mut self,
         highlight: Option<ZSpaceRegionDescriptor>,
@@ -746,19 +723,6 @@
     pub volatility: Option<AttributionReport>,
 }
 
-=======
-    fn region_report(
-        &self,
-        highlight: Option<ZSpaceRegionDescriptor>,
-    ) -> Option<AttributionReport> {
-        match self {
-            LossStrategy::Baseline => None,
-            LossStrategy::Region(config) => Some(config.visualize(highlight)),
-        }
-    }
-}
-
->>>>>>> 1801467c
 #[derive(Debug, Clone)]
 struct SoftLogicFlex {
     inertia: f32,
@@ -1242,12 +1206,9 @@
             curvature_scheduler: None,
             last_curvature_metrics: None,
             loss_strategy: LossStrategy::default(),
-<<<<<<< HEAD
-=======
             spectral_policy: None,
             pending_coherence: None,
             last_spectral_metrics: None,
->>>>>>> 1801467c
             #[cfg(feature = "golden")]
             golden_pulse: None,
             #[cfg(feature = "golden")]
@@ -2356,7 +2317,6 @@
                 );
                 region_highlight = Some(region_descriptor);
             }
-<<<<<<< HEAD
             let region_bundle = self
                 .loss_strategy
                 .region_reports(region_highlight, steps as u64);
@@ -2372,12 +2332,6 @@
                 Some(report) => hub::set_region_loss_volatility_report(report),
                 None => hub::clear_region_loss_volatility_report(),
             }
-=======
-            match self.loss_strategy.region_report(region_highlight) {
-                Some(report) => hub::set_region_loss_report(report),
-                None => hub::clear_region_loss_report(),
-            }
->>>>>>> 1801467c
             total_loss += weighted_loss;
             extra.insert("loss_weighted_base".to_string(), weighted_loss_base as f64);
             let mut loop_broadcasted = false;
@@ -3394,13 +3348,9 @@
             .with_learning_rate(1.0)
             .with_min_samples(1)
             .with_bounds(0.5, 8.0);
-<<<<<<< HEAD
         let mut config = RegionLossConfig::new(weights)
             .with_adaptive(adaptive)
             .with_history_window(4);
-=======
-        let mut config = RegionLossConfig::new(weights).with_adaptive(adaptive);
->>>>>>> 1801467c
 
         let elliptic = SoftlogicEllipticSample {
             curvature_radius: 1.0,
@@ -3437,7 +3387,6 @@
         let _ = config.region_factor(&feedback, 0.1);
         let result = config.region_factor(&feedback, 2.0).unwrap();
         assert!(result.0 > 1.0);
-<<<<<<< HEAD
         let first_bundle = config.reports(feedback.region_descriptor(), 0);
         let report = first_bundle
             .snapshot
@@ -3447,11 +3396,6 @@
         let second_bundle = config.reports(feedback.region_descriptor(), 1);
         assert!(second_bundle.trend.is_some());
         assert!(second_bundle.volatility.is_some());
-=======
-        let report = config.visualize(feedback.region_descriptor());
-        assert_eq!(report.shape(), (3, 3));
-        assert!(report.metadata.extras.contains_key("highlight"));
->>>>>>> 1801467c
     }
 
     #[test]
