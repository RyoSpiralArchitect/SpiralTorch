// SPDX-License-Identifier: AGPL-3.0-or-later
// © 2025 Ryo ∴ SpiralArchitect (kishkavsesvit@icloud.com)
// Part of SpiralTorch — Licensed under AGPL-3.0-or-later.
// Unauthorized derivative works or closed redistribution prohibited under AGPL §13.

// ============================================================================
//  SpiralReality Proprietary
//  Copyright (c) 2025 SpiralReality. All Rights Reserved.
//
//  NOTICE: This file contains confidential and proprietary information of
//  SpiralReality. ANY USE, COPYING, MODIFICATION, DISTRIBUTION, DISPLAY,
//  OR DISCLOSURE OF THIS FILE, IN WHOLE OR IN PART, IS STRICTLY PROHIBITED
//  WITHOUT THE PRIOR WRITTEN CONSENT OF SPIRALREALITY.
//
//  NO LICENSE IS GRANTED OR IMPLIED BY THIS FILE. THIS SOFTWARE IS PROVIDED
//  "AS IS", WITHOUT WARRANTY OF ANY KIND, EXPRESS OR IMPLIED, INCLUDING BUT
//  NOT LIMITED TO THE WARRANTIES OF MERCHANTABILITY, FITNESS FOR A PARTICULAR
//  PURPOSE AND NON-INFRINGEMENT. IN NO EVENT SHALL SPIRALREALITY OR ITS
//  SUPPLIERS BE LIABLE FOR ANY CLAIM, DAMAGES OR OTHER LIABILITY, WHETHER IN
//  AN ACTION OF CONTRACT, TORT OR OTHERWISE, ARISING FROM, OUT OF OR IN
//  CONNECTION WITH THE SOFTWARE OR THE USE OR OTHER DEALINGS IN THE SOFTWARE.
// ============================================================================

use crate::gnn::spiralk::{GraphConsensusBridge, GraphConsensusDigest};
<<<<<<< HEAD
#[cfg(feature = "psi")]
use crate::language::{DesirePsiBridge, DesirePsiSummary};
=======
#[cfg(feature = "golden")]
use crate::golden::{GoldenBlackcatPulse, GoldenCooperativeDirective, GoldenCouncilSnapshot};
>>>>>>> 22493ea8
use crate::language::{DesireTrainerBridge, DesireTrainerSummary};
use crate::loss::Loss;
use crate::module::Module;
use crate::plan::RankPlanner;
use crate::roundtable::{
    simulate_proposal_locally, BlackcatModerator, BlackcatScore, DistConfig, GlobalProposal,
    HeurOpKind, HeurOpLog, MetaConductor, ModeratorMinutes, OutcomeBand, RoundtableNode,
};
use crate::schedule::{BandEnergy, GradientBands, RoundtableConfig, RoundtableSchedule};
use crate::{PureResult, Tensor};
use st_core::backend::device_caps::DeviceCaps;
use st_core::backend::unison_heuristics::RankKind;
use st_core::ecosystem::{
    ConnectorEvent, DistributionSummary, EcosystemRegistry, MetricSample, RankPlanSummary,
    RoundtableConfigSummary, RoundtableSummary,
};
#[cfg(feature = "collapse")]
use st_core::engine::collapse_drive::{CollapseConfig, CollapseDrive, DriveCmd};
use st_core::ops::rank_entry::RankPlan;
use st_core::runtime::autopilot::Autopilot;
use st_core::runtime::blackcat::{BlackCatRuntime, StepMetrics};
#[cfg(feature = "collapse")]
use st_core::telemetry::hub::CollapsePulse;
use st_core::telemetry::hub::{self, LoopbackEnvelope, SoftlogicZFeedback};
#[cfg(feature = "psi")]
use st_core::telemetry::psi::{PsiComponent, PsiConfig, PsiInput, PsiMeter, PsiReading};
#[cfg(feature = "psychoid")]
use st_core::telemetry::psychoid::{PsychoidConfig, PsychoidEvent, PsychoidMeter, PsychoidReading};
use st_tensor::pure::topos::OpenCartesianTopos;
use std::collections::HashMap;
use std::env;
use std::time::{Duration, Instant, SystemTime};

/// High-level orchestrator that keeps hypergrad, SpiralK, and module updates aligned.
pub struct ModuleTrainer {
    planner: RankPlanner,
    curvature: f32,
    hyper_learning_rate: f32,
    fallback_learning_rate: f32,
    blackcat: Option<BlackCatRuntime>,
    blackcat_moderator: Option<BlackcatModerator>,
    autopilot: Option<Autopilot>,
    band_weight_fn: Option<BandWeightFn>,
    injector_enabled: bool,
    distribution: Option<RoundtableNode>,
    meta_conductor: Option<MetaConductor>,
    heur_log: HeurOpLog,
    rewrite_budget: Option<RewriteBudget>,
    softlogic: SoftLogicFlex,
    desire_bridge: Option<DesireTrainerBridge>,
<<<<<<< HEAD
    #[cfg(feature = "psi")]
    desire_psi_bridge: Option<DesirePsiBridge>,
    graph_bridge: Option<GraphConsensusBridge>,
    graph_pending: Option<GraphConsensusDigest>,
    graph_last_hint: Option<String>,
=======
    graph_bridge: Option<GraphConsensusBridge>,
    graph_pending: Option<GraphConsensusDigest>,
    graph_last_hint: Option<String>,
    #[cfg(feature = "golden")]
    golden_pulse: Option<GoldenBlackcatPulse>,
    #[cfg(feature = "golden")]
    golden_directive: Option<GoldenCooperativeDirective>,
    #[cfg(feature = "golden")]
    golden_council: Option<GoldenCouncilSnapshot>,
>>>>>>> 22493ea8
    #[cfg(feature = "psi")]
    psi: Option<PsiMeter>,
    #[cfg(feature = "psychoid")]
    psychoid: Option<PsychoidMeter>,
    #[cfg(feature = "psychoid")]
    psychoid_log: bool,
    #[cfg(feature = "collapse")]
    collapse: Option<CollapseDrive>,
}

impl core::fmt::Debug for ModuleTrainer {
    fn fmt(&self, f: &mut core::fmt::Formatter<'_>) -> core::fmt::Result {
        write!(
            f,
            "ModuleTrainer(curv={},lr_h={},lr_f={})",
            self.curvature, self.hyper_learning_rate, self.fallback_learning_rate
        )
    }
}

/// Function pointer used to convert band energy into Above/Here/Beneath weights.
pub type BandWeightFn = fn(BandEnergy) -> (f32, f32, f32);

#[derive(Debug, Clone)]
struct SoftLogicFlex {
    inertia: f32,
    drift_gain: f32,
    psi_gain: f32,
    loss_gain: f32,
    floor: f32,
    last_weights: (f32, f32, f32),
    last_z: f32,
    last_feedback: Option<SoftlogicZFeedback>,
}

impl SoftLogicFlex {
    fn new() -> Self {
        let mut flex = Self {
            inertia: env::var("SPIRAL_SOFTLOGIC_INERTIA")
                .ok()
                .and_then(|value| value.parse::<f32>().ok())
                .map(|v| v.clamp(0.0, 0.95))
                .unwrap_or(0.65),
            drift_gain: env::var("SPIRAL_SOFTLOGIC_DRIFT_GAIN")
                .ok()
                .and_then(|value| value.parse::<f32>().ok())
                .map(|v| v.clamp(0.0, 1.0))
                .unwrap_or(0.25),
            psi_gain: env::var("SPIRAL_SOFTLOGIC_PSI_GAIN")
                .ok()
                .and_then(|value| value.parse::<f32>().ok())
                .map(|v| v.clamp(0.0, 2.0))
                .unwrap_or(0.5),
            loss_gain: env::var("SPIRAL_SOFTLOGIC_LOSS_GAIN")
                .ok()
                .and_then(|value| value.parse::<f32>().ok())
                .map(|v| v.clamp(0.0, 1.5))
                .unwrap_or(0.35),
            floor: env::var("SPIRAL_SOFTLOGIC_FLOOR")
                .ok()
                .and_then(|value| value.parse::<f32>().ok())
                .map(|v| v.clamp(0.05, 1.0))
                .unwrap_or(0.25),
            last_weights: (1.0, 1.0, 1.0),
            last_z: 0.0,
            last_feedback: None,
        };
        if flex.inertia >= 0.95 {
            flex.inertia = 0.95;
        }
        flex
    }

    fn prepare_weights(&mut self, band_energy: &BandEnergy) -> (f32, f32, f32) {
        let norm = (band_energy.above.abs() + band_energy.here.abs() + band_energy.beneath.abs())
            .max(1e-4);
        let asymmetry = (band_energy.above - band_energy.beneath) / norm;
        let drift_term = band_energy.drift.tanh();
        let z_bias = self
            .last_feedback
            .as_ref()
            .map(|feedback| feedback.z_signal)
            .unwrap_or(self.last_z);
        let target_above = 1.0 + (asymmetry * self.drift_gain) + (z_bias * self.psi_gain);
        let target_here =
            1.0 + ((band_energy.here / norm) - (band_energy.drift.abs() / norm)) * self.loss_gain;
        let target_beneath = 1.0 - (asymmetry * self.drift_gain) - (z_bias * self.psi_gain)
            + (-drift_term * self.drift_gain * 0.5);

        let target = (
            target_above.clamp(self.floor, 3.0),
            target_here.clamp(self.floor, 2.5),
            target_beneath.clamp(self.floor, 3.0),
        );
        self.last_weights = (
            Self::lerp(self.last_weights.0, target.0, 1.0 - self.inertia),
            Self::lerp(self.last_weights.1, target.1, 1.0 - self.inertia),
            Self::lerp(self.last_weights.2, target.2, 1.0 - self.inertia),
        );
        self.last_weights
    }

    fn observe(
        &mut self,
        band_energy: &BandEnergy,
        weighted_loss: f32,
        psi_total: Option<f32>,
    ) -> SoftlogicZFeedback {
        let psi_total = psi_total.unwrap_or(0.0);
        let total = (band_energy.above + band_energy.here + band_energy.beneath).max(1e-4);
        let asym = (band_energy.above - band_energy.beneath) / total;
        let drift = band_energy.drift;
        let raw_signal = 0.6 * (psi_total - weighted_loss) + 0.3 * asym + 0.1 * drift;
        let z_signal = raw_signal.tanh();
        self.last_z = Self::lerp(self.last_z, z_signal, 1.0 - self.inertia);
        let feedback = SoftlogicZFeedback {
            psi_total,
            weighted_loss,
            band_energy: (band_energy.above, band_energy.here, band_energy.beneath),
            drift,
            z_signal: self.last_z,
        };
        self.last_feedback = Some(feedback);
        feedback
    }

    fn lerp(current: f32, target: f32, factor: f32) -> f32 {
        current + (target - current) * factor
    }
}

#[derive(Debug, Clone)]
struct RewriteBudget {
    per_epoch: u32,
    cooldown: u32,
    used_this_epoch: u32,
    cooldown_left: u32,
}

impl RewriteBudget {
    fn new(per_epoch: u32, cooldown: u32) -> Self {
        Self {
            per_epoch: per_epoch.max(1),
            cooldown,
            used_this_epoch: 0,
            cooldown_left: 0,
        }
    }

    fn begin_epoch(&mut self) {
        if self.cooldown_left > 0 {
            self.cooldown_left -= 1;
        }
        self.used_this_epoch = 0;
    }

    fn try_consume(&mut self, amount: u32) -> bool {
        if amount == 0 {
            return true;
        }
        if self.cooldown_left > 0 {
            return false;
        }
        if self.used_this_epoch.saturating_add(amount) > self.per_epoch {
            self.used_this_epoch = self.per_epoch;
            if self.cooldown > 0 {
                self.cooldown_left = self.cooldown;
            }
            return false;
        }
        self.used_this_epoch += amount;
        if self.used_this_epoch >= self.per_epoch && self.cooldown > 0 {
            self.cooldown_left = self.cooldown;
        }
        true
    }
}

impl ModuleTrainer {
    /// Creates a new trainer with the provided device capabilities and learning rates.
    pub fn new(
        caps: DeviceCaps,
        curvature: f32,
        hyper_learning_rate: f32,
        fallback_learning_rate: f32,
    ) -> Self {
        #[cfg(feature = "psi")]
        let psi = Self::init_psi_meter();

        Self {
            planner: RankPlanner::new(caps),
            curvature,
            hyper_learning_rate,
            fallback_learning_rate,
            blackcat: None,
            blackcat_moderator: None,
            autopilot: None,
            band_weight_fn: None,
            injector_enabled: false,
            distribution: None,
            meta_conductor: None,
            heur_log: HeurOpLog::default(),
            rewrite_budget: None,
            softlogic: SoftLogicFlex::new(),
            desire_bridge: None,
<<<<<<< HEAD
            #[cfg(feature = "psi")]
            desire_psi_bridge: None,
            graph_bridge: None,
            graph_pending: None,
            graph_last_hint: None,
=======
            graph_bridge: None,
            graph_pending: None,
            graph_last_hint: None,
            #[cfg(feature = "golden")]
            golden_pulse: None,
            #[cfg(feature = "golden")]
            golden_directive: None,
            #[cfg(feature = "golden")]
            golden_council: None,
>>>>>>> 22493ea8
            #[cfg(feature = "psi")]
            psi,
            #[cfg(feature = "psychoid")]
            psychoid: None,
            #[cfg(feature = "psychoid")]
            psychoid_log: false,
            #[cfg(feature = "collapse")]
            collapse: None,
        }
    }

    /// Enables the graph consensus feedback loop by attaching a bridge that
    /// drains graph flow telemetry after each optimisation step.
    pub fn enable_graph_feedback(&mut self, bridge: GraphConsensusBridge) {
        self.graph_bridge = Some(bridge);
        self.graph_pending = None;
    }

    /// Enables desire telemetry feedback so automation and training can share
    /// aggregated summaries without bespoke glue.
    pub fn enable_desire_pipeline(&mut self, bridge: DesireTrainerBridge) {
        self.desire_bridge = Some(bridge);
    }

<<<<<<< HEAD
    #[cfg(feature = "psi")]
    pub fn enable_desire_psi_bridge(&mut self, bridge: DesirePsiBridge) {
        self.desire_psi_bridge = Some(bridge);
    }

=======
>>>>>>> 22493ea8
    /// Returns the SpiralK hint generated from the most recently applied graph
    /// digest, if any.
    pub fn graph_hint(&self) -> Option<&str> {
        self.graph_last_hint.as_deref()
    }

    #[cfg(feature = "psi")]
    fn init_psi_meter() -> Option<PsiMeter> {
        let enabled = env::var("SPIRAL_PSI")
            .map(|value| {
                matches!(
                    value.trim().to_ascii_lowercase().as_str(),
                    "1" | "true" | "on"
                )
            })
            .unwrap_or(false);
        if !enabled {
            return None;
        }

        let mut cfg = PsiConfig::default();
        cfg.enabled = true;
        cfg.components = PsiComponent::defaults();

        if let Ok(spec) = env::var("SPIRAL_PSI_COMPONENTS") {
            if let Ok(mask) = PsiComponent::parse_list(&spec) {
                cfg.components = mask;
            }
        }

        if let Ok(alpha_str) = env::var("SPIRAL_PSI_ALPHA") {
            if let Ok(alpha) = alpha_str.parse::<f32>() {
                cfg.ema_alpha = alpha.clamp(1.0e-3, 0.999);
            }
        }

        if let Ok(rate_str) = env::var("SPIRAL_PSI_SAMPLE_RATE") {
            if let Ok(rate) = rate_str.parse::<u32>() {
                cfg.sample_rate = rate.max(1);
            }
        }

        for (var, component) in [
            ("SPIRAL_PSI_WEIGHT_LOSS", PsiComponent::LOSS),
            ("SPIRAL_PSI_WEIGHT_GRAD", PsiComponent::GRAD_NORM),
            ("SPIRAL_PSI_WEIGHT_UPDATE", PsiComponent::UPDATE_RATIO),
            ("SPIRAL_PSI_WEIGHT_ACT", PsiComponent::ACT_DRIFT),
            ("SPIRAL_PSI_WEIGHT_ATTN", PsiComponent::ATTN_ENTROPY),
            ("SPIRAL_PSI_WEIGHT_BAND", PsiComponent::BAND_ENERGY),
        ] {
            if let Ok(weight_str) = env::var(var) {
                if let Ok(weight) = weight_str.parse::<f32>() {
                    cfg.weights.insert(component, weight);
                }
            }
        }

        for (var, component) in [
            ("SPIRAL_PSI_TH_LOSS", PsiComponent::LOSS),
            ("SPIRAL_PSI_TH_GRAD", PsiComponent::GRAD_NORM),
            ("SPIRAL_PSI_TH_UPDATE", PsiComponent::UPDATE_RATIO),
            ("SPIRAL_PSI_TH_ACT", PsiComponent::ACT_DRIFT),
            ("SPIRAL_PSI_TH_ATTN", PsiComponent::ATTN_ENTROPY),
            ("SPIRAL_PSI_TH_BAND", PsiComponent::BAND_ENERGY),
        ] {
            if let Ok(threshold_str) = env::var(var) {
                if let Ok(threshold) = threshold_str.parse::<f32>() {
                    cfg.thresholds.insert(component, threshold);
                }
            }
        }

        Some(PsiMeter::new(cfg))
    }

    /// Attaches the BlackCat runtime so contextual rewards update after each step.
    pub fn with_blackcat(mut self, runtime: BlackCatRuntime) -> Self {
        self.blackcat = Some(runtime);
        self
    }

    /// Installs a Blackcat moderator that seats between local and distributed consensus.
    pub fn install_blackcat_moderator(&mut self, threshold: f32, participants: usize) {
        self.blackcat_moderator = Some(BlackcatModerator::with_default_runtime(
            threshold.max(0.1),
            participants.max(1),
        ));
        self.meta_conductor = None;
    }

    /// Installs a moderator with a custom runtime configuration.
    pub fn install_blackcat_moderator_with_runtime(
        &mut self,
        runtime: BlackCatRuntime,
        threshold: f32,
        participants: usize,
    ) {
        self.blackcat_moderator = Some(BlackcatModerator::new(
            runtime,
            threshold.max(0.1),
            participants.max(1),
        ));
        self.meta_conductor = None;
    }

    /// Clears any configured moderator.
    pub fn clear_blackcat_moderator(&mut self) {
        self.blackcat_moderator = None;
    }

    /// Attaches an Autopilot runtime for contextual kernel selection.
    pub fn with_autopilot(mut self, autopilot: Autopilot) -> Self {
        self.autopilot = Some(autopilot);
        self
    }

    /// Enables per-band reweighting of the loss/gradient.
    pub fn set_band_weights(&mut self, weight_fn: BandWeightFn) {
        self.band_weight_fn = Some(weight_fn);
    }

    /// Connects the trainer to a distributed roundtable node.
    pub fn configure_distribution(&mut self, config: DistConfig) {
        let mut metadata = HashMap::new();
        metadata.insert("node_id".to_string(), config.node_id.clone());
        metadata.insert("mode".to_string(), config.mode.as_str().to_string());
        metadata.insert(
            "push_interval_ms".to_string(),
            config
                .push_interval
                .as_millis()
                .min(u64::MAX as u128)
                .to_string(),
        );
        metadata.insert(
            "summary_window".to_string(),
            config.summary_window.to_string(),
        );
        if !config.meta_endpoints.is_empty() {
            metadata.insert(
                "meta_endpoints".to_string(),
                config.meta_endpoints.join(","),
            );
        }
        self.log_connector_event("configure_distribution", metadata);
        self.distribution = Some(RoundtableNode::new(config));
    }

    /// Removes any configured distribution node.
    pub fn clear_distribution(&mut self) {
        if let Some(node) = self.distribution.as_mut() {
            node.drain();
        }
        if self.distribution.is_some() {
            self.log_connector_event("clear_distribution", HashMap::new());
        }
        self.distribution = None;
    }

    /// Returns the currently configured distribution node, if any.
    pub fn distribution_config(&self) -> Option<&DistConfig> {
        self.distribution.as_ref().map(|node| node.config())
    }

    /// Installs a meta-layer conductor so this trainer can aggregate remote summaries.
    pub fn install_meta_conductor(&mut self, threshold: f32, participants: usize) {
        self.blackcat_moderator = None;
        self.meta_conductor = Some(MetaConductor::new(threshold.max(0.1), participants.max(1)));
    }

    /// Returns the current heuristics op-log.
    pub fn heuristics_log(&self) -> &HeurOpLog {
        &self.heur_log
    }

    /// Merges the provided heuristics log into the trainer's local log.
    pub fn merge_heuristics_log(&mut self, log: &HeurOpLog) {
        self.heur_log.merge(log);
    }

    /// Returns the latest moderator minutes captured by Blackcat.
    pub fn blackcat_minutes(&self) -> Vec<ModeratorMinutes> {
        self.blackcat_moderator
            .as_ref()
            .map(|m| m.minutes().to_vec())
            .unwrap_or_default()
    }

    /// Returns the aggregated scoreboard derived from the local Blackcat moderator.
    pub fn blackcat_scoreboard(&self) -> Vec<BlackcatScore> {
        self.blackcat_moderator
            .as_ref()
            .map(|m| m.scoreboard())
            .unwrap_or_default()
    }

    /// Replays moderator minutes so the embedded Blackcat runtime can stay aligned.
    pub fn sync_blackcat_minutes(&mut self, minutes: &[ModeratorMinutes]) {
        if let Some(moderator) = self.blackcat_moderator.as_mut() {
            moderator.absorb_minutes(minutes);
        }
    }

    #[cfg(feature = "golden")]
    /// Applies a cooperative pulse emitted by the Golden retriever.
    pub fn apply_blackcat_pulse(&mut self, pulse: &GoldenBlackcatPulse) {
        self.golden_pulse = Some(pulse.clone());
        self.golden_directive = None;
        if let Some(node) = self.distribution.as_mut() {
            let base_interval = node.config().push_interval;
            let base_window = node.config().summary_window.max(1);
            let directive = pulse.directive(base_interval, base_window);
            node.retune(directive.push_interval, directive.summary_window);
            if directive.reinforcement_weight > 0.1 {
                self.injector_enabled = true;
            }
            self.golden_directive = Some(directive);
        } else if pulse.reinforcement_weight > 0.1 || pulse.optimization_gain > 0.1 {
            self.injector_enabled = true;
        }
    }

    #[cfg(feature = "golden")]
    pub(crate) fn record_golden_council(&mut self, snapshot: &GoldenCouncilSnapshot) {
        self.golden_council = Some(snapshot.clone());
    }

    #[cfg(feature = "golden")]
    /// Returns the most recent cooperative pulse applied to this trainer.
    pub fn last_blackcat_pulse(&self) -> Option<&GoldenBlackcatPulse> {
        self.golden_pulse.as_ref()
    }

    #[cfg(feature = "golden")]
    /// Returns the latest cooperative directive derived from the Golden pulse.
    pub fn last_blackcat_directive(&self) -> Option<&GoldenCooperativeDirective> {
        self.golden_directive.as_ref()
    }

    #[cfg(feature = "golden")]
    /// Returns the latest self-rewrite council snapshot received from GoldenRetriever.
    pub fn last_golden_council_snapshot(&self) -> Option<&GoldenCouncilSnapshot> {
        self.golden_council.as_ref()
    }

    #[cfg(feature = "golden")]
    /// Returns a clone of the latest council snapshot for downstream mutation.
    pub fn last_council(&self) -> Option<GoldenCouncilSnapshot> {
        self.golden_council.clone()
    }

    /// Configures how many rewrite operations may be applied per epoch and the cooldown required
    /// before new rewrites are accepted.
    pub fn set_rewrite_budget(&mut self, per_epoch: u32, cooldown: u32) {
        if per_epoch == 0 {
            self.rewrite_budget = None;
        } else {
            self.rewrite_budget = Some(RewriteBudget::new(per_epoch, cooldown));
        }
    }

    /// Clears any registered band weighting rule.
    pub fn clear_band_weights(&mut self) {
        self.band_weight_fn = None;
    }

    /// Enables or disables the adaptive injector heuristics.
    pub fn enable_injector(&mut self, on: bool) {
        self.injector_enabled = on;
    }

    /// Returns the underlying planner.
    pub fn planner(&self) -> &RankPlanner {
        &self.planner
    }

    /// Produces a roundtable schedule for the provided output dimensions.
    pub fn roundtable(&self, rows: u32, cols: u32, config: RoundtableConfig) -> RoundtableSchedule {
        let schedule = RoundtableSchedule::new(&self.planner, rows, cols, config);
        self.emit_roundtable_summary(rows, cols, config, &schedule);
        schedule
    }

    fn emit_roundtable_summary(
        &self,
        rows: u32,
        cols: u32,
        config: RoundtableConfig,
        schedule: &RoundtableSchedule,
    ) {
        let pipeline = crate::language::pipeline::LanguagePipeline::builder("module_trainer")
            .with_tag("component", "module_trainer")
            .build();
        pipeline.record_roundtable(
            rows,
            cols,
            config,
            schedule,
            self.autopilot.is_some(),
            self.distribution.as_ref(),
        );
        let cfg_summary = {
            #[allow(unused_mut)]
            let mut summary = RoundtableConfigSummary::new(
                config.top_k,
                config.mid_k,
                config.bottom_k,
                config.here_tolerance,
            );
            #[cfg(feature = "psychoid")]
            {
                summary
                    .extras
                    .insert("psychoid".to_string(), config.psychoid_enabled);
                if config.psychoid_log {
                    summary.extras.insert("psychoid_log".to_string(), true);
                }
            }
            #[cfg(feature = "psi")]
            {
                summary.extras.insert("psi".to_string(), config.psi_enabled);
            }
            #[cfg(feature = "collapse")]
            {
                summary
                    .extras
                    .insert("collapse".to_string(), config.collapse_enabled);
            }
            summary
        };

        let plans = vec![
            Self::summarize_rank_plan(schedule.above()),
            Self::summarize_rank_plan(schedule.here()),
            Self::summarize_rank_plan(schedule.beneath()),
        ];

        let distribution = self.distribution.as_ref().map(|node| {
            let cfg = node.config();
            DistributionSummary {
                node_id: cfg.node_id.clone(),
                mode: cfg.mode.as_str().to_string(),
                summary_window: cfg.summary_window,
                push_interval_ms: cfg.push_interval.as_millis().min(u64::MAX as u128) as u64,
                meta_endpoints: cfg.meta_endpoints.clone(),
            }
        });

        let summary = RoundtableSummary {
            rows,
            cols,
            config: cfg_summary,
            plans,
            autopilot_enabled: self.autopilot.is_some(),
            distribution,
            issued_at: SystemTime::now(),
        };

        let registry = EcosystemRegistry::global();
        let autopilot_tag = summary.autopilot_enabled.to_string();
        let distribution_mode = summary.distribution.as_ref().map(|d| d.mode.clone());
        let tag_sample = |sample: MetricSample| {
            let mut sample = sample.with_tag("autopilot", autopilot_tag.as_str());
            if let Some(mode) = &distribution_mode {
                sample = sample.with_tag("distribution_mode", mode.clone());
            }
            sample
        };

        registry.record_metric(tag_sample(
            MetricSample::new("roundtable.rows", rows as f64).with_unit("rows"),
        ));
        registry.record_metric(tag_sample(
            MetricSample::new("roundtable.cols", cols as f64).with_unit("cols"),
        ));
        registry.record_metric(tag_sample(
            MetricSample::new(
                "roundtable.autopilot",
                if summary.autopilot_enabled { 1.0 } else { 0.0 },
            )
            .with_unit("flag"),
        ));
        registry.record_metric(tag_sample(
            MetricSample::new("roundtable.config.top_k", config.top_k as f64).with_unit("items"),
        ));
        registry.record_metric(tag_sample(
            MetricSample::new("roundtable.config.mid_k", config.mid_k as f64).with_unit("items"),
        ));
        registry.record_metric(tag_sample(
            MetricSample::new("roundtable.config.bottom_k", config.bottom_k as f64)
                .with_unit("items"),
        ));
        registry.record_metric(tag_sample(
            MetricSample::new(
                "roundtable.config.here_tolerance",
                config.here_tolerance as f64,
            )
            .with_unit("ratio"),
        ));

        let plan_summaries = [
            ("above", schedule.above()),
            ("here", schedule.here()),
            ("beneath", schedule.beneath()),
        ];
        for (band, plan) in plan_summaries {
            let tag_band = |sample: MetricSample| tag_sample(sample.with_tag("band", band));
            registry.record_metric(tag_band(
                MetricSample::new("roundtable.band.rows", plan.rows as f64).with_unit("rows"),
            ));
            registry.record_metric(tag_band(
                MetricSample::new("roundtable.band.cols", plan.cols as f64).with_unit("cols"),
            ));
            registry.record_metric(tag_band(
                MetricSample::new("roundtable.band.k", plan.k as f64).with_unit("items"),
            ));
            registry.record_metric(tag_band(
                MetricSample::new("roundtable.band.workgroup", plan.choice.wg as f64)
                    .with_unit("threads"),
            ));
            registry.record_metric(tag_band(
                MetricSample::new("roundtable.band.lanes", plan.choice.kl as f64)
                    .with_unit("lanes"),
            ));
            registry.record_metric(tag_band(
                MetricSample::new("roundtable.band.channel_stride", plan.choice.ch as f64)
                    .with_unit("stride"),
            ));
            registry.record_metric(tag_band(
                MetricSample::new("roundtable.band.tile", plan.choice.tile as f64)
                    .with_unit("tile"),
            ));
            registry.record_metric(tag_band(
                MetricSample::new("roundtable.band.compaction_tile", plan.choice.ctile as f64)
                    .with_unit("tile"),
            ));
            registry.record_metric(tag_band(
                MetricSample::new(
                    "roundtable.band.subgroup",
                    if plan.choice.subgroup { 1.0 } else { 0.0 },
                )
                .with_unit("flag"),
            ));
            registry.record_metric(tag_band(
                MetricSample::new("roundtable.band.fft_tile", plan.choice.fft_tile as f64)
                    .with_unit("tile"),
            ));
            registry.record_metric(tag_band(
                MetricSample::new("roundtable.band.fft_radix", plan.choice.fft_radix as f64)
                    .with_unit("radix"),
            ));
            registry.record_metric(tag_band(
                MetricSample::new(
                    "roundtable.band.fft_segments",
                    plan.choice.fft_segments as f64,
                )
                .with_unit("segments"),
            ));
        }

        registry.record_roundtable(summary);
    }

    fn summarize_rank_plan(plan: &RankPlan) -> RankPlanSummary {
        let mut summary = RankPlanSummary::new(plan.kind, plan.rows, plan.cols, plan.k);
        summary.workgroup = plan.choice.wg;
        summary.lanes = plan.choice.kl;
        summary.channel_stride = plan.choice.ch;
        summary.tile = plan.choice.tile;
        summary.compaction_tile = plan.choice.ctile;
        summary.subgroup = plan.choice.subgroup;
        summary.fft_tile = plan.choice.fft_tile;
        summary.fft_radix = plan.choice.fft_radix;
        summary.fft_segments = plan.choice.fft_segments;
        summary
    }

    fn log_connector_event(&self, stage: &str, metadata: HashMap<String, String>) {
        EcosystemRegistry::global().record_connector(ConnectorEvent {
            name: "module_trainer".to_string(),
            stage: stage.to_string(),
            metadata,
            issued_at: SystemTime::now(),
        });
    }

    /// Returns the fallback Euclidean learning rate.
    pub fn fallback_learning_rate(&self) -> f32 {
        self.fallback_learning_rate
    }

    /// Returns the curvature used for hypergrad preparation.
    pub fn curvature(&self) -> f32 {
        self.curvature
    }

    /// Returns the learning rate used for hypergrad updates.
    pub fn hyper_learning_rate(&self) -> f32 {
        self.hyper_learning_rate
    }

    /// Attaches hypergrad tapes to all parameters of the provided module.
    pub fn prepare<M: Module>(&self, module: &mut M) -> PureResult<()> {
        module.attach_hypergrad(self.curvature, self.hyper_learning_rate)
    }

    /// Attaches hypergrad tapes with an explicit topos shared across parameters.
    pub fn prepare_with_topos<M: Module>(
        &self,
        module: &mut M,
        topos: OpenCartesianTopos,
    ) -> PureResult<()> {
        module.attach_hypergrad_with_topos(self.curvature, self.hyper_learning_rate, topos)
    }

    /// Clears accumulated gradients or hypergrad buffers.
    pub fn zero<M: Module>(&self, module: &mut M) -> PureResult<()> {
        module.zero_accumulators()
    }

    /// Applies the parameter updates using either the hypergrad tape or the fallback rate.
    pub fn step<M: Module>(&self, module: &mut M) -> PureResult<()> {
        module.apply_step(self.fallback_learning_rate)
    }

    /// Runs a full epoch over the provided iterator of `(input, target)` pairs.
    pub fn train_epoch<M, L, I>(
        &mut self,
        module: &mut M,
        loss: &mut L,
        batches: I,
        schedule: &RoundtableSchedule,
    ) -> PureResult<EpochStats>
    where
        M: Module,
        L: Loss,
        I: IntoIterator,
        I::Item: IntoBatch,
    {
        if let Some(budget) = self.rewrite_budget.as_mut() {
            budget.begin_epoch();
        }
        self.zero(module)?;
        #[cfg(feature = "psi")]
        self.bootstrap_psi(schedule);
        #[cfg(feature = "psychoid")]
        self.bootstrap_psychoid(schedule);
        #[cfg(feature = "collapse")]
        self.bootstrap_collapse(schedule);
        let mut total_loss = 0.0f32;
        let mut steps = 0usize;
        for batch in batches.into_iter() {
            let (input, target) = batch.into_batch()?;
            let graph_adjustment = self.graph_pending.take();
            self.graph_last_hint = graph_adjustment
                .as_ref()
                .and_then(|digest| digest.spiralk_script.clone());
            let step_start = Instant::now();
            if let Some(rt) = self.blackcat.as_mut() {
                rt.begin_step();
            }
            let device_load = self.estimate_device_load();
            if let Some(ap) = self.autopilot.as_mut() {
                let (rows, cols) = input.shape();
                let depth = schedule.above().k + schedule.here().k + schedule.beneath().k;
                let context = ap.build_context(rows as u32, cols as u32, depth, device_load, &[]);
                let _ = ap.suggest(context);
            }
            let prediction = module.forward(&input)?;
            let loss_value = loss.forward(&prediction, &target)?;
            let step_loss = loss_value.data().iter().copied().sum::<f32>();
            let grad_output = loss.backward(&prediction, &target)?;
            let mut band_energy = schedule.band_energy(&grad_output)?;
            let baseline_band_energy = BandEnergy {
                above: band_energy.above,
                here: band_energy.here,
                beneath: band_energy.beneath,
                drift: band_energy.drift,
            };
            if let Some(ref digest) = graph_adjustment {
                band_energy.above *= digest.multipliers.0;
                band_energy.here *= digest.multipliers.1;
                band_energy.beneath *= digest.multipliers.2;
            }
            if let Some(rt) = self.blackcat.as_ref() {
                band_energy.drift = rt.frac_penalty() as f32;
            }
            let mut bands: GradientBands = schedule.split(&grad_output)?;
            let mut weights = self.softlogic.prepare_weights(&band_energy);
            if let Some(ref digest) = graph_adjustment {
                weights.0 *= digest.multipliers.0;
                weights.1 *= digest.multipliers.1;
                weights.2 *= digest.multipliers.2;
            }
            if let Some(f) = self.band_weight_fn {
                let override_weights = f(band_energy);
                weights.0 *= override_weights.0;
                weights.1 *= override_weights.1;
                weights.2 *= override_weights.2;
            }
            bands.scale_inplace(weights.0, weights.1, weights.2);
            let weight_mean = (weights.0 + weights.1 + weights.2) / 3.0;
            let weighted_loss = step_loss * weight_mean.max(0.0);
            total_loss += weighted_loss;
            let mut extra = HashMap::new();
            extra.insert("softlogic_w_above".to_string(), weights.0 as f64);
            extra.insert("softlogic_w_here".to_string(), weights.1 as f64);
            extra.insert("softlogic_w_beneath".to_string(), weights.2 as f64);
            if let Some(bridge) = self.desire_bridge.as_ref() {
                if let Some(summary) = bridge.drain_summary()? {
                    Self::insert_desire_summary(&mut extra, &summary);
                }
            }
<<<<<<< HEAD
            #[cfg(feature = "psi")]
            if let Some(bridge) = self.desire_psi_bridge.as_ref() {
                if let Some(summary) = bridge.drain_summary()? {
                    Self::insert_desire_psi_summary(&mut extra, &summary);
                }
            }
=======
>>>>>>> 22493ea8
            if let Some(ref digest) = graph_adjustment {
                extra.insert("graph_share".to_string(), digest.barycentric[3] as f64);
                extra.insert(
                    "graph_multiplier_above".to_string(),
                    digest.multipliers.0 as f64,
                );
                extra.insert(
                    "graph_multiplier_here".to_string(),
                    digest.multipliers.1 as f64,
                );
                extra.insert(
                    "graph_multiplier_beneath".to_string(),
                    digest.multipliers.2 as f64,
                );
                extra.insert("graph_layers".to_string(), digest.layer_count() as f64);
            }
            let _ = module.backward_bands(&input, &bands)?;
            if let Some(bridge) = self.graph_bridge.as_ref() {
                self.graph_pending = bridge.digest(&baseline_band_energy)?;
            }
            #[cfg(feature = "psychoid")]
            let mut psychoid_events = 0usize;
            #[cfg(feature = "psi")]
            let mut psi_snapshot: Option<PsiReading> = None;
            #[cfg(feature = "psi")]
            {
                if let Some(meter) = self.psi.as_mut() {
                    let grad_l2 = Self::collect_grad_l2(module)?;
                    let act_drift = module.psi_probe().unwrap_or(0.0);
                    let input_snapshot = PsiInput {
                        loss: step_loss.abs(),
                        grad_l2,
                        update_ratio: 0.0,
                        act_drift,
                        attn_entropy: 0.0,
                        band_energy: band_energy.l1() + band_energy.drift.abs(),
                    };
                    let (reading, events) = meter.update(&input_snapshot);
                    psi_snapshot = Some(reading.clone());
                    hub::set_last_psi(&reading);
                    hub::set_last_psi_events(&events);
                    extra.insert("psi_total".to_string(), reading.total as f64);
                    for (component, value) in reading.breakdown.iter() {
                        let key = format!("psi_{}", component);
                        extra.insert(key, *value as f64);
                    }
                    extra.insert("psi_loss".to_string(), input_snapshot.loss as f64);
                    extra.insert("psi_grad_l2".to_string(), input_snapshot.grad_l2 as f64);
                    extra.insert(
                        "psi_update_ratio".to_string(),
                        input_snapshot.update_ratio as f64,
                    );
                    extra.insert("psi_act_drift".to_string(), input_snapshot.act_drift as f64);
                    extra.insert(
                        "psi_band_energy".to_string(),
                        input_snapshot.band_energy as f64,
                    );
                    extra.insert("psi_events".to_string(), events.len() as f64);
                }
            }
            #[cfg(feature = "psychoid")]
            {
                if let Some(meter) = self.psychoid.as_mut() {
                    if let Some(sample) = module.psychoid_sample(&input, &prediction) {
                        if let Some((reading, events)) = meter.observe(sample) {
                            hub::set_last_psychoid(&reading);
                            if self.psychoid_log {
                                Self::log_psychoid(&reading, &events);
                            }
                            extra.insert("psychoid_cti".to_string(), reading.cti as f64);
                            for (metric, value) in reading.raw.iter() {
                                extra.insert(
                                    format!("psychoid_raw_{}", metric.to_lowercase()),
                                    *value as f64,
                                );
                            }
                            for (metric, value) in reading.z_scores.iter() {
                                extra.insert(
                                    format!("psychoid_z_{}", metric.to_lowercase()),
                                    *value as f64,
                                );
                            }
                            psychoid_events = events.len();
                        }
                    }
                }
            }
            #[cfg(feature = "collapse")]
            if let (Some(driver), Some(reading)) = (self.collapse.as_mut(), psi_snapshot.as_ref()) {
                let command = driver.update(reading);
                match command {
                    DriveCmd::Collapse {
                        grad_scale,
                        max_norm,
                        lr_decay,
                    } => {
                        if grad_scale < 0.999 {
                            self.apply_grad_scale(module, grad_scale)?;
                        }
                        if let Some(limit) = max_norm {
                            self.clip_grad_global_norm(module, limit)?;
                        }
                        if let Some(decay) = lr_decay {
                            let factor = (1.0 - decay).clamp(0.1, 1.0);
                            self.optimizer_mul_lr(module, factor)?;
                        }
                    }
                    DriveCmd::Bloom { lr_mul } => {
                        if lr_mul > 1.0 {
                            self.optimizer_mul_lr(module, lr_mul)?;
                        }
                    }
                    DriveCmd::None => {}
                }
                if !matches!(command, DriveCmd::None) {
                    let loop_signal = hub::get_chrono_loop();
                    hub::set_collapse_pulse(CollapsePulse {
                        step: reading.step,
                        total: reading.total,
                        command,
                        loop_signal,
                    });
                }
            }
            let psi_total_opt: Option<f32> = {
                #[cfg(feature = "psi")]
                {
                    psi_snapshot.as_ref().map(|reading| reading.total.max(0.0))
                }
                #[cfg(not(feature = "psi"))]
                {
                    None
                }
            };
            let z_feedback = self
                .softlogic
                .observe(&band_energy, weighted_loss, psi_total_opt);
            hub::set_softlogic_z(z_feedback);
            extra.insert("softlogic_z".to_string(), z_feedback.z_signal as f64);
            let mut loop_broadcasted = false;
            if let Some(node) = self.distribution.as_mut() {
                let outcome = OutcomeBand::from_weights(
                    band_energy.above,
                    band_energy.here,
                    band_energy.beneath,
                );
                let plan = match outcome {
                    OutcomeBand::Above => schedule.above(),
                    OutcomeBand::Here => schedule.here(),
                    OutcomeBand::Beneath => schedule.beneath(),
                };
                let signature = plan_signature(plan, outcome);
                let script_hint = plan.choice.to_unison_script(plan.kind).replace('\n', "; ");
                if let Some(summary) = node.record_decision(
                    signature,
                    script_hint,
                    plan.kind,
                    outcome,
                    (1.0 / (1.0 + weighted_loss.abs())).clamp(0.0, 1.0),
                    psi_total_opt,
                    (band_energy.above, band_energy.here, band_energy.beneath),
                    band_energy.drift,
                    z_feedback.z_signal,
                ) {
                    if let Some(moderator) = self.blackcat_moderator.as_mut() {
                        let outcome = moderator.ingest(summary.clone());
                        if let Some(proposal) = outcome.proposal {
                            let (accepted, preview) =
                                simulate_proposal_locally(&proposal, &mut self.heur_log);
                            if accepted {
                                self.apply_proposal(&proposal, preview)?;
                            }
                        }
                    } else if let Some(conductor) = self.meta_conductor.as_mut() {
                        if let Some(proposal) = conductor.ingest(summary.clone()) {
                            let (accepted, preview) =
                                simulate_proposal_locally(&proposal, &mut self.heur_log);
                            if accepted {
                                self.apply_proposal(&proposal, preview)?;
                            }
                        }
                    }
                    if let Some(loop_signal) = hub::get_chrono_loop() {
                        let collapse_hint =
                            psi_total_opt.filter(|value| *value > 0.0).or_else(|| {
                                if summary.mean_psi > 0.0 {
                                    Some(summary.mean_psi)
                                } else {
                                    None
                                }
                            });
                        let support = (summary.support + summary.mean_score).max(0.1);
                        let envelope = LoopbackEnvelope::new(loop_signal)
                            .with_source(summary.node_id.clone())
                            .with_support(support)
                            .with_collapse_total(collapse_hint)
                            .with_z_signal(Some(z_feedback.z_signal))
                            .with_script_hint(Some(summary.script_hint.clone()));
                        hub::push_loopback_envelope(envelope);
                        loop_broadcasted = true;
                    }
                }
            }
            if !loop_broadcasted {
                if let Some(loop_signal) = hub::get_chrono_loop() {
                    let envelope = LoopbackEnvelope::new(loop_signal)
                        .with_support(1.0)
                        .with_collapse_total(psi_total_opt.filter(|value| *value > 0.0))
                        .with_z_signal(Some(z_feedback.z_signal));
                    hub::push_loopback_envelope(envelope);
                }
            }
            self.step(module)?;
            self.zero(module)?;
            steps += 1;

            let elapsed_ms = if let Some(rt) = self.blackcat.as_ref() {
                rt.elapsed_since_begin()
                    .unwrap_or_else(|| Duration::from_secs_f64(0.0))
                    .as_secs_f64()
                    * 1_000.0
            } else {
                step_start.elapsed().as_secs_f64() * 1_000.0
            };
            extra.insert("band_above".to_string(), band_energy.above as f64);
            extra.insert("band_here".to_string(), band_energy.here as f64);
            extra.insert("band_beneath".to_string(), band_energy.beneath as f64);
            extra.insert("band_drift".to_string(), band_energy.drift as f64);
            extra.insert("step_loss".to_string(), step_loss as f64);
            extra.insert("loss_weighted".to_string(), weighted_loss as f64);
            #[cfg(feature = "psychoid")]
            {
                extra.insert("psychoid_events".to_string(), psychoid_events as f64);
            }
            let metrics = StepMetrics {
                step_time_ms: elapsed_ms,
                mem_peak_mb: 0.0,
                retry_rate: 0.0,
                extra,
            };
            if let Some(ap) = self.autopilot.as_mut() {
                ap.report(&metrics);
            }
            if let Some(rt) = self.blackcat.as_mut() {
                let reward = rt.post_step(&metrics);
                if reward > 0.0 {
                    let plan = schedule.above();
                    let script = plan
                        .choice
                        .to_unison_script(RankKind::TopK)
                        .replace('\n', "; ");
                    let _ = rt.try_adopt_soft(&script, 1, 1, 0.5);
                }
            }
        }
        Ok(EpochStats {
            batches: steps,
            total_loss,
            average_loss: if steps == 0 {
                0.0
            } else {
                total_loss / steps as f32
            },
        })
    }

    fn estimate_device_load(&self) -> f64 {
        let caps = self.planner.device_caps();
        caps.occupancy_score(caps.max_workgroup) as f64
    }

    fn insert_desire_summary(target: &mut HashMap<String, f64>, summary: &DesireTrainerSummary) {
        target.insert("desire_steps".to_string(), summary.total as f64);
        target.insert(
            "desire_phase_observation".to_string(),
            summary.observation as f64,
        );
        target.insert(
            "desire_phase_injection".to_string(),
            summary.injection as f64,
        );
        target.insert(
            "desire_phase_integration".to_string(),
            summary.integration as f64,
        );
        target.insert(
            "desire_mean_entropy".to_string(),
            summary.mean_entropy as f64,
        );
        target.insert(
            "desire_mean_temperature".to_string(),
            summary.mean_temperature as f64,
        );
        target.insert(
            "desire_mean_penalty".to_string(),
            summary.mean_penalty as f64,
        );
        target.insert("desire_mean_alpha".to_string(), summary.mean_alpha as f64);
        target.insert("desire_mean_beta".to_string(), summary.mean_beta as f64);
        target.insert("desire_mean_gamma".to_string(), summary.mean_gamma as f64);
        target.insert("desire_mean_lambda".to_string(), summary.mean_lambda as f64);
        target.insert("desire_triggers".to_string(), summary.triggers as f64);
        target.insert(
            "desire_trigger_mean_penalty".to_string(),
            summary.trigger_mean_penalty as f64,
        );
        target.insert(
            "desire_trigger_mean_entropy".to_string(),
            summary.trigger_mean_entropy as f64,
        );
        target.insert(
            "desire_trigger_mean_temperature".to_string(),
            summary.trigger_mean_temperature as f64,
        );
        target.insert(
            "desire_trigger_mean_samples".to_string(),
            summary.trigger_mean_samples as f64,
        );
    }

<<<<<<< HEAD
    #[cfg(feature = "psi")]
    fn insert_desire_psi_summary(target: &mut HashMap<String, f64>, summary: &DesirePsiSummary) {
        target.insert("desire_psi_steps".to_string(), summary.steps as f64);
        target.insert("desire_psi_triggers".to_string(), summary.triggers as f64);
        target.insert("desire_psi_samples".to_string(), summary.psi_samples as f64);
        target.insert(
            "desire_psi_mean_total".to_string(),
            summary.mean_psi_total as f64,
        );
        target.insert(
            "desire_psi_mean_entropy".to_string(),
            summary.mean_entropy as f64,
        );
        target.insert(
            "desire_psi_mean_temperature".to_string(),
            summary.mean_temperature as f64,
        );
        target.insert(
            "desire_psi_mean_penalty".to_string(),
            summary.mean_hypergrad_penalty as f64,
        );
        target.insert(
            "desire_psi_mean_z".to_string(),
            summary.mean_z_signal as f64,
        );
        for (component, mean) in summary.component_means.iter() {
            let key = format!("desire_psi_component_{}_mean", component);
            target.insert(key, *mean as f64);
        }
        for (component, (up, down)) in summary.threshold_crossings.iter() {
            let up_key = format!("desire_psi_threshold_{}_up", component);
            let down_key = format!("desire_psi_threshold_{}_down", component);
            target.insert(up_key, *up as f64);
            target.insert(down_key, *down as f64);
        }
    }

=======
>>>>>>> 22493ea8
    #[cfg(feature = "psi")]
    fn bootstrap_psi(&mut self, schedule: &RoundtableSchedule) {
        if self.psi.is_some() || !schedule.psi_enabled() {
            return;
        }
        let cfg = PsiConfig::automated(schedule.psi_hint());
        self.psi = Some(PsiMeter::new(cfg));
    }

    #[cfg(feature = "psychoid")]
    fn bootstrap_psychoid(&mut self, schedule: &RoundtableSchedule) {
        if self.psychoid.is_some() || !schedule.psychoid_enabled() {
            return;
        }
        let cfg = PsychoidConfig::default();
        self.psychoid = Some(PsychoidMeter::new(cfg));
        self.psychoid_log = schedule.psychoid_log();
    }

    #[cfg(feature = "collapse")]
    fn bootstrap_collapse(&mut self, schedule: &RoundtableSchedule) {
        if self.collapse.is_some() || !schedule.collapse_enabled() {
            return;
        }
        let cfg = CollapseConfig::automated(schedule.psi_hint());
        self.collapse = Some(CollapseDrive::new(cfg));
    }

    #[cfg(feature = "collapse")]
    fn apply_grad_scale<M: Module>(&self, module: &mut M, scale: f32) -> PureResult<()> {
        if (scale - 1.0).abs() <= f32::EPSILON {
            return Ok(());
        }
        module.visit_parameters_mut(&mut |param| {
            param.scale_accumulators(scale);
            Ok(())
        })
    }

    #[cfg(feature = "collapse")]
    fn clip_grad_global_norm<M: Module>(&self, module: &mut M, max_norm: f32) -> PureResult<()> {
        if max_norm <= 0.0 {
            return Ok(());
        }
        let mut total = 0.0f64;
        module.visit_parameters(&mut |param| {
            total += param.accumulators_norm_sq();
            Ok(())
        })?;
        let norm = total.sqrt() as f32;
        if norm <= max_norm || norm <= f32::EPSILON {
            return Ok(());
        }
        let scale = (max_norm / norm).clamp(0.0, 1.0);
        self.apply_grad_scale(module, scale)
    }

    #[cfg(feature = "collapse")]
    fn optimizer_mul_lr<M: Module>(&mut self, module: &mut M, factor: f32) -> PureResult<()> {
        if !factor.is_finite() || factor <= 0.0 {
            return Ok(());
        }
        self.fallback_learning_rate *= factor;
        self.hyper_learning_rate *= factor;
        module.visit_parameters_mut(&mut |param| {
            param.scale_learning_rate(factor);
            Ok(())
        })
    }

    #[cfg(feature = "psi")]
    fn collect_grad_l2<M: Module>(module: &M) -> PureResult<f32> {
        let mut sum = 0.0f64;
        module.visit_parameters(&mut |param| {
            if let Some(tape) = param.hypergrad() {
                for &value in tape.gradient().iter() {
                    let v = value as f64;
                    sum += v * v;
                }
            } else if let Some(grad) = param.gradient() {
                for &value in grad.data().iter() {
                    let v = value as f64;
                    sum += v * v;
                }
            }
            Ok(())
        })?;
        Ok((sum).sqrt() as f32)
    }

    fn apply_proposal(
        &mut self,
        proposal: &GlobalProposal,
        preview_metrics: HashMap<String, f32>,
    ) -> PureResult<()> {
        let _ = preview_metrics;
        let rewrite_ops = proposal
            .ops
            .iter()
            .filter(|op| {
                matches!(
                    op.kind,
                    HeurOpKind::AppendSoft { .. } | HeurOpKind::Retract { .. }
                )
            })
            .count()
            .min(u32::MAX as usize) as u32;
        if let Some(budget) = self.rewrite_budget.as_mut() {
            if !budget.try_consume(rewrite_ops) {
                return Ok(());
            }
        }
        for op in &proposal.ops {
            self.heur_log.append(op.clone());
        }
        Ok(())
    }

    #[cfg(feature = "psychoid")]
    fn log_psychoid(reading: &PsychoidReading, events: &[PsychoidEvent]) {
        println!(
            "[psychoid] step={} cti={:.4} raw={{D:{:.3} S:{:.3} C:{:.3} K:{:.3} H:{:.3}}}",
            reading.step,
            reading.cti,
            reading.raw.get("D").copied().unwrap_or(0.0),
            reading.raw.get("S").copied().unwrap_or(0.0),
            reading.raw.get("C").copied().unwrap_or(0.0),
            reading.raw.get("K").copied().unwrap_or(0.0),
            reading.raw.get("H").copied().unwrap_or(0.0)
        );
        for event in events {
            match event {
                PsychoidEvent::DreamPass { step, cti } => {
                    println!("[psychoid-event] step={} dream-pass cti={:.4}", step, cti);
                }
                PsychoidEvent::DreamExport {
                    step,
                    diary,
                    symbols,
                } => {
                    println!(
                        "[psychoid-event] step={} dream-export symbols={:?} diary=\"{}\"",
                        step, symbols, diary
                    );
                }
            }
        }
    }
}

fn outcome_label(outcome: OutcomeBand) -> &'static str {
    match outcome {
        OutcomeBand::Above => "above",
        OutcomeBand::Here => "here",
        OutcomeBand::Beneath => "beneath",
    }
}

fn plan_signature(plan: &st_core::ops::rank_entry::RankPlan, outcome: OutcomeBand) -> String {
    format!(
        "{:?}:{}x{}:k{}:{}",
        plan.kind,
        plan.rows,
        plan.cols,
        plan.k,
        outcome_label(outcome)
    )
}

/// Metrics captured while running [`ModuleTrainer::train_epoch`].
#[derive(Debug, Clone, Copy, PartialEq)]
pub struct EpochStats {
    pub batches: usize,
    pub total_loss: f32,
    pub average_loss: f32,
}

/// Helper trait that allows [`ModuleTrainer::train_epoch`] to accept both raw
/// `(Tensor, Tensor)` batches and fallible [`PureResult`] batches produced by
/// the [`dataset::DataLoader`] surface.
pub trait IntoBatch {
    fn into_batch(self) -> PureResult<(Tensor, Tensor)>;
}

impl IntoBatch for (Tensor, Tensor) {
    fn into_batch(self) -> PureResult<(Tensor, Tensor)> {
        Ok(self)
    }
}

impl IntoBatch for PureResult<(Tensor, Tensor)> {
    fn into_batch(self) -> PureResult<(Tensor, Tensor)> {
        self
    }
}

#[cfg(test)]
mod tests {
    use super::*;
    use crate::language::{
        constant, warmup, ConceptHint, DesireAutomation, DesireLagrangian, DesirePipeline,
        DesireTrainerBridge, DesireTriggerBuffer, RepressionField, SemanticBridge, SparseKernel,
        SymbolGeometry, TemperatureController,
    };
    use crate::layers::linear::Linear;
    use crate::layers::sequential::Sequential;
    use crate::layers::wave_gate::WaveGate;
    use crate::loss::MeanSquaredError;
    use crate::roundtable::{HeurOp, HeurOpKind};
    use crate::schedule::RoundtableConfig;
    use crate::CouncilEvidence;
    use st_tensor::pure::topos::OpenCartesianTopos;
<<<<<<< HEAD
=======
    use std::collections::HashMap;
    use std::time::SystemTime;
    use std::collections::{HashMap, HashSet};
>>>>>>> 22493ea8
    use std::time::{Duration, Instant, SystemTime};

    fn build_language_geometry() -> SymbolGeometry {
        let syn = SparseKernel::from_rows(
            vec![vec![(0, 0.6), (1, 0.4)], vec![(0, 0.5), (1, 0.5)]],
            1e-6,
        )
        .unwrap();
        let par = SparseKernel::from_rows(
            vec![vec![(0, 0.7), (1, 0.3)], vec![(0, 0.2), (1, 0.8)]],
            1e-6,
        )
        .unwrap();
        SymbolGeometry::new(syn, par).unwrap()
    }

    fn build_language_semantics() -> SemanticBridge {
        use std::collections::HashSet;

        let log_pi = vec![
            vec![(0, (0.65f32).ln()), (1, (0.35f32).ln())],
            vec![(0, (0.4f32).ln()), (1, (0.6f32).ln())],
        ];
        let row = vec![1.0, 1.0];
        let col = vec![1.0, 1.0];
        let anchors = HashSet::new();
        let concept_kernel =
            SparseKernel::from_rows(vec![vec![(0, 1.0)], vec![(1, 1.0)]], 1e-6).unwrap();
        SemanticBridge::new(log_pi, row, col, anchors, 1e-6, concept_kernel).unwrap()
    }

    fn build_language_automation() -> DesireAutomation {
        let geometry = build_language_geometry();
        let repression = RepressionField::new(vec![0.05, 0.15]).unwrap();
        let semantics = build_language_semantics();
        let controller = TemperatureController::new(1.0, 0.8, 0.4, 0.4, 1.6);
        let desire = DesireLagrangian::new(geometry, repression, semantics, controller)
            .unwrap()
            .with_alpha_schedule(warmup(0.0, 0.2, 1))
            .with_beta_schedule(warmup(0.0, 0.1, 1))
            .with_gamma_schedule(constant(0.04))
            .with_lambda_schedule(constant(0.02))
            .with_observation_horizon(Some(1))
            .with_integration_horizon(Some(2));
        let cfg = st_core::config::self_rewrite::SelfRewriteCfg {
            score_thresh: 0.0,
            min_samples: 2,
            cooldown_sec: 0,
        };
        DesireAutomation::new(desire, cfg)
    }

    #[test]
    fn trainer_attaches_and_steps() {
        let caps = DeviceCaps::wgpu(32, true, 256);
        let trainer = ModuleTrainer::new(caps, -1.0, 0.05, 0.01);
        let mut layer = Linear::new("fc", 2, 1).unwrap();
        trainer.prepare(&mut layer).unwrap();
        let input = crate::Tensor::from_vec(1, 2, vec![1.0, -1.0]).unwrap();
        let target = crate::Tensor::from_vec(1, 1, vec![0.5]).unwrap();
        let out = layer.forward(&input).unwrap();
        let grad = out.sub(&target).unwrap();
        let _ = layer.backward(&input, &grad).unwrap();
        trainer.step(&mut layer).unwrap();
        assert!(trainer.planner().topk(64, 128, 32).k > 0);
    }

    #[test]
    fn trainer_prepares_with_topos_for_wave_gate() {
        let caps = DeviceCaps::wgpu(64, true, 512);
        let trainer = ModuleTrainer::new(caps, -0.9, 0.06, 0.02);
        let encoder_curvature = trainer.curvature();
        let topos = OpenCartesianTopos::new(encoder_curvature, 1e-6, 1e4, 512, 16384).unwrap();
        let mut gate = WaveGate::with_topos(
            "wg",
            8,
            st_tensor::pure::LanguageWaveEncoder::new(encoder_curvature, 0.7).unwrap(),
            topos.clone(),
        )
        .unwrap();
        trainer.prepare_with_topos(&mut gate, topos).unwrap();
        let input =
            Tensor::from_vec(1, 8, vec![0.1, -0.2, 0.3, -0.4, 0.5, -0.6, 0.7, -0.8]).unwrap();
        let grad_out = gate.forward(&input).unwrap();
        let _ = gate.backward(&input, &grad_out).unwrap();
        trainer.step(&mut gate).unwrap();
        assert!(gate.gate().value().squared_l2_norm() > 0.0);
    }

    #[test]
    fn trainer_runs_epoch_with_roundtable_schedule() {
        let caps = DeviceCaps::wgpu(32, true, 256);
        let mut trainer = ModuleTrainer::new(caps, -1.1, 0.05, 0.01);
        let mut model = Sequential::new();
        model.push(Linear::new("lin", 2, 1).unwrap());
        trainer.prepare(&mut model).unwrap();

        let schedule = trainer.roundtable(1, 1, RoundtableConfig::default());
        let dataset = vec![
            (
                Tensor::from_vec(1, 2, vec![0.0, 1.0]).unwrap(),
                Tensor::from_vec(1, 1, vec![1.0]).unwrap(),
            ),
            (
                Tensor::from_vec(1, 2, vec![1.0, 0.0]).unwrap(),
                Tensor::from_vec(1, 1, vec![0.0]).unwrap(),
            ),
        ];

        let mut loss = MeanSquaredError::new();
        let stats = trainer
            .train_epoch(&mut model, &mut loss, dataset.clone(), &schedule)
            .unwrap();
        assert_eq!(stats.batches, dataset.len());
        assert!(stats.total_loss.is_finite());

        // Ensure the model parameters changed by running another batch and checking the outputs.
        let input = Tensor::from_vec(1, 2, vec![1.0, 1.0]).unwrap();
        let before = model.forward(&input).unwrap();
        trainer
            .train_epoch(&mut model, &mut loss, dataset, &schedule)
            .unwrap();
        let after = model.forward(&input).unwrap();
        assert_ne!(before.data(), after.data());
    }

    #[test]
<<<<<<< HEAD
=======
    fn trainer_enforces_rewrite_budget() {
        let caps = DeviceCaps::wgpu(16, true, 128);
        let mut trainer = ModuleTrainer::new(caps, -1.0, 0.05, 0.01);
        trainer.set_rewrite_budget(1, 1);
        if let Some(budget) = trainer.rewrite_budget.as_mut() {
            budget.begin_epoch();
        }

        let op = HeurOp {
            origin: "test".to_string(),
            kind: HeurOpKind::AppendSoft {
                script: "k:topk(2)".to_string(),
                weight: 1.0,
            },
            issued_at: SystemTime::now(),
        };
        let proposal = GlobalProposal {
            proposal_id: "proposal-test".to_string(),
            ops: vec![op],
            evidence: Vec::new(),
        };

        let initial = trainer.heuristics_log().entries().len();
        trainer
            .apply_proposal(&proposal, HashMap::new())
            .expect("first rewrite allowed");
        let after_first = trainer.heuristics_log().entries().len();
        assert_eq!(after_first, initial + proposal.ops.len());

        trainer
            .apply_proposal(&proposal, HashMap::new())
            .expect("second rewrite ignored");
        let after_second = trainer.heuristics_log().entries().len();
        assert_eq!(after_second, after_first);

        if let Some(budget) = trainer.rewrite_budget.as_mut() {
            budget.begin_epoch();
        }
        trainer
            .apply_proposal(&proposal, HashMap::new())
            .expect("rewrite allowed after cooldown");
        let after_third = trainer.heuristics_log().entries().len();
        assert_eq!(after_third, after_first + proposal.ops.len());
    }

>>>>>>> 22493ea8
    fn trainer_consumes_desire_bridge_summary() {
        let caps = DeviceCaps::wgpu(32, true, 256);
        let mut trainer = ModuleTrainer::new(caps, -1.0, 0.05, 0.01);
        let mut model = Sequential::new();
        model.push(Linear::new("lin", 2, 1).unwrap());
        trainer.prepare(&mut model).unwrap();

        let automation = build_language_automation();
        let bridge = DesireTrainerBridge::new();
        let mut pipeline = DesirePipeline::builder(automation)
            .with_trainer_bridge(&bridge)
            .with_sink(DesireTriggerBuffer::new())
            .build();

        let logits = vec![2.0, 0.4];
        let concept = ConceptHint::Distribution(vec![0.6, 0.4]);
        let start = Instant::now();
        let anchor = SystemTime::now();
        for step in 0..6 {
            let now = start + Duration::from_millis((step * 150) as u64);
            let timestamp = anchor + Duration::from_millis((step * 150) as u64);
            pipeline
                .step_at(&logits, step % 2, &concept, now, timestamp)
                .unwrap();
        }

        assert!(bridge.len() >= 6);
        trainer.enable_desire_pipeline(bridge.clone());

        let schedule = trainer.roundtable(1, 1, RoundtableConfig::default());
        let dataset = vec![
            (
                Tensor::from_vec(1, 2, vec![0.0, 1.0]).unwrap(),
                Tensor::from_vec(1, 1, vec![1.0]).unwrap(),
            ),
            (
                Tensor::from_vec(1, 2, vec![1.0, 0.0]).unwrap(),
                Tensor::from_vec(1, 1, vec![0.0]).unwrap(),
            ),
        ];
        let mut loss = MeanSquaredError::new();
        trainer
            .train_epoch(&mut model, &mut loss, dataset, &schedule)
            .unwrap();

        assert!(bridge.is_empty());
    }
<<<<<<< HEAD
=======

    #[cfg(feature = "golden")]
    #[test]
    fn trainer_records_golden_council_snapshot() {
        let caps = DeviceCaps::wgpu(16, true, 128);
        let mut trainer = ModuleTrainer::new(caps, -1.0, 0.05, 0.01);
        let mut pulse = GoldenBlackcatPulse::idle();
        pulse.exploration_drive = 0.7;
        let winner = HeurOp {
            origin: "roundtable-1".to_string(),
            kind: HeurOpKind::AppendSoft {
                script: "k:topk(2)".to_string(),
                weight: 1.2,
            },
            issued_at: SystemTime::now(),
        };
        let snapshot = GoldenCouncilSnapshot {
            epoch: 4,
            high_watermark: 9,
            missing_ranges: Vec::new(),
            winners: vec![winner.clone()],
            evidence: CouncilEvidence {
                band_energy: (1.0, 0.8, 0.6),
                graph_flow: 0.4,
                psi: 0.2,
                geometry: (0.5, 0.3, 0.1),
            },
            exploration_bias: 1.2,
            optimization_bias: 0.95,
            synergy_bias: 1.1,
            reinforcement_bias: 1.05,
            resonance: 0.4,
            stability: 0.86,
            momentum: 0.3,
            divergence: 0.2,
            schedule_hint: (1.0, 0.8, 1.1, 0.9),
            pulse_recap: pulse,
        };
        trainer.record_golden_council(&snapshot);
        let stored = trainer
            .last_golden_council_snapshot()
            .expect("snapshot stored");
        assert!((stored.exploration_bias - 1.2).abs() < 1e-4);
        assert_eq!(stored.schedule_hint.2, 1.1);
        assert_eq!(stored.pulse_recap.exploration_drive, 0.7);
        let winners = trainer.last_council().expect("cloneable snapshot").winners;
        assert_eq!(winners.len(), 1);
        match &winners[0].kind {
            HeurOpKind::AppendSoft { weight, .. } => assert!((*weight - 1.2).abs() < 1e-4),
            other => panic!("unexpected winner {:?}", other),
        }
    }
>>>>>>> 22493ea8
}<|MERGE_RESOLUTION|>--- conflicted
+++ resolved
@@ -22,13 +22,10 @@
 // ============================================================================
 
 use crate::gnn::spiralk::{GraphConsensusBridge, GraphConsensusDigest};
-<<<<<<< HEAD
 #[cfg(feature = "psi")]
 use crate::language::{DesirePsiBridge, DesirePsiSummary};
-=======
 #[cfg(feature = "golden")]
 use crate::golden::{GoldenBlackcatPulse, GoldenCooperativeDirective, GoldenCouncilSnapshot};
->>>>>>> 22493ea8
 use crate::language::{DesireTrainerBridge, DesireTrainerSummary};
 use crate::loss::Loss;
 use crate::module::Module;
@@ -79,13 +76,8 @@
     rewrite_budget: Option<RewriteBudget>,
     softlogic: SoftLogicFlex,
     desire_bridge: Option<DesireTrainerBridge>,
-<<<<<<< HEAD
     #[cfg(feature = "psi")]
     desire_psi_bridge: Option<DesirePsiBridge>,
-    graph_bridge: Option<GraphConsensusBridge>,
-    graph_pending: Option<GraphConsensusDigest>,
-    graph_last_hint: Option<String>,
-=======
     graph_bridge: Option<GraphConsensusBridge>,
     graph_pending: Option<GraphConsensusDigest>,
     graph_last_hint: Option<String>,
@@ -95,7 +87,6 @@
     golden_directive: Option<GoldenCooperativeDirective>,
     #[cfg(feature = "golden")]
     golden_council: Option<GoldenCouncilSnapshot>,
->>>>>>> 22493ea8
     #[cfg(feature = "psi")]
     psi: Option<PsiMeter>,
     #[cfg(feature = "psychoid")]
@@ -301,13 +292,11 @@
             rewrite_budget: None,
             softlogic: SoftLogicFlex::new(),
             desire_bridge: None,
-<<<<<<< HEAD
             #[cfg(feature = "psi")]
             desire_psi_bridge: None,
             graph_bridge: None,
             graph_pending: None,
             graph_last_hint: None,
-=======
             graph_bridge: None,
             graph_pending: None,
             graph_last_hint: None,
@@ -317,7 +306,6 @@
             golden_directive: None,
             #[cfg(feature = "golden")]
             golden_council: None,
->>>>>>> 22493ea8
             #[cfg(feature = "psi")]
             psi,
             #[cfg(feature = "psychoid")]
@@ -342,14 +330,11 @@
         self.desire_bridge = Some(bridge);
     }
 
-<<<<<<< HEAD
     #[cfg(feature = "psi")]
     pub fn enable_desire_psi_bridge(&mut self, bridge: DesirePsiBridge) {
         self.desire_psi_bridge = Some(bridge);
     }
 
-=======
->>>>>>> 22493ea8
     /// Returns the SpiralK hint generated from the most recently applied graph
     /// digest, if any.
     pub fn graph_hint(&self) -> Option<&str> {
@@ -963,15 +948,12 @@
                     Self::insert_desire_summary(&mut extra, &summary);
                 }
             }
-<<<<<<< HEAD
             #[cfg(feature = "psi")]
             if let Some(bridge) = self.desire_psi_bridge.as_ref() {
                 if let Some(summary) = bridge.drain_summary()? {
                     Self::insert_desire_psi_summary(&mut extra, &summary);
                 }
             }
-=======
->>>>>>> 22493ea8
             if let Some(ref digest) = graph_adjustment {
                 extra.insert("graph_share".to_string(), digest.barycentric[3] as f64);
                 extra.insert(
@@ -1292,7 +1274,6 @@
         );
     }
 
-<<<<<<< HEAD
     #[cfg(feature = "psi")]
     fn insert_desire_psi_summary(target: &mut HashMap<String, f64>, summary: &DesirePsiSummary) {
         target.insert("desire_psi_steps".to_string(), summary.steps as f64);
@@ -1330,8 +1311,6 @@
         }
     }
 
-=======
->>>>>>> 22493ea8
     #[cfg(feature = "psi")]
     fn bootstrap_psi(&mut self, schedule: &RoundtableSchedule) {
         if self.psi.is_some() || !schedule.psi_enabled() {
@@ -1544,12 +1523,9 @@
     use crate::schedule::RoundtableConfig;
     use crate::CouncilEvidence;
     use st_tensor::pure::topos::OpenCartesianTopos;
-<<<<<<< HEAD
-=======
     use std::collections::HashMap;
     use std::time::SystemTime;
     use std::collections::{HashMap, HashSet};
->>>>>>> 22493ea8
     use std::time::{Duration, Instant, SystemTime};
 
     fn build_language_geometry() -> SymbolGeometry {
@@ -1677,8 +1653,6 @@
     }
 
     #[test]
-<<<<<<< HEAD
-=======
     fn trainer_enforces_rewrite_budget() {
         let caps = DeviceCaps::wgpu(16, true, 128);
         let mut trainer = ModuleTrainer::new(caps, -1.0, 0.05, 0.01);
@@ -1724,7 +1698,6 @@
         assert_eq!(after_third, after_first + proposal.ops.len());
     }
 
->>>>>>> 22493ea8
     fn trainer_consumes_desire_bridge_summary() {
         let caps = DeviceCaps::wgpu(32, true, 256);
         let mut trainer = ModuleTrainer::new(caps, -1.0, 0.05, 0.01);
@@ -1772,8 +1745,6 @@
 
         assert!(bridge.is_empty());
     }
-<<<<<<< HEAD
-=======
 
     #[cfg(feature = "golden")]
     #[test]
@@ -1826,5 +1797,4 @@
             other => panic!("unexpected winner {:?}", other),
         }
     }
->>>>>>> 22493ea8
 }