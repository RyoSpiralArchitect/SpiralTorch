// SPDX-License-Identifier: AGPL-3.0-or-later
// © 2025 Ryo ∴ SpiralArchitect (kishkavsesvit@icloud.com)
// Part of SpiralTorch — Licensed under AGPL-3.0-or-later.
// Unauthorized derivative works or closed redistribution prohibited under AGPL §13.

// ============================================================================
//  SpiralReality Proprietary
//  Copyright (c) 2025 SpiralReality. All Rights Reserved.
//
//  NOTICE: This file contains confidential and proprietary information of
//  SpiralReality. ANY USE, COPYING, MODIFICATION, DISTRIBUTION, DISPLAY,
//  OR DISCLOSURE OF THIS FILE, IN WHOLE OR IN PART, IS STRICTLY PROHIBITED
//  WITHOUT THE PRIOR WRITTEN CONSENT OF SPIRALREALITY.
//
//  NO LICENSE IS GRANTED OR IMPLIED BY THIS FILE. THIS SOFTWARE IS PROVIDED
//  "AS IS", WITHOUT WARRANTY OF ANY KIND, EXPRESS OR IMPLIED, INCLUDING BUT
//  NOT LIMITED TO THE WARRANTIES OF MERCHANTABILITY, FITNESS FOR A PARTICULAR
//  PURPOSE AND NON-INFRINGEMENT. IN NO EVENT SHALL SPIRALREALITY OR ITS
//  SUPPLIERS BE LIABLE FOR ANY CLAIM, DAMAGES OR OTHER LIABILITY, WHETHER IN
//  AN ACTION OF CONTRACT, TORT OR OTHERWISE, ARISING FROM, OUT OF OR IN
//  CONNECTION WITH THE SOFTWARE OR THE USE OR OTHER DEALINGS IN THE SOFTWARE.
// ============================================================================

use crate::gnn::spiralk::{GraphConsensusBridge, GraphConsensusDigest};
#[cfg(feature = "golden")]
use crate::golden::{GoldenBlackcatPulse, GoldenCooperativeDirective, GoldenCouncilSnapshot};
use crate::loss::Loss;
use crate::module::Module;
use crate::plan::RankPlanner;
use crate::roundtable::{
    simulate_proposal_locally, BlackcatModerator, DistConfig, GlobalProposal, HeurOpLog,
    MetaConductor, ModeratorMinutes, OutcomeBand, RoundtableNode,
};
use crate::schedule::{BandEnergy, GradientBands, RoundtableConfig, RoundtableSchedule};
use crate::{PureResult, Tensor};
use st_core::backend::device_caps::DeviceCaps;
use st_core::backend::unison_heuristics::RankKind;
use st_core::ecosystem::{
    ConnectorEvent, DistributionSummary, EcosystemRegistry, RankPlanSummary,
    RoundtableConfigSummary, RoundtableSummary,
};
#[cfg(feature = "collapse")]
use st_core::engine::collapse_drive::{CollapseConfig, CollapseDrive, DriveCmd};
use st_core::ops::rank_entry::RankPlan;
use st_core::runtime::autopilot::Autopilot;
use st_core::runtime::blackcat::{BlackCatRuntime, StepMetrics};
#[cfg(feature = "collapse")]
use st_core::telemetry::hub::CollapsePulse;
use st_core::telemetry::hub::{self, LoopbackEnvelope, SoftlogicZFeedback};
#[cfg(feature = "psi")]
use st_core::telemetry::psi::{PsiComponent, PsiConfig, PsiInput, PsiMeter, PsiReading};
#[cfg(feature = "psychoid")]
use st_core::telemetry::psychoid::{PsychoidConfig, PsychoidEvent, PsychoidMeter, PsychoidReading};
use st_tensor::pure::topos::OpenCartesianTopos;
use std::collections::HashMap;
use std::env;
use std::time::{Duration, Instant, SystemTime};

/// High-level orchestrator that keeps hypergrad, SpiralK, and module updates aligned.
pub struct ModuleTrainer {
    planner: RankPlanner,
    curvature: f32,
    hyper_learning_rate: f32,
    fallback_learning_rate: f32,
    blackcat: Option<BlackCatRuntime>,
    blackcat_moderator: Option<BlackcatModerator>,
    autopilot: Option<Autopilot>,
    band_weight_fn: Option<BandWeightFn>,
    injector_enabled: bool,
    distribution: Option<RoundtableNode>,
    meta_conductor: Option<MetaConductor>,
    heur_log: HeurOpLog,
    softlogic: SoftLogicFlex,
    graph_bridge: Option<GraphConsensusBridge>,
    graph_pending: Option<GraphConsensusDigest>,
    graph_last_hint: Option<String>,
    #[cfg(feature = "golden")]
    golden_pulse: Option<GoldenBlackcatPulse>,
    #[cfg(feature = "golden")]
    golden_directive: Option<GoldenCooperativeDirective>,
    #[cfg(feature = "golden")]
    golden_council: Option<GoldenCouncilSnapshot>,
    #[cfg(feature = "psi")]
    psi: Option<PsiMeter>,
    #[cfg(feature = "psychoid")]
    psychoid: Option<PsychoidMeter>,
    #[cfg(feature = "psychoid")]
    psychoid_log: bool,
    #[cfg(feature = "collapse")]
    collapse: Option<CollapseDrive>,
}

impl core::fmt::Debug for ModuleTrainer {
    fn fmt(&self, f: &mut core::fmt::Formatter<'_>) -> core::fmt::Result {
        write!(
            f,
            "ModuleTrainer(curv={},lr_h={},lr_f={})",
            self.curvature, self.hyper_learning_rate, self.fallback_learning_rate
        )
    }
}

/// Function pointer used to convert band energy into Above/Here/Beneath weights.
pub type BandWeightFn = fn(BandEnergy) -> (f32, f32, f32);

#[derive(Debug, Clone)]
struct SoftLogicFlex {
    inertia: f32,
    drift_gain: f32,
    psi_gain: f32,
    loss_gain: f32,
    floor: f32,
    last_weights: (f32, f32, f32),
    last_z: f32,
    last_feedback: Option<SoftlogicZFeedback>,
}

impl SoftLogicFlex {
    fn new() -> Self {
        let mut flex = Self {
            inertia: env::var("SPIRAL_SOFTLOGIC_INERTIA")
                .ok()
                .and_then(|value| value.parse::<f32>().ok())
                .map(|v| v.clamp(0.0, 0.95))
                .unwrap_or(0.65),
            drift_gain: env::var("SPIRAL_SOFTLOGIC_DRIFT_GAIN")
                .ok()
                .and_then(|value| value.parse::<f32>().ok())
                .map(|v| v.clamp(0.0, 1.0))
                .unwrap_or(0.25),
            psi_gain: env::var("SPIRAL_SOFTLOGIC_PSI_GAIN")
                .ok()
                .and_then(|value| value.parse::<f32>().ok())
                .map(|v| v.clamp(0.0, 2.0))
                .unwrap_or(0.5),
            loss_gain: env::var("SPIRAL_SOFTLOGIC_LOSS_GAIN")
                .ok()
                .and_then(|value| value.parse::<f32>().ok())
                .map(|v| v.clamp(0.0, 1.5))
                .unwrap_or(0.35),
            floor: env::var("SPIRAL_SOFTLOGIC_FLOOR")
                .ok()
                .and_then(|value| value.parse::<f32>().ok())
                .map(|v| v.clamp(0.05, 1.0))
                .unwrap_or(0.25),
            last_weights: (1.0, 1.0, 1.0),
            last_z: 0.0,
            last_feedback: None,
        };
        if flex.inertia >= 0.95 {
            flex.inertia = 0.95;
        }
        flex
    }

    fn prepare_weights(&mut self, band_energy: &BandEnergy) -> (f32, f32, f32) {
        let norm = (band_energy.above.abs() + band_energy.here.abs() + band_energy.beneath.abs())
            .max(1e-4);
        let asymmetry = (band_energy.above - band_energy.beneath) / norm;
        let drift_term = band_energy.drift.tanh();
        let z_bias = self
            .last_feedback
            .as_ref()
            .map(|feedback| feedback.z_signal)
            .unwrap_or(self.last_z);
        let target_above = 1.0 + (asymmetry * self.drift_gain) + (z_bias * self.psi_gain);
        let target_here =
            1.0 + ((band_energy.here / norm) - (band_energy.drift.abs() / norm)) * self.loss_gain;
        let target_beneath = 1.0 - (asymmetry * self.drift_gain) - (z_bias * self.psi_gain)
            + (-drift_term * self.drift_gain * 0.5);

        let target = (
            target_above.clamp(self.floor, 3.0),
            target_here.clamp(self.floor, 2.5),
            target_beneath.clamp(self.floor, 3.0),
        );
        self.last_weights = (
            Self::lerp(self.last_weights.0, target.0, 1.0 - self.inertia),
            Self::lerp(self.last_weights.1, target.1, 1.0 - self.inertia),
            Self::lerp(self.last_weights.2, target.2, 1.0 - self.inertia),
        );
        self.last_weights
    }

    fn observe(
        &mut self,
        band_energy: &BandEnergy,
        weighted_loss: f32,
        psi_total: Option<f32>,
    ) -> SoftlogicZFeedback {
        let psi_total = psi_total.unwrap_or(0.0);
        let total = (band_energy.above + band_energy.here + band_energy.beneath).max(1e-4);
        let asym = (band_energy.above - band_energy.beneath) / total;
        let drift = band_energy.drift;
        let raw_signal = 0.6 * (psi_total - weighted_loss) + 0.3 * asym + 0.1 * drift;
        let z_signal = raw_signal.tanh();
        self.last_z = Self::lerp(self.last_z, z_signal, 1.0 - self.inertia);
        let feedback = SoftlogicZFeedback {
            psi_total,
            weighted_loss,
            band_energy: (band_energy.above, band_energy.here, band_energy.beneath),
            drift,
            z_signal: self.last_z,
        };
        self.last_feedback = Some(feedback);
        feedback
    }

    fn lerp(current: f32, target: f32, factor: f32) -> f32 {
        current + (target - current) * factor
    }
}

impl ModuleTrainer {
    /// Creates a new trainer with the provided device capabilities and learning rates.
    pub fn new(
        caps: DeviceCaps,
        curvature: f32,
        hyper_learning_rate: f32,
        fallback_learning_rate: f32,
    ) -> Self {
        #[cfg(feature = "psi")]
        let psi = Self::init_psi_meter();

        Self {
            planner: RankPlanner::new(caps),
            curvature,
            hyper_learning_rate,
            fallback_learning_rate,
            blackcat: None,
            blackcat_moderator: None,
            autopilot: None,
            band_weight_fn: None,
            injector_enabled: false,
            distribution: None,
            meta_conductor: None,
            heur_log: HeurOpLog::default(),
            softlogic: SoftLogicFlex::new(),
            graph_bridge: None,
            graph_pending: None,
            graph_last_hint: None,
            #[cfg(feature = "golden")]
            golden_pulse: None,
            #[cfg(feature = "golden")]
            golden_directive: None,
            #[cfg(feature = "golden")]
            golden_council: None,
            #[cfg(feature = "psi")]
            psi,
            #[cfg(feature = "psychoid")]
            psychoid: None,
            #[cfg(feature = "psychoid")]
            psychoid_log: false,
            #[cfg(feature = "collapse")]
            collapse: None,
        }
    }

    /// Enables the graph consensus feedback loop by attaching a bridge that
    /// drains graph flow telemetry after each optimisation step.
    pub fn enable_graph_feedback(&mut self, bridge: GraphConsensusBridge) {
        self.graph_bridge = Some(bridge);
        self.graph_pending = None;
    }

    /// Returns the SpiralK hint generated from the most recently applied graph
    /// digest, if any.
    pub fn graph_hint(&self) -> Option<&str> {
        self.graph_last_hint.as_deref()
    }

    #[cfg(feature = "psi")]
    fn init_psi_meter() -> Option<PsiMeter> {
        let enabled = env::var("SPIRAL_PSI")
            .map(|value| {
                matches!(
                    value.trim().to_ascii_lowercase().as_str(),
                    "1" | "true" | "on"
                )
            })
            .unwrap_or(false);
        if !enabled {
            return None;
        }

        let mut cfg = PsiConfig::default();
        cfg.enabled = true;
        cfg.components = PsiComponent::defaults();

        if let Ok(spec) = env::var("SPIRAL_PSI_COMPONENTS") {
            if let Ok(mask) = PsiComponent::parse_list(&spec) {
                cfg.components = mask;
            }
        }

        if let Ok(alpha_str) = env::var("SPIRAL_PSI_ALPHA") {
            if let Ok(alpha) = alpha_str.parse::<f32>() {
                cfg.ema_alpha = alpha.clamp(1.0e-3, 0.999);
            }
        }

        if let Ok(rate_str) = env::var("SPIRAL_PSI_SAMPLE_RATE") {
            if let Ok(rate) = rate_str.parse::<u32>() {
                cfg.sample_rate = rate.max(1);
            }
        }

        for (var, component) in [
            ("SPIRAL_PSI_WEIGHT_LOSS", PsiComponent::LOSS),
            ("SPIRAL_PSI_WEIGHT_GRAD", PsiComponent::GRAD_NORM),
            ("SPIRAL_PSI_WEIGHT_UPDATE", PsiComponent::UPDATE_RATIO),
            ("SPIRAL_PSI_WEIGHT_ACT", PsiComponent::ACT_DRIFT),
            ("SPIRAL_PSI_WEIGHT_ATTN", PsiComponent::ATTN_ENTROPY),
            ("SPIRAL_PSI_WEIGHT_BAND", PsiComponent::BAND_ENERGY),
        ] {
            if let Ok(weight_str) = env::var(var) {
                if let Ok(weight) = weight_str.parse::<f32>() {
                    cfg.weights.insert(component, weight);
                }
            }
        }

        for (var, component) in [
            ("SPIRAL_PSI_TH_LOSS", PsiComponent::LOSS),
            ("SPIRAL_PSI_TH_GRAD", PsiComponent::GRAD_NORM),
            ("SPIRAL_PSI_TH_UPDATE", PsiComponent::UPDATE_RATIO),
            ("SPIRAL_PSI_TH_ACT", PsiComponent::ACT_DRIFT),
            ("SPIRAL_PSI_TH_ATTN", PsiComponent::ATTN_ENTROPY),
            ("SPIRAL_PSI_TH_BAND", PsiComponent::BAND_ENERGY),
        ] {
            if let Ok(threshold_str) = env::var(var) {
                if let Ok(threshold) = threshold_str.parse::<f32>() {
                    cfg.thresholds.insert(component, threshold);
                }
            }
        }

        Some(PsiMeter::new(cfg))
    }

    /// Attaches the BlackCat runtime so contextual rewards update after each step.
    pub fn with_blackcat(mut self, runtime: BlackCatRuntime) -> Self {
        self.blackcat = Some(runtime);
        self
    }

    /// Installs a Blackcat moderator that seats between local and distributed consensus.
    pub fn install_blackcat_moderator(&mut self, threshold: f32, participants: usize) {
        self.blackcat_moderator = Some(BlackcatModerator::with_default_runtime(
            threshold.max(0.1),
            participants.max(1),
        ));
        self.meta_conductor = None;
    }

    /// Installs a moderator with a custom runtime configuration.
    pub fn install_blackcat_moderator_with_runtime(
        &mut self,
        runtime: BlackCatRuntime,
        threshold: f32,
        participants: usize,
    ) {
        self.blackcat_moderator = Some(BlackcatModerator::new(
            runtime,
            threshold.max(0.1),
            participants.max(1),
        ));
        self.meta_conductor = None;
    }

    /// Clears any configured moderator.
    pub fn clear_blackcat_moderator(&mut self) {
        self.blackcat_moderator = None;
    }

    /// Attaches an Autopilot runtime for contextual kernel selection.
    pub fn with_autopilot(mut self, autopilot: Autopilot) -> Self {
        self.autopilot = Some(autopilot);
        self
    }

    /// Enables per-band reweighting of the loss/gradient.
    pub fn set_band_weights(&mut self, weight_fn: BandWeightFn) {
        self.band_weight_fn = Some(weight_fn);
    }

    /// Connects the trainer to a distributed roundtable node.
    pub fn configure_distribution(&mut self, config: DistConfig) {
        let mut metadata = HashMap::new();
        metadata.insert("node_id".to_string(), config.node_id.clone());
        metadata.insert("mode".to_string(), config.mode.as_str().to_string());
        metadata.insert(
            "push_interval_ms".to_string(),
            config
                .push_interval
                .as_millis()
                .min(u64::MAX as u128)
                .to_string(),
        );
        metadata.insert(
            "summary_window".to_string(),
            config.summary_window.to_string(),
        );
        if !config.meta_endpoints.is_empty() {
            metadata.insert(
                "meta_endpoints".to_string(),
                config.meta_endpoints.join(","),
            );
        }
        self.log_connector_event("configure_distribution", metadata);
        self.distribution = Some(RoundtableNode::new(config));
    }

    /// Removes any configured distribution node.
    pub fn clear_distribution(&mut self) {
        if let Some(node) = self.distribution.as_mut() {
            node.drain();
        }
        if self.distribution.is_some() {
            self.log_connector_event("clear_distribution", HashMap::new());
        }
        self.distribution = None;
    }

    /// Returns the currently configured distribution node, if any.
    pub fn distribution_config(&self) -> Option<&DistConfig> {
        self.distribution.as_ref().map(|node| node.config())
    }

    /// Installs a meta-layer conductor so this trainer can aggregate remote summaries.
    pub fn install_meta_conductor(&mut self, threshold: f32, participants: usize) {
        self.blackcat_moderator = None;
        self.meta_conductor = Some(MetaConductor::new(threshold.max(0.1), participants.max(1)));
    }

    /// Returns the current heuristics op-log.
    pub fn heuristics_log(&self) -> &HeurOpLog {
        &self.heur_log
    }

    /// Merges the provided heuristics log into the trainer's local log.
    pub fn merge_heuristics_log(&mut self, log: &HeurOpLog) {
        self.heur_log.merge(log);
    }

    /// Returns the latest moderator minutes captured by Blackcat.
    pub fn blackcat_minutes(&self) -> Vec<ModeratorMinutes> {
        self.blackcat_moderator
            .as_ref()
            .map(|m| m.minutes().to_vec())
            .unwrap_or_default()
    }

    /// Replays moderator minutes so the embedded Blackcat runtime can stay aligned.
    pub fn sync_blackcat_minutes(&mut self, minutes: &[ModeratorMinutes]) {
        if let Some(moderator) = self.blackcat_moderator.as_mut() {
            moderator.absorb_minutes(minutes);
        }
    }

    #[cfg(feature = "golden")]
    /// Applies a cooperative pulse emitted by the Golden retriever.
    pub fn apply_blackcat_pulse(&mut self, pulse: &GoldenBlackcatPulse) {
        self.golden_pulse = Some(pulse.clone());
        self.golden_directive = None;
        if let Some(node) = self.distribution.as_mut() {
            let base_interval = node.config().push_interval;
            let base_window = node.config().summary_window.max(1);
            let directive = pulse.directive(base_interval, base_window);
            node.retune(directive.push_interval, directive.summary_window);
            if directive.reinforcement_weight > 0.1 {
                self.injector_enabled = true;
            }
            self.golden_directive = Some(directive);
        } else if pulse.reinforcement_weight > 0.1 || pulse.optimization_gain > 0.1 {
            self.injector_enabled = true;
        }
    }

    #[cfg(feature = "golden")]
<<<<<<< HEAD
    pub(crate) fn record_golden_council(&mut self, snapshot: &GoldenCouncilSnapshot) {
        self.golden_council = Some(snapshot.clone());
    }

    #[cfg(feature = "golden")]
=======
>>>>>>> 81585f85
    /// Returns the most recent cooperative pulse applied to this trainer.
    pub fn last_blackcat_pulse(&self) -> Option<&GoldenBlackcatPulse> {
        self.golden_pulse.as_ref()
    }

    #[cfg(feature = "golden")]
    /// Returns the latest cooperative directive derived from the Golden pulse.
    pub fn last_blackcat_directive(&self) -> Option<&GoldenCooperativeDirective> {
        self.golden_directive.as_ref()
    }

<<<<<<< HEAD
    #[cfg(feature = "golden")]
    /// Returns the latest self-rewrite council snapshot received from GoldenRetriever.
    pub fn last_golden_council_snapshot(&self) -> Option<&GoldenCouncilSnapshot> {
        self.golden_council.as_ref()
    }

=======
>>>>>>> 81585f85
    /// Clears any registered band weighting rule.
    pub fn clear_band_weights(&mut self) {
        self.band_weight_fn = None;
    }

    /// Enables or disables the adaptive injector heuristics.
    pub fn enable_injector(&mut self, on: bool) {
        self.injector_enabled = on;
    }

    /// Returns the underlying planner.
    pub fn planner(&self) -> &RankPlanner {
        &self.planner
    }

    /// Produces a roundtable schedule for the provided output dimensions.
    pub fn roundtable(&self, rows: u32, cols: u32, config: RoundtableConfig) -> RoundtableSchedule {
        let schedule = RoundtableSchedule::new(&self.planner, rows, cols, config);
        self.emit_roundtable_summary(rows, cols, config, &schedule);
        schedule
    }

    fn emit_roundtable_summary(
        &self,
        rows: u32,
        cols: u32,
        config: RoundtableConfig,
        schedule: &RoundtableSchedule,
    ) {
        let cfg_summary = {
            #[allow(unused_mut)]
            let mut summary = RoundtableConfigSummary::new(
                config.top_k,
                config.mid_k,
                config.bottom_k,
                config.here_tolerance,
            );
            #[cfg(feature = "psychoid")]
            {
                summary
                    .extras
                    .insert("psychoid".to_string(), config.psychoid_enabled);
                if config.psychoid_log {
                    summary.extras.insert("psychoid_log".to_string(), true);
                }
            }
            #[cfg(feature = "psi")]
            {
                summary.extras.insert("psi".to_string(), config.psi_enabled);
            }
            #[cfg(feature = "collapse")]
            {
                summary
                    .extras
                    .insert("collapse".to_string(), config.collapse_enabled);
            }
            summary
        };

        let plans = vec![
            Self::summarize_rank_plan(schedule.above()),
            Self::summarize_rank_plan(schedule.here()),
            Self::summarize_rank_plan(schedule.beneath()),
        ];

        let distribution = self.distribution.as_ref().map(|node| {
            let cfg = node.config();
            DistributionSummary {
                node_id: cfg.node_id.clone(),
                mode: cfg.mode.as_str().to_string(),
                summary_window: cfg.summary_window,
                push_interval_ms: cfg.push_interval.as_millis().min(u64::MAX as u128) as u64,
                meta_endpoints: cfg.meta_endpoints.clone(),
            }
        });

        let summary = RoundtableSummary {
            rows,
            cols,
            config: cfg_summary,
            plans,
            autopilot_enabled: self.autopilot.is_some(),
            distribution,
            issued_at: SystemTime::now(),
        };

        EcosystemRegistry::global().record_roundtable(summary);
    }

    fn summarize_rank_plan(plan: &RankPlan) -> RankPlanSummary {
        let mut summary = RankPlanSummary::new(plan.kind, plan.rows, plan.cols, plan.k);
        summary.workgroup = plan.choice.wg;
        summary.lanes = plan.choice.kl;
        summary.channel_stride = plan.choice.ch;
        summary.tile = plan.choice.tile;
        summary.compaction_tile = plan.choice.ctile;
        summary.subgroup = plan.choice.subgroup;
        summary.fft_tile = plan.choice.fft_tile;
        summary.fft_radix = plan.choice.fft_radix;
        summary.fft_segments = plan.choice.fft_segments;
        summary
    }

    fn log_connector_event(&self, stage: &str, metadata: HashMap<String, String>) {
        EcosystemRegistry::global().record_connector(ConnectorEvent {
            name: "module_trainer".to_string(),
            stage: stage.to_string(),
            metadata,
            issued_at: SystemTime::now(),
        });
    }

    /// Returns the fallback Euclidean learning rate.
    pub fn fallback_learning_rate(&self) -> f32 {
        self.fallback_learning_rate
    }

    /// Returns the curvature used for hypergrad preparation.
    pub fn curvature(&self) -> f32 {
        self.curvature
    }

    /// Returns the learning rate used for hypergrad updates.
    pub fn hyper_learning_rate(&self) -> f32 {
        self.hyper_learning_rate
    }

    /// Attaches hypergrad tapes to all parameters of the provided module.
    pub fn prepare<M: Module>(&self, module: &mut M) -> PureResult<()> {
        module.attach_hypergrad(self.curvature, self.hyper_learning_rate)
    }

    /// Attaches hypergrad tapes with an explicit topos shared across parameters.
    pub fn prepare_with_topos<M: Module>(
        &self,
        module: &mut M,
        topos: OpenCartesianTopos,
    ) -> PureResult<()> {
        module.attach_hypergrad_with_topos(self.curvature, self.hyper_learning_rate, topos)
    }

    /// Clears accumulated gradients or hypergrad buffers.
    pub fn zero<M: Module>(&self, module: &mut M) -> PureResult<()> {
        module.zero_accumulators()
    }

    /// Applies the parameter updates using either the hypergrad tape or the fallback rate.
    pub fn step<M: Module>(&self, module: &mut M) -> PureResult<()> {
        module.apply_step(self.fallback_learning_rate)
    }

    /// Runs a full epoch over the provided iterator of `(input, target)` pairs.
    pub fn train_epoch<M, L, I>(
        &mut self,
        module: &mut M,
        loss: &mut L,
        batches: I,
        schedule: &RoundtableSchedule,
    ) -> PureResult<EpochStats>
    where
        M: Module,
        L: Loss,
        I: IntoIterator,
        I::Item: IntoBatch,
    {
        self.zero(module)?;
        #[cfg(feature = "psi")]
        self.bootstrap_psi(schedule);
        #[cfg(feature = "psychoid")]
        self.bootstrap_psychoid(schedule);
        #[cfg(feature = "collapse")]
        self.bootstrap_collapse(schedule);
        let mut total_loss = 0.0f32;
        let mut steps = 0usize;
        for batch in batches.into_iter() {
            let (input, target) = batch.into_batch()?;
            let graph_adjustment = self.graph_pending.take();
            self.graph_last_hint = graph_adjustment
                .as_ref()
                .and_then(|digest| digest.spiralk_script.clone());
            let step_start = Instant::now();
            if let Some(rt) = self.blackcat.as_mut() {
                rt.begin_step();
            }
            let device_load = self.estimate_device_load();
            if let Some(ap) = self.autopilot.as_mut() {
                let (rows, cols) = input.shape();
                let depth = schedule.above().k + schedule.here().k + schedule.beneath().k;
                let context = ap.build_context(rows as u32, cols as u32, depth, device_load, &[]);
                let _ = ap.suggest(context);
            }
            let prediction = module.forward(&input)?;
            let loss_value = loss.forward(&prediction, &target)?;
            let step_loss = loss_value.data().iter().copied().sum::<f32>();
            let grad_output = loss.backward(&prediction, &target)?;
            let mut band_energy = schedule.band_energy(&grad_output)?;
            let baseline_band_energy = BandEnergy {
                above: band_energy.above,
                here: band_energy.here,
                beneath: band_energy.beneath,
                drift: band_energy.drift,
            };
            if let Some(ref digest) = graph_adjustment {
                band_energy.above *= digest.multipliers.0;
                band_energy.here *= digest.multipliers.1;
                band_energy.beneath *= digest.multipliers.2;
            }
            if let Some(rt) = self.blackcat.as_ref() {
                band_energy.drift = rt.frac_penalty() as f32;
            }
            let mut bands: GradientBands = schedule.split(&grad_output)?;
            let mut weights = self.softlogic.prepare_weights(&band_energy);
            if let Some(ref digest) = graph_adjustment {
                weights.0 *= digest.multipliers.0;
                weights.1 *= digest.multipliers.1;
                weights.2 *= digest.multipliers.2;
            }
            if let Some(f) = self.band_weight_fn {
                let override_weights = f(band_energy);
                weights.0 *= override_weights.0;
                weights.1 *= override_weights.1;
                weights.2 *= override_weights.2;
            }
            bands.scale_inplace(weights.0, weights.1, weights.2);
            let weight_mean = (weights.0 + weights.1 + weights.2) / 3.0;
            let weighted_loss = step_loss * weight_mean.max(0.0);
            total_loss += weighted_loss;
            let mut extra = HashMap::new();
            extra.insert("softlogic_w_above".to_string(), weights.0 as f64);
            extra.insert("softlogic_w_here".to_string(), weights.1 as f64);
            extra.insert("softlogic_w_beneath".to_string(), weights.2 as f64);
            if let Some(ref digest) = graph_adjustment {
                extra.insert("graph_share".to_string(), digest.barycentric[3] as f64);
                extra.insert(
                    "graph_multiplier_above".to_string(),
                    digest.multipliers.0 as f64,
                );
                extra.insert(
                    "graph_multiplier_here".to_string(),
                    digest.multipliers.1 as f64,
                );
                extra.insert(
                    "graph_multiplier_beneath".to_string(),
                    digest.multipliers.2 as f64,
                );
                extra.insert("graph_layers".to_string(), digest.layer_count() as f64);
            }
            let _ = module.backward_bands(&input, &bands)?;
            if let Some(bridge) = self.graph_bridge.as_ref() {
                self.graph_pending = bridge.digest(&baseline_band_energy)?;
            }
            #[cfg(feature = "psychoid")]
            let mut psychoid_events = 0usize;
            #[cfg(feature = "psi")]
            let mut psi_snapshot: Option<PsiReading> = None;
            #[cfg(feature = "psi")]
            {
                if let Some(meter) = self.psi.as_mut() {
                    let grad_l2 = Self::collect_grad_l2(module)?;
                    let act_drift = module.psi_probe().unwrap_or(0.0);
                    let input_snapshot = PsiInput {
                        loss: step_loss.abs(),
                        grad_l2,
                        update_ratio: 0.0,
                        act_drift,
                        attn_entropy: 0.0,
                        band_energy: band_energy.l1() + band_energy.drift.abs(),
                    };
                    let (reading, events) = meter.update(&input_snapshot);
                    psi_snapshot = Some(reading.clone());
                    hub::set_last_psi(&reading);
                    extra.insert("psi_total".to_string(), reading.total as f64);
                    for (component, value) in reading.breakdown.iter() {
                        let key = format!("psi_{}", component);
                        extra.insert(key, *value as f64);
                    }
                    extra.insert("psi_loss".to_string(), input_snapshot.loss as f64);
                    extra.insert("psi_grad_l2".to_string(), input_snapshot.grad_l2 as f64);
                    extra.insert(
                        "psi_update_ratio".to_string(),
                        input_snapshot.update_ratio as f64,
                    );
                    extra.insert("psi_act_drift".to_string(), input_snapshot.act_drift as f64);
                    extra.insert(
                        "psi_band_energy".to_string(),
                        input_snapshot.band_energy as f64,
                    );
                    extra.insert("psi_events".to_string(), events.len() as f64);
                }
            }
            #[cfg(feature = "psychoid")]
            {
                if let Some(meter) = self.psychoid.as_mut() {
                    if let Some(sample) = module.psychoid_sample(&input, &prediction) {
                        if let Some((reading, events)) = meter.observe(sample) {
                            hub::set_last_psychoid(&reading);
                            if self.psychoid_log {
                                Self::log_psychoid(&reading, &events);
                            }
                            extra.insert("psychoid_cti".to_string(), reading.cti as f64);
                            for (metric, value) in reading.raw.iter() {
                                extra.insert(
                                    format!("psychoid_raw_{}", metric.to_lowercase()),
                                    *value as f64,
                                );
                            }
                            for (metric, value) in reading.z_scores.iter() {
                                extra.insert(
                                    format!("psychoid_z_{}", metric.to_lowercase()),
                                    *value as f64,
                                );
                            }
                            psychoid_events = events.len();
                        }
                    }
                }
            }
            #[cfg(feature = "collapse")]
            if let (Some(driver), Some(reading)) = (self.collapse.as_mut(), psi_snapshot.as_ref()) {
                let command = driver.update(reading);
                match command {
                    DriveCmd::Collapse {
                        grad_scale,
                        max_norm,
                        lr_decay,
                    } => {
                        if grad_scale < 0.999 {
                            self.apply_grad_scale(module, grad_scale)?;
                        }
                        if let Some(limit) = max_norm {
                            self.clip_grad_global_norm(module, limit)?;
                        }
                        if let Some(decay) = lr_decay {
                            let factor = (1.0 - decay).clamp(0.1, 1.0);
                            self.optimizer_mul_lr(module, factor)?;
                        }
                    }
                    DriveCmd::Bloom { lr_mul } => {
                        if lr_mul > 1.0 {
                            self.optimizer_mul_lr(module, lr_mul)?;
                        }
                    }
                    DriveCmd::None => {}
                }
                if !matches!(command, DriveCmd::None) {
                    let loop_signal = hub::get_chrono_loop();
                    hub::set_collapse_pulse(CollapsePulse {
                        step: reading.step,
                        total: reading.total,
                        command,
                        loop_signal,
                    });
                }
            }
            let psi_total_opt: Option<f32> = {
                #[cfg(feature = "psi")]
                {
                    psi_snapshot.as_ref().map(|reading| reading.total.max(0.0))
                }
                #[cfg(not(feature = "psi"))]
                {
                    None
                }
            };
            let z_feedback = self
                .softlogic
                .observe(&band_energy, weighted_loss, psi_total_opt);
            hub::set_softlogic_z(z_feedback);
            extra.insert("softlogic_z".to_string(), z_feedback.z_signal as f64);
            let mut loop_broadcasted = false;
            if let Some(node) = self.distribution.as_mut() {
                let outcome = OutcomeBand::from_weights(
                    band_energy.above,
                    band_energy.here,
                    band_energy.beneath,
                );
                let plan = match outcome {
                    OutcomeBand::Above => schedule.above(),
                    OutcomeBand::Here => schedule.here(),
                    OutcomeBand::Beneath => schedule.beneath(),
                };
                let signature = plan_signature(plan, outcome);
                let script_hint = plan.choice.to_unison_script(plan.kind).replace('\n', "; ");
                if let Some(summary) = node.record_decision(
                    signature,
                    script_hint,
                    plan.kind,
                    outcome,
                    (1.0 / (1.0 + weighted_loss.abs())).clamp(0.0, 1.0),
                    psi_total_opt,
                    (band_energy.above, band_energy.here, band_energy.beneath),
                    band_energy.drift,
                    z_feedback.z_signal,
                ) {
                    if let Some(moderator) = self.blackcat_moderator.as_mut() {
                        let outcome = moderator.ingest(summary.clone());
                        if let Some(proposal) = outcome.proposal {
                            let (accepted, preview) =
                                simulate_proposal_locally(&proposal, &mut self.heur_log);
                            if accepted {
                                self.apply_proposal(&proposal, preview)?;
                            }
                        }
                    } else if let Some(conductor) = self.meta_conductor.as_mut() {
                        if let Some(proposal) = conductor.ingest(summary.clone()) {
                            let (accepted, preview) =
                                simulate_proposal_locally(&proposal, &mut self.heur_log);
                            if accepted {
                                self.apply_proposal(&proposal, preview)?;
                            }
                        }
                    }
                    if let Some(loop_signal) = hub::get_chrono_loop() {
                        let collapse_hint =
                            psi_total_opt.filter(|value| *value > 0.0).or_else(|| {
                                if summary.mean_psi > 0.0 {
                                    Some(summary.mean_psi)
                                } else {
                                    None
                                }
                            });
                        let support = (summary.support + summary.mean_score).max(0.1);
                        let envelope = LoopbackEnvelope::new(loop_signal)
                            .with_source(summary.node_id.clone())
                            .with_support(support)
                            .with_collapse_total(collapse_hint)
                            .with_z_signal(Some(z_feedback.z_signal))
                            .with_script_hint(Some(summary.script_hint.clone()));
                        hub::push_loopback_envelope(envelope);
                        loop_broadcasted = true;
                    }
                }
            }
            if !loop_broadcasted {
                if let Some(loop_signal) = hub::get_chrono_loop() {
                    let envelope = LoopbackEnvelope::new(loop_signal)
                        .with_support(1.0)
                        .with_collapse_total(psi_total_opt.filter(|value| *value > 0.0))
                        .with_z_signal(Some(z_feedback.z_signal));
                    hub::push_loopback_envelope(envelope);
                }
            }
            self.step(module)?;
            self.zero(module)?;
            steps += 1;

            let elapsed_ms = if let Some(rt) = self.blackcat.as_ref() {
                rt.elapsed_since_begin()
                    .unwrap_or_else(|| Duration::from_secs_f64(0.0))
                    .as_secs_f64()
                    * 1_000.0
            } else {
                step_start.elapsed().as_secs_f64() * 1_000.0
            };
            extra.insert("band_above".to_string(), band_energy.above as f64);
            extra.insert("band_here".to_string(), band_energy.here as f64);
            extra.insert("band_beneath".to_string(), band_energy.beneath as f64);
            extra.insert("band_drift".to_string(), band_energy.drift as f64);
            extra.insert("step_loss".to_string(), step_loss as f64);
            extra.insert("loss_weighted".to_string(), weighted_loss as f64);
            #[cfg(feature = "psychoid")]
            {
                extra.insert("psychoid_events".to_string(), psychoid_events as f64);
            }
            let metrics = StepMetrics {
                step_time_ms: elapsed_ms,
                mem_peak_mb: 0.0,
                retry_rate: 0.0,
                extra,
            };
            if let Some(ap) = self.autopilot.as_mut() {
                ap.report(&metrics);
            }
            if let Some(rt) = self.blackcat.as_mut() {
                let reward = rt.post_step(&metrics);
                if reward > 0.0 {
                    let plan = schedule.above();
                    let script = plan
                        .choice
                        .to_unison_script(RankKind::TopK)
                        .replace('\n', "; ");
                    let _ = rt.try_adopt_soft(&script, 1, 1, 0.5);
                }
            }
        }
        Ok(EpochStats {
            batches: steps,
            total_loss,
            average_loss: if steps == 0 {
                0.0
            } else {
                total_loss / steps as f32
            },
        })
    }

    fn estimate_device_load(&self) -> f64 {
        let caps = self.planner.device_caps();
        caps.occupancy_score(caps.max_workgroup) as f64
    }

    #[cfg(feature = "psi")]
    fn bootstrap_psi(&mut self, schedule: &RoundtableSchedule) {
        if self.psi.is_some() || !schedule.psi_enabled() {
            return;
        }
        let cfg = PsiConfig::automated(schedule.psi_hint());
        self.psi = Some(PsiMeter::new(cfg));
    }

    #[cfg(feature = "psychoid")]
    fn bootstrap_psychoid(&mut self, schedule: &RoundtableSchedule) {
        if self.psychoid.is_some() || !schedule.psychoid_enabled() {
            return;
        }
        let cfg = PsychoidConfig::default();
        self.psychoid = Some(PsychoidMeter::new(cfg));
        self.psychoid_log = schedule.psychoid_log();
    }

    #[cfg(feature = "collapse")]
    fn bootstrap_collapse(&mut self, schedule: &RoundtableSchedule) {
        if self.collapse.is_some() || !schedule.collapse_enabled() {
            return;
        }
        let cfg = CollapseConfig::automated(schedule.psi_hint());
        self.collapse = Some(CollapseDrive::new(cfg));
    }

    #[cfg(feature = "collapse")]
    fn apply_grad_scale<M: Module>(&self, module: &mut M, scale: f32) -> PureResult<()> {
        if (scale - 1.0).abs() <= f32::EPSILON {
            return Ok(());
        }
        module.visit_parameters_mut(&mut |param| {
            param.scale_accumulators(scale);
            Ok(())
        })
    }

    #[cfg(feature = "collapse")]
    fn clip_grad_global_norm<M: Module>(&self, module: &mut M, max_norm: f32) -> PureResult<()> {
        if max_norm <= 0.0 {
            return Ok(());
        }
        let mut total = 0.0f64;
        module.visit_parameters(&mut |param| {
            total += param.accumulators_norm_sq();
            Ok(())
        })?;
        let norm = total.sqrt() as f32;
        if norm <= max_norm || norm <= f32::EPSILON {
            return Ok(());
        }
        let scale = (max_norm / norm).clamp(0.0, 1.0);
        self.apply_grad_scale(module, scale)
    }

    #[cfg(feature = "collapse")]
    fn optimizer_mul_lr<M: Module>(&mut self, module: &mut M, factor: f32) -> PureResult<()> {
        if !factor.is_finite() || factor <= 0.0 {
            return Ok(());
        }
        self.fallback_learning_rate *= factor;
        self.hyper_learning_rate *= factor;
        module.visit_parameters_mut(&mut |param| {
            param.scale_learning_rate(factor);
            Ok(())
        })
    }

    #[cfg(feature = "psi")]
    fn collect_grad_l2<M: Module>(module: &M) -> PureResult<f32> {
        let mut sum = 0.0f64;
        module.visit_parameters(&mut |param| {
            if let Some(tape) = param.hypergrad() {
                for &value in tape.gradient().iter() {
                    let v = value as f64;
                    sum += v * v;
                }
            } else if let Some(grad) = param.gradient() {
                for &value in grad.data().iter() {
                    let v = value as f64;
                    sum += v * v;
                }
            }
            Ok(())
        })?;
        Ok((sum).sqrt() as f32)
    }

    fn apply_proposal(
        &mut self,
        proposal: &GlobalProposal,
        preview_metrics: HashMap<String, f32>,
    ) -> PureResult<()> {
        let _ = preview_metrics;
        for op in &proposal.ops {
            self.heur_log.append(op.clone());
        }
        Ok(())
    }

    #[cfg(feature = "psychoid")]
    fn log_psychoid(reading: &PsychoidReading, events: &[PsychoidEvent]) {
        println!(
            "[psychoid] step={} cti={:.4} raw={{D:{:.3} S:{:.3} C:{:.3} K:{:.3} H:{:.3}}}",
            reading.step,
            reading.cti,
            reading.raw.get("D").copied().unwrap_or(0.0),
            reading.raw.get("S").copied().unwrap_or(0.0),
            reading.raw.get("C").copied().unwrap_or(0.0),
            reading.raw.get("K").copied().unwrap_or(0.0),
            reading.raw.get("H").copied().unwrap_or(0.0)
        );
        for event in events {
            match event {
                PsychoidEvent::DreamPass { step, cti } => {
                    println!("[psychoid-event] step={} dream-pass cti={:.4}", step, cti);
                }
                PsychoidEvent::DreamExport {
                    step,
                    diary,
                    symbols,
                } => {
                    println!(
                        "[psychoid-event] step={} dream-export symbols={:?} diary=\"{}\"",
                        step, symbols, diary
                    );
                }
            }
        }
    }
}

fn outcome_label(outcome: OutcomeBand) -> &'static str {
    match outcome {
        OutcomeBand::Above => "above",
        OutcomeBand::Here => "here",
        OutcomeBand::Beneath => "beneath",
    }
}

fn plan_signature(plan: &st_core::ops::rank_entry::RankPlan, outcome: OutcomeBand) -> String {
    format!(
        "{:?}:{}x{}:k{}:{}",
        plan.kind,
        plan.rows,
        plan.cols,
        plan.k,
        outcome_label(outcome)
    )
}

/// Metrics captured while running [`ModuleTrainer::train_epoch`].
#[derive(Debug, Clone, Copy, PartialEq)]
pub struct EpochStats {
    pub batches: usize,
    pub total_loss: f32,
    pub average_loss: f32,
}

/// Helper trait that allows [`ModuleTrainer::train_epoch`] to accept both raw
/// `(Tensor, Tensor)` batches and fallible [`PureResult`] batches produced by
/// the [`dataset::DataLoader`] surface.
pub trait IntoBatch {
    fn into_batch(self) -> PureResult<(Tensor, Tensor)>;
}

impl IntoBatch for (Tensor, Tensor) {
    fn into_batch(self) -> PureResult<(Tensor, Tensor)> {
        Ok(self)
    }
}

impl IntoBatch for PureResult<(Tensor, Tensor)> {
    fn into_batch(self) -> PureResult<(Tensor, Tensor)> {
        self
    }
}

#[cfg(test)]
mod tests {
    use super::*;
    use crate::layers::linear::Linear;
    use crate::layers::sequential::Sequential;
    use crate::layers::wave_gate::WaveGate;
    use crate::loss::MeanSquaredError;
    use crate::schedule::RoundtableConfig;
    use st_tensor::pure::topos::OpenCartesianTopos;

    #[test]
    fn trainer_attaches_and_steps() {
        let caps = DeviceCaps::wgpu(32, true, 256);
        let trainer = ModuleTrainer::new(caps, -1.0, 0.05, 0.01);
        let mut layer = Linear::new("fc", 2, 1).unwrap();
        trainer.prepare(&mut layer).unwrap();
        let input = crate::Tensor::from_vec(1, 2, vec![1.0, -1.0]).unwrap();
        let target = crate::Tensor::from_vec(1, 1, vec![0.5]).unwrap();
        let out = layer.forward(&input).unwrap();
        let grad = out.sub(&target).unwrap();
        let _ = layer.backward(&input, &grad).unwrap();
        trainer.step(&mut layer).unwrap();
        assert!(trainer.planner().topk(64, 128, 32).k > 0);
    }

    #[test]
    fn trainer_prepares_with_topos_for_wave_gate() {
        let caps = DeviceCaps::wgpu(64, true, 512);
        let trainer = ModuleTrainer::new(caps, -0.9, 0.06, 0.02);
        let encoder_curvature = trainer.curvature();
        let topos = OpenCartesianTopos::new(encoder_curvature, 1e-6, 1e4, 512, 16384).unwrap();
        let mut gate = WaveGate::with_topos(
            "wg",
            8,
            st_tensor::pure::LanguageWaveEncoder::new(encoder_curvature, 0.7).unwrap(),
            topos.clone(),
        )
        .unwrap();
        trainer.prepare_with_topos(&mut gate, topos).unwrap();
        let input =
            Tensor::from_vec(1, 8, vec![0.1, -0.2, 0.3, -0.4, 0.5, -0.6, 0.7, -0.8]).unwrap();
        let grad_out = gate.forward(&input).unwrap();
        let _ = gate.backward(&input, &grad_out).unwrap();
        trainer.step(&mut gate).unwrap();
        assert!(gate.gate().value().squared_l2_norm() > 0.0);
    }

    #[test]
    fn trainer_runs_epoch_with_roundtable_schedule() {
        let caps = DeviceCaps::wgpu(32, true, 256);
        let mut trainer = ModuleTrainer::new(caps, -1.1, 0.05, 0.01);
        let mut model = Sequential::new();
        model.push(Linear::new("lin", 2, 1).unwrap());
        trainer.prepare(&mut model).unwrap();

        let schedule = trainer.roundtable(1, 1, RoundtableConfig::default());
        let dataset = vec![
            (
                Tensor::from_vec(1, 2, vec![0.0, 1.0]).unwrap(),
                Tensor::from_vec(1, 1, vec![1.0]).unwrap(),
            ),
            (
                Tensor::from_vec(1, 2, vec![1.0, 0.0]).unwrap(),
                Tensor::from_vec(1, 1, vec![0.0]).unwrap(),
            ),
        ];

        let mut loss = MeanSquaredError::new();
        let stats = trainer
            .train_epoch(&mut model, &mut loss, dataset.clone(), &schedule)
            .unwrap();
        assert_eq!(stats.batches, dataset.len());
        assert!(stats.total_loss.is_finite());

        // Ensure the model parameters changed by running another batch and checking the outputs.
        let input = Tensor::from_vec(1, 2, vec![1.0, 1.0]).unwrap();
        let before = model.forward(&input).unwrap();
        trainer
            .train_epoch(&mut model, &mut loss, dataset, &schedule)
            .unwrap();
        let after = model.forward(&input).unwrap();
        assert_ne!(before.data(), after.data());
    }

    #[cfg(feature = "golden")]
    #[test]
    fn trainer_records_golden_council_snapshot() {
        let caps = DeviceCaps::wgpu(16, true, 128);
        let mut trainer = ModuleTrainer::new(caps, -1.0, 0.05, 0.01);
        let mut pulse = GoldenBlackcatPulse::idle();
        pulse.exploration_drive = 0.7;
        let snapshot = GoldenCouncilSnapshot {
            exploration_bias: 1.2,
            optimization_bias: 0.95,
            synergy_bias: 1.1,
            reinforcement_bias: 1.05,
            resonance: 0.4,
            stability: 0.86,
            momentum: 0.3,
            divergence: 0.2,
            schedule_hint: (1.0, 0.8, 1.1, 0.9),
            pulse_recap: pulse,
        };
        trainer.record_golden_council(&snapshot);
        let stored = trainer
            .last_golden_council_snapshot()
            .expect("snapshot stored");
        assert!((stored.exploration_bias - 1.2).abs() < 1e-4);
        assert_eq!(stored.schedule_hint.2, 1.1);
        assert_eq!(stored.pulse_recap.exploration_drive, 0.7);
    }
}<|MERGE_RESOLUTION|>--- conflicted
+++ resolved
@@ -478,14 +478,11 @@
     }
 
     #[cfg(feature = "golden")]
-<<<<<<< HEAD
     pub(crate) fn record_golden_council(&mut self, snapshot: &GoldenCouncilSnapshot) {
         self.golden_council = Some(snapshot.clone());
     }
 
     #[cfg(feature = "golden")]
-=======
->>>>>>> 81585f85
     /// Returns the most recent cooperative pulse applied to this trainer.
     pub fn last_blackcat_pulse(&self) -> Option<&GoldenBlackcatPulse> {
         self.golden_pulse.as_ref()
@@ -497,15 +494,12 @@
         self.golden_directive.as_ref()
     }
 
-<<<<<<< HEAD
     #[cfg(feature = "golden")]
     /// Returns the latest self-rewrite council snapshot received from GoldenRetriever.
     pub fn last_golden_council_snapshot(&self) -> Option<&GoldenCouncilSnapshot> {
         self.golden_council.as_ref()
     }
 
-=======
->>>>>>> 81585f85
     /// Clears any registered band weighting rule.
     pub fn clear_band_weights(&mut self) {
         self.band_weight_fn = None;
