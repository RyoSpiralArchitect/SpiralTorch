// ============================================================================
//  SpiralReality Proprietary
//  Copyright (c) 2025 SpiralReality. All Rights Reserved.
//
//  NOTICE: This file contains confidential and proprietary information of
//  SpiralReality. ANY USE, COPYING, MODIFICATION, DISTRIBUTION, DISPLAY,
//  OR DISCLOSURE OF THIS FILE, IN WHOLE OR IN PART, IS STRICTLY PROHIBITED
//  WITHOUT THE PRIOR WRITTEN CONSENT OF SPIRALREALITY.
//
//  NO LICENSE IS GRANTED OR IMPLIED BY THIS FILE. THIS SOFTWARE IS PROVIDED
//  "AS IS", WITHOUT WARRANTY OF ANY KIND, EXPRESS OR IMPLIED, INCLUDING BUT
//  NOT LIMITED TO THE WARRANTIES OF MERCHANTABILITY, FITNESS FOR A PARTICULAR
//  PURPOSE AND NON-INFRINGEMENT. IN NO EVENT SHALL SPIRALREALITY OR ITS
//  SUPPLIERS BE LIABLE FOR ANY CLAIM, DAMAGES OR OTHER LIABILITY, WHETHER IN
//  AN ACTION OF CONTRACT, TORT OR OTHERWISE, ARISING FROM, OUT OF OR IN
//  CONNECTION WITH THE SOFTWARE OR THE USE OR OTHER DEALINGS IN THE SOFTWARE.
// ============================================================================

use crate::loss::Loss;
use crate::module::Module;
use crate::plan::RankPlanner;
use crate::roundtable::{
    simulate_proposal_locally, BlackcatModerator, DistConfig, GlobalProposal, HeurOpLog,
    MetaConductor, ModeratorMinutes, OutcomeBand, RoundtableNode,
};
use crate::schedule::{BandEnergy, GradientBands, RoundtableConfig, RoundtableSchedule};
use crate::{PureResult, Tensor};
use st_core::backend::device_caps::DeviceCaps;
use st_core::backend::unison_heuristics::RankKind;
#[cfg(feature = "collapse")]
use st_core::engine::collapse_drive::{CollapseConfig, CollapseDrive, DriveCmd};
use st_core::runtime::autopilot::Autopilot;
use st_core::runtime::blackcat::{BlackCatRuntime, StepMetrics};
#[cfg(any(feature = "psi", feature = "psychoid"))]
use st_core::telemetry::hub;
#[cfg(feature = "psi")]
<<<<<<< HEAD
use st_core::telemetry::psi::{PsiComponent, PsiConfig, PsiInput, PsiMeter, PsiReading};
=======
use st_core::telemetry::psi::{PsiConfig, PsiEvent, PsiInput, PsiMeter, PsiReading};
>>>>>>> 79e8969e
#[cfg(feature = "psychoid")]
use st_core::telemetry::psychoid::{PsychoidConfig, PsychoidEvent, PsychoidMeter, PsychoidReading};
use st_tensor::pure::topos::OpenCartesianTopos;
use std::collections::HashMap;
#[cfg(feature = "psi")]
use std::env;
use std::time::{Duration, Instant};

/// High-level orchestrator that keeps hypergrad, SpiralK, and module updates aligned.
pub struct ModuleTrainer {
    planner: RankPlanner,
    curvature: f32,
    hyper_learning_rate: f32,
    fallback_learning_rate: f32,
    blackcat: Option<BlackCatRuntime>,
    blackcat_moderator: Option<BlackcatModerator>,
    autopilot: Option<Autopilot>,
    band_weight_fn: Option<BandWeightFn>,
    injector_enabled: bool,
    distribution: Option<RoundtableNode>,
    meta_conductor: Option<MetaConductor>,
    heur_log: HeurOpLog,
    #[cfg(feature = "psi")]
    psi: Option<PsiMeter>,
    #[cfg(feature = "psychoid")]
    psychoid: Option<PsychoidMeter>,
    #[cfg(feature = "psychoid")]
    psychoid_log: bool,
    #[cfg(feature = "collapse")]
    collapse: Option<CollapseDrive>,
}

impl core::fmt::Debug for ModuleTrainer {
    fn fmt(&self, f: &mut core::fmt::Formatter<'_>) -> core::fmt::Result {
        write!(
            f,
            "ModuleTrainer(curv={},lr_h={},lr_f={})",
            self.curvature, self.hyper_learning_rate, self.fallback_learning_rate
        )
    }
}

/// Function pointer used to convert band energy into Above/Here/Beneath weights.
pub type BandWeightFn = fn(BandEnergy) -> (f32, f32, f32);

impl ModuleTrainer {
    /// Creates a new trainer with the provided device capabilities and learning rates.
    pub fn new(
        caps: DeviceCaps,
        curvature: f32,
        hyper_learning_rate: f32,
        fallback_learning_rate: f32,
    ) -> Self {
        #[cfg(feature = "psi")]
        let (psi, psi_log) = Self::init_psi_meter();
        Self {
            planner: RankPlanner::new(caps),
            curvature,
            hyper_learning_rate,
            fallback_learning_rate,
            blackcat: None,
            blackcat_moderator: None,
            autopilot: None,
            band_weight_fn: None,
            injector_enabled: false,
            distribution: None,
            meta_conductor: None,
            heur_log: HeurOpLog::default(),
            #[cfg(feature = "psi")]
<<<<<<< HEAD
            psi: Self::init_psi_meter(),
=======
            psi: None,
>>>>>>> 79e8969e
            #[cfg(feature = "psychoid")]
            psychoid: None,
            #[cfg(feature = "psychoid")]
            psychoid_log: false,
            #[cfg(feature = "collapse")]
            collapse: None,
        }
    }

    #[cfg(feature = "psi")]
    fn init_psi_meter() -> Option<PsiMeter> {
        use std::env;

        let enabled = env::var("SPIRAL_PSI")
            .map(|value| {
                matches!(
                    value.trim().to_ascii_lowercase().as_str(),
                    "1" | "true" | "on"
                )
            })
            .unwrap_or(false);
        if !enabled {
            return None;
        }

        let mut cfg = PsiConfig::default();
        cfg.enabled = true;
        cfg.components = PsiComponent::defaults();

        if let Ok(spec) = env::var("SPIRAL_PSI_COMPONENTS") {
            if let Ok(mask) = PsiComponent::parse_list(&spec) {
                cfg.components = mask;
            }
        }

        if let Ok(alpha_str) = env::var("SPIRAL_PSI_ALPHA") {
            if let Ok(alpha) = alpha_str.parse::<f32>() {
                cfg.ema_alpha = alpha.clamp(1.0e-3, 0.999);
            }
        }

        if let Ok(rate_str) = env::var("SPIRAL_PSI_SAMPLE_RATE") {
            if let Ok(rate) = rate_str.parse::<u32>() {
                cfg.sample_rate = rate.max(1);
            }
        }

        for (var, component) in [
            ("SPIRAL_PSI_WEIGHT_LOSS", PsiComponent::LOSS),
            ("SPIRAL_PSI_WEIGHT_GRAD", PsiComponent::GRAD_NORM),
            ("SPIRAL_PSI_WEIGHT_UPDATE", PsiComponent::UPDATE_RATIO),
            ("SPIRAL_PSI_WEIGHT_ACT", PsiComponent::ACT_DRIFT),
            ("SPIRAL_PSI_WEIGHT_ATTN", PsiComponent::ATTN_ENTROPY),
            ("SPIRAL_PSI_WEIGHT_BAND", PsiComponent::BAND_ENERGY),
        ] {
            if let Ok(weight_str) = env::var(var) {
                if let Ok(weight) = weight_str.parse::<f32>() {
                    cfg.weights.insert(component, weight);
                }
            }
        }

        for (var, component) in [
            ("SPIRAL_PSI_TH_LOSS", PsiComponent::LOSS),
            ("SPIRAL_PSI_TH_GRAD", PsiComponent::GRAD_NORM),
            ("SPIRAL_PSI_TH_UPDATE", PsiComponent::UPDATE_RATIO),
            ("SPIRAL_PSI_TH_ACT", PsiComponent::ACT_DRIFT),
            ("SPIRAL_PSI_TH_ATTN", PsiComponent::ATTN_ENTROPY),
            ("SPIRAL_PSI_TH_BAND", PsiComponent::BAND_ENERGY),
        ] {
            if let Ok(threshold_str) = env::var(var) {
                if let Ok(threshold) = threshold_str.parse::<f32>() {
                    cfg.thresholds.insert(component, threshold);
                }
            }
        }

        Some(PsiMeter::new(cfg))
    }

    /// Attaches the BlackCat runtime so contextual rewards update after each step.
    pub fn with_blackcat(mut self, runtime: BlackCatRuntime) -> Self {
        self.blackcat = Some(runtime);
        self
    }

    /// Installs a Blackcat moderator that seats between local and distributed consensus.
    pub fn install_blackcat_moderator(&mut self, threshold: f32, participants: usize) {
        self.blackcat_moderator = Some(BlackcatModerator::with_default_runtime(
            threshold.max(0.1),
            participants.max(1),
        ));
        self.meta_conductor = None;
    }

    /// Installs a moderator with a custom runtime configuration.
    pub fn install_blackcat_moderator_with_runtime(
        &mut self,
        runtime: BlackCatRuntime,
        threshold: f32,
        participants: usize,
    ) {
        self.blackcat_moderator = Some(BlackcatModerator::new(
            runtime,
            threshold.max(0.1),
            participants.max(1),
        ));
        self.meta_conductor = None;
    }

    /// Clears any configured moderator.
    pub fn clear_blackcat_moderator(&mut self) {
        self.blackcat_moderator = None;
    }

    /// Attaches an Autopilot runtime for contextual kernel selection.
    pub fn with_autopilot(mut self, autopilot: Autopilot) -> Self {
        self.autopilot = Some(autopilot);
        self
    }

    /// Enables per-band reweighting of the loss/gradient.
    pub fn set_band_weights(&mut self, weight_fn: BandWeightFn) {
        self.band_weight_fn = Some(weight_fn);
    }

    /// Connects the trainer to a distributed roundtable node.
    pub fn configure_distribution(&mut self, config: DistConfig) {
        self.distribution = Some(RoundtableNode::new(config));
    }

    /// Removes any configured distribution node.
    pub fn clear_distribution(&mut self) {
        if let Some(node) = self.distribution.as_mut() {
            node.drain();
        }
        self.distribution = None;
    }

    /// Installs a meta-layer conductor so this trainer can aggregate remote summaries.
    pub fn install_meta_conductor(&mut self, threshold: f32, participants: usize) {
        self.blackcat_moderator = None;
        self.meta_conductor = Some(MetaConductor::new(threshold.max(0.1), participants.max(1)));
    }

    /// Returns the current heuristics op-log.
    pub fn heuristics_log(&self) -> &HeurOpLog {
        &self.heur_log
    }

    /// Returns the latest moderator minutes captured by Blackcat.
    pub fn blackcat_minutes(&self) -> Vec<ModeratorMinutes> {
        self.blackcat_moderator
            .as_ref()
            .map(|m| m.minutes().to_vec())
            .unwrap_or_default()
    }

    /// Clears any registered band weighting rule.
    pub fn clear_band_weights(&mut self) {
        self.band_weight_fn = None;
    }

    /// Enables or disables the adaptive injector heuristics.
    pub fn enable_injector(&mut self, on: bool) {
        self.injector_enabled = on;
    }

    /// Returns the underlying planner.
    pub fn planner(&self) -> &RankPlanner {
        &self.planner
    }

    /// Produces a roundtable schedule for the provided output dimensions.
    pub fn roundtable(&self, rows: u32, cols: u32, config: RoundtableConfig) -> RoundtableSchedule {
        RoundtableSchedule::new(&self.planner, rows, cols, config)
    }

    /// Returns the fallback Euclidean learning rate.
    pub fn fallback_learning_rate(&self) -> f32 {
        self.fallback_learning_rate
    }

    /// Returns the curvature used for hypergrad preparation.
    pub fn curvature(&self) -> f32 {
        self.curvature
    }

    /// Returns the learning rate used for hypergrad updates.
    pub fn hyper_learning_rate(&self) -> f32 {
        self.hyper_learning_rate
    }

    /// Attaches hypergrad tapes to all parameters of the provided module.
    pub fn prepare<M: Module>(&self, module: &mut M) -> PureResult<()> {
        module.attach_hypergrad(self.curvature, self.hyper_learning_rate)
    }

    /// Attaches hypergrad tapes with an explicit topos shared across parameters.
    pub fn prepare_with_topos<M: Module>(
        &self,
        module: &mut M,
        topos: OpenCartesianTopos,
    ) -> PureResult<()> {
        module.attach_hypergrad_with_topos(self.curvature, self.hyper_learning_rate, topos)
    }

    /// Clears accumulated gradients or hypergrad buffers.
    pub fn zero<M: Module>(&self, module: &mut M) -> PureResult<()> {
        module.zero_accumulators()
    }

    /// Applies the parameter updates using either the hypergrad tape or the fallback rate.
    pub fn step<M: Module>(&self, module: &mut M) -> PureResult<()> {
        module.apply_step(self.fallback_learning_rate)
    }

    /// Runs a full epoch over the provided iterator of `(input, target)` pairs.
    pub fn train_epoch<M, L, I>(
        &mut self,
        module: &mut M,
        loss: &mut L,
        batches: I,
        schedule: &RoundtableSchedule,
    ) -> PureResult<EpochStats>
    where
        M: Module,
        L: Loss,
        I: IntoIterator,
        I::Item: IntoBatch,
    {
        self.zero(module)?;
        #[cfg(feature = "psi")]
        self.bootstrap_psi(schedule);
        #[cfg(feature = "psychoid")]
        self.bootstrap_psychoid(schedule);
        #[cfg(feature = "collapse")]
        self.bootstrap_collapse(schedule);
        let mut total_loss = 0.0f32;
        let mut steps = 0usize;
        for batch in batches.into_iter() {
            let (input, target) = batch.into_batch()?;
            let step_start = Instant::now();
            if let Some(rt) = self.blackcat.as_mut() {
                rt.begin_step();
            }
            let device_load = self.estimate_device_load();
            if let Some(ap) = self.autopilot.as_mut() {
                let (rows, cols) = input.shape();
                let depth = schedule.above().k + schedule.here().k + schedule.beneath().k;
                let context = ap.build_context(rows as u32, cols as u32, depth, device_load, &[]);
                let _ = ap.suggest(context);
            }
            let prediction = module.forward(&input)?;
            let loss_value = loss.forward(&prediction, &target)?;
            let step_loss = loss_value.data().iter().copied().sum::<f32>();
            let grad_output = loss.backward(&prediction, &target)?;
            let mut band_energy = schedule.band_energy(&grad_output)?;
            if let Some(rt) = self.blackcat.as_ref() {
                band_energy.drift = rt.frac_penalty() as f32;
            }
            let mut bands: GradientBands = schedule.split(&grad_output)?;
            let weights = self
                .band_weight_fn
                .map(|f| f(band_energy))
                .unwrap_or((1.0, 1.0, 1.0));
            bands.scale_inplace(weights.0, weights.1, weights.2);
            let weighted_loss = if self.band_weight_fn.is_some() {
                let effective = weights.1 + 0.5 * (weights.0 + weights.2);
                step_loss * effective.max(0.0)
            } else {
                step_loss
            };
            total_loss += weighted_loss;
            let mut extra = HashMap::new();
            let _ = module.backward_bands(&input, &bands)?;
            #[cfg(feature = "psychoid")]
            let mut psychoid_events = 0usize;
            #[cfg(feature = "psi")]
            let mut psi_snapshot: Option<PsiReading> = None;
            #[cfg(feature = "psi")]
            {
                if let Some(meter) = self.psi.as_mut() {
                    let grad_l2 = Self::collect_grad_l2(module)?;
                    let act_drift = module.psi_probe().unwrap_or(0.0);
                    let input_snapshot = PsiInput {
                        loss: step_loss.abs(),
                        grad_l2,
                        update_ratio: 0.0,
                        act_drift,
                        attn_entropy: 0.0,
                        band_energy: band_energy.l1() + band_energy.drift.abs(),
                    };
                    let (reading, events) = meter.update(&input_snapshot);
                    psi_snapshot = Some(reading.clone());
                    hub::set_last_psi(&reading);
                    extra.insert("psi_total".to_string(), reading.total as f64);
                    for (component, value) in reading.breakdown.iter() {
                        let key = format!("psi_{}", component);
                        extra.insert(key, *value as f64);
                    }
                    extra.insert("psi_loss".to_string(), input_snapshot.loss as f64);
                    extra.insert("psi_grad_l2".to_string(), input_snapshot.grad_l2 as f64);
                    extra.insert(
                        "psi_update_ratio".to_string(),
                        input_snapshot.update_ratio as f64,
                    );
                    extra.insert("psi_act_drift".to_string(), input_snapshot.act_drift as f64);
                    extra.insert(
                        "psi_band_energy".to_string(),
                        input_snapshot.band_energy as f64,
                    );
                    extra.insert("psi_events".to_string(), events.len() as f64);
                }
            }
            #[cfg(feature = "psychoid")]
            {
                if let Some(meter) = self.psychoid.as_mut() {
                    if let Some(sample) = module.psychoid_sample(&input, &prediction) {
                        if let Some((reading, events)) = meter.observe(sample) {
                            hub::set_last_psychoid(&reading);
                            if self.psychoid_log {
                                Self::log_psychoid(&reading, &events);
                            }
                            extra.insert("psychoid_cti".to_string(), reading.cti as f64);
                            for (metric, value) in reading.raw.iter() {
                                extra.insert(
                                    format!("psychoid_raw_{}", metric.to_lowercase()),
                                    *value as f64,
                                );
                            }
                            for (metric, value) in reading.z_scores.iter() {
                                extra.insert(
                                    format!("psychoid_z_{}", metric.to_lowercase()),
                                    *value as f64,
                                );
                            }
                            psychoid_events = events.len();
                        }
                    }
                }
            }
            #[cfg(feature = "collapse")]
            if let (Some(driver), Some(reading)) = (self.collapse.as_mut(), psi_snapshot.as_ref()) {
                match driver.update(reading) {
                    DriveCmd::Collapse {
                        grad_scale,
                        max_norm,
                        lr_decay,
                    } => {
                        if grad_scale < 0.999 {
                            self.apply_grad_scale(module, grad_scale)?;
                        }
                        if let Some(limit) = max_norm {
                            self.clip_grad_global_norm(module, limit)?;
                        }
                        if let Some(decay) = lr_decay {
                            let factor = (1.0 - decay).clamp(0.1, 1.0);
                            self.optimizer_mul_lr(module, factor)?;
                        }
                    }
                    DriveCmd::Bloom { lr_mul } => {
                        if lr_mul > 1.0 {
                            self.optimizer_mul_lr(module, lr_mul)?;
                        }
                    }
                    DriveCmd::None => {}
                }
            }
            if let Some(node) = self.distribution.as_mut() {
                let outcome = OutcomeBand::from_weights(
                    band_energy.above,
                    band_energy.here,
                    band_energy.beneath,
                );
                let plan = match outcome {
                    OutcomeBand::Above => schedule.above(),
                    OutcomeBand::Here => schedule.here(),
                    OutcomeBand::Beneath => schedule.beneath(),
                };
                let signature = plan_signature(plan, outcome);
                let script_hint = plan.choice.to_unison_script(plan.kind).replace('\n', "; ");
                let psi_total = {
                    #[cfg(feature = "psi")]
                    {
                        psi_snapshot.as_ref().map(|reading| reading.total.max(0.0))
                    }
                    #[cfg(not(feature = "psi"))]
                    {
                        None
                    }
                };
                if let Some(summary) = node.record_decision(
                    signature,
                    script_hint,
                    plan.kind,
                    outcome,
                    (1.0 / (1.0 + weighted_loss.abs())).clamp(0.0, 1.0),
                    psi_total,
                    (band_energy.above, band_energy.here, band_energy.beneath),
                    band_energy.drift,
                ) {
                    if let Some(moderator) = self.blackcat_moderator.as_mut() {
                        let outcome = moderator.ingest(summary.clone());
                        if let Some(proposal) = outcome.proposal {
                            let (accepted, preview) =
                                simulate_proposal_locally(&proposal, &mut self.heur_log);
                            if accepted {
                                self.apply_proposal(&proposal, preview)?;
                            }
                        }
                    } else if let Some(conductor) = self.meta_conductor.as_mut() {
                        if let Some(proposal) = conductor.ingest(summary.clone()) {
                            let (accepted, preview) =
                                simulate_proposal_locally(&proposal, &mut self.heur_log);
                            if accepted {
                                self.apply_proposal(&proposal, preview)?;
                            }
                        }
                    }
                }
            }
            self.step(module)?;
            self.zero(module)?;
            steps += 1;

            let elapsed_ms = if let Some(rt) = self.blackcat.as_ref() {
                rt.elapsed_since_begin()
                    .unwrap_or_else(|| Duration::from_secs_f64(0.0))
                    .as_secs_f64()
                    * 1_000.0
            } else {
                step_start.elapsed().as_secs_f64() * 1_000.0
            };
            extra.insert("band_above".to_string(), band_energy.above as f64);
            extra.insert("band_here".to_string(), band_energy.here as f64);
            extra.insert("band_beneath".to_string(), band_energy.beneath as f64);
            extra.insert("band_drift".to_string(), band_energy.drift as f64);
            extra.insert("step_loss".to_string(), step_loss as f64);
            extra.insert("loss_weighted".to_string(), weighted_loss as f64);
            #[cfg(feature = "psychoid")]
            {
                extra.insert("psychoid_events".to_string(), psychoid_events as f64);
            }
            let metrics = StepMetrics {
                step_time_ms: elapsed_ms,
                mem_peak_mb: 0.0,
                retry_rate: 0.0,
                extra,
            };
            if let Some(ap) = self.autopilot.as_mut() {
                ap.report(&metrics);
            }
            if let Some(rt) = self.blackcat.as_mut() {
                let reward = rt.post_step(&metrics);
                if reward > 0.0 {
                    let plan = schedule.above();
                    let script = plan
                        .choice
                        .to_unison_script(RankKind::TopK)
                        .replace('\n', "; ");
                    let _ = rt.try_adopt_soft(&script, 1, 1, 0.5);
                }
            }
        }
        Ok(EpochStats {
            batches: steps,
            total_loss,
            average_loss: if steps == 0 {
                0.0
            } else {
                total_loss / steps as f32
            },
        })
    }

    fn estimate_device_load(&self) -> f64 {
        let caps = self.planner.device_caps();
        caps.occupancy_score(caps.max_workgroup) as f64
    }

    #[cfg(feature = "psi")]
    fn bootstrap_psi(&mut self, schedule: &RoundtableSchedule) {
        if self.psi.is_some() || !schedule.psi_enabled() {
            return;
        }
        let cfg = PsiConfig::automated(schedule.psi_hint());
        self.psi = Some(PsiMeter::new(cfg));
    }

    #[cfg(feature = "psychoid")]
    fn bootstrap_psychoid(&mut self, schedule: &RoundtableSchedule) {
        if self.psychoid.is_some() || !schedule.psychoid_enabled() {
            return;
        }
        let cfg = PsychoidConfig::default();
        self.psychoid = Some(PsychoidMeter::new(cfg));
        self.psychoid_log = schedule.psychoid_log();
    }

    #[cfg(feature = "collapse")]
    fn bootstrap_collapse(&mut self, schedule: &RoundtableSchedule) {
        if self.collapse.is_some() || !schedule.collapse_enabled() {
            return;
        }
        let cfg = CollapseConfig::automated(schedule.psi_hint());
        self.collapse = Some(CollapseDrive::new(cfg));
    }

    #[cfg(feature = "collapse")]
    fn apply_grad_scale<M: Module>(&self, module: &mut M, scale: f32) -> PureResult<()> {
        if (scale - 1.0).abs() <= f32::EPSILON {
            return Ok(());
        }
        module.visit_parameters_mut(&mut |param| {
            param.scale_accumulators(scale);
            Ok(())
        })
    }

    #[cfg(feature = "collapse")]
    fn clip_grad_global_norm<M: Module>(&self, module: &mut M, max_norm: f32) -> PureResult<()> {
        if max_norm <= 0.0 {
            return Ok(());
        }
        let mut total = 0.0f64;
        module.visit_parameters(&mut |param| {
            total += param.accumulators_norm_sq();
            Ok(())
        })?;
        let norm = total.sqrt() as f32;
        if norm <= max_norm || norm <= f32::EPSILON {
            return Ok(());
        }
        let scale = (max_norm / norm).clamp(0.0, 1.0);
        self.apply_grad_scale(module, scale)
    }

    #[cfg(feature = "collapse")]
    fn optimizer_mul_lr<M: Module>(&mut self, module: &mut M, factor: f32) -> PureResult<()> {
        if !factor.is_finite() || factor <= 0.0 {
            return Ok(());
        }
        self.fallback_learning_rate *= factor;
        self.hyper_learning_rate *= factor;
        module.visit_parameters_mut(&mut |param| {
            param.scale_learning_rate(factor);
            Ok(())
        })
    }

    #[cfg(feature = "psi")]
    fn collect_grad_l2<M: Module>(module: &M) -> PureResult<f32> {
        let mut sum = 0.0f64;
        module.visit_parameters(&mut |param| {
            if let Some(tape) = param.hypergrad() {
                for &value in tape.gradient().iter() {
                    let v = value as f64;
                    sum += v * v;
                }
            } else if let Some(grad) = param.gradient() {
                for &value in grad.data().iter() {
                    let v = value as f64;
                    sum += v * v;
                }
            }
            Ok(())
        })?;
        Ok((sum).sqrt() as f32)
    }

    fn apply_proposal(
        &mut self,
        proposal: &GlobalProposal,
        preview_metrics: HashMap<String, f32>,
    ) -> PureResult<()> {
        let _ = preview_metrics;
        for op in &proposal.ops {
            self.heur_log.append(op.clone());
        }
        Ok(())
    }

    #[cfg(feature = "psychoid")]
    fn log_psychoid(reading: &PsychoidReading, events: &[PsychoidEvent]) {
        println!(
            "[psychoid] step={} cti={:.4} raw={{D:{:.3} S:{:.3} C:{:.3} K:{:.3} H:{:.3}}}",
            reading.step,
            reading.cti,
            reading.raw.get("D").copied().unwrap_or(0.0),
            reading.raw.get("S").copied().unwrap_or(0.0),
            reading.raw.get("C").copied().unwrap_or(0.0),
            reading.raw.get("K").copied().unwrap_or(0.0),
            reading.raw.get("H").copied().unwrap_or(0.0)
        );
        for event in events {
            match event {
                PsychoidEvent::DreamPass { step, cti } => {
                    println!("[psychoid-event] step={} dream-pass cti={:.4}", step, cti);
                }
                PsychoidEvent::DreamExport {
                    step,
                    diary,
                    symbols,
                } => {
                    println!(
                        "[psychoid-event] step={} dream-export symbols={:?} diary=\"{}\"",
                        step, symbols, diary
                    );
                }
            }
        }
    }
}

fn outcome_label(outcome: OutcomeBand) -> &'static str {
    match outcome {
        OutcomeBand::Above => "above",
        OutcomeBand::Here => "here",
        OutcomeBand::Beneath => "beneath",
    }
}

fn plan_signature(plan: &st_core::ops::rank_entry::RankPlan, outcome: OutcomeBand) -> String {
    format!(
        "{:?}:{}x{}:k{}:{}",
        plan.kind,
        plan.rows,
        plan.cols,
        plan.k,
        outcome_label(outcome)
    )
}

/// Metrics captured while running [`ModuleTrainer::train_epoch`].
#[derive(Debug, Clone, Copy, PartialEq)]
pub struct EpochStats {
    pub batches: usize,
    pub total_loss: f32,
    pub average_loss: f32,
}

/// Helper trait that allows [`ModuleTrainer::train_epoch`] to accept both raw
/// `(Tensor, Tensor)` batches and fallible [`PureResult`] batches produced by
/// the [`dataset::DataLoader`] surface.
pub trait IntoBatch {
    fn into_batch(self) -> PureResult<(Tensor, Tensor)>;
}

impl IntoBatch for (Tensor, Tensor) {
    fn into_batch(self) -> PureResult<(Tensor, Tensor)> {
        Ok(self)
    }
}

impl IntoBatch for PureResult<(Tensor, Tensor)> {
    fn into_batch(self) -> PureResult<(Tensor, Tensor)> {
        self
    }
}

#[cfg(test)]
mod tests {
    use super::*;
    use crate::layers::linear::Linear;
    use crate::layers::sequential::Sequential;
    use crate::layers::wave_gate::WaveGate;
    use crate::loss::MeanSquaredError;
    use crate::schedule::RoundtableConfig;
    use st_tensor::pure::topos::OpenCartesianTopos;

    #[test]
    fn trainer_attaches_and_steps() {
        let caps = DeviceCaps::wgpu(32, true, 256);
        let trainer = ModuleTrainer::new(caps, -1.0, 0.05, 0.01);
        let mut layer = Linear::new("fc", 2, 1).unwrap();
        trainer.prepare(&mut layer).unwrap();
        let input = crate::Tensor::from_vec(1, 2, vec![1.0, -1.0]).unwrap();
        let target = crate::Tensor::from_vec(1, 1, vec![0.5]).unwrap();
        let out = layer.forward(&input).unwrap();
        let grad = out.sub(&target).unwrap();
        let _ = layer.backward(&input, &grad).unwrap();
        trainer.step(&mut layer).unwrap();
        assert!(trainer.planner().topk(64, 128, 32).k > 0);
    }

    #[test]
    fn trainer_prepares_with_topos_for_wave_gate() {
        let caps = DeviceCaps::wgpu(64, true, 512);
        let trainer = ModuleTrainer::new(caps, -0.9, 0.06, 0.02);
        let encoder_curvature = trainer.curvature();
        let topos = OpenCartesianTopos::new(encoder_curvature, 1e-6, 1e4, 512, 16384).unwrap();
        let mut gate = WaveGate::with_topos(
            "wg",
            8,
            st_tensor::pure::LanguageWaveEncoder::new(encoder_curvature, 0.7).unwrap(),
            topos.clone(),
        )
        .unwrap();
        trainer.prepare_with_topos(&mut gate, topos).unwrap();
        let input =
            Tensor::from_vec(1, 8, vec![0.1, -0.2, 0.3, -0.4, 0.5, -0.6, 0.7, -0.8]).unwrap();
        let grad_out = gate.forward(&input).unwrap();
        let _ = gate.backward(&input, &grad_out).unwrap();
        trainer.step(&mut gate).unwrap();
        assert!(gate.gate().value().squared_l2_norm() > 0.0);
    }

    #[test]
    fn trainer_runs_epoch_with_roundtable_schedule() {
        let caps = DeviceCaps::wgpu(32, true, 256);
        let mut trainer = ModuleTrainer::new(caps, -1.1, 0.05, 0.01);
        let mut model = Sequential::new();
        model.push(Linear::new("lin", 2, 1).unwrap());
        trainer.prepare(&mut model).unwrap();

        let schedule = trainer.roundtable(1, 1, RoundtableConfig::default());
        let dataset = vec![
            (
                Tensor::from_vec(1, 2, vec![0.0, 1.0]).unwrap(),
                Tensor::from_vec(1, 1, vec![1.0]).unwrap(),
            ),
            (
                Tensor::from_vec(1, 2, vec![1.0, 0.0]).unwrap(),
                Tensor::from_vec(1, 1, vec![0.0]).unwrap(),
            ),
        ];

        let mut loss = MeanSquaredError::new();
        let stats = trainer
            .train_epoch(&mut model, &mut loss, dataset.clone(), &schedule)
            .unwrap();
        assert_eq!(stats.batches, dataset.len());
        assert!(stats.total_loss.is_finite());

        // Ensure the model parameters changed by running another batch and checking the outputs.
        let input = Tensor::from_vec(1, 2, vec![1.0, 1.0]).unwrap();
        let before = model.forward(&input).unwrap();
        trainer
            .train_epoch(&mut model, &mut loss, dataset, &schedule)
            .unwrap();
        let after = model.forward(&input).unwrap();
        assert_ne!(before.data(), after.data());
    }
}<|MERGE_RESOLUTION|>--- conflicted
+++ resolved
@@ -34,11 +34,7 @@
 #[cfg(any(feature = "psi", feature = "psychoid"))]
 use st_core::telemetry::hub;
 #[cfg(feature = "psi")]
-<<<<<<< HEAD
 use st_core::telemetry::psi::{PsiComponent, PsiConfig, PsiInput, PsiMeter, PsiReading};
-=======
-use st_core::telemetry::psi::{PsiConfig, PsiEvent, PsiInput, PsiMeter, PsiReading};
->>>>>>> 79e8969e
 #[cfg(feature = "psychoid")]
 use st_core::telemetry::psychoid::{PsychoidConfig, PsychoidEvent, PsychoidMeter, PsychoidReading};
 use st_tensor::pure::topos::OpenCartesianTopos;
@@ -108,11 +104,7 @@
             meta_conductor: None,
             heur_log: HeurOpLog::default(),
             #[cfg(feature = "psi")]
-<<<<<<< HEAD
             psi: Self::init_psi_meter(),
-=======
-            psi: None,
->>>>>>> 79e8969e
             #[cfg(feature = "psychoid")]
             psychoid: None,
             #[cfg(feature = "psychoid")]
