--- conflicted
+++ resolved
@@ -273,7 +273,6 @@
 /// Function pointer used to convert band energy into Above/Here/Beneath weights.
 pub type BandWeightFn = fn(BandEnergy) -> (f32, f32, f32);
 
-<<<<<<< HEAD
 fn format_cloud_targets(targets: &[CloudConnector]) -> Vec<(String, String)> {
     let mut azure_targets = Vec::new();
     let mut aws_targets = Vec::new();
@@ -293,39 +292,6 @@
         entries.push(("aws_targets".to_string(), aws_targets.join(",")));
     }
     entries
-=======
-fn append_cloud_targets(metadata: &mut HashMap<String, String>, targets: &[CloudConnector]) {
-    if targets.is_empty() {
-        return;
-    }
-
-    let mut azure_targets = Vec::new();
-    let mut aws_targets = Vec::new();
-
-    for target in targets {
-        match target {
-            CloudConnector::AzureEventHub { namespace, hub } => {
-                azure_targets.push(format!("event_hub:{namespace}/{hub}"));
-            }
-            CloudConnector::AzureStorageQueue { account, queue } => {
-                azure_targets.push(format!("storage_queue:{account}/{queue}"));
-            }
-            CloudConnector::AwsKinesis { region, stream } => {
-                aws_targets.push(format!("kinesis:{region}/{stream}"));
-            }
-            CloudConnector::AwsSqs { region, queue } => {
-                aws_targets.push(format!("sqs:{region}/{queue}"));
-            }
-        }
-    }
-
-    if !azure_targets.is_empty() {
-        metadata.insert("azure_targets".to_string(), azure_targets.join(","));
-    }
-    if !aws_targets.is_empty() {
-        metadata.insert("aws_targets".to_string(), aws_targets.join(","));
-    }
->>>>>>> 3c80fc09
 }
 
 #[derive(Debug, Clone)]
@@ -756,13 +722,9 @@
             );
         }
 
-<<<<<<< HEAD
         for (key, value) in format_cloud_targets(&config.cloud_targets) {
             metadata.insert(key, value);
         }
-=======
-        append_cloud_targets(&mut metadata, &config.cloud_targets);
->>>>>>> 3c80fc09
         self.log_connector_event("configure_distribution", metadata);
         self.distribution = Some(RoundtableNode::new(config));
     }
