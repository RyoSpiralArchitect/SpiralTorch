// SPDX-License-Identifier: AGPL-3.0-or-later
// © 2025 Ryo ∴ SpiralArchitect (kishkavsesvit@icloud.com)
// Part of SpiralTorch — Licensed under AGPL-3.0-or-later.
// Unauthorized derivative works or closed redistribution prohibited under AGPL §13.

// ============================================================================
//  SpiralReality Proprietary
//  Copyright (c) 2025 SpiralReality. All Rights Reserved.
//
//  NOTICE: This file contains confidential and proprietary information of
//  SpiralReality. ANY USE, COPYING, MODIFICATION, DISTRIBUTION, DISPLAY,
//  OR DISCLOSURE OF THIS FILE, IN WHOLE OR IN PART, IS STRICTLY PROHIBITED
//  WITHOUT THE PRIOR WRITTEN CONSENT OF SPIRALREALITY.
//
//  NO LICENSE IS GRANTED OR IMPLIED BY THIS FILE. THIS SOFTWARE IS PROVIDED
//  "AS IS", WITHOUT WARRANTY OF ANY KIND, EXPRESS OR IMPLIED, INCLUDING BUT
//  NOT LIMITED TO THE WARRANTIES OF MERCHANTABILITY, FITNESS FOR A PARTICULAR
//  PURPOSE AND NON-INFRINGEMENT. IN NO EVENT SHALL SPIRALREALITY OR ITS
//  SUPPLIERS BE LIABLE FOR ANY CLAIM, DAMAGES OR OTHER LIABILITY, WHETHER IN
//  AN ACTION OF CONTRACT, TORT OR OTHERWISE, ARISING FROM, OUT OF OR IN
//  CONNECTION WITH THE SOFTWARE OR THE USE OR OTHER DEALINGS IN THE SOFTWARE.
// ============================================================================

use crate::gnn::spiralk::{GraphConsensusBridge, GraphConsensusDigest};
#[cfg(feature = "golden")]
use crate::golden::{GoldenBlackcatPulse, GoldenCooperativeDirective, GoldenCouncilSnapshot};
<<<<<<< HEAD
=======
use crate::language::{DesireTrainerBridge, DesireTrainerSummary};
>>>>>>> 046d1691
use crate::loss::Loss;
use crate::module::Module;
use crate::plan::RankPlanner;
use crate::roundtable::{
<<<<<<< HEAD
    simulate_proposal_locally, BlackcatModerator, BlackcatScore, DistConfig, GlobalProposal,
    HeurOpKind, HeurOpLog, MetaConductor, ModeratorMinutes, OutcomeBand, RoundtableNode,
=======
    simulate_proposal_locally, BlackcatModerator, DistConfig, GlobalProposal, HeurOpKind,
    HeurOpLog, MetaConductor, ModeratorMinutes, OutcomeBand, RoundtableNode,
>>>>>>> 046d1691
};
use crate::schedule::{BandEnergy, GradientBands, RoundtableConfig, RoundtableSchedule};
use crate::{PureResult, Tensor};
use st_core::backend::device_caps::DeviceCaps;
use st_core::backend::unison_heuristics::RankKind;
use st_core::ecosystem::{
    ConnectorEvent, DistributionSummary, EcosystemRegistry, MetricSample, RankPlanSummary,
    RoundtableConfigSummary, RoundtableSummary,
};
#[cfg(feature = "collapse")]
use st_core::engine::collapse_drive::{CollapseConfig, CollapseDrive, DriveCmd};
use st_core::ops::rank_entry::RankPlan;
use st_core::runtime::autopilot::Autopilot;
use st_core::runtime::blackcat::{BlackCatRuntime, StepMetrics};
#[cfg(feature = "collapse")]
use st_core::telemetry::hub::CollapsePulse;
use st_core::telemetry::hub::{self, LoopbackEnvelope, SoftlogicZFeedback};
#[cfg(feature = "psi")]
use st_core::telemetry::psi::{PsiComponent, PsiConfig, PsiInput, PsiMeter, PsiReading};
#[cfg(feature = "psychoid")]
use st_core::telemetry::psychoid::{PsychoidConfig, PsychoidEvent, PsychoidMeter, PsychoidReading};
use st_tensor::pure::topos::OpenCartesianTopos;
use std::collections::HashMap;
use std::env;
use std::time::{Duration, Instant, SystemTime};

/// High-level orchestrator that keeps hypergrad, SpiralK, and module updates aligned.
pub struct ModuleTrainer {
    planner: RankPlanner,
    curvature: f32,
    hyper_learning_rate: f32,
    fallback_learning_rate: f32,
    blackcat: Option<BlackCatRuntime>,
    blackcat_moderator: Option<BlackcatModerator>,
    autopilot: Option<Autopilot>,
    band_weight_fn: Option<BandWeightFn>,
    injector_enabled: bool,
    distribution: Option<RoundtableNode>,
    meta_conductor: Option<MetaConductor>,
    heur_log: HeurOpLog,
    rewrite_budget: Option<RewriteBudget>,
    softlogic: SoftLogicFlex,
    desire_bridge: Option<DesireTrainerBridge>,
    graph_bridge: Option<GraphConsensusBridge>,
    graph_pending: Option<GraphConsensusDigest>,
    graph_last_hint: Option<String>,
    #[cfg(feature = "golden")]
    golden_pulse: Option<GoldenBlackcatPulse>,
    #[cfg(feature = "golden")]
    golden_directive: Option<GoldenCooperativeDirective>,
    #[cfg(feature = "golden")]
    golden_council: Option<GoldenCouncilSnapshot>,
    #[cfg(feature = "psi")]
    psi: Option<PsiMeter>,
    #[cfg(feature = "psychoid")]
    psychoid: Option<PsychoidMeter>,
    #[cfg(feature = "psychoid")]
    psychoid_log: bool,
    #[cfg(feature = "collapse")]
    collapse: Option<CollapseDrive>,
}

impl core::fmt::Debug for ModuleTrainer {
    fn fmt(&self, f: &mut core::fmt::Formatter<'_>) -> core::fmt::Result {
        write!(
            f,
            "ModuleTrainer(curv={},lr_h={},lr_f={})",
            self.curvature, self.hyper_learning_rate, self.fallback_learning_rate
        )
    }
}

/// Function pointer used to convert band energy into Above/Here/Beneath weights.
pub type BandWeightFn = fn(BandEnergy) -> (f32, f32, f32);

#[derive(Debug, Clone)]
struct SoftLogicFlex {
    inertia: f32,
    drift_gain: f32,
    psi_gain: f32,
    loss_gain: f32,
    floor: f32,
    last_weights: (f32, f32, f32),
    last_z: f32,
    last_feedback: Option<SoftlogicZFeedback>,
}

impl SoftLogicFlex {
    fn new() -> Self {
        let mut flex = Self {
            inertia: env::var("SPIRAL_SOFTLOGIC_INERTIA")
                .ok()
                .and_then(|value| value.parse::<f32>().ok())
                .map(|v| v.clamp(0.0, 0.95))
                .unwrap_or(0.65),
            drift_gain: env::var("SPIRAL_SOFTLOGIC_DRIFT_GAIN")
                .ok()
                .and_then(|value| value.parse::<f32>().ok())
                .map(|v| v.clamp(0.0, 1.0))
                .unwrap_or(0.25),
            psi_gain: env::var("SPIRAL_SOFTLOGIC_PSI_GAIN")
                .ok()
                .and_then(|value| value.parse::<f32>().ok())
                .map(|v| v.clamp(0.0, 2.0))
                .unwrap_or(0.5),
            loss_gain: env::var("SPIRAL_SOFTLOGIC_LOSS_GAIN")
                .ok()
                .and_then(|value| value.parse::<f32>().ok())
                .map(|v| v.clamp(0.0, 1.5))
                .unwrap_or(0.35),
            floor: env::var("SPIRAL_SOFTLOGIC_FLOOR")
                .ok()
                .and_then(|value| value.parse::<f32>().ok())
                .map(|v| v.clamp(0.05, 1.0))
                .unwrap_or(0.25),
            last_weights: (1.0, 1.0, 1.0),
            last_z: 0.0,
            last_feedback: None,
        };
        if flex.inertia >= 0.95 {
            flex.inertia = 0.95;
        }
        flex
    }

    fn prepare_weights(&mut self, band_energy: &BandEnergy) -> (f32, f32, f32) {
        let norm = (band_energy.above.abs() + band_energy.here.abs() + band_energy.beneath.abs())
            .max(1e-4);
        let asymmetry = (band_energy.above - band_energy.beneath) / norm;
        let drift_term = band_energy.drift.tanh();
        let z_bias = self
            .last_feedback
            .as_ref()
            .map(|feedback| feedback.z_signal)
            .unwrap_or(self.last_z);
        let target_above = 1.0 + (asymmetry * self.drift_gain) + (z_bias * self.psi_gain);
        let target_here =
            1.0 + ((band_energy.here / norm) - (band_energy.drift.abs() / norm)) * self.loss_gain;
        let target_beneath = 1.0 - (asymmetry * self.drift_gain) - (z_bias * self.psi_gain)
            + (-drift_term * self.drift_gain * 0.5);

        let target = (
            target_above.clamp(self.floor, 3.0),
            target_here.clamp(self.floor, 2.5),
            target_beneath.clamp(self.floor, 3.0),
        );
        self.last_weights = (
            Self::lerp(self.last_weights.0, target.0, 1.0 - self.inertia),
            Self::lerp(self.last_weights.1, target.1, 1.0 - self.inertia),
            Self::lerp(self.last_weights.2, target.2, 1.0 - self.inertia),
        );
        self.last_weights
    }

    fn observe(
        &mut self,
        band_energy: &BandEnergy,
        weighted_loss: f32,
        psi_total: Option<f32>,
    ) -> SoftlogicZFeedback {
        let psi_total = psi_total.unwrap_or(0.0);
        let total = (band_energy.above + band_energy.here + band_energy.beneath).max(1e-4);
        let asym = (band_energy.above - band_energy.beneath) / total;
        let drift = band_energy.drift;
        let raw_signal = 0.6 * (psi_total - weighted_loss) + 0.3 * asym + 0.1 * drift;
        let z_signal = raw_signal.tanh();
        self.last_z = Self::lerp(self.last_z, z_signal, 1.0 - self.inertia);
        let feedback = SoftlogicZFeedback {
            psi_total,
            weighted_loss,
            band_energy: (band_energy.above, band_energy.here, band_energy.beneath),
            drift,
            z_signal: self.last_z,
        };
        self.last_feedback = Some(feedback);
        feedback
    }

    fn lerp(current: f32, target: f32, factor: f32) -> f32 {
        current + (target - current) * factor
    }
}

#[derive(Debug, Clone)]
struct RewriteBudget {
    per_epoch: u32,
    cooldown: u32,
    used_this_epoch: u32,
    cooldown_left: u32,
}

impl RewriteBudget {
    fn new(per_epoch: u32, cooldown: u32) -> Self {
        Self {
            per_epoch: per_epoch.max(1),
            cooldown,
            used_this_epoch: 0,
            cooldown_left: 0,
        }
    }

    fn begin_epoch(&mut self) {
        if self.cooldown_left > 0 {
            self.cooldown_left -= 1;
        }
        self.used_this_epoch = 0;
    }

    fn try_consume(&mut self, amount: u32) -> bool {
        if amount == 0 {
            return true;
        }
        if self.cooldown_left > 0 {
            return false;
        }
        if self.used_this_epoch.saturating_add(amount) > self.per_epoch {
            self.used_this_epoch = self.per_epoch;
            if self.cooldown > 0 {
                self.cooldown_left = self.cooldown;
            }
            return false;
        }
        self.used_this_epoch += amount;
        if self.used_this_epoch >= self.per_epoch && self.cooldown > 0 {
            self.cooldown_left = self.cooldown;
        }
        true
    }
}

impl ModuleTrainer {
    /// Creates a new trainer with the provided device capabilities and learning rates.
    pub fn new(
        caps: DeviceCaps,
        curvature: f32,
        hyper_learning_rate: f32,
        fallback_learning_rate: f32,
    ) -> Self {
        #[cfg(feature = "psi")]
        let psi = Self::init_psi_meter();

        Self {
            planner: RankPlanner::new(caps),
            curvature,
            hyper_learning_rate,
            fallback_learning_rate,
            blackcat: None,
            blackcat_moderator: None,
            autopilot: None,
            band_weight_fn: None,
            injector_enabled: false,
            distribution: None,
            meta_conductor: None,
            heur_log: HeurOpLog::default(),
            rewrite_budget: None,
            softlogic: SoftLogicFlex::new(),
            desire_bridge: None,
            graph_bridge: None,
            graph_pending: None,
            graph_last_hint: None,
            #[cfg(feature = "golden")]
            golden_pulse: None,
            #[cfg(feature = "golden")]
            golden_directive: None,
            #[cfg(feature = "golden")]
            golden_council: None,
            #[cfg(feature = "psi")]
            psi,
            #[cfg(feature = "psychoid")]
            psychoid: None,
            #[cfg(feature = "psychoid")]
            psychoid_log: false,
            #[cfg(feature = "collapse")]
            collapse: None,
        }
    }

    /// Enables the graph consensus feedback loop by attaching a bridge that
    /// drains graph flow telemetry after each optimisation step.
    pub fn enable_graph_feedback(&mut self, bridge: GraphConsensusBridge) {
        self.graph_bridge = Some(bridge);
        self.graph_pending = None;
    }

    /// Enables desire telemetry feedback so automation and training can share
    /// aggregated summaries without bespoke glue.
    pub fn enable_desire_pipeline(&mut self, bridge: DesireTrainerBridge) {
        self.desire_bridge = Some(bridge);
    }

    /// Returns the SpiralK hint generated from the most recently applied graph
    /// digest, if any.
    pub fn graph_hint(&self) -> Option<&str> {
        self.graph_last_hint.as_deref()
    }

    #[cfg(feature = "psi")]
    fn init_psi_meter() -> Option<PsiMeter> {
        let enabled = env::var("SPIRAL_PSI")
            .map(|value| {
                matches!(
                    value.trim().to_ascii_lowercase().as_str(),
                    "1" | "true" | "on"
                )
            })
            .unwrap_or(false);
        if !enabled {
            return None;
        }

        let mut cfg = PsiConfig::default();
        cfg.enabled = true;
        cfg.components = PsiComponent::defaults();

        if let Ok(spec) = env::var("SPIRAL_PSI_COMPONENTS") {
            if let Ok(mask) = PsiComponent::parse_list(&spec) {
                cfg.components = mask;
            }
        }

        if let Ok(alpha_str) = env::var("SPIRAL_PSI_ALPHA") {
            if let Ok(alpha) = alpha_str.parse::<f32>() {
                cfg.ema_alpha = alpha.clamp(1.0e-3, 0.999);
            }
        }

        if let Ok(rate_str) = env::var("SPIRAL_PSI_SAMPLE_RATE") {
            if let Ok(rate) = rate_str.parse::<u32>() {
                cfg.sample_rate = rate.max(1);
            }
        }

        for (var, component) in [
            ("SPIRAL_PSI_WEIGHT_LOSS", PsiComponent::LOSS),
            ("SPIRAL_PSI_WEIGHT_GRAD", PsiComponent::GRAD_NORM),
            ("SPIRAL_PSI_WEIGHT_UPDATE", PsiComponent::UPDATE_RATIO),
            ("SPIRAL_PSI_WEIGHT_ACT", PsiComponent::ACT_DRIFT),
            ("SPIRAL_PSI_WEIGHT_ATTN", PsiComponent::ATTN_ENTROPY),
            ("SPIRAL_PSI_WEIGHT_BAND", PsiComponent::BAND_ENERGY),
        ] {
            if let Ok(weight_str) = env::var(var) {
                if let Ok(weight) = weight_str.parse::<f32>() {
                    cfg.weights.insert(component, weight);
                }
            }
        }

        for (var, component) in [
            ("SPIRAL_PSI_TH_LOSS", PsiComponent::LOSS),
            ("SPIRAL_PSI_TH_GRAD", PsiComponent::GRAD_NORM),
            ("SPIRAL_PSI_TH_UPDATE", PsiComponent::UPDATE_RATIO),
            ("SPIRAL_PSI_TH_ACT", PsiComponent::ACT_DRIFT),
            ("SPIRAL_PSI_TH_ATTN", PsiComponent::ATTN_ENTROPY),
            ("SPIRAL_PSI_TH_BAND", PsiComponent::BAND_ENERGY),
        ] {
            if let Ok(threshold_str) = env::var(var) {
                if let Ok(threshold) = threshold_str.parse::<f32>() {
                    cfg.thresholds.insert(component, threshold);
                }
            }
        }

        Some(PsiMeter::new(cfg))
    }

    /// Attaches the BlackCat runtime so contextual rewards update after each step.
    pub fn with_blackcat(mut self, runtime: BlackCatRuntime) -> Self {
        self.blackcat = Some(runtime);
        self
    }

    /// Installs a Blackcat moderator that seats between local and distributed consensus.
    pub fn install_blackcat_moderator(&mut self, threshold: f32, participants: usize) {
        self.blackcat_moderator = Some(BlackcatModerator::with_default_runtime(
            threshold.max(0.1),
            participants.max(1),
        ));
        self.meta_conductor = None;
    }

    /// Installs a moderator with a custom runtime configuration.
    pub fn install_blackcat_moderator_with_runtime(
        &mut self,
        runtime: BlackCatRuntime,
        threshold: f32,
        participants: usize,
    ) {
        self.blackcat_moderator = Some(BlackcatModerator::new(
            runtime,
            threshold.max(0.1),
            participants.max(1),
        ));
        self.meta_conductor = None;
    }

    /// Clears any configured moderator.
    pub fn clear_blackcat_moderator(&mut self) {
        self.blackcat_moderator = None;
    }

    /// Attaches an Autopilot runtime for contextual kernel selection.
    pub fn with_autopilot(mut self, autopilot: Autopilot) -> Self {
        self.autopilot = Some(autopilot);
        self
    }

    /// Enables per-band reweighting of the loss/gradient.
    pub fn set_band_weights(&mut self, weight_fn: BandWeightFn) {
        self.band_weight_fn = Some(weight_fn);
    }

    /// Connects the trainer to a distributed roundtable node.
    pub fn configure_distribution(&mut self, config: DistConfig) {
        let mut metadata = HashMap::new();
        metadata.insert("node_id".to_string(), config.node_id.clone());
        metadata.insert("mode".to_string(), config.mode.as_str().to_string());
        metadata.insert(
            "push_interval_ms".to_string(),
            config
                .push_interval
                .as_millis()
                .min(u64::MAX as u128)
                .to_string(),
        );
        metadata.insert(
            "summary_window".to_string(),
            config.summary_window.to_string(),
        );
        if !config.meta_endpoints.is_empty() {
            metadata.insert(
                "meta_endpoints".to_string(),
                config.meta_endpoints.join(","),
            );
        }
        self.log_connector_event("configure_distribution", metadata);
        self.distribution = Some(RoundtableNode::new(config));
    }

    /// Removes any configured distribution node.
    pub fn clear_distribution(&mut self) {
        if let Some(node) = self.distribution.as_mut() {
            node.drain();
        }
        if self.distribution.is_some() {
            self.log_connector_event("clear_distribution", HashMap::new());
        }
        self.distribution = None;
    }

    /// Returns the currently configured distribution node, if any.
    pub fn distribution_config(&self) -> Option<&DistConfig> {
        self.distribution.as_ref().map(|node| node.config())
    }

    /// Installs a meta-layer conductor so this trainer can aggregate remote summaries.
    pub fn install_meta_conductor(&mut self, threshold: f32, participants: usize) {
        self.blackcat_moderator = None;
        self.meta_conductor = Some(MetaConductor::new(threshold.max(0.1), participants.max(1)));
    }

    /// Returns the current heuristics op-log.
    pub fn heuristics_log(&self) -> &HeurOpLog {
        &self.heur_log
    }

    /// Merges the provided heuristics log into the trainer's local log.
    pub fn merge_heuristics_log(&mut self, log: &HeurOpLog) {
        self.heur_log.merge(log);
    }

    /// Returns the latest moderator minutes captured by Blackcat.
    pub fn blackcat_minutes(&self) -> Vec<ModeratorMinutes> {
        self.blackcat_moderator
            .as_ref()
            .map(|m| m.minutes().to_vec())
            .unwrap_or_default()
    }

<<<<<<< HEAD
    /// Returns the aggregated scoreboard derived from the local Blackcat moderator.
    pub fn blackcat_scoreboard(&self) -> Vec<BlackcatScore> {
        self.blackcat_moderator
            .as_ref()
            .map(|m| m.scoreboard())
            .unwrap_or_default()
    }

=======
>>>>>>> 046d1691
    /// Replays moderator minutes so the embedded Blackcat runtime can stay aligned.
    pub fn sync_blackcat_minutes(&mut self, minutes: &[ModeratorMinutes]) {
        if let Some(moderator) = self.blackcat_moderator.as_mut() {
            moderator.absorb_minutes(minutes);
        }
    }

    #[cfg(feature = "golden")]
    /// Applies a cooperative pulse emitted by the Golden retriever.
    pub fn apply_blackcat_pulse(&mut self, pulse: &GoldenBlackcatPulse) {
        self.golden_pulse = Some(pulse.clone());
        self.golden_directive = None;
        if let Some(node) = self.distribution.as_mut() {
            let base_interval = node.config().push_interval;
            let base_window = node.config().summary_window.max(1);
            let directive = pulse.directive(base_interval, base_window);
            node.retune(directive.push_interval, directive.summary_window);
            if directive.reinforcement_weight > 0.1 {
                self.injector_enabled = true;
            }
            self.golden_directive = Some(directive);
        } else if pulse.reinforcement_weight > 0.1 || pulse.optimization_gain > 0.1 {
            self.injector_enabled = true;
        }
    }

    #[cfg(feature = "golden")]
    pub(crate) fn record_golden_council(&mut self, snapshot: &GoldenCouncilSnapshot) {
        self.golden_council = Some(snapshot.clone());
    }

    #[cfg(feature = "golden")]
    /// Returns the most recent cooperative pulse applied to this trainer.
    pub fn last_blackcat_pulse(&self) -> Option<&GoldenBlackcatPulse> {
        self.golden_pulse.as_ref()
    }

    #[cfg(feature = "golden")]
    /// Returns the latest cooperative directive derived from the Golden pulse.
    pub fn last_blackcat_directive(&self) -> Option<&GoldenCooperativeDirective> {
        self.golden_directive.as_ref()
    }

    #[cfg(feature = "golden")]
    /// Returns the latest self-rewrite council snapshot received from GoldenRetriever.
    pub fn last_golden_council_snapshot(&self) -> Option<&GoldenCouncilSnapshot> {
        self.golden_council.as_ref()
    }

    #[cfg(feature = "golden")]
    /// Returns a clone of the latest council snapshot for downstream mutation.
    pub fn last_council(&self) -> Option<GoldenCouncilSnapshot> {
        self.golden_council.clone()
    }

    /// Configures how many rewrite operations may be applied per epoch and the cooldown required
    /// before new rewrites are accepted.
    pub fn set_rewrite_budget(&mut self, per_epoch: u32, cooldown: u32) {
        if per_epoch == 0 {
            self.rewrite_budget = None;
        } else {
            self.rewrite_budget = Some(RewriteBudget::new(per_epoch, cooldown));
        }
    }

    /// Clears any registered band weighting rule.
    pub fn clear_band_weights(&mut self) {
        self.band_weight_fn = None;
    }

    /// Enables or disables the adaptive injector heuristics.
    pub fn enable_injector(&mut self, on: bool) {
        self.injector_enabled = on;
    }

    /// Returns the underlying planner.
    pub fn planner(&self) -> &RankPlanner {
        &self.planner
    }

    /// Produces a roundtable schedule for the provided output dimensions.
    pub fn roundtable(&self, rows: u32, cols: u32, config: RoundtableConfig) -> RoundtableSchedule {
        let schedule = RoundtableSchedule::new(&self.planner, rows, cols, config);
        self.emit_roundtable_summary(rows, cols, config, &schedule);
        schedule
    }

    fn emit_roundtable_summary(
        &self,
        rows: u32,
        cols: u32,
        config: RoundtableConfig,
        schedule: &RoundtableSchedule,
    ) {
        let pipeline = crate::language::pipeline::LanguagePipeline::builder("module_trainer")
            .with_tag("component", "module_trainer")
            .build();
        pipeline.record_roundtable(
            rows,
            cols,
            config,
            schedule,
            self.autopilot.is_some(),
            self.distribution.as_ref(),
        );
        let cfg_summary = {
            #[allow(unused_mut)]
            let mut summary = RoundtableConfigSummary::new(
                config.top_k,
                config.mid_k,
                config.bottom_k,
                config.here_tolerance,
            );
            #[cfg(feature = "psychoid")]
            {
                summary
                    .extras
                    .insert("psychoid".to_string(), config.psychoid_enabled);
                if config.psychoid_log {
                    summary.extras.insert("psychoid_log".to_string(), true);
                }
            }
            #[cfg(feature = "psi")]
            {
                summary.extras.insert("psi".to_string(), config.psi_enabled);
            }
            #[cfg(feature = "collapse")]
            {
                summary
                    .extras
                    .insert("collapse".to_string(), config.collapse_enabled);
            }
            summary
        };

        let plans = vec![
            Self::summarize_rank_plan(schedule.above()),
            Self::summarize_rank_plan(schedule.here()),
            Self::summarize_rank_plan(schedule.beneath()),
        ];

        let distribution = self.distribution.as_ref().map(|node| {
            let cfg = node.config();
            DistributionSummary {
                node_id: cfg.node_id.clone(),
                mode: cfg.mode.as_str().to_string(),
                summary_window: cfg.summary_window,
                push_interval_ms: cfg.push_interval.as_millis().min(u64::MAX as u128) as u64,
                meta_endpoints: cfg.meta_endpoints.clone(),
            }
        });

        let summary = RoundtableSummary {
            rows,
            cols,
            config: cfg_summary,
            plans,
            autopilot_enabled: self.autopilot.is_some(),
            distribution,
            issued_at: SystemTime::now(),
        };

        let registry = EcosystemRegistry::global();
        let autopilot_tag = summary.autopilot_enabled.to_string();
        let distribution_mode = summary.distribution.as_ref().map(|d| d.mode.clone());
        let tag_sample = |sample: MetricSample| {
            let mut sample = sample.with_tag("autopilot", autopilot_tag.as_str());
            if let Some(mode) = &distribution_mode {
                sample = sample.with_tag("distribution_mode", mode.clone());
            }
            sample
        };

        registry.record_metric(tag_sample(
            MetricSample::new("roundtable.rows", rows as f64).with_unit("rows"),
        ));
        registry.record_metric(tag_sample(
            MetricSample::new("roundtable.cols", cols as f64).with_unit("cols"),
        ));
        registry.record_metric(tag_sample(
            MetricSample::new(
                "roundtable.autopilot",
                if summary.autopilot_enabled { 1.0 } else { 0.0 },
            )
            .with_unit("flag"),
        ));
        registry.record_metric(tag_sample(
            MetricSample::new("roundtable.config.top_k", config.top_k as f64).with_unit("items"),
        ));
        registry.record_metric(tag_sample(
            MetricSample::new("roundtable.config.mid_k", config.mid_k as f64).with_unit("items"),
        ));
        registry.record_metric(tag_sample(
            MetricSample::new("roundtable.config.bottom_k", config.bottom_k as f64)
                .with_unit("items"),
        ));
        registry.record_metric(tag_sample(
            MetricSample::new(
                "roundtable.config.here_tolerance",
                config.here_tolerance as f64,
            )
            .with_unit("ratio"),
        ));

        let plan_summaries = [
            ("above", schedule.above()),
            ("here", schedule.here()),
            ("beneath", schedule.beneath()),
        ];
        for (band, plan) in plan_summaries {
            let tag_band = |sample: MetricSample| tag_sample(sample.with_tag("band", band));
            registry.record_metric(tag_band(
                MetricSample::new("roundtable.band.rows", plan.rows as f64).with_unit("rows"),
            ));
            registry.record_metric(tag_band(
                MetricSample::new("roundtable.band.cols", plan.cols as f64).with_unit("cols"),
            ));
            registry.record_metric(tag_band(
                MetricSample::new("roundtable.band.k", plan.k as f64).with_unit("items"),
            ));
            registry.record_metric(tag_band(
                MetricSample::new("roundtable.band.workgroup", plan.choice.wg as f64)
                    .with_unit("threads"),
            ));
            registry.record_metric(tag_band(
                MetricSample::new("roundtable.band.lanes", plan.choice.kl as f64)
                    .with_unit("lanes"),
            ));
            registry.record_metric(tag_band(
                MetricSample::new("roundtable.band.channel_stride", plan.choice.ch as f64)
                    .with_unit("stride"),
            ));
            registry.record_metric(tag_band(
                MetricSample::new("roundtable.band.tile", plan.choice.tile as f64)
                    .with_unit("tile"),
            ));
            registry.record_metric(tag_band(
                MetricSample::new("roundtable.band.compaction_tile", plan.choice.ctile as f64)
                    .with_unit("tile"),
            ));
            registry.record_metric(tag_band(
                MetricSample::new(
                    "roundtable.band.subgroup",
                    if plan.choice.subgroup { 1.0 } else { 0.0 },
                )
                .with_unit("flag"),
            ));
            registry.record_metric(tag_band(
                MetricSample::new("roundtable.band.fft_tile", plan.choice.fft_tile as f64)
                    .with_unit("tile"),
            ));
            registry.record_metric(tag_band(
                MetricSample::new("roundtable.band.fft_radix", plan.choice.fft_radix as f64)
                    .with_unit("radix"),
            ));
            registry.record_metric(tag_band(
                MetricSample::new(
                    "roundtable.band.fft_segments",
                    plan.choice.fft_segments as f64,
                )
                .with_unit("segments"),
            ));
        }

        registry.record_roundtable(summary);
    }

    fn summarize_rank_plan(plan: &RankPlan) -> RankPlanSummary {
        let mut summary = RankPlanSummary::new(plan.kind, plan.rows, plan.cols, plan.k);
        summary.workgroup = plan.choice.wg;
        summary.lanes = plan.choice.kl;
        summary.channel_stride = plan.choice.ch;
        summary.tile = plan.choice.tile;
        summary.compaction_tile = plan.choice.ctile;
        summary.subgroup = plan.choice.subgroup;
        summary.fft_tile = plan.choice.fft_tile;
        summary.fft_radix = plan.choice.fft_radix;
        summary.fft_segments = plan.choice.fft_segments;
        summary
    }

    fn log_connector_event(&self, stage: &str, metadata: HashMap<String, String>) {
        EcosystemRegistry::global().record_connector(ConnectorEvent {
            name: "module_trainer".to_string(),
            stage: stage.to_string(),
            metadata,
            issued_at: SystemTime::now(),
        });
    }

    /// Returns the fallback Euclidean learning rate.
    pub fn fallback_learning_rate(&self) -> f32 {
        self.fallback_learning_rate
    }

    /// Returns the curvature used for hypergrad preparation.
    pub fn curvature(&self) -> f32 {
        self.curvature
    }

    /// Returns the learning rate used for hypergrad updates.
    pub fn hyper_learning_rate(&self) -> f32 {
        self.hyper_learning_rate
    }

    /// Attaches hypergrad tapes to all parameters of the provided module.
    pub fn prepare<M: Module>(&self, module: &mut M) -> PureResult<()> {
        module.attach_hypergrad(self.curvature, self.hyper_learning_rate)
    }

    /// Attaches hypergrad tapes with an explicit topos shared across parameters.
    pub fn prepare_with_topos<M: Module>(
        &self,
        module: &mut M,
        topos: OpenCartesianTopos,
    ) -> PureResult<()> {
        module.attach_hypergrad_with_topos(self.curvature, self.hyper_learning_rate, topos)
    }

    /// Clears accumulated gradients or hypergrad buffers.
    pub fn zero<M: Module>(&self, module: &mut M) -> PureResult<()> {
        module.zero_accumulators()
    }

    /// Applies the parameter updates using either the hypergrad tape or the fallback rate.
    pub fn step<M: Module>(&self, module: &mut M) -> PureResult<()> {
        module.apply_step(self.fallback_learning_rate)
    }

    /// Runs a full epoch over the provided iterator of `(input, target)` pairs.
    pub fn train_epoch<M, L, I>(
        &mut self,
        module: &mut M,
        loss: &mut L,
        batches: I,
        schedule: &RoundtableSchedule,
    ) -> PureResult<EpochStats>
    where
        M: Module,
        L: Loss,
        I: IntoIterator,
        I::Item: IntoBatch,
    {
        if let Some(budget) = self.rewrite_budget.as_mut() {
            budget.begin_epoch();
        }
        self.zero(module)?;
        #[cfg(feature = "psi")]
        self.bootstrap_psi(schedule);
        #[cfg(feature = "psychoid")]
        self.bootstrap_psychoid(schedule);
        #[cfg(feature = "collapse")]
        self.bootstrap_collapse(schedule);
        let mut total_loss = 0.0f32;
        let mut steps = 0usize;
        for batch in batches.into_iter() {
            let (input, target) = batch.into_batch()?;
            let graph_adjustment = self.graph_pending.take();
            self.graph_last_hint = graph_adjustment
                .as_ref()
                .and_then(|digest| digest.spiralk_script.clone());
            let step_start = Instant::now();
            if let Some(rt) = self.blackcat.as_mut() {
                rt.begin_step();
            }
            let device_load = self.estimate_device_load();
            if let Some(ap) = self.autopilot.as_mut() {
                let (rows, cols) = input.shape();
                let depth = schedule.above().k + schedule.here().k + schedule.beneath().k;
                let context = ap.build_context(rows as u32, cols as u32, depth, device_load, &[]);
                let _ = ap.suggest(context);
            }
            let prediction = module.forward(&input)?;
            let loss_value = loss.forward(&prediction, &target)?;
            let step_loss = loss_value.data().iter().copied().sum::<f32>();
            let grad_output = loss.backward(&prediction, &target)?;
            let mut band_energy = schedule.band_energy(&grad_output)?;
            let baseline_band_energy = BandEnergy {
                above: band_energy.above,
                here: band_energy.here,
                beneath: band_energy.beneath,
                drift: band_energy.drift,
            };
            if let Some(ref digest) = graph_adjustment {
                band_energy.above *= digest.multipliers.0;
                band_energy.here *= digest.multipliers.1;
                band_energy.beneath *= digest.multipliers.2;
            }
            if let Some(rt) = self.blackcat.as_ref() {
                band_energy.drift = rt.frac_penalty() as f32;
            }
            let mut bands: GradientBands = schedule.split(&grad_output)?;
            let mut weights = self.softlogic.prepare_weights(&band_energy);
            if let Some(ref digest) = graph_adjustment {
                weights.0 *= digest.multipliers.0;
                weights.1 *= digest.multipliers.1;
                weights.2 *= digest.multipliers.2;
            }
            if let Some(f) = self.band_weight_fn {
                let override_weights = f(band_energy);
                weights.0 *= override_weights.0;
                weights.1 *= override_weights.1;
                weights.2 *= override_weights.2;
            }
            bands.scale_inplace(weights.0, weights.1, weights.2);
            let weight_mean = (weights.0 + weights.1 + weights.2) / 3.0;
            let weighted_loss = step_loss * weight_mean.max(0.0);
            total_loss += weighted_loss;
            let mut extra = HashMap::new();
            extra.insert("softlogic_w_above".to_string(), weights.0 as f64);
            extra.insert("softlogic_w_here".to_string(), weights.1 as f64);
            extra.insert("softlogic_w_beneath".to_string(), weights.2 as f64);
            if let Some(bridge) = self.desire_bridge.as_ref() {
                if let Some(summary) = bridge.drain_summary()? {
                    Self::insert_desire_summary(&mut extra, &summary);
                }
            }
            if let Some(ref digest) = graph_adjustment {
                extra.insert("graph_share".to_string(), digest.barycentric[3] as f64);
                extra.insert(
                    "graph_multiplier_above".to_string(),
                    digest.multipliers.0 as f64,
                );
                extra.insert(
                    "graph_multiplier_here".to_string(),
                    digest.multipliers.1 as f64,
                );
                extra.insert(
                    "graph_multiplier_beneath".to_string(),
                    digest.multipliers.2 as f64,
                );
                extra.insert("graph_layers".to_string(), digest.layer_count() as f64);
            }
            let _ = module.backward_bands(&input, &bands)?;
            if let Some(bridge) = self.graph_bridge.as_ref() {
                self.graph_pending = bridge.digest(&baseline_band_energy)?;
            }
            #[cfg(feature = "psychoid")]
            let mut psychoid_events = 0usize;
            #[cfg(feature = "psi")]
            let mut psi_snapshot: Option<PsiReading> = None;
            #[cfg(feature = "psi")]
            {
                if let Some(meter) = self.psi.as_mut() {
                    let grad_l2 = Self::collect_grad_l2(module)?;
                    let act_drift = module.psi_probe().unwrap_or(0.0);
                    let input_snapshot = PsiInput {
                        loss: step_loss.abs(),
                        grad_l2,
                        update_ratio: 0.0,
                        act_drift,
                        attn_entropy: 0.0,
                        band_energy: band_energy.l1() + band_energy.drift.abs(),
                    };
                    let (reading, events) = meter.update(&input_snapshot);
                    psi_snapshot = Some(reading.clone());
                    hub::set_last_psi(&reading);
                    extra.insert("psi_total".to_string(), reading.total as f64);
                    for (component, value) in reading.breakdown.iter() {
                        let key = format!("psi_{}", component);
                        extra.insert(key, *value as f64);
                    }
                    extra.insert("psi_loss".to_string(), input_snapshot.loss as f64);
                    extra.insert("psi_grad_l2".to_string(), input_snapshot.grad_l2 as f64);
                    extra.insert(
                        "psi_update_ratio".to_string(),
                        input_snapshot.update_ratio as f64,
                    );
                    extra.insert("psi_act_drift".to_string(), input_snapshot.act_drift as f64);
                    extra.insert(
                        "psi_band_energy".to_string(),
                        input_snapshot.band_energy as f64,
                    );
                    extra.insert("psi_events".to_string(), events.len() as f64);
                }
            }
            #[cfg(feature = "psychoid")]
            {
                if let Some(meter) = self.psychoid.as_mut() {
                    if let Some(sample) = module.psychoid_sample(&input, &prediction) {
                        if let Some((reading, events)) = meter.observe(sample) {
                            hub::set_last_psychoid(&reading);
                            if self.psychoid_log {
                                Self::log_psychoid(&reading, &events);
                            }
                            extra.insert("psychoid_cti".to_string(), reading.cti as f64);
                            for (metric, value) in reading.raw.iter() {
                                extra.insert(
                                    format!("psychoid_raw_{}", metric.to_lowercase()),
                                    *value as f64,
                                );
                            }
                            for (metric, value) in reading.z_scores.iter() {
                                extra.insert(
                                    format!("psychoid_z_{}", metric.to_lowercase()),
                                    *value as f64,
                                );
                            }
                            psychoid_events = events.len();
                        }
                    }
                }
            }
            #[cfg(feature = "collapse")]
            if let (Some(driver), Some(reading)) = (self.collapse.as_mut(), psi_snapshot.as_ref()) {
                let command = driver.update(reading);
                match command {
                    DriveCmd::Collapse {
                        grad_scale,
                        max_norm,
                        lr_decay,
                    } => {
                        if grad_scale < 0.999 {
                            self.apply_grad_scale(module, grad_scale)?;
                        }
                        if let Some(limit) = max_norm {
                            self.clip_grad_global_norm(module, limit)?;
                        }
                        if let Some(decay) = lr_decay {
                            let factor = (1.0 - decay).clamp(0.1, 1.0);
                            self.optimizer_mul_lr(module, factor)?;
                        }
                    }
                    DriveCmd::Bloom { lr_mul } => {
                        if lr_mul > 1.0 {
                            self.optimizer_mul_lr(module, lr_mul)?;
                        }
                    }
                    DriveCmd::None => {}
                }
                if !matches!(command, DriveCmd::None) {
                    let loop_signal = hub::get_chrono_loop();
                    hub::set_collapse_pulse(CollapsePulse {
                        step: reading.step,
                        total: reading.total,
                        command,
                        loop_signal,
                    });
                }
            }
            let psi_total_opt: Option<f32> = {
                #[cfg(feature = "psi")]
                {
                    psi_snapshot.as_ref().map(|reading| reading.total.max(0.0))
                }
                #[cfg(not(feature = "psi"))]
                {
                    None
                }
            };
            let z_feedback = self
                .softlogic
                .observe(&band_energy, weighted_loss, psi_total_opt);
            hub::set_softlogic_z(z_feedback);
            extra.insert("softlogic_z".to_string(), z_feedback.z_signal as f64);
            let mut loop_broadcasted = false;
            if let Some(node) = self.distribution.as_mut() {
                let outcome = OutcomeBand::from_weights(
                    band_energy.above,
                    band_energy.here,
                    band_energy.beneath,
                );
                let plan = match outcome {
                    OutcomeBand::Above => schedule.above(),
                    OutcomeBand::Here => schedule.here(),
                    OutcomeBand::Beneath => schedule.beneath(),
                };
                let signature = plan_signature(plan, outcome);
                let script_hint = plan.choice.to_unison_script(plan.kind).replace('\n', "; ");
                if let Some(summary) = node.record_decision(
                    signature,
                    script_hint,
                    plan.kind,
                    outcome,
                    (1.0 / (1.0 + weighted_loss.abs())).clamp(0.0, 1.0),
                    psi_total_opt,
                    (band_energy.above, band_energy.here, band_energy.beneath),
                    band_energy.drift,
                    z_feedback.z_signal,
                ) {
                    if let Some(moderator) = self.blackcat_moderator.as_mut() {
                        let outcome = moderator.ingest(summary.clone());
                        if let Some(proposal) = outcome.proposal {
                            let (accepted, preview) =
                                simulate_proposal_locally(&proposal, &mut self.heur_log);
                            if accepted {
                                self.apply_proposal(&proposal, preview)?;
                            }
                        }
                    } else if let Some(conductor) = self.meta_conductor.as_mut() {
                        if let Some(proposal) = conductor.ingest(summary.clone()) {
                            let (accepted, preview) =
                                simulate_proposal_locally(&proposal, &mut self.heur_log);
                            if accepted {
                                self.apply_proposal(&proposal, preview)?;
                            }
                        }
                    }
                    if let Some(loop_signal) = hub::get_chrono_loop() {
                        let collapse_hint =
                            psi_total_opt.filter(|value| *value > 0.0).or_else(|| {
                                if summary.mean_psi > 0.0 {
                                    Some(summary.mean_psi)
                                } else {
                                    None
                                }
                            });
                        let support = (summary.support + summary.mean_score).max(0.1);
                        let envelope = LoopbackEnvelope::new(loop_signal)
                            .with_source(summary.node_id.clone())
                            .with_support(support)
                            .with_collapse_total(collapse_hint)
                            .with_z_signal(Some(z_feedback.z_signal))
                            .with_script_hint(Some(summary.script_hint.clone()));
                        hub::push_loopback_envelope(envelope);
                        loop_broadcasted = true;
                    }
                }
            }
            if !loop_broadcasted {
                if let Some(loop_signal) = hub::get_chrono_loop() {
                    let envelope = LoopbackEnvelope::new(loop_signal)
                        .with_support(1.0)
                        .with_collapse_total(psi_total_opt.filter(|value| *value > 0.0))
                        .with_z_signal(Some(z_feedback.z_signal));
                    hub::push_loopback_envelope(envelope);
                }
            }
            self.step(module)?;
            self.zero(module)?;
            steps += 1;

            let elapsed_ms = if let Some(rt) = self.blackcat.as_ref() {
                rt.elapsed_since_begin()
                    .unwrap_or_else(|| Duration::from_secs_f64(0.0))
                    .as_secs_f64()
                    * 1_000.0
            } else {
                step_start.elapsed().as_secs_f64() * 1_000.0
            };
            extra.insert("band_above".to_string(), band_energy.above as f64);
            extra.insert("band_here".to_string(), band_energy.here as f64);
            extra.insert("band_beneath".to_string(), band_energy.beneath as f64);
            extra.insert("band_drift".to_string(), band_energy.drift as f64);
            extra.insert("step_loss".to_string(), step_loss as f64);
            extra.insert("loss_weighted".to_string(), weighted_loss as f64);
            #[cfg(feature = "psychoid")]
            {
                extra.insert("psychoid_events".to_string(), psychoid_events as f64);
            }
            let metrics = StepMetrics {
                step_time_ms: elapsed_ms,
                mem_peak_mb: 0.0,
                retry_rate: 0.0,
                extra,
            };
            if let Some(ap) = self.autopilot.as_mut() {
                ap.report(&metrics);
            }
            if let Some(rt) = self.blackcat.as_mut() {
                let reward = rt.post_step(&metrics);
                if reward > 0.0 {
                    let plan = schedule.above();
                    let script = plan
                        .choice
                        .to_unison_script(RankKind::TopK)
                        .replace('\n', "; ");
                    let _ = rt.try_adopt_soft(&script, 1, 1, 0.5);
                }
            }
        }
        Ok(EpochStats {
            batches: steps,
            total_loss,
            average_loss: if steps == 0 {
                0.0
            } else {
                total_loss / steps as f32
            },
        })
    }

    fn estimate_device_load(&self) -> f64 {
        let caps = self.planner.device_caps();
        caps.occupancy_score(caps.max_workgroup) as f64
    }

    fn insert_desire_summary(target: &mut HashMap<String, f64>, summary: &DesireTrainerSummary) {
        target.insert("desire_steps".to_string(), summary.total as f64);
        target.insert(
            "desire_phase_observation".to_string(),
            summary.observation as f64,
        );
        target.insert(
            "desire_phase_injection".to_string(),
            summary.injection as f64,
        );
        target.insert(
            "desire_phase_integration".to_string(),
            summary.integration as f64,
        );
        target.insert(
            "desire_mean_entropy".to_string(),
            summary.mean_entropy as f64,
        );
        target.insert(
            "desire_mean_temperature".to_string(),
            summary.mean_temperature as f64,
        );
        target.insert(
            "desire_mean_penalty".to_string(),
            summary.mean_penalty as f64,
        );
        target.insert("desire_mean_alpha".to_string(), summary.mean_alpha as f64);
        target.insert("desire_mean_beta".to_string(), summary.mean_beta as f64);
        target.insert("desire_mean_gamma".to_string(), summary.mean_gamma as f64);
        target.insert("desire_mean_lambda".to_string(), summary.mean_lambda as f64);
        target.insert("desire_triggers".to_string(), summary.triggers as f64);
        target.insert(
            "desire_trigger_mean_penalty".to_string(),
            summary.trigger_mean_penalty as f64,
        );
        target.insert(
            "desire_trigger_mean_entropy".to_string(),
            summary.trigger_mean_entropy as f64,
        );
        target.insert(
            "desire_trigger_mean_temperature".to_string(),
            summary.trigger_mean_temperature as f64,
        );
        target.insert(
            "desire_trigger_mean_samples".to_string(),
            summary.trigger_mean_samples as f64,
        );
    }

    #[cfg(feature = "psi")]
    fn bootstrap_psi(&mut self, schedule: &RoundtableSchedule) {
        if self.psi.is_some() || !schedule.psi_enabled() {
            return;
        }
        let cfg = PsiConfig::automated(schedule.psi_hint());
        self.psi = Some(PsiMeter::new(cfg));
    }

    #[cfg(feature = "psychoid")]
    fn bootstrap_psychoid(&mut self, schedule: &RoundtableSchedule) {
        if self.psychoid.is_some() || !schedule.psychoid_enabled() {
            return;
        }
        let cfg = PsychoidConfig::default();
        self.psychoid = Some(PsychoidMeter::new(cfg));
        self.psychoid_log = schedule.psychoid_log();
    }

    #[cfg(feature = "collapse")]
    fn bootstrap_collapse(&mut self, schedule: &RoundtableSchedule) {
        if self.collapse.is_some() || !schedule.collapse_enabled() {
            return;
        }
        let cfg = CollapseConfig::automated(schedule.psi_hint());
        self.collapse = Some(CollapseDrive::new(cfg));
    }

    #[cfg(feature = "collapse")]
    fn apply_grad_scale<M: Module>(&self, module: &mut M, scale: f32) -> PureResult<()> {
        if (scale - 1.0).abs() <= f32::EPSILON {
            return Ok(());
        }
        module.visit_parameters_mut(&mut |param| {
            param.scale_accumulators(scale);
            Ok(())
        })
    }

    #[cfg(feature = "collapse")]
    fn clip_grad_global_norm<M: Module>(&self, module: &mut M, max_norm: f32) -> PureResult<()> {
        if max_norm <= 0.0 {
            return Ok(());
        }
        let mut total = 0.0f64;
        module.visit_parameters(&mut |param| {
            total += param.accumulators_norm_sq();
            Ok(())
        })?;
        let norm = total.sqrt() as f32;
        if norm <= max_norm || norm <= f32::EPSILON {
            return Ok(());
        }
        let scale = (max_norm / norm).clamp(0.0, 1.0);
        self.apply_grad_scale(module, scale)
    }

    #[cfg(feature = "collapse")]
    fn optimizer_mul_lr<M: Module>(&mut self, module: &mut M, factor: f32) -> PureResult<()> {
        if !factor.is_finite() || factor <= 0.0 {
            return Ok(());
        }
        self.fallback_learning_rate *= factor;
        self.hyper_learning_rate *= factor;
        module.visit_parameters_mut(&mut |param| {
            param.scale_learning_rate(factor);
            Ok(())
        })
    }

    #[cfg(feature = "psi")]
    fn collect_grad_l2<M: Module>(module: &M) -> PureResult<f32> {
        let mut sum = 0.0f64;
        module.visit_parameters(&mut |param| {
            if let Some(tape) = param.hypergrad() {
                for &value in tape.gradient().iter() {
                    let v = value as f64;
                    sum += v * v;
                }
            } else if let Some(grad) = param.gradient() {
                for &value in grad.data().iter() {
                    let v = value as f64;
                    sum += v * v;
                }
            }
            Ok(())
        })?;
        Ok((sum).sqrt() as f32)
    }

    fn apply_proposal(
        &mut self,
        proposal: &GlobalProposal,
        preview_metrics: HashMap<String, f32>,
    ) -> PureResult<()> {
        let _ = preview_metrics;
        let rewrite_ops = proposal
            .ops
            .iter()
            .filter(|op| {
                matches!(
                    op.kind,
                    HeurOpKind::AppendSoft { .. } | HeurOpKind::Retract { .. }
                )
            })
            .count()
            .min(u32::MAX as usize) as u32;
        if let Some(budget) = self.rewrite_budget.as_mut() {
            if !budget.try_consume(rewrite_ops) {
                return Ok(());
            }
        }
        for op in &proposal.ops {
            self.heur_log.append(op.clone());
        }
        Ok(())
    }

    #[cfg(feature = "psychoid")]
    fn log_psychoid(reading: &PsychoidReading, events: &[PsychoidEvent]) {
        println!(
            "[psychoid] step={} cti={:.4} raw={{D:{:.3} S:{:.3} C:{:.3} K:{:.3} H:{:.3}}}",
            reading.step,
            reading.cti,
            reading.raw.get("D").copied().unwrap_or(0.0),
            reading.raw.get("S").copied().unwrap_or(0.0),
            reading.raw.get("C").copied().unwrap_or(0.0),
            reading.raw.get("K").copied().unwrap_or(0.0),
            reading.raw.get("H").copied().unwrap_or(0.0)
        );
        for event in events {
            match event {
                PsychoidEvent::DreamPass { step, cti } => {
                    println!("[psychoid-event] step={} dream-pass cti={:.4}", step, cti);
                }
                PsychoidEvent::DreamExport {
                    step,
                    diary,
                    symbols,
                } => {
                    println!(
                        "[psychoid-event] step={} dream-export symbols={:?} diary=\"{}\"",
                        step, symbols, diary
                    );
                }
            }
        }
    }
}

fn outcome_label(outcome: OutcomeBand) -> &'static str {
    match outcome {
        OutcomeBand::Above => "above",
        OutcomeBand::Here => "here",
        OutcomeBand::Beneath => "beneath",
    }
}

fn plan_signature(plan: &st_core::ops::rank_entry::RankPlan, outcome: OutcomeBand) -> String {
    format!(
        "{:?}:{}x{}:k{}:{}",
        plan.kind,
        plan.rows,
        plan.cols,
        plan.k,
        outcome_label(outcome)
    )
}

/// Metrics captured while running [`ModuleTrainer::train_epoch`].
#[derive(Debug, Clone, Copy, PartialEq)]
pub struct EpochStats {
    pub batches: usize,
    pub total_loss: f32,
    pub average_loss: f32,
}

/// Helper trait that allows [`ModuleTrainer::train_epoch`] to accept both raw
/// `(Tensor, Tensor)` batches and fallible [`PureResult`] batches produced by
/// the [`dataset::DataLoader`] surface.
pub trait IntoBatch {
    fn into_batch(self) -> PureResult<(Tensor, Tensor)>;
}

impl IntoBatch for (Tensor, Tensor) {
    fn into_batch(self) -> PureResult<(Tensor, Tensor)> {
        Ok(self)
    }
}

impl IntoBatch for PureResult<(Tensor, Tensor)> {
    fn into_batch(self) -> PureResult<(Tensor, Tensor)> {
        self
    }
}

#[cfg(test)]
mod tests {
    use super::*;
    use crate::language::{
        constant, warmup, ConceptHint, DesireAutomation, DesireLagrangian, DesirePipeline,
        DesireTrainerBridge, DesireTriggerBuffer, RepressionField, SemanticBridge, SparseKernel,
        SymbolGeometry, TemperatureController,
    };
    use crate::layers::linear::Linear;
    use crate::layers::sequential::Sequential;
    use crate::layers::wave_gate::WaveGate;
    use crate::loss::MeanSquaredError;
    use crate::roundtable::{HeurOp, HeurOpKind};
    use crate::schedule::RoundtableConfig;
    use crate::CouncilEvidence;
    use st_tensor::pure::topos::OpenCartesianTopos;
<<<<<<< HEAD
    use std::collections::HashMap;
    use std::time::SystemTime;
=======
    use std::collections::{HashMap, HashSet};
    use std::time::{Duration, Instant, SystemTime};

    fn build_language_geometry() -> SymbolGeometry {
        let syn = SparseKernel::from_rows(
            vec![vec![(0, 0.6), (1, 0.4)], vec![(0, 0.5), (1, 0.5)]],
            1e-6,
        )
        .unwrap();
        let par = SparseKernel::from_rows(
            vec![vec![(0, 0.7), (1, 0.3)], vec![(0, 0.2), (1, 0.8)]],
            1e-6,
        )
        .unwrap();
        SymbolGeometry::new(syn, par).unwrap()
    }

    fn build_language_semantics() -> SemanticBridge {
        use std::collections::HashSet;

        let log_pi = vec![
            vec![(0, (0.65f32).ln()), (1, (0.35f32).ln())],
            vec![(0, (0.4f32).ln()), (1, (0.6f32).ln())],
        ];
        let row = vec![1.0, 1.0];
        let col = vec![1.0, 1.0];
        let anchors = HashSet::new();
        let concept_kernel =
            SparseKernel::from_rows(vec![vec![(0, 1.0)], vec![(1, 1.0)]], 1e-6).unwrap();
        SemanticBridge::new(log_pi, row, col, anchors, 1e-6, concept_kernel).unwrap()
    }

    fn build_language_automation() -> DesireAutomation {
        let geometry = build_language_geometry();
        let repression = RepressionField::new(vec![0.05, 0.15]).unwrap();
        let semantics = build_language_semantics();
        let controller = TemperatureController::new(1.0, 0.8, 0.4, 0.4, 1.6);
        let desire = DesireLagrangian::new(geometry, repression, semantics, controller)
            .unwrap()
            .with_alpha_schedule(warmup(0.0, 0.2, 1))
            .with_beta_schedule(warmup(0.0, 0.1, 1))
            .with_gamma_schedule(constant(0.04))
            .with_lambda_schedule(constant(0.02))
            .with_observation_horizon(Some(1))
            .with_integration_horizon(Some(2));
        let cfg = st_core::config::self_rewrite::SelfRewriteCfg {
            score_thresh: 0.0,
            min_samples: 2,
            cooldown_sec: 0,
        };
        DesireAutomation::new(desire, cfg)
    }
>>>>>>> 046d1691

    #[test]
    fn trainer_attaches_and_steps() {
        let caps = DeviceCaps::wgpu(32, true, 256);
        let trainer = ModuleTrainer::new(caps, -1.0, 0.05, 0.01);
        let mut layer = Linear::new("fc", 2, 1).unwrap();
        trainer.prepare(&mut layer).unwrap();
        let input = crate::Tensor::from_vec(1, 2, vec![1.0, -1.0]).unwrap();
        let target = crate::Tensor::from_vec(1, 1, vec![0.5]).unwrap();
        let out = layer.forward(&input).unwrap();
        let grad = out.sub(&target).unwrap();
        let _ = layer.backward(&input, &grad).unwrap();
        trainer.step(&mut layer).unwrap();
        assert!(trainer.planner().topk(64, 128, 32).k > 0);
    }

    #[test]
    fn trainer_prepares_with_topos_for_wave_gate() {
        let caps = DeviceCaps::wgpu(64, true, 512);
        let trainer = ModuleTrainer::new(caps, -0.9, 0.06, 0.02);
        let encoder_curvature = trainer.curvature();
        let topos = OpenCartesianTopos::new(encoder_curvature, 1e-6, 1e4, 512, 16384).unwrap();
        let mut gate = WaveGate::with_topos(
            "wg",
            8,
            st_tensor::pure::LanguageWaveEncoder::new(encoder_curvature, 0.7).unwrap(),
            topos.clone(),
        )
        .unwrap();
        trainer.prepare_with_topos(&mut gate, topos).unwrap();
        let input =
            Tensor::from_vec(1, 8, vec![0.1, -0.2, 0.3, -0.4, 0.5, -0.6, 0.7, -0.8]).unwrap();
        let grad_out = gate.forward(&input).unwrap();
        let _ = gate.backward(&input, &grad_out).unwrap();
        trainer.step(&mut gate).unwrap();
        assert!(gate.gate().value().squared_l2_norm() > 0.0);
    }

    #[test]
    fn trainer_runs_epoch_with_roundtable_schedule() {
        let caps = DeviceCaps::wgpu(32, true, 256);
        let mut trainer = ModuleTrainer::new(caps, -1.1, 0.05, 0.01);
        let mut model = Sequential::new();
        model.push(Linear::new("lin", 2, 1).unwrap());
        trainer.prepare(&mut model).unwrap();

        let schedule = trainer.roundtable(1, 1, RoundtableConfig::default());
        let dataset = vec![
            (
                Tensor::from_vec(1, 2, vec![0.0, 1.0]).unwrap(),
                Tensor::from_vec(1, 1, vec![1.0]).unwrap(),
            ),
            (
                Tensor::from_vec(1, 2, vec![1.0, 0.0]).unwrap(),
                Tensor::from_vec(1, 1, vec![0.0]).unwrap(),
            ),
        ];

        let mut loss = MeanSquaredError::new();
        let stats = trainer
            .train_epoch(&mut model, &mut loss, dataset.clone(), &schedule)
            .unwrap();
        assert_eq!(stats.batches, dataset.len());
        assert!(stats.total_loss.is_finite());

        // Ensure the model parameters changed by running another batch and checking the outputs.
        let input = Tensor::from_vec(1, 2, vec![1.0, 1.0]).unwrap();
        let before = model.forward(&input).unwrap();
        trainer
            .train_epoch(&mut model, &mut loss, dataset, &schedule)
            .unwrap();
        let after = model.forward(&input).unwrap();
        assert_ne!(before.data(), after.data());
    }

    #[test]
    fn trainer_enforces_rewrite_budget() {
        let caps = DeviceCaps::wgpu(16, true, 128);
        let mut trainer = ModuleTrainer::new(caps, -1.0, 0.05, 0.01);
        trainer.set_rewrite_budget(1, 1);
        if let Some(budget) = trainer.rewrite_budget.as_mut() {
            budget.begin_epoch();
        }

        let op = HeurOp {
            origin: "test".to_string(),
            kind: HeurOpKind::AppendSoft {
                script: "k:topk(2)".to_string(),
                weight: 1.0,
            },
            issued_at: SystemTime::now(),
        };
        let proposal = GlobalProposal {
            proposal_id: "proposal-test".to_string(),
            ops: vec![op],
            evidence: Vec::new(),
        };

        let initial = trainer.heuristics_log().entries().len();
        trainer
            .apply_proposal(&proposal, HashMap::new())
            .expect("first rewrite allowed");
        let after_first = trainer.heuristics_log().entries().len();
        assert_eq!(after_first, initial + proposal.ops.len());

        trainer
            .apply_proposal(&proposal, HashMap::new())
            .expect("second rewrite ignored");
        let after_second = trainer.heuristics_log().entries().len();
        assert_eq!(after_second, after_first);

        if let Some(budget) = trainer.rewrite_budget.as_mut() {
            budget.begin_epoch();
        }
        trainer
            .apply_proposal(&proposal, HashMap::new())
            .expect("rewrite allowed after cooldown");
        let after_third = trainer.heuristics_log().entries().len();
        assert_eq!(after_third, after_first + proposal.ops.len());
    }

<<<<<<< HEAD
=======
    fn trainer_consumes_desire_bridge_summary() {
        let caps = DeviceCaps::wgpu(32, true, 256);
        let mut trainer = ModuleTrainer::new(caps, -1.0, 0.05, 0.01);
        let mut model = Sequential::new();
        model.push(Linear::new("lin", 2, 1).unwrap());
        trainer.prepare(&mut model).unwrap();

        let automation = build_language_automation();
        let bridge = DesireTrainerBridge::new();
        let mut pipeline = DesirePipeline::builder(automation)
            .with_trainer_bridge(&bridge)
            .with_sink(DesireTriggerBuffer::new())
            .build();

        let logits = vec![2.0, 0.4];
        let concept = ConceptHint::Distribution(vec![0.6, 0.4]);
        let start = Instant::now();
        let anchor = SystemTime::now();
        for step in 0..6 {
            let now = start + Duration::from_millis((step * 150) as u64);
            let timestamp = anchor + Duration::from_millis((step * 150) as u64);
            pipeline
                .step_at(&logits, step % 2, &concept, now, timestamp)
                .unwrap();
        }

        assert!(bridge.len() >= 6);
        trainer.enable_desire_pipeline(bridge.clone());

        let schedule = trainer.roundtable(1, 1, RoundtableConfig::default());
        let dataset = vec![
            (
                Tensor::from_vec(1, 2, vec![0.0, 1.0]).unwrap(),
                Tensor::from_vec(1, 1, vec![1.0]).unwrap(),
            ),
            (
                Tensor::from_vec(1, 2, vec![1.0, 0.0]).unwrap(),
                Tensor::from_vec(1, 1, vec![0.0]).unwrap(),
            ),
        ];
        let mut loss = MeanSquaredError::new();
        trainer
            .train_epoch(&mut model, &mut loss, dataset, &schedule)
            .unwrap();

        assert!(bridge.is_empty());
    }

>>>>>>> 046d1691
    #[cfg(feature = "golden")]
    #[test]
    fn trainer_records_golden_council_snapshot() {
        let caps = DeviceCaps::wgpu(16, true, 128);
        let mut trainer = ModuleTrainer::new(caps, -1.0, 0.05, 0.01);
        let mut pulse = GoldenBlackcatPulse::idle();
        pulse.exploration_drive = 0.7;
        let winner = HeurOp {
            origin: "roundtable-1".to_string(),
            kind: HeurOpKind::AppendSoft {
                script: "k:topk(2)".to_string(),
                weight: 1.2,
            },
            issued_at: SystemTime::now(),
        };
        let snapshot = GoldenCouncilSnapshot {
            epoch: 4,
            high_watermark: 9,
            missing_ranges: Vec::new(),
            winners: vec![winner.clone()],
            evidence: CouncilEvidence {
                band_energy: (1.0, 0.8, 0.6),
                graph_flow: 0.4,
                psi: 0.2,
                geometry: (0.5, 0.3, 0.1),
            },
            exploration_bias: 1.2,
            optimization_bias: 0.95,
            synergy_bias: 1.1,
            reinforcement_bias: 1.05,
            resonance: 0.4,
            stability: 0.86,
            momentum: 0.3,
            divergence: 0.2,
            schedule_hint: (1.0, 0.8, 1.1, 0.9),
            pulse_recap: pulse,
        };
        trainer.record_golden_council(&snapshot);
        let stored = trainer
            .last_golden_council_snapshot()
            .expect("snapshot stored");
        assert!((stored.exploration_bias - 1.2).abs() < 1e-4);
        assert_eq!(stored.schedule_hint.2, 1.1);
        assert_eq!(stored.pulse_recap.exploration_drive, 0.7);
        let winners = trainer.last_council().expect("cloneable snapshot").winners;
        assert_eq!(winners.len(), 1);
        match &winners[0].kind {
            HeurOpKind::AppendSoft { weight, .. } => assert!((*weight - 1.2).abs() < 1e-4),
            other => panic!("unexpected winner {:?}", other),
        }
    }
}<|MERGE_RESOLUTION|>--- conflicted
+++ resolved
@@ -24,21 +24,13 @@
 use crate::gnn::spiralk::{GraphConsensusBridge, GraphConsensusDigest};
 #[cfg(feature = "golden")]
 use crate::golden::{GoldenBlackcatPulse, GoldenCooperativeDirective, GoldenCouncilSnapshot};
-<<<<<<< HEAD
-=======
 use crate::language::{DesireTrainerBridge, DesireTrainerSummary};
->>>>>>> 046d1691
 use crate::loss::Loss;
 use crate::module::Module;
 use crate::plan::RankPlanner;
 use crate::roundtable::{
-<<<<<<< HEAD
     simulate_proposal_locally, BlackcatModerator, BlackcatScore, DistConfig, GlobalProposal,
     HeurOpKind, HeurOpLog, MetaConductor, ModeratorMinutes, OutcomeBand, RoundtableNode,
-=======
-    simulate_proposal_locally, BlackcatModerator, DistConfig, GlobalProposal, HeurOpKind,
-    HeurOpLog, MetaConductor, ModeratorMinutes, OutcomeBand, RoundtableNode,
->>>>>>> 046d1691
 };
 use crate::schedule::{BandEnergy, GradientBands, RoundtableConfig, RoundtableSchedule};
 use crate::{PureResult, Tensor};
@@ -517,7 +509,6 @@
             .unwrap_or_default()
     }
 
-<<<<<<< HEAD
     /// Returns the aggregated scoreboard derived from the local Blackcat moderator.
     pub fn blackcat_scoreboard(&self) -> Vec<BlackcatScore> {
         self.blackcat_moderator
@@ -526,8 +517,6 @@
             .unwrap_or_default()
     }
 
-=======
->>>>>>> 046d1691
     /// Replays moderator minutes so the embedded Blackcat runtime can stay aligned.
     pub fn sync_blackcat_minutes(&mut self, minutes: &[ModeratorMinutes]) {
         if let Some(moderator) = self.blackcat_moderator.as_mut() {
@@ -1476,10 +1465,8 @@
     use crate::schedule::RoundtableConfig;
     use crate::CouncilEvidence;
     use st_tensor::pure::topos::OpenCartesianTopos;
-<<<<<<< HEAD
     use std::collections::HashMap;
     use std::time::SystemTime;
-=======
     use std::collections::{HashMap, HashSet};
     use std::time::{Duration, Instant, SystemTime};
 
@@ -1532,7 +1519,6 @@
         };
         DesireAutomation::new(desire, cfg)
     }
->>>>>>> 046d1691
 
     #[test]
     fn trainer_attaches_and_steps() {
@@ -1654,8 +1640,6 @@
         assert_eq!(after_third, after_first + proposal.ops.len());
     }
 
-<<<<<<< HEAD
-=======
     fn trainer_consumes_desire_bridge_summary() {
         let caps = DeviceCaps::wgpu(32, true, 256);
         let mut trainer = ModuleTrainer::new(caps, -1.0, 0.05, 0.01);
@@ -1704,7 +1688,6 @@
         assert!(bridge.is_empty());
     }
 
->>>>>>> 046d1691
     #[cfg(feature = "golden")]
     #[test]
     fn trainer_records_golden_council_snapshot() {
