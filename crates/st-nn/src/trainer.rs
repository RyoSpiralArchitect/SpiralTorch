// SPDX-License-Identifier: AGPL-3.0-or-later
// © 2025 Ryo ∴ SpiralArchitect (kishkavsesvit@icloud.com)
// Part of SpiralTorch — Licensed under AGPL-3.0-or-later.
// Unauthorized derivative works or closed redistribution prohibited under AGPL §13.

// ============================================================================
//  SpiralReality Proprietary
//  Copyright (c) 2025 SpiralReality. All Rights Reserved.
//
//  NOTICE: This file contains confidential and proprietary information of
//  SpiralReality. ANY USE, COPYING, MODIFICATION, DISTRIBUTION, DISPLAY,
//  OR DISCLOSURE OF THIS FILE, IN WHOLE OR IN PART, IS STRICTLY PROHIBITED
//  WITHOUT THE PRIOR WRITTEN CONSENT OF SPIRALREALITY.
//
//  NO LICENSE IS GRANTED OR IMPLIED BY THIS FILE. THIS SOFTWARE IS PROVIDED
//  "AS IS", WITHOUT WARRANTY OF ANY KIND, EXPRESS OR IMPLIED, INCLUDING BUT
//  NOT LIMITED TO THE WARRANTIES OF MERCHANTABILITY, FITNESS FOR A PARTICULAR
//  PURPOSE AND NON-INFRINGEMENT. IN NO EVENT SHALL SPIRALREALITY OR ITS
//  SUPPLIERS BE LIABLE FOR ANY CLAIM, DAMAGES OR OTHER LIABILITY, WHETHER IN
//  AN ACTION OF CONTRACT, TORT OR OTHERWISE, ARISING FROM, OUT OF OR IN
//  CONNECTION WITH THE SOFTWARE OR THE USE OR OTHER DEALINGS IN THE SOFTWARE.
// ============================================================================

use crate::gnn::spiralk::{GraphConsensusBridge, GraphConsensusDigest};
#[cfg(feature = "golden")]
use crate::golden::{GoldenBlackcatPulse, GoldenCooperativeDirective};
use crate::loss::Loss;
use crate::module::Module;
use crate::plan::RankPlanner;
use crate::roundtable::{
    simulate_proposal_locally, BlackcatModerator, DistConfig, GlobalProposal, HeurOpLog,
    MetaConductor, ModeratorMinutes, OutcomeBand, RoundtableNode,
};
use crate::schedule::{BandEnergy, GradientBands, RoundtableConfig, RoundtableSchedule};
use crate::{PureResult, Tensor};
use st_core::backend::device_caps::DeviceCaps;
use st_core::backend::unison_heuristics::RankKind;
#[cfg(feature = "collapse")]
use st_core::engine::collapse_drive::{CollapseConfig, CollapseDrive, DriveCmd};
use st_core::runtime::autopilot::Autopilot;
use st_core::runtime::blackcat::{BlackCatRuntime, StepMetrics};
#[cfg(feature = "collapse")]
use st_core::telemetry::hub::CollapsePulse;
use st_core::telemetry::hub::{self, SoftlogicZFeedback};
#[cfg(feature = "psi")]
use st_core::telemetry::psi::{PsiComponent, PsiConfig, PsiInput, PsiMeter, PsiReading};
#[cfg(feature = "psychoid")]
use st_core::telemetry::psychoid::{PsychoidConfig, PsychoidEvent, PsychoidMeter, PsychoidReading};
use st_tensor::pure::topos::OpenCartesianTopos;
use std::collections::HashMap;
use std::env;
use std::time::{Duration, Instant};

/// High-level orchestrator that keeps hypergrad, SpiralK, and module updates aligned.
pub struct ModuleTrainer {
    planner: RankPlanner,
    curvature: f32,
    hyper_learning_rate: f32,
    fallback_learning_rate: f32,
    blackcat: Option<BlackCatRuntime>,
    blackcat_moderator: Option<BlackcatModerator>,
    autopilot: Option<Autopilot>,
    band_weight_fn: Option<BandWeightFn>,
    injector_enabled: bool,
    distribution: Option<RoundtableNode>,
    meta_conductor: Option<MetaConductor>,
    heur_log: HeurOpLog,
    softlogic: SoftLogicFlex,
    graph_bridge: Option<GraphConsensusBridge>,
    graph_pending: Option<GraphConsensusDigest>,
    graph_last_hint: Option<String>,
    #[cfg(feature = "golden")]
    golden_pulse: Option<GoldenBlackcatPulse>,
    #[cfg(feature = "golden")]
    golden_directive: Option<GoldenCooperativeDirective>,
    #[cfg(feature = "psi")]
    psi: Option<PsiMeter>,
    #[cfg(feature = "psychoid")]
    psychoid: Option<PsychoidMeter>,
    #[cfg(feature = "psychoid")]
    psychoid_log: bool,
    #[cfg(feature = "collapse")]
    collapse: Option<CollapseDrive>,
}

impl core::fmt::Debug for ModuleTrainer {
    fn fmt(&self, f: &mut core::fmt::Formatter<'_>) -> core::fmt::Result {
        write!(
            f,
            "ModuleTrainer(curv={},lr_h={},lr_f={})",
            self.curvature, self.hyper_learning_rate, self.fallback_learning_rate
        )
    }
}

/// Function pointer used to convert band energy into Above/Here/Beneath weights.
pub type BandWeightFn = fn(BandEnergy) -> (f32, f32, f32);

#[derive(Debug, Clone)]
struct SoftLogicFlex {
    inertia: f32,
    drift_gain: f32,
    psi_gain: f32,
    loss_gain: f32,
    floor: f32,
    last_weights: (f32, f32, f32),
    last_z: f32,
    last_feedback: Option<SoftlogicZFeedback>,
}

impl SoftLogicFlex {
    fn new() -> Self {
        let mut flex = Self {
            inertia: env::var("SPIRAL_SOFTLOGIC_INERTIA")
                .ok()
                .and_then(|value| value.parse::<f32>().ok())
                .map(|v| v.clamp(0.0, 0.95))
                .unwrap_or(0.65),
            drift_gain: env::var("SPIRAL_SOFTLOGIC_DRIFT_GAIN")
                .ok()
                .and_then(|value| value.parse::<f32>().ok())
                .map(|v| v.clamp(0.0, 1.0))
                .unwrap_or(0.25),
            psi_gain: env::var("SPIRAL_SOFTLOGIC_PSI_GAIN")
                .ok()
                .and_then(|value| value.parse::<f32>().ok())
                .map(|v| v.clamp(0.0, 2.0))
                .unwrap_or(0.5),
            loss_gain: env::var("SPIRAL_SOFTLOGIC_LOSS_GAIN")
                .ok()
                .and_then(|value| value.parse::<f32>().ok())
                .map(|v| v.clamp(0.0, 1.5))
                .unwrap_or(0.35),
            floor: env::var("SPIRAL_SOFTLOGIC_FLOOR")
                .ok()
                .and_then(|value| value.parse::<f32>().ok())
                .map(|v| v.clamp(0.05, 1.0))
                .unwrap_or(0.25),
            last_weights: (1.0, 1.0, 1.0),
            last_z: 0.0,
            last_feedback: None,
        };
        if flex.inertia >= 0.95 {
            flex.inertia = 0.95;
        }
        flex
    }

    fn prepare_weights(&mut self, band_energy: &BandEnergy) -> (f32, f32, f32) {
        let norm = (band_energy.above.abs() + band_energy.here.abs() + band_energy.beneath.abs())
            .max(1e-4);
        let asymmetry = (band_energy.above - band_energy.beneath) / norm;
        let drift_term = band_energy.drift.tanh();
        let z_bias = self
            .last_feedback
            .as_ref()
            .map(|feedback| feedback.z_signal)
            .unwrap_or(self.last_z);
        let target_above = 1.0 + (asymmetry * self.drift_gain) + (z_bias * self.psi_gain);
        let target_here =
            1.0 + ((band_energy.here / norm) - (band_energy.drift.abs() / norm)) * self.loss_gain;
        let target_beneath = 1.0 - (asymmetry * self.drift_gain) - (z_bias * self.psi_gain)
            + (-drift_term * self.drift_gain * 0.5);

        let target = (
            target_above.clamp(self.floor, 3.0),
            target_here.clamp(self.floor, 2.5),
            target_beneath.clamp(self.floor, 3.0),
        );
        self.last_weights = (
            Self::lerp(self.last_weights.0, target.0, 1.0 - self.inertia),
            Self::lerp(self.last_weights.1, target.1, 1.0 - self.inertia),
            Self::lerp(self.last_weights.2, target.2, 1.0 - self.inertia),
        );
        self.last_weights
    }

    fn observe(
        &mut self,
        band_energy: &BandEnergy,
        weighted_loss: f32,
        psi_total: Option<f32>,
    ) -> SoftlogicZFeedback {
        let psi_total = psi_total.unwrap_or(0.0);
        let total = (band_energy.above + band_energy.here + band_energy.beneath).max(1e-4);
        let asym = (band_energy.above - band_energy.beneath) / total;
        let drift = band_energy.drift;
        let raw_signal = 0.6 * (psi_total - weighted_loss) + 0.3 * asym + 0.1 * drift;
        let z_signal = raw_signal.tanh();
        self.last_z = Self::lerp(self.last_z, z_signal, 1.0 - self.inertia);
        let feedback = SoftlogicZFeedback {
            psi_total,
            weighted_loss,
            band_energy: (band_energy.above, band_energy.here, band_energy.beneath),
            drift,
            z_signal: self.last_z,
        };
        self.last_feedback = Some(feedback);
        feedback
    }

    fn lerp(current: f32, target: f32, factor: f32) -> f32 {
        current + (target - current) * factor
    }
}

impl ModuleTrainer {
    /// Creates a new trainer with the provided device capabilities and learning rates.
    pub fn new(
        caps: DeviceCaps,
        curvature: f32,
        hyper_learning_rate: f32,
        fallback_learning_rate: f32,
    ) -> Self {
        #[cfg(feature = "psi")]
        let psi = Self::init_psi_meter();

        Self {
            planner: RankPlanner::new(caps),
            curvature,
            hyper_learning_rate,
            fallback_learning_rate,
            blackcat: None,
            blackcat_moderator: None,
            autopilot: None,
            band_weight_fn: None,
            injector_enabled: false,
            distribution: None,
            meta_conductor: None,
            heur_log: HeurOpLog::default(),
            softlogic: SoftLogicFlex::new(),
            graph_bridge: None,
            graph_pending: None,
            graph_last_hint: None,
            #[cfg(feature = "golden")]
            golden_pulse: None,
            #[cfg(feature = "golden")]
            golden_directive: None,
            #[cfg(feature = "psi")]
            psi,
            #[cfg(feature = "psychoid")]
            psychoid: None,
            #[cfg(feature = "psychoid")]
            psychoid_log: false,
            #[cfg(feature = "collapse")]
            collapse: None,
        }
    }

    /// Enables the graph consensus feedback loop by attaching a bridge that
    /// drains graph flow telemetry after each optimisation step.
    pub fn enable_graph_feedback(&mut self, bridge: GraphConsensusBridge) {
        self.graph_bridge = Some(bridge);
        self.graph_pending = None;
    }

    /// Returns the SpiralK hint generated from the most recently applied graph
    /// digest, if any.
    pub fn graph_hint(&self) -> Option<&str> {
        self.graph_last_hint.as_deref()
    }

    #[cfg(feature = "psi")]
    fn init_psi_meter() -> Option<PsiMeter> {
        let enabled = env::var("SPIRAL_PSI")
            .map(|value| {
                matches!(
                    value.trim().to_ascii_lowercase().as_str(),
                    "1" | "true" | "on"
                )
            })
            .unwrap_or(false);
        if !enabled {
            return None;
        }

        let mut cfg = PsiConfig::default();
        cfg.enabled = true;
        cfg.components = PsiComponent::defaults();

        if let Ok(spec) = env::var("SPIRAL_PSI_COMPONENTS") {
            if let Ok(mask) = PsiComponent::parse_list(&spec) {
                cfg.components = mask;
            }
        }

        if let Ok(alpha_str) = env::var("SPIRAL_PSI_ALPHA") {
            if let Ok(alpha) = alpha_str.parse::<f32>() {
                cfg.ema_alpha = alpha.clamp(1.0e-3, 0.999);
            }
        }

        if let Ok(rate_str) = env::var("SPIRAL_PSI_SAMPLE_RATE") {
            if let Ok(rate) = rate_str.parse::<u32>() {
                cfg.sample_rate = rate.max(1);
            }
        }

        for (var, component) in [
            ("SPIRAL_PSI_WEIGHT_LOSS", PsiComponent::LOSS),
            ("SPIRAL_PSI_WEIGHT_GRAD", PsiComponent::GRAD_NORM),
            ("SPIRAL_PSI_WEIGHT_UPDATE", PsiComponent::UPDATE_RATIO),
            ("SPIRAL_PSI_WEIGHT_ACT", PsiComponent::ACT_DRIFT),
            ("SPIRAL_PSI_WEIGHT_ATTN", PsiComponent::ATTN_ENTROPY),
            ("SPIRAL_PSI_WEIGHT_BAND", PsiComponent::BAND_ENERGY),
        ] {
            if let Ok(weight_str) = env::var(var) {
                if let Ok(weight) = weight_str.parse::<f32>() {
                    cfg.weights.insert(component, weight);
                }
            }
        }

        for (var, component) in [
            ("SPIRAL_PSI_TH_LOSS", PsiComponent::LOSS),
            ("SPIRAL_PSI_TH_GRAD", PsiComponent::GRAD_NORM),
            ("SPIRAL_PSI_TH_UPDATE", PsiComponent::UPDATE_RATIO),
            ("SPIRAL_PSI_TH_ACT", PsiComponent::ACT_DRIFT),
            ("SPIRAL_PSI_TH_ATTN", PsiComponent::ATTN_ENTROPY),
            ("SPIRAL_PSI_TH_BAND", PsiComponent::BAND_ENERGY),
        ] {
            if let Ok(threshold_str) = env::var(var) {
                if let Ok(threshold) = threshold_str.parse::<f32>() {
                    cfg.thresholds.insert(component, threshold);
                }
            }
        }

        Some(PsiMeter::new(cfg))
    }

    /// Attaches the BlackCat runtime so contextual rewards update after each step.
    pub fn with_blackcat(mut self, runtime: BlackCatRuntime) -> Self {
        self.blackcat = Some(runtime);
        self
    }

    /// Installs a Blackcat moderator that seats between local and distributed consensus.
    pub fn install_blackcat_moderator(&mut self, threshold: f32, participants: usize) {
        self.blackcat_moderator = Some(BlackcatModerator::with_default_runtime(
            threshold.max(0.1),
            participants.max(1),
        ));
        self.meta_conductor = None;
    }

    /// Installs a moderator with a custom runtime configuration.
    pub fn install_blackcat_moderator_with_runtime(
        &mut self,
        runtime: BlackCatRuntime,
        threshold: f32,
        participants: usize,
    ) {
        self.blackcat_moderator = Some(BlackcatModerator::new(
            runtime,
            threshold.max(0.1),
            participants.max(1),
        ));
        self.meta_conductor = None;
    }

    /// Clears any configured moderator.
    pub fn clear_blackcat_moderator(&mut self) {
        self.blackcat_moderator = None;
    }

    /// Attaches an Autopilot runtime for contextual kernel selection.
    pub fn with_autopilot(mut self, autopilot: Autopilot) -> Self {
        self.autopilot = Some(autopilot);
        self
    }

    /// Enables per-band reweighting of the loss/gradient.
    pub fn set_band_weights(&mut self, weight_fn: BandWeightFn) {
        self.band_weight_fn = Some(weight_fn);
    }

    /// Connects the trainer to a distributed roundtable node.
    pub fn configure_distribution(&mut self, config: DistConfig) {
        self.distribution = Some(RoundtableNode::new(config));
    }

    /// Removes any configured distribution node.
    pub fn clear_distribution(&mut self) {
        if let Some(node) = self.distribution.as_mut() {
            node.drain();
        }
        self.distribution = None;
    }

    /// Returns the currently configured distribution node, if any.
    pub fn distribution_config(&self) -> Option<&DistConfig> {
        self.distribution.as_ref().map(|node| node.config())
    }

    /// Installs a meta-layer conductor so this trainer can aggregate remote summaries.
    pub fn install_meta_conductor(&mut self, threshold: f32, participants: usize) {
        self.blackcat_moderator = None;
        self.meta_conductor = Some(MetaConductor::new(threshold.max(0.1), participants.max(1)));
    }

    /// Returns the current heuristics op-log.
    pub fn heuristics_log(&self) -> &HeurOpLog {
        &self.heur_log
    }

    /// Merges the provided heuristics log into the trainer's local log.
    pub fn merge_heuristics_log(&mut self, log: &HeurOpLog) {
        self.heur_log.merge(log);
    }

    /// Returns the latest moderator minutes captured by Blackcat.
    pub fn blackcat_minutes(&self) -> Vec<ModeratorMinutes> {
        self.blackcat_moderator
            .as_ref()
            .map(|m| m.minutes().to_vec())
            .unwrap_or_default()
    }

    /// Replays moderator minutes so the embedded Blackcat runtime can stay aligned.
    pub fn sync_blackcat_minutes(&mut self, minutes: &[ModeratorMinutes]) {
        if let Some(moderator) = self.blackcat_moderator.as_mut() {
            moderator.absorb_minutes(minutes);
        }
    }

    #[cfg(feature = "golden")]
    /// Applies a cooperative pulse emitted by the Golden retriever.
    pub fn apply_blackcat_pulse(&mut self, pulse: &GoldenBlackcatPulse) {
        self.golden_pulse = Some(pulse.clone());
<<<<<<< HEAD
        self.golden_directive = None;
        if let Some(node) = self.distribution.as_mut() {
            let base_interval = node.config().push_interval;
            let base_window = node.config().summary_window.max(1);
            let directive = pulse.directive(base_interval, base_window);
            node.retune(directive.push_interval, directive.summary_window);
            if directive.reinforcement_weight > 0.1 {
                self.injector_enabled = true;
            }
            self.golden_directive = Some(directive);
        } else if pulse.reinforcement_weight > 0.1 || pulse.optimization_gain > 0.1 {
=======
        if let Some(node) = self.distribution.as_mut() {
            let base_interval = node.config().push_interval;
            let baseline_secs = base_interval.as_secs_f32().max(1.0);
            let gain = (1.0 + pulse.optimization_gain.max(0.0)).clamp(1.0, 4.0);
            let new_interval = Duration::from_secs_f32(
                (baseline_secs / gain).clamp(baseline_secs * 0.25, baseline_secs * 1.5),
            );
            let base_window = node.config().summary_window.max(4) as f32;
            let window_scale = (1.0 + pulse.exploration_drive.max(0.0)).clamp(1.0, 4.0);
            let new_window = (base_window * window_scale).round().clamp(4.0, 1024.0) as usize;
            node.retune(new_interval, new_window);
        }
        if pulse.optimization_gain > 0.1 {
>>>>>>> 1ad30383
            self.injector_enabled = true;
        }
    }

    #[cfg(feature = "golden")]
    /// Returns the most recent cooperative pulse applied to this trainer.
    pub fn last_blackcat_pulse(&self) -> Option<&GoldenBlackcatPulse> {
        self.golden_pulse.as_ref()
    }

<<<<<<< HEAD
    #[cfg(feature = "golden")]
    /// Returns the latest cooperative directive derived from the Golden pulse.
    pub fn last_blackcat_directive(&self) -> Option<&GoldenCooperativeDirective> {
        self.golden_directive.as_ref()
    }

=======
>>>>>>> 1ad30383
    /// Clears any registered band weighting rule.
    pub fn clear_band_weights(&mut self) {
        self.band_weight_fn = None;
    }

    /// Enables or disables the adaptive injector heuristics.
    pub fn enable_injector(&mut self, on: bool) {
        self.injector_enabled = on;
    }

    /// Returns the underlying planner.
    pub fn planner(&self) -> &RankPlanner {
        &self.planner
    }

    /// Produces a roundtable schedule for the provided output dimensions.
    pub fn roundtable(&self, rows: u32, cols: u32, config: RoundtableConfig) -> RoundtableSchedule {
        RoundtableSchedule::new(&self.planner, rows, cols, config)
    }

    /// Returns the fallback Euclidean learning rate.
    pub fn fallback_learning_rate(&self) -> f32 {
        self.fallback_learning_rate
    }

    /// Returns the curvature used for hypergrad preparation.
    pub fn curvature(&self) -> f32 {
        self.curvature
    }

    /// Returns the learning rate used for hypergrad updates.
    pub fn hyper_learning_rate(&self) -> f32 {
        self.hyper_learning_rate
    }

    /// Attaches hypergrad tapes to all parameters of the provided module.
    pub fn prepare<M: Module>(&self, module: &mut M) -> PureResult<()> {
        module.attach_hypergrad(self.curvature, self.hyper_learning_rate)
    }

    /// Attaches hypergrad tapes with an explicit topos shared across parameters.
    pub fn prepare_with_topos<M: Module>(
        &self,
        module: &mut M,
        topos: OpenCartesianTopos,
    ) -> PureResult<()> {
        module.attach_hypergrad_with_topos(self.curvature, self.hyper_learning_rate, topos)
    }

    /// Clears accumulated gradients or hypergrad buffers.
    pub fn zero<M: Module>(&self, module: &mut M) -> PureResult<()> {
        module.zero_accumulators()
    }

    /// Applies the parameter updates using either the hypergrad tape or the fallback rate.
    pub fn step<M: Module>(&self, module: &mut M) -> PureResult<()> {
        module.apply_step(self.fallback_learning_rate)
    }

    /// Runs a full epoch over the provided iterator of `(input, target)` pairs.
    pub fn train_epoch<M, L, I>(
        &mut self,
        module: &mut M,
        loss: &mut L,
        batches: I,
        schedule: &RoundtableSchedule,
    ) -> PureResult<EpochStats>
    where
        M: Module,
        L: Loss,
        I: IntoIterator,
        I::Item: IntoBatch,
    {
        self.zero(module)?;
        #[cfg(feature = "psi")]
        self.bootstrap_psi(schedule);
        #[cfg(feature = "psychoid")]
        self.bootstrap_psychoid(schedule);
        #[cfg(feature = "collapse")]
        self.bootstrap_collapse(schedule);
        let mut total_loss = 0.0f32;
        let mut steps = 0usize;
        for batch in batches.into_iter() {
            let (input, target) = batch.into_batch()?;
            let graph_adjustment = self.graph_pending.take();
            self.graph_last_hint = graph_adjustment
                .as_ref()
                .and_then(|digest| digest.spiralk_script.clone());
            let step_start = Instant::now();
            if let Some(rt) = self.blackcat.as_mut() {
                rt.begin_step();
            }
            let device_load = self.estimate_device_load();
            if let Some(ap) = self.autopilot.as_mut() {
                let (rows, cols) = input.shape();
                let depth = schedule.above().k + schedule.here().k + schedule.beneath().k;
                let context = ap.build_context(rows as u32, cols as u32, depth, device_load, &[]);
                let _ = ap.suggest(context);
            }
            let prediction = module.forward(&input)?;
            let loss_value = loss.forward(&prediction, &target)?;
            let step_loss = loss_value.data().iter().copied().sum::<f32>();
            let grad_output = loss.backward(&prediction, &target)?;
            let mut band_energy = schedule.band_energy(&grad_output)?;
            let baseline_band_energy = BandEnergy {
                above: band_energy.above,
                here: band_energy.here,
                beneath: band_energy.beneath,
                drift: band_energy.drift,
            };
            if let Some(ref digest) = graph_adjustment {
                band_energy.above *= digest.multipliers.0;
                band_energy.here *= digest.multipliers.1;
                band_energy.beneath *= digest.multipliers.2;
            }
            if let Some(rt) = self.blackcat.as_ref() {
                band_energy.drift = rt.frac_penalty() as f32;
            }
            let mut bands: GradientBands = schedule.split(&grad_output)?;
            let mut weights = self.softlogic.prepare_weights(&band_energy);
            if let Some(ref digest) = graph_adjustment {
                weights.0 *= digest.multipliers.0;
                weights.1 *= digest.multipliers.1;
                weights.2 *= digest.multipliers.2;
            }
            if let Some(f) = self.band_weight_fn {
                let override_weights = f(band_energy);
                weights.0 *= override_weights.0;
                weights.1 *= override_weights.1;
                weights.2 *= override_weights.2;
            }
            bands.scale_inplace(weights.0, weights.1, weights.2);
            let weight_mean = (weights.0 + weights.1 + weights.2) / 3.0;
            let weighted_loss = step_loss * weight_mean.max(0.0);
            total_loss += weighted_loss;
            let mut extra = HashMap::new();
            extra.insert("softlogic_w_above".to_string(), weights.0 as f64);
            extra.insert("softlogic_w_here".to_string(), weights.1 as f64);
            extra.insert("softlogic_w_beneath".to_string(), weights.2 as f64);
            if let Some(ref digest) = graph_adjustment {
                extra.insert("graph_share".to_string(), digest.barycentric[3] as f64);
                extra.insert(
                    "graph_multiplier_above".to_string(),
                    digest.multipliers.0 as f64,
                );
                extra.insert(
                    "graph_multiplier_here".to_string(),
                    digest.multipliers.1 as f64,
                );
                extra.insert(
                    "graph_multiplier_beneath".to_string(),
                    digest.multipliers.2 as f64,
                );
                extra.insert("graph_layers".to_string(), digest.layer_count() as f64);
            }
            let _ = module.backward_bands(&input, &bands)?;
            if let Some(bridge) = self.graph_bridge.as_ref() {
                self.graph_pending = bridge.digest(&baseline_band_energy)?;
            }
            #[cfg(feature = "psychoid")]
            let mut psychoid_events = 0usize;
            #[cfg(feature = "psi")]
            let mut psi_snapshot: Option<PsiReading> = None;
            #[cfg(feature = "psi")]
            {
                if let Some(meter) = self.psi.as_mut() {
                    let grad_l2 = Self::collect_grad_l2(module)?;
                    let act_drift = module.psi_probe().unwrap_or(0.0);
                    let input_snapshot = PsiInput {
                        loss: step_loss.abs(),
                        grad_l2,
                        update_ratio: 0.0,
                        act_drift,
                        attn_entropy: 0.0,
                        band_energy: band_energy.l1() + band_energy.drift.abs(),
                    };
                    let (reading, events) = meter.update(&input_snapshot);
                    psi_snapshot = Some(reading.clone());
                    hub::set_last_psi(&reading);
                    extra.insert("psi_total".to_string(), reading.total as f64);
                    for (component, value) in reading.breakdown.iter() {
                        let key = format!("psi_{}", component);
                        extra.insert(key, *value as f64);
                    }
                    extra.insert("psi_loss".to_string(), input_snapshot.loss as f64);
                    extra.insert("psi_grad_l2".to_string(), input_snapshot.grad_l2 as f64);
                    extra.insert(
                        "psi_update_ratio".to_string(),
                        input_snapshot.update_ratio as f64,
                    );
                    extra.insert("psi_act_drift".to_string(), input_snapshot.act_drift as f64);
                    extra.insert(
                        "psi_band_energy".to_string(),
                        input_snapshot.band_energy as f64,
                    );
                    extra.insert("psi_events".to_string(), events.len() as f64);
                }
            }
            #[cfg(feature = "psychoid")]
            {
                if let Some(meter) = self.psychoid.as_mut() {
                    if let Some(sample) = module.psychoid_sample(&input, &prediction) {
                        if let Some((reading, events)) = meter.observe(sample) {
                            hub::set_last_psychoid(&reading);
                            if self.psychoid_log {
                                Self::log_psychoid(&reading, &events);
                            }
                            extra.insert("psychoid_cti".to_string(), reading.cti as f64);
                            for (metric, value) in reading.raw.iter() {
                                extra.insert(
                                    format!("psychoid_raw_{}", metric.to_lowercase()),
                                    *value as f64,
                                );
                            }
                            for (metric, value) in reading.z_scores.iter() {
                                extra.insert(
                                    format!("psychoid_z_{}", metric.to_lowercase()),
                                    *value as f64,
                                );
                            }
                            psychoid_events = events.len();
                        }
                    }
                }
            }
            #[cfg(feature = "collapse")]
            if let (Some(driver), Some(reading)) = (self.collapse.as_mut(), psi_snapshot.as_ref()) {
                let command = driver.update(reading);
                match command {
                    DriveCmd::Collapse {
                        grad_scale,
                        max_norm,
                        lr_decay,
                    } => {
                        if grad_scale < 0.999 {
                            self.apply_grad_scale(module, grad_scale)?;
                        }
                        if let Some(limit) = max_norm {
                            self.clip_grad_global_norm(module, limit)?;
                        }
                        if let Some(decay) = lr_decay {
                            let factor = (1.0 - decay).clamp(0.1, 1.0);
                            self.optimizer_mul_lr(module, factor)?;
                        }
                    }
                    DriveCmd::Bloom { lr_mul } => {
                        if lr_mul > 1.0 {
                            self.optimizer_mul_lr(module, lr_mul)?;
                        }
                    }
                    DriveCmd::None => {}
                }
                if !matches!(command, DriveCmd::None) {
                    let loop_signal = hub::get_chrono_loop();
                    hub::set_collapse_pulse(CollapsePulse {
                        step: reading.step,
                        total: reading.total,
                        command,
                        loop_signal,
                    });
                }
            }
            let psi_total_opt: Option<f32> = {
                #[cfg(feature = "psi")]
                {
                    psi_snapshot.as_ref().map(|reading| reading.total.max(0.0))
                }
                #[cfg(not(feature = "psi"))]
                {
                    None
                }
            };
            let z_feedback = self
                .softlogic
                .observe(&band_energy, weighted_loss, psi_total_opt);
            hub::set_softlogic_z(z_feedback);
            extra.insert("softlogic_z".to_string(), z_feedback.z_signal as f64);
            if let Some(node) = self.distribution.as_mut() {
                let outcome = OutcomeBand::from_weights(
                    band_energy.above,
                    band_energy.here,
                    band_energy.beneath,
                );
                let plan = match outcome {
                    OutcomeBand::Above => schedule.above(),
                    OutcomeBand::Here => schedule.here(),
                    OutcomeBand::Beneath => schedule.beneath(),
                };
                let signature = plan_signature(plan, outcome);
                let script_hint = plan.choice.to_unison_script(plan.kind).replace('\n', "; ");
                if let Some(summary) = node.record_decision(
                    signature,
                    script_hint,
                    plan.kind,
                    outcome,
                    (1.0 / (1.0 + weighted_loss.abs())).clamp(0.0, 1.0),
                    psi_total_opt,
                    (band_energy.above, band_energy.here, band_energy.beneath),
                    band_energy.drift,
                    z_feedback.z_signal,
                ) {
                    if let Some(moderator) = self.blackcat_moderator.as_mut() {
                        let outcome = moderator.ingest(summary.clone());
                        if let Some(proposal) = outcome.proposal {
                            let (accepted, preview) =
                                simulate_proposal_locally(&proposal, &mut self.heur_log);
                            if accepted {
                                self.apply_proposal(&proposal, preview)?;
                            }
                        }
                    } else if let Some(conductor) = self.meta_conductor.as_mut() {
                        if let Some(proposal) = conductor.ingest(summary.clone()) {
                            let (accepted, preview) =
                                simulate_proposal_locally(&proposal, &mut self.heur_log);
                            if accepted {
                                self.apply_proposal(&proposal, preview)?;
                            }
                        }
                    }
                }
            }
            self.step(module)?;
            self.zero(module)?;
            steps += 1;

            let elapsed_ms = if let Some(rt) = self.blackcat.as_ref() {
                rt.elapsed_since_begin()
                    .unwrap_or_else(|| Duration::from_secs_f64(0.0))
                    .as_secs_f64()
                    * 1_000.0
            } else {
                step_start.elapsed().as_secs_f64() * 1_000.0
            };
            extra.insert("band_above".to_string(), band_energy.above as f64);
            extra.insert("band_here".to_string(), band_energy.here as f64);
            extra.insert("band_beneath".to_string(), band_energy.beneath as f64);
            extra.insert("band_drift".to_string(), band_energy.drift as f64);
            extra.insert("step_loss".to_string(), step_loss as f64);
            extra.insert("loss_weighted".to_string(), weighted_loss as f64);
            #[cfg(feature = "psychoid")]
            {
                extra.insert("psychoid_events".to_string(), psychoid_events as f64);
            }
            let metrics = StepMetrics {
                step_time_ms: elapsed_ms,
                mem_peak_mb: 0.0,
                retry_rate: 0.0,
                extra,
            };
            if let Some(ap) = self.autopilot.as_mut() {
                ap.report(&metrics);
            }
            if let Some(rt) = self.blackcat.as_mut() {
                let reward = rt.post_step(&metrics);
                if reward > 0.0 {
                    let plan = schedule.above();
                    let script = plan
                        .choice
                        .to_unison_script(RankKind::TopK)
                        .replace('\n', "; ");
                    let _ = rt.try_adopt_soft(&script, 1, 1, 0.5);
                }
            }
        }
        Ok(EpochStats {
            batches: steps,
            total_loss,
            average_loss: if steps == 0 {
                0.0
            } else {
                total_loss / steps as f32
            },
        })
    }

    fn estimate_device_load(&self) -> f64 {
        let caps = self.planner.device_caps();
        caps.occupancy_score(caps.max_workgroup) as f64
    }

    #[cfg(feature = "psi")]
    fn bootstrap_psi(&mut self, schedule: &RoundtableSchedule) {
        if self.psi.is_some() || !schedule.psi_enabled() {
            return;
        }
        let cfg = PsiConfig::automated(schedule.psi_hint());
        self.psi = Some(PsiMeter::new(cfg));
    }

    #[cfg(feature = "psychoid")]
    fn bootstrap_psychoid(&mut self, schedule: &RoundtableSchedule) {
        if self.psychoid.is_some() || !schedule.psychoid_enabled() {
            return;
        }
        let cfg = PsychoidConfig::default();
        self.psychoid = Some(PsychoidMeter::new(cfg));
        self.psychoid_log = schedule.psychoid_log();
    }

    #[cfg(feature = "collapse")]
    fn bootstrap_collapse(&mut self, schedule: &RoundtableSchedule) {
        if self.collapse.is_some() || !schedule.collapse_enabled() {
            return;
        }
        let cfg = CollapseConfig::automated(schedule.psi_hint());
        self.collapse = Some(CollapseDrive::new(cfg));
    }

    #[cfg(feature = "collapse")]
    fn apply_grad_scale<M: Module>(&self, module: &mut M, scale: f32) -> PureResult<()> {
        if (scale - 1.0).abs() <= f32::EPSILON {
            return Ok(());
        }
        module.visit_parameters_mut(&mut |param| {
            param.scale_accumulators(scale);
            Ok(())
        })
    }

    #[cfg(feature = "collapse")]
    fn clip_grad_global_norm<M: Module>(&self, module: &mut M, max_norm: f32) -> PureResult<()> {
        if max_norm <= 0.0 {
            return Ok(());
        }
        let mut total = 0.0f64;
        module.visit_parameters(&mut |param| {
            total += param.accumulators_norm_sq();
            Ok(())
        })?;
        let norm = total.sqrt() as f32;
        if norm <= max_norm || norm <= f32::EPSILON {
            return Ok(());
        }
        let scale = (max_norm / norm).clamp(0.0, 1.0);
        self.apply_grad_scale(module, scale)
    }

    #[cfg(feature = "collapse")]
    fn optimizer_mul_lr<M: Module>(&mut self, module: &mut M, factor: f32) -> PureResult<()> {
        if !factor.is_finite() || factor <= 0.0 {
            return Ok(());
        }
        self.fallback_learning_rate *= factor;
        self.hyper_learning_rate *= factor;
        module.visit_parameters_mut(&mut |param| {
            param.scale_learning_rate(factor);
            Ok(())
        })
    }

    #[cfg(feature = "psi")]
    fn collect_grad_l2<M: Module>(module: &M) -> PureResult<f32> {
        let mut sum = 0.0f64;
        module.visit_parameters(&mut |param| {
            if let Some(tape) = param.hypergrad() {
                for &value in tape.gradient().iter() {
                    let v = value as f64;
                    sum += v * v;
                }
            } else if let Some(grad) = param.gradient() {
                for &value in grad.data().iter() {
                    let v = value as f64;
                    sum += v * v;
                }
            }
            Ok(())
        })?;
        Ok((sum).sqrt() as f32)
    }

    fn apply_proposal(
        &mut self,
        proposal: &GlobalProposal,
        preview_metrics: HashMap<String, f32>,
    ) -> PureResult<()> {
        let _ = preview_metrics;
        for op in &proposal.ops {
            self.heur_log.append(op.clone());
        }
        Ok(())
    }

    #[cfg(feature = "psychoid")]
    fn log_psychoid(reading: &PsychoidReading, events: &[PsychoidEvent]) {
        println!(
            "[psychoid] step={} cti={:.4} raw={{D:{:.3} S:{:.3} C:{:.3} K:{:.3} H:{:.3}}}",
            reading.step,
            reading.cti,
            reading.raw.get("D").copied().unwrap_or(0.0),
            reading.raw.get("S").copied().unwrap_or(0.0),
            reading.raw.get("C").copied().unwrap_or(0.0),
            reading.raw.get("K").copied().unwrap_or(0.0),
            reading.raw.get("H").copied().unwrap_or(0.0)
        );
        for event in events {
            match event {
                PsychoidEvent::DreamPass { step, cti } => {
                    println!("[psychoid-event] step={} dream-pass cti={:.4}", step, cti);
                }
                PsychoidEvent::DreamExport {
                    step,
                    diary,
                    symbols,
                } => {
                    println!(
                        "[psychoid-event] step={} dream-export symbols={:?} diary=\"{}\"",
                        step, symbols, diary
                    );
                }
            }
        }
    }
}

fn outcome_label(outcome: OutcomeBand) -> &'static str {
    match outcome {
        OutcomeBand::Above => "above",
        OutcomeBand::Here => "here",
        OutcomeBand::Beneath => "beneath",
    }
}

fn plan_signature(plan: &st_core::ops::rank_entry::RankPlan, outcome: OutcomeBand) -> String {
    format!(
        "{:?}:{}x{}:k{}:{}",
        plan.kind,
        plan.rows,
        plan.cols,
        plan.k,
        outcome_label(outcome)
    )
}

/// Metrics captured while running [`ModuleTrainer::train_epoch`].
#[derive(Debug, Clone, Copy, PartialEq)]
pub struct EpochStats {
    pub batches: usize,
    pub total_loss: f32,
    pub average_loss: f32,
}

/// Helper trait that allows [`ModuleTrainer::train_epoch`] to accept both raw
/// `(Tensor, Tensor)` batches and fallible [`PureResult`] batches produced by
/// the [`dataset::DataLoader`] surface.
pub trait IntoBatch {
    fn into_batch(self) -> PureResult<(Tensor, Tensor)>;
}

impl IntoBatch for (Tensor, Tensor) {
    fn into_batch(self) -> PureResult<(Tensor, Tensor)> {
        Ok(self)
    }
}

impl IntoBatch for PureResult<(Tensor, Tensor)> {
    fn into_batch(self) -> PureResult<(Tensor, Tensor)> {
        self
    }
}

#[cfg(test)]
mod tests {
    use super::*;
    use crate::layers::linear::Linear;
    use crate::layers::sequential::Sequential;
    use crate::layers::wave_gate::WaveGate;
    use crate::loss::MeanSquaredError;
    use crate::schedule::RoundtableConfig;
    use st_tensor::pure::topos::OpenCartesianTopos;

    #[test]
    fn trainer_attaches_and_steps() {
        let caps = DeviceCaps::wgpu(32, true, 256);
        let trainer = ModuleTrainer::new(caps, -1.0, 0.05, 0.01);
        let mut layer = Linear::new("fc", 2, 1).unwrap();
        trainer.prepare(&mut layer).unwrap();
        let input = crate::Tensor::from_vec(1, 2, vec![1.0, -1.0]).unwrap();
        let target = crate::Tensor::from_vec(1, 1, vec![0.5]).unwrap();
        let out = layer.forward(&input).unwrap();
        let grad = out.sub(&target).unwrap();
        let _ = layer.backward(&input, &grad).unwrap();
        trainer.step(&mut layer).unwrap();
        assert!(trainer.planner().topk(64, 128, 32).k > 0);
    }

    #[test]
    fn trainer_prepares_with_topos_for_wave_gate() {
        let caps = DeviceCaps::wgpu(64, true, 512);
        let trainer = ModuleTrainer::new(caps, -0.9, 0.06, 0.02);
        let encoder_curvature = trainer.curvature();
        let topos = OpenCartesianTopos::new(encoder_curvature, 1e-6, 1e4, 512, 16384).unwrap();
        let mut gate = WaveGate::with_topos(
            "wg",
            8,
            st_tensor::pure::LanguageWaveEncoder::new(encoder_curvature, 0.7).unwrap(),
            topos.clone(),
        )
        .unwrap();
        trainer.prepare_with_topos(&mut gate, topos).unwrap();
        let input =
            Tensor::from_vec(1, 8, vec![0.1, -0.2, 0.3, -0.4, 0.5, -0.6, 0.7, -0.8]).unwrap();
        let grad_out = gate.forward(&input).unwrap();
        let _ = gate.backward(&input, &grad_out).unwrap();
        trainer.step(&mut gate).unwrap();
        assert!(gate.gate().value().squared_l2_norm() > 0.0);
    }

    #[test]
    fn trainer_runs_epoch_with_roundtable_schedule() {
        let caps = DeviceCaps::wgpu(32, true, 256);
        let mut trainer = ModuleTrainer::new(caps, -1.1, 0.05, 0.01);
        let mut model = Sequential::new();
        model.push(Linear::new("lin", 2, 1).unwrap());
        trainer.prepare(&mut model).unwrap();

        let schedule = trainer.roundtable(1, 1, RoundtableConfig::default());
        let dataset = vec![
            (
                Tensor::from_vec(1, 2, vec![0.0, 1.0]).unwrap(),
                Tensor::from_vec(1, 1, vec![1.0]).unwrap(),
            ),
            (
                Tensor::from_vec(1, 2, vec![1.0, 0.0]).unwrap(),
                Tensor::from_vec(1, 1, vec![0.0]).unwrap(),
            ),
        ];

        let mut loss = MeanSquaredError::new();
        let stats = trainer
            .train_epoch(&mut model, &mut loss, dataset.clone(), &schedule)
            .unwrap();
        assert_eq!(stats.batches, dataset.len());
        assert!(stats.total_loss.is_finite());

        // Ensure the model parameters changed by running another batch and checking the outputs.
        let input = Tensor::from_vec(1, 2, vec![1.0, 1.0]).unwrap();
        let before = model.forward(&input).unwrap();
        trainer
            .train_epoch(&mut model, &mut loss, dataset, &schedule)
            .unwrap();
        let after = model.forward(&input).unwrap();
        assert_ne!(before.data(), after.data());
    }
}<|MERGE_RESOLUTION|>--- conflicted
+++ resolved
@@ -428,7 +428,6 @@
     /// Applies a cooperative pulse emitted by the Golden retriever.
     pub fn apply_blackcat_pulse(&mut self, pulse: &GoldenBlackcatPulse) {
         self.golden_pulse = Some(pulse.clone());
-<<<<<<< HEAD
         self.golden_directive = None;
         if let Some(node) = self.distribution.as_mut() {
             let base_interval = node.config().push_interval;
@@ -440,21 +439,6 @@
             }
             self.golden_directive = Some(directive);
         } else if pulse.reinforcement_weight > 0.1 || pulse.optimization_gain > 0.1 {
-=======
-        if let Some(node) = self.distribution.as_mut() {
-            let base_interval = node.config().push_interval;
-            let baseline_secs = base_interval.as_secs_f32().max(1.0);
-            let gain = (1.0 + pulse.optimization_gain.max(0.0)).clamp(1.0, 4.0);
-            let new_interval = Duration::from_secs_f32(
-                (baseline_secs / gain).clamp(baseline_secs * 0.25, baseline_secs * 1.5),
-            );
-            let base_window = node.config().summary_window.max(4) as f32;
-            let window_scale = (1.0 + pulse.exploration_drive.max(0.0)).clamp(1.0, 4.0);
-            let new_window = (base_window * window_scale).round().clamp(4.0, 1024.0) as usize;
-            node.retune(new_interval, new_window);
-        }
-        if pulse.optimization_gain > 0.1 {
->>>>>>> 1ad30383
             self.injector_enabled = true;
         }
     }
@@ -465,15 +449,12 @@
         self.golden_pulse.as_ref()
     }
 
-<<<<<<< HEAD
     #[cfg(feature = "golden")]
     /// Returns the latest cooperative directive derived from the Golden pulse.
     pub fn last_blackcat_directive(&self) -> Option<&GoldenCooperativeDirective> {
         self.golden_directive.as_ref()
     }
 
-=======
->>>>>>> 1ad30383
     /// Clears any registered band weighting rule.
     pub fn clear_band_weights(&mut self) {
         self.band_weight_fn = None;
