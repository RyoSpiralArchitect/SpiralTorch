// SPDX-License-Identifier: AGPL-3.0-or-later
// © 2025 Ryo ∴ SpiralArchitect (kishkavsesvit@icloud.com)
// Part of SpiralTorch — Licensed under AGPL-3.0-or-later.
// Unauthorized derivative works or closed redistribution prohibited under AGPL §13.

// ============================================================================
//  SpiralReality Proprietary
//  Copyright (c) 2025 SpiralReality. All Rights Reserved.
//
//  NOTICE: This file contains confidential and proprietary information of
//  SpiralReality. ANY USE, COPYING, MODIFICATION, DISTRIBUTION, DISPLAY,
//  OR DISCLOSURE OF THIS FILE, IN WHOLE OR IN PART, IS STRICTLY PROHIBITED
//  WITHOUT THE PRIOR WRITTEN CONSENT OF SPIRALREALITY.
//
//  NO LICENSE IS GRANTED OR IMPLIED BY THIS FILE. THIS SOFTWARE IS PROVIDED
//  "AS IS", WITHOUT WARRANTY OF ANY KIND, EXPRESS OR IMPLIED, INCLUDING BUT
//  NOT LIMITED TO THE WARRANTIES OF MERCHANTABILITY, FITNESS FOR A PARTICULAR
//  PURPOSE AND NON-INFRINGEMENT. IN NO EVENT SHALL SPIRALREALITY OR ITS
//  SUPPLIERS BE LIABLE FOR ANY CLAIM, DAMAGES OR OTHER LIABILITY, WHETHER IN
//  AN ACTION OF CONTRACT, TORT OR OTHERWISE, ARISING FROM, OUT OF OR IN
//  CONNECTION WITH THE SOFTWARE OR THE USE OR OTHER DEALINGS IN THE SOFTWARE.
// ============================================================================

use crate::gnn::spiralk::{GraphConsensusBridge, GraphConsensusDigest};
#[cfg(feature = "psi")]
use crate::language::{DesirePsiBridge, DesirePsiSummary};
use crate::language::{
    DesireRoundtableBridge, DesireRoundtableSummary, DesireTrainerBridge, DesireTrainerSummary,
};
<<<<<<< HEAD
=======
#[cfg(feature = "golden")]
use crate::golden::{GoldenBlackcatPulse, GoldenCooperativeDirective, GoldenCouncilSnapshot};
use crate::language::{DesireTrainerBridge, DesireTrainerSummary};
>>>>>>> 1bfbf7f5
use crate::loss::Loss;
use crate::module::Module;
use crate::plan::RankPlanner;
use crate::roundtable::{
    simulate_proposal_locally, BlackcatModerator, BlackcatScore, DistConfig, GlobalProposal,
    HeurOpKind, HeurOpLog, MetaConductor, ModeratorMinutes, OutcomeBand, RoundtableNode,
};
use crate::schedule::{BandEnergy, GradientBands, RoundtableConfig, RoundtableSchedule};
use crate::{PureResult, Tensor};
use st_core::backend::device_caps::DeviceCaps;
use st_core::backend::unison_heuristics::RankKind;
use st_core::ecosystem::{
    ConnectorEvent, DistributionSummary, EcosystemRegistry, MetricSample, RankPlanSummary,
    RoundtableConfigSummary, RoundtableSummary,
};
#[cfg(feature = "collapse")]
use st_core::engine::collapse_drive::{CollapseConfig, CollapseDrive, DriveCmd};
use st_core::ops::rank_entry::RankPlan;
use st_core::runtime::autopilot::Autopilot;
use st_core::runtime::blackcat::{BlackCatRuntime, BlackcatRuntimeStats, StepMetrics};
#[cfg(feature = "collapse")]
use st_core::telemetry::hub::CollapsePulse;
use st_core::telemetry::hub::{self, LoopbackEnvelope, SoftlogicZFeedback};
#[cfg(feature = "psi")]
use st_core::telemetry::psi::{PsiComponent, PsiConfig, PsiInput, PsiMeter, PsiReading};
#[cfg(feature = "psychoid")]
use st_core::telemetry::psychoid::{PsychoidConfig, PsychoidEvent, PsychoidMeter, PsychoidReading};
use st_tensor::pure::topos::OpenCartesianTopos;
use std::collections::HashMap;
use std::env;
use std::time::{Duration, Instant, SystemTime};

/// High-level orchestrator that keeps hypergrad, SpiralK, and module updates aligned.
pub struct ModuleTrainer {
    planner: RankPlanner,
    curvature: f32,
    hyper_learning_rate: f32,
    fallback_learning_rate: f32,
    blackcat: Option<BlackCatRuntime>,
    blackcat_moderator: Option<BlackcatModerator>,
    autopilot: Option<Autopilot>,
    band_weight_fn: Option<BandWeightFn>,
    injector_enabled: bool,
    distribution: Option<RoundtableNode>,
    meta_conductor: Option<MetaConductor>,
    heur_log: HeurOpLog,
    rewrite_budget: Option<RewriteBudget>,
    softlogic: SoftLogicFlex,
    desire_bridge: Option<DesireTrainerBridge>,
    desire_roundtable_bridge: Option<DesireRoundtableBridge>,
    last_desire_roundtable_summary: Option<DesireRoundtableSummary>,
    #[cfg(feature = "psi")]
    desire_psi_bridge: Option<DesirePsiBridge>,
    graph_bridge: Option<GraphConsensusBridge>,
    graph_pending: Option<GraphConsensusDigest>,
    graph_last_hint: Option<String>,
<<<<<<< HEAD
=======
    #[cfg(feature = "golden")]
    golden_pulse: Option<GoldenBlackcatPulse>,
    #[cfg(feature = "golden")]
    golden_directive: Option<GoldenCooperativeDirective>,
    #[cfg(feature = "golden")]
    golden_council: Option<GoldenCouncilSnapshot>,
>>>>>>> 1bfbf7f5
    #[cfg(feature = "psi")]
    psi: Option<PsiMeter>,
    #[cfg(feature = "psychoid")]
    psychoid: Option<PsychoidMeter>,
    #[cfg(feature = "psychoid")]
    psychoid_log: bool,
    #[cfg(feature = "collapse")]
    collapse: Option<CollapseDrive>,
}

impl core::fmt::Debug for ModuleTrainer {
    fn fmt(&self, f: &mut core::fmt::Formatter<'_>) -> core::fmt::Result {
        write!(
            f,
            "ModuleTrainer(curv={},lr_h={},lr_f={})",
            self.curvature, self.hyper_learning_rate, self.fallback_learning_rate
        )
    }
}

/// Function pointer used to convert band energy into Above/Here/Beneath weights.
pub type BandWeightFn = fn(BandEnergy) -> (f32, f32, f32);

#[derive(Debug, Clone)]
struct SoftLogicFlex {
    inertia: f32,
    drift_gain: f32,
    psi_gain: f32,
    loss_gain: f32,
    floor: f32,
    last_weights: (f32, f32, f32),
    last_z: f32,
    last_feedback: Option<SoftlogicZFeedback>,
}

impl SoftLogicFlex {
    fn new() -> Self {
        let mut flex = Self {
            inertia: env::var("SPIRAL_SOFTLOGIC_INERTIA")
                .ok()
                .and_then(|value| value.parse::<f32>().ok())
                .map(|v| v.clamp(0.0, 0.95))
                .unwrap_or(0.65),
            drift_gain: env::var("SPIRAL_SOFTLOGIC_DRIFT_GAIN")
                .ok()
                .and_then(|value| value.parse::<f32>().ok())
                .map(|v| v.clamp(0.0, 1.0))
                .unwrap_or(0.25),
            psi_gain: env::var("SPIRAL_SOFTLOGIC_PSI_GAIN")
                .ok()
                .and_then(|value| value.parse::<f32>().ok())
                .map(|v| v.clamp(0.0, 2.0))
                .unwrap_or(0.5),
            loss_gain: env::var("SPIRAL_SOFTLOGIC_LOSS_GAIN")
                .ok()
                .and_then(|value| value.parse::<f32>().ok())
                .map(|v| v.clamp(0.0, 1.5))
                .unwrap_or(0.35),
            floor: env::var("SPIRAL_SOFTLOGIC_FLOOR")
                .ok()
                .and_then(|value| value.parse::<f32>().ok())
                .map(|v| v.clamp(0.05, 1.0))
                .unwrap_or(0.25),
            last_weights: (1.0, 1.0, 1.0),
            last_z: 0.0,
            last_feedback: None,
        };
        if flex.inertia >= 0.95 {
            flex.inertia = 0.95;
        }
        flex
    }

    fn prepare_weights(&mut self, band_energy: &BandEnergy) -> (f32, f32, f32) {
        let norm = (band_energy.above.abs() + band_energy.here.abs() + band_energy.beneath.abs())
            .max(1e-4);
        let asymmetry = (band_energy.above - band_energy.beneath) / norm;
        let drift_term = band_energy.drift.tanh();
        let z_bias = self
            .last_feedback
            .as_ref()
            .map(|feedback| feedback.z_signal)
            .unwrap_or(self.last_z);
        let target_above = 1.0 + (asymmetry * self.drift_gain) + (z_bias * self.psi_gain);
        let target_here =
            1.0 + ((band_energy.here / norm) - (band_energy.drift.abs() / norm)) * self.loss_gain;
        let target_beneath = 1.0 - (asymmetry * self.drift_gain) - (z_bias * self.psi_gain)
            + (-drift_term * self.drift_gain * 0.5);

        let target = (
            target_above.clamp(self.floor, 3.0),
            target_here.clamp(self.floor, 2.5),
            target_beneath.clamp(self.floor, 3.0),
        );
        self.last_weights = (
            Self::lerp(self.last_weights.0, target.0, 1.0 - self.inertia),
            Self::lerp(self.last_weights.1, target.1, 1.0 - self.inertia),
            Self::lerp(self.last_weights.2, target.2, 1.0 - self.inertia),
        );
        self.last_weights
    }

    fn observe(
        &mut self,
        band_energy: &BandEnergy,
        weighted_loss: f32,
        psi_total: Option<f32>,
    ) -> SoftlogicZFeedback {
        let psi_total = psi_total.unwrap_or(0.0);
        let total = (band_energy.above + band_energy.here + band_energy.beneath).max(1e-4);
        let asym = (band_energy.above - band_energy.beneath) / total;
        let drift = band_energy.drift;
        let raw_signal = 0.6 * (psi_total - weighted_loss) + 0.3 * asym + 0.1 * drift;
        let z_signal = raw_signal.tanh();
        self.last_z = Self::lerp(self.last_z, z_signal, 1.0 - self.inertia);
        let feedback = SoftlogicZFeedback {
            psi_total,
            weighted_loss,
            band_energy: (band_energy.above, band_energy.here, band_energy.beneath),
            drift,
            z_signal: self.last_z,
        };
        self.last_feedback = Some(feedback);
        feedback
    }

    fn lerp(current: f32, target: f32, factor: f32) -> f32 {
        current + (target - current) * factor
    }
}

#[derive(Debug, Clone)]
struct RewriteBudget {
    per_epoch: u32,
    cooldown: u32,
    used_this_epoch: u32,
    cooldown_left: u32,
}

impl RewriteBudget {
    fn new(per_epoch: u32, cooldown: u32) -> Self {
        Self {
            per_epoch: per_epoch.max(1),
            cooldown,
            used_this_epoch: 0,
            cooldown_left: 0,
        }
    }

    fn begin_epoch(&mut self) {
        if self.cooldown_left > 0 {
            self.cooldown_left -= 1;
        }
        self.used_this_epoch = 0;
    }

    fn try_consume(&mut self, amount: u32) -> bool {
        if amount == 0 {
            return true;
        }
        if self.cooldown_left > 0 {
            return false;
        }
        if self.used_this_epoch.saturating_add(amount) > self.per_epoch {
            self.used_this_epoch = self.per_epoch;
            if self.cooldown > 0 {
                self.cooldown_left = self.cooldown;
            }
            return false;
        }
        self.used_this_epoch += amount;
        if self.used_this_epoch >= self.per_epoch && self.cooldown > 0 {
            self.cooldown_left = self.cooldown;
        }
        true
    }
}

impl ModuleTrainer {
    /// Creates a new trainer with the provided device capabilities and learning rates.
    pub fn new(
        caps: DeviceCaps,
        curvature: f32,
        hyper_learning_rate: f32,
        fallback_learning_rate: f32,
    ) -> Self {
        #[cfg(feature = "psi")]
        let psi = Self::init_psi_meter();

        Self {
            planner: RankPlanner::new(caps),
            curvature,
            hyper_learning_rate,
            fallback_learning_rate,
            blackcat: None,
            blackcat_moderator: None,
            autopilot: None,
            band_weight_fn: None,
            injector_enabled: false,
            distribution: None,
            meta_conductor: None,
            heur_log: HeurOpLog::default(),
            rewrite_budget: None,
            softlogic: SoftLogicFlex::new(),
            desire_bridge: None,
            desire_roundtable_bridge: None,
            last_desire_roundtable_summary: None,
            #[cfg(feature = "psi")]
            desire_psi_bridge: None,
            graph_bridge: None,
            graph_pending: None,
            graph_last_hint: None,
<<<<<<< HEAD
=======
            #[cfg(feature = "golden")]
            golden_pulse: None,
            #[cfg(feature = "golden")]
            golden_directive: None,
            #[cfg(feature = "golden")]
            golden_council: None,
>>>>>>> 1bfbf7f5
            #[cfg(feature = "psi")]
            psi,
            #[cfg(feature = "psychoid")]
            psychoid: None,
            #[cfg(feature = "psychoid")]
            psychoid_log: false,
            #[cfg(feature = "collapse")]
            collapse: None,
        }
    }

    /// Enables the graph consensus feedback loop by attaching a bridge that
    /// drains graph flow telemetry after each optimisation step.
    pub fn enable_graph_feedback(&mut self, bridge: GraphConsensusBridge) {
        self.graph_bridge = Some(bridge);
        self.graph_pending = None;
    }

    /// Enables desire telemetry feedback so automation and training can share
    /// aggregated summaries without bespoke glue.
    pub fn enable_desire_pipeline(&mut self, bridge: DesireTrainerBridge) {
        self.desire_bridge = Some(bridge);
    }

    /// Enables the roundtable desire braid so Z-space impulses can steer the
    /// A/B/C consensus without bespoke glue.
    pub fn enable_desire_roundtable_bridge(&mut self, bridge: DesireRoundtableBridge) {
        self.desire_roundtable_bridge = Some(bridge);
    }

    /// Clears any attached roundtable desire bridge.
    pub fn disable_desire_roundtable_bridge(&mut self) {
        self.desire_roundtable_bridge = None;
        self.last_desire_roundtable_summary = None;
    }

    #[cfg(feature = "psi")]
    pub fn enable_desire_psi_bridge(&mut self, bridge: DesirePsiBridge) {
        self.desire_psi_bridge = Some(bridge);
    }

    /// Returns the SpiralK hint generated from the most recently applied graph
    /// digest, if any.
    pub fn graph_hint(&self) -> Option<&str> {
        self.graph_last_hint.as_deref()
    }

    /// Returns the last drained roundtable desire summary, if available.
    pub fn desire_roundtable_summary(&self) -> Option<DesireRoundtableSummary> {
        self.last_desire_roundtable_summary.clone()
    }

    #[cfg(feature = "psi")]
    fn init_psi_meter() -> Option<PsiMeter> {
        let enabled = env::var("SPIRAL_PSI")
            .map(|value| {
                matches!(
                    value.trim().to_ascii_lowercase().as_str(),
                    "1" | "true" | "on"
                )
            })
            .unwrap_or(false);
        if !enabled {
            return None;
        }

        let mut cfg = PsiConfig::default();
        cfg.enabled = true;
        cfg.components = PsiComponent::defaults();

        if let Ok(spec) = env::var("SPIRAL_PSI_COMPONENTS") {
            if let Ok(mask) = PsiComponent::parse_list(&spec) {
                cfg.components = mask;
            }
        }

        if let Ok(alpha_str) = env::var("SPIRAL_PSI_ALPHA") {
            if let Ok(alpha) = alpha_str.parse::<f32>() {
                cfg.ema_alpha = alpha.clamp(1.0e-3, 0.999);
            }
        }

        if let Ok(rate_str) = env::var("SPIRAL_PSI_SAMPLE_RATE") {
            if let Ok(rate) = rate_str.parse::<u32>() {
                cfg.sample_rate = rate.max(1);
            }
        }

        for (var, component) in [
            ("SPIRAL_PSI_WEIGHT_LOSS", PsiComponent::LOSS),
            ("SPIRAL_PSI_WEIGHT_GRAD", PsiComponent::GRAD_NORM),
            ("SPIRAL_PSI_WEIGHT_UPDATE", PsiComponent::UPDATE_RATIO),
            ("SPIRAL_PSI_WEIGHT_ACT", PsiComponent::ACT_DRIFT),
            ("SPIRAL_PSI_WEIGHT_ATTN", PsiComponent::ATTN_ENTROPY),
            ("SPIRAL_PSI_WEIGHT_BAND", PsiComponent::BAND_ENERGY),
        ] {
            if let Ok(weight_str) = env::var(var) {
                if let Ok(weight) = weight_str.parse::<f32>() {
                    cfg.weights.insert(component, weight);
                }
            }
        }

        for (var, component) in [
            ("SPIRAL_PSI_TH_LOSS", PsiComponent::LOSS),
            ("SPIRAL_PSI_TH_GRAD", PsiComponent::GRAD_NORM),
            ("SPIRAL_PSI_TH_UPDATE", PsiComponent::UPDATE_RATIO),
            ("SPIRAL_PSI_TH_ACT", PsiComponent::ACT_DRIFT),
            ("SPIRAL_PSI_TH_ATTN", PsiComponent::ATTN_ENTROPY),
            ("SPIRAL_PSI_TH_BAND", PsiComponent::BAND_ENERGY),
        ] {
            if let Ok(threshold_str) = env::var(var) {
                if let Ok(threshold) = threshold_str.parse::<f32>() {
                    cfg.thresholds.insert(component, threshold);
                }
            }
        }

        Some(PsiMeter::new(cfg))
    }

    /// Attaches the BlackCat runtime so contextual rewards update after each step.
    pub fn with_blackcat(mut self, runtime: BlackCatRuntime) -> Self {
        self.blackcat = Some(runtime);
        self
    }

    /// Installs a Blackcat moderator that seats between local and distributed consensus.
    pub fn install_blackcat_moderator(&mut self, threshold: f32, participants: usize) {
        self.blackcat_moderator = Some(BlackcatModerator::with_default_runtime(
            threshold.max(0.1),
            participants.max(1),
        ));
        self.meta_conductor = None;
    }

    /// Installs a moderator with a custom runtime configuration.
    pub fn install_blackcat_moderator_with_runtime(
        &mut self,
        runtime: BlackCatRuntime,
        threshold: f32,
        participants: usize,
    ) {
        self.blackcat_moderator = Some(BlackcatModerator::new(
            runtime,
            threshold.max(0.1),
            participants.max(1),
        ));
        self.meta_conductor = None;
    }

    /// Clears any configured moderator.
    pub fn clear_blackcat_moderator(&mut self) {
        self.blackcat_moderator = None;
    }

    /// Attaches an Autopilot runtime for contextual kernel selection.
    pub fn with_autopilot(mut self, autopilot: Autopilot) -> Self {
        self.autopilot = Some(autopilot);
        self
    }

    /// Enables per-band reweighting of the loss/gradient.
    pub fn set_band_weights(&mut self, weight_fn: BandWeightFn) {
        self.band_weight_fn = Some(weight_fn);
    }

    /// Connects the trainer to a distributed roundtable node.
    pub fn configure_distribution(&mut self, config: DistConfig) {
        let mut metadata = HashMap::new();
        metadata.insert("node_id".to_string(), config.node_id.clone());
        metadata.insert("mode".to_string(), config.mode.as_str().to_string());
        metadata.insert(
            "push_interval_ms".to_string(),
            config
                .push_interval
                .as_millis()
                .min(u64::MAX as u128)
                .to_string(),
        );
        metadata.insert(
            "summary_window".to_string(),
            config.summary_window.to_string(),
        );
        if !config.meta_endpoints.is_empty() {
            metadata.insert(
                "meta_endpoints".to_string(),
                config.meta_endpoints.join(","),
            );
        }
        self.log_connector_event("configure_distribution", metadata);
        self.distribution = Some(RoundtableNode::new(config));
    }

    /// Removes any configured distribution node.
    pub fn clear_distribution(&mut self) {
        if let Some(node) = self.distribution.as_mut() {
            node.drain();
        }
        if self.distribution.is_some() {
            self.log_connector_event("clear_distribution", HashMap::new());
        }
        self.distribution = None;
    }

    /// Returns the currently configured distribution node, if any.
    pub fn distribution_config(&self) -> Option<&DistConfig> {
        self.distribution.as_ref().map(|node| node.config())
    }

    /// Installs a meta-layer conductor so this trainer can aggregate remote summaries.
    pub fn install_meta_conductor(&mut self, threshold: f32, participants: usize) {
        self.blackcat_moderator = None;
        self.meta_conductor = Some(MetaConductor::new(threshold.max(0.1), participants.max(1)));
    }

    /// Returns the current heuristics op-log.
    pub fn heuristics_log(&self) -> &HeurOpLog {
        &self.heur_log
    }

    /// Merges the provided heuristics log into the trainer's local log.
    pub fn merge_heuristics_log(&mut self, log: &HeurOpLog) {
        self.heur_log.merge(log);
    }

    /// Returns the latest moderator minutes captured by Blackcat.
    pub fn blackcat_minutes(&self) -> Vec<ModeratorMinutes> {
        self.blackcat_moderator
            .as_ref()
            .map(|m| m.minutes().to_vec())
            .unwrap_or_default()
    }

    /// Returns the aggregated scoreboard derived from the local Blackcat moderator.
    pub fn blackcat_scoreboard(&self) -> Vec<BlackcatScore> {
        self.blackcat_moderator
            .as_ref()
            .map(|m| m.scoreboard())
            .unwrap_or_default()
    }

    /// Returns aggregated stats tracked by the embedded Blackcat runtime, when available.
    pub fn blackcat_runtime_stats(&self) -> Option<BlackcatRuntimeStats> {
        self.blackcat.as_ref().map(|rt| rt.stats())
    }

    /// Replays moderator minutes so the embedded Blackcat runtime can stay aligned.
    pub fn sync_blackcat_minutes(&mut self, minutes: &[ModeratorMinutes]) {
        if let Some(moderator) = self.blackcat_moderator.as_mut() {
            moderator.absorb_minutes(minutes);
        }
    }

    #[cfg(feature = "golden")]
    /// Applies a cooperative pulse emitted by the Golden retriever.
    pub fn apply_blackcat_pulse(&mut self, pulse: &GoldenBlackcatPulse) {
        self.golden_pulse = Some(pulse.clone());
        self.golden_directive = None;
        if let Some(node) = self.distribution.as_mut() {
            let base_interval = node.config().push_interval;
            let base_window = node.config().summary_window.max(1);
            let directive = pulse.directive(base_interval, base_window);
            node.retune(directive.push_interval, directive.summary_window);
            if directive.reinforcement_weight > 0.1 {
                self.injector_enabled = true;
            }
            self.golden_directive = Some(directive);
        } else if pulse.reinforcement_weight > 0.1 || pulse.optimization_gain > 0.1 {
            self.injector_enabled = true;
        }
    }

    #[cfg(feature = "golden")]
    pub(crate) fn record_golden_council(&mut self, snapshot: &GoldenCouncilSnapshot) {
        self.golden_council = Some(snapshot.clone());
    }

    #[cfg(feature = "golden")]
    /// Returns the most recent cooperative pulse applied to this trainer.
    pub fn last_blackcat_pulse(&self) -> Option<&GoldenBlackcatPulse> {
        self.golden_pulse.as_ref()
    }

    #[cfg(feature = "golden")]
    /// Returns the latest cooperative directive derived from the Golden pulse.
    pub fn last_blackcat_directive(&self) -> Option<&GoldenCooperativeDirective> {
        self.golden_directive.as_ref()
    }

    #[cfg(feature = "golden")]
    /// Returns the latest self-rewrite council snapshot received from GoldenRetriever.
    pub fn last_golden_council_snapshot(&self) -> Option<&GoldenCouncilSnapshot> {
        self.golden_council.as_ref()
    }

    #[cfg(feature = "golden")]
    /// Returns a clone of the latest council snapshot for downstream mutation.
    pub fn last_council(&self) -> Option<GoldenCouncilSnapshot> {
        self.golden_council.clone()
    }

    /// Configures how many rewrite operations may be applied per epoch and the cooldown required
    /// before new rewrites are accepted.
    pub fn set_rewrite_budget(&mut self, per_epoch: u32, cooldown: u32) {
        if per_epoch == 0 {
            self.rewrite_budget = None;
        } else {
            self.rewrite_budget = Some(RewriteBudget::new(per_epoch, cooldown));
        }
    }

    /// Clears any registered band weighting rule.
    pub fn clear_band_weights(&mut self) {
        self.band_weight_fn = None;
    }

    /// Enables or disables the adaptive injector heuristics.
    pub fn enable_injector(&mut self, on: bool) {
        self.injector_enabled = on;
    }

    /// Returns the underlying planner.
    pub fn planner(&self) -> &RankPlanner {
        &self.planner
    }

    /// Produces a roundtable schedule for the provided output dimensions.
    pub fn roundtable(&self, rows: u32, cols: u32, config: RoundtableConfig) -> RoundtableSchedule {
        let schedule = RoundtableSchedule::new(&self.planner, rows, cols, config);
        self.emit_roundtable_summary(rows, cols, config, &schedule);
        schedule
    }

    fn emit_roundtable_summary(
        &self,
        rows: u32,
        cols: u32,
        config: RoundtableConfig,
        schedule: &RoundtableSchedule,
    ) {
        let pipeline = crate::language::pipeline::LanguagePipeline::builder("module_trainer")
            .with_tag("component", "module_trainer")
            .build();
        pipeline.record_roundtable(
            rows,
            cols,
            config,
            schedule,
            self.autopilot.is_some(),
            self.distribution.as_ref(),
        );
        let cfg_summary = {
            #[allow(unused_mut)]
            let mut summary = RoundtableConfigSummary::new(
                config.top_k,
                config.mid_k,
                config.bottom_k,
                config.here_tolerance,
            );
            #[cfg(feature = "psychoid")]
            {
                summary
                    .extras
                    .insert("psychoid".to_string(), config.psychoid_enabled);
                if config.psychoid_log {
                    summary.extras.insert("psychoid_log".to_string(), true);
                }
            }
            #[cfg(feature = "psi")]
            {
                summary.extras.insert("psi".to_string(), config.psi_enabled);
            }
            #[cfg(feature = "collapse")]
            {
                summary
                    .extras
                    .insert("collapse".to_string(), config.collapse_enabled);
            }
            summary
        };

        let plans = vec![
            Self::summarize_rank_plan(schedule.above()),
            Self::summarize_rank_plan(schedule.here()),
            Self::summarize_rank_plan(schedule.beneath()),
        ];

        let distribution = self.distribution.as_ref().map(|node| {
            let cfg = node.config();
            DistributionSummary {
                node_id: cfg.node_id.clone(),
                mode: cfg.mode.as_str().to_string(),
                summary_window: cfg.summary_window,
                push_interval_ms: cfg.push_interval.as_millis().min(u64::MAX as u128) as u64,
                meta_endpoints: cfg.meta_endpoints.clone(),
            }
        });

        let summary = RoundtableSummary {
            rows,
            cols,
            config: cfg_summary,
            plans,
            autopilot_enabled: self.autopilot.is_some(),
            distribution,
            issued_at: SystemTime::now(),
        };

        let registry = EcosystemRegistry::global();
        let autopilot_tag = summary.autopilot_enabled.to_string();
        let distribution_mode = summary.distribution.as_ref().map(|d| d.mode.clone());
        let tag_sample = |sample: MetricSample| {
            let mut sample = sample.with_tag("autopilot", autopilot_tag.as_str());
            if let Some(mode) = &distribution_mode {
                sample = sample.with_tag("distribution_mode", mode.clone());
            }
            sample
        };

        registry.record_metric(tag_sample(
            MetricSample::new("roundtable.rows", rows as f64).with_unit("rows"),
        ));
        registry.record_metric(tag_sample(
            MetricSample::new("roundtable.cols", cols as f64).with_unit("cols"),
        ));
        registry.record_metric(tag_sample(
            MetricSample::new(
                "roundtable.autopilot",
                if summary.autopilot_enabled { 1.0 } else { 0.0 },
            )
            .with_unit("flag"),
        ));
        registry.record_metric(tag_sample(
            MetricSample::new("roundtable.config.top_k", config.top_k as f64).with_unit("items"),
        ));
        registry.record_metric(tag_sample(
            MetricSample::new("roundtable.config.mid_k", config.mid_k as f64).with_unit("items"),
        ));
        registry.record_metric(tag_sample(
            MetricSample::new("roundtable.config.bottom_k", config.bottom_k as f64)
                .with_unit("items"),
        ));
        registry.record_metric(tag_sample(
            MetricSample::new(
                "roundtable.config.here_tolerance",
                config.here_tolerance as f64,
            )
            .with_unit("ratio"),
        ));

        let plan_summaries = [
            ("above", schedule.above()),
            ("here", schedule.here()),
            ("beneath", schedule.beneath()),
        ];
        for (band, plan) in plan_summaries {
            let tag_band = |sample: MetricSample| tag_sample(sample.with_tag("band", band));
            registry.record_metric(tag_band(
                MetricSample::new("roundtable.band.rows", plan.rows as f64).with_unit("rows"),
            ));
            registry.record_metric(tag_band(
                MetricSample::new("roundtable.band.cols", plan.cols as f64).with_unit("cols"),
            ));
            registry.record_metric(tag_band(
                MetricSample::new("roundtable.band.k", plan.k as f64).with_unit("items"),
            ));
            registry.record_metric(tag_band(
                MetricSample::new("roundtable.band.workgroup", plan.choice.wg as f64)
                    .with_unit("threads"),
            ));
            registry.record_metric(tag_band(
                MetricSample::new("roundtable.band.lanes", plan.choice.kl as f64)
                    .with_unit("lanes"),
            ));
            registry.record_metric(tag_band(
                MetricSample::new("roundtable.band.channel_stride", plan.choice.ch as f64)
                    .with_unit("stride"),
            ));
            registry.record_metric(tag_band(
                MetricSample::new("roundtable.band.tile", plan.choice.tile as f64)
                    .with_unit("tile"),
            ));
            registry.record_metric(tag_band(
                MetricSample::new("roundtable.band.compaction_tile", plan.choice.ctile as f64)
                    .with_unit("tile"),
            ));
            registry.record_metric(tag_band(
                MetricSample::new(
                    "roundtable.band.subgroup",
                    if plan.choice.subgroup { 1.0 } else { 0.0 },
                )
                .with_unit("flag"),
            ));
            registry.record_metric(tag_band(
                MetricSample::new("roundtable.band.fft_tile", plan.choice.fft_tile as f64)
                    .with_unit("tile"),
            ));
            registry.record_metric(tag_band(
                MetricSample::new("roundtable.band.fft_radix", plan.choice.fft_radix as f64)
                    .with_unit("radix"),
            ));
            registry.record_metric(tag_band(
                MetricSample::new(
                    "roundtable.band.fft_segments",
                    plan.choice.fft_segments as f64,
                )
                .with_unit("segments"),
            ));
        }

        registry.record_roundtable(summary);
    }

    fn summarize_rank_plan(plan: &RankPlan) -> RankPlanSummary {
        let mut summary = RankPlanSummary::new(plan.kind, plan.rows, plan.cols, plan.k);
        summary.workgroup = plan.choice.wg;
        summary.lanes = plan.choice.kl;
        summary.channel_stride = plan.choice.ch;
        summary.tile = plan.choice.tile;
        summary.compaction_tile = plan.choice.ctile;
        summary.subgroup = plan.choice.subgroup;
        summary.fft_tile = plan.choice.fft_tile;
        summary.fft_radix = plan.choice.fft_radix;
        summary.fft_segments = plan.choice.fft_segments;
        summary
    }

    fn log_connector_event(&self, stage: &str, metadata: HashMap<String, String>) {
        EcosystemRegistry::global().record_connector(ConnectorEvent {
            name: "module_trainer".to_string(),
            stage: stage.to_string(),
            metadata,
            issued_at: SystemTime::now(),
        });
    }

    /// Returns the fallback Euclidean learning rate.
    pub fn fallback_learning_rate(&self) -> f32 {
        self.fallback_learning_rate
    }

    /// Returns the curvature used for hypergrad preparation.
    pub fn curvature(&self) -> f32 {
        self.curvature
    }

    /// Returns the learning rate used for hypergrad updates.
    pub fn hyper_learning_rate(&self) -> f32 {
        self.hyper_learning_rate
    }

    /// Attaches hypergrad tapes to all parameters of the provided module.
    pub fn prepare<M: Module>(&self, module: &mut M) -> PureResult<()> {
        module.attach_hypergrad(self.curvature, self.hyper_learning_rate)
    }

    /// Attaches hypergrad tapes with an explicit topos shared across parameters.
    pub fn prepare_with_topos<M: Module>(
        &self,
        module: &mut M,
        topos: OpenCartesianTopos,
    ) -> PureResult<()> {
        module.attach_hypergrad_with_topos(self.curvature, self.hyper_learning_rate, topos)
    }

    /// Clears accumulated gradients or hypergrad buffers.
    pub fn zero<M: Module>(&self, module: &mut M) -> PureResult<()> {
        module.zero_accumulators()
    }

    /// Applies the parameter updates using either the hypergrad tape or the fallback rate.
    pub fn step<M: Module>(&self, module: &mut M) -> PureResult<()> {
        module.apply_step(self.fallback_learning_rate)
    }

    /// Runs a full epoch over the provided iterator of `(input, target)` pairs.
    pub fn train_epoch<M, L, I>(
        &mut self,
        module: &mut M,
        loss: &mut L,
        batches: I,
        schedule: &RoundtableSchedule,
    ) -> PureResult<EpochStats>
    where
        M: Module,
        L: Loss,
        I: IntoIterator,
        I::Item: IntoBatch,
    {
        if let Some(budget) = self.rewrite_budget.as_mut() {
            budget.begin_epoch();
        }
        self.zero(module)?;
        #[cfg(feature = "psi")]
        self.bootstrap_psi(schedule);
        #[cfg(feature = "psychoid")]
        self.bootstrap_psychoid(schedule);
        #[cfg(feature = "collapse")]
        self.bootstrap_collapse(schedule);
        let mut total_loss = 0.0f32;
        let mut steps = 0usize;
        for batch in batches.into_iter() {
            let (input, target) = batch.into_batch()?;
            let graph_adjustment = self.graph_pending.take();
            self.graph_last_hint = graph_adjustment
                .as_ref()
                .and_then(|digest| digest.spiralk_script.clone());
            let step_start = Instant::now();
            if let Some(rt) = self.blackcat.as_mut() {
                rt.begin_step();
            }
            let device_load = self.estimate_device_load();
            if let Some(ap) = self.autopilot.as_mut() {
                let (rows, cols) = input.shape();
                let depth = schedule.above().k + schedule.here().k + schedule.beneath().k;
                let context = ap.build_context(rows as u32, cols as u32, depth, device_load, &[]);
                let _ = ap.suggest(context);
            }
            let prediction = module.forward(&input)?;
            let loss_value = loss.forward(&prediction, &target)?;
            let step_loss = loss_value.data().iter().copied().sum::<f32>();
            let grad_output = loss.backward(&prediction, &target)?;
            let mut band_energy = schedule.band_energy(&grad_output)?;
            let baseline_band_energy = BandEnergy {
                above: band_energy.above,
                here: band_energy.here,
                beneath: band_energy.beneath,
                drift: band_energy.drift,
            };
            let mut desire_impulse = None;
            if let Some(bridge) = self.desire_roundtable_bridge.as_ref() {
                if let Some(impulse) = bridge.impulse()? {
                    band_energy.above *= impulse.multipliers.0;
                    band_energy.here *= impulse.multipliers.1;
                    band_energy.beneath *= impulse.multipliers.2;
                    band_energy.drift += impulse.drift;
                    desire_impulse = Some(impulse);
                }
            }
            if let Some(ref digest) = graph_adjustment {
                band_energy.above *= digest.multipliers.0;
                band_energy.here *= digest.multipliers.1;
                band_energy.beneath *= digest.multipliers.2;
            }
            if let Some(rt) = self.blackcat.as_ref() {
                band_energy.drift = rt.frac_penalty() as f32;
            }
            let mut bands: GradientBands = schedule.split(&grad_output)?;
            let mut weights = self.softlogic.prepare_weights(&band_energy);
            if let Some(ref impulse) = desire_impulse {
                weights.0 *= impulse.multipliers.0;
                weights.1 *= impulse.multipliers.1;
                weights.2 *= impulse.multipliers.2;
            }
            if let Some(ref digest) = graph_adjustment {
                weights.0 *= digest.multipliers.0;
                weights.1 *= digest.multipliers.1;
                weights.2 *= digest.multipliers.2;
            }
            if let Some(f) = self.band_weight_fn {
                let override_weights = f(band_energy);
                weights.0 *= override_weights.0;
                weights.1 *= override_weights.1;
                weights.2 *= override_weights.2;
            }
            bands.scale_inplace(weights.0, weights.1, weights.2);
            let weight_mean = (weights.0 + weights.1 + weights.2) / 3.0;
            let weighted_loss = step_loss * weight_mean.max(0.0);
            total_loss += weighted_loss;
            let mut extra = HashMap::new();
            extra.insert("softlogic_w_above".to_string(), weights.0 as f64);
            extra.insert("softlogic_w_here".to_string(), weights.1 as f64);
            extra.insert("softlogic_w_beneath".to_string(), weights.2 as f64);
            if let Some(ref impulse) = desire_impulse {
                extra.insert(
                    "desire_roundtable_multiplier_above".to_string(),
                    impulse.multipliers.0 as f64,
                );
                extra.insert(
                    "desire_roundtable_multiplier_here".to_string(),
                    impulse.multipliers.1 as f64,
                );
                extra.insert(
                    "desire_roundtable_multiplier_beneath".to_string(),
                    impulse.multipliers.2 as f64,
                );
                extra.insert("desire_roundtable_drift".to_string(), impulse.drift as f64);
            }
            if let Some(bridge) = self.desire_bridge.as_ref() {
                if let Some(summary) = bridge.drain_summary()? {
                    Self::insert_desire_summary(&mut extra, &summary);
                }
            }
            if let Some(bridge) = self.desire_roundtable_bridge.as_ref() {
                if let Some(summary) = bridge.drain_summary()? {
                    Self::insert_desire_roundtable_summary(&mut extra, &summary);
                    self.last_desire_roundtable_summary = Some(summary);
                }
            }
            #[cfg(feature = "psi")]
            if let Some(bridge) = self.desire_psi_bridge.as_ref() {
                if let Some(summary) = bridge.drain_summary()? {
                    Self::insert_desire_psi_summary(&mut extra, &summary);
                }
            }
            if let Some(ref digest) = graph_adjustment {
                extra.insert("graph_share".to_string(), digest.barycentric[3] as f64);
                extra.insert(
                    "graph_multiplier_above".to_string(),
                    digest.multipliers.0 as f64,
                );
                extra.insert(
                    "graph_multiplier_here".to_string(),
                    digest.multipliers.1 as f64,
                );
                extra.insert(
                    "graph_multiplier_beneath".to_string(),
                    digest.multipliers.2 as f64,
                );
                extra.insert("graph_layers".to_string(), digest.layer_count() as f64);
            }
            let _ = module.backward_bands(&input, &bands)?;
            if let Some(bridge) = self.graph_bridge.as_ref() {
                self.graph_pending = bridge.digest(&baseline_band_energy)?;
            }
            #[cfg(feature = "psychoid")]
            let mut psychoid_events = 0usize;
            #[cfg(feature = "psi")]
            let mut psi_snapshot: Option<PsiReading> = None;
            #[cfg(feature = "psi")]
            {
                if let Some(meter) = self.psi.as_mut() {
                    let grad_l2 = Self::collect_grad_l2(module)?;
                    let act_drift = module.psi_probe().unwrap_or(0.0);
                    let input_snapshot = PsiInput {
                        loss: step_loss.abs(),
                        grad_l2,
                        update_ratio: 0.0,
                        act_drift,
                        attn_entropy: 0.0,
                        band_energy: band_energy.l1() + band_energy.drift.abs(),
                    };
                    let (reading, events) = meter.update(&input_snapshot);
                    psi_snapshot = Some(reading.clone());
                    hub::set_last_psi(&reading);
                    hub::set_last_psi_events(&events);
                    extra.insert("psi_total".to_string(), reading.total as f64);
                    for (component, value) in reading.breakdown.iter() {
                        let key = format!("psi_{}", component);
                        extra.insert(key, *value as f64);
                    }
                    extra.insert("psi_loss".to_string(), input_snapshot.loss as f64);
                    extra.insert("psi_grad_l2".to_string(), input_snapshot.grad_l2 as f64);
                    extra.insert(
                        "psi_update_ratio".to_string(),
                        input_snapshot.update_ratio as f64,
                    );
                    extra.insert("psi_act_drift".to_string(), input_snapshot.act_drift as f64);
                    extra.insert(
                        "psi_band_energy".to_string(),
                        input_snapshot.band_energy as f64,
                    );
                    extra.insert("psi_events".to_string(), events.len() as f64);
                }
            }
            #[cfg(feature = "psychoid")]
            {
                if let Some(meter) = self.psychoid.as_mut() {
                    if let Some(sample) = module.psychoid_sample(&input, &prediction) {
                        if let Some((reading, events)) = meter.observe(sample) {
                            hub::set_last_psychoid(&reading);
                            if self.psychoid_log {
                                Self::log_psychoid(&reading, &events);
                            }
                            extra.insert("psychoid_cti".to_string(), reading.cti as f64);
                            for (metric, value) in reading.raw.iter() {
                                extra.insert(
                                    format!("psychoid_raw_{}", metric.to_lowercase()),
                                    *value as f64,
                                );
                            }
                            for (metric, value) in reading.z_scores.iter() {
                                extra.insert(
                                    format!("psychoid_z_{}", metric.to_lowercase()),
                                    *value as f64,
                                );
                            }
                            psychoid_events = events.len();
                        }
                    }
                }
            }
            #[cfg(feature = "collapse")]
            if let (Some(driver), Some(reading)) = (self.collapse.as_mut(), psi_snapshot.as_ref()) {
                let command = driver.update(reading);
                match command {
                    DriveCmd::Collapse {
                        grad_scale,
                        max_norm,
                        lr_decay,
                    } => {
                        if grad_scale < 0.999 {
                            self.apply_grad_scale(module, grad_scale)?;
                        }
                        if let Some(limit) = max_norm {
                            self.clip_grad_global_norm(module, limit)?;
                        }
                        if let Some(decay) = lr_decay {
                            let factor = (1.0 - decay).clamp(0.1, 1.0);
                            self.optimizer_mul_lr(module, factor)?;
                        }
                    }
                    DriveCmd::Bloom { lr_mul } => {
                        if lr_mul > 1.0 {
                            self.optimizer_mul_lr(module, lr_mul)?;
                        }
                    }
                    DriveCmd::None => {}
                }
                if !matches!(command, DriveCmd::None) {
                    let loop_signal = hub::get_chrono_loop();
                    hub::set_collapse_pulse(CollapsePulse {
                        step: reading.step,
                        total: reading.total,
                        command,
                        loop_signal,
                    });
                }
            }
            let psi_total_opt: Option<f32> = {
                #[cfg(feature = "psi")]
                {
                    psi_snapshot.as_ref().map(|reading| reading.total.max(0.0))
                }
                #[cfg(not(feature = "psi"))]
                {
                    None
                }
            };
            let z_feedback = self
                .softlogic
                .observe(&band_energy, weighted_loss, psi_total_opt);
            hub::set_softlogic_z(z_feedback);
            extra.insert("softlogic_z".to_string(), z_feedback.z_signal as f64);
            let mut loop_broadcasted = false;
            if let Some(node) = self.distribution.as_mut() {
                let outcome = OutcomeBand::from_weights(
                    band_energy.above,
                    band_energy.here,
                    band_energy.beneath,
                );
                let plan = match outcome {
                    OutcomeBand::Above => schedule.above(),
                    OutcomeBand::Here => schedule.here(),
                    OutcomeBand::Beneath => schedule.beneath(),
                };
                let signature = plan_signature(plan, outcome);
                let script_hint = plan.choice.to_unison_script(plan.kind).replace('\n', "; ");
                if let Some(summary) = node.record_decision(
                    signature,
                    script_hint,
                    plan.kind,
                    outcome,
                    (1.0 / (1.0 + weighted_loss.abs())).clamp(0.0, 1.0),
                    psi_total_opt,
                    (band_energy.above, band_energy.here, band_energy.beneath),
                    band_energy.drift,
                    z_feedback.z_signal,
                ) {
                    if let Some(moderator) = self.blackcat_moderator.as_mut() {
                        let outcome = moderator.ingest(summary.clone());
                        if let Some(proposal) = outcome.proposal {
                            let (accepted, preview) =
                                simulate_proposal_locally(&proposal, &mut self.heur_log);
                            if accepted {
                                self.apply_proposal(&proposal, preview)?;
                            }
                        }
                    } else if let Some(conductor) = self.meta_conductor.as_mut() {
                        if let Some(proposal) = conductor.ingest(summary.clone()) {
                            let (accepted, preview) =
                                simulate_proposal_locally(&proposal, &mut self.heur_log);
                            if accepted {
                                self.apply_proposal(&proposal, preview)?;
                            }
                        }
                    }
                    if let Some(loop_signal) = hub::get_chrono_loop() {
                        let collapse_hint =
                            psi_total_opt.filter(|value| *value > 0.0).or_else(|| {
                                if summary.mean_psi > 0.0 {
                                    Some(summary.mean_psi)
                                } else {
                                    None
                                }
                            });
                        let support = (summary.support + summary.mean_score).max(0.1);
                        let envelope = LoopbackEnvelope::new(loop_signal)
                            .with_source(summary.node_id.clone())
                            .with_support(support)
                            .with_collapse_total(collapse_hint)
                            .with_z_signal(Some(z_feedback.z_signal))
                            .with_script_hint(Some(summary.script_hint.clone()));
                        hub::push_loopback_envelope(envelope);
                        loop_broadcasted = true;
                    }
                }
            }
            if !loop_broadcasted {
                if let Some(loop_signal) = hub::get_chrono_loop() {
                    let envelope = LoopbackEnvelope::new(loop_signal)
                        .with_support(1.0)
                        .with_collapse_total(psi_total_opt.filter(|value| *value > 0.0))
                        .with_z_signal(Some(z_feedback.z_signal));
                    hub::push_loopback_envelope(envelope);
                }
            }
            self.step(module)?;
            self.zero(module)?;
            steps += 1;

            let elapsed_ms = if let Some(rt) = self.blackcat.as_ref() {
                rt.elapsed_since_begin()
                    .unwrap_or_else(|| Duration::from_secs_f64(0.0))
                    .as_secs_f64()
                    * 1_000.0
            } else {
                step_start.elapsed().as_secs_f64() * 1_000.0
            };
            extra.insert("band_above".to_string(), band_energy.above as f64);
            extra.insert("band_here".to_string(), band_energy.here as f64);
            extra.insert("band_beneath".to_string(), band_energy.beneath as f64);
            extra.insert("band_drift".to_string(), band_energy.drift as f64);
            extra.insert("step_loss".to_string(), step_loss as f64);
            extra.insert("loss_weighted".to_string(), weighted_loss as f64);
            #[cfg(feature = "psychoid")]
            {
                extra.insert("psychoid_events".to_string(), psychoid_events as f64);
            }
            let metrics = StepMetrics {
                step_time_ms: elapsed_ms,
                mem_peak_mb: 0.0,
                retry_rate: 0.0,
                extra,
            };
            if let Some(ap) = self.autopilot.as_mut() {
                ap.report(&metrics);
            }
            if let Some(rt) = self.blackcat.as_mut() {
                let reward = rt.post_step(&metrics);
                if reward > 0.0 {
                    let plan = schedule.above();
                    let script = plan
                        .choice
                        .to_unison_script(RankKind::TopK)
                        .replace('\n', "; ");
                    let _ = rt.try_adopt_soft(&script, 1, 1, 0.5);
                }
            }
        }
        Ok(EpochStats {
            batches: steps,
            total_loss,
            average_loss: if steps == 0 {
                0.0
            } else {
                total_loss / steps as f32
            },
        })
    }

    fn estimate_device_load(&self) -> f64 {
        let caps = self.planner.device_caps();
        caps.occupancy_score(caps.max_workgroup) as f64
    }

    fn insert_desire_summary(target: &mut HashMap<String, f64>, summary: &DesireTrainerSummary) {
        target.insert("desire_steps".to_string(), summary.total as f64);
        target.insert(
            "desire_phase_observation".to_string(),
            summary.observation as f64,
        );
        target.insert(
            "desire_phase_injection".to_string(),
            summary.injection as f64,
        );
        target.insert(
            "desire_phase_integration".to_string(),
            summary.integration as f64,
        );
        target.insert(
            "desire_mean_entropy".to_string(),
            summary.mean_entropy as f64,
        );
        target.insert(
            "desire_mean_temperature".to_string(),
            summary.mean_temperature as f64,
        );
        target.insert(
            "desire_mean_penalty".to_string(),
            summary.mean_penalty as f64,
        );
        target.insert("desire_mean_alpha".to_string(), summary.mean_alpha as f64);
        target.insert("desire_mean_beta".to_string(), summary.mean_beta as f64);
        target.insert("desire_mean_gamma".to_string(), summary.mean_gamma as f64);
        target.insert("desire_mean_lambda".to_string(), summary.mean_lambda as f64);
        target.insert("desire_triggers".to_string(), summary.triggers as f64);
        target.insert(
            "desire_trigger_mean_penalty".to_string(),
            summary.trigger_mean_penalty as f64,
        );
        target.insert(
            "desire_trigger_mean_entropy".to_string(),
            summary.trigger_mean_entropy as f64,
        );
        target.insert(
            "desire_trigger_mean_temperature".to_string(),
            summary.trigger_mean_temperature as f64,
        );
        target.insert(
            "desire_trigger_mean_samples".to_string(),
            summary.trigger_mean_samples as f64,
        );
    }

    fn insert_desire_roundtable_summary(
        target: &mut HashMap<String, f64>,
        summary: &DesireRoundtableSummary,
    ) {
        target.insert("desire_roundtable_steps".to_string(), summary.steps as f64);
        target.insert(
            "desire_roundtable_triggers".to_string(),
            summary.triggers as f64,
        );
        target.insert(
            "desire_roundtable_mean_entropy".to_string(),
            summary.mean_entropy as f64,
        );
        target.insert(
            "desire_roundtable_mean_temperature".to_string(),
            summary.mean_temperature as f64,
        );
        target.insert(
            "desire_roundtable_mean_alpha".to_string(),
            summary.mean_alpha as f64,
        );
        target.insert(
            "desire_roundtable_mean_beta".to_string(),
            summary.mean_beta as f64,
        );
        target.insert(
            "desire_roundtable_mean_gamma".to_string(),
            summary.mean_gamma as f64,
        );
        target.insert(
            "desire_roundtable_mean_lambda".to_string(),
            summary.mean_lambda as f64,
        );
        target.insert(
            "desire_roundtable_mean_above".to_string(),
            summary.mean_above as f64,
        );
        target.insert(
            "desire_roundtable_mean_here".to_string(),
            summary.mean_here as f64,
        );
        target.insert(
            "desire_roundtable_mean_beneath".to_string(),
            summary.mean_beneath as f64,
        );
        target.insert(
            "desire_roundtable_mean_drift".to_string(),
            summary.mean_drift as f64,
        );
    }

    #[cfg(feature = "psi")]
    fn insert_desire_psi_summary(target: &mut HashMap<String, f64>, summary: &DesirePsiSummary) {
        target.insert("desire_psi_steps".to_string(), summary.steps as f64);
        target.insert("desire_psi_triggers".to_string(), summary.triggers as f64);
        target.insert("desire_psi_samples".to_string(), summary.psi_samples as f64);
        target.insert(
            "desire_psi_mean_total".to_string(),
            summary.mean_psi_total as f64,
        );
        target.insert(
            "desire_psi_mean_entropy".to_string(),
            summary.mean_entropy as f64,
        );
        target.insert(
            "desire_psi_mean_temperature".to_string(),
            summary.mean_temperature as f64,
        );
        target.insert(
            "desire_psi_mean_penalty".to_string(),
            summary.mean_hypergrad_penalty as f64,
        );
        target.insert(
            "desire_psi_mean_z".to_string(),
            summary.mean_z_signal as f64,
        );
        for (component, mean) in summary.component_means.iter() {
            let key = format!("desire_psi_component_{}_mean", component);
            target.insert(key, *mean as f64);
        }
        for (component, (up, down)) in summary.threshold_crossings.iter() {
            let up_key = format!("desire_psi_threshold_{}_up", component);
            let down_key = format!("desire_psi_threshold_{}_down", component);
            target.insert(up_key, *up as f64);
            target.insert(down_key, *down as f64);
        }
    }

    #[cfg(feature = "psi")]
    fn bootstrap_psi(&mut self, schedule: &RoundtableSchedule) {
        if self.psi.is_some() || !schedule.psi_enabled() {
            return;
        }
        let cfg = PsiConfig::automated(schedule.psi_hint());
        self.psi = Some(PsiMeter::new(cfg));
    }

    #[cfg(feature = "psychoid")]
    fn bootstrap_psychoid(&mut self, schedule: &RoundtableSchedule) {
        if self.psychoid.is_some() || !schedule.psychoid_enabled() {
            return;
        }
        let cfg = PsychoidConfig::default();
        self.psychoid = Some(PsychoidMeter::new(cfg));
        self.psychoid_log = schedule.psychoid_log();
    }

    #[cfg(feature = "collapse")]
    fn bootstrap_collapse(&mut self, schedule: &RoundtableSchedule) {
        if self.collapse.is_some() || !schedule.collapse_enabled() {
            return;
        }
        let cfg = CollapseConfig::automated(schedule.psi_hint());
        self.collapse = Some(CollapseDrive::new(cfg));
    }

    #[cfg(feature = "collapse")]
    fn apply_grad_scale<M: Module>(&self, module: &mut M, scale: f32) -> PureResult<()> {
        if (scale - 1.0).abs() <= f32::EPSILON {
            return Ok(());
        }
        module.visit_parameters_mut(&mut |param| {
            param.scale_accumulators(scale);
            Ok(())
        })
    }

    #[cfg(feature = "collapse")]
    fn clip_grad_global_norm<M: Module>(&self, module: &mut M, max_norm: f32) -> PureResult<()> {
        if max_norm <= 0.0 {
            return Ok(());
        }
        let mut total = 0.0f64;
        module.visit_parameters(&mut |param| {
            total += param.accumulators_norm_sq();
            Ok(())
        })?;
        let norm = total.sqrt() as f32;
        if norm <= max_norm || norm <= f32::EPSILON {
            return Ok(());
        }
        let scale = (max_norm / norm).clamp(0.0, 1.0);
        self.apply_grad_scale(module, scale)
    }

    #[cfg(feature = "collapse")]
    fn optimizer_mul_lr<M: Module>(&mut self, module: &mut M, factor: f32) -> PureResult<()> {
        if !factor.is_finite() || factor <= 0.0 {
            return Ok(());
        }
        self.fallback_learning_rate *= factor;
        self.hyper_learning_rate *= factor;
        module.visit_parameters_mut(&mut |param| {
            param.scale_learning_rate(factor);
            Ok(())
        })
    }

    #[cfg(feature = "psi")]
    fn collect_grad_l2<M: Module>(module: &M) -> PureResult<f32> {
        let mut sum = 0.0f64;
        module.visit_parameters(&mut |param| {
            if let Some(tape) = param.hypergrad() {
                for &value in tape.gradient().iter() {
                    let v = value as f64;
                    sum += v * v;
                }
            } else if let Some(grad) = param.gradient() {
                for &value in grad.data().iter() {
                    let v = value as f64;
                    sum += v * v;
                }
            }
            Ok(())
        })?;
        Ok((sum).sqrt() as f32)
    }

    fn apply_proposal(
        &mut self,
        proposal: &GlobalProposal,
        preview_metrics: HashMap<String, f32>,
    ) -> PureResult<()> {
        let _ = preview_metrics;
        let rewrite_ops = proposal
            .ops
            .iter()
            .filter(|op| {
                matches!(
                    op.kind,
                    HeurOpKind::AppendSoft { .. } | HeurOpKind::Retract { .. }
                )
            })
            .count()
            .min(u32::MAX as usize) as u32;
        if let Some(budget) = self.rewrite_budget.as_mut() {
            if !budget.try_consume(rewrite_ops) {
                return Ok(());
            }
        }
        for op in &proposal.ops {
            self.heur_log.append(op.clone());
        }
        Ok(())
    }

    #[cfg(feature = "psychoid")]
    fn log_psychoid(reading: &PsychoidReading, events: &[PsychoidEvent]) {
        println!(
            "[psychoid] step={} cti={:.4} raw={{D:{:.3} S:{:.3} C:{:.3} K:{:.3} H:{:.3}}}",
            reading.step,
            reading.cti,
            reading.raw.get("D").copied().unwrap_or(0.0),
            reading.raw.get("S").copied().unwrap_or(0.0),
            reading.raw.get("C").copied().unwrap_or(0.0),
            reading.raw.get("K").copied().unwrap_or(0.0),
            reading.raw.get("H").copied().unwrap_or(0.0)
        );
        for event in events {
            match event {
                PsychoidEvent::DreamPass { step, cti } => {
                    println!("[psychoid-event] step={} dream-pass cti={:.4}", step, cti);
                }
                PsychoidEvent::DreamExport {
                    step,
                    diary,
                    symbols,
                } => {
                    println!(
                        "[psychoid-event] step={} dream-export symbols={:?} diary=\"{}\"",
                        step, symbols, diary
                    );
                }
            }
        }
    }
}

fn outcome_label(outcome: OutcomeBand) -> &'static str {
    match outcome {
        OutcomeBand::Above => "above",
        OutcomeBand::Here => "here",
        OutcomeBand::Beneath => "beneath",
    }
}

fn plan_signature(plan: &st_core::ops::rank_entry::RankPlan, outcome: OutcomeBand) -> String {
    format!(
        "{:?}:{}x{}:k{}:{}",
        plan.kind,
        plan.rows,
        plan.cols,
        plan.k,
        outcome_label(outcome)
    )
}

/// Metrics captured while running [`ModuleTrainer::train_epoch`].
#[derive(Debug, Clone, Copy, PartialEq)]
pub struct EpochStats {
    pub batches: usize,
    pub total_loss: f32,
    pub average_loss: f32,
}

/// Helper trait that allows [`ModuleTrainer::train_epoch`] to accept both raw
/// `(Tensor, Tensor)` batches and fallible [`PureResult`] batches produced by
/// the [`dataset::DataLoader`] surface.
pub trait IntoBatch {
    fn into_batch(self) -> PureResult<(Tensor, Tensor)>;
}

impl IntoBatch for (Tensor, Tensor) {
    fn into_batch(self) -> PureResult<(Tensor, Tensor)> {
        Ok(self)
    }
}

impl IntoBatch for PureResult<(Tensor, Tensor)> {
    fn into_batch(self) -> PureResult<(Tensor, Tensor)> {
        self
    }
}

#[cfg(test)]
mod tests {
    use super::*;
    use crate::language::{
        constant, warmup, ConceptHint, DesireAutomation, DesireLagrangian, DesirePipeline,
        DesireTrainerBridge, DesireTriggerBuffer, RepressionField, SemanticBridge, SparseKernel,
        SymbolGeometry, TemperatureController,
    };
    use crate::layers::linear::Linear;
    use crate::layers::sequential::Sequential;
    use crate::layers::wave_gate::WaveGate;
    use crate::loss::MeanSquaredError;
    use crate::roundtable::{HeurOp, HeurOpKind};
    use crate::schedule::RoundtableConfig;
    #[cfg(feature = "golden")]
    use crate::CouncilEvidence;
    use st_core::runtime::blackcat::{bandit::SoftBanditMode, zmeta::ZMetaParams, ChoiceGroups};
    use st_tensor::pure::topos::OpenCartesianTopos;
<<<<<<< HEAD
=======
    use std::collections::{HashMap, HashSet};
>>>>>>> 1bfbf7f5
    use std::time::{Duration, Instant, SystemTime};

    fn build_language_geometry() -> SymbolGeometry {
        let syn = SparseKernel::from_rows(
            vec![vec![(0, 0.6), (1, 0.4)], vec![(0, 0.5), (1, 0.5)]],
            1e-6,
        )
        .unwrap();
        let par = SparseKernel::from_rows(
            vec![vec![(0, 0.7), (1, 0.3)], vec![(0, 0.2), (1, 0.8)]],
            1e-6,
        )
        .unwrap();
        SymbolGeometry::new(syn, par).unwrap()
    }

    fn build_language_semantics() -> SemanticBridge {
        use std::collections::HashSet;

        let log_pi = vec![
            vec![(0, (0.65f32).ln()), (1, (0.35f32).ln())],
            vec![(0, (0.4f32).ln()), (1, (0.6f32).ln())],
        ];
        let row = vec![1.0, 1.0];
        let col = vec![1.0, 1.0];
        let anchors = HashSet::new();
        let concept_kernel =
            SparseKernel::from_rows(vec![vec![(0, 1.0)], vec![(1, 1.0)]], 1e-6).unwrap();
        SemanticBridge::new(log_pi, row, col, anchors, 1e-6, concept_kernel).unwrap()
    }

    fn build_language_automation() -> DesireAutomation {
        let geometry = build_language_geometry();
        let repression = RepressionField::new(vec![0.05, 0.15]).unwrap();
        let semantics = build_language_semantics();
        let controller = TemperatureController::new(1.0, 0.8, 0.4, 0.4, 1.6);
        let desire = DesireLagrangian::new(geometry, repression, semantics, controller)
            .unwrap()
            .with_alpha_schedule(warmup(0.0, 0.2, 1))
            .with_beta_schedule(warmup(0.0, 0.1, 1))
            .with_gamma_schedule(constant(0.04))
            .with_lambda_schedule(constant(0.02))
            .with_observation_horizon(Some(1))
            .with_integration_horizon(Some(2));
        let cfg = st_core::config::self_rewrite::SelfRewriteCfg {
            score_thresh: 0.0,
            min_samples: 2,
            cooldown_sec: 0,
        };
        DesireAutomation::new(desire, cfg)
    }

    #[test]
    fn trainer_attaches_and_steps() {
        let caps = DeviceCaps::wgpu(32, true, 256);
        let trainer = ModuleTrainer::new(caps, -1.0, 0.05, 0.01);
        let mut layer = Linear::new("fc", 2, 1).unwrap();
        trainer.prepare(&mut layer).unwrap();
        let input = crate::Tensor::from_vec(1, 2, vec![1.0, -1.0]).unwrap();
        let target = crate::Tensor::from_vec(1, 1, vec![0.5]).unwrap();
        let out = layer.forward(&input).unwrap();
        let grad = out.sub(&target).unwrap();
        let _ = layer.backward(&input, &grad).unwrap();
        trainer.step(&mut layer).unwrap();
        assert!(trainer.planner().topk(64, 128, 32).k > 0);
    }

    #[test]
    fn trainer_prepares_with_topos_for_wave_gate() {
        let caps = DeviceCaps::wgpu(64, true, 512);
        let trainer = ModuleTrainer::new(caps, -0.9, 0.06, 0.02);
        let encoder_curvature = trainer.curvature();
        let topos = OpenCartesianTopos::new(encoder_curvature, 1e-6, 1e4, 512, 16384).unwrap();
        let mut gate = WaveGate::with_topos(
            "wg",
            8,
            st_tensor::pure::LanguageWaveEncoder::new(encoder_curvature, 0.7).unwrap(),
            topos.clone(),
        )
        .unwrap();
        trainer.prepare_with_topos(&mut gate, topos).unwrap();
        let input =
            Tensor::from_vec(1, 8, vec![0.1, -0.2, 0.3, -0.4, 0.5, -0.6, 0.7, -0.8]).unwrap();
        let grad_out = gate.forward(&input).unwrap();
        let _ = gate.backward(&input, &grad_out).unwrap();
        trainer.step(&mut gate).unwrap();
        assert!(gate.gate().value().squared_l2_norm() > 0.0);
    }

    #[test]
    fn trainer_runs_epoch_with_roundtable_schedule() {
        let caps = DeviceCaps::wgpu(32, true, 256);
        let mut trainer = ModuleTrainer::new(caps, -1.1, 0.05, 0.01);
        let mut model = Sequential::new();
        model.push(Linear::new("lin", 2, 1).unwrap());
        trainer.prepare(&mut model).unwrap();

        let schedule = trainer.roundtable(1, 1, RoundtableConfig::default());
        let dataset = vec![
            (
                Tensor::from_vec(1, 2, vec![0.0, 1.0]).unwrap(),
                Tensor::from_vec(1, 1, vec![1.0]).unwrap(),
            ),
            (
                Tensor::from_vec(1, 2, vec![1.0, 0.0]).unwrap(),
                Tensor::from_vec(1, 1, vec![0.0]).unwrap(),
            ),
        ];

        let mut loss = MeanSquaredError::new();
        let stats = trainer
            .train_epoch(&mut model, &mut loss, dataset.clone(), &schedule)
            .unwrap();
        assert_eq!(stats.batches, dataset.len());
        assert!(stats.total_loss.is_finite());

        // Ensure the model parameters changed by running another batch and checking the outputs.
        let input = Tensor::from_vec(1, 2, vec![1.0, 1.0]).unwrap();
        let before = model.forward(&input).unwrap();
        trainer
            .train_epoch(&mut model, &mut loss, dataset, &schedule)
            .unwrap();
        let after = model.forward(&input).unwrap();
        assert_ne!(before.data(), after.data());
    }

    #[test]
<<<<<<< HEAD
=======
    fn trainer_enforces_rewrite_budget() {
        let caps = DeviceCaps::wgpu(16, true, 128);
        let mut trainer = ModuleTrainer::new(caps, -1.0, 0.05, 0.01);
        trainer.set_rewrite_budget(1, 1);
        if let Some(budget) = trainer.rewrite_budget.as_mut() {
            budget.begin_epoch();
        }

        let op = HeurOp {
            origin: "test".to_string(),
            kind: HeurOpKind::AppendSoft {
                script: "k:topk(2)".to_string(),
                weight: 1.0,
            },
            issued_at: SystemTime::now(),
        };
        let proposal = GlobalProposal {
            proposal_id: "proposal-test".to_string(),
            ops: vec![op],
            evidence: Vec::new(),
        };

        let initial = trainer.heuristics_log().entries().len();
        trainer
            .apply_proposal(&proposal, HashMap::new())
            .expect("first rewrite allowed");
        let after_first = trainer.heuristics_log().entries().len();
        assert_eq!(after_first, initial + proposal.ops.len());

        trainer
            .apply_proposal(&proposal, HashMap::new())
            .expect("second rewrite ignored");
        let after_second = trainer.heuristics_log().entries().len();
        assert_eq!(after_second, after_first);

        if let Some(budget) = trainer.rewrite_budget.as_mut() {
            budget.begin_epoch();
        }
        trainer
            .apply_proposal(&proposal, HashMap::new())
            .expect("rewrite allowed after cooldown");
        let after_third = trainer.heuristics_log().entries().len();
        assert_eq!(after_third, after_first + proposal.ops.len());
    }

    #[test]
    fn trainer_exposes_blackcat_runtime_stats() {
        let caps = DeviceCaps::wgpu(16, true, 128);
        let mut groups = HashMap::new();
        groups.insert("tile".to_string(), vec!["a".to_string(), "b".to_string()]);
        let runtime = BlackCatRuntime::new(
            ZMetaParams::default(),
            ChoiceGroups { groups },
            4,
            SoftBanditMode::TS,
            None,
        );
        let mut trainer = ModuleTrainer::new(caps, -1.0, 0.05, 0.01).with_blackcat(runtime);
        if let Some(rt) = trainer.blackcat.as_mut() {
            rt.begin_step();
            let mut metrics = StepMetrics::default();
            metrics.step_time_ms = 10.0;
            metrics.mem_peak_mb = 256.0;
            metrics.retry_rate = 0.05;
            metrics.extra.insert("grad_norm".into(), 0.4);
            let _ = rt.post_step(&metrics);
        }
        let stats = trainer
            .blackcat_runtime_stats()
            .expect("runtime stats available");
        assert_eq!(stats.steps, 1);
        assert!(stats.step_time_ms_ema > 0.0);
        assert_eq!(stats.extras.get("grad_norm").cloned().unwrap(), 0.4);
    }

    #[test]
>>>>>>> 1bfbf7f5
    fn trainer_consumes_desire_bridge_summary() {
        let caps = DeviceCaps::wgpu(32, true, 256);
        let mut trainer = ModuleTrainer::new(caps, -1.0, 0.05, 0.01);
        let mut model = Sequential::new();
        model.push(Linear::new("lin", 2, 1).unwrap());
        trainer.prepare(&mut model).unwrap();

        let automation = build_language_automation();
        let bridge = DesireTrainerBridge::new();
        let mut pipeline = DesirePipeline::builder(automation)
            .with_trainer_bridge(&bridge)
            .with_sink(DesireTriggerBuffer::new())
            .build();

        let logits = vec![2.0, 0.4];
        let concept = ConceptHint::Distribution(vec![0.6, 0.4]);
        let start = Instant::now();
        let anchor = SystemTime::now();
        for step in 0..6 {
            let now = start + Duration::from_millis((step * 150) as u64);
            let timestamp = anchor + Duration::from_millis((step * 150) as u64);
            pipeline
                .step_at(&logits, step % 2, &concept, now, timestamp)
                .unwrap();
        }

        assert!(bridge.len() >= 6);
        trainer.enable_desire_pipeline(bridge.clone());

        let schedule = trainer.roundtable(1, 1, RoundtableConfig::default());
        let dataset = vec![
            (
                Tensor::from_vec(1, 2, vec![0.0, 1.0]).unwrap(),
                Tensor::from_vec(1, 1, vec![1.0]).unwrap(),
            ),
            (
                Tensor::from_vec(1, 2, vec![1.0, 0.0]).unwrap(),
                Tensor::from_vec(1, 1, vec![0.0]).unwrap(),
            ),
        ];
        let mut loss = MeanSquaredError::new();
        trainer
            .train_epoch(&mut model, &mut loss, dataset, &schedule)
            .unwrap();

        assert!(bridge.is_empty());
    }

    #[test]
    fn trainer_consumes_roundtable_bridge_summary() {
        let caps = DeviceCaps::wgpu(32, true, 256);
        let mut trainer = ModuleTrainer::new(caps, -1.0, 0.05, 0.01);
        let mut model = Sequential::new();
        model.push(Linear::new("lin", 2, 1).unwrap());
        trainer.prepare(&mut model).unwrap();

        let automation = build_language_automation();
        let bridge = DesireRoundtableBridge::new();
        let mut pipeline = DesirePipeline::builder(automation)
            .with_roundtable_bridge(&bridge)
            .build();

        let logits = vec![2.0, 0.6];
        let concept = ConceptHint::Distribution(vec![0.55, 0.45]);
        let start = Instant::now();
        let anchor = SystemTime::now();
        for step in 0..6 {
            let now = start + Duration::from_millis((step * 90) as u64);
            let timestamp = anchor + Duration::from_millis((step * 90) as u64);
            pipeline
                .step_at(&logits, step % 2, &concept, now, timestamp)
                .unwrap();
        }

        trainer.enable_desire_roundtable_bridge(bridge.clone());

        let schedule = trainer.roundtable(1, 1, RoundtableConfig::default());
        let dataset = vec![
            (
                Tensor::from_vec(1, 2, vec![0.0, 1.0]).unwrap(),
                Tensor::from_vec(1, 1, vec![1.0]).unwrap(),
            ),
            (
                Tensor::from_vec(1, 2, vec![1.0, 0.0]).unwrap(),
                Tensor::from_vec(1, 1, vec![0.0]).unwrap(),
            ),
        ];
        let mut loss = MeanSquaredError::new();
        trainer
            .train_epoch(&mut model, &mut loss, dataset, &schedule)
            .unwrap();

        assert!(bridge.drain_summary().unwrap().is_none());
        let summary = trainer.desire_roundtable_summary();
        assert!(summary.is_some());
    }
<<<<<<< HEAD
=======

    #[cfg(feature = "golden")]
    #[test]
    fn trainer_records_golden_council_snapshot() {
        let caps = DeviceCaps::wgpu(16, true, 128);
        let mut trainer = ModuleTrainer::new(caps, -1.0, 0.05, 0.01);
        let mut pulse = GoldenBlackcatPulse::idle();
        pulse.exploration_drive = 0.7;
        let winner = HeurOp {
            origin: "roundtable-1".to_string(),
            kind: HeurOpKind::AppendSoft {
                script: "k:topk(2)".to_string(),
                weight: 1.2,
            },
            issued_at: SystemTime::now(),
        };
        let snapshot = GoldenCouncilSnapshot {
            epoch: 4,
            high_watermark: 9,
            missing_ranges: Vec::new(),
            winners: vec![winner.clone()],
            evidence: CouncilEvidence {
                band_energy: (1.0, 0.8, 0.6),
                graph_flow: 0.4,
                psi: 0.2,
                geometry: (0.5, 0.3, 0.1),
            },
            exploration_bias: 1.2,
            optimization_bias: 0.95,
            synergy_bias: 1.1,
            reinforcement_bias: 1.05,
            resonance: 0.4,
            stability: 0.86,
            momentum: 0.3,
            divergence: 0.2,
            schedule_hint: (1.0, 0.8, 1.1, 0.9),
            pulse_recap: pulse,
        };
        trainer.record_golden_council(&snapshot);
        let stored = trainer
            .last_golden_council_snapshot()
            .expect("snapshot stored");
        assert!((stored.exploration_bias - 1.2).abs() < 1e-4);
        assert_eq!(stored.schedule_hint.2, 1.1);
        assert_eq!(stored.pulse_recap.exploration_drive, 0.7);
        let winners = trainer.last_council().expect("cloneable snapshot").winners;
        assert_eq!(winners.len(), 1);
        match &winners[0].kind {
            HeurOpKind::AppendSoft { weight, .. } => assert!((*weight - 1.2).abs() < 1e-4),
            other => panic!("unexpected winner {:?}", other),
        }
    }
>>>>>>> 1bfbf7f5
}<|MERGE_RESOLUTION|>--- conflicted
+++ resolved
@@ -27,12 +27,9 @@
 use crate::language::{
     DesireRoundtableBridge, DesireRoundtableSummary, DesireTrainerBridge, DesireTrainerSummary,
 };
-<<<<<<< HEAD
-=======
 #[cfg(feature = "golden")]
 use crate::golden::{GoldenBlackcatPulse, GoldenCooperativeDirective, GoldenCouncilSnapshot};
 use crate::language::{DesireTrainerBridge, DesireTrainerSummary};
->>>>>>> 1bfbf7f5
 use crate::loss::Loss;
 use crate::module::Module;
 use crate::plan::RankPlanner;
@@ -89,15 +86,12 @@
     graph_bridge: Option<GraphConsensusBridge>,
     graph_pending: Option<GraphConsensusDigest>,
     graph_last_hint: Option<String>,
-<<<<<<< HEAD
-=======
     #[cfg(feature = "golden")]
     golden_pulse: Option<GoldenBlackcatPulse>,
     #[cfg(feature = "golden")]
     golden_directive: Option<GoldenCooperativeDirective>,
     #[cfg(feature = "golden")]
     golden_council: Option<GoldenCouncilSnapshot>,
->>>>>>> 1bfbf7f5
     #[cfg(feature = "psi")]
     psi: Option<PsiMeter>,
     #[cfg(feature = "psychoid")]
@@ -310,15 +304,12 @@
             graph_bridge: None,
             graph_pending: None,
             graph_last_hint: None,
-<<<<<<< HEAD
-=======
             #[cfg(feature = "golden")]
             golden_pulse: None,
             #[cfg(feature = "golden")]
             golden_directive: None,
             #[cfg(feature = "golden")]
             golden_council: None,
->>>>>>> 1bfbf7f5
             #[cfg(feature = "psi")]
             psi,
             #[cfg(feature = "psychoid")]
@@ -1647,10 +1638,7 @@
     use crate::CouncilEvidence;
     use st_core::runtime::blackcat::{bandit::SoftBanditMode, zmeta::ZMetaParams, ChoiceGroups};
     use st_tensor::pure::topos::OpenCartesianTopos;
-<<<<<<< HEAD
-=======
     use std::collections::{HashMap, HashSet};
->>>>>>> 1bfbf7f5
     use std::time::{Duration, Instant, SystemTime};
 
     fn build_language_geometry() -> SymbolGeometry {
@@ -1778,8 +1766,6 @@
     }
 
     #[test]
-<<<<<<< HEAD
-=======
     fn trainer_enforces_rewrite_budget() {
         let caps = DeviceCaps::wgpu(16, true, 128);
         let mut trainer = ModuleTrainer::new(caps, -1.0, 0.05, 0.01);
@@ -1856,7 +1842,6 @@
     }
 
     #[test]
->>>>>>> 1bfbf7f5
     fn trainer_consumes_desire_bridge_summary() {
         let caps = DeviceCaps::wgpu(32, true, 256);
         let mut trainer = ModuleTrainer::new(caps, -1.0, 0.05, 0.01);
@@ -1953,8 +1938,6 @@
         let summary = trainer.desire_roundtable_summary();
         assert!(summary.is_some());
     }
-<<<<<<< HEAD
-=======
 
     #[cfg(feature = "golden")]
     #[test]
@@ -2007,5 +1990,4 @@
             other => panic!("unexpected winner {:?}", other),
         }
     }
->>>>>>> 1bfbf7f5
 }