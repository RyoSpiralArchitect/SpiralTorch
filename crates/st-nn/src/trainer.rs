--- conflicted
+++ resolved
@@ -36,14 +36,11 @@
 use crate::{PureResult, Tensor};
 use st_core::backend::device_caps::DeviceCaps;
 use st_core::backend::unison_heuristics::RankKind;
-<<<<<<< HEAD
 use st_core::ecosystem::{ConnectorEvent, EcosystemRegistry};
-=======
 use st_core::ecosystem::{
     ConnectorEvent, DistributionSummary, EcosystemRegistry, MetricSample, RankPlanSummary,
     RoundtableConfigSummary, RoundtableSummary,
 };
->>>>>>> 34fe6839
 #[cfg(feature = "collapse")]
 use st_core::engine::collapse_drive::{CollapseConfig, CollapseDrive, DriveCmd};
 use st_core::ops::rank_entry::RankPlan;
@@ -603,7 +600,6 @@
         config: RoundtableConfig,
         schedule: &RoundtableSchedule,
     ) {
-<<<<<<< HEAD
         let pipeline = crate::language::pipeline::LanguagePipeline::builder("module_trainer")
             .with_tag("component", "module_trainer")
             .build();
@@ -615,7 +611,6 @@
             self.autopilot.is_some(),
             self.distribution.as_ref(),
         );
-=======
         let cfg_summary = {
             #[allow(unused_mut)]
             let mut summary = RoundtableConfigSummary::new(
@@ -790,7 +785,6 @@
         summary.fft_radix = plan.choice.fft_radix;
         summary.fft_segments = plan.choice.fft_segments;
         summary
->>>>>>> 34fe6839
     }
 
     fn log_connector_event(&self, stage: &str, metadata: HashMap<String, String>) {
