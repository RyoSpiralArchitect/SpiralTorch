// SPDX-License-Identifier: AGPL-3.0-or-later
// © 2025 Ryo ∴ SpiralArchitect (kishkavsesvit@icloud.com)
// Part of SpiralTorch — Licensed under AGPL-3.0-or-later.
// Unauthorized derivative works or closed redistribution prohibited under AGPL §13.

// ============================================================================
//  SpiralReality Proprietary
//  Copyright (c) 2025 SpiralReality. All Rights Reserved.
//
//  NOTICE: This file contains confidential and proprietary information of
//  SpiralReality. ANY USE, COPYING, MODIFICATION, DISTRIBUTION, DISPLAY,
//  OR DISCLOSURE OF THIS FILE, IN WHOLE OR IN PART, IS STRICTLY PROHIBITED
//  WITHOUT THE PRIOR WRITTEN CONSENT OF SPIRALREALITY.
//
//  NO LICENSE IS GRANTED OR IMPLIED BY THIS FILE. THIS SOFTWARE IS PROVIDED
//  "AS IS", WITHOUT WARRANTY OF ANY KIND, EXPRESS OR IMPLIED, INCLUDING BUT
//  NOT LIMITED TO THE WARRANTIES OF MERCHANTABILITY, FITNESS FOR A PARTICULAR
//  PURPOSE AND NON-INFRINGEMENT. IN NO EVENT SHALL SPIRALREALITY OR ITS
//  SUPPLIERS BE LIABLE FOR ANY CLAIM, DAMAGES OR OTHER LIABILITY, WHETHER IN
//  AN ACTION OF CONTRACT, TORT OR OTHERWISE, ARISING FROM, OUT OF OR IN
//  CONNECTION WITH THE SOFTWARE OR THE USE OR OTHER DEALINGS IN THE SOFTWARE.
// ============================================================================

use crate::gnn::spiralk::{GraphConsensusBridge, GraphConsensusDigest};
#[cfg(feature = "golden")]
use crate::golden::GoldenBlackcatPulse;
use crate::loss::Loss;
use crate::module::Module;
use crate::plan::RankPlanner;
use crate::roundtable::{
    simulate_proposal_locally, BlackcatModerator, DistConfig, GlobalProposal, HeurOpLog,
    MetaConductor, ModeratorMinutes, OutcomeBand, RoundtableNode,
};
use crate::schedule::{BandEnergy, GradientBands, RoundtableConfig, RoundtableSchedule};
use crate::{PureResult, Tensor};
use st_core::backend::device_caps::DeviceCaps;
use st_core::backend::unison_heuristics::RankKind;
#[cfg(feature = "collapse")]
use st_core::engine::collapse_drive::{CollapseConfig, CollapseDrive, DriveCmd};
use st_core::runtime::autopilot::Autopilot;
use st_core::runtime::blackcat::{BlackCatRuntime, StepMetrics};
#[cfg(feature = "collapse")]
use st_core::telemetry::hub::CollapsePulse;
use st_core::telemetry::hub::{self, SoftlogicZFeedback};
#[cfg(feature = "psi")]
use st_core::telemetry::psi::{PsiComponent, PsiConfig, PsiInput, PsiMeter, PsiReading};
#[cfg(feature = "psychoid")]
use st_core::telemetry::psychoid::{PsychoidConfig, PsychoidEvent, PsychoidMeter, PsychoidReading};
use st_tensor::pure::topos::OpenCartesianTopos;
use std::collections::HashMap;
use std::env;
use std::time::{Duration, Instant};

/// High-level orchestrator that keeps hypergrad, SpiralK, and module updates aligned.
pub struct ModuleTrainer {
    planner: RankPlanner,
    curvature: f32,
    hyper_learning_rate: f32,
    fallback_learning_rate: f32,
    blackcat: Option<BlackCatRuntime>,
    blackcat_moderator: Option<BlackcatModerator>,
    autopilot: Option<Autopilot>,
    band_weight_fn: Option<BandWeightFn>,
    injector_enabled: bool,
    distribution: Option<RoundtableNode>,
    meta_conductor: Option<MetaConductor>,
    heur_log: HeurOpLog,
    softlogic: SoftLogicFlex,
    graph_bridge: Option<GraphConsensusBridge>,
    graph_pending: Option<GraphConsensusDigest>,
    graph_last_hint: Option<String>,
    #[cfg(feature = "golden")]
    golden_pulse: Option<GoldenBlackcatPulse>,
    #[cfg(feature = "psi")]
    psi: Option<PsiMeter>,
    #[cfg(feature = "psychoid")]
    psychoid: Option<PsychoidMeter>,
    #[cfg(feature = "psychoid")]
    psychoid_log: bool,
    #[cfg(feature = "collapse")]
    collapse: Option<CollapseDrive>,
}

impl core::fmt::Debug for ModuleTrainer {
    fn fmt(&self, f: &mut core::fmt::Formatter<'_>) -> core::fmt::Result {
        write!(
            f,
            "ModuleTrainer(curv={},lr_h={},lr_f={})",
            self.curvature, self.hyper_learning_rate, self.fallback_learning_rate
        )
    }
}

/// Function pointer used to convert band energy into Above/Here/Beneath weights.
pub type BandWeightFn = fn(BandEnergy) -> (f32, f32, f32);

#[derive(Debug, Clone)]
struct SoftLogicFlex {
    inertia: f32,
    drift_gain: f32,
    psi_gain: f32,
    loss_gain: f32,
    floor: f32,
    last_weights: (f32, f32, f32),
    last_z: f32,
    last_feedback: Option<SoftlogicZFeedback>,
}

impl SoftLogicFlex {
    fn new() -> Self {
        let mut flex = Self {
            inertia: env::var("SPIRAL_SOFTLOGIC_INERTIA")
                .ok()
                .and_then(|value| value.parse::<f32>().ok())
                .map(|v| v.clamp(0.0, 0.95))
                .unwrap_or(0.65),
            drift_gain: env::var("SPIRAL_SOFTLOGIC_DRIFT_GAIN")
                .ok()
                .and_then(|value| value.parse::<f32>().ok())
                .map(|v| v.clamp(0.0, 1.0))
                .unwrap_or(0.25),
            psi_gain: env::var("SPIRAL_SOFTLOGIC_PSI_GAIN")
                .ok()
                .and_then(|value| value.parse::<f32>().ok())
                .map(|v| v.clamp(0.0, 2.0))
                .unwrap_or(0.5),
            loss_gain: env::var("SPIRAL_SOFTLOGIC_LOSS_GAIN")
                .ok()
                .and_then(|value| value.parse::<f32>().ok())
                .map(|v| v.clamp(0.0, 1.5))
                .unwrap_or(0.35),
            floor: env::var("SPIRAL_SOFTLOGIC_FLOOR")
                .ok()
                .and_then(|value| value.parse::<f32>().ok())
                .map(|v| v.clamp(0.05, 1.0))
                .unwrap_or(0.25),
            last_weights: (1.0, 1.0, 1.0),
            last_z: 0.0,
            last_feedback: None,
        };
        if flex.inertia >= 0.95 {
            flex.inertia = 0.95;
        }
        flex
    }

    fn prepare_weights(&mut self, band_energy: &BandEnergy) -> (f32, f32, f32) {
        let norm = (band_energy.above.abs() + band_energy.here.abs() + band_energy.beneath.abs())
            .max(1e-4);
        let asymmetry = (band_energy.above - band_energy.beneath) / norm;
        let drift_term = band_energy.drift.tanh();
        let z_bias = self
            .last_feedback
            .as_ref()
            .map(|feedback| feedback.z_signal)
            .unwrap_or(self.last_z);
        let target_above = 1.0 + (asymmetry * self.drift_gain) + (z_bias * self.psi_gain);
        let target_here =
            1.0 + ((band_energy.here / norm) - (band_energy.drift.abs() / norm)) * self.loss_gain;
        let target_beneath = 1.0 - (asymmetry * self.drift_gain) - (z_bias * self.psi_gain)
            + (-drift_term * self.drift_gain * 0.5);

        let target = (
            target_above.clamp(self.floor, 3.0),
            target_here.clamp(self.floor, 2.5),
            target_beneath.clamp(self.floor, 3.0),
        );
        self.last_weights = (
            Self::lerp(self.last_weights.0, target.0, 1.0 - self.inertia),
            Self::lerp(self.last_weights.1, target.1, 1.0 - self.inertia),
            Self::lerp(self.last_weights.2, target.2, 1.0 - self.inertia),
        );
        self.last_weights
    }

    fn observe(
        &mut self,
        band_energy: &BandEnergy,
        weighted_loss: f32,
        psi_total: Option<f32>,
    ) -> SoftlogicZFeedback {
        let psi_total = psi_total.unwrap_or(0.0);
        let total = (band_energy.above + band_energy.here + band_energy.beneath).max(1e-4);
        let asym = (band_energy.above - band_energy.beneath) / total;
        let drift = band_energy.drift;
        let raw_signal = 0.6 * (psi_total - weighted_loss) + 0.3 * asym + 0.1 * drift;
        let z_signal = raw_signal.tanh();
        self.last_z = Self::lerp(self.last_z, z_signal, 1.0 - self.inertia);
        let feedback = SoftlogicZFeedback {
            psi_total,
            weighted_loss,
            band_energy: (band_energy.above, band_energy.here, band_energy.beneath),
            drift,
            z_signal: self.last_z,
        };
        self.last_feedback = Some(feedback);
        feedback
    }

    fn lerp(current: f32, target: f32, factor: f32) -> f32 {
        current + (target - current) * factor
    }
}

impl ModuleTrainer {
    /// Creates a new trainer with the provided device capabilities and learning rates.
    pub fn new(
        caps: DeviceCaps,
        curvature: f32,
        hyper_learning_rate: f32,
        fallback_learning_rate: f32,
    ) -> Self {
        #[cfg(feature = "psi")]
        let psi = Self::init_psi_meter();

        Self {
            planner: RankPlanner::new(caps),
            curvature,
            hyper_learning_rate,
            fallback_learning_rate,
            blackcat: None,
            blackcat_moderator: None,
            autopilot: None,
            band_weight_fn: None,
            injector_enabled: false,
            distribution: None,
            meta_conductor: None,
            heur_log: HeurOpLog::default(),
            softlogic: SoftLogicFlex::new(),
            graph_bridge: None,
            graph_pending: None,
            graph_last_hint: None,
            #[cfg(feature = "golden")]
            golden_pulse: None,
            #[cfg(feature = "psi")]
            psi,
            #[cfg(feature = "psychoid")]
            psychoid: None,
            #[cfg(feature = "psychoid")]
            psychoid_log: false,
            #[cfg(feature = "collapse")]
            collapse: None,
        }
    }

    /// Enables the graph consensus feedback loop by attaching a bridge that
    /// drains graph flow telemetry after each optimisation step.
    pub fn enable_graph_feedback(&mut self, bridge: GraphConsensusBridge) {
        self.graph_bridge = Some(bridge);
        self.graph_pending = None;
    }

    /// Returns the SpiralK hint generated from the most recently applied graph
    /// digest, if any.
    pub fn graph_hint(&self) -> Option<&str> {
        self.graph_last_hint.as_deref()
    }

    #[cfg(feature = "psi")]
    fn init_psi_meter() -> Option<PsiMeter> {
        let enabled = env::var("SPIRAL_PSI")
            .map(|value| {
                matches!(
                    value.trim().to_ascii_lowercase().as_str(),
                    "1" | "true" | "on"
                )
            })
            .unwrap_or(false);
        if !enabled {
            return None;
        }

        let mut cfg = PsiConfig::default();
        cfg.enabled = true;
        cfg.components = PsiComponent::defaults();

        if let Ok(spec) = env::var("SPIRAL_PSI_COMPONENTS") {
            if let Ok(mask) = PsiComponent::parse_list(&spec) {
                cfg.components = mask;
            }
        }

        if let Ok(alpha_str) = env::var("SPIRAL_PSI_ALPHA") {
            if let Ok(alpha) = alpha_str.parse::<f32>() {
                cfg.ema_alpha = alpha.clamp(1.0e-3, 0.999);
            }
        }

        if let Ok(rate_str) = env::var("SPIRAL_PSI_SAMPLE_RATE") {
            if let Ok(rate) = rate_str.parse::<u32>() {
                cfg.sample_rate = rate.max(1);
            }
        }

        for (var, component) in [
            ("SPIRAL_PSI_WEIGHT_LOSS", PsiComponent::LOSS),
            ("SPIRAL_PSI_WEIGHT_GRAD", PsiComponent::GRAD_NORM),
            ("SPIRAL_PSI_WEIGHT_UPDATE", PsiComponent::UPDATE_RATIO),
            ("SPIRAL_PSI_WEIGHT_ACT", PsiComponent::ACT_DRIFT),
            ("SPIRAL_PSI_WEIGHT_ATTN", PsiComponent::ATTN_ENTROPY),
            ("SPIRAL_PSI_WEIGHT_BAND", PsiComponent::BAND_ENERGY),
        ] {
            if let Ok(weight_str) = env::var(var) {
                if let Ok(weight) = weight_str.parse::<f32>() {
                    cfg.weights.insert(component, weight);
                }
            }
        }

        for (var, component) in [
            ("SPIRAL_PSI_TH_LOSS", PsiComponent::LOSS),
            ("SPIRAL_PSI_TH_GRAD", PsiComponent::GRAD_NORM),
            ("SPIRAL_PSI_TH_UPDATE", PsiComponent::UPDATE_RATIO),
            ("SPIRAL_PSI_TH_ACT", PsiComponent::ACT_DRIFT),
            ("SPIRAL_PSI_TH_ATTN", PsiComponent::ATTN_ENTROPY),
            ("SPIRAL_PSI_TH_BAND", PsiComponent::BAND_ENERGY),
        ] {
            if let Ok(threshold_str) = env::var(var) {
                if let Ok(threshold) = threshold_str.parse::<f32>() {
                    cfg.thresholds.insert(component, threshold);
                }
            }
        }

        Some(PsiMeter::new(cfg))
    }

    /// Attaches the BlackCat runtime so contextual rewards update after each step.
    pub fn with_blackcat(mut self, runtime: BlackCatRuntime) -> Self {
        self.blackcat = Some(runtime);
        self
    }

    /// Installs a Blackcat moderator that seats between local and distributed consensus.
    pub fn install_blackcat_moderator(&mut self, threshold: f32, participants: usize) {
        self.blackcat_moderator = Some(BlackcatModerator::with_default_runtime(
            threshold.max(0.1),
            participants.max(1),
        ));
        self.meta_conductor = None;
    }

    /// Installs a moderator with a custom runtime configuration.
    pub fn install_blackcat_moderator_with_runtime(
        &mut self,
        runtime: BlackCatRuntime,
        threshold: f32,
        participants: usize,
    ) {
        self.blackcat_moderator = Some(BlackcatModerator::new(
            runtime,
            threshold.max(0.1),
            participants.max(1),
        ));
        self.meta_conductor = None;
    }

    /// Clears any configured moderator.
    pub fn clear_blackcat_moderator(&mut self) {
        self.blackcat_moderator = None;
    }

    /// Attaches an Autopilot runtime for contextual kernel selection.
    pub fn with_autopilot(mut self, autopilot: Autopilot) -> Self {
        self.autopilot = Some(autopilot);
        self
    }

    /// Enables per-band reweighting of the loss/gradient.
    pub fn set_band_weights(&mut self, weight_fn: BandWeightFn) {
        self.band_weight_fn = Some(weight_fn);
    }

    /// Connects the trainer to a distributed roundtable node.
    pub fn configure_distribution(&mut self, config: DistConfig) {
        self.distribution = Some(RoundtableNode::new(config));
    }

    /// Removes any configured distribution node.
    pub fn clear_distribution(&mut self) {
        if let Some(node) = self.distribution.as_mut() {
            node.drain();
        }
        self.distribution = None;
    }

    /// Installs a meta-layer conductor so this trainer can aggregate remote summaries.
    pub fn install_meta_conductor(&mut self, threshold: f32, participants: usize) {
        self.blackcat_moderator = None;
        self.meta_conductor = Some(MetaConductor::new(threshold.max(0.1), participants.max(1)));
    }

    /// Returns the current heuristics op-log.
    pub fn heuristics_log(&self) -> &HeurOpLog {
        &self.heur_log
    }

    /// Merges the provided heuristics log into the trainer's local log.
    pub fn merge_heuristics_log(&mut self, log: &HeurOpLog) {
        self.heur_log.merge(log);
    }

    /// Returns the latest moderator minutes captured by Blackcat.
    pub fn blackcat_minutes(&self) -> Vec<ModeratorMinutes> {
        self.blackcat_moderator
            .as_ref()
            .map(|m| m.minutes().to_vec())
            .unwrap_or_default()
    }

    /// Replays moderator minutes so the embedded Blackcat runtime can stay aligned.
    pub fn sync_blackcat_minutes(&mut self, minutes: &[ModeratorMinutes]) {
        if let Some(moderator) = self.blackcat_moderator.as_mut() {
            moderator.absorb_minutes(minutes);
        }
    }

<<<<<<< HEAD
    #[cfg(feature = "golden")]
    /// Applies a cooperative pulse emitted by the Golden retriever.
    pub fn apply_blackcat_pulse(&mut self, pulse: &GoldenBlackcatPulse) {
        self.golden_pulse = Some(pulse.clone());
        if let Some(node) = self.distribution.as_mut() {
            let base_interval = node.config().push_interval;
            let baseline_secs = base_interval.as_secs_f32().max(1.0);
            let gain = (1.0 + pulse.optimization_gain.max(0.0)).clamp(1.0, 4.0);
            let new_interval = Duration::from_secs_f32(
                (baseline_secs / gain).clamp(baseline_secs * 0.25, baseline_secs * 1.5),
            );
            let base_window = node.config().summary_window.max(4) as f32;
            let window_scale = (1.0 + pulse.exploration_drive.max(0.0)).clamp(1.0, 4.0);
            let new_window = (base_window * window_scale).round().clamp(4.0, 1024.0) as usize;
            node.retune(new_interval, new_window);
        }
        if pulse.optimization_gain > 0.1 {
            self.injector_enabled = true;
        }
    }

    #[cfg(feature = "golden")]
    /// Returns the most recent cooperative pulse applied to this trainer.
    pub fn last_blackcat_pulse(&self) -> Option<&GoldenBlackcatPulse> {
        self.golden_pulse.as_ref()
    }

=======
>>>>>>> f9f5bb87
    /// Clears any registered band weighting rule.
    pub fn clear_band_weights(&mut self) {
        self.band_weight_fn = None;
    }

    /// Enables or disables the adaptive injector heuristics.
    pub fn enable_injector(&mut self, on: bool) {
        self.injector_enabled = on;
    }

    /// Returns the underlying planner.
    pub fn planner(&self) -> &RankPlanner {
        &self.planner
    }

    /// Produces a roundtable schedule for the provided output dimensions.
    pub fn roundtable(&self, rows: u32, cols: u32, config: RoundtableConfig) -> RoundtableSchedule {
        RoundtableSchedule::new(&self.planner, rows, cols, config)
    }

    /// Returns the fallback Euclidean learning rate.
    pub fn fallback_learning_rate(&self) -> f32 {
        self.fallback_learning_rate
    }

    /// Returns the curvature used for hypergrad preparation.
    pub fn curvature(&self) -> f32 {
        self.curvature
    }

    /// Returns the learning rate used for hypergrad updates.
    pub fn hyper_learning_rate(&self) -> f32 {
        self.hyper_learning_rate
    }

    /// Attaches hypergrad tapes to all parameters of the provided module.
    pub fn prepare<M: Module>(&self, module: &mut M) -> PureResult<()> {
        module.attach_hypergrad(self.curvature, self.hyper_learning_rate)
    }

    /// Attaches hypergrad tapes with an explicit topos shared across parameters.
    pub fn prepare_with_topos<M: Module>(
        &self,
        module: &mut M,
        topos: OpenCartesianTopos,
    ) -> PureResult<()> {
        module.attach_hypergrad_with_topos(self.curvature, self.hyper_learning_rate, topos)
    }

    /// Clears accumulated gradients or hypergrad buffers.
    pub fn zero<M: Module>(&self, module: &mut M) -> PureResult<()> {
        module.zero_accumulators()
    }

    /// Applies the parameter updates using either the hypergrad tape or the fallback rate.
    pub fn step<M: Module>(&self, module: &mut M) -> PureResult<()> {
        module.apply_step(self.fallback_learning_rate)
    }

    /// Runs a full epoch over the provided iterator of `(input, target)` pairs.
    pub fn train_epoch<M, L, I>(
        &mut self,
        module: &mut M,
        loss: &mut L,
        batches: I,
        schedule: &RoundtableSchedule,
    ) -> PureResult<EpochStats>
    where
        M: Module,
        L: Loss,
        I: IntoIterator,
        I::Item: IntoBatch,
    {
        self.zero(module)?;
        #[cfg(feature = "psi")]
        self.bootstrap_psi(schedule);
        #[cfg(feature = "psychoid")]
        self.bootstrap_psychoid(schedule);
        #[cfg(feature = "collapse")]
        self.bootstrap_collapse(schedule);
        let mut total_loss = 0.0f32;
        let mut steps = 0usize;
        for batch in batches.into_iter() {
            let (input, target) = batch.into_batch()?;
            let graph_adjustment = self.graph_pending.take();
            self.graph_last_hint = graph_adjustment
                .as_ref()
                .and_then(|digest| digest.spiralk_script.clone());
            let step_start = Instant::now();
            if let Some(rt) = self.blackcat.as_mut() {
                rt.begin_step();
            }
            let device_load = self.estimate_device_load();
            if let Some(ap) = self.autopilot.as_mut() {
                let (rows, cols) = input.shape();
                let depth = schedule.above().k + schedule.here().k + schedule.beneath().k;
                let context = ap.build_context(rows as u32, cols as u32, depth, device_load, &[]);
                let _ = ap.suggest(context);
            }
            let prediction = module.forward(&input)?;
            let loss_value = loss.forward(&prediction, &target)?;
            let step_loss = loss_value.data().iter().copied().sum::<f32>();
            let grad_output = loss.backward(&prediction, &target)?;
            let mut band_energy = schedule.band_energy(&grad_output)?;
            let baseline_band_energy = BandEnergy {
                above: band_energy.above,
                here: band_energy.here,
                beneath: band_energy.beneath,
                drift: band_energy.drift,
            };
            if let Some(ref digest) = graph_adjustment {
                band_energy.above *= digest.multipliers.0;
                band_energy.here *= digest.multipliers.1;
                band_energy.beneath *= digest.multipliers.2;
            }
            if let Some(rt) = self.blackcat.as_ref() {
                band_energy.drift = rt.frac_penalty() as f32;
            }
            let mut bands: GradientBands = schedule.split(&grad_output)?;
            let mut weights = self.softlogic.prepare_weights(&band_energy);
            if let Some(ref digest) = graph_adjustment {
                weights.0 *= digest.multipliers.0;
                weights.1 *= digest.multipliers.1;
                weights.2 *= digest.multipliers.2;
            }
            if let Some(f) = self.band_weight_fn {
                let override_weights = f(band_energy);
                weights.0 *= override_weights.0;
                weights.1 *= override_weights.1;
                weights.2 *= override_weights.2;
            }
            bands.scale_inplace(weights.0, weights.1, weights.2);
            let weight_mean = (weights.0 + weights.1 + weights.2) / 3.0;
            let weighted_loss = step_loss * weight_mean.max(0.0);
            total_loss += weighted_loss;
            let mut extra = HashMap::new();
            extra.insert("softlogic_w_above".to_string(), weights.0 as f64);
            extra.insert("softlogic_w_here".to_string(), weights.1 as f64);
            extra.insert("softlogic_w_beneath".to_string(), weights.2 as f64);
            if let Some(ref digest) = graph_adjustment {
                extra.insert("graph_share".to_string(), digest.barycentric[3] as f64);
                extra.insert(
                    "graph_multiplier_above".to_string(),
                    digest.multipliers.0 as f64,
                );
                extra.insert(
                    "graph_multiplier_here".to_string(),
                    digest.multipliers.1 as f64,
                );
                extra.insert(
                    "graph_multiplier_beneath".to_string(),
                    digest.multipliers.2 as f64,
                );
                extra.insert("graph_layers".to_string(), digest.layer_count() as f64);
            }
            let _ = module.backward_bands(&input, &bands)?;
            if let Some(bridge) = self.graph_bridge.as_ref() {
                self.graph_pending = bridge.digest(&baseline_band_energy)?;
            }
            #[cfg(feature = "psychoid")]
            let mut psychoid_events = 0usize;
            #[cfg(feature = "psi")]
            let mut psi_snapshot: Option<PsiReading> = None;
            #[cfg(feature = "psi")]
            {
                if let Some(meter) = self.psi.as_mut() {
                    let grad_l2 = Self::collect_grad_l2(module)?;
                    let act_drift = module.psi_probe().unwrap_or(0.0);
                    let input_snapshot = PsiInput {
                        loss: step_loss.abs(),
                        grad_l2,
                        update_ratio: 0.0,
                        act_drift,
                        attn_entropy: 0.0,
                        band_energy: band_energy.l1() + band_energy.drift.abs(),
                    };
                    let (reading, events) = meter.update(&input_snapshot);
                    psi_snapshot = Some(reading.clone());
                    hub::set_last_psi(&reading);
                    extra.insert("psi_total".to_string(), reading.total as f64);
                    for (component, value) in reading.breakdown.iter() {
                        let key = format!("psi_{}", component);
                        extra.insert(key, *value as f64);
                    }
                    extra.insert("psi_loss".to_string(), input_snapshot.loss as f64);
                    extra.insert("psi_grad_l2".to_string(), input_snapshot.grad_l2 as f64);
                    extra.insert(
                        "psi_update_ratio".to_string(),
                        input_snapshot.update_ratio as f64,
                    );
                    extra.insert("psi_act_drift".to_string(), input_snapshot.act_drift as f64);
                    extra.insert(
                        "psi_band_energy".to_string(),
                        input_snapshot.band_energy as f64,
                    );
                    extra.insert("psi_events".to_string(), events.len() as f64);
                }
            }
            #[cfg(feature = "psychoid")]
            {
                if let Some(meter) = self.psychoid.as_mut() {
                    if let Some(sample) = module.psychoid_sample(&input, &prediction) {
                        if let Some((reading, events)) = meter.observe(sample) {
                            hub::set_last_psychoid(&reading);
                            if self.psychoid_log {
                                Self::log_psychoid(&reading, &events);
                            }
                            extra.insert("psychoid_cti".to_string(), reading.cti as f64);
                            for (metric, value) in reading.raw.iter() {
                                extra.insert(
                                    format!("psychoid_raw_{}", metric.to_lowercase()),
                                    *value as f64,
                                );
                            }
                            for (metric, value) in reading.z_scores.iter() {
                                extra.insert(
                                    format!("psychoid_z_{}", metric.to_lowercase()),
                                    *value as f64,
                                );
                            }
                            psychoid_events = events.len();
                        }
                    }
                }
            }
            #[cfg(feature = "collapse")]
            if let (Some(driver), Some(reading)) = (self.collapse.as_mut(), psi_snapshot.as_ref()) {
                let command = driver.update(reading);
                match command {
                    DriveCmd::Collapse {
                        grad_scale,
                        max_norm,
                        lr_decay,
                    } => {
                        if grad_scale < 0.999 {
                            self.apply_grad_scale(module, grad_scale)?;
                        }
                        if let Some(limit) = max_norm {
                            self.clip_grad_global_norm(module, limit)?;
                        }
                        if let Some(decay) = lr_decay {
                            let factor = (1.0 - decay).clamp(0.1, 1.0);
                            self.optimizer_mul_lr(module, factor)?;
                        }
                    }
                    DriveCmd::Bloom { lr_mul } => {
                        if lr_mul > 1.0 {
                            self.optimizer_mul_lr(module, lr_mul)?;
                        }
                    }
                    DriveCmd::None => {}
                }
                if !matches!(command, DriveCmd::None) {
                    let loop_signal = hub::get_chrono_loop();
                    hub::set_collapse_pulse(CollapsePulse {
                        step: reading.step,
                        total: reading.total,
                        command,
                        loop_signal,
                    });
                }
            }
            let psi_total_opt: Option<f32> = {
                #[cfg(feature = "psi")]
                {
                    psi_snapshot.as_ref().map(|reading| reading.total.max(0.0))
                }
                #[cfg(not(feature = "psi"))]
                {
                    None
                }
            };
            let z_feedback = self
                .softlogic
                .observe(&band_energy, weighted_loss, psi_total_opt);
            hub::set_softlogic_z(z_feedback);
            extra.insert("softlogic_z".to_string(), z_feedback.z_signal as f64);
            if let Some(node) = self.distribution.as_mut() {
                let outcome = OutcomeBand::from_weights(
                    band_energy.above,
                    band_energy.here,
                    band_energy.beneath,
                );
                let plan = match outcome {
                    OutcomeBand::Above => schedule.above(),
                    OutcomeBand::Here => schedule.here(),
                    OutcomeBand::Beneath => schedule.beneath(),
                };
                let signature = plan_signature(plan, outcome);
                let script_hint = plan.choice.to_unison_script(plan.kind).replace('\n', "; ");
                if let Some(summary) = node.record_decision(
                    signature,
                    script_hint,
                    plan.kind,
                    outcome,
                    (1.0 / (1.0 + weighted_loss.abs())).clamp(0.0, 1.0),
                    psi_total_opt,
                    (band_energy.above, band_energy.here, band_energy.beneath),
                    band_energy.drift,
                    z_feedback.z_signal,
                ) {
                    if let Some(moderator) = self.blackcat_moderator.as_mut() {
                        let outcome = moderator.ingest(summary.clone());
                        if let Some(proposal) = outcome.proposal {
                            let (accepted, preview) =
                                simulate_proposal_locally(&proposal, &mut self.heur_log);
                            if accepted {
                                self.apply_proposal(&proposal, preview)?;
                            }
                        }
                    } else if let Some(conductor) = self.meta_conductor.as_mut() {
                        if let Some(proposal) = conductor.ingest(summary.clone()) {
                            let (accepted, preview) =
                                simulate_proposal_locally(&proposal, &mut self.heur_log);
                            if accepted {
                                self.apply_proposal(&proposal, preview)?;
                            }
                        }
                    }
                }
            }
            self.step(module)?;
            self.zero(module)?;
            steps += 1;

            let elapsed_ms = if let Some(rt) = self.blackcat.as_ref() {
                rt.elapsed_since_begin()
                    .unwrap_or_else(|| Duration::from_secs_f64(0.0))
                    .as_secs_f64()
                    * 1_000.0
            } else {
                step_start.elapsed().as_secs_f64() * 1_000.0
            };
            extra.insert("band_above".to_string(), band_energy.above as f64);
            extra.insert("band_here".to_string(), band_energy.here as f64);
            extra.insert("band_beneath".to_string(), band_energy.beneath as f64);
            extra.insert("band_drift".to_string(), band_energy.drift as f64);
            extra.insert("step_loss".to_string(), step_loss as f64);
            extra.insert("loss_weighted".to_string(), weighted_loss as f64);
            #[cfg(feature = "psychoid")]
            {
                extra.insert("psychoid_events".to_string(), psychoid_events as f64);
            }
            let metrics = StepMetrics {
                step_time_ms: elapsed_ms,
                mem_peak_mb: 0.0,
                retry_rate: 0.0,
                extra,
            };
            if let Some(ap) = self.autopilot.as_mut() {
                ap.report(&metrics);
            }
            if let Some(rt) = self.blackcat.as_mut() {
                let reward = rt.post_step(&metrics);
                if reward > 0.0 {
                    let plan = schedule.above();
                    let script = plan
                        .choice
                        .to_unison_script(RankKind::TopK)
                        .replace('\n', "; ");
                    let _ = rt.try_adopt_soft(&script, 1, 1, 0.5);
                }
            }
        }
        Ok(EpochStats {
            batches: steps,
            total_loss,
            average_loss: if steps == 0 {
                0.0
            } else {
                total_loss / steps as f32
            },
        })
    }

    fn estimate_device_load(&self) -> f64 {
        let caps = self.planner.device_caps();
        caps.occupancy_score(caps.max_workgroup) as f64
    }

    #[cfg(feature = "psi")]
    fn bootstrap_psi(&mut self, schedule: &RoundtableSchedule) {
        if self.psi.is_some() || !schedule.psi_enabled() {
            return;
        }
        let cfg = PsiConfig::automated(schedule.psi_hint());
        self.psi = Some(PsiMeter::new(cfg));
    }

    #[cfg(feature = "psychoid")]
    fn bootstrap_psychoid(&mut self, schedule: &RoundtableSchedule) {
        if self.psychoid.is_some() || !schedule.psychoid_enabled() {
            return;
        }
        let cfg = PsychoidConfig::default();
        self.psychoid = Some(PsychoidMeter::new(cfg));
        self.psychoid_log = schedule.psychoid_log();
    }

    #[cfg(feature = "collapse")]
    fn bootstrap_collapse(&mut self, schedule: &RoundtableSchedule) {
        if self.collapse.is_some() || !schedule.collapse_enabled() {
            return;
        }
        let cfg = CollapseConfig::automated(schedule.psi_hint());
        self.collapse = Some(CollapseDrive::new(cfg));
    }

    #[cfg(feature = "collapse")]
    fn apply_grad_scale<M: Module>(&self, module: &mut M, scale: f32) -> PureResult<()> {
        if (scale - 1.0).abs() <= f32::EPSILON {
            return Ok(());
        }
        module.visit_parameters_mut(&mut |param| {
            param.scale_accumulators(scale);
            Ok(())
        })
    }

    #[cfg(feature = "collapse")]
    fn clip_grad_global_norm<M: Module>(&self, module: &mut M, max_norm: f32) -> PureResult<()> {
        if max_norm <= 0.0 {
            return Ok(());
        }
        let mut total = 0.0f64;
        module.visit_parameters(&mut |param| {
            total += param.accumulators_norm_sq();
            Ok(())
        })?;
        let norm = total.sqrt() as f32;
        if norm <= max_norm || norm <= f32::EPSILON {
            return Ok(());
        }
        let scale = (max_norm / norm).clamp(0.0, 1.0);
        self.apply_grad_scale(module, scale)
    }

    #[cfg(feature = "collapse")]
    fn optimizer_mul_lr<M: Module>(&mut self, module: &mut M, factor: f32) -> PureResult<()> {
        if !factor.is_finite() || factor <= 0.0 {
            return Ok(());
        }
        self.fallback_learning_rate *= factor;
        self.hyper_learning_rate *= factor;
        module.visit_parameters_mut(&mut |param| {
            param.scale_learning_rate(factor);
            Ok(())
        })
    }

    #[cfg(feature = "psi")]
    fn collect_grad_l2<M: Module>(module: &M) -> PureResult<f32> {
        let mut sum = 0.0f64;
        module.visit_parameters(&mut |param| {
            if let Some(tape) = param.hypergrad() {
                for &value in tape.gradient().iter() {
                    let v = value as f64;
                    sum += v * v;
                }
            } else if let Some(grad) = param.gradient() {
                for &value in grad.data().iter() {
                    let v = value as f64;
                    sum += v * v;
                }
            }
            Ok(())
        })?;
        Ok((sum).sqrt() as f32)
    }

    fn apply_proposal(
        &mut self,
        proposal: &GlobalProposal,
        preview_metrics: HashMap<String, f32>,
    ) -> PureResult<()> {
        let _ = preview_metrics;
        for op in &proposal.ops {
            self.heur_log.append(op.clone());
        }
        Ok(())
    }

    #[cfg(feature = "psychoid")]
    fn log_psychoid(reading: &PsychoidReading, events: &[PsychoidEvent]) {
        println!(
            "[psychoid] step={} cti={:.4} raw={{D:{:.3} S:{:.3} C:{:.3} K:{:.3} H:{:.3}}}",
            reading.step,
            reading.cti,
            reading.raw.get("D").copied().unwrap_or(0.0),
            reading.raw.get("S").copied().unwrap_or(0.0),
            reading.raw.get("C").copied().unwrap_or(0.0),
            reading.raw.get("K").copied().unwrap_or(0.0),
            reading.raw.get("H").copied().unwrap_or(0.0)
        );
        for event in events {
            match event {
                PsychoidEvent::DreamPass { step, cti } => {
                    println!("[psychoid-event] step={} dream-pass cti={:.4}", step, cti);
                }
                PsychoidEvent::DreamExport {
                    step,
                    diary,
                    symbols,
                } => {
                    println!(
                        "[psychoid-event] step={} dream-export symbols={:?} diary=\"{}\"",
                        step, symbols, diary
                    );
                }
            }
        }
    }
}

fn outcome_label(outcome: OutcomeBand) -> &'static str {
    match outcome {
        OutcomeBand::Above => "above",
        OutcomeBand::Here => "here",
        OutcomeBand::Beneath => "beneath",
    }
}

fn plan_signature(plan: &st_core::ops::rank_entry::RankPlan, outcome: OutcomeBand) -> String {
    format!(
        "{:?}:{}x{}:k{}:{}",
        plan.kind,
        plan.rows,
        plan.cols,
        plan.k,
        outcome_label(outcome)
    )
}

/// Metrics captured while running [`ModuleTrainer::train_epoch`].
#[derive(Debug, Clone, Copy, PartialEq)]
pub struct EpochStats {
    pub batches: usize,
    pub total_loss: f32,
    pub average_loss: f32,
}

/// Helper trait that allows [`ModuleTrainer::train_epoch`] to accept both raw
/// `(Tensor, Tensor)` batches and fallible [`PureResult`] batches produced by
/// the [`dataset::DataLoader`] surface.
pub trait IntoBatch {
    fn into_batch(self) -> PureResult<(Tensor, Tensor)>;
}

impl IntoBatch for (Tensor, Tensor) {
    fn into_batch(self) -> PureResult<(Tensor, Tensor)> {
        Ok(self)
    }
}

impl IntoBatch for PureResult<(Tensor, Tensor)> {
    fn into_batch(self) -> PureResult<(Tensor, Tensor)> {
        self
    }
}

#[cfg(test)]
mod tests {
    use super::*;
    use crate::layers::linear::Linear;
    use crate::layers::sequential::Sequential;
    use crate::layers::wave_gate::WaveGate;
    use crate::loss::MeanSquaredError;
    use crate::schedule::RoundtableConfig;
    use st_tensor::pure::topos::OpenCartesianTopos;

    #[test]
    fn trainer_attaches_and_steps() {
        let caps = DeviceCaps::wgpu(32, true, 256);
        let trainer = ModuleTrainer::new(caps, -1.0, 0.05, 0.01);
        let mut layer = Linear::new("fc", 2, 1).unwrap();
        trainer.prepare(&mut layer).unwrap();
        let input = crate::Tensor::from_vec(1, 2, vec![1.0, -1.0]).unwrap();
        let target = crate::Tensor::from_vec(1, 1, vec![0.5]).unwrap();
        let out = layer.forward(&input).unwrap();
        let grad = out.sub(&target).unwrap();
        let _ = layer.backward(&input, &grad).unwrap();
        trainer.step(&mut layer).unwrap();
        assert!(trainer.planner().topk(64, 128, 32).k > 0);
    }

    #[test]
    fn trainer_prepares_with_topos_for_wave_gate() {
        let caps = DeviceCaps::wgpu(64, true, 512);
        let trainer = ModuleTrainer::new(caps, -0.9, 0.06, 0.02);
        let encoder_curvature = trainer.curvature();
        let topos = OpenCartesianTopos::new(encoder_curvature, 1e-6, 1e4, 512, 16384).unwrap();
        let mut gate = WaveGate::with_topos(
            "wg",
            8,
            st_tensor::pure::LanguageWaveEncoder::new(encoder_curvature, 0.7).unwrap(),
            topos.clone(),
        )
        .unwrap();
        trainer.prepare_with_topos(&mut gate, topos).unwrap();
        let input =
            Tensor::from_vec(1, 8, vec![0.1, -0.2, 0.3, -0.4, 0.5, -0.6, 0.7, -0.8]).unwrap();
        let grad_out = gate.forward(&input).unwrap();
        let _ = gate.backward(&input, &grad_out).unwrap();
        trainer.step(&mut gate).unwrap();
        assert!(gate.gate().value().squared_l2_norm() > 0.0);
    }

    #[test]
    fn trainer_runs_epoch_with_roundtable_schedule() {
        let caps = DeviceCaps::wgpu(32, true, 256);
        let mut trainer = ModuleTrainer::new(caps, -1.1, 0.05, 0.01);
        let mut model = Sequential::new();
        model.push(Linear::new("lin", 2, 1).unwrap());
        trainer.prepare(&mut model).unwrap();

        let schedule = trainer.roundtable(1, 1, RoundtableConfig::default());
        let dataset = vec![
            (
                Tensor::from_vec(1, 2, vec![0.0, 1.0]).unwrap(),
                Tensor::from_vec(1, 1, vec![1.0]).unwrap(),
            ),
            (
                Tensor::from_vec(1, 2, vec![1.0, 0.0]).unwrap(),
                Tensor::from_vec(1, 1, vec![0.0]).unwrap(),
            ),
        ];

        let mut loss = MeanSquaredError::new();
        let stats = trainer
            .train_epoch(&mut model, &mut loss, dataset.clone(), &schedule)
            .unwrap();
        assert_eq!(stats.batches, dataset.len());
        assert!(stats.total_loss.is_finite());

        // Ensure the model parameters changed by running another batch and checking the outputs.
        let input = Tensor::from_vec(1, 2, vec![1.0, 1.0]).unwrap();
        let before = model.forward(&input).unwrap();
        trainer
            .train_epoch(&mut model, &mut loss, dataset, &schedule)
            .unwrap();
        let after = model.forward(&input).unwrap();
        assert_ne!(before.data(), after.data());
    }
}<|MERGE_RESOLUTION|>--- conflicted
+++ resolved
@@ -415,7 +415,6 @@
         }
     }
 
-<<<<<<< HEAD
     #[cfg(feature = "golden")]
     /// Applies a cooperative pulse emitted by the Golden retriever.
     pub fn apply_blackcat_pulse(&mut self, pulse: &GoldenBlackcatPulse) {
@@ -443,8 +442,6 @@
         self.golden_pulse.as_ref()
     }
 
-=======
->>>>>>> f9f5bb87
     /// Clears any registered band weighting rule.
     pub fn clear_band_weights(&mut self) {
         self.band_weight_fn = None;
