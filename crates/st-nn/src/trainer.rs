// SPDX-License-Identifier: AGPL-3.0-or-later
// © 2025 Ryo ∴ SpiralArchitect (kishkavsesvit@icloud.com)
// Part of SpiralTorch — Licensed under AGPL-3.0-or-later.
// Unauthorized derivative works or closed redistribution prohibited under AGPL §13.

// ============================================================================
//  SpiralReality Proprietary
//  Copyright (c) 2025 SpiralReality. All Rights Reserved.
//
//  NOTICE: This file contains confidential and proprietary information of
//  SpiralReality. ANY USE, COPYING, MODIFICATION, DISTRIBUTION, DISPLAY,
//  OR DISCLOSURE OF THIS FILE, IN WHOLE OR IN PART, IS STRICTLY PROHIBITED
//  WITHOUT THE PRIOR WRITTEN CONSENT OF SPIRALREALITY.
//
//  NO LICENSE IS GRANTED OR IMPLIED BY THIS FILE. THIS SOFTWARE IS PROVIDED
//  "AS IS", WITHOUT WARRANTY OF ANY KIND, EXPRESS OR IMPLIED, INCLUDING BUT
//  NOT LIMITED TO THE WARRANTIES OF MERCHANTABILITY, FITNESS FOR A PARTICULAR
//  PURPOSE AND NON-INFRINGEMENT. IN NO EVENT SHALL SPIRALREALITY OR ITS
//  SUPPLIERS BE LIABLE FOR ANY CLAIM, DAMAGES OR OTHER LIABILITY, WHETHER IN
//  AN ACTION OF CONTRACT, TORT OR OTHERWISE, ARISING FROM, OUT OF OR IN
//  CONNECTION WITH THE SOFTWARE OR THE USE OR OTHER DEALINGS IN THE SOFTWARE.
// ============================================================================

use crate::gnn::spiralk::{GraphConsensusBridge, GraphConsensusDigest};
#[cfg(feature = "golden")]
use crate::golden::{GoldenBlackcatPulse, GoldenCooperativeDirective, GoldenCouncilSnapshot};
#[cfg(feature = "psi")]
use crate::language::{DesirePsiBridge, DesirePsiSummary};
use crate::language::{
    DesireRoundtableBridge, DesireRoundtableSummary, DesireTrainerBridge, DesireTrainerSummary,
};
use crate::loss::Loss;
use crate::module::Module;
use crate::plan::RankPlanner;
use crate::roundtable::{
    simulate_proposal_locally, BlackcatModerator, BlackcatScore, DistConfig, GlobalProposal,
    HeurOpKind, HeurOpLog, MetaConductor, ModeratorMinutes, OutcomeBand, RoundtableNode,
};
use crate::schedule::{BandEnergy, GradientBands, RoundtableConfig, RoundtableSchedule};
use crate::{PureResult, Tensor};
use st_core::backend::device_caps::DeviceCaps;
use st_core::backend::unison_heuristics::RankKind;
use st_core::ecosystem::{
    ConnectorEvent, DistributionSummary, EcosystemRegistry, MetricSample, RankPlanSummary,
    RoundtableConfigSummary, RoundtableSummary,
};
#[cfg(feature = "collapse")]
use st_core::engine::collapse_drive::{CollapseConfig, CollapseDrive, DriveCmd};
use st_core::ops::rank_entry::RankPlan;
use st_core::runtime::autopilot::Autopilot;
use st_core::runtime::blackcat::{BlackCatRuntime, BlackcatRuntimeStats, StepMetrics};
#[cfg(feature = "collapse")]
use st_core::telemetry::hub::CollapsePulse;
use st_core::telemetry::hub::{self, LoopbackEnvelope, SoftlogicZFeedback};
#[cfg(feature = "psi")]
use st_core::telemetry::psi::{PsiComponent, PsiConfig, PsiInput, PsiMeter, PsiReading};
#[cfg(feature = "psychoid")]
use st_core::telemetry::psychoid::{PsychoidConfig, PsychoidEvent, PsychoidMeter, PsychoidReading};
use st_core::theory::zpulse::ZScale;
use st_tensor::{topos::OpenCartesianTopos, GradientSummary};
use std::collections::HashMap;
use std::env;
use std::time::{Duration, Instant, SystemTime};

/// Adaptive curvature controller that nudges the trainer's hyperbolic geometry
/// towards the pressure window observed in recent gradients.
#[derive(Debug, Clone)]
pub struct CurvatureScheduler {
    min_curvature: f32,
    max_curvature: f32,
    target_pressure: f32,
    tolerance: f32,
    step: f32,
    alpha: f32,
    current: f32,
    ema_pressure: Option<f32>,
}

impl CurvatureScheduler {
    /// Builds a scheduler anchored to the provided curvature range and target
    /// gradient pressure. `initial` is clamped into `[min_curvature,
    /// max_curvature]` and the range itself is normalised so both bounds remain
    /// negative.
    pub fn new(initial: f32, min_curvature: f32, max_curvature: f32, target_pressure: f32) -> Self {
        let mut min_curvature = min_curvature.min(-1e-6);
        let mut max_curvature = max_curvature.min(-1e-6);
        if min_curvature > max_curvature {
            core::mem::swap(&mut min_curvature, &mut max_curvature);
        }
        let current = initial.clamp(min_curvature, max_curvature).min(-1e-6);
        Self {
            min_curvature,
            max_curvature,
            target_pressure: target_pressure.max(0.0),
            tolerance: 0.05,
            step: 0.05,
            alpha: 0.2,
            current,
            ema_pressure: None,
        }
    }

    /// Adjusts the maximum step a single observation may move the curvature by.
    pub fn with_step(mut self, step: f32) -> Self {
        if step.is_finite() && step > 0.0 {
            self.step = step;
        }
        self
    }

    /// Adjusts the tolerated pressure band before the curvature is nudged.
    pub fn with_tolerance(mut self, tolerance: f32) -> Self {
        if tolerance.is_finite() && tolerance >= 0.0 {
            self.tolerance = tolerance;
        }
        self
    }

    /// Adjusts the smoothing factor applied to the pressure EMA.
    pub fn with_smoothing(mut self, alpha: f32) -> Self {
        if alpha.is_finite() && alpha > 0.0 {
            self.alpha = alpha.clamp(0.01, 1.0);
        }
        self
    }

    /// Returns the curvature currently enforced by the scheduler.
    pub fn current(&self) -> f32 {
        self.current
    }

    /// Returns the configured target pressure.
    pub fn target_pressure(&self) -> f32 {
        self.target_pressure
    }

    /// Returns the last smoothed pressure observation, if available.
    pub fn last_pressure(&self) -> Option<f32> {
        self.ema_pressure
    }

    /// Synchronises the scheduler with an externally adjusted curvature and
    /// clears the pressure history so subsequent observations start fresh.
    pub fn sync(&mut self, curvature: f32) {
        self.current = curvature
            .clamp(self.min_curvature, self.max_curvature)
            .min(-1e-6);
        self.ema_pressure = None;
    }

    /// Records a gradient summary returning the raw/smoothed pressure alongside
    /// the curvature chosen for the next step.
    pub fn observe(&mut self, summary: GradientSummary) -> CurvatureDecision {
        let raw_pressure = summary.mean_abs();
        let smoothed = match self.ema_pressure {
            Some(prev) => prev + self.alpha * (raw_pressure - prev),
            None => raw_pressure,
        };
        self.ema_pressure = Some(smoothed);

        let mut curvature = self.current;
        let mut changed = false;
        if smoothed > self.target_pressure + self.tolerance {
            let next = (self.current + self.step).min(self.max_curvature);
            if (next - self.current).abs() > f32::EPSILON {
                curvature = next;
                changed = true;
            }
        } else if smoothed < self.target_pressure - self.tolerance {
            let next = (self.current - self.step).max(self.min_curvature);
            if (next - self.current).abs() > f32::EPSILON {
                curvature = next;
                changed = true;
            }
        }

        if changed {
            self.current = curvature;
        }

        CurvatureDecision {
            raw_pressure,
            smoothed_pressure: smoothed,
            curvature,
            changed,
        }
    }
}

/// Decision emitted by [`CurvatureScheduler::observe`].
#[derive(Debug, Clone, Copy)]
pub struct CurvatureDecision {
    pub raw_pressure: f32,
    pub smoothed_pressure: f32,
    pub curvature: f32,
    pub changed: bool,
}

/// Last curvature update captured by the trainer.
#[derive(Debug, Clone, Copy, Default)]
pub struct CurvatureMetrics {
    pub raw_pressure: f32,
    pub smoothed_pressure: f32,
    pub curvature: f32,
}

impl From<CurvatureDecision> for CurvatureMetrics {
    fn from(decision: CurvatureDecision) -> Self {
        Self {
            raw_pressure: decision.raw_pressure,
            smoothed_pressure: decision.smoothed_pressure,
            curvature: decision.curvature,
        }
    }
}

/// High-level orchestrator that keeps hypergrad, SpiralK, and module updates aligned.
pub struct ModuleTrainer {
    planner: RankPlanner,
    curvature: f32,
    hyper_learning_rate: f32,
    fallback_learning_rate: f32,
    real_learning_rate: Option<f32>,
    blackcat: Option<BlackCatRuntime>,
    blackcat_moderator: Option<BlackcatModerator>,
    autopilot: Option<Autopilot>,
    band_weight_fn: Option<BandWeightFn>,
    injector_enabled: bool,
    distribution: Option<RoundtableNode>,
    meta_conductor: Option<MetaConductor>,
    heur_log: HeurOpLog,
    rewrite_budget: Option<RewriteBudget>,
    softlogic: SoftLogicFlex,
    desire_bridge: Option<DesireTrainerBridge>,
    desire_roundtable_bridge: Option<DesireRoundtableBridge>,
    last_desire_roundtable_summary: Option<DesireRoundtableSummary>,
    #[cfg(feature = "psi")]
    desire_psi_bridge: Option<DesirePsiBridge>,
    graph_bridge: Option<GraphConsensusBridge>,
    graph_pending: Option<GraphConsensusDigest>,
    graph_last_hint: Option<String>,
    curvature_scheduler: Option<CurvatureScheduler>,
    last_curvature_metrics: Option<CurvatureMetrics>,
    #[cfg(feature = "golden")]
    golden_pulse: Option<GoldenBlackcatPulse>,
    #[cfg(feature = "golden")]
    golden_directive: Option<GoldenCooperativeDirective>,
    #[cfg(feature = "golden")]
    golden_council: Option<GoldenCouncilSnapshot>,
    #[cfg(feature = "psi")]
    psi: Option<PsiMeter>,
    #[cfg(feature = "psychoid")]
    psychoid: Option<PsychoidMeter>,
    #[cfg(feature = "psychoid")]
    psychoid_log: bool,
    #[cfg(feature = "collapse")]
    collapse: Option<CollapseDrive>,
}

impl core::fmt::Debug for ModuleTrainer {
    fn fmt(&self, f: &mut core::fmt::Formatter<'_>) -> core::fmt::Result {
        write!(
            f,
            "ModuleTrainer(curv={},lr_h={},lr_f={},lr_r={:?})",
            self.curvature,
            self.hyper_learning_rate,
            self.fallback_learning_rate,
            self.real_learning_rate
        )
    }
}

/// Function pointer used to convert band energy into Above/Here/Beneath weights.
pub type BandWeightFn = fn(BandEnergy) -> (f32, f32, f32);

fn format_cloud_targets(targets: &[CloudConnector]) -> Vec<(String, String)> {
    let mut azure_targets = Vec::new();
    let mut aws_targets = Vec::new();
    for target in targets {
        let descriptor = target.descriptor();
        match target.provider() {
            "azure" => azure_targets.push(format!("{}:{descriptor}", target.service())),
            "aws" => aws_targets.push(format!("{}:{descriptor}", target.service())),
            _ => {}
        }
    }
    let mut entries = Vec::new();
    if !azure_targets.is_empty() {
        entries.push(("azure_targets".to_string(), azure_targets.join(",")));
    }
    if !aws_targets.is_empty() {
        entries.push(("aws_targets".to_string(), aws_targets.join(",")));
    }
    entries
}

#[derive(Debug, Clone)]
struct SoftLogicFlex {
    inertia: f32,
    drift_gain: f32,
    psi_gain: f32,
    loss_gain: f32,
    floor: f32,
    scale_gain: f32,
    last_weights: (f32, f32, f32),
    last_z: f32,
    last_feedback: Option<SoftlogicZFeedback>,
}

impl SoftLogicFlex {
    fn new() -> Self {
        let mut flex = Self {
            inertia: env::var("SPIRAL_SOFTLOGIC_INERTIA")
                .ok()
                .and_then(|value| value.parse::<f32>().ok())
                .map(|v| v.clamp(0.0, 0.95))
                .unwrap_or(0.65),
            drift_gain: env::var("SPIRAL_SOFTLOGIC_DRIFT_GAIN")
                .ok()
                .and_then(|value| value.parse::<f32>().ok())
                .map(|v| v.clamp(0.0, 1.0))
                .unwrap_or(0.25),
            psi_gain: env::var("SPIRAL_SOFTLOGIC_PSI_GAIN")
                .ok()
                .and_then(|value| value.parse::<f32>().ok())
                .map(|v| v.clamp(0.0, 2.0))
                .unwrap_or(0.5),
            loss_gain: env::var("SPIRAL_SOFTLOGIC_LOSS_GAIN")
                .ok()
                .and_then(|value| value.parse::<f32>().ok())
                .map(|v| v.clamp(0.0, 1.5))
                .unwrap_or(0.35),
            floor: env::var("SPIRAL_SOFTLOGIC_FLOOR")
                .ok()
                .and_then(|value| value.parse::<f32>().ok())
                .map(|v| v.clamp(0.05, 1.0))
                .unwrap_or(0.25),
            scale_gain: env::var("SPIRAL_SOFTLOGIC_SCALE_GAIN")
                .ok()
                .and_then(|value| value.parse::<f32>().ok())
                .map(|v| v.clamp(0.0, 1.5))
                .unwrap_or(0.2),
            last_weights: (1.0, 1.0, 1.0),
            last_z: 0.0,
            last_feedback: None,
        };
        if flex.inertia >= 0.95 {
            flex.inertia = 0.95;
        }
        flex
    }

    fn prepare_weights(&mut self, band_energy: &BandEnergy) -> (f32, f32, f32) {
        let norm = (band_energy.above.abs() + band_energy.here.abs() + band_energy.beneath.abs())
            .max(1e-4);
        let asymmetry = (band_energy.above - band_energy.beneath) / norm;
        let drift_term = band_energy.drift.tanh();
        let z_bias = self
            .last_feedback
            .as_ref()
            .map(|feedback| feedback.z_signal)
            .unwrap_or(self.last_z);
        let mut target_above = 1.0 + (asymmetry * self.drift_gain) + (z_bias * self.psi_gain);
        let mut target_here =
            1.0 + ((band_energy.here / norm) - (band_energy.drift.abs() / norm)) * self.loss_gain;
        let mut target_beneath = 1.0 - (asymmetry * self.drift_gain) - (z_bias * self.psi_gain)
            + (-drift_term * self.drift_gain * 0.5);

        if self.scale_gain > 0.0 {
            if let Some(scale) = self.last_feedback.and_then(|feedback| feedback.scale) {
                let bias = (-scale.log_radius).tanh();
                let explore = bias.max(0.0);
                let settle = (-bias).max(0.0);
                target_above *= 1.0 + self.scale_gain * explore;
                target_here *= 1.0 + self.scale_gain * 0.5 * (explore - settle);
                target_beneath *= 1.0 + self.scale_gain * settle;
            }
        }

        let target = (
            target_above.clamp(self.floor, 3.0),
            target_here.clamp(self.floor, 2.5),
            target_beneath.clamp(self.floor, 3.0),
        );
        self.last_weights = (
            Self::lerp(self.last_weights.0, target.0, 1.0 - self.inertia),
            Self::lerp(self.last_weights.1, target.1, 1.0 - self.inertia),
            Self::lerp(self.last_weights.2, target.2, 1.0 - self.inertia),
        );
        self.last_weights
    }

    fn observe(
        &mut self,
        band_energy: &BandEnergy,
        weighted_loss: f32,
        psi_total: Option<f32>,
        scale_hint: Option<ZScale>,
    ) -> SoftlogicZFeedback {
        let psi_total = psi_total.unwrap_or(0.0);
        let total = (band_energy.above + band_energy.here + band_energy.beneath).max(1e-4);
        let asym = (band_energy.above - band_energy.beneath) / total;
        let drift = band_energy.drift;
        let raw_signal = 0.6 * (psi_total - weighted_loss) + 0.3 * asym + 0.1 * drift;
        let z_signal = raw_signal.tanh();
        self.last_z = Self::lerp(self.last_z, z_signal, 1.0 - self.inertia);
        let feedback = SoftlogicZFeedback {
            psi_total,
            weighted_loss,
            band_energy: (band_energy.above, band_energy.here, band_energy.beneath),
            drift,
            z_signal: self.last_z,
            scale: scale_hint,
        };
        self.last_feedback = Some(feedback);
        feedback
    }

    fn lerp(current: f32, target: f32, factor: f32) -> f32 {
        current + (target - current) * factor
    }
}

#[derive(Debug, Clone)]
struct RewriteBudget {
    per_epoch: u32,
    cooldown: u32,
    used_this_epoch: u32,
    cooldown_left: u32,
}

impl RewriteBudget {
    fn new(per_epoch: u32, cooldown: u32) -> Self {
        Self {
            per_epoch: per_epoch.max(1),
            cooldown,
            used_this_epoch: 0,
            cooldown_left: 0,
        }
    }

    fn begin_epoch(&mut self) {
        if self.cooldown_left > 0 {
            self.cooldown_left -= 1;
        }
        self.used_this_epoch = 0;
    }

    fn try_consume(&mut self, amount: u32) -> bool {
        if amount == 0 {
            return true;
        }
        if self.cooldown_left > 0 {
            return false;
        }
        if self.used_this_epoch.saturating_add(amount) > self.per_epoch {
            self.used_this_epoch = self.per_epoch;
            if self.cooldown > 0 {
                self.cooldown_left = self.cooldown;
            }
            return false;
        }
        self.used_this_epoch += amount;
        if self.used_this_epoch >= self.per_epoch && self.cooldown > 0 {
            self.cooldown_left = self.cooldown;
        }
        true
    }
}

impl ModuleTrainer {
    /// Creates a new trainer with the provided device capabilities and learning rates.
    pub fn new(
        caps: DeviceCaps,
        curvature: f32,
        hyper_learning_rate: f32,
        fallback_learning_rate: f32,
    ) -> Self {
        #[cfg(feature = "psi")]
        let psi = Self::init_psi_meter();

        Self {
            planner: RankPlanner::new(caps),
            curvature,
            hyper_learning_rate,
            fallback_learning_rate,
            real_learning_rate: None,
            blackcat: None,
            blackcat_moderator: None,
            autopilot: None,
            band_weight_fn: None,
            injector_enabled: false,
            distribution: None,
            meta_conductor: None,
            heur_log: HeurOpLog::default(),
            rewrite_budget: None,
            softlogic: SoftLogicFlex::new(),
            desire_bridge: None,
            desire_roundtable_bridge: None,
            last_desire_roundtable_summary: None,
            #[cfg(feature = "psi")]
            desire_psi_bridge: None,
            graph_bridge: None,
            graph_pending: None,
            graph_last_hint: None,
            curvature_scheduler: None,
            last_curvature_metrics: None,
            #[cfg(feature = "golden")]
            golden_pulse: None,
            #[cfg(feature = "golden")]
            golden_directive: None,
            #[cfg(feature = "golden")]
            golden_council: None,
            #[cfg(feature = "psi")]
            psi,
            #[cfg(feature = "psychoid")]
            psychoid: None,
            #[cfg(feature = "psychoid")]
            psychoid_log: false,
            #[cfg(feature = "collapse")]
            collapse: None,
        }
    }

    /// Enables the graph consensus feedback loop by attaching a bridge that
    /// drains graph flow telemetry after each optimisation step.
    pub fn enable_graph_feedback(&mut self, bridge: GraphConsensusBridge) {
        self.graph_bridge = Some(bridge);
        self.graph_pending = None;
    }

    /// Enables desire telemetry feedback so automation and training can share
    /// aggregated summaries without bespoke glue.
    pub fn enable_desire_pipeline(&mut self, bridge: DesireTrainerBridge) {
        self.desire_bridge = Some(bridge);
    }

    /// Enables the roundtable desire braid so Z-space impulses can steer the
    /// A/B/C consensus without bespoke glue.
    pub fn enable_desire_roundtable_bridge(&mut self, bridge: DesireRoundtableBridge) {
        self.desire_roundtable_bridge = Some(bridge);
    }

    /// Clears any attached roundtable desire bridge.
    pub fn disable_desire_roundtable_bridge(&mut self) {
        self.desire_roundtable_bridge = None;
        self.last_desire_roundtable_summary = None;
    }

    /// Installs a curvature scheduler so the trainer can adapt its hyperbolic
    /// geometry based on recent gradient pressure observations.
    pub fn enable_curvature_scheduler(&mut self, mut scheduler: CurvatureScheduler) {
        scheduler.sync(self.curvature);
        self.curvature_scheduler = Some(scheduler);
        self.last_curvature_metrics = None;
    }

    /// Disables any configured curvature scheduler and clears cached metrics.
    pub fn disable_curvature_scheduler(&mut self) {
        self.curvature_scheduler = None;
        self.last_curvature_metrics = None;
    }

    /// Returns the most recently recorded curvature metrics emitted by the
    /// scheduler, when available.
    pub fn curvature_metrics(&self) -> Option<CurvatureMetrics> {
        self.last_curvature_metrics
    }

    #[cfg(feature = "psi")]
    pub fn enable_desire_psi_bridge(&mut self, bridge: DesirePsiBridge) {
        self.desire_psi_bridge = Some(bridge);
    }

    /// Returns the SpiralK hint generated from the most recently applied graph
    /// digest, if any.
    pub fn graph_hint(&self) -> Option<&str> {
        self.graph_last_hint.as_deref()
    }

    /// Returns the last drained roundtable desire summary, if available.
    pub fn desire_roundtable_summary(&self) -> Option<DesireRoundtableSummary> {
        self.last_desire_roundtable_summary.clone()
    }

    #[cfg(feature = "psi")]
    fn init_psi_meter() -> Option<PsiMeter> {
        let enabled = env::var("SPIRAL_PSI")
            .map(|value| {
                matches!(
                    value.trim().to_ascii_lowercase().as_str(),
                    "1" | "true" | "on"
                )
            })
            .unwrap_or(false);
        if !enabled {
            return None;
        }

        let mut cfg = PsiConfig::default();
        cfg.enabled = true;
        cfg.components = PsiComponent::defaults();

        if let Ok(spec) = env::var("SPIRAL_PSI_COMPONENTS") {
            if let Ok(mask) = PsiComponent::parse_list(&spec) {
                cfg.components = mask;
            }
        }

        if let Ok(alpha_str) = env::var("SPIRAL_PSI_ALPHA") {
            if let Ok(alpha) = alpha_str.parse::<f32>() {
                cfg.ema_alpha = alpha.clamp(1.0e-3, 0.999);
            }
        }

        if let Ok(rate_str) = env::var("SPIRAL_PSI_SAMPLE_RATE") {
            if let Ok(rate) = rate_str.parse::<u32>() {
                cfg.sample_rate = rate.max(1);
            }
        }

        for (var, component) in [
            ("SPIRAL_PSI_WEIGHT_LOSS", PsiComponent::LOSS),
            ("SPIRAL_PSI_WEIGHT_GRAD", PsiComponent::GRAD_NORM),
            ("SPIRAL_PSI_WEIGHT_UPDATE", PsiComponent::UPDATE_RATIO),
            ("SPIRAL_PSI_WEIGHT_ACT", PsiComponent::ACT_DRIFT),
            ("SPIRAL_PSI_WEIGHT_ATTN", PsiComponent::ATTN_ENTROPY),
            ("SPIRAL_PSI_WEIGHT_BAND", PsiComponent::BAND_ENERGY),
        ] {
            if let Ok(weight_str) = env::var(var) {
                if let Ok(weight) = weight_str.parse::<f32>() {
                    cfg.weights.insert(component, weight);
                }
            }
        }

        for (var, component) in [
            ("SPIRAL_PSI_TH_LOSS", PsiComponent::LOSS),
            ("SPIRAL_PSI_TH_GRAD", PsiComponent::GRAD_NORM),
            ("SPIRAL_PSI_TH_UPDATE", PsiComponent::UPDATE_RATIO),
            ("SPIRAL_PSI_TH_ACT", PsiComponent::ACT_DRIFT),
            ("SPIRAL_PSI_TH_ATTN", PsiComponent::ATTN_ENTROPY),
            ("SPIRAL_PSI_TH_BAND", PsiComponent::BAND_ENERGY),
        ] {
            if let Ok(threshold_str) = env::var(var) {
                if let Ok(threshold) = threshold_str.parse::<f32>() {
                    cfg.thresholds.insert(component, threshold);
                }
            }
        }

        Some(PsiMeter::new(cfg))
    }

    /// Attaches the BlackCat runtime so contextual rewards update after each step.
    pub fn with_blackcat(mut self, runtime: BlackCatRuntime) -> Self {
        self.blackcat = Some(runtime);
        self
    }

    /// Installs a Blackcat moderator that seats between local and distributed consensus.
    pub fn install_blackcat_moderator(&mut self, threshold: f32, participants: usize) {
        self.blackcat_moderator = Some(BlackcatModerator::with_default_runtime(
            threshold.max(0.1),
            participants.max(1),
        ));
        self.meta_conductor = None;
    }

    /// Installs a moderator with a custom runtime configuration.
    pub fn install_blackcat_moderator_with_runtime(
        &mut self,
        runtime: BlackCatRuntime,
        threshold: f32,
        participants: usize,
    ) {
        self.blackcat_moderator = Some(BlackcatModerator::new(
            runtime,
            threshold.max(0.1),
            participants.max(1),
        ));
        self.meta_conductor = None;
    }

    /// Clears any configured moderator.
    pub fn clear_blackcat_moderator(&mut self) {
        self.blackcat_moderator = None;
    }

    /// Attaches an Autopilot runtime for contextual kernel selection.
    pub fn with_autopilot(mut self, autopilot: Autopilot) -> Self {
        self.autopilot = Some(autopilot);
        self
    }

    /// Enables per-band reweighting of the loss/gradient.
    pub fn set_band_weights(&mut self, weight_fn: BandWeightFn) {
        self.band_weight_fn = Some(weight_fn);
    }

    /// Connects the trainer to a distributed roundtable node.
    pub fn configure_distribution(&mut self, config: DistConfig) {
        let mut metadata = HashMap::new();
        metadata.insert("node_id".to_string(), config.node_id.clone());
        metadata.insert("mode".to_string(), config.mode.as_str().to_string());
        metadata.insert(
            "push_interval_ms".to_string(),
            config
                .push_interval
                .as_millis()
                .min(u64::MAX as u128)
                .to_string(),
        );
        metadata.insert(
            "summary_window".to_string(),
            config.summary_window.to_string(),
        );
        if !config.meta_endpoints.is_empty() {
            metadata.insert(
                "meta_endpoints".to_string(),
                config.meta_endpoints.join(","),
            );
        }

<<<<<<< HEAD
        if !config.cloud_targets.is_empty() {
            let mut azure_targets = Vec::new();
            let mut aws_targets = Vec::new();
            for target in &config.cloud_targets {
                let descriptor = target.descriptor();
                match target {
                    CloudConnector::AzureEventHub { .. } => {
                        azure_targets.push(format!("event_hub:{descriptor}"));
                    }
                    CloudConnector::AzureStorageQueue { .. } => {
                        azure_targets.push(format!("storage_queue:{descriptor}"));
                    }
                    CloudConnector::AwsKinesis { .. } => {
                        aws_targets.push(format!("kinesis:{descriptor}"));
                    }
                    CloudConnector::AwsSqs { .. } => {
                        aws_targets.push(format!("sqs:{descriptor}"));
                    }
                }
            }
            if !azure_targets.is_empty() {
                metadata.insert("azure_targets".to_string(), azure_targets.join(","));
            }
            if !aws_targets.is_empty() {
                metadata.insert("aws_targets".to_string(), aws_targets.join(","));
            }
=======
        for (key, value) in format_cloud_targets(&config.cloud_targets) {
            metadata.insert(key, value);
>>>>>>> 4d64f16b
        }
        self.log_connector_event("configure_distribution", metadata);
        self.distribution = Some(RoundtableNode::new(config));
    }

    /// Removes any configured distribution node.
    pub fn clear_distribution(&mut self) {
        if let Some(node) = self.distribution.as_mut() {
            node.drain();
        }
        if self.distribution.is_some() {
            self.log_connector_event("clear_distribution", HashMap::new());
        }
        self.distribution = None;
    }

    /// Returns the currently configured distribution node, if any.
    pub fn distribution_config(&self) -> Option<&DistConfig> {
        self.distribution.as_ref().map(|node| node.config())
    }

    /// Installs a meta-layer conductor so this trainer can aggregate remote summaries.
    pub fn install_meta_conductor(&mut self, threshold: f32, participants: usize) {
        self.blackcat_moderator = None;
        self.meta_conductor = Some(MetaConductor::new(threshold.max(0.1), participants.max(1)));
    }

    /// Returns the current heuristics op-log.
    pub fn heuristics_log(&self) -> &HeurOpLog {
        &self.heur_log
    }

    /// Merges the provided heuristics log into the trainer's local log.
    pub fn merge_heuristics_log(&mut self, log: &HeurOpLog) {
        self.heur_log.merge(log);
    }

    /// Returns the latest moderator minutes captured by Blackcat.
    pub fn blackcat_minutes(&self) -> Vec<ModeratorMinutes> {
        self.blackcat_moderator
            .as_ref()
            .map(|m| m.minutes().to_vec())
            .unwrap_or_default()
    }

    /// Returns the aggregated scoreboard derived from the local Blackcat moderator.
    pub fn blackcat_scoreboard(&self) -> Vec<BlackcatScore> {
        self.blackcat_moderator
            .as_ref()
            .map(|m| m.scoreboard())
            .unwrap_or_default()
    }

    /// Returns aggregated stats tracked by the embedded Blackcat runtime, when available.
    pub fn blackcat_runtime_stats(&self) -> Option<BlackcatRuntimeStats> {
        self.blackcat.as_ref().map(|rt| rt.stats())
    }

    /// Replays moderator minutes so the embedded Blackcat runtime can stay aligned.
    pub fn sync_blackcat_minutes(&mut self, minutes: &[ModeratorMinutes]) {
        if let Some(moderator) = self.blackcat_moderator.as_mut() {
            moderator.absorb_minutes(minutes);
        }
    }

    #[cfg(feature = "golden")]
    /// Applies a cooperative pulse emitted by the Golden retriever.
    pub fn apply_blackcat_pulse(&mut self, pulse: &GoldenBlackcatPulse) {
        self.golden_pulse = Some(pulse.clone());
        self.golden_directive = None;
        if let Some(node) = self.distribution.as_mut() {
            let base_interval = node.config().push_interval;
            let base_window = node.config().summary_window.max(1);
            let directive = pulse.directive(base_interval, base_window);
            node.retune(directive.push_interval, directive.summary_window);
            if directive.reinforcement_weight > 0.1 {
                self.injector_enabled = true;
            }
            self.golden_directive = Some(directive);
        } else if pulse.reinforcement_weight > 0.1 || pulse.optimization_gain > 0.1 {
            self.injector_enabled = true;
        }
    }

    #[cfg(feature = "golden")]
    pub(crate) fn record_golden_council(&mut self, snapshot: &GoldenCouncilSnapshot) {
        self.golden_council = Some(snapshot.clone());
    }

    #[cfg(feature = "golden")]
    /// Returns the most recent cooperative pulse applied to this trainer.
    pub fn last_blackcat_pulse(&self) -> Option<&GoldenBlackcatPulse> {
        self.golden_pulse.as_ref()
    }

    #[cfg(feature = "golden")]
    /// Returns the latest cooperative directive derived from the Golden pulse.
    pub fn last_blackcat_directive(&self) -> Option<&GoldenCooperativeDirective> {
        self.golden_directive.as_ref()
    }

    #[cfg(feature = "golden")]
    /// Returns the latest self-rewrite council snapshot received from GoldenRetriever.
    pub fn last_golden_council_snapshot(&self) -> Option<&GoldenCouncilSnapshot> {
        self.golden_council.as_ref()
    }

    #[cfg(feature = "golden")]
    /// Returns a clone of the latest council snapshot for downstream mutation.
    pub fn last_council(&self) -> Option<GoldenCouncilSnapshot> {
        self.golden_council.clone()
    }

    /// Configures how many rewrite operations may be applied per epoch and the cooldown required
    /// before new rewrites are accepted.
    pub fn set_rewrite_budget(&mut self, per_epoch: u32, cooldown: u32) {
        if per_epoch == 0 {
            self.rewrite_budget = None;
        } else {
            self.rewrite_budget = Some(RewriteBudget::new(per_epoch, cooldown));
        }
    }

    /// Clears any registered band weighting rule.
    pub fn clear_band_weights(&mut self) {
        self.band_weight_fn = None;
    }

    /// Enables or disables the adaptive injector heuristics.
    pub fn enable_injector(&mut self, on: bool) {
        self.injector_enabled = on;
    }

    /// Returns the underlying planner.
    pub fn planner(&self) -> &RankPlanner {
        &self.planner
    }

    /// Produces a roundtable schedule for the provided output dimensions.
    pub fn roundtable(&self, rows: u32, cols: u32, config: RoundtableConfig) -> RoundtableSchedule {
        let schedule = RoundtableSchedule::new(&self.planner, rows, cols, config);
        self.emit_roundtable_summary(rows, cols, config, &schedule);
        schedule
    }

    fn emit_roundtable_summary(
        &self,
        rows: u32,
        cols: u32,
        config: RoundtableConfig,
        schedule: &RoundtableSchedule,
    ) {
        let pipeline = crate::language::LanguagePipeline::builder("module_trainer")
            .with_tag("component", "module_trainer")
            .build();
        pipeline.record_roundtable(
            rows,
            cols,
            config,
            schedule,
            self.autopilot.is_some(),
            self.distribution.as_ref(),
        );
        let cfg_summary = {
            #[allow(unused_mut)]
            let mut summary = RoundtableConfigSummary::new(
                config.top_k,
                config.mid_k,
                config.bottom_k,
                config.here_tolerance,
            );
            #[cfg(feature = "psychoid")]
            {
                summary
                    .extras
                    .insert("psychoid".to_string(), config.psychoid_enabled);
                if config.psychoid_log {
                    summary.extras.insert("psychoid_log".to_string(), true);
                }
            }
            #[cfg(feature = "psi")]
            {
                summary.extras.insert("psi".to_string(), config.psi_enabled);
            }
            #[cfg(feature = "collapse")]
            {
                summary
                    .extras
                    .insert("collapse".to_string(), config.collapse_enabled);
            }
            summary
        };

        let plans = vec![
            Self::summarize_rank_plan(schedule.above()),
            Self::summarize_rank_plan(schedule.here()),
            Self::summarize_rank_plan(schedule.beneath()),
        ];

        let distribution = self.distribution.as_ref().map(|node| {
            let cfg = node.config();
            DistributionSummary {
                node_id: cfg.node_id.clone(),
                mode: cfg.mode.as_str().to_string(),
                summary_window: cfg.summary_window,
                push_interval_ms: cfg.push_interval.as_millis().min(u64::MAX as u128) as u64,
                meta_endpoints: cfg.meta_endpoints.clone(),
                cloud_targets: cfg.cloud_targets.clone(),
            }
        });

        let summary = RoundtableSummary {
            rows,
            cols,
            config: cfg_summary,
            plans,
            autopilot_enabled: self.autopilot.is_some(),
            distribution,
            issued_at: SystemTime::now(),
        };

        let registry = EcosystemRegistry::global();
        let autopilot_tag = summary.autopilot_enabled.to_string();
        let distribution_mode = summary.distribution.as_ref().map(|d| d.mode.clone());
        let tag_sample = |sample: MetricSample| {
            let mut sample = sample.with_tag("autopilot", autopilot_tag.as_str());
            if let Some(mode) = &distribution_mode {
                sample = sample.with_tag("distribution_mode", mode.clone());
            }
            sample
        };

        registry.record_metric(tag_sample(
            MetricSample::new("roundtable.rows", rows as f64).with_unit("rows"),
        ));
        registry.record_metric(tag_sample(
            MetricSample::new("roundtable.cols", cols as f64).with_unit("cols"),
        ));
        registry.record_metric(tag_sample(
            MetricSample::new(
                "roundtable.autopilot",
                if summary.autopilot_enabled { 1.0 } else { 0.0 },
            )
            .with_unit("flag"),
        ));
        registry.record_metric(tag_sample(
            MetricSample::new("roundtable.config.top_k", config.top_k as f64).with_unit("items"),
        ));
        registry.record_metric(tag_sample(
            MetricSample::new("roundtable.config.mid_k", config.mid_k as f64).with_unit("items"),
        ));
        registry.record_metric(tag_sample(
            MetricSample::new("roundtable.config.bottom_k", config.bottom_k as f64)
                .with_unit("items"),
        ));
        registry.record_metric(tag_sample(
            MetricSample::new(
                "roundtable.config.here_tolerance",
                config.here_tolerance as f64,
            )
            .with_unit("ratio"),
        ));

        let plan_summaries = [
            ("above", schedule.above()),
            ("here", schedule.here()),
            ("beneath", schedule.beneath()),
        ];
        for (band, plan) in plan_summaries {
            let tag_band = |sample: MetricSample| tag_sample(sample.with_tag("band", band));
            registry.record_metric(tag_band(
                MetricSample::new("roundtable.band.rows", plan.rows as f64).with_unit("rows"),
            ));
            registry.record_metric(tag_band(
                MetricSample::new("roundtable.band.cols", plan.cols as f64).with_unit("cols"),
            ));
            registry.record_metric(tag_band(
                MetricSample::new("roundtable.band.k", plan.k as f64).with_unit("items"),
            ));
            registry.record_metric(tag_band(
                MetricSample::new("roundtable.band.workgroup", plan.choice.wg as f64)
                    .with_unit("threads"),
            ));
            registry.record_metric(tag_band(
                MetricSample::new("roundtable.band.lanes", plan.choice.kl as f64)
                    .with_unit("lanes"),
            ));
            registry.record_metric(tag_band(
                MetricSample::new("roundtable.band.channel_stride", plan.choice.ch as f64)
                    .with_unit("stride"),
            ));
            registry.record_metric(tag_band(
                MetricSample::new("roundtable.band.tile", plan.choice.tile as f64)
                    .with_unit("tile"),
            ));
            registry.record_metric(tag_band(
                MetricSample::new("roundtable.band.compaction_tile", plan.choice.ctile as f64)
                    .with_unit("tile"),
            ));
            registry.record_metric(tag_band(
                MetricSample::new(
                    "roundtable.band.subgroup",
                    if plan.choice.subgroup { 1.0 } else { 0.0 },
                )
                .with_unit("flag"),
            ));
            registry.record_metric(tag_band(
                MetricSample::new("roundtable.band.fft_tile", plan.choice.fft_tile as f64)
                    .with_unit("tile"),
            ));
            registry.record_metric(tag_band(
                MetricSample::new("roundtable.band.fft_radix", plan.choice.fft_radix as f64)
                    .with_unit("radix"),
            ));
            registry.record_metric(tag_band(
                MetricSample::new(
                    "roundtable.band.fft_segments",
                    plan.choice.fft_segments as f64,
                )
                .with_unit("segments"),
            ));
        }

        registry.record_roundtable(summary);
    }

    fn summarize_rank_plan(plan: &RankPlan) -> RankPlanSummary {
        let mut summary = RankPlanSummary::new(plan.kind, plan.rows, plan.cols, plan.k);
        summary.workgroup = plan.choice.wg;
        summary.lanes = plan.choice.kl;
        summary.channel_stride = plan.choice.ch;
        summary.tile = plan.choice.tile;
        summary.compaction_tile = plan.choice.ctile;
        summary.subgroup = plan.choice.subgroup;
        summary.fft_tile = plan.choice.fft_tile;
        summary.fft_radix = plan.choice.fft_radix;
        summary.fft_segments = plan.choice.fft_segments;
        summary
    }

    fn log_connector_event(&self, stage: &str, metadata: HashMap<String, String>) {
        EcosystemRegistry::global().record_connector(ConnectorEvent {
            name: "module_trainer".to_string(),
            stage: stage.to_string(),
            metadata,
            issued_at: SystemTime::now(),
        });
    }

    /// Returns the fallback Euclidean learning rate.
    pub fn fallback_learning_rate(&self) -> f32 {
        self.fallback_learning_rate
    }

    /// Returns the curvature used for hypergrad preparation.
    pub fn curvature(&self) -> f32 {
        self.curvature
    }

    /// Returns the learning rate used for hypergrad updates.
    pub fn hyper_learning_rate(&self) -> f32 {
        self.hyper_learning_rate
    }

    /// Returns the Euclidean realgrad learning rate, when enabled.
    pub fn real_learning_rate(&self) -> Option<f32> {
        self.real_learning_rate
    }

    /// Enables Euclidean realgrad accumulation with the provided learning rate.
    pub fn with_realgrad(mut self, learning_rate: f32) -> Self {
        self.enable_realgrad(learning_rate);
        self
    }

    /// Enables Euclidean realgrad accumulation with the provided learning rate.
    pub fn enable_realgrad(&mut self, learning_rate: f32) {
        if learning_rate.is_finite() && learning_rate > 0.0 {
            self.real_learning_rate = Some(learning_rate);
        }
    }

    /// Disables the optional realgrad accumulation pathway.
    pub fn disable_realgrad(&mut self) {
        self.real_learning_rate = None;
    }

    /// Attaches hypergrad tapes to all parameters of the provided module.
    pub fn prepare<M: Module>(&self, module: &mut M) -> PureResult<()> {
        module.attach_hypergrad(self.curvature, self.hyper_learning_rate)?;
        if let Some(rate) = self.real_learning_rate {
            module.attach_realgrad(rate)?;
        }
        Ok(())
    }

    /// Attaches hypergrad tapes with an explicit topos shared across parameters.
    pub fn prepare_with_topos<M: Module>(
        &self,
        module: &mut M,
        topos: OpenCartesianTopos,
    ) -> PureResult<()> {
        module.attach_hypergrad_with_topos(self.curvature, self.hyper_learning_rate, topos)?;
        if let Some(rate) = self.real_learning_rate {
            module.attach_realgrad(rate)?;
        }
        Ok(())
    }

    /// Clears accumulated gradients or hypergrad buffers.
    pub fn zero<M: Module>(&self, module: &mut M) -> PureResult<()> {
        module.zero_accumulators()
    }

    /// Applies the parameter updates using either the hypergrad tape or the fallback rate.
    pub fn step<M: Module>(&self, module: &mut M) -> PureResult<()> {
        module.apply_step(self.fallback_learning_rate)
    }

    /// Runs a full epoch over the provided iterator of `(input, target)` pairs.
    pub fn train_epoch<M, L, I>(
        &mut self,
        module: &mut M,
        loss: &mut L,
        batches: I,
        schedule: &RoundtableSchedule,
    ) -> PureResult<EpochStats>
    where
        M: Module,
        L: Loss,
        I: IntoIterator,
        I::Item: IntoBatch,
    {
        if let Some(budget) = self.rewrite_budget.as_mut() {
            budget.begin_epoch();
        }
        self.zero(module)?;
        #[cfg(feature = "psi")]
        self.bootstrap_psi(schedule);
        #[cfg(feature = "psychoid")]
        self.bootstrap_psychoid(schedule);
        #[cfg(feature = "collapse")]
        self.bootstrap_collapse(schedule);
        let mut total_loss = 0.0f32;
        let mut steps = 0usize;
        for batch in batches.into_iter() {
            let (input, target) = batch.into_batch()?;
            let graph_adjustment = self.graph_pending.take();
            self.graph_last_hint = graph_adjustment
                .as_ref()
                .and_then(|digest| digest.spiralk_script.clone());
            let step_start = Instant::now();
            if let Some(rt) = self.blackcat.as_mut() {
                rt.begin_step();
            }
            let device_load = self.estimate_device_load();
            if let Some(ap) = self.autopilot.as_mut() {
                let (rows, cols) = input.shape();
                let depth = schedule.above().k + schedule.here().k + schedule.beneath().k;
                let context = ap.build_context(rows as u32, cols as u32, depth, device_load, &[]);
                let _ = ap.suggest(context);
            }
            let prediction = module.forward(&input)?;
            let loss_value = loss.forward(&prediction, &target)?;
            let step_loss = loss_value.data().iter().copied().sum::<f32>();
            let grad_output = loss.backward(&prediction, &target)?;
            let mut band_energy = schedule.band_energy(&grad_output)?;
            let baseline_band_energy = BandEnergy {
                above: band_energy.above,
                here: band_energy.here,
                beneath: band_energy.beneath,
                drift: band_energy.drift,
            };
            let mut desire_impulse = None;
            if let Some(bridge) = self.desire_roundtable_bridge.as_ref() {
                if let Some(impulse) = bridge.impulse()? {
                    band_energy.above *= impulse.multipliers.0;
                    band_energy.here *= impulse.multipliers.1;
                    band_energy.beneath *= impulse.multipliers.2;
                    band_energy.drift += impulse.drift;
                    desire_impulse = Some(impulse);
                }
            }
            if let Some(ref digest) = graph_adjustment {
                band_energy.above *= digest.multipliers.0;
                band_energy.here *= digest.multipliers.1;
                band_energy.beneath *= digest.multipliers.2;
            }
            if let Some(rt) = self.blackcat.as_ref() {
                band_energy.drift = rt.frac_penalty() as f32;
            }
            let mut bands: GradientBands = schedule.split(&grad_output)?;
            let mut weights = self.softlogic.prepare_weights(&band_energy);
            if let Some(ref impulse) = desire_impulse {
                weights.0 *= impulse.multipliers.0;
                weights.1 *= impulse.multipliers.1;
                weights.2 *= impulse.multipliers.2;
            }
            if let Some(ref digest) = graph_adjustment {
                weights.0 *= digest.multipliers.0;
                weights.1 *= digest.multipliers.1;
                weights.2 *= digest.multipliers.2;
            }
            if let Some(f) = self.band_weight_fn {
                let override_weights = f(band_energy);
                weights.0 *= override_weights.0;
                weights.1 *= override_weights.1;
                weights.2 *= override_weights.2;
            }
            bands.scale_inplace(weights.0, weights.1, weights.2);
            let weight_mean = (weights.0 + weights.1 + weights.2) / 3.0;
            let weighted_loss = step_loss * weight_mean.max(0.0);
            total_loss += weighted_loss;
            let mut extra = HashMap::new();
            extra.insert("softlogic_w_above".to_string(), weights.0 as f64);
            extra.insert("softlogic_w_here".to_string(), weights.1 as f64);
            extra.insert("softlogic_w_beneath".to_string(), weights.2 as f64);
            if let Some(ref impulse) = desire_impulse {
                extra.insert(
                    "desire_roundtable_multiplier_above".to_string(),
                    impulse.multipliers.0 as f64,
                );
                extra.insert(
                    "desire_roundtable_multiplier_here".to_string(),
                    impulse.multipliers.1 as f64,
                );
                extra.insert(
                    "desire_roundtable_multiplier_beneath".to_string(),
                    impulse.multipliers.2 as f64,
                );
                extra.insert("desire_roundtable_drift".to_string(), impulse.drift as f64);
            }
            if let Some(bridge) = self.desire_bridge.as_ref() {
                if let Some(summary) = bridge.drain_summary()? {
                    Self::insert_desire_summary(&mut extra, &summary);
                }
            }
            if let Some(bridge) = self.desire_roundtable_bridge.as_ref() {
                if let Some(summary) = bridge.drain_summary()? {
                    Self::insert_desire_roundtable_summary(&mut extra, &summary);
                    self.last_desire_roundtable_summary = Some(summary);
                }
            }
            #[cfg(feature = "psi")]
            if let Some(bridge) = self.desire_psi_bridge.as_ref() {
                if let Some(summary) = bridge.drain_summary()? {
                    Self::insert_desire_psi_summary(&mut extra, &summary);
                }
            }
            if let Some(ref digest) = graph_adjustment {
                extra.insert("graph_share".to_string(), digest.barycentric[3] as f64);
                extra.insert(
                    "graph_multiplier_above".to_string(),
                    digest.multipliers.0 as f64,
                );
                extra.insert(
                    "graph_multiplier_here".to_string(),
                    digest.multipliers.1 as f64,
                );
                extra.insert(
                    "graph_multiplier_beneath".to_string(),
                    digest.multipliers.2 as f64,
                );
                extra.insert("graph_layers".to_string(), digest.layer_count() as f64);
            }
            let _ = module.backward_bands(&input, &bands)?;
            if let Some(bridge) = self.graph_bridge.as_ref() {
                self.graph_pending = bridge.digest(&baseline_band_energy)?;
            }
            #[cfg(feature = "psychoid")]
            let mut psychoid_events = 0usize;
            #[cfg(feature = "psi")]
            let mut psi_snapshot: Option<PsiReading> = None;
            #[cfg(feature = "psi")]
            {
                if let Some(meter) = self.psi.as_mut() {
                    let grad_l2 = Self::collect_grad_l2(module)?;
                    let act_drift = module.psi_probe().unwrap_or(0.0);
                    let input_snapshot = PsiInput {
                        loss: step_loss.abs(),
                        grad_l2,
                        update_ratio: 0.0,
                        act_drift,
                        attn_entropy: 0.0,
                        band_energy: band_energy.l1() + band_energy.drift.abs(),
                    };
                    let (reading, events) = meter.update(&input_snapshot);
                    psi_snapshot = Some(reading.clone());
                    hub::set_last_psi(&reading);
                    hub::set_last_psi_events(&events);
                    extra.insert("psi_total".to_string(), reading.total as f64);
                    for (component, value) in reading.breakdown.iter() {
                        let key = format!("psi_{}", component);
                        extra.insert(key, *value as f64);
                    }
                    extra.insert("psi_loss".to_string(), input_snapshot.loss as f64);
                    extra.insert("psi_grad_l2".to_string(), input_snapshot.grad_l2 as f64);
                    extra.insert(
                        "psi_update_ratio".to_string(),
                        input_snapshot.update_ratio as f64,
                    );
                    extra.insert("psi_act_drift".to_string(), input_snapshot.act_drift as f64);
                    extra.insert(
                        "psi_band_energy".to_string(),
                        input_snapshot.band_energy as f64,
                    );
                    extra.insert("psi_events".to_string(), events.len() as f64);
                }
            }
            #[cfg(feature = "psychoid")]
            {
                if let Some(meter) = self.psychoid.as_mut() {
                    if let Some(sample) = module.psychoid_sample(&input, &prediction) {
                        if let Some((reading, events)) = meter.observe(sample) {
                            hub::set_last_psychoid(&reading);
                            if self.psychoid_log {
                                Self::log_psychoid(&reading, &events);
                            }
                            extra.insert("psychoid_cti".to_string(), reading.cti as f64);
                            for (metric, value) in reading.raw.iter() {
                                extra.insert(
                                    format!("psychoid_raw_{}", metric.to_lowercase()),
                                    *value as f64,
                                );
                            }
                            for (metric, value) in reading.z_scores.iter() {
                                extra.insert(
                                    format!("psychoid_z_{}", metric.to_lowercase()),
                                    *value as f64,
                                );
                            }
                            psychoid_events = events.len();
                        }
                    }
                }
            }
            #[cfg(feature = "collapse")]
            if let Some(reading) = psi_snapshot.as_ref() {
                let command = self
                    .collapse
                    .as_mut()
                    .map(|driver| driver.update(reading));
                if let Some(command) = command {
                    match &command {
                        DriveCmd::Collapse {
                            grad_scale,
                            max_norm,
                            lr_decay,
                        } => {
                            if *grad_scale < 0.999 {
                                self.apply_grad_scale(module, *grad_scale)?;
                            }
                            if let Some(limit) = max_norm {
                                self.clip_grad_global_norm(module, *limit)?;
                            }
                            if let Some(decay) = lr_decay {
                                let factor = (1.0 - decay).clamp(0.1, 1.0);
                                self.optimizer_mul_lr(module, factor)?;
                            }
                        }
                        DriveCmd::Bloom { lr_mul } => {
                            if *lr_mul > 1.0 {
                                self.optimizer_mul_lr(module, *lr_mul)?;
                            }
                        }
                        DriveCmd::None => {}
                    }
                    if !matches!(command, DriveCmd::None) {
                        let loop_signal = hub::get_chrono_loop();
                        hub::set_collapse_pulse(CollapsePulse {
                            step: reading.step,
                            total: reading.total,
                            command,
                            loop_signal,
                        });
                    }
                }
            }
            let psi_total_opt: Option<f32> = {
                #[cfg(feature = "psi")]
                {
                    psi_snapshot.as_ref().map(|reading| reading.total.max(0.0))
                }
                #[cfg(not(feature = "psi"))]
                {
                    None
                }
            };
            let scale_hint = hub::get_softlogic_z().and_then(|feedback| feedback.scale);
            let z_feedback =
                self.softlogic
                    .observe(&band_energy, weighted_loss, psi_total_opt, scale_hint);
            hub::set_softlogic_z(z_feedback);
            extra.insert("softlogic_z".to_string(), z_feedback.z_signal as f64);
            let mut loop_broadcasted = false;
            if let Some(node) = self.distribution.as_mut() {
                let outcome = OutcomeBand::from_weights(
                    band_energy.above,
                    band_energy.here,
                    band_energy.beneath,
                );
                let plan = match outcome {
                    OutcomeBand::Above => schedule.above(),
                    OutcomeBand::Here => schedule.here(),
                    OutcomeBand::Beneath => schedule.beneath(),
                };
                let signature = plan_signature(plan, outcome);
                let script_hint = plan.choice.to_unison_script(plan.kind).replace('\n', "; ");
                if let Some(summary) = node.record_decision(
                    signature,
                    script_hint,
                    plan.kind,
                    outcome,
                    (1.0 / (1.0 + weighted_loss.abs())).clamp(0.0, 1.0),
                    psi_total_opt,
                    (band_energy.above, band_energy.here, band_energy.beneath),
                    band_energy.drift,
                    z_feedback.z_signal,
                ) {
                    if let Some(moderator) = self.blackcat_moderator.as_mut() {
                        let outcome = moderator.ingest(summary.clone());
                        if let Some(proposal) = outcome.proposal {
                            let (accepted, preview) =
                                simulate_proposal_locally(&proposal, &mut self.heur_log);
                            if accepted {
                                self.apply_proposal(&proposal, preview)?;
                            }
                        }
                    } else if let Some(conductor) = self.meta_conductor.as_mut() {
                        if let Some(proposal) = conductor.ingest(summary.clone()) {
                            let (accepted, preview) =
                                simulate_proposal_locally(&proposal, &mut self.heur_log);
                            if accepted {
                                self.apply_proposal(&proposal, preview)?;
                            }
                        }
                    }
                    if let Some(loop_signal) = hub::get_chrono_loop() {
                        let collapse_hint =
                            psi_total_opt.filter(|value| *value > 0.0).or_else(|| {
                                if summary.mean_psi > 0.0 {
                                    Some(summary.mean_psi)
                                } else {
                                    None
                                }
                            });
                        let support = (summary.support + summary.mean_score).max(0.1);
                        let envelope = LoopbackEnvelope::new(loop_signal)
                            .with_source(summary.node_id.clone())
                            .with_support(support)
                            .with_collapse_total(collapse_hint)
                            .with_z_signal(Some(z_feedback.z_signal))
                            .with_script_hint(Some(summary.script_hint.clone()));
                        hub::push_loopback_envelope(envelope);
                        loop_broadcasted = true;
                    }
                }
            }
            if !loop_broadcasted {
                if let Some(loop_signal) = hub::get_chrono_loop() {
                    let envelope = LoopbackEnvelope::new(loop_signal)
                        .with_support(1.0)
                        .with_collapse_total(psi_total_opt.filter(|value| *value > 0.0))
                        .with_z_signal(Some(z_feedback.z_signal));
                    hub::push_loopback_envelope(envelope);
                }
            }
            let curvature_summary = if self.curvature_scheduler.is_some() {
                Some(Self::collect_gradient_summary(module)?)
            } else {
                None
            };
            self.step(module)?;
            if let Some(summary) = curvature_summary {
                if let Some(decision) = self.apply_curvature_scheduler(module, summary)? {
                    extra.insert(
                        "curvature_pressure".to_string(),
                        decision.raw_pressure as f64,
                    );
                    extra.insert(
                        "curvature_pressure_ema".to_string(),
                        decision.smoothed_pressure as f64,
                    );
                    extra.insert("curvature_value".to_string(), decision.curvature as f64);
                    if decision.changed {
                        extra.insert("curvature_adjusted".to_string(), 1.0);
                    }
                }
            }
            self.zero(module)?;
            steps += 1;

            let elapsed_ms = if let Some(rt) = self.blackcat.as_ref() {
                rt.elapsed_since_begin()
                    .unwrap_or_else(|| Duration::from_secs_f64(0.0))
                    .as_secs_f64()
                    * 1_000.0
            } else {
                step_start.elapsed().as_secs_f64() * 1_000.0
            };
            extra.insert("band_above".to_string(), band_energy.above as f64);
            extra.insert("band_here".to_string(), band_energy.here as f64);
            extra.insert("band_beneath".to_string(), band_energy.beneath as f64);
            extra.insert("band_drift".to_string(), band_energy.drift as f64);
            extra.insert("step_loss".to_string(), step_loss as f64);
            extra.insert("loss_weighted".to_string(), weighted_loss as f64);
            #[cfg(feature = "psychoid")]
            {
                extra.insert("psychoid_events".to_string(), psychoid_events as f64);
            }
            let metrics = StepMetrics {
                step_time_ms: elapsed_ms,
                mem_peak_mb: 0.0,
                retry_rate: 0.0,
                extra,
            };
            if let Some(ap) = self.autopilot.as_mut() {
                ap.report(&metrics);
            }
            if let Some(rt) = self.blackcat.as_mut() {
                let reward = rt.post_step(&metrics);
                if reward > 0.0 {
                    let plan = schedule.above();
                    let script = plan
                        .choice
                        .to_unison_script(RankKind::TopK)
                        .replace('\n', "; ");
                    let _ = rt.try_adopt_soft(&script, 1, 1, 0.5);
                }
            }
        }
        Ok(EpochStats {
            batches: steps,
            total_loss,
            average_loss: if steps == 0 {
                0.0
            } else {
                total_loss / steps as f32
            },
        })
    }

    fn apply_curvature_scheduler<M: Module>(
        &mut self,
        module: &mut M,
        summary: GradientSummary,
    ) -> PureResult<Option<CurvatureDecision>> {
        let Some(scheduler) = self.curvature_scheduler.as_mut() else {
            return Ok(None);
        };
        let decision = scheduler.observe(summary);
        self.last_curvature_metrics = Some(decision.into());
        if decision.changed {
            Self::retune_hypergrads(module, decision.curvature, self.hyper_learning_rate)?;
            self.curvature = decision.curvature;
        }
        Ok(Some(decision))
    }

    fn estimate_device_load(&self) -> f64 {
        let caps = self.planner.device_caps();
        caps.occupancy_score(caps.max_workgroup) as f64
    }

    fn collect_gradient_summary<M: Module>(module: &M) -> PureResult<GradientSummary> {
        let mut accumulator = CurvatureGradientAccumulator::default();
        module.visit_parameters(&mut |param| {
            let mut accounted = false;
            if let Some(tape) = param.hypergrad() {
                accumulator.accumulate(tape.summary());
                accounted = true;
            }
            if let Some(tape) = param.realgrad() {
                accumulator.accumulate(tape.summary());
                accounted = true;
            }
            if !accounted {
                if let Some(grad) = param.gradient() {
                    accumulator.accumulate(GradientSummary::from_slice(grad.data()));
                }
            }
            Ok(())
        })?;
        Ok(accumulator.finish())
    }

    fn retune_hypergrads<M: Module>(
        module: &mut M,
        curvature: f32,
        learning_rate: f32,
    ) -> PureResult<()> {
        module.visit_parameters_mut(&mut |param| {
            if let Some(tape) = param.hypergrad_mut() {
                tape.retune(curvature, learning_rate)?;
            }
            Ok(())
        })
    }

    fn insert_desire_summary(target: &mut HashMap<String, f64>, summary: &DesireTrainerSummary) {
        target.insert("desire_steps".to_string(), summary.total as f64);
        target.insert(
            "desire_phase_observation".to_string(),
            summary.observation as f64,
        );
        target.insert(
            "desire_phase_injection".to_string(),
            summary.injection as f64,
        );
        target.insert(
            "desire_phase_integration".to_string(),
            summary.integration as f64,
        );
        target.insert(
            "desire_mean_entropy".to_string(),
            summary.mean_entropy as f64,
        );
        target.insert(
            "desire_mean_temperature".to_string(),
            summary.mean_temperature as f64,
        );
        target.insert(
            "desire_mean_penalty".to_string(),
            summary.mean_penalty as f64,
        );
        target.insert("desire_mean_alpha".to_string(), summary.mean_alpha as f64);
        target.insert("desire_mean_beta".to_string(), summary.mean_beta as f64);
        target.insert("desire_mean_gamma".to_string(), summary.mean_gamma as f64);
        target.insert("desire_mean_lambda".to_string(), summary.mean_lambda as f64);
        target.insert("desire_triggers".to_string(), summary.triggers as f64);
        target.insert(
            "desire_trigger_mean_penalty".to_string(),
            summary.trigger_mean_penalty as f64,
        );
        target.insert(
            "desire_trigger_mean_entropy".to_string(),
            summary.trigger_mean_entropy as f64,
        );
        target.insert(
            "desire_trigger_mean_temperature".to_string(),
            summary.trigger_mean_temperature as f64,
        );
        target.insert(
            "desire_trigger_mean_samples".to_string(),
            summary.trigger_mean_samples as f64,
        );
    }

    fn insert_desire_roundtable_summary(
        target: &mut HashMap<String, f64>,
        summary: &DesireRoundtableSummary,
    ) {
        target.insert("desire_roundtable_steps".to_string(), summary.steps as f64);
        target.insert(
            "desire_roundtable_triggers".to_string(),
            summary.triggers as f64,
        );
        target.insert(
            "desire_roundtable_mean_entropy".to_string(),
            summary.mean_entropy as f64,
        );
        target.insert(
            "desire_roundtable_mean_temperature".to_string(),
            summary.mean_temperature as f64,
        );
        target.insert(
            "desire_roundtable_mean_alpha".to_string(),
            summary.mean_alpha as f64,
        );
        target.insert(
            "desire_roundtable_mean_beta".to_string(),
            summary.mean_beta as f64,
        );
        target.insert(
            "desire_roundtable_mean_gamma".to_string(),
            summary.mean_gamma as f64,
        );
        target.insert(
            "desire_roundtable_mean_lambda".to_string(),
            summary.mean_lambda as f64,
        );
        target.insert(
            "desire_roundtable_mean_above".to_string(),
            summary.mean_above as f64,
        );
        target.insert(
            "desire_roundtable_mean_here".to_string(),
            summary.mean_here as f64,
        );
        target.insert(
            "desire_roundtable_mean_beneath".to_string(),
            summary.mean_beneath as f64,
        );
        target.insert(
            "desire_roundtable_mean_drift".to_string(),
            summary.mean_drift as f64,
        );
    }

    #[cfg(feature = "psi")]
    fn insert_desire_psi_summary(target: &mut HashMap<String, f64>, summary: &DesirePsiSummary) {
        target.insert("desire_psi_steps".to_string(), summary.steps as f64);
        target.insert("desire_psi_triggers".to_string(), summary.triggers as f64);
        target.insert("desire_psi_samples".to_string(), summary.psi_samples as f64);
        target.insert(
            "desire_psi_mean_total".to_string(),
            summary.mean_psi_total as f64,
        );
        target.insert(
            "desire_psi_mean_entropy".to_string(),
            summary.mean_entropy as f64,
        );
        target.insert(
            "desire_psi_mean_temperature".to_string(),
            summary.mean_temperature as f64,
        );
        target.insert(
            "desire_psi_mean_penalty".to_string(),
            summary.mean_hypergrad_penalty as f64,
        );
        target.insert(
            "desire_psi_mean_z".to_string(),
            summary.mean_z_signal as f64,
        );
        for (component, mean) in summary.component_means.iter() {
            let key = format!("desire_psi_component_{}_mean", component);
            target.insert(key, *mean as f64);
        }
        for (component, (up, down)) in summary.threshold_crossings.iter() {
            let up_key = format!("desire_psi_threshold_{}_up", component);
            let down_key = format!("desire_psi_threshold_{}_down", component);
            target.insert(up_key, *up as f64);
            target.insert(down_key, *down as f64);
        }
    }

    #[cfg(feature = "psi")]
    fn bootstrap_psi(&mut self, schedule: &RoundtableSchedule) {
        if self.psi.is_some() || !schedule.psi_enabled() {
            return;
        }
        let cfg = PsiConfig::automated(schedule.psi_hint());
        self.psi = Some(PsiMeter::new(cfg));
    }

    #[cfg(feature = "psychoid")]
    fn bootstrap_psychoid(&mut self, schedule: &RoundtableSchedule) {
        if self.psychoid.is_some() || !schedule.psychoid_enabled() {
            return;
        }
        let cfg = PsychoidConfig::default();
        self.psychoid = Some(PsychoidMeter::new(cfg));
        self.psychoid_log = schedule.psychoid_log();
    }

    #[cfg(feature = "collapse")]
    fn bootstrap_collapse(&mut self, schedule: &RoundtableSchedule) {
        if self.collapse.is_some() || !schedule.collapse_enabled() {
            return;
        }
        let cfg = CollapseConfig::automated(schedule.psi_hint());
        self.collapse = Some(CollapseDrive::new(cfg));
    }

    #[cfg(feature = "collapse")]
    fn apply_grad_scale<M: Module>(&self, module: &mut M, scale: f32) -> PureResult<()> {
        if (scale - 1.0).abs() <= f32::EPSILON {
            return Ok(());
        }
        module.visit_parameters_mut(&mut |param| {
            param.scale_accumulators(scale);
            Ok(())
        })
    }

    #[cfg(feature = "collapse")]
    fn clip_grad_global_norm<M: Module>(&self, module: &mut M, max_norm: f32) -> PureResult<()> {
        if max_norm <= 0.0 {
            return Ok(());
        }
        let mut total = 0.0f64;
        module.visit_parameters(&mut |param| {
            total += param.accumulators_norm_sq();
            Ok(())
        })?;
        let norm = total.sqrt() as f32;
        if norm <= max_norm || norm <= f32::EPSILON {
            return Ok(());
        }
        let scale = (max_norm / norm).clamp(0.0, 1.0);
        self.apply_grad_scale(module, scale)
    }

    #[cfg(feature = "collapse")]
    fn optimizer_mul_lr<M: Module>(&mut self, module: &mut M, factor: f32) -> PureResult<()> {
        if !factor.is_finite() || factor <= 0.0 {
            return Ok(());
        }
        self.fallback_learning_rate *= factor;
        self.hyper_learning_rate *= factor;
        if let Some(rate) = self.real_learning_rate.as_mut() {
            *rate *= factor;
        }
        module.visit_parameters_mut(&mut |param| {
            param.scale_learning_rate(factor);
            Ok(())
        })
    }

    #[cfg(feature = "psi")]
    fn collect_grad_l2<M: Module>(module: &M) -> PureResult<f32> {
        let mut sum = 0.0f64;
        module.visit_parameters(&mut |param| {
            if let Some(tape) = param.hypergrad() {
                for &value in tape.gradient().iter() {
                    let v = value as f64;
                    sum += v * v;
                }
            }
            if let Some(tape) = param.realgrad() {
                for &value in tape.gradient().iter() {
                    let v = value as f64;
                    sum += v * v;
                }
            }
            if param.hypergrad().is_none() && param.realgrad().is_none() {
                if let Some(grad) = param.gradient() {
                    for &value in grad.data().iter() {
                        let v = value as f64;
                        sum += v * v;
                    }
                }
            }
            Ok(())
        })?;
        Ok((sum).sqrt() as f32)
    }

    fn apply_proposal(
        &mut self,
        proposal: &GlobalProposal,
        preview_metrics: HashMap<String, f32>,
    ) -> PureResult<()> {
        let _ = preview_metrics;
        let rewrite_ops = proposal
            .ops
            .iter()
            .filter(|op| {
                matches!(
                    op.kind,
                    HeurOpKind::AppendSoft { .. } | HeurOpKind::Retract { .. }
                )
            })
            .count()
            .min(u32::MAX as usize) as u32;
        if let Some(budget) = self.rewrite_budget.as_mut() {
            if !budget.try_consume(rewrite_ops) {
                return Ok(());
            }
        }
        for op in &proposal.ops {
            self.heur_log.append(op.clone());
        }
        Ok(())
    }

    #[cfg(feature = "psychoid")]
    fn log_psychoid(reading: &PsychoidReading, events: &[PsychoidEvent]) {
        println!(
            "[psychoid] step={} cti={:.4} raw={{D:{:.3} S:{:.3} C:{:.3} K:{:.3} H:{:.3}}}",
            reading.step,
            reading.cti,
            reading.raw.get("D").copied().unwrap_or(0.0),
            reading.raw.get("S").copied().unwrap_or(0.0),
            reading.raw.get("C").copied().unwrap_or(0.0),
            reading.raw.get("K").copied().unwrap_or(0.0),
            reading.raw.get("H").copied().unwrap_or(0.0)
        );
        for event in events {
            match event {
                PsychoidEvent::DreamPass { step, cti } => {
                    println!("[psychoid-event] step={} dream-pass cti={:.4}", step, cti);
                }
                PsychoidEvent::DreamExport {
                    step,
                    diary,
                    symbols,
                } => {
                    println!(
                        "[psychoid-event] step={} dream-export symbols={:?} diary=\"{}\"",
                        step, symbols, diary
                    );
                }
            }
        }
    }
}

fn outcome_label(outcome: OutcomeBand) -> &'static str {
    match outcome {
        OutcomeBand::Above => "above",
        OutcomeBand::Here => "here",
        OutcomeBand::Beneath => "beneath",
    }
}

fn plan_signature(plan: &st_core::ops::rank_entry::RankPlan, outcome: OutcomeBand) -> String {
    format!(
        "{:?}:{}x{}:k{}:{}",
        plan.kind,
        plan.rows,
        plan.cols,
        plan.k,
        outcome_label(outcome)
    )
}

/// Metrics captured while running [`ModuleTrainer::train_epoch`].
#[derive(Debug, Clone, Copy, PartialEq)]
pub struct EpochStats {
    pub batches: usize,
    pub total_loss: f32,
    pub average_loss: f32,
}

#[derive(Default)]
struct CurvatureGradientAccumulator {
    l1: f64,
    sum_squares: f64,
    linf: f32,
    count: usize,
}

impl CurvatureGradientAccumulator {
    fn accumulate(&mut self, summary: GradientSummary) {
        self.l1 += summary.l1() as f64;
        self.sum_squares += summary.sum_squares() as f64;
        self.linf = self.linf.max(summary.linf());
        self.count += summary.count();
    }

    fn finish(self) -> GradientSummary {
        if self.count == 0 {
            GradientSummary::default()
        } else {
            GradientSummary::from_moments(
                self.l1 as f32,
                self.sum_squares as f32,
                self.linf,
                self.count,
            )
        }
    }
}

/// Helper trait that allows [`ModuleTrainer::train_epoch`] to accept both raw
/// `(Tensor, Tensor)` batches and fallible [`PureResult`] batches produced by
/// the [`dataset::DataLoader`] surface.
pub trait IntoBatch {
    fn into_batch(self) -> PureResult<(Tensor, Tensor)>;
}

impl IntoBatch for (Tensor, Tensor) {
    fn into_batch(self) -> PureResult<(Tensor, Tensor)> {
        Ok(self)
    }
}

impl IntoBatch for PureResult<(Tensor, Tensor)> {
    fn into_batch(self) -> PureResult<(Tensor, Tensor)> {
        self
    }
}

#[cfg(test)]
mod tests {
    use super::*;
    use crate::language::{
        constant, warmup, ConceptHint, DesireAutomation, DesireLagrangian, DesirePipeline,
        DesireTrainerBridge, DesireTriggerBuffer, RepressionField, SemanticBridge, SparseKernel,
        SymbolGeometry, TemperatureController,
    };
    use crate::layers::linear::Linear;
    use crate::layers::sequential::Sequential;
    use crate::layers::wave_gate::WaveGate;
    use crate::loss::MeanSquaredError;
    use crate::module::Parameter;
    use crate::roundtable::{HeurOp, HeurOpKind};
    use crate::schedule::RoundtableConfig;
    #[cfg(feature = "golden")]
    use crate::CouncilEvidence;
    use st_core::runtime::blackcat::{bandit::SoftBanditMode, zmeta::ZMetaParams, ChoiceGroups};
    use st_tensor::topos::OpenCartesianTopos;
    use std::collections::HashMap;
    use std::time::{Duration, Instant, SystemTime};

    fn build_language_geometry() -> SymbolGeometry {
        let syn = SparseKernel::from_rows(
            vec![vec![(0, 0.6), (1, 0.4)], vec![(0, 0.5), (1, 0.5)]],
            1e-6,
        )
        .unwrap();
        let par = SparseKernel::from_rows(
            vec![vec![(0, 0.7), (1, 0.3)], vec![(0, 0.2), (1, 0.8)]],
            1e-6,
        )
        .unwrap();
        SymbolGeometry::new(syn, par).unwrap()
    }

    fn build_language_semantics() -> SemanticBridge {
        use std::collections::HashSet;

        let log_pi = vec![
            vec![(0, (0.65f32).ln()), (1, (0.35f32).ln())],
            vec![(0, (0.4f32).ln()), (1, (0.6f32).ln())],
        ];
        let row = vec![1.0, 1.0];
        let col = vec![1.0, 1.0];
        let anchors = HashSet::new();
        let concept_kernel =
            SparseKernel::from_rows(vec![vec![(0, 1.0)], vec![(1, 1.0)]], 1e-6).unwrap();
        SemanticBridge::new(log_pi, row, col, anchors, 1e-6, concept_kernel).unwrap()
    }

    fn build_language_automation() -> DesireAutomation {
        let geometry = build_language_geometry();
        let repression = RepressionField::new(vec![0.05, 0.15]).unwrap();
        let semantics = build_language_semantics();
        let controller = TemperatureController::new(1.0, 0.8, 0.4, 0.4, 1.6);
        let desire = DesireLagrangian::new(geometry, repression, semantics, controller)
            .unwrap()
            .with_alpha_schedule(warmup(0.0, 0.2, 1))
            .with_beta_schedule(warmup(0.0, 0.1, 1))
            .with_gamma_schedule(constant(0.04))
            .with_lambda_schedule(constant(0.02))
            .with_observation_horizon(Some(1))
            .with_integration_horizon(Some(2));
        let cfg = st_core::config::self_rewrite::SelfRewriteCfg {
            score_thresh: 0.0,
            min_samples: 2,
            cooldown_sec: 0,
        };
        DesireAutomation::new(desire, cfg)
    }

    struct FixedGradientModule {
        param: Parameter,
        grad_value: f32,
    }

    impl FixedGradientModule {
        fn new(grad_value: f32) -> Self {
            let tensor = Tensor::zeros(1, 1).unwrap();
            let param = Parameter::new("weight", tensor);
            Self { param, grad_value }
        }
    }

    impl Module for FixedGradientModule {
        fn forward(&self, input: &Tensor) -> PureResult<Tensor> {
            Ok(input.clone())
        }

        fn backward(&mut self, _input: &Tensor, grad_output: &Tensor) -> PureResult<Tensor> {
            let update = Tensor::from_vec(1, 1, vec![self.grad_value])?;
            self.param.accumulate_euclidean(&update)?;
            Ok(grad_output.clone())
        }

        fn visit_parameters(
            &self,
            visitor: &mut dyn FnMut(&Parameter) -> PureResult<()>,
        ) -> PureResult<()> {
            visitor(&self.param)
        }

        fn visit_parameters_mut(
            &mut self,
            visitor: &mut dyn FnMut(&mut Parameter) -> PureResult<()>,
        ) -> PureResult<()> {
            visitor(&mut self.param)
        }
    }

    #[test]
    fn trainer_attaches_and_steps() {
        let caps = DeviceCaps::wgpu(32, true, 256);
        let trainer = ModuleTrainer::new(caps, -1.0, 0.05, 0.01);
        let mut layer = Linear::new("fc", 2, 1).unwrap();
        trainer.prepare(&mut layer).unwrap();
        let input = crate::Tensor::from_vec(1, 2, vec![1.0, -1.0]).unwrap();
        let target = crate::Tensor::from_vec(1, 1, vec![0.5]).unwrap();
        let out = layer.forward(&input).unwrap();
        let grad = out.sub(&target).unwrap();
        let _ = layer.backward(&input, &grad).unwrap();
        trainer.step(&mut layer).unwrap();
        assert!(trainer.planner().topk(64, 128, 32).k > 0);
    }

    #[test]
    fn trainer_attaches_realgrad_when_enabled() {
        let caps = DeviceCaps::wgpu(32, true, 256);
        let trainer = ModuleTrainer::new(caps, -1.0, 0.05, 0.01).with_realgrad(0.02);
        let mut layer = Linear::new("fc", 2, 1).unwrap();
        trainer.prepare(&mut layer).unwrap();
        let mut saw_parameter = false;
        layer
            .visit_parameters(&mut |param| {
                saw_parameter = true;
                assert!(param.realgrad().is_some());
                Ok(())
            })
            .unwrap();
        assert!(saw_parameter);
    }

    #[test]
    fn trainer_prepares_with_topos_for_wave_gate() {
        let caps = DeviceCaps::wgpu(64, true, 512);
        let trainer = ModuleTrainer::new(caps, -0.9, 0.06, 0.02);
        let encoder_curvature = trainer.curvature();
        let topos = OpenCartesianTopos::new(encoder_curvature, 1e-6, 1e4, 512, 16384).unwrap();
        let mut gate = WaveGate::with_topos(
            "wg",
            8,
            st_tensor::LanguageWaveEncoder::new(encoder_curvature, 0.7).unwrap(),
            topos.clone(),
        )
        .unwrap();
        trainer.prepare_with_topos(&mut gate, topos).unwrap();
        let input =
            Tensor::from_vec(1, 8, vec![0.1, -0.2, 0.3, -0.4, 0.5, -0.6, 0.7, -0.8]).unwrap();
        let grad_out = gate.forward(&input).unwrap();
        let _ = gate.backward(&input, &grad_out).unwrap();
        trainer.step(&mut gate).unwrap();
        assert!(gate.gate().value().squared_l2_norm() > 0.0);
    }

    #[test]
    fn trainer_prepare_with_topos_attaches_realgrad() {
        let caps = DeviceCaps::wgpu(32, true, 256);
        let trainer = ModuleTrainer::new(caps, -0.95, 0.05, 0.01).with_realgrad(0.015);
        let mut layer = Linear::new("fc", 3, 2).unwrap();
        let topos = OpenCartesianTopos::new(trainer.curvature(), 1e-6, 1e4, 128, 4096).unwrap();
        trainer.prepare_with_topos(&mut layer, topos).unwrap();
        layer
            .visit_parameters(&mut |param| {
                assert!(param.realgrad().is_some());
                Ok(())
            })
            .unwrap();
    }

    #[test]
    fn trainer_runs_epoch_with_roundtable_schedule() {
        let caps = DeviceCaps::wgpu(32, true, 256);
        let mut trainer = ModuleTrainer::new(caps, -1.1, 0.05, 0.01);
        let mut model = Sequential::new();
        model.push(Linear::new("lin", 2, 1).unwrap());
        trainer.prepare(&mut model).unwrap();

        let schedule = trainer.roundtable(1, 1, RoundtableConfig::default());
        let dataset = vec![
            (
                Tensor::from_vec(1, 2, vec![0.0, 1.0]).unwrap(),
                Tensor::from_vec(1, 1, vec![1.0]).unwrap(),
            ),
            (
                Tensor::from_vec(1, 2, vec![1.0, 0.0]).unwrap(),
                Tensor::from_vec(1, 1, vec![0.0]).unwrap(),
            ),
        ];

        let mut loss = MeanSquaredError::new();
        let stats = trainer
            .train_epoch(&mut model, &mut loss, dataset.clone(), &schedule)
            .unwrap();
        assert_eq!(stats.batches, dataset.len());
        assert!(stats.total_loss.is_finite());

        // Ensure the model parameters changed by running another batch and checking the outputs.
        let input = Tensor::from_vec(1, 2, vec![1.0, 1.0]).unwrap();
        let before = model.forward(&input).unwrap();
        trainer
            .train_epoch(&mut model, &mut loss, dataset, &schedule)
            .unwrap();
        let after = model.forward(&input).unwrap();
        assert_ne!(before.data(), after.data());
    }

    #[test]
    fn trainer_enforces_rewrite_budget() {
        let caps = DeviceCaps::wgpu(16, true, 128);
        let mut trainer = ModuleTrainer::new(caps, -1.0, 0.05, 0.01);
        trainer.set_rewrite_budget(1, 1);
        if let Some(budget) = trainer.rewrite_budget.as_mut() {
            budget.begin_epoch();
        }

        let op = HeurOp {
            origin: "test".to_string(),
            kind: HeurOpKind::AppendSoft {
                script: "k:topk(2)".to_string(),
                weight: 1.0,
            },
            issued_at: SystemTime::now(),
        };
        let proposal = GlobalProposal {
            proposal_id: "proposal-test".to_string(),
            ops: vec![op],
            evidence: Vec::new(),
        };

        let initial = trainer.heuristics_log().entries().len();
        trainer
            .apply_proposal(&proposal, HashMap::new())
            .expect("first rewrite allowed");
        let after_first = trainer.heuristics_log().entries().len();
        assert_eq!(after_first, initial + proposal.ops.len());

        trainer
            .apply_proposal(&proposal, HashMap::new())
            .expect("second rewrite ignored");
        let after_second = trainer.heuristics_log().entries().len();
        assert_eq!(after_second, after_first);

        if let Some(budget) = trainer.rewrite_budget.as_mut() {
            budget.begin_epoch();
        }
        trainer
            .apply_proposal(&proposal, HashMap::new())
            .expect("rewrite allowed after cooldown");
        let after_third = trainer.heuristics_log().entries().len();
        assert_eq!(after_third, after_first + proposal.ops.len());
    }

    #[test]
    fn trainer_exposes_blackcat_runtime_stats() {
        let caps = DeviceCaps::wgpu(16, true, 128);
        let mut groups = HashMap::new();
        groups.insert("tile".to_string(), vec!["a".to_string(), "b".to_string()]);
        let runtime = BlackCatRuntime::new(
            ZMetaParams::default(),
            ChoiceGroups { groups },
            4,
            SoftBanditMode::TS,
            None,
        );
        let mut trainer = ModuleTrainer::new(caps, -1.0, 0.05, 0.01).with_blackcat(runtime);
        if let Some(rt) = trainer.blackcat.as_mut() {
            rt.begin_step();
            let mut metrics = StepMetrics::default();
            metrics.step_time_ms = 10.0;
            metrics.mem_peak_mb = 256.0;
            metrics.retry_rate = 0.05;
            metrics.extra.insert("grad_norm".into(), 0.4);
            let _ = rt.post_step(&metrics);
        }
        let stats = trainer
            .blackcat_runtime_stats()
            .expect("runtime stats available");
        assert_eq!(stats.steps, 1);
        assert!(stats.step_time_ms_ema > 0.0);
        assert_eq!(stats.extras.get("grad_norm").cloned().unwrap(), 0.4);
    }

    #[test]
    fn curvature_scheduler_adjusts_curvature_and_records_metrics() {
        let caps = DeviceCaps::wgpu(8, true, 64);
        let mut trainer = ModuleTrainer::new(caps, -1.0, 0.1, 0.01);
        let scheduler = CurvatureScheduler::new(-1.0, -2.0, -0.2, 0.01)
            .with_step(0.2)
            .with_tolerance(0.0)
            .with_smoothing(1.0);
        trainer.enable_curvature_scheduler(scheduler);
        let mut module = FixedGradientModule::new(4.0);
        trainer.prepare(&mut module).unwrap();
        let schedule = trainer.roundtable(1, 1, RoundtableConfig::default());
        let input = Tensor::from_vec(1, 1, vec![1.0]).unwrap();
        let target = Tensor::from_vec(1, 1, vec![0.0]).unwrap();
        let dataset = vec![
            (input.clone(), target.clone()),
            (input.clone(), target.clone()),
            (input, target),
        ];
        let mut loss = MeanSquaredError::new();
        trainer
            .train_epoch(&mut module, &mut loss, dataset, &schedule)
            .unwrap();
        assert!(trainer.curvature() != -1.0);
        let metrics = trainer
            .curvature_metrics()
            .expect("curvature metrics recorded");
        assert!(metrics.raw_pressure > 0.0);
        assert_eq!(metrics.curvature, trainer.curvature());
    }

    #[test]
    fn trainer_consumes_desire_bridge_summary() {
        let caps = DeviceCaps::wgpu(32, true, 256);
        let mut trainer = ModuleTrainer::new(caps, -1.0, 0.05, 0.01);
        let mut model = Sequential::new();
        model.push(Linear::new("lin", 2, 1).unwrap());
        trainer.prepare(&mut model).unwrap();

        let automation = build_language_automation();
        let bridge = DesireTrainerBridge::new();
        let mut pipeline = DesirePipeline::builder(automation)
            .with_trainer_bridge(&bridge)
            .with_sink(DesireTriggerBuffer::new())
            .build();

        let logits = vec![2.0, 0.4];
        let concept = ConceptHint::Distribution(vec![0.6, 0.4]);
        let start = Instant::now();
        let anchor = SystemTime::now();
        for step in 0..6 {
            let now = start + Duration::from_millis((step * 150) as u64);
            let timestamp = anchor + Duration::from_millis((step * 150) as u64);
            pipeline
                .step_at(&logits, step % 2, &concept, now, timestamp)
                .unwrap();
        }

        assert!(bridge.len() >= 6);
        trainer.enable_desire_pipeline(bridge.clone());

        let schedule = trainer.roundtable(1, 1, RoundtableConfig::default());
        let dataset = vec![
            (
                Tensor::from_vec(1, 2, vec![0.0, 1.0]).unwrap(),
                Tensor::from_vec(1, 1, vec![1.0]).unwrap(),
            ),
            (
                Tensor::from_vec(1, 2, vec![1.0, 0.0]).unwrap(),
                Tensor::from_vec(1, 1, vec![0.0]).unwrap(),
            ),
        ];
        let mut loss = MeanSquaredError::new();
        trainer
            .train_epoch(&mut model, &mut loss, dataset, &schedule)
            .unwrap();

        assert!(bridge.is_empty());
    }

    #[test]
    fn trainer_consumes_roundtable_bridge_summary() {
        let caps = DeviceCaps::wgpu(32, true, 256);
        let mut trainer = ModuleTrainer::new(caps, -1.0, 0.05, 0.01);
        let mut model = Sequential::new();
        model.push(Linear::new("lin", 2, 1).unwrap());
        trainer.prepare(&mut model).unwrap();

        let automation = build_language_automation();
        let bridge = DesireRoundtableBridge::new();
        let mut pipeline = DesirePipeline::builder(automation)
            .with_roundtable_bridge(&bridge)
            .build();

        let logits = vec![2.0, 0.6];
        let concept = ConceptHint::Distribution(vec![0.55, 0.45]);
        let start = Instant::now();
        let anchor = SystemTime::now();
        for step in 0..6 {
            let now = start + Duration::from_millis((step * 90) as u64);
            let timestamp = anchor + Duration::from_millis((step * 90) as u64);
            pipeline
                .step_at(&logits, step % 2, &concept, now, timestamp)
                .unwrap();
        }

        trainer.enable_desire_roundtable_bridge(bridge.clone());

        let schedule = trainer.roundtable(1, 1, RoundtableConfig::default());
        let dataset = vec![
            (
                Tensor::from_vec(1, 2, vec![0.0, 1.0]).unwrap(),
                Tensor::from_vec(1, 1, vec![1.0]).unwrap(),
            ),
            (
                Tensor::from_vec(1, 2, vec![1.0, 0.0]).unwrap(),
                Tensor::from_vec(1, 1, vec![0.0]).unwrap(),
            ),
        ];
        let mut loss = MeanSquaredError::new();
        trainer
            .train_epoch(&mut model, &mut loss, dataset, &schedule)
            .unwrap();

        assert!(bridge.drain_summary().unwrap().is_none());
        let summary = trainer.desire_roundtable_summary();
        assert!(summary.is_some());
    }

    #[cfg(feature = "golden")]
    #[test]
    fn trainer_records_golden_council_snapshot() {
        let caps = DeviceCaps::wgpu(16, true, 128);
        let mut trainer = ModuleTrainer::new(caps, -1.0, 0.05, 0.01);
        let mut pulse = GoldenBlackcatPulse::idle();
        pulse.exploration_drive = 0.7;
        let winner = HeurOp {
            origin: "roundtable-1".to_string(),
            kind: HeurOpKind::AppendSoft {
                script: "k:topk(2)".to_string(),
                weight: 1.2,
            },
            issued_at: SystemTime::now(),
        };
        let snapshot = GoldenCouncilSnapshot {
            epoch: 4,
            high_watermark: 9,
            missing_ranges: Vec::new(),
            winners: vec![winner.clone()],
            evidence: CouncilEvidence {
                band_energy: (1.0, 0.8, 0.6),
                graph_flow: 0.4,
                psi: 0.2,
                geometry: (0.5, 0.3, 0.1),
            },
            exploration_bias: 1.2,
            optimization_bias: 0.95,
            synergy_bias: 1.1,
            reinforcement_bias: 1.05,
            resonance: 0.4,
            stability: 0.86,
            momentum: 0.3,
            divergence: 0.2,
            schedule_hint: (1.0, 0.8, 1.1, 0.9),
            pulse_recap: pulse,
        };
        trainer.record_golden_council(&snapshot);
        let stored = trainer
            .last_golden_council_snapshot()
            .expect("snapshot stored");
        assert!((stored.exploration_bias - 1.2).abs() < 1e-4);
        assert_eq!(stored.schedule_hint.2, 1.1);
        assert_eq!(stored.pulse_recap.exploration_drive, 0.7);
        let winners = trainer.last_council().expect("cloneable snapshot").winners;
        assert_eq!(winners.len(), 1);
        match &winners[0].kind {
            HeurOpKind::AppendSoft { weight, .. } => assert!((*weight - 1.2).abs() < 1e-4),
            other => panic!("unexpected winner {:?}", other),
        }
    }
}<|MERGE_RESOLUTION|>--- conflicted
+++ resolved
@@ -722,7 +722,6 @@
             );
         }
 
-<<<<<<< HEAD
         if !config.cloud_targets.is_empty() {
             let mut azure_targets = Vec::new();
             let mut aws_targets = Vec::new();
@@ -749,10 +748,6 @@
             if !aws_targets.is_empty() {
                 metadata.insert("aws_targets".to_string(), aws_targets.join(","));
             }
-=======
-        for (key, value) in format_cloud_targets(&config.cloud_targets) {
-            metadata.insert(key, value);
->>>>>>> 4d64f16b
         }
         self.log_connector_event("configure_distribution", metadata);
         self.distribution = Some(RoundtableNode::new(config));
