// SPDX-License-Identifier: AGPL-3.0-or-later
// © 2025 Ryo ∴ SpiralArchitect (kishkavsesvit@icloud.com)
// Part of SpiralTorch — Licensed under AGPL-3.0-or-later.
// Unauthorized derivative works or closed redistribution prohibited under AGPL §13.

// ============================================================================
//  SpiralReality Proprietary
//  Copyright (c) 2025 SpiralReality. All Rights Reserved.
//
//  NOTICE: This file contains confidential and proprietary information of
//  SpiralReality. ANY USE, COPYING, MODIFICATION, DISTRIBUTION, DISPLAY,
//  OR DISCLOSURE OF THIS FILE, IN WHOLE OR IN PART, IS STRICTLY PROHIBITED
//  WITHOUT THE PRIOR WRITTEN CONSENT OF SPIRALREALITY.
//
//  NO LICENSE IS GRANTED OR IMPLIED BY THIS FILE. THIS SOFTWARE IS PROVIDED
//  "AS IS", WITHOUT WARRANTY OF ANY KIND, EXPRESS OR IMPLIED, INCLUDING BUT
//  NOT LIMITED TO THE WARRANTIES OF MERCHANTABILITY, FITNESS FOR A PARTICULAR
//  PURPOSE AND NON-INFRINGEMENT. IN NO EVENT SHALL SPIRALREALITY OR ITS
//  SUPPLIERS BE LIABLE FOR ANY CLAIM, DAMAGES OR OTHER LIABILITY, WHETHER IN
//  AN ACTION OF CONTRACT, TORT OR OTHERWISE, ARISING FROM, OUT OF OR IN
//  CONNECTION WITH THE SOFTWARE OR THE USE OR OTHER DEALINGS IN THE SOFTWARE.
// ============================================================================

use crate::gnn::spiralk::{GraphConsensusBridge, GraphConsensusDigest};
#[cfg(feature = "psi")]
use crate::language::{DesirePsiBridge, DesirePsiSummary};
<<<<<<< HEAD
use crate::language::{
    DesireRoundtableBridge, DesireRoundtableSummary, DesireTrainerBridge, DesireTrainerSummary,
};
=======
#[cfg(feature = "golden")]
use crate::golden::{GoldenBlackcatPulse, GoldenCooperativeDirective, GoldenCouncilSnapshot};
use crate::language::{DesireTrainerBridge, DesireTrainerSummary};
>>>>>>> 241e6470
use crate::loss::Loss;
use crate::module::Module;
use crate::plan::RankPlanner;
use crate::roundtable::{
    simulate_proposal_locally, BlackcatModerator, BlackcatScore, DistConfig, GlobalProposal,
    HeurOpKind, HeurOpLog, MetaConductor, ModeratorMinutes, OutcomeBand, RoundtableNode,
};
use crate::schedule::{BandEnergy, GradientBands, RoundtableConfig, RoundtableSchedule};
use crate::{PureResult, Tensor};
use st_core::backend::device_caps::DeviceCaps;
use st_core::backend::unison_heuristics::RankKind;
use st_core::ecosystem::{
    ConnectorEvent, DistributionSummary, EcosystemRegistry, MetricSample, RankPlanSummary,
    RoundtableConfigSummary, RoundtableSummary,
};
#[cfg(feature = "collapse")]
use st_core::engine::collapse_drive::{CollapseConfig, CollapseDrive, DriveCmd};
use st_core::ops::rank_entry::RankPlan;
use st_core::runtime::autopilot::Autopilot;
use st_core::runtime::blackcat::{BlackCatRuntime, BlackcatRuntimeStats, StepMetrics};
#[cfg(feature = "collapse")]
use st_core::telemetry::hub::CollapsePulse;
use st_core::telemetry::hub::{self, LoopbackEnvelope, SoftlogicZFeedback};
#[cfg(feature = "psi")]
use st_core::telemetry::psi::{PsiComponent, PsiConfig, PsiInput, PsiMeter, PsiReading};
#[cfg(feature = "psychoid")]
use st_core::telemetry::psychoid::{PsychoidConfig, PsychoidEvent, PsychoidMeter, PsychoidReading};
use st_tensor::pure::topos::OpenCartesianTopos;
use std::collections::HashMap;
use std::env;
use std::time::{Duration, Instant, SystemTime};

/// High-level orchestrator that keeps hypergrad, SpiralK, and module updates aligned.
pub struct ModuleTrainer {
    planner: RankPlanner,
    curvature: f32,
    hyper_learning_rate: f32,
    fallback_learning_rate: f32,
    blackcat: Option<BlackCatRuntime>,
    blackcat_moderator: Option<BlackcatModerator>,
    autopilot: Option<Autopilot>,
    band_weight_fn: Option<BandWeightFn>,
    injector_enabled: bool,
    distribution: Option<RoundtableNode>,
    meta_conductor: Option<MetaConductor>,
    heur_log: HeurOpLog,
    rewrite_budget: Option<RewriteBudget>,
    softlogic: SoftLogicFlex,
    desire_bridge: Option<DesireTrainerBridge>,
<<<<<<< HEAD
    desire_roundtable_bridge: Option<DesireRoundtableBridge>,
    last_desire_roundtable_summary: Option<DesireRoundtableSummary>,
=======
>>>>>>> 241e6470
    #[cfg(feature = "psi")]
    desire_psi_bridge: Option<DesirePsiBridge>,
    graph_bridge: Option<GraphConsensusBridge>,
    graph_pending: Option<GraphConsensusDigest>,
    graph_last_hint: Option<String>,
<<<<<<< HEAD
=======
    #[cfg(feature = "golden")]
    golden_pulse: Option<GoldenBlackcatPulse>,
    #[cfg(feature = "golden")]
    golden_directive: Option<GoldenCooperativeDirective>,
    #[cfg(feature = "golden")]
    golden_council: Option<GoldenCouncilSnapshot>,
>>>>>>> 241e6470
    #[cfg(feature = "psi")]
    psi: Option<PsiMeter>,
    #[cfg(feature = "psychoid")]
    psychoid: Option<PsychoidMeter>,
    #[cfg(feature = "psychoid")]
    psychoid_log: bool,
    #[cfg(feature = "collapse")]
    collapse: Option<CollapseDrive>,
}

impl core::fmt::Debug for ModuleTrainer {
    fn fmt(&self, f: &mut core::fmt::Formatter<'_>) -> core::fmt::Result {
        write!(
            f,
            "ModuleTrainer(curv={},lr_h={},lr_f={})",
            self.curvature, self.hyper_learning_rate, self.fallback_learning_rate
        )
    }
}

/// Function pointer used to convert band energy into Above/Here/Beneath weights.
pub type BandWeightFn = fn(BandEnergy) -> (f32, f32, f32);

#[derive(Debug, Clone)]
struct SoftLogicFlex {
    inertia: f32,
    drift_gain: f32,
    psi_gain: f32,
    loss_gain: f32,
    floor: f32,
    last_weights: (f32, f32, f32),
    last_z: f32,
    last_feedback: Option<SoftlogicZFeedback>,
}

impl SoftLogicFlex {
    fn new() -> Self {
        let mut flex = Self {
            inertia: env::var("SPIRAL_SOFTLOGIC_INERTIA")
                .ok()
                .and_then(|value| value.parse::<f32>().ok())
                .map(|v| v.clamp(0.0, 0.95))
                .unwrap_or(0.65),
            drift_gain: env::var("SPIRAL_SOFTLOGIC_DRIFT_GAIN")
                .ok()
                .and_then(|value| value.parse::<f32>().ok())
                .map(|v| v.clamp(0.0, 1.0))
                .unwrap_or(0.25),
            psi_gain: env::var("SPIRAL_SOFTLOGIC_PSI_GAIN")
                .ok()
                .and_then(|value| value.parse::<f32>().ok())
                .map(|v| v.clamp(0.0, 2.0))
                .unwrap_or(0.5),
            loss_gain: env::var("SPIRAL_SOFTLOGIC_LOSS_GAIN")
                .ok()
                .and_then(|value| value.parse::<f32>().ok())
                .map(|v| v.clamp(0.0, 1.5))
                .unwrap_or(0.35),
            floor: env::var("SPIRAL_SOFTLOGIC_FLOOR")
                .ok()
                .and_then(|value| value.parse::<f32>().ok())
                .map(|v| v.clamp(0.05, 1.0))
                .unwrap_or(0.25),
            last_weights: (1.0, 1.0, 1.0),
            last_z: 0.0,
            last_feedback: None,
        };
        if flex.inertia >= 0.95 {
            flex.inertia = 0.95;
        }
        flex
    }

    fn prepare_weights(&mut self, band_energy: &BandEnergy) -> (f32, f32, f32) {
        let norm = (band_energy.above.abs() + band_energy.here.abs() + band_energy.beneath.abs())
            .max(1e-4);
        let asymmetry = (band_energy.above - band_energy.beneath) / norm;
        let drift_term = band_energy.drift.tanh();
        let z_bias = self
            .last_feedback
            .as_ref()
            .map(|feedback| feedback.z_signal)
            .unwrap_or(self.last_z);
        let target_above = 1.0 + (asymmetry * self.drift_gain) + (z_bias * self.psi_gain);
        let target_here =
            1.0 + ((band_energy.here / norm) - (band_energy.drift.abs() / norm)) * self.loss_gain;
        let target_beneath = 1.0 - (asymmetry * self.drift_gain) - (z_bias * self.psi_gain)
            + (-drift_term * self.drift_gain * 0.5);

        let target = (
            target_above.clamp(self.floor, 3.0),
            target_here.clamp(self.floor, 2.5),
            target_beneath.clamp(self.floor, 3.0),
        );
        self.last_weights = (
            Self::lerp(self.last_weights.0, target.0, 1.0 - self.inertia),
            Self::lerp(self.last_weights.1, target.1, 1.0 - self.inertia),
            Self::lerp(self.last_weights.2, target.2, 1.0 - self.inertia),
        );
        self.last_weights
    }

    fn observe(
        &mut self,
        band_energy: &BandEnergy,
        weighted_loss: f32,
        psi_total: Option<f32>,
    ) -> SoftlogicZFeedback {
        let psi_total = psi_total.unwrap_or(0.0);
        let total = (band_energy.above + band_energy.here + band_energy.beneath).max(1e-4);
        let asym = (band_energy.above - band_energy.beneath) / total;
        let drift = band_energy.drift;
        let raw_signal = 0.6 * (psi_total - weighted_loss) + 0.3 * asym + 0.1 * drift;
        let z_signal = raw_signal.tanh();
        self.last_z = Self::lerp(self.last_z, z_signal, 1.0 - self.inertia);
        let feedback = SoftlogicZFeedback {
            psi_total,
            weighted_loss,
            band_energy: (band_energy.above, band_energy.here, band_energy.beneath),
            drift,
            z_signal: self.last_z,
        };
        self.last_feedback = Some(feedback);
        feedback
    }

    fn lerp(current: f32, target: f32, factor: f32) -> f32 {
        current + (target - current) * factor
    }
}

#[derive(Debug, Clone)]
struct RewriteBudget {
    per_epoch: u32,
    cooldown: u32,
    used_this_epoch: u32,
    cooldown_left: u32,
}

impl RewriteBudget {
    fn new(per_epoch: u32, cooldown: u32) -> Self {
        Self {
            per_epoch: per_epoch.max(1),
            cooldown,
            used_this_epoch: 0,
            cooldown_left: 0,
        }
    }

    fn begin_epoch(&mut self) {
        if self.cooldown_left > 0 {
            self.cooldown_left -= 1;
        }
        self.used_this_epoch = 0;
    }

    fn try_consume(&mut self, amount: u32) -> bool {
        if amount == 0 {
            return true;
        }
        if self.cooldown_left > 0 {
            return false;
        }
        if self.used_this_epoch.saturating_add(amount) > self.per_epoch {
            self.used_this_epoch = self.per_epoch;
            if self.cooldown > 0 {
                self.cooldown_left = self.cooldown;
            }
            return false;
        }
        self.used_this_epoch += amount;
        if self.used_this_epoch >= self.per_epoch && self.cooldown > 0 {
            self.cooldown_left = self.cooldown;
        }
        true
    }
}

impl ModuleTrainer {
    /// Creates a new trainer with the provided device capabilities and learning rates.
    pub fn new(
        caps: DeviceCaps,
        curvature: f32,
        hyper_learning_rate: f32,
        fallback_learning_rate: f32,
    ) -> Self {
        #[cfg(feature = "psi")]
        let psi = Self::init_psi_meter();

        Self {
            planner: RankPlanner::new(caps),
            curvature,
            hyper_learning_rate,
            fallback_learning_rate,
            blackcat: None,
            blackcat_moderator: None,
            autopilot: None,
            band_weight_fn: None,
            injector_enabled: false,
            distribution: None,
            meta_conductor: None,
            heur_log: HeurOpLog::default(),
            rewrite_budget: None,
            softlogic: SoftLogicFlex::new(),
            desire_bridge: None,
<<<<<<< HEAD
            desire_roundtable_bridge: None,
            last_desire_roundtable_summary: None,
=======
>>>>>>> 241e6470
            #[cfg(feature = "psi")]
            desire_psi_bridge: None,
            graph_bridge: None,
            graph_pending: None,
            graph_last_hint: None,
<<<<<<< HEAD
=======
            #[cfg(feature = "golden")]
            golden_pulse: None,
            #[cfg(feature = "golden")]
            golden_directive: None,
            #[cfg(feature = "golden")]
            golden_council: None,
>>>>>>> 241e6470
            #[cfg(feature = "psi")]
            psi,
            #[cfg(feature = "psychoid")]
            psychoid: None,
            #[cfg(feature = "psychoid")]
            psychoid_log: false,
            #[cfg(feature = "collapse")]
            collapse: None,
        }
    }

    /// Enables the graph consensus feedback loop by attaching a bridge that
    /// drains graph flow telemetry after each optimisation step.
    pub fn enable_graph_feedback(&mut self, bridge: GraphConsensusBridge) {
        self.graph_bridge = Some(bridge);
        self.graph_pending = None;
    }

    /// Enables desire telemetry feedback so automation and training can share
    /// aggregated summaries without bespoke glue.
    pub fn enable_desire_pipeline(&mut self, bridge: DesireTrainerBridge) {
        self.desire_bridge = Some(bridge);
    }

<<<<<<< HEAD
    /// Enables the roundtable desire braid so Z-space impulses can steer the
    /// A/B/C consensus without bespoke glue.
    pub fn enable_desire_roundtable_bridge(&mut self, bridge: DesireRoundtableBridge) {
        self.desire_roundtable_bridge = Some(bridge);
    }

    /// Clears any attached roundtable desire bridge.
    pub fn disable_desire_roundtable_bridge(&mut self) {
        self.desire_roundtable_bridge = None;
        self.last_desire_roundtable_summary = None;
    }

=======
>>>>>>> 241e6470
    #[cfg(feature = "psi")]
    pub fn enable_desire_psi_bridge(&mut self, bridge: DesirePsiBridge) {
        self.desire_psi_bridge = Some(bridge);
    }

    /// Returns the SpiralK hint generated from the most recently applied graph
    /// digest, if any.
    pub fn graph_hint(&self) -> Option<&str> {
        self.graph_last_hint.as_deref()
    }

<<<<<<< HEAD
    /// Returns the last drained roundtable desire summary, if available.
    pub fn desire_roundtable_summary(&self) -> Option<DesireRoundtableSummary> {
        self.last_desire_roundtable_summary.clone()
    }

=======
>>>>>>> 241e6470
    #[cfg(feature = "psi")]
    fn init_psi_meter() -> Option<PsiMeter> {
        let enabled = env::var("SPIRAL_PSI")
            .map(|value| {
                matches!(
                    value.trim().to_ascii_lowercase().as_str(),
                    "1" | "true" | "on"
                )
            })
            .unwrap_or(false);
        if !enabled {
            return None;
        }

        let mut cfg = PsiConfig::default();
        cfg.enabled = true;
        cfg.components = PsiComponent::defaults();

        if let Ok(spec) = env::var("SPIRAL_PSI_COMPONENTS") {
            if let Ok(mask) = PsiComponent::parse_list(&spec) {
                cfg.components = mask;
            }
        }

        if let Ok(alpha_str) = env::var("SPIRAL_PSI_ALPHA") {
            if let Ok(alpha) = alpha_str.parse::<f32>() {
                cfg.ema_alpha = alpha.clamp(1.0e-3, 0.999);
            }
        }

        if let Ok(rate_str) = env::var("SPIRAL_PSI_SAMPLE_RATE") {
            if let Ok(rate) = rate_str.parse::<u32>() {
                cfg.sample_rate = rate.max(1);
            }
        }

        for (var, component) in [
            ("SPIRAL_PSI_WEIGHT_LOSS", PsiComponent::LOSS),
            ("SPIRAL_PSI_WEIGHT_GRAD", PsiComponent::GRAD_NORM),
            ("SPIRAL_PSI_WEIGHT_UPDATE", PsiComponent::UPDATE_RATIO),
            ("SPIRAL_PSI_WEIGHT_ACT", PsiComponent::ACT_DRIFT),
            ("SPIRAL_PSI_WEIGHT_ATTN", PsiComponent::ATTN_ENTROPY),
            ("SPIRAL_PSI_WEIGHT_BAND", PsiComponent::BAND_ENERGY),
        ] {
            if let Ok(weight_str) = env::var(var) {
                if let Ok(weight) = weight_str.parse::<f32>() {
                    cfg.weights.insert(component, weight);
                }
            }
        }

        for (var, component) in [
            ("SPIRAL_PSI_TH_LOSS", PsiComponent::LOSS),
            ("SPIRAL_PSI_TH_GRAD", PsiComponent::GRAD_NORM),
            ("SPIRAL_PSI_TH_UPDATE", PsiComponent::UPDATE_RATIO),
            ("SPIRAL_PSI_TH_ACT", PsiComponent::ACT_DRIFT),
            ("SPIRAL_PSI_TH_ATTN", PsiComponent::ATTN_ENTROPY),
            ("SPIRAL_PSI_TH_BAND", PsiComponent::BAND_ENERGY),
        ] {
            if let Ok(threshold_str) = env::var(var) {
                if let Ok(threshold) = threshold_str.parse::<f32>() {
                    cfg.thresholds.insert(component, threshold);
                }
            }
        }

        Some(PsiMeter::new(cfg))
    }

    /// Attaches the BlackCat runtime so contextual rewards update after each step.
    pub fn with_blackcat(mut self, runtime: BlackCatRuntime) -> Self {
        self.blackcat = Some(runtime);
        self
    }

    /// Installs a Blackcat moderator that seats between local and distributed consensus.
    pub fn install_blackcat_moderator(&mut self, threshold: f32, participants: usize) {
        self.blackcat_moderator = Some(BlackcatModerator::with_default_runtime(
            threshold.max(0.1),
            participants.max(1),
        ));
        self.meta_conductor = None;
    }

    /// Installs a moderator with a custom runtime configuration.
    pub fn install_blackcat_moderator_with_runtime(
        &mut self,
        runtime: BlackCatRuntime,
        threshold: f32,
        participants: usize,
    ) {
        self.blackcat_moderator = Some(BlackcatModerator::new(
            runtime,
            threshold.max(0.1),
            participants.max(1),
        ));
        self.meta_conductor = None;
    }

    /// Clears any configured moderator.
    pub fn clear_blackcat_moderator(&mut self) {
        self.blackcat_moderator = None;
    }

    /// Attaches an Autopilot runtime for contextual kernel selection.
    pub fn with_autopilot(mut self, autopilot: Autopilot) -> Self {
        self.autopilot = Some(autopilot);
        self
    }

    /// Enables per-band reweighting of the loss/gradient.
    pub fn set_band_weights(&mut self, weight_fn: BandWeightFn) {
        self.band_weight_fn = Some(weight_fn);
    }

    /// Connects the trainer to a distributed roundtable node.
    pub fn configure_distribution(&mut self, config: DistConfig) {
        let mut metadata = HashMap::new();
        metadata.insert("node_id".to_string(), config.node_id.clone());
        metadata.insert("mode".to_string(), config.mode.as_str().to_string());
        metadata.insert(
            "push_interval_ms".to_string(),
            config
                .push_interval
                .as_millis()
                .min(u64::MAX as u128)
                .to_string(),
        );
        metadata.insert(
            "summary_window".to_string(),
            config.summary_window.to_string(),
        );
        if !config.meta_endpoints.is_empty() {
            metadata.insert(
                "meta_endpoints".to_string(),
                config.meta_endpoints.join(","),
            );
        }
        self.log_connector_event("configure_distribution", metadata);
        self.distribution = Some(RoundtableNode::new(config));
    }

    /// Removes any configured distribution node.
    pub fn clear_distribution(&mut self) {
        if let Some(node) = self.distribution.as_mut() {
            node.drain();
        }
        if self.distribution.is_some() {
            self.log_connector_event("clear_distribution", HashMap::new());
        }
        self.distribution = None;
    }

    /// Returns the currently configured distribution node, if any.
    pub fn distribution_config(&self) -> Option<&DistConfig> {
        self.distribution.as_ref().map(|node| node.config())
    }

    /// Installs a meta-layer conductor so this trainer can aggregate remote summaries.
    pub fn install_meta_conductor(&mut self, threshold: f32, participants: usize) {
        self.blackcat_moderator = None;
        self.meta_conductor = Some(MetaConductor::new(threshold.max(0.1), participants.max(1)));
    }

    /// Returns the current heuristics op-log.
    pub fn heuristics_log(&self) -> &HeurOpLog {
        &self.heur_log
    }

    /// Merges the provided heuristics log into the trainer's local log.
    pub fn merge_heuristics_log(&mut self, log: &HeurOpLog) {
        self.heur_log.merge(log);
    }

    /// Returns the latest moderator minutes captured by Blackcat.
    pub fn blackcat_minutes(&self) -> Vec<ModeratorMinutes> {
        self.blackcat_moderator
            .as_ref()
            .map(|m| m.minutes().to_vec())
            .unwrap_or_default()
    }

    /// Returns the aggregated scoreboard derived from the local Blackcat moderator.
    pub fn blackcat_scoreboard(&self) -> Vec<BlackcatScore> {
        self.blackcat_moderator
            .as_ref()
            .map(|m| m.scoreboard())
            .unwrap_or_default()
    }

    /// Returns aggregated stats tracked by the embedded Blackcat runtime, when available.
    pub fn blackcat_runtime_stats(&self) -> Option<BlackcatRuntimeStats> {
        self.blackcat.as_ref().map(|rt| rt.stats())
    }

    /// Replays moderator minutes so the embedded Blackcat runtime can stay aligned.
    pub fn sync_blackcat_minutes(&mut self, minutes: &[ModeratorMinutes]) {
        if let Some(moderator) = self.blackcat_moderator.as_mut() {
            moderator.absorb_minutes(minutes);
        }
    }

    #[cfg(feature = "golden")]
    /// Applies a cooperative pulse emitted by the Golden retriever.
    pub fn apply_blackcat_pulse(&mut self, pulse: &GoldenBlackcatPulse) {
        self.golden_pulse = Some(pulse.clone());
        self.golden_directive = None;
        if let Some(node) = self.distribution.as_mut() {
            let base_interval = node.config().push_interval;
            let base_window = node.config().summary_window.max(1);
            let directive = pulse.directive(base_interval, base_window);
            node.retune(directive.push_interval, directive.summary_window);
            if directive.reinforcement_weight > 0.1 {
                self.injector_enabled = true;
            }
            self.golden_directive = Some(directive);
        } else if pulse.reinforcement_weight > 0.1 || pulse.optimization_gain > 0.1 {
            self.injector_enabled = true;
        }
    }

    #[cfg(feature = "golden")]
    pub(crate) fn record_golden_council(&mut self, snapshot: &GoldenCouncilSnapshot) {
        self.golden_council = Some(snapshot.clone());
    }

    #[cfg(feature = "golden")]
    /// Returns the most recent cooperative pulse applied to this trainer.
    pub fn last_blackcat_pulse(&self) -> Option<&GoldenBlackcatPulse> {
        self.golden_pulse.as_ref()
    }

    #[cfg(feature = "golden")]
    /// Returns the latest cooperative directive derived from the Golden pulse.
    pub fn last_blackcat_directive(&self) -> Option<&GoldenCooperativeDirective> {
        self.golden_directive.as_ref()
    }

    #[cfg(feature = "golden")]
    /// Returns the latest self-rewrite council snapshot received from GoldenRetriever.
    pub fn last_golden_council_snapshot(&self) -> Option<&GoldenCouncilSnapshot> {
        self.golden_council.as_ref()
    }

    #[cfg(feature = "golden")]
    /// Returns a clone of the latest council snapshot for downstream mutation.
    pub fn last_council(&self) -> Option<GoldenCouncilSnapshot> {
        self.golden_council.clone()
    }

    /// Configures how many rewrite operations may be applied per epoch and the cooldown required
    /// before new rewrites are accepted.
    pub fn set_rewrite_budget(&mut self, per_epoch: u32, cooldown: u32) {
        if per_epoch == 0 {
            self.rewrite_budget = None;
        } else {
            self.rewrite_budget = Some(RewriteBudget::new(per_epoch, cooldown));
        }
    }

    /// Clears any registered band weighting rule.
    pub fn clear_band_weights(&mut self) {
        self.band_weight_fn = None;
    }

    /// Enables or disables the adaptive injector heuristics.
    pub fn enable_injector(&mut self, on: bool) {
        self.injector_enabled = on;
    }

    /// Returns the underlying planner.
    pub fn planner(&self) -> &RankPlanner {
        &self.planner
    }

    /// Produces a roundtable schedule for the provided output dimensions.
    pub fn roundtable(&self, rows: u32, cols: u32, config: RoundtableConfig) -> RoundtableSchedule {
        let schedule = RoundtableSchedule::new(&self.planner, rows, cols, config);
        self.emit_roundtable_summary(rows, cols, config, &schedule);
        schedule
    }

    fn emit_roundtable_summary(
        &self,
        rows: u32,
        cols: u32,
        config: RoundtableConfig,
        schedule: &RoundtableSchedule,
    ) {
        let pipeline = crate::language::pipeline::LanguagePipeline::builder("module_trainer")
            .with_tag("component", "module_trainer")
            .build();
        pipeline.record_roundtable(
            rows,
            cols,
            config,
            schedule,
            self.autopilot.is_some(),
            self.distribution.as_ref(),
        );
        let cfg_summary = {
            #[allow(unused_mut)]
            let mut summary = RoundtableConfigSummary::new(
                config.top_k,
                config.mid_k,
                config.bottom_k,
                config.here_tolerance,
            );
            #[cfg(feature = "psychoid")]
            {
                summary
                    .extras
                    .insert("psychoid".to_string(), config.psychoid_enabled);
                if config.psychoid_log {
                    summary.extras.insert("psychoid_log".to_string(), true);
                }
            }
            #[cfg(feature = "psi")]
            {
                summary.extras.insert("psi".to_string(), config.psi_enabled);
            }
            #[cfg(feature = "collapse")]
            {
                summary
                    .extras
                    .insert("collapse".to_string(), config.collapse_enabled);
            }
            summary
        };

        let plans = vec![
            Self::summarize_rank_plan(schedule.above()),
            Self::summarize_rank_plan(schedule.here()),
            Self::summarize_rank_plan(schedule.beneath()),
        ];

        let distribution = self.distribution.as_ref().map(|node| {
            let cfg = node.config();
            DistributionSummary {
                node_id: cfg.node_id.clone(),
                mode: cfg.mode.as_str().to_string(),
                summary_window: cfg.summary_window,
                push_interval_ms: cfg.push_interval.as_millis().min(u64::MAX as u128) as u64,
                meta_endpoints: cfg.meta_endpoints.clone(),
            }
        });

        let summary = RoundtableSummary {
            rows,
            cols,
            config: cfg_summary,
            plans,
            autopilot_enabled: self.autopilot.is_some(),
            distribution,
            issued_at: SystemTime::now(),
        };

        let registry = EcosystemRegistry::global();
        let autopilot_tag = summary.autopilot_enabled.to_string();
        let distribution_mode = summary.distribution.as_ref().map(|d| d.mode.clone());
        let tag_sample = |sample: MetricSample| {
            let mut sample = sample.with_tag("autopilot", autopilot_tag.as_str());
            if let Some(mode) = &distribution_mode {
                sample = sample.with_tag("distribution_mode", mode.clone());
            }
            sample
        };

        registry.record_metric(tag_sample(
            MetricSample::new("roundtable.rows", rows as f64).with_unit("rows"),
        ));
        registry.record_metric(tag_sample(
            MetricSample::new("roundtable.cols", cols as f64).with_unit("cols"),
        ));
        registry.record_metric(tag_sample(
            MetricSample::new(
                "roundtable.autopilot",
                if summary.autopilot_enabled { 1.0 } else { 0.0 },
            )
            .with_unit("flag"),
        ));
        registry.record_metric(tag_sample(
            MetricSample::new("roundtable.config.top_k", config.top_k as f64).with_unit("items"),
        ));
        registry.record_metric(tag_sample(
            MetricSample::new("roundtable.config.mid_k", config.mid_k as f64).with_unit("items"),
        ));
        registry.record_metric(tag_sample(
            MetricSample::new("roundtable.config.bottom_k", config.bottom_k as f64)
                .with_unit("items"),
        ));
        registry.record_metric(tag_sample(
            MetricSample::new(
                "roundtable.config.here_tolerance",
                config.here_tolerance as f64,
            )
            .with_unit("ratio"),
        ));

        let plan_summaries = [
            ("above", schedule.above()),
            ("here", schedule.here()),
            ("beneath", schedule.beneath()),
        ];
        for (band, plan) in plan_summaries {
            let tag_band = |sample: MetricSample| tag_sample(sample.with_tag("band", band));
            registry.record_metric(tag_band(
                MetricSample::new("roundtable.band.rows", plan.rows as f64).with_unit("rows"),
            ));
            registry.record_metric(tag_band(
                MetricSample::new("roundtable.band.cols", plan.cols as f64).with_unit("cols"),
            ));
            registry.record_metric(tag_band(
                MetricSample::new("roundtable.band.k", plan.k as f64).with_unit("items"),
            ));
            registry.record_metric(tag_band(
                MetricSample::new("roundtable.band.workgroup", plan.choice.wg as f64)
                    .with_unit("threads"),
            ));
            registry.record_metric(tag_band(
                MetricSample::new("roundtable.band.lanes", plan.choice.kl as f64)
                    .with_unit("lanes"),
            ));
            registry.record_metric(tag_band(
                MetricSample::new("roundtable.band.channel_stride", plan.choice.ch as f64)
                    .with_unit("stride"),
            ));
            registry.record_metric(tag_band(
                MetricSample::new("roundtable.band.tile", plan.choice.tile as f64)
                    .with_unit("tile"),
            ));
            registry.record_metric(tag_band(
                MetricSample::new("roundtable.band.compaction_tile", plan.choice.ctile as f64)
                    .with_unit("tile"),
            ));
            registry.record_metric(tag_band(
                MetricSample::new(
                    "roundtable.band.subgroup",
                    if plan.choice.subgroup { 1.0 } else { 0.0 },
                )
                .with_unit("flag"),
            ));
            registry.record_metric(tag_band(
                MetricSample::new("roundtable.band.fft_tile", plan.choice.fft_tile as f64)
                    .with_unit("tile"),
            ));
            registry.record_metric(tag_band(
                MetricSample::new("roundtable.band.fft_radix", plan.choice.fft_radix as f64)
                    .with_unit("radix"),
            ));
            registry.record_metric(tag_band(
                MetricSample::new(
                    "roundtable.band.fft_segments",
                    plan.choice.fft_segments as f64,
                )
                .with_unit("segments"),
            ));
        }

        registry.record_roundtable(summary);
    }

    fn summarize_rank_plan(plan: &RankPlan) -> RankPlanSummary {
        let mut summary = RankPlanSummary::new(plan.kind, plan.rows, plan.cols, plan.k);
        summary.workgroup = plan.choice.wg;
        summary.lanes = plan.choice.kl;
        summary.channel_stride = plan.choice.ch;
        summary.tile = plan.choice.tile;
        summary.compaction_tile = plan.choice.ctile;
        summary.subgroup = plan.choice.subgroup;
        summary.fft_tile = plan.choice.fft_tile;
        summary.fft_radix = plan.choice.fft_radix;
        summary.fft_segments = plan.choice.fft_segments;
        summary
    }

    fn log_connector_event(&self, stage: &str, metadata: HashMap<String, String>) {
        EcosystemRegistry::global().record_connector(ConnectorEvent {
            name: "module_trainer".to_string(),
            stage: stage.to_string(),
            metadata,
            issued_at: SystemTime::now(),
        });
    }

    /// Returns the fallback Euclidean learning rate.
    pub fn fallback_learning_rate(&self) -> f32 {
        self.fallback_learning_rate
    }

    /// Returns the curvature used for hypergrad preparation.
    pub fn curvature(&self) -> f32 {
        self.curvature
    }

    /// Returns the learning rate used for hypergrad updates.
    pub fn hyper_learning_rate(&self) -> f32 {
        self.hyper_learning_rate
    }

    /// Attaches hypergrad tapes to all parameters of the provided module.
    pub fn prepare<M: Module>(&self, module: &mut M) -> PureResult<()> {
        module.attach_hypergrad(self.curvature, self.hyper_learning_rate)
    }

    /// Attaches hypergrad tapes with an explicit topos shared across parameters.
    pub fn prepare_with_topos<M: Module>(
        &self,
        module: &mut M,
        topos: OpenCartesianTopos,
    ) -> PureResult<()> {
        module.attach_hypergrad_with_topos(self.curvature, self.hyper_learning_rate, topos)
    }

    /// Clears accumulated gradients or hypergrad buffers.
    pub fn zero<M: Module>(&self, module: &mut M) -> PureResult<()> {
        module.zero_accumulators()
    }

    /// Applies the parameter updates using either the hypergrad tape or the fallback rate.
    pub fn step<M: Module>(&self, module: &mut M) -> PureResult<()> {
        module.apply_step(self.fallback_learning_rate)
    }

    /// Runs a full epoch over the provided iterator of `(input, target)` pairs.
    pub fn train_epoch<M, L, I>(
        &mut self,
        module: &mut M,
        loss: &mut L,
        batches: I,
        schedule: &RoundtableSchedule,
    ) -> PureResult<EpochStats>
    where
        M: Module,
        L: Loss,
        I: IntoIterator,
        I::Item: IntoBatch,
    {
        if let Some(budget) = self.rewrite_budget.as_mut() {
            budget.begin_epoch();
        }
        self.zero(module)?;
        #[cfg(feature = "psi")]
        self.bootstrap_psi(schedule);
        #[cfg(feature = "psychoid")]
        self.bootstrap_psychoid(schedule);
        #[cfg(feature = "collapse")]
        self.bootstrap_collapse(schedule);
        let mut total_loss = 0.0f32;
        let mut steps = 0usize;
        for batch in batches.into_iter() {
            let (input, target) = batch.into_batch()?;
            let graph_adjustment = self.graph_pending.take();
            self.graph_last_hint = graph_adjustment
                .as_ref()
                .and_then(|digest| digest.spiralk_script.clone());
            let step_start = Instant::now();
            if let Some(rt) = self.blackcat.as_mut() {
                rt.begin_step();
            }
            let device_load = self.estimate_device_load();
            if let Some(ap) = self.autopilot.as_mut() {
                let (rows, cols) = input.shape();
                let depth = schedule.above().k + schedule.here().k + schedule.beneath().k;
                let context = ap.build_context(rows as u32, cols as u32, depth, device_load, &[]);
                let _ = ap.suggest(context);
            }
            let prediction = module.forward(&input)?;
            let loss_value = loss.forward(&prediction, &target)?;
            let step_loss = loss_value.data().iter().copied().sum::<f32>();
            let grad_output = loss.backward(&prediction, &target)?;
            let mut band_energy = schedule.band_energy(&grad_output)?;
            let baseline_band_energy = BandEnergy {
                above: band_energy.above,
                here: band_energy.here,
                beneath: band_energy.beneath,
                drift: band_energy.drift,
            };
<<<<<<< HEAD
            let mut desire_impulse = None;
            if let Some(bridge) = self.desire_roundtable_bridge.as_ref() {
                if let Some(impulse) = bridge.impulse()? {
                    band_energy.above *= impulse.multipliers.0;
                    band_energy.here *= impulse.multipliers.1;
                    band_energy.beneath *= impulse.multipliers.2;
                    band_energy.drift += impulse.drift;
                    desire_impulse = Some(impulse);
                }
            }
=======
>>>>>>> 241e6470
            if let Some(ref digest) = graph_adjustment {
                band_energy.above *= digest.multipliers.0;
                band_energy.here *= digest.multipliers.1;
                band_energy.beneath *= digest.multipliers.2;
            }
            if let Some(rt) = self.blackcat.as_ref() {
                band_energy.drift = rt.frac_penalty() as f32;
            }
            let mut bands: GradientBands = schedule.split(&grad_output)?;
            let mut weights = self.softlogic.prepare_weights(&band_energy);
<<<<<<< HEAD
            if let Some(ref impulse) = desire_impulse {
                weights.0 *= impulse.multipliers.0;
                weights.1 *= impulse.multipliers.1;
                weights.2 *= impulse.multipliers.2;
            }
=======
>>>>>>> 241e6470
            if let Some(ref digest) = graph_adjustment {
                weights.0 *= digest.multipliers.0;
                weights.1 *= digest.multipliers.1;
                weights.2 *= digest.multipliers.2;
            }
            if let Some(f) = self.band_weight_fn {
                let override_weights = f(band_energy);
                weights.0 *= override_weights.0;
                weights.1 *= override_weights.1;
                weights.2 *= override_weights.2;
            }
            bands.scale_inplace(weights.0, weights.1, weights.2);
            let weight_mean = (weights.0 + weights.1 + weights.2) / 3.0;
            let weighted_loss = step_loss * weight_mean.max(0.0);
            total_loss += weighted_loss;
            let mut extra = HashMap::new();
            extra.insert("softlogic_w_above".to_string(), weights.0 as f64);
            extra.insert("softlogic_w_here".to_string(), weights.1 as f64);
            extra.insert("softlogic_w_beneath".to_string(), weights.2 as f64);
<<<<<<< HEAD
            if let Some(ref impulse) = desire_impulse {
                extra.insert(
                    "desire_roundtable_multiplier_above".to_string(),
                    impulse.multipliers.0 as f64,
                );
                extra.insert(
                    "desire_roundtable_multiplier_here".to_string(),
                    impulse.multipliers.1 as f64,
                );
                extra.insert(
                    "desire_roundtable_multiplier_beneath".to_string(),
                    impulse.multipliers.2 as f64,
                );
                extra.insert("desire_roundtable_drift".to_string(), impulse.drift as f64);
            }
=======
>>>>>>> 241e6470
            if let Some(bridge) = self.desire_bridge.as_ref() {
                if let Some(summary) = bridge.drain_summary()? {
                    Self::insert_desire_summary(&mut extra, &summary);
                }
            }
<<<<<<< HEAD
            if let Some(bridge) = self.desire_roundtable_bridge.as_ref() {
                if let Some(summary) = bridge.drain_summary()? {
                    Self::insert_desire_roundtable_summary(&mut extra, &summary);
                    self.last_desire_roundtable_summary = Some(summary);
                }
            }
=======
>>>>>>> 241e6470
            #[cfg(feature = "psi")]
            if let Some(bridge) = self.desire_psi_bridge.as_ref() {
                if let Some(summary) = bridge.drain_summary()? {
                    Self::insert_desire_psi_summary(&mut extra, &summary);
                }
            }
            if let Some(ref digest) = graph_adjustment {
                extra.insert("graph_share".to_string(), digest.barycentric[3] as f64);
                extra.insert(
                    "graph_multiplier_above".to_string(),
                    digest.multipliers.0 as f64,
                );
                extra.insert(
                    "graph_multiplier_here".to_string(),
                    digest.multipliers.1 as f64,
                );
                extra.insert(
                    "graph_multiplier_beneath".to_string(),
                    digest.multipliers.2 as f64,
                );
                extra.insert("graph_layers".to_string(), digest.layer_count() as f64);
            }
            let _ = module.backward_bands(&input, &bands)?;
            if let Some(bridge) = self.graph_bridge.as_ref() {
                self.graph_pending = bridge.digest(&baseline_band_energy)?;
            }
            #[cfg(feature = "psychoid")]
            let mut psychoid_events = 0usize;
            #[cfg(feature = "psi")]
            let mut psi_snapshot: Option<PsiReading> = None;
            #[cfg(feature = "psi")]
            {
                if let Some(meter) = self.psi.as_mut() {
                    let grad_l2 = Self::collect_grad_l2(module)?;
                    let act_drift = module.psi_probe().unwrap_or(0.0);
                    let input_snapshot = PsiInput {
                        loss: step_loss.abs(),
                        grad_l2,
                        update_ratio: 0.0,
                        act_drift,
                        attn_entropy: 0.0,
                        band_energy: band_energy.l1() + band_energy.drift.abs(),
                    };
                    let (reading, events) = meter.update(&input_snapshot);
                    psi_snapshot = Some(reading.clone());
                    hub::set_last_psi(&reading);
                    hub::set_last_psi_events(&events);
                    extra.insert("psi_total".to_string(), reading.total as f64);
                    for (component, value) in reading.breakdown.iter() {
                        let key = format!("psi_{}", component);
                        extra.insert(key, *value as f64);
                    }
                    extra.insert("psi_loss".to_string(), input_snapshot.loss as f64);
                    extra.insert("psi_grad_l2".to_string(), input_snapshot.grad_l2 as f64);
                    extra.insert(
                        "psi_update_ratio".to_string(),
                        input_snapshot.update_ratio as f64,
                    );
                    extra.insert("psi_act_drift".to_string(), input_snapshot.act_drift as f64);
                    extra.insert(
                        "psi_band_energy".to_string(),
                        input_snapshot.band_energy as f64,
                    );
                    extra.insert("psi_events".to_string(), events.len() as f64);
                }
            }
            #[cfg(feature = "psychoid")]
            {
                if let Some(meter) = self.psychoid.as_mut() {
                    if let Some(sample) = module.psychoid_sample(&input, &prediction) {
                        if let Some((reading, events)) = meter.observe(sample) {
                            hub::set_last_psychoid(&reading);
                            if self.psychoid_log {
                                Self::log_psychoid(&reading, &events);
                            }
                            extra.insert("psychoid_cti".to_string(), reading.cti as f64);
                            for (metric, value) in reading.raw.iter() {
                                extra.insert(
                                    format!("psychoid_raw_{}", metric.to_lowercase()),
                                    *value as f64,
                                );
                            }
                            for (metric, value) in reading.z_scores.iter() {
                                extra.insert(
                                    format!("psychoid_z_{}", metric.to_lowercase()),
                                    *value as f64,
                                );
                            }
                            psychoid_events = events.len();
                        }
                    }
                }
            }
            #[cfg(feature = "collapse")]
            if let (Some(driver), Some(reading)) = (self.collapse.as_mut(), psi_snapshot.as_ref()) {
                let command = driver.update(reading);
                match command {
                    DriveCmd::Collapse {
                        grad_scale,
                        max_norm,
                        lr_decay,
                    } => {
                        if grad_scale < 0.999 {
                            self.apply_grad_scale(module, grad_scale)?;
                        }
                        if let Some(limit) = max_norm {
                            self.clip_grad_global_norm(module, limit)?;
                        }
                        if let Some(decay) = lr_decay {
                            let factor = (1.0 - decay).clamp(0.1, 1.0);
                            self.optimizer_mul_lr(module, factor)?;
                        }
                    }
                    DriveCmd::Bloom { lr_mul } => {
                        if lr_mul > 1.0 {
                            self.optimizer_mul_lr(module, lr_mul)?;
                        }
                    }
                    DriveCmd::None => {}
                }
                if !matches!(command, DriveCmd::None) {
                    let loop_signal = hub::get_chrono_loop();
                    hub::set_collapse_pulse(CollapsePulse {
                        step: reading.step,
                        total: reading.total,
                        command,
                        loop_signal,
                    });
                }
            }
            let psi_total_opt: Option<f32> = {
                #[cfg(feature = "psi")]
                {
                    psi_snapshot.as_ref().map(|reading| reading.total.max(0.0))
                }
                #[cfg(not(feature = "psi"))]
                {
                    None
                }
            };
            let z_feedback = self
                .softlogic
                .observe(&band_energy, weighted_loss, psi_total_opt);
            hub::set_softlogic_z(z_feedback);
            extra.insert("softlogic_z".to_string(), z_feedback.z_signal as f64);
            let mut loop_broadcasted = false;
            if let Some(node) = self.distribution.as_mut() {
                let outcome = OutcomeBand::from_weights(
                    band_energy.above,
                    band_energy.here,
                    band_energy.beneath,
                );
                let plan = match outcome {
                    OutcomeBand::Above => schedule.above(),
                    OutcomeBand::Here => schedule.here(),
                    OutcomeBand::Beneath => schedule.beneath(),
                };
                let signature = plan_signature(plan, outcome);
                let script_hint = plan.choice.to_unison_script(plan.kind).replace('\n', "; ");
                if let Some(summary) = node.record_decision(
                    signature,
                    script_hint,
                    plan.kind,
                    outcome,
                    (1.0 / (1.0 + weighted_loss.abs())).clamp(0.0, 1.0),
                    psi_total_opt,
                    (band_energy.above, band_energy.here, band_energy.beneath),
                    band_energy.drift,
                    z_feedback.z_signal,
                ) {
                    if let Some(moderator) = self.blackcat_moderator.as_mut() {
                        let outcome = moderator.ingest(summary.clone());
                        if let Some(proposal) = outcome.proposal {
                            let (accepted, preview) =
                                simulate_proposal_locally(&proposal, &mut self.heur_log);
                            if accepted {
                                self.apply_proposal(&proposal, preview)?;
                            }
                        }
                    } else if let Some(conductor) = self.meta_conductor.as_mut() {
                        if let Some(proposal) = conductor.ingest(summary.clone()) {
                            let (accepted, preview) =
                                simulate_proposal_locally(&proposal, &mut self.heur_log);
                            if accepted {
                                self.apply_proposal(&proposal, preview)?;
                            }
                        }
                    }
                    if let Some(loop_signal) = hub::get_chrono_loop() {
                        let collapse_hint =
                            psi_total_opt.filter(|value| *value > 0.0).or_else(|| {
                                if summary.mean_psi > 0.0 {
                                    Some(summary.mean_psi)
                                } else {
                                    None
                                }
                            });
                        let support = (summary.support + summary.mean_score).max(0.1);
                        let envelope = LoopbackEnvelope::new(loop_signal)
                            .with_source(summary.node_id.clone())
                            .with_support(support)
                            .with_collapse_total(collapse_hint)
                            .with_z_signal(Some(z_feedback.z_signal))
                            .with_script_hint(Some(summary.script_hint.clone()));
                        hub::push_loopback_envelope(envelope);
                        loop_broadcasted = true;
                    }
                }
            }
            if !loop_broadcasted {
                if let Some(loop_signal) = hub::get_chrono_loop() {
                    let envelope = LoopbackEnvelope::new(loop_signal)
                        .with_support(1.0)
                        .with_collapse_total(psi_total_opt.filter(|value| *value > 0.0))
                        .with_z_signal(Some(z_feedback.z_signal));
                    hub::push_loopback_envelope(envelope);
                }
            }
            self.step(module)?;
            self.zero(module)?;
            steps += 1;

            let elapsed_ms = if let Some(rt) = self.blackcat.as_ref() {
                rt.elapsed_since_begin()
                    .unwrap_or_else(|| Duration::from_secs_f64(0.0))
                    .as_secs_f64()
                    * 1_000.0
            } else {
                step_start.elapsed().as_secs_f64() * 1_000.0
            };
            extra.insert("band_above".to_string(), band_energy.above as f64);
            extra.insert("band_here".to_string(), band_energy.here as f64);
            extra.insert("band_beneath".to_string(), band_energy.beneath as f64);
            extra.insert("band_drift".to_string(), band_energy.drift as f64);
            extra.insert("step_loss".to_string(), step_loss as f64);
            extra.insert("loss_weighted".to_string(), weighted_loss as f64);
            #[cfg(feature = "psychoid")]
            {
                extra.insert("psychoid_events".to_string(), psychoid_events as f64);
            }
            let metrics = StepMetrics {
                step_time_ms: elapsed_ms,
                mem_peak_mb: 0.0,
                retry_rate: 0.0,
                extra,
            };
            if let Some(ap) = self.autopilot.as_mut() {
                ap.report(&metrics);
            }
            if let Some(rt) = self.blackcat.as_mut() {
                let reward = rt.post_step(&metrics);
                if reward > 0.0 {
                    let plan = schedule.above();
                    let script = plan
                        .choice
                        .to_unison_script(RankKind::TopK)
                        .replace('\n', "; ");
                    let _ = rt.try_adopt_soft(&script, 1, 1, 0.5);
                }
            }
        }
        Ok(EpochStats {
            batches: steps,
            total_loss,
            average_loss: if steps == 0 {
                0.0
            } else {
                total_loss / steps as f32
            },
        })
    }

    fn estimate_device_load(&self) -> f64 {
        let caps = self.planner.device_caps();
        caps.occupancy_score(caps.max_workgroup) as f64
    }

    fn insert_desire_summary(target: &mut HashMap<String, f64>, summary: &DesireTrainerSummary) {
        target.insert("desire_steps".to_string(), summary.total as f64);
        target.insert(
            "desire_phase_observation".to_string(),
            summary.observation as f64,
        );
        target.insert(
            "desire_phase_injection".to_string(),
            summary.injection as f64,
        );
        target.insert(
            "desire_phase_integration".to_string(),
            summary.integration as f64,
        );
        target.insert(
            "desire_mean_entropy".to_string(),
            summary.mean_entropy as f64,
        );
        target.insert(
            "desire_mean_temperature".to_string(),
            summary.mean_temperature as f64,
        );
        target.insert(
            "desire_mean_penalty".to_string(),
            summary.mean_penalty as f64,
        );
        target.insert("desire_mean_alpha".to_string(), summary.mean_alpha as f64);
        target.insert("desire_mean_beta".to_string(), summary.mean_beta as f64);
        target.insert("desire_mean_gamma".to_string(), summary.mean_gamma as f64);
        target.insert("desire_mean_lambda".to_string(), summary.mean_lambda as f64);
        target.insert("desire_triggers".to_string(), summary.triggers as f64);
        target.insert(
            "desire_trigger_mean_penalty".to_string(),
            summary.trigger_mean_penalty as f64,
        );
        target.insert(
            "desire_trigger_mean_entropy".to_string(),
            summary.trigger_mean_entropy as f64,
        );
        target.insert(
            "desire_trigger_mean_temperature".to_string(),
            summary.trigger_mean_temperature as f64,
        );
        target.insert(
            "desire_trigger_mean_samples".to_string(),
            summary.trigger_mean_samples as f64,
        );
    }

<<<<<<< HEAD
    fn insert_desire_roundtable_summary(
        target: &mut HashMap<String, f64>,
        summary: &DesireRoundtableSummary,
    ) {
        target.insert("desire_roundtable_steps".to_string(), summary.steps as f64);
        target.insert(
            "desire_roundtable_triggers".to_string(),
            summary.triggers as f64,
        );
        target.insert(
            "desire_roundtable_mean_entropy".to_string(),
            summary.mean_entropy as f64,
        );
        target.insert(
            "desire_roundtable_mean_temperature".to_string(),
            summary.mean_temperature as f64,
        );
        target.insert(
            "desire_roundtable_mean_alpha".to_string(),
            summary.mean_alpha as f64,
        );
        target.insert(
            "desire_roundtable_mean_beta".to_string(),
            summary.mean_beta as f64,
        );
        target.insert(
            "desire_roundtable_mean_gamma".to_string(),
            summary.mean_gamma as f64,
        );
        target.insert(
            "desire_roundtable_mean_lambda".to_string(),
            summary.mean_lambda as f64,
        );
        target.insert(
            "desire_roundtable_mean_above".to_string(),
            summary.mean_above as f64,
        );
        target.insert(
            "desire_roundtable_mean_here".to_string(),
            summary.mean_here as f64,
        );
        target.insert(
            "desire_roundtable_mean_beneath".to_string(),
            summary.mean_beneath as f64,
        );
        target.insert(
            "desire_roundtable_mean_drift".to_string(),
            summary.mean_drift as f64,
        );
    }

=======
>>>>>>> 241e6470
    #[cfg(feature = "psi")]
    fn insert_desire_psi_summary(target: &mut HashMap<String, f64>, summary: &DesirePsiSummary) {
        target.insert("desire_psi_steps".to_string(), summary.steps as f64);
        target.insert("desire_psi_triggers".to_string(), summary.triggers as f64);
        target.insert("desire_psi_samples".to_string(), summary.psi_samples as f64);
        target.insert(
            "desire_psi_mean_total".to_string(),
            summary.mean_psi_total as f64,
        );
        target.insert(
            "desire_psi_mean_entropy".to_string(),
            summary.mean_entropy as f64,
        );
        target.insert(
            "desire_psi_mean_temperature".to_string(),
            summary.mean_temperature as f64,
        );
        target.insert(
            "desire_psi_mean_penalty".to_string(),
            summary.mean_hypergrad_penalty as f64,
        );
        target.insert(
            "desire_psi_mean_z".to_string(),
            summary.mean_z_signal as f64,
        );
        for (component, mean) in summary.component_means.iter() {
            let key = format!("desire_psi_component_{}_mean", component);
            target.insert(key, *mean as f64);
        }
        for (component, (up, down)) in summary.threshold_crossings.iter() {
            let up_key = format!("desire_psi_threshold_{}_up", component);
            let down_key = format!("desire_psi_threshold_{}_down", component);
            target.insert(up_key, *up as f64);
            target.insert(down_key, *down as f64);
        }
    }

    #[cfg(feature = "psi")]
    fn bootstrap_psi(&mut self, schedule: &RoundtableSchedule) {
        if self.psi.is_some() || !schedule.psi_enabled() {
            return;
        }
        let cfg = PsiConfig::automated(schedule.psi_hint());
        self.psi = Some(PsiMeter::new(cfg));
    }

    #[cfg(feature = "psychoid")]
    fn bootstrap_psychoid(&mut self, schedule: &RoundtableSchedule) {
        if self.psychoid.is_some() || !schedule.psychoid_enabled() {
            return;
        }
        let cfg = PsychoidConfig::default();
        self.psychoid = Some(PsychoidMeter::new(cfg));
        self.psychoid_log = schedule.psychoid_log();
    }

    #[cfg(feature = "collapse")]
    fn bootstrap_collapse(&mut self, schedule: &RoundtableSchedule) {
        if self.collapse.is_some() || !schedule.collapse_enabled() {
            return;
        }
        let cfg = CollapseConfig::automated(schedule.psi_hint());
        self.collapse = Some(CollapseDrive::new(cfg));
    }

    #[cfg(feature = "collapse")]
    fn apply_grad_scale<M: Module>(&self, module: &mut M, scale: f32) -> PureResult<()> {
        if (scale - 1.0).abs() <= f32::EPSILON {
            return Ok(());
        }
        module.visit_parameters_mut(&mut |param| {
            param.scale_accumulators(scale);
            Ok(())
        })
    }

    #[cfg(feature = "collapse")]
    fn clip_grad_global_norm<M: Module>(&self, module: &mut M, max_norm: f32) -> PureResult<()> {
        if max_norm <= 0.0 {
            return Ok(());
        }
        let mut total = 0.0f64;
        module.visit_parameters(&mut |param| {
            total += param.accumulators_norm_sq();
            Ok(())
        })?;
        let norm = total.sqrt() as f32;
        if norm <= max_norm || norm <= f32::EPSILON {
            return Ok(());
        }
        let scale = (max_norm / norm).clamp(0.0, 1.0);
        self.apply_grad_scale(module, scale)
    }

    #[cfg(feature = "collapse")]
    fn optimizer_mul_lr<M: Module>(&mut self, module: &mut M, factor: f32) -> PureResult<()> {
        if !factor.is_finite() || factor <= 0.0 {
            return Ok(());
        }
        self.fallback_learning_rate *= factor;
        self.hyper_learning_rate *= factor;
        module.visit_parameters_mut(&mut |param| {
            param.scale_learning_rate(factor);
            Ok(())
        })
    }

    #[cfg(feature = "psi")]
    fn collect_grad_l2<M: Module>(module: &M) -> PureResult<f32> {
        let mut sum = 0.0f64;
        module.visit_parameters(&mut |param| {
            if let Some(tape) = param.hypergrad() {
                for &value in tape.gradient().iter() {
                    let v = value as f64;
                    sum += v * v;
                }
            } else if let Some(grad) = param.gradient() {
                for &value in grad.data().iter() {
                    let v = value as f64;
                    sum += v * v;
                }
            }
            Ok(())
        })?;
        Ok((sum).sqrt() as f32)
    }

    fn apply_proposal(
        &mut self,
        proposal: &GlobalProposal,
        preview_metrics: HashMap<String, f32>,
    ) -> PureResult<()> {
        let _ = preview_metrics;
        let rewrite_ops = proposal
            .ops
            .iter()
            .filter(|op| {
                matches!(
                    op.kind,
                    HeurOpKind::AppendSoft { .. } | HeurOpKind::Retract { .. }
                )
            })
            .count()
            .min(u32::MAX as usize) as u32;
        if let Some(budget) = self.rewrite_budget.as_mut() {
            if !budget.try_consume(rewrite_ops) {
                return Ok(());
            }
        }
        for op in &proposal.ops {
            self.heur_log.append(op.clone());
        }
        Ok(())
    }

    #[cfg(feature = "psychoid")]
    fn log_psychoid(reading: &PsychoidReading, events: &[PsychoidEvent]) {
        println!(
            "[psychoid] step={} cti={:.4} raw={{D:{:.3} S:{:.3} C:{:.3} K:{:.3} H:{:.3}}}",
            reading.step,
            reading.cti,
            reading.raw.get("D").copied().unwrap_or(0.0),
            reading.raw.get("S").copied().unwrap_or(0.0),
            reading.raw.get("C").copied().unwrap_or(0.0),
            reading.raw.get("K").copied().unwrap_or(0.0),
            reading.raw.get("H").copied().unwrap_or(0.0)
        );
        for event in events {
            match event {
                PsychoidEvent::DreamPass { step, cti } => {
                    println!("[psychoid-event] step={} dream-pass cti={:.4}", step, cti);
                }
                PsychoidEvent::DreamExport {
                    step,
                    diary,
                    symbols,
                } => {
                    println!(
                        "[psychoid-event] step={} dream-export symbols={:?} diary=\"{}\"",
                        step, symbols, diary
                    );
                }
            }
        }
    }
}

fn outcome_label(outcome: OutcomeBand) -> &'static str {
    match outcome {
        OutcomeBand::Above => "above",
        OutcomeBand::Here => "here",
        OutcomeBand::Beneath => "beneath",
    }
}

fn plan_signature(plan: &st_core::ops::rank_entry::RankPlan, outcome: OutcomeBand) -> String {
    format!(
        "{:?}:{}x{}:k{}:{}",
        plan.kind,
        plan.rows,
        plan.cols,
        plan.k,
        outcome_label(outcome)
    )
}

/// Metrics captured while running [`ModuleTrainer::train_epoch`].
#[derive(Debug, Clone, Copy, PartialEq)]
pub struct EpochStats {
    pub batches: usize,
    pub total_loss: f32,
    pub average_loss: f32,
}

/// Helper trait that allows [`ModuleTrainer::train_epoch`] to accept both raw
/// `(Tensor, Tensor)` batches and fallible [`PureResult`] batches produced by
/// the [`dataset::DataLoader`] surface.
pub trait IntoBatch {
    fn into_batch(self) -> PureResult<(Tensor, Tensor)>;
}

impl IntoBatch for (Tensor, Tensor) {
    fn into_batch(self) -> PureResult<(Tensor, Tensor)> {
        Ok(self)
    }
}

impl IntoBatch for PureResult<(Tensor, Tensor)> {
    fn into_batch(self) -> PureResult<(Tensor, Tensor)> {
        self
    }
}

#[cfg(test)]
mod tests {
    use super::*;
    use crate::language::{
        constant, warmup, ConceptHint, DesireAutomation, DesireLagrangian, DesirePipeline,
        DesireTrainerBridge, DesireTriggerBuffer, RepressionField, SemanticBridge, SparseKernel,
        SymbolGeometry, TemperatureController,
    };
    use crate::layers::linear::Linear;
    use crate::layers::sequential::Sequential;
    use crate::layers::wave_gate::WaveGate;
    use crate::loss::MeanSquaredError;
    use crate::roundtable::{HeurOp, HeurOpKind};
    use crate::schedule::RoundtableConfig;
    #[cfg(feature = "golden")]
    use crate::CouncilEvidence;
    use st_core::runtime::blackcat::{bandit::SoftBanditMode, zmeta::ZMetaParams, ChoiceGroups};
    use st_tensor::pure::topos::OpenCartesianTopos;
<<<<<<< HEAD
=======
    use std::collections::{HashMap, HashSet};
>>>>>>> 241e6470
    use std::time::{Duration, Instant, SystemTime};

    fn build_language_geometry() -> SymbolGeometry {
        let syn = SparseKernel::from_rows(
            vec![vec![(0, 0.6), (1, 0.4)], vec![(0, 0.5), (1, 0.5)]],
            1e-6,
        )
        .unwrap();
        let par = SparseKernel::from_rows(
            vec![vec![(0, 0.7), (1, 0.3)], vec![(0, 0.2), (1, 0.8)]],
            1e-6,
        )
        .unwrap();
        SymbolGeometry::new(syn, par).unwrap()
    }

    fn build_language_semantics() -> SemanticBridge {
        use std::collections::HashSet;

        let log_pi = vec![
            vec![(0, (0.65f32).ln()), (1, (0.35f32).ln())],
            vec![(0, (0.4f32).ln()), (1, (0.6f32).ln())],
        ];
        let row = vec![1.0, 1.0];
        let col = vec![1.0, 1.0];
        let anchors = HashSet::new();
        let concept_kernel =
            SparseKernel::from_rows(vec![vec![(0, 1.0)], vec![(1, 1.0)]], 1e-6).unwrap();
        SemanticBridge::new(log_pi, row, col, anchors, 1e-6, concept_kernel).unwrap()
    }

    fn build_language_automation() -> DesireAutomation {
        let geometry = build_language_geometry();
        let repression = RepressionField::new(vec![0.05, 0.15]).unwrap();
        let semantics = build_language_semantics();
        let controller = TemperatureController::new(1.0, 0.8, 0.4, 0.4, 1.6);
        let desire = DesireLagrangian::new(geometry, repression, semantics, controller)
            .unwrap()
            .with_alpha_schedule(warmup(0.0, 0.2, 1))
            .with_beta_schedule(warmup(0.0, 0.1, 1))
            .with_gamma_schedule(constant(0.04))
            .with_lambda_schedule(constant(0.02))
            .with_observation_horizon(Some(1))
            .with_integration_horizon(Some(2));
        let cfg = st_core::config::self_rewrite::SelfRewriteCfg {
            score_thresh: 0.0,
            min_samples: 2,
            cooldown_sec: 0,
        };
        DesireAutomation::new(desire, cfg)
    }

    #[test]
    fn trainer_attaches_and_steps() {
        let caps = DeviceCaps::wgpu(32, true, 256);
        let trainer = ModuleTrainer::new(caps, -1.0, 0.05, 0.01);
        let mut layer = Linear::new("fc", 2, 1).unwrap();
        trainer.prepare(&mut layer).unwrap();
        let input = crate::Tensor::from_vec(1, 2, vec![1.0, -1.0]).unwrap();
        let target = crate::Tensor::from_vec(1, 1, vec![0.5]).unwrap();
        let out = layer.forward(&input).unwrap();
        let grad = out.sub(&target).unwrap();
        let _ = layer.backward(&input, &grad).unwrap();
        trainer.step(&mut layer).unwrap();
        assert!(trainer.planner().topk(64, 128, 32).k > 0);
    }

    #[test]
    fn trainer_prepares_with_topos_for_wave_gate() {
        let caps = DeviceCaps::wgpu(64, true, 512);
        let trainer = ModuleTrainer::new(caps, -0.9, 0.06, 0.02);
        let encoder_curvature = trainer.curvature();
        let topos = OpenCartesianTopos::new(encoder_curvature, 1e-6, 1e4, 512, 16384).unwrap();
        let mut gate = WaveGate::with_topos(
            "wg",
            8,
            st_tensor::pure::LanguageWaveEncoder::new(encoder_curvature, 0.7).unwrap(),
            topos.clone(),
        )
        .unwrap();
        trainer.prepare_with_topos(&mut gate, topos).unwrap();
        let input =
            Tensor::from_vec(1, 8, vec![0.1, -0.2, 0.3, -0.4, 0.5, -0.6, 0.7, -0.8]).unwrap();
        let grad_out = gate.forward(&input).unwrap();
        let _ = gate.backward(&input, &grad_out).unwrap();
        trainer.step(&mut gate).unwrap();
        assert!(gate.gate().value().squared_l2_norm() > 0.0);
    }

    #[test]
    fn trainer_runs_epoch_with_roundtable_schedule() {
        let caps = DeviceCaps::wgpu(32, true, 256);
        let mut trainer = ModuleTrainer::new(caps, -1.1, 0.05, 0.01);
        let mut model = Sequential::new();
        model.push(Linear::new("lin", 2, 1).unwrap());
        trainer.prepare(&mut model).unwrap();

        let schedule = trainer.roundtable(1, 1, RoundtableConfig::default());
        let dataset = vec![
            (
                Tensor::from_vec(1, 2, vec![0.0, 1.0]).unwrap(),
                Tensor::from_vec(1, 1, vec![1.0]).unwrap(),
            ),
            (
                Tensor::from_vec(1, 2, vec![1.0, 0.0]).unwrap(),
                Tensor::from_vec(1, 1, vec![0.0]).unwrap(),
            ),
        ];

        let mut loss = MeanSquaredError::new();
        let stats = trainer
            .train_epoch(&mut model, &mut loss, dataset.clone(), &schedule)
            .unwrap();
        assert_eq!(stats.batches, dataset.len());
        assert!(stats.total_loss.is_finite());

        // Ensure the model parameters changed by running another batch and checking the outputs.
        let input = Tensor::from_vec(1, 2, vec![1.0, 1.0]).unwrap();
        let before = model.forward(&input).unwrap();
        trainer
            .train_epoch(&mut model, &mut loss, dataset, &schedule)
            .unwrap();
        let after = model.forward(&input).unwrap();
        assert_ne!(before.data(), after.data());
    }

    #[test]
<<<<<<< HEAD
=======
    fn trainer_enforces_rewrite_budget() {
        let caps = DeviceCaps::wgpu(16, true, 128);
        let mut trainer = ModuleTrainer::new(caps, -1.0, 0.05, 0.01);
        trainer.set_rewrite_budget(1, 1);
        if let Some(budget) = trainer.rewrite_budget.as_mut() {
            budget.begin_epoch();
        }

        let op = HeurOp {
            origin: "test".to_string(),
            kind: HeurOpKind::AppendSoft {
                script: "k:topk(2)".to_string(),
                weight: 1.0,
            },
            issued_at: SystemTime::now(),
        };
        let proposal = GlobalProposal {
            proposal_id: "proposal-test".to_string(),
            ops: vec![op],
            evidence: Vec::new(),
        };

        let initial = trainer.heuristics_log().entries().len();
        trainer
            .apply_proposal(&proposal, HashMap::new())
            .expect("first rewrite allowed");
        let after_first = trainer.heuristics_log().entries().len();
        assert_eq!(after_first, initial + proposal.ops.len());

        trainer
            .apply_proposal(&proposal, HashMap::new())
            .expect("second rewrite ignored");
        let after_second = trainer.heuristics_log().entries().len();
        assert_eq!(after_second, after_first);

        if let Some(budget) = trainer.rewrite_budget.as_mut() {
            budget.begin_epoch();
        }
        trainer
            .apply_proposal(&proposal, HashMap::new())
            .expect("rewrite allowed after cooldown");
        let after_third = trainer.heuristics_log().entries().len();
        assert_eq!(after_third, after_first + proposal.ops.len());
    }

    #[test]
    fn trainer_exposes_blackcat_runtime_stats() {
        let caps = DeviceCaps::wgpu(16, true, 128);
        let mut groups = HashMap::new();
        groups.insert("tile".to_string(), vec!["a".to_string(), "b".to_string()]);
        let runtime = BlackCatRuntime::new(
            ZMetaParams::default(),
            ChoiceGroups { groups },
            4,
            SoftBanditMode::TS,
            None,
        );
        let mut trainer = ModuleTrainer::new(caps, -1.0, 0.05, 0.01).with_blackcat(runtime);
        if let Some(rt) = trainer.blackcat.as_mut() {
            rt.begin_step();
            let mut metrics = StepMetrics::default();
            metrics.step_time_ms = 10.0;
            metrics.mem_peak_mb = 256.0;
            metrics.retry_rate = 0.05;
            metrics.extra.insert("grad_norm".into(), 0.4);
            let _ = rt.post_step(&metrics);
        }
        let stats = trainer
            .blackcat_runtime_stats()
            .expect("runtime stats available");
        assert_eq!(stats.steps, 1);
        assert!(stats.step_time_ms_ema > 0.0);
        assert_eq!(stats.extras.get("grad_norm").cloned().unwrap(), 0.4);
    }

    #[test]
>>>>>>> 241e6470
    fn trainer_consumes_desire_bridge_summary() {
        let caps = DeviceCaps::wgpu(32, true, 256);
        let mut trainer = ModuleTrainer::new(caps, -1.0, 0.05, 0.01);
        let mut model = Sequential::new();
        model.push(Linear::new("lin", 2, 1).unwrap());
        trainer.prepare(&mut model).unwrap();

        let automation = build_language_automation();
        let bridge = DesireTrainerBridge::new();
        let mut pipeline = DesirePipeline::builder(automation)
            .with_trainer_bridge(&bridge)
            .with_sink(DesireTriggerBuffer::new())
            .build();

        let logits = vec![2.0, 0.4];
        let concept = ConceptHint::Distribution(vec![0.6, 0.4]);
        let start = Instant::now();
        let anchor = SystemTime::now();
        for step in 0..6 {
            let now = start + Duration::from_millis((step * 150) as u64);
            let timestamp = anchor + Duration::from_millis((step * 150) as u64);
            pipeline
                .step_at(&logits, step % 2, &concept, now, timestamp)
                .unwrap();
        }

        assert!(bridge.len() >= 6);
        trainer.enable_desire_pipeline(bridge.clone());

        let schedule = trainer.roundtable(1, 1, RoundtableConfig::default());
        let dataset = vec![
            (
                Tensor::from_vec(1, 2, vec![0.0, 1.0]).unwrap(),
                Tensor::from_vec(1, 1, vec![1.0]).unwrap(),
            ),
            (
                Tensor::from_vec(1, 2, vec![1.0, 0.0]).unwrap(),
                Tensor::from_vec(1, 1, vec![0.0]).unwrap(),
            ),
        ];
        let mut loss = MeanSquaredError::new();
        trainer
            .train_epoch(&mut model, &mut loss, dataset, &schedule)
            .unwrap();

        assert!(bridge.is_empty());
    }

<<<<<<< HEAD
    #[test]
    fn trainer_consumes_roundtable_bridge_summary() {
        let caps = DeviceCaps::wgpu(32, true, 256);
        let mut trainer = ModuleTrainer::new(caps, -1.0, 0.05, 0.01);
        let mut model = Sequential::new();
        model.push(Linear::new("lin", 2, 1).unwrap());
        trainer.prepare(&mut model).unwrap();

        let automation = build_language_automation();
        let bridge = DesireRoundtableBridge::new();
        let mut pipeline = DesirePipeline::builder(automation)
            .with_roundtable_bridge(&bridge)
            .build();

        let logits = vec![2.0, 0.6];
        let concept = ConceptHint::Distribution(vec![0.55, 0.45]);
        let start = Instant::now();
        let anchor = SystemTime::now();
        for step in 0..6 {
            let now = start + Duration::from_millis((step * 90) as u64);
            let timestamp = anchor + Duration::from_millis((step * 90) as u64);
            pipeline
                .step_at(&logits, step % 2, &concept, now, timestamp)
                .unwrap();
        }

        trainer.enable_desire_roundtable_bridge(bridge.clone());

        let schedule = trainer.roundtable(1, 1, RoundtableConfig::default());
        let dataset = vec![
            (
                Tensor::from_vec(1, 2, vec![0.0, 1.0]).unwrap(),
                Tensor::from_vec(1, 1, vec![1.0]).unwrap(),
            ),
            (
                Tensor::from_vec(1, 2, vec![1.0, 0.0]).unwrap(),
                Tensor::from_vec(1, 1, vec![0.0]).unwrap(),
            ),
        ];
        let mut loss = MeanSquaredError::new();
        trainer
            .train_epoch(&mut model, &mut loss, dataset, &schedule)
            .unwrap();

        assert!(bridge.drain_summary().unwrap().is_none());
        let summary = trainer.desire_roundtable_summary();
        assert!(summary.is_some());
=======
    #[cfg(feature = "golden")]
    #[test]
    fn trainer_records_golden_council_snapshot() {
        let caps = DeviceCaps::wgpu(16, true, 128);
        let mut trainer = ModuleTrainer::new(caps, -1.0, 0.05, 0.01);
        let mut pulse = GoldenBlackcatPulse::idle();
        pulse.exploration_drive = 0.7;
        let winner = HeurOp {
            origin: "roundtable-1".to_string(),
            kind: HeurOpKind::AppendSoft {
                script: "k:topk(2)".to_string(),
                weight: 1.2,
            },
            issued_at: SystemTime::now(),
        };
        let snapshot = GoldenCouncilSnapshot {
            epoch: 4,
            high_watermark: 9,
            missing_ranges: Vec::new(),
            winners: vec![winner.clone()],
            evidence: CouncilEvidence {
                band_energy: (1.0, 0.8, 0.6),
                graph_flow: 0.4,
                psi: 0.2,
                geometry: (0.5, 0.3, 0.1),
            },
            exploration_bias: 1.2,
            optimization_bias: 0.95,
            synergy_bias: 1.1,
            reinforcement_bias: 1.05,
            resonance: 0.4,
            stability: 0.86,
            momentum: 0.3,
            divergence: 0.2,
            schedule_hint: (1.0, 0.8, 1.1, 0.9),
            pulse_recap: pulse,
        };
        trainer.record_golden_council(&snapshot);
        let stored = trainer
            .last_golden_council_snapshot()
            .expect("snapshot stored");
        assert!((stored.exploration_bias - 1.2).abs() < 1e-4);
        assert_eq!(stored.schedule_hint.2, 1.1);
        assert_eq!(stored.pulse_recap.exploration_drive, 0.7);
        let winners = trainer.last_council().expect("cloneable snapshot").winners;
        assert_eq!(winners.len(), 1);
        match &winners[0].kind {
            HeurOpKind::AppendSoft { weight, .. } => assert!((*weight - 1.2).abs() < 1e-4),
            other => panic!("unexpected winner {:?}", other),
        }
>>>>>>> 241e6470
    }
}<|MERGE_RESOLUTION|>--- conflicted
+++ resolved
@@ -24,15 +24,12 @@
 use crate::gnn::spiralk::{GraphConsensusBridge, GraphConsensusDigest};
 #[cfg(feature = "psi")]
 use crate::language::{DesirePsiBridge, DesirePsiSummary};
-<<<<<<< HEAD
 use crate::language::{
     DesireRoundtableBridge, DesireRoundtableSummary, DesireTrainerBridge, DesireTrainerSummary,
 };
-=======
 #[cfg(feature = "golden")]
 use crate::golden::{GoldenBlackcatPulse, GoldenCooperativeDirective, GoldenCouncilSnapshot};
 use crate::language::{DesireTrainerBridge, DesireTrainerSummary};
->>>>>>> 241e6470
 use crate::loss::Loss;
 use crate::module::Module;
 use crate::plan::RankPlanner;
@@ -82,25 +79,19 @@
     rewrite_budget: Option<RewriteBudget>,
     softlogic: SoftLogicFlex,
     desire_bridge: Option<DesireTrainerBridge>,
-<<<<<<< HEAD
     desire_roundtable_bridge: Option<DesireRoundtableBridge>,
     last_desire_roundtable_summary: Option<DesireRoundtableSummary>,
-=======
->>>>>>> 241e6470
     #[cfg(feature = "psi")]
     desire_psi_bridge: Option<DesirePsiBridge>,
     graph_bridge: Option<GraphConsensusBridge>,
     graph_pending: Option<GraphConsensusDigest>,
     graph_last_hint: Option<String>,
-<<<<<<< HEAD
-=======
     #[cfg(feature = "golden")]
     golden_pulse: Option<GoldenBlackcatPulse>,
     #[cfg(feature = "golden")]
     golden_directive: Option<GoldenCooperativeDirective>,
     #[cfg(feature = "golden")]
     golden_council: Option<GoldenCouncilSnapshot>,
->>>>>>> 241e6470
     #[cfg(feature = "psi")]
     psi: Option<PsiMeter>,
     #[cfg(feature = "psychoid")]
@@ -306,25 +297,19 @@
             rewrite_budget: None,
             softlogic: SoftLogicFlex::new(),
             desire_bridge: None,
-<<<<<<< HEAD
             desire_roundtable_bridge: None,
             last_desire_roundtable_summary: None,
-=======
->>>>>>> 241e6470
             #[cfg(feature = "psi")]
             desire_psi_bridge: None,
             graph_bridge: None,
             graph_pending: None,
             graph_last_hint: None,
-<<<<<<< HEAD
-=======
             #[cfg(feature = "golden")]
             golden_pulse: None,
             #[cfg(feature = "golden")]
             golden_directive: None,
             #[cfg(feature = "golden")]
             golden_council: None,
->>>>>>> 241e6470
             #[cfg(feature = "psi")]
             psi,
             #[cfg(feature = "psychoid")]
@@ -349,7 +334,6 @@
         self.desire_bridge = Some(bridge);
     }
 
-<<<<<<< HEAD
     /// Enables the roundtable desire braid so Z-space impulses can steer the
     /// A/B/C consensus without bespoke glue.
     pub fn enable_desire_roundtable_bridge(&mut self, bridge: DesireRoundtableBridge) {
@@ -362,8 +346,6 @@
         self.last_desire_roundtable_summary = None;
     }
 
-=======
->>>>>>> 241e6470
     #[cfg(feature = "psi")]
     pub fn enable_desire_psi_bridge(&mut self, bridge: DesirePsiBridge) {
         self.desire_psi_bridge = Some(bridge);
@@ -375,14 +357,11 @@
         self.graph_last_hint.as_deref()
     }
 
-<<<<<<< HEAD
     /// Returns the last drained roundtable desire summary, if available.
     pub fn desire_roundtable_summary(&self) -> Option<DesireRoundtableSummary> {
         self.last_desire_roundtable_summary.clone()
     }
 
-=======
->>>>>>> 241e6470
     #[cfg(feature = "psi")]
     fn init_psi_meter() -> Option<PsiMeter> {
         let enabled = env::var("SPIRAL_PSI")
@@ -961,7 +940,6 @@
                 beneath: band_energy.beneath,
                 drift: band_energy.drift,
             };
-<<<<<<< HEAD
             let mut desire_impulse = None;
             if let Some(bridge) = self.desire_roundtable_bridge.as_ref() {
                 if let Some(impulse) = bridge.impulse()? {
@@ -972,8 +950,6 @@
                     desire_impulse = Some(impulse);
                 }
             }
-=======
->>>>>>> 241e6470
             if let Some(ref digest) = graph_adjustment {
                 band_energy.above *= digest.multipliers.0;
                 band_energy.here *= digest.multipliers.1;
@@ -984,14 +960,11 @@
             }
             let mut bands: GradientBands = schedule.split(&grad_output)?;
             let mut weights = self.softlogic.prepare_weights(&band_energy);
-<<<<<<< HEAD
             if let Some(ref impulse) = desire_impulse {
                 weights.0 *= impulse.multipliers.0;
                 weights.1 *= impulse.multipliers.1;
                 weights.2 *= impulse.multipliers.2;
             }
-=======
->>>>>>> 241e6470
             if let Some(ref digest) = graph_adjustment {
                 weights.0 *= digest.multipliers.0;
                 weights.1 *= digest.multipliers.1;
@@ -1011,7 +984,6 @@
             extra.insert("softlogic_w_above".to_string(), weights.0 as f64);
             extra.insert("softlogic_w_here".to_string(), weights.1 as f64);
             extra.insert("softlogic_w_beneath".to_string(), weights.2 as f64);
-<<<<<<< HEAD
             if let Some(ref impulse) = desire_impulse {
                 extra.insert(
                     "desire_roundtable_multiplier_above".to_string(),
@@ -1027,22 +999,17 @@
                 );
                 extra.insert("desire_roundtable_drift".to_string(), impulse.drift as f64);
             }
-=======
->>>>>>> 241e6470
             if let Some(bridge) = self.desire_bridge.as_ref() {
                 if let Some(summary) = bridge.drain_summary()? {
                     Self::insert_desire_summary(&mut extra, &summary);
                 }
             }
-<<<<<<< HEAD
             if let Some(bridge) = self.desire_roundtable_bridge.as_ref() {
                 if let Some(summary) = bridge.drain_summary()? {
                     Self::insert_desire_roundtable_summary(&mut extra, &summary);
                     self.last_desire_roundtable_summary = Some(summary);
                 }
             }
-=======
->>>>>>> 241e6470
             #[cfg(feature = "psi")]
             if let Some(bridge) = self.desire_psi_bridge.as_ref() {
                 if let Some(summary) = bridge.drain_summary()? {
@@ -1369,7 +1336,6 @@
         );
     }
 
-<<<<<<< HEAD
     fn insert_desire_roundtable_summary(
         target: &mut HashMap<String, f64>,
         summary: &DesireRoundtableSummary,
@@ -1421,8 +1387,6 @@
         );
     }
 
-=======
->>>>>>> 241e6470
     #[cfg(feature = "psi")]
     fn insert_desire_psi_summary(target: &mut HashMap<String, f64>, summary: &DesirePsiSummary) {
         target.insert("desire_psi_steps".to_string(), summary.steps as f64);
@@ -1674,10 +1638,7 @@
     use crate::CouncilEvidence;
     use st_core::runtime::blackcat::{bandit::SoftBanditMode, zmeta::ZMetaParams, ChoiceGroups};
     use st_tensor::pure::topos::OpenCartesianTopos;
-<<<<<<< HEAD
-=======
     use std::collections::{HashMap, HashSet};
->>>>>>> 241e6470
     use std::time::{Duration, Instant, SystemTime};
 
     fn build_language_geometry() -> SymbolGeometry {
@@ -1805,8 +1766,6 @@
     }
 
     #[test]
-<<<<<<< HEAD
-=======
     fn trainer_enforces_rewrite_budget() {
         let caps = DeviceCaps::wgpu(16, true, 128);
         let mut trainer = ModuleTrainer::new(caps, -1.0, 0.05, 0.01);
@@ -1883,7 +1842,6 @@
     }
 
     #[test]
->>>>>>> 241e6470
     fn trainer_consumes_desire_bridge_summary() {
         let caps = DeviceCaps::wgpu(32, true, 256);
         let mut trainer = ModuleTrainer::new(caps, -1.0, 0.05, 0.01);
@@ -1932,7 +1890,6 @@
         assert!(bridge.is_empty());
     }
 
-<<<<<<< HEAD
     #[test]
     fn trainer_consumes_roundtable_bridge_summary() {
         let caps = DeviceCaps::wgpu(32, true, 256);
@@ -1980,7 +1937,6 @@
         assert!(bridge.drain_summary().unwrap().is_none());
         let summary = trainer.desire_roundtable_summary();
         assert!(summary.is_some());
-=======
     #[cfg(feature = "golden")]
     #[test]
     fn trainer_records_golden_council_snapshot() {
@@ -2031,6 +1987,5 @@
             HeurOpKind::AppendSoft { weight, .. } => assert!((*weight - 1.2).abs() < 1e-4),
             other => panic!("unexpected winner {:?}", other),
         }
->>>>>>> 241e6470
     }
 }