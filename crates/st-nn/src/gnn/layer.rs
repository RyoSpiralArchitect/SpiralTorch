--- conflicted
+++ resolved
@@ -3,13 +3,9 @@
 // Part of SpiralTorch — Licensed under AGPL-3.0-or-later.
 // Unauthorized derivative works or closed redistribution prohibited under AGPL §13.
 
-<<<<<<< HEAD
-use super::GraphContext;
 #[cfg(feature = "psi")]
 use super::PsiCoherenceAdaptor;
-=======
 use super::{GraphContext, RoundtableBandInfluence};
->>>>>>> 200acd44
 use crate::module::{Module, Parameter};
 use crate::{PureResult, Tensor, TensorError};
 use st_core::telemetry::xai::{GraphFlowTracer, NodeFlowSample};
@@ -173,12 +169,9 @@
     curvature: f32,
     aggregation: NeighborhoodAggregation,
     tracer: Option<Arc<Mutex<GraphFlowTracer>>>,
-<<<<<<< HEAD
     #[cfg(feature = "psi")]
     coherence: Mutex<PsiCoherenceAdaptor>,
-=======
     roundtable: Option<RoundtableBandInfluence>,
->>>>>>> 200acd44
 }
 
 impl ZSpaceGraphConvolution {
@@ -217,12 +210,9 @@
             curvature,
             aggregation: NeighborhoodAggregation::default(),
             tracer: None,
-<<<<<<< HEAD
             #[cfg(feature = "psi")]
             coherence: Mutex::new(PsiCoherenceAdaptor::default()),
-=======
             roundtable: None,
->>>>>>> 200acd44
         })
     }
 
