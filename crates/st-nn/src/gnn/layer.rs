--- conflicted
+++ resolved
@@ -71,14 +71,10 @@
     fn record_forward_flows(&self, flows: Vec<NodeFlowSample>) {
         if let Some(tracer) = &self.tracer {
             let mut guard = tracer.lock().unwrap_or_else(|poison| poison.into_inner());
-<<<<<<< HEAD
             guard.begin_layer(self.name.clone(), self.curvature, flows.clone());
             if let Ok(mut guard) = tracer.lock() {
                 guard.begin_layer(self.name.clone(), self.curvature, flows);
             }
-=======
-            guard.begin_layer(self.name.clone(), self.curvature, flows);
->>>>>>> a1955ae8
         }
     }
 
