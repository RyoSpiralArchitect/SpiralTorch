--- conflicted
+++ resolved
@@ -5,12 +5,9 @@
 
 #[cfg(feature = "psi")]
 pub mod coherence;
-<<<<<<< HEAD
-=======
 use crate::schedule::{BandEnergy, RoundtableSchedule};
 use std::time::SystemTime;
 
->>>>>>> f6ccf382
 pub mod context;
 pub mod handoff;
 pub mod layer;
@@ -18,11 +15,7 @@
 pub mod stack;
 
 #[cfg(feature = "psi")]
-<<<<<<< HEAD
 pub use coherence::{PsiCoherenceAdaptor, PsiCoherenceDiagnostics};
-=======
-pub use coherence::PsiCoherenceAdaptor;
->>>>>>> f6ccf382
 pub use context::{GraphContext, GraphContextBuilder, GraphNormalization};
 pub use handoff::{
     embed_into_biome, flows_to_canvas_tensor, flows_to_canvas_tensor_with_shape,
