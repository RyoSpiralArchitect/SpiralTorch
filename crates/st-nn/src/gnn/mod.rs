// SPDX-License-Identifier: AGPL-3.0-or-later
// © 2025 Ryo ∴ SpiralArchitect (kishkavsesvit@icloud.com)
// Part of SpiralTorch — Licensed under AGPL-3.0-or-later.
// Unauthorized derivative works or closed redistribution prohibited under AGPL §13.

<<<<<<< HEAD
#[cfg(feature = "psi")]
pub mod coherence;
=======
use crate::schedule::{BandEnergy, RoundtableSchedule};
use std::time::SystemTime;

>>>>>>> 200acd44
pub mod context;
pub mod handoff;
pub mod layer;
pub mod spiralk;
pub mod stack;

#[cfg(feature = "psi")]
pub use coherence::PsiCoherenceAdaptor;
pub use context::{GraphContext, GraphContextBuilder, GraphNormalization};
pub use handoff::{
    embed_into_biome, flows_to_canvas_tensor, flows_to_canvas_tensor_with_shape,
    fold_into_roundtable, fold_with_band_energy, GraphMonadExport, QuadBandEnergy,
};
pub use layer::{AggregationReducer, NeighborhoodAggregation, ZSpaceGraphConvolution};
pub use spiralk::{GraphConsensusBridge, GraphConsensusDigest};
pub use stack::{GraphActivation, GraphLayerSpec, ZSpaceGraphNetwork, ZSpaceGraphNetworkBuilder};

/// Snapshot of the roundtable energy split and corresponding schedule that should
/// influence graph message passing.
#[derive(Clone, Debug)]
pub struct RoundtableBandSignal {
    energy: BandEnergy,
    band_sizes: (u32, u32, u32),
    issued_at: SystemTime,
}

impl RoundtableBandSignal {
    /// Builds a signal from explicit energy magnitudes and band sizes.
    pub fn new(energy: BandEnergy, band_sizes: (u32, u32, u32)) -> Self {
        Self {
            energy,
            band_sizes,
            issued_at: SystemTime::now(),
        }
    }

    /// Builds a signal directly from the active roundtable schedule.
    pub fn from_schedule(schedule: &RoundtableSchedule, energy: BandEnergy) -> Self {
        Self {
            energy,
            band_sizes: (schedule.above().k, schedule.here().k, schedule.beneath().k),
            issued_at: SystemTime::now(),
        }
    }

    /// Overrides the timestamp associated with the signal.
    pub fn with_issued_at(mut self, issued_at: SystemTime) -> Self {
        self.issued_at = issued_at;
        self
    }

    /// Returns the raw band energy magnitudes.
    pub fn energy(&self) -> BandEnergy {
        self.energy
    }

    /// Returns the `(TopK, MidK, BottomK)` schedule sizes.
    pub fn band_sizes(&self) -> (u32, u32, u32) {
        self.band_sizes
    }

    /// Returns when the signal was emitted.
    pub fn issued_at(&self) -> SystemTime {
        self.issued_at
    }

    /// Returns the combined depth of the schedule.
    pub fn depth(&self) -> u32 {
        let (above, here, beneath) = self.band_sizes;
        above + here + beneath
    }
}

/// Derived multipliers computed from a [`RoundtableBandSignal`] that can be
/// applied to each message passing step.
#[derive(Clone, Debug)]
pub struct RoundtableBandInfluence {
    signal: RoundtableBandSignal,
    multipliers: (f32, f32, f32),
    drift_bias: f32,
}

impl RoundtableBandInfluence {
    /// Builds a new influence from the provided signal.
    pub fn from_signal(signal: &RoundtableBandSignal) -> Self {
        let energy = signal.energy();
        let total = (energy.above.abs() + energy.here.abs() + energy.beneath.abs()).max(1e-6);
        let bary = [
            (energy.above.abs() / total).clamp(0.0, 1.0),
            (energy.here.abs() / total).clamp(0.0, 1.0),
            (energy.beneath.abs() / total).clamp(0.0, 1.0),
        ];
        let depth = signal.depth().max(1);
        let (k_above, k_here, k_beneath) = signal.band_sizes();
        let share = [
            k_above as f32 / depth as f32,
            k_here as f32 / depth as f32,
            k_beneath as f32 / depth as f32,
        ];
        let mut multipliers = (
            (0.7 + 0.6 * bary[0]) * (0.55 + 0.45 * share[0]),
            (0.7 + 0.6 * bary[1]) * (0.55 + 0.45 * share[1]),
            (0.7 + 0.6 * bary[2]) * (0.55 + 0.45 * share[2]),
        );
        multipliers.0 = multipliers.0.clamp(0.35, 1.75);
        multipliers.1 = multipliers.1.clamp(0.35, 1.75);
        multipliers.2 = multipliers.2.clamp(0.35, 1.75);
        let drift_bias = (1.0 + energy.drift.tanh() * 0.2).clamp(0.5, 1.5);
        Self {
            signal: signal.clone(),
            multipliers,
            drift_bias,
        }
    }

    /// Returns the raw signal that produced this influence.
    pub fn signal(&self) -> &RoundtableBandSignal {
        &self.signal
    }

    /// Returns the per-band multipliers derived from the signal.
    pub fn multipliers(&self) -> (f32, f32, f32) {
        self.multipliers
    }

    /// Returns the drift bias used to emphasise the Above/Beneath steps.
    pub fn drift_bias(&self) -> f32 {
        self.drift_bias
    }

    /// Returns the scaling applied to the provided message passing step.
    pub fn scale_for_step(&self, step_index: usize) -> f32 {
        let mut scale = match step_index {
            0 => self.multipliers.1,
            1 => self.multipliers.0 * self.drift_bias,
            _ => {
                let mut base = self.multipliers.2 / self.drift_bias.max(0.5);
                if step_index > 2 {
                    let decay = 1.0 - ((step_index - 2) as f32 * 0.05);
                    base *= decay.max(0.6);
                }
                base
            }
        };
        scale = scale.clamp(0.25, 2.0);
        scale
    }
}<|MERGE_RESOLUTION|>--- conflicted
+++ resolved
@@ -3,14 +3,11 @@
 // Part of SpiralTorch — Licensed under AGPL-3.0-or-later.
 // Unauthorized derivative works or closed redistribution prohibited under AGPL §13.
 
-<<<<<<< HEAD
 #[cfg(feature = "psi")]
 pub mod coherence;
-=======
 use crate::schedule::{BandEnergy, RoundtableSchedule};
 use std::time::SystemTime;
 
->>>>>>> 200acd44
 pub mod context;
 pub mod handoff;
 pub mod layer;
