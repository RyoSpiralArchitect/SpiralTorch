// SPDX-License-Identifier: AGPL-3.0-or-later
// © 2025 Ryo ∴ SpiralArchitect (kishkavsesvit@icloud.com)
// Part of SpiralTorch — Licensed under AGPL-3.0-or-later.
// Unauthorized derivative works or closed redistribution prohibited under AGPL §13.

use super::handoff::{fold_with_band_energy, QuadBandEnergy};
use crate::schedule::BandEnergy;
use crate::PureResult;
use st_core::telemetry::xai::GraphFlowTracer;
<<<<<<< HEAD
=======
use st_tensor::pure::TensorError;
>>>>>>> 9db26b3b
use std::sync::{Arc, Mutex};

/// Bridge that translates graph flow telemetry into SpiralK-friendly hints and
/// consensus multipliers that can be consumed during training.
#[derive(Clone)]
pub struct GraphConsensusBridge {
    tracer: Arc<Mutex<GraphFlowTracer>>,
    blend: f32,
    base_program: Option<String>,
}

impl GraphConsensusBridge {
    /// Builds a bridge that drains the provided tracer each time a digest is
    /// requested. The bridge is intentionally `Clone` so the same tracer can be
    /// shared across trainer instances when required.
    pub fn new(tracer: Arc<Mutex<GraphFlowTracer>>) -> Self {
        Self {
            tracer,
            blend: 0.35,
            base_program: None,
        }
    }

    /// Sets the blending factor applied when converting barycentric weights
    /// into Above/Here/Beneath multipliers.
    pub fn with_blend(mut self, blend: f32) -> Self {
        self.blend = blend.clamp(0.0, 1.0);
        self
    }

    /// Prepends an existing SpiralK program to the generated hints.
    pub fn with_base_program(mut self, program: impl Into<String>) -> Self {
        let script = program.into();
        self.base_program = if script.trim().is_empty() {
            None
        } else {
            Some(script)
        };
        self
    }

    /// Produces a digest of the currently recorded graph flows. Returns
    /// `Ok(None)` if the tracer has not recorded any layers since the previous
    /// call.
    pub fn digest(&self, baseline: &BandEnergy) -> PureResult<Option<GraphConsensusDigest>> {
        let mut tracer = self
            .tracer
            .lock()
            .unwrap_or_else(|poison| poison.into_inner());
        let reports = tracer.drain();
<<<<<<< HEAD
=======
        let mut tracer = self.tracer.lock().map_err(|_| TensorError::InvalidValue {
            label: "graph flow tracer poisoned",
        })?;
        let reports = tracer.drain();
        drop(tracer);
>>>>>>> 9db26b3b
        if reports.is_empty() {
            return Ok(None);
        }

        let mut layer_shares = Vec::with_capacity(reports.len());
        let mut script_lines = Vec::new();
        let mut total_graph_energy = 0.0f32;

        for report in &reports {
            let quad = fold_with_band_energy(baseline, report);
            if quad.graph <= f32::EPSILON {
                continue;
            }
            total_graph_energy += quad.graph;
            layer_shares.push((report.layer.clone(), quad.graph));
        }

        if total_graph_energy <= f32::EPSILON {
            return Ok(Some(GraphConsensusDigest {
                quad_energy: QuadBandEnergy {
                    above: baseline.above,
                    here: baseline.here,
                    beneath: baseline.beneath,
                    graph: 0.0,
                    drift: baseline.drift,
                },
                barycentric: [0.25, 0.25, 0.25, 0.25],
                multipliers: (1.0, 1.0, 1.0),
                graph_energy: 0.0,
                layer_shares: Vec::new(),
                spiralk_script: None,
            }));
        }

        for (layer, energy) in layer_shares.iter_mut() {
            let share = *energy / total_graph_energy;
            *energy = share;
            let line = build_spiralk_hint(layer, share, total_graph_energy);
            script_lines.push(line);
        }

        let quad_energy = QuadBandEnergy {
            above: baseline.above,
            here: baseline.here,
            beneath: baseline.beneath,
            graph: total_graph_energy,
            drift: baseline.drift,
        };
        let barycentric = quad_energy.barycentric();
        let base_sum = baseline.above.abs() + baseline.here.abs() + baseline.beneath.abs();
        let base_bary = if base_sum <= f32::EPSILON {
            [1.0 / 3.0, 1.0 / 3.0, 1.0 / 3.0]
        } else {
            [
                (baseline.above.abs() / base_sum).clamp(0.0, 1.0),
                (baseline.here.abs() / base_sum).clamp(0.0, 1.0),
                (baseline.beneath.abs() / base_sum).clamp(0.0, 1.0),
            ]
        };

        let graph_boost = 1.0 + self.blend * barycentric[3];
        let mut multipliers = (
            graph_boost * (1.0 + self.blend * (barycentric[0] - base_bary[0])),
            graph_boost * (1.0 + self.blend * (barycentric[1] - base_bary[1])),
            graph_boost * (1.0 + self.blend * (barycentric[2] - base_bary[2])),
        );
        multipliers.0 = multipliers.0.clamp(0.5, 1.5);
        multipliers.1 = multipliers.1.clamp(0.5, 1.5);
        multipliers.2 = multipliers.2.clamp(0.5, 1.5);

        let spiralk_script = if script_lines.is_empty() {
            None
        } else {
            let mut combined = String::new();
            if let Some(base) = &self.base_program {
                combined.push_str(base.trim());
                if !combined.is_empty() && !combined.trim_end().ends_with(';') {
                    combined.push(';');
                }
                combined.push('\n');
            }
            for line in &script_lines {
                combined.push_str(line);
                combined.push('\n');
            }
            Some(combined.trim().to_string())
        };

        Ok(Some(GraphConsensusDigest {
            quad_energy,
            barycentric,
            multipliers,
            graph_energy: total_graph_energy,
            layer_shares,
            spiralk_script,
        }))
    }
}

/// Snapshot of the consensus blending derived from the latest graph flow
/// reports.
#[derive(Clone, Debug)]
pub struct GraphConsensusDigest {
    pub quad_energy: QuadBandEnergy,
    pub barycentric: [f32; 4],
    pub multipliers: (f32, f32, f32),
    pub graph_energy: f32,
    pub layer_shares: Vec<(String, f32)>,
    pub spiralk_script: Option<String>,
}

impl GraphConsensusDigest {
    /// Number of layers that contributed to the digest.
    pub fn layer_count(&self) -> usize {
        self.layer_shares.len()
    }
}

fn build_spiralk_hint(layer: &str, share: f32, total_energy: f32) -> String {
    let name = sanitize_layer(layer);
    let weight = (0.55 + 0.45 * share).clamp(0.55, 1.0);
    format!(
        "soft (graph.band, {:.6}, {:.3}, layer == \"{}\");",
        total_energy * share,
        weight,
        name
    )
}

fn sanitize_layer(layer: &str) -> String {
    let mut out = String::with_capacity(layer.len());
    for ch in layer.chars() {
        if ch.is_ascii_alphanumeric() {
            out.push(ch);
        } else if ch.is_whitespace() || matches!(ch, ':' | '-' | '_' | '/') {
            out.push('_');
        }
    }
    if out.is_empty() {
        out.push_str("layer");
    }
    if out
        .chars()
        .next()
        .map(|c| c.is_ascii_digit())
        .unwrap_or(false)
    {
        out.insert(0, 'L');
    }
    out
}

#[cfg(test)]
mod tests {
    use super::*;
    use st_core::telemetry::xai::NodeFlowSample;

    fn sample_flows(energy: f32) -> Vec<NodeFlowSample> {
        vec![NodeFlowSample {
            node_index: 0,
            incoming_weight: 1.0,
            aggregated_norm: energy,
        }]
    }

    #[test]
    fn digest_builds_script_and_multipliers() {
        let tracer = Arc::new(Mutex::new(GraphFlowTracer::new()));
        let bridge = GraphConsensusBridge::new(tracer.clone());
        let baseline = BandEnergy {
            above: 0.4,
            here: 0.3,
            beneath: 0.2,
            drift: 0.1,
        };
        tracer
            .lock()
<<<<<<< HEAD
            .map(|mut guard| guard.begin_layer("gnn::conv1", -1.0, sample_flows(0.5)))
            .unwrap_or_else(|poison| {
                poison
                    .into_inner()
                    .begin_layer("gnn::conv1", -1.0, sample_flows(0.5))
            });
        tracer
            .lock()
            .map(|mut guard| guard.record_weight_update(0.1, Some(0.05)))
            .unwrap_or_else(|poison| poison.into_inner().record_weight_update(0.1, Some(0.05)));
=======
            .unwrap()
            .begin_layer("gnn::conv1", -1.0, sample_flows(0.5));
        tracer.lock().unwrap().record_weight_update(0.1, Some(0.05));
>>>>>>> 9db26b3b
        let digest = bridge.digest(&baseline).unwrap().unwrap();
        assert!(digest.graph_energy > 0.0);
        assert_eq!(digest.layer_count(), 1);
        assert!(digest
            .spiralk_script
            .as_ref()
            .unwrap()
            .contains("graph.band"));
        assert!(digest.multipliers.0 > 0.0);
    }

    #[test]
    fn sanitize_layer_handles_non_alphanumeric() {
        assert_eq!(sanitize_layer("0-main/branch"), "L0_main_branch");
        assert_eq!(sanitize_layer("layer"), "layer");
    }
}<|MERGE_RESOLUTION|>--- conflicted
+++ resolved
@@ -7,10 +7,7 @@
 use crate::schedule::BandEnergy;
 use crate::PureResult;
 use st_core::telemetry::xai::GraphFlowTracer;
-<<<<<<< HEAD
-=======
 use st_tensor::pure::TensorError;
->>>>>>> 9db26b3b
 use std::sync::{Arc, Mutex};
 
 /// Bridge that translates graph flow telemetry into SpiralK-friendly hints and
@@ -61,14 +58,11 @@
             .lock()
             .unwrap_or_else(|poison| poison.into_inner());
         let reports = tracer.drain();
-<<<<<<< HEAD
-=======
         let mut tracer = self.tracer.lock().map_err(|_| TensorError::InvalidValue {
             label: "graph flow tracer poisoned",
         })?;
         let reports = tracer.drain();
         drop(tracer);
->>>>>>> 9db26b3b
         if reports.is_empty() {
             return Ok(None);
         }
@@ -246,7 +240,6 @@
         };
         tracer
             .lock()
-<<<<<<< HEAD
             .map(|mut guard| guard.begin_layer("gnn::conv1", -1.0, sample_flows(0.5)))
             .unwrap_or_else(|poison| {
                 poison
@@ -257,11 +250,9 @@
             .lock()
             .map(|mut guard| guard.record_weight_update(0.1, Some(0.05)))
             .unwrap_or_else(|poison| poison.into_inner().record_weight_update(0.1, Some(0.05)));
-=======
             .unwrap()
             .begin_layer("gnn::conv1", -1.0, sample_flows(0.5));
         tracer.lock().unwrap().record_weight_update(0.1, Some(0.05));
->>>>>>> 9db26b3b
         let digest = bridge.digest(&baseline).unwrap().unwrap();
         assert!(digest.graph_energy > 0.0);
         assert_eq!(digest.layer_count(), 1);
