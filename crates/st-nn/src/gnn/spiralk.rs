--- conflicted
+++ resolved
@@ -52,10 +52,7 @@
     /// `Ok(None)` if the tracer has not recorded any layers since the previous
     /// call.
     pub fn digest(&self, baseline: &BandEnergy) -> PureResult<Option<GraphConsensusDigest>> {
-<<<<<<< HEAD
-=======
         let reports = self.tracer.borrow_mut().drain();
->>>>>>> 52cb6fd3
         let mut tracer = self
             .tracer
             .lock()
