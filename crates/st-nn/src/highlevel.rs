// SPDX-License-Identifier: AGPL-3.0-or-later
// © 2025 Ryo ∴ SpiralArchitect (kishkavsesvit@icloud.com)
// Part of SpiralTorch — Licensed under AGPL-3.0-or-later.
// Unauthorized derivative works or closed redistribution prohibited under AGPL §13.

use crate::module::Module;
use crate::trainer::{EpochStats, ModuleTrainer};
use crate::{BandEnergy, GradientBands, Loss, RoundtableConfig, RoundtableSchedule};
use st_core::backend::device_caps::{BackendKind, DeviceCaps};
use st_core::backend::unison_heuristics::RankKind;
use st_core::ops::rank_entry::{plan_rank, RankPlan};
<<<<<<< HEAD
use st_core::telemetry::atlas::{AtlasFragment, AtlasFrame, AtlasRoute};
=======
use st_core::telemetry::atlas::{AtlasFragment, AtlasFrame};
>>>>>>> 7a12e49d
use st_core::telemetry::chrono::{
    ChronoFrame, ChronoHarmonics, ChronoLoopSignal, ChronoSummary, ChronoTimeline,
    ResonanceTemporalMetrics,
};
use st_core::telemetry::hub;
use st_core::telemetry::maintainer::{Maintainer, MaintainerConfig, MaintainerReport};
use st_tensor::pure::measure::{z_space_barycenter, ZSpaceBarycenter};
use st_tensor::pure::{
    AmegaHypergrad, DifferentialResonance, FunctorDifferential, HomotopyDifferential,
    InfinityDifferential, OpenCartesianTopos, PureResult, RecursiveDifferential,
    SpiralDifferential, Tensor, TensorError,
};
use st_text::{ResonanceNarrative, TextResonator};
use std::sync::{Arc, Mutex};

/// Configuration describing how the session evaluates the Z-space barycenter objective.
#[derive(Debug, Clone)]
pub struct BarycenterConfig {
    /// Entropy regulariser weight \(\gamma_S\).
    pub entropy_weight: f32,
    /// Coupling scale \(\beta_J\).
    pub beta_j: f32,
    /// Optional coupling matrix.
    pub coupling: Option<Tensor>,
}

impl Default for BarycenterConfig {
    fn default() -> Self {
        Self {
            entropy_weight: 0.1,
            beta_j: 0.0,
            coupling: None,
        }
    }
}

impl BarycenterConfig {
    /// Creates a config with custom entropy and coupling weights.
    pub fn new(entropy_weight: f32, beta_j: f32) -> Self {
        Self {
            entropy_weight,
            beta_j,
            coupling: None,
        }
    }

    /// Overrides the coupling matrix.
    pub fn with_coupling(mut self, coupling: Tensor) -> Self {
        self.coupling = Some(coupling);
        self
    }

    /// Returns the optional coupling matrix reference.
    pub fn coupling(&self) -> Option<&Tensor> {
        self.coupling.as_ref()
    }
}

/// Builder for [`SpiralSession`].
#[derive(Debug, Clone)]
pub struct SpiralSessionBuilder {
    caps: DeviceCaps,
    curvature: f32,
    hyper_learning_rate: f32,
    fallback_learning_rate: f32,
    barycenter: BarycenterConfig,
    topos: Option<OpenCartesianTopos>,
    chrono_capacity: usize,
    maintainer: MaintainerConfig,
}

impl SpiralSessionBuilder {
    /// Creates a new builder with heuristic defaults for entropy weights and learning rates.
    pub fn new(caps: DeviceCaps) -> Self {
        Self {
            caps,
            curvature: -1.0,
            hyper_learning_rate: 0.05,
            fallback_learning_rate: 0.01,
            barycenter: BarycenterConfig::default(),
            topos: None,
            chrono_capacity: 256,
            maintainer: MaintainerConfig::default(),
        }
    }

    /// Builder convenience constructor.
    pub fn from_backend(backend: BackendKind) -> Self {
        let caps = match backend {
            BackendKind::Wgpu => DeviceCaps::wgpu(32, true, 256),
            BackendKind::Hip => DeviceCaps::hip(32, 1024, Some(64 * 1024)),
            BackendKind::Cuda => DeviceCaps::cuda(32, 1024, Some(96 * 1024)),
            BackendKind::Cpu => DeviceCaps::cpu(),
        };
        Self::new(caps)
    }

    /// Sets the hyperbolic curvature enforced by the session.
    pub fn with_curvature(mut self, curvature: f32) -> Self {
        self.curvature = curvature;
        self
    }

    /// Updates the curvature in-place.
    pub fn set_curvature(&mut self, curvature: f32) {
        self.curvature = curvature;
    }

    /// Sets the hypergradient learning rate.
    pub fn with_hyper_learning_rate(mut self, learning_rate: f32) -> Self {
        self.hyper_learning_rate = learning_rate;
        self
    }

    /// Updates the hypergradient learning rate in-place.
    pub fn set_hyper_learning_rate(&mut self, learning_rate: f32) {
        self.hyper_learning_rate = learning_rate;
    }

    /// Sets the Euclidean fallback learning rate.
    pub fn with_fallback_learning_rate(mut self, learning_rate: f32) -> Self {
        self.fallback_learning_rate = learning_rate;
        self
    }

    /// Updates the fallback learning rate in-place.
    pub fn set_fallback_learning_rate(&mut self, learning_rate: f32) {
        self.fallback_learning_rate = learning_rate;
    }

    /// Overrides the entropy regulariser \(\gamma_S\).
    pub fn with_barycenter_entropy(mut self, entropy_weight: f32) -> Self {
        self.barycenter.entropy_weight = entropy_weight;
        self
    }

    /// Updates the entropy regulariser in-place.
    pub fn set_barycenter_entropy(&mut self, entropy_weight: f32) {
        self.barycenter.entropy_weight = entropy_weight;
    }

    /// Overrides the coupling scale \(\beta_J\).
    pub fn with_barycenter_beta_j(mut self, beta_j: f32) -> Self {
        self.barycenter.beta_j = beta_j;
        self
    }

    /// Updates the coupling scale in-place.
    pub fn set_barycenter_beta_j(&mut self, beta_j: f32) {
        self.barycenter.beta_j = beta_j;
    }

    /// Installs a coupling matrix for the barycenter objective.
    pub fn with_barycenter_coupling(mut self, coupling: Tensor) -> Self {
        self.barycenter.coupling = Some(coupling);
        self
    }

    /// Overrides the maintainer configuration used for self-rewrite assessments.
    pub fn with_maintainer_config(mut self, config: MaintainerConfig) -> Self {
        self.maintainer = config;
        self
    }

    /// Updates the coupling matrix in-place.
    pub fn set_barycenter_coupling(&mut self, coupling: Option<Tensor>) {
        self.barycenter.coupling = coupling;
    }

    /// Returns the maintainer configuration reference.
    pub fn maintainer_config(&self) -> &MaintainerConfig {
        &self.maintainer
    }

    /// Updates the maintainer configuration in-place.
    pub fn set_maintainer_config(&mut self, config: MaintainerConfig) {
        self.maintainer = config;
    }

    /// Installs an open-cartesian topos guard for all hypergradient tapes.
    pub fn with_topos(mut self, topos: OpenCartesianTopos) -> Self {
        self.topos = Some(topos);
        self
    }

    /// Updates the topos guard in-place.
    pub fn set_topos(&mut self, topos: Option<OpenCartesianTopos>) {
        self.topos = topos;
    }

    /// Overrides the maximum number of temporal resonance frames retained in the session.
    pub fn with_chrono_capacity(mut self, capacity: usize) -> Self {
        self.chrono_capacity = capacity.max(1);
        self
    }

    /// Updates the chrono capacity in-place.
    pub fn set_chrono_capacity(&mut self, capacity: usize) {
        self.chrono_capacity = capacity.max(1);
    }

    /// Convenience helper to construct a guard from raw parameters.
    pub fn configure_topos(
        mut self,
        curvature: f32,
        tolerance: f32,
        saturation: f32,
        max_depth: usize,
        max_volume: usize,
    ) -> PureResult<Self> {
        self.topos = Some(OpenCartesianTopos::new(
            curvature, tolerance, saturation, max_depth, max_volume,
        )?);
        Ok(self)
    }

    /// In-place version of [`Self::configure_topos`].
    pub fn set_topos_from_params(
        &mut self,
        curvature: f32,
        tolerance: f32,
        saturation: f32,
        max_depth: usize,
        max_volume: usize,
    ) -> PureResult<()> {
        self.topos = Some(OpenCartesianTopos::new(
            curvature, tolerance, saturation, max_depth, max_volume,
        )?);
        Ok(())
    }

    fn validate(&self) -> PureResult<()> {
        if self.curvature >= 0.0 || !self.curvature.is_finite() {
            return Err(TensorError::NonHyperbolicCurvature {
                curvature: self.curvature,
            });
        }
        if self.hyper_learning_rate <= 0.0 || !self.hyper_learning_rate.is_finite() {
            return Err(TensorError::NonPositiveLearningRate {
                rate: self.hyper_learning_rate,
            });
        }
        if self.fallback_learning_rate <= 0.0 || !self.fallback_learning_rate.is_finite() {
            return Err(TensorError::NonPositiveLearningRate {
                rate: self.fallback_learning_rate,
            });
        }
        if !self.barycenter.entropy_weight.is_finite() {
            return Err(TensorError::NonFiniteValue {
                label: "entropy_weight",
                value: self.barycenter.entropy_weight,
            });
        }
        if !self.barycenter.beta_j.is_finite() {
            return Err(TensorError::NonFiniteValue {
                label: "beta_j",
                value: self.barycenter.beta_j,
            });
        }
        Ok(())
    }

    /// Finalises the builder and returns a [`SpiralSession`].
    pub fn build(self) -> PureResult<SpiralSession> {
        self.validate()?;
        let maintainer = self.maintainer.clone().sanitise();
        Ok(SpiralSession {
            caps: self.caps,
            curvature: self.curvature,
            hyper_learning_rate: self.hyper_learning_rate,
            fallback_learning_rate: self.fallback_learning_rate,
            barycenter: self.barycenter,
            topos: self.topos,
            chrono: Arc::new(Mutex::new(ChronoTimeline::with_capacity(
                self.chrono_capacity,
            ))),
            maintainer,
        })
    }
}

/// High-level orchestrator that stitches together Z-space barycenters, hypergrad tapes,
/// and rank planning into a single intuitive surface.
#[derive(Debug, Clone)]
pub struct SpiralSession {
    caps: DeviceCaps,
    curvature: f32,
    hyper_learning_rate: f32,
    fallback_learning_rate: f32,
    barycenter: BarycenterConfig,
    topos: Option<OpenCartesianTopos>,
    chrono: Arc<Mutex<ChronoTimeline>>,
    maintainer: MaintainerConfig,
}

/// Builder-style trace that wires homotopy, functor, recursive, and \(\infty\)-tower flows.
#[derive(Debug, Clone)]
pub struct DifferentialTrace {
    session: SpiralSession,
    seed: Tensor,
    generator: Option<Tensor>,
    direction: Option<Tensor>,
    kernel: Option<Tensor>,
    functor_source: Option<Tensor>,
    epsilon: f32,
    barycenter: Option<ZSpaceBarycenter>,
    infinity_levels: Vec<Tensor>,
    infinity_curvatures: Vec<f32>,
    topos_override: Option<OpenCartesianTopos>,
}

impl DifferentialTrace {
    fn new(session: SpiralSession, seed: Tensor) -> Self {
        let epsilon = session.hyper_learning_rate();
        Self {
            session,
            seed,
            generator: None,
            direction: None,
            kernel: None,
            functor_source: None,
            epsilon,
            barycenter: None,
            infinity_levels: Vec::new(),
            infinity_curvatures: Vec::new(),
            topos_override: None,
        }
    }

    /// Installs the homotopy generator and direction.
    pub fn deform(mut self, generator: Tensor, direction: Tensor) -> PureResult<Self> {
        if generator.shape() != self.seed.shape() {
            return Err(TensorError::ShapeMismatch {
                left: generator.shape(),
                right: self.seed.shape(),
            });
        }
        if direction.shape() != self.seed.shape() {
            return Err(TensorError::ShapeMismatch {
                left: direction.shape(),
                right: self.seed.shape(),
            });
        }
        self.generator = Some(generator);
        self.direction = Some(direction);
        Ok(self)
    }

    /// Overrides the topos used for resonance.
    pub fn across(mut self, topos: OpenCartesianTopos) -> PureResult<Self> {
        self.topos_override = Some(topos);
        Ok(self)
    }

    /// Configures the functor kernel; the seed is used as the default source.
    pub fn via(mut self, kernel: Tensor) -> PureResult<Self> {
        let seed_cols = self.seed.shape().1;
        if kernel.shape().0 != seed_cols {
            return Err(TensorError::ShapeMismatch {
                left: kernel.shape(),
                right: (seed_cols, kernel.shape().1),
            });
        }
        self.kernel = Some(kernel);
        Ok(self)
    }

    /// Configures both the kernel and an explicit source for the functor lift.
    pub fn via_with(mut self, kernel: Tensor, source: Tensor) -> PureResult<Self> {
        if source.shape().0 != self.seed.shape().0 || source.shape().1 != self.seed.shape().1 {
            return Err(TensorError::ShapeMismatch {
                left: source.shape(),
                right: self.seed.shape(),
            });
        }
        self = self.via(kernel)?;
        self.functor_source = Some(source);
        Ok(self)
    }

    /// Adjusts the finite-difference step used by the functor differential.
    pub fn functor_step(mut self, epsilon: f32) -> PureResult<Self> {
        if epsilon <= 0.0 || !epsilon.is_finite() {
            return Err(TensorError::NonPositiveLearningRate { rate: epsilon });
        }
        self.epsilon = epsilon;
        Ok(self)
    }

    /// Installs the barycenter trace that seeds the recursive differential.
    pub fn with_barycenter(mut self, barycenter: &ZSpaceBarycenter) -> PureResult<Self> {
        self.barycenter = Some(barycenter.clone());
        Ok(self)
    }

    /// Computes a barycenter using the session defaults and installs it.
    pub fn with_barycenter_from(
        mut self,
        weights: &[f32],
        densities: &[Tensor],
    ) -> PureResult<Self> {
        let barycenter = self.session.barycenter(weights, densities)?;
        self.barycenter = Some(barycenter);
        Ok(self)
    }

    /// Computes a barycenter with a custom coupling matrix and installs it.
    pub fn with_barycenter_with(
        mut self,
        weights: &[f32],
        densities: &[Tensor],
        coupling: Option<&Tensor>,
    ) -> PureResult<Self> {
        let barycenter = self.session.barycenter_with(weights, densities, coupling)?;
        self.barycenter = Some(barycenter);
        Ok(self)
    }

    /// Installs an explicit \(\infty\)-tower. Leaving `curvatures` empty reuses the session curvature.
    pub fn with_infinity(mut self, levels: Vec<Tensor>, curvatures: Vec<f32>) -> PureResult<Self> {
        if levels.is_empty() {
            return Err(TensorError::EmptyInput("infinity_levels"));
        }
        let seed_shape = self.seed.shape();
        for level in &levels {
            if level.shape() != seed_shape {
                return Err(TensorError::ShapeMismatch {
                    left: level.shape(),
                    right: seed_shape,
                });
            }
        }
        if !curvatures.is_empty() && curvatures.len() != levels.len() {
            return Err(TensorError::DataLength {
                expected: levels.len(),
                got: curvatures.len(),
            });
        }
        if let Some((_, curvature)) = curvatures
            .iter()
            .enumerate()
            .find(|(_, curvature)| !curvature.is_finite())
        {
            return Err(TensorError::NonFiniteValue {
                label: "infinity_curvature",
                value: *curvature,
            });
        }
        self.infinity_levels = levels;
        self.infinity_curvatures = curvatures;
        Ok(self)
    }

    fn build(self) -> PureResult<SpiralDifferential> {
        let session = self.session;
        let seed = self.seed;
        let generator = self
            .generator
            .ok_or_else(|| TensorError::EmptyInput("differential_generator"))?;
        let direction = self
            .direction
            .ok_or_else(|| TensorError::EmptyInput("differential_direction"))?;
        let kernel = self
            .kernel
            .ok_or_else(|| TensorError::EmptyInput("differential_kernel"))?;
        let barycenter = self
            .barycenter
            .ok_or_else(|| TensorError::EmptyInput("differential_barycenter"))?;
        let source = self.functor_source.unwrap_or_else(|| seed.clone());
        let levels = if self.infinity_levels.is_empty() {
            vec![barycenter.density.clone()]
        } else {
            self.infinity_levels
        };
        let curvatures = if self.infinity_curvatures.is_empty() {
            vec![session.curvature(); levels.len()]
        } else {
            if self.infinity_curvatures.len() != levels.len() {
                return Err(TensorError::DataLength {
                    expected: levels.len(),
                    got: self.infinity_curvatures.len(),
                });
            }
            self.infinity_curvatures
        };
        if curvatures.len() != levels.len() {
            return Err(TensorError::DataLength {
                expected: levels.len(),
                got: curvatures.len(),
            });
        }
        let homotopy = HomotopyDifferential::new(seed.clone(), generator, direction)?;
        let functor = FunctorDifferential::new(source, kernel, self.epsilon)?;
        let recursive = RecursiveDifferential::from_barycenter(&barycenter);
        let infinity = InfinityDifferential::new(levels, curvatures)?;
        let topos = self.topos_override.or_else(|| session.topos().cloned());
        Ok(SpiralDifferential::new(
            topos, homotopy, functor, recursive, infinity,
        ))
    }

    /// Finalises the trace without modifying a hypergrad tape.
    pub fn resonate(self) -> PureResult<DifferentialResonance> {
        let spiral = self.build()?;
        spiral.resonate(None)
    }

    /// Finalises the trace and aligns the provided hypergrad tape.
    pub fn resonate_with_hypergrad(
        self,
        hypergrad: &mut AmegaHypergrad,
    ) -> PureResult<DifferentialResonance> {
        let spiral = self.build()?;
        spiral.resonate(Some(hypergrad))
    }
}

impl SpiralSession {
    /// Returns a builder preloaded with heuristic defaults.
    pub fn builder(caps: DeviceCaps) -> SpiralSessionBuilder {
        SpiralSessionBuilder::new(caps)
    }

    /// Starts a differential trace anchored on the provided seed tensor.
    pub fn trace(&self, seed: Tensor) -> PureResult<DifferentialTrace> {
        if let Some(topos) = &self.topos {
            topos.guard_tensor("differential_seed", &seed)?;
        }
        Ok(DifferentialTrace::new(self.clone(), seed))
    }

    /// Reconstructs a builder seeded from this session.
    pub fn to_builder(&self) -> SpiralSessionBuilder {
        let mut builder = SpiralSessionBuilder::new(self.caps);
        builder.set_curvature(self.curvature);
        builder.set_hyper_learning_rate(self.hyper_learning_rate);
        builder.set_fallback_learning_rate(self.fallback_learning_rate);
        builder.set_barycenter_entropy(self.barycenter.entropy_weight);
        builder.set_barycenter_beta_j(self.barycenter.beta_j);
        builder.set_barycenter_coupling(self.barycenter.coupling.clone());
        builder.set_topos(self.topos.clone());
        builder.set_chrono_capacity(self.chrono_capacity());
        builder.set_maintainer_config(self.maintainer.clone());
        builder
    }

    /// Returns the backend capabilities baked into the session.
    pub fn device_caps(&self) -> DeviceCaps {
        self.caps
    }

    /// Returns the configured capacity of the temporal resonance timeline.
    pub fn chrono_capacity(&self) -> usize {
        self.chrono
            .lock()
            .map(|timeline| timeline.capacity())
            .unwrap_or(1)
    }

    /// Returns a cloned handle to the underlying chrono timeline.
    pub fn chrono_handle(&self) -> Arc<Mutex<ChronoTimeline>> {
        self.chrono.clone()
    }

    /// Returns the current maintainer configuration.
    pub fn maintainer_config(&self) -> MaintainerConfig {
        self.maintainer.clone()
    }

    /// Updates the maintainer configuration in-place.
    pub fn set_maintainer_config(&mut self, config: MaintainerConfig) {
        self.maintainer = config.sanitise();
    }

    /// Clones all recorded chrono frames in chronological order.
    pub fn chrono_frames(&self) -> Vec<ChronoFrame> {
        self.chrono
            .lock()
            .map(|timeline| timeline.frames().cloned().collect())
            .unwrap_or_default()
    }

    /// Returns a rolling summary of the temporal resonance history.
    pub fn timeline_summary(&self, window: Option<usize>) -> Option<ChronoSummary> {
        let requested = window.unwrap_or(usize::MAX);
        self.chrono.lock().ok().and_then(|timeline| {
            let available = timeline.len();
            if available == 0 {
                None
            } else {
                let window = requested.min(available).max(1);
                timeline.summarise(window)
            }
        })
    }

    /// Returns the latest atlas frame aggregated across telemetry subsystems.
    pub fn atlas(&self) -> Option<AtlasFrame> {
        hub::get_atlas_frame()
    }

<<<<<<< HEAD
    /// Returns the recent atlas route up to an optional limit.
    pub fn atlas_route(&self, limit: Option<usize>) -> AtlasRoute {
        hub::get_atlas_route(limit)
    }

=======
>>>>>>> 7a12e49d
    /// Generates a narrative describing the latest atlas frame when available.
    pub fn atlas_narrative(&self, temperature: f32) -> PureResult<Option<ResonanceNarrative>> {
        if let Some(frame) = self.atlas() {
            let temp = temperature.max(f32::EPSILON);
            let resonator = TextResonator::new(self.curvature, temp)?;
            Ok(Some(resonator.describe_atlas(&frame)))
        } else {
            Ok(None)
        }
    }

    /// Returns harmonic statistics for the recent temporal history.
    pub fn timeline_harmonics(
        &self,
        window: Option<usize>,
        bins: usize,
    ) -> Option<ChronoHarmonics> {
        let requested = window.unwrap_or(usize::MAX);
        let bins = bins.max(1);
        self.chrono.lock().ok().and_then(|timeline| {
            let available = timeline.len();
            if available < 2 {
                None
            } else {
                let window = requested.min(available).max(2);
                timeline.harmonics(window, bins)
            }
        })
    }

    /// Returns a combined summary and SpiralK-ready loop signal.
    pub fn loop_signal(
        &self,
        window: Option<usize>,
        bins: Option<usize>,
    ) -> Option<ChronoLoopSignal> {
        let requested = window.unwrap_or(self.maintainer.window);
        let bins = bins.unwrap_or(16).max(1);
        self.chrono.lock().ok().and_then(|timeline| {
            if timeline.is_empty() {
                None
            } else {
                let available = timeline.len();
                let window = requested.max(1).min(available);
                let harmonic_bins = bins.min(window.max(2));
                timeline.loop_signal(window, harmonic_bins)
            }
        })
    }

    /// Clears the temporal telemetry stream.
    pub fn reset_chrono(&self) {
        if let Ok(mut timeline) = self.chrono.lock() {
            timeline.reset();
        }
    }

    /// Curvature used for all hypergrad tapes.
    pub fn curvature(&self) -> f32 {
        self.curvature
    }

    /// Hypergradient learning rate.
    pub fn hyper_learning_rate(&self) -> f32 {
        self.hyper_learning_rate
    }

    /// Records the provided resonance snapshot into the temporal timeline and returns the frame.
    pub fn resonate_over_time(
        &self,
        resonance: &DifferentialResonance,
        dt: f32,
    ) -> PureResult<ChronoFrame> {
        if !dt.is_finite() || dt <= 0.0 {
            return Err(TensorError::NonPositiveLearningRate { rate: dt });
        }
        let homotopy_energy = resonance.homotopy_flow.squared_l2_norm();
        let functor_energy = resonance.functor_linearisation.squared_l2_norm();
        let recursive_energy = resonance.recursive_objective.squared_l2_norm();
        let projection_energy = resonance.infinity_projection.squared_l2_norm();
        let infinity_energy = resonance.infinity_energy.squared_l2_norm();
        let total_energy = homotopy_energy
            + functor_energy
            + recursive_energy
            + projection_energy
            + infinity_energy;
        let observed_curvature = if homotopy_energy > 0.0 {
            -homotopy_energy.sqrt()
        } else {
            self.curvature
        };
        let metrics = ResonanceTemporalMetrics {
            observed_curvature,
            total_energy,
            homotopy_energy,
            functor_energy,
            recursive_energy,
            projection_energy,
            infinity_energy,
        }
        .sanitise();
        let mut timeline = self.chrono.lock().map_err(|_| TensorError::IoError {
            message: "chrono timeline poisoned".to_string(),
        })?;
        let frame = timeline.record(dt, metrics);
        let bin_hint = self.maintainer.window.max(4).min(64);
        let signal = timeline.loop_signal(self.maintainer.window, bin_hint);
        drop(timeline);
        let atlas_signal = signal.clone();
        if let Some(signal) = signal {
            hub::set_chrono_loop(signal);
        }
        if let Some(signal) = atlas_signal {
            let summary = signal.summary.clone();
            let harmonics = signal.harmonics.clone();
            let maintainer = self.maintain();
            let mut fragment = AtlasFragment::new();
            fragment.timestamp = Some(summary.latest_timestamp);
            fragment.summary = Some(summary.clone());
            fragment.harmonics = harmonics;
            fragment.loop_support = Some(1.0);
            fragment.push_metric("timeline.frames", summary.frames as f32);
            fragment.push_metric("timeline.energy", summary.mean_energy);
            fragment.push_metric("timeline.drift", summary.mean_drift);
            fragment.push_metric("timeline.decay", summary.mean_decay);
            fragment.maintainer_status = Some(maintainer.status);
            fragment.maintainer_diagnostic = Some(maintainer.diagnostic.clone());
            fragment.suggested_max_scale = maintainer.suggested_max_scale;
            fragment.suggested_pressure = maintainer.suggested_pressure;
            fragment.push_metric("maintainer.average_drift", maintainer.average_drift);
            fragment.push_metric("maintainer.mean_energy", maintainer.mean_energy);
            fragment.push_metric("maintainer.mean_decay", maintainer.mean_decay);
            fragment.push_note(format!("maintainer:{}", maintainer.status.as_str()));
            #[cfg(feature = "kdsl")]
            {
                if let Some(script) = signal.spiralk_script.clone() {
                    fragment.script_hint = Some(script);
                }
                if fragment.script_hint.is_none() {
                    fragment.script_hint = maintainer.spiralk_script.clone();
                } else if let Some(extra) = maintainer.spiralk_script.clone() {
                    fragment.push_note(format!("maintainer.script:{extra}"));
                }
            }
            hub::merge_atlas_fragment(fragment);
        }
<<<<<<< HEAD
=======
        if let Some(signal) = signal {
            hub::set_chrono_loop(signal);
        }
>>>>>>> 7a12e49d
        Ok(frame)
    }

    /// Evaluates the temporal telemetry and returns a maintenance recommendation.
    pub fn maintain(&self) -> MaintainerReport {
        let frames = self.chrono_frames();
        let maintainer = Maintainer::new(self.maintainer.clone());
        maintainer.assess(&frames)
    }

    /// Generates a natural language narrative describing the resonance.
    pub fn narrative(
        &self,
        resonance: Option<&DifferentialResonance>,
        temperature: f32,
    ) -> PureResult<ResonanceNarrative> {
        let temp = temperature.max(f32::EPSILON);
        let resonator = TextResonator::new(self.curvature, temp)?;
        if let Some(resonance) = resonance {
            Ok(resonator.describe_resonance(resonance))
        } else {
            self.timeline_narrative(None, temperature)
        }
    }

    /// Returns a short textual description of the resonance snapshot or latest frame.
    pub fn describe(
        &self,
        resonance: Option<&DifferentialResonance>,
        temperature: f32,
    ) -> PureResult<String> {
        self.narrative(resonance, temperature)
            .map(|narrative| narrative.summary)
    }

    /// Generates a narrative describing the timeline, optionally restricting to the latest frames.
    pub fn timeline_narrative(
        &self,
        window: Option<usize>,
        temperature: f32,
    ) -> PureResult<ResonanceNarrative> {
        let frames = self.chrono_frames();
        if frames.is_empty() {
            return Ok(ResonanceNarrative {
                summary: "No resonance history recorded.".to_string(),
                highlights: Vec::new(),
            });
        }
        let limit = window.unwrap_or(frames.len()).min(frames.len());
        let start = frames.len().saturating_sub(limit);
        let temp = temperature.max(f32::EPSILON);
        let resonator = TextResonator::new(self.curvature, temp)?;
        Ok(resonator.describe_timeline(&frames[start..]))
    }

    /// Encodes the recent temporal trace into an amplitude envelope.
    pub fn speak(&self, timesteps: Option<usize>, temperature: f32) -> PureResult<Vec<f32>> {
        let frames = self.chrono_frames();
        if frames.is_empty() {
            return Ok(Vec::new());
        }
        let limit = timesteps.unwrap_or(frames.len());
        let start = frames.len().saturating_sub(limit);
        let temp = temperature.max(f32::EPSILON);
        let resonator = TextResonator::new(self.curvature, temp)?;
        resonator.speak(&frames[start..])
    }

    /// Euclidean fallback learning rate.
    pub fn fallback_learning_rate(&self) -> f32 {
        self.fallback_learning_rate
    }

    /// Entropy regulariser weight.
    pub fn barycenter_entropy_weight(&self) -> f32 {
        self.barycenter.entropy_weight
    }

    /// Coupling scale \(\beta_J\).
    pub fn barycenter_beta_j(&self) -> f32 {
        self.barycenter.beta_j
    }

    /// Returns the configured coupling matrix, if any.
    pub fn barycenter_coupling(&self) -> Option<&Tensor> {
        self.barycenter.coupling()
    }

    /// Accessor for the topos guard.
    pub fn topos(&self) -> Option<&OpenCartesianTopos> {
        self.topos.as_ref()
    }

    /// Creates a hypergrad tape aligned with the session curvature and guard.
    pub fn hypergrad(&self, rows: usize, cols: usize) -> PureResult<AmegaHypergrad> {
        if let Some(topos) = &self.topos {
            AmegaHypergrad::with_topos(
                self.curvature,
                self.hyper_learning_rate,
                rows,
                cols,
                topos.clone(),
            )
        } else {
            AmegaHypergrad::new(self.curvature, self.hyper_learning_rate, rows, cols)
        }
    }

    /// Builds a module trainer preloaded with the session learning rates.
    pub fn trainer(&self) -> ModuleTrainer {
        ModuleTrainer::new(
            self.caps,
            self.curvature,
            self.hyper_learning_rate,
            self.fallback_learning_rate,
        )
    }

    /// Attaches hypergrad buffers to the provided module.
    pub fn prepare_module<M: Module>(&self, module: &mut M) -> PureResult<()> {
        if let Some(topos) = &self.topos {
            module.attach_hypergrad_with_topos(
                self.curvature,
                self.hyper_learning_rate,
                topos.clone(),
            )
        } else {
            module.attach_hypergrad(self.curvature, self.hyper_learning_rate)
        }
    }

    /// Computes the rank plan for the requested selection.
    pub fn plan_rank(&self, kind: RankKind, rows: u32, cols: u32, k: u32) -> RankPlan {
        plan_rank(kind, rows, cols, k, self.caps)
    }

    /// Produces a barycenter using the session defaults.
    pub fn barycenter(
        &self,
        weights: &[f32],
        densities: &[Tensor],
    ) -> PureResult<ZSpaceBarycenter> {
        self.barycenter_with(weights, densities, self.barycenter.coupling())
    }

    /// Computes a barycenter while overriding the coupling matrix.
    pub fn barycenter_with(
        &self,
        weights: &[f32],
        densities: &[Tensor],
        coupling: Option<&Tensor>,
    ) -> PureResult<ZSpaceBarycenter> {
        z_space_barycenter(
            weights,
            densities,
            self.barycenter.entropy_weight,
            self.barycenter.beta_j,
            coupling,
        )
    }

    /// Variant that accepts ad-hoc entropy and coupling parameters.
    pub fn barycenter_with_parameters(
        &self,
        weights: &[f32],
        densities: &[Tensor],
        entropy_weight: f32,
        beta_j: f32,
        coupling: Option<&Tensor>,
    ) -> PureResult<ZSpaceBarycenter> {
        z_space_barycenter(weights, densities, entropy_weight, beta_j, coupling)
    }

    /// Aligns a hypergrad tape with the loss-monotone barycenter interpolation.
    pub fn align_hypergrad(
        &self,
        hypergrad: &mut AmegaHypergrad,
        barycenter: &ZSpaceBarycenter,
    ) -> PureResult<()> {
        hypergrad.accumulate_barycenter_path(&barycenter.intermediates)
    }

    /// Splits a gradient tensor into roundtable bands using the session caps.
    pub fn split_bands(
        &self,
        grad_output: &Tensor,
        schedule: &RoundtableSchedule,
    ) -> PureResult<GradientBands> {
        schedule.split(grad_output)
    }

    /// Computes the per-band energy diagnostic for a gradient tensor.
    pub fn band_energy(
        &self,
        grad_output: &Tensor,
        schedule: &RoundtableSchedule,
    ) -> PureResult<BandEnergy> {
        schedule.band_energy(grad_output)
    }

    /// Runs a full epoch with the provided trainer, module, and loss surface.
    pub fn train_epoch<M, L, I>(
        &self,
        trainer: &mut ModuleTrainer,
        module: &mut M,
        loss: &mut L,
        batches: I,
        schedule: &RoundtableSchedule,
    ) -> PureResult<crate::trainer::EpochStats>
    where
        M: Module,
        L: Loss,
        I: IntoIterator<Item = (Tensor, Tensor)>,
    {
        trainer.train_epoch(module, loss, batches, schedule)
    }

    /// Runs a full epoch using a transient trainer built from the session configuration.
    pub fn train_epoch_with<M, L, I>(
        &self,
        module: &mut M,
        loss: &mut L,
        batches: I,
        schedule: &RoundtableSchedule,
    ) -> PureResult<EpochStats>
    where
        M: Module,
        L: Loss,
        I: IntoIterator<Item = (Tensor, Tensor)>,
    {
        let mut trainer = self.trainer();
        trainer.train_epoch(module, loss, batches, schedule)
    }

    /// Creates a roundtable schedule for the provided configuration.
    pub fn roundtable(&self, rows: u32, cols: u32, config: RoundtableConfig) -> RoundtableSchedule {
        self.trainer().roundtable(rows, cols, config)
    }
}

#[cfg(test)]
mod tests {
    use super::*;
    use crate::layers::linear::Linear;
    use crate::loss::MeanSquaredError;
    use st_core::telemetry::hub;
    use st_core::telemetry::maintainer::MaintainerStatus;
    use st_tensor::pure::measure::BarycenterIntermediate;

    fn toy_tensor(a: &[f32]) -> Tensor {
        Tensor::from_vec(1, a.len(), a.to_vec()).unwrap()
    }

    #[test]
    fn builder_enforces_curvature_and_rates() {
        let mut builder = SpiralSession::builder(DeviceCaps::wgpu(32, true, 256));
        builder.set_curvature(-0.5);
        builder.set_hyper_learning_rate(0.2);
        builder.set_fallback_learning_rate(0.05);
        builder.set_barycenter_entropy(0.0);
        let session = builder.build().unwrap();
        assert_eq!(session.curvature(), -0.5);
        assert_eq!(session.hyper_learning_rate(), 0.2);
        assert_eq!(session.fallback_learning_rate(), 0.05);
        assert_eq!(session.barycenter_entropy_weight(), 0.0);
    }

    #[test]
    fn session_produces_barycenter_and_hypergrad() {
        let session = SpiralSession::builder(DeviceCaps::wgpu(32, true, 256))
            .with_curvature(-1.0)
            .with_hyper_learning_rate(0.1)
            .with_barycenter_entropy(0.05)
            .build()
            .unwrap();
        let densities = vec![toy_tensor(&[0.7, 0.3]), toy_tensor(&[0.4, 0.6])];
        let weights = vec![0.5, 0.5];
        let bary = session.barycenter(&weights, &densities).unwrap();
        assert_eq!(bary.density.shape(), (1, 2));
        assert!(bary.objective.is_finite());
        let mut hypergrad = session.hypergrad(1, 2).unwrap();
        session.align_hypergrad(&mut hypergrad, &bary).unwrap();
    }

    #[test]
    fn session_plans_ranks_and_trains_module() {
        let session = SpiralSession::builder(DeviceCaps::wgpu(32, true, 256))
            .with_curvature(-1.0)
            .with_hyper_learning_rate(0.05)
            .with_fallback_learning_rate(0.02)
            .build()
            .unwrap();
        let plan = session.plan_rank(RankKind::TopK, 128, 512, 32);
        assert_eq!(plan.rows, 128);
        assert_eq!(plan.cols, 512);
        let mut module = Linear::new("toy", 1, 1).unwrap();
        session.prepare_module(&mut module).unwrap();
        let mut trainer = session.trainer();
        let schedule = trainer.roundtable(1, 1, RoundtableConfig::default());
        let mut loss = MeanSquaredError::default();
        let batches = vec![(toy_tensor(&[1.0]), toy_tensor(&[0.5])); 4];
        let stats = session
            .train_epoch(&mut trainer, &mut module, &mut loss, batches, &schedule)
            .unwrap();
        assert_eq!(stats.batches, 4);
        let energy = session.band_energy(&toy_tensor(&[0.1]), &schedule).unwrap();
        assert!(energy.here >= 0.0);
        let bands = session.split_bands(&toy_tensor(&[0.1]), &schedule).unwrap();
        assert_eq!(bands.here().shape(), (1, 1));
    }

    #[test]
    fn invalid_rates_are_rejected() {
        let mut builder = SpiralSession::builder(DeviceCaps::wgpu(32, true, 256));
        builder.set_hyper_learning_rate(-0.1);
        assert!(builder.build().is_err());
    }

    #[test]
    fn session_differential_trace_resonates() {
        let session = SpiralSession::builder(DeviceCaps::wgpu(32, true, 256))
            .with_curvature(-1.0)
            .with_hyper_learning_rate(0.05)
            .with_topos(OpenCartesianTopos::new(-1.0, 1e-4, 10.0, 8, 16).unwrap())
            .build()
            .unwrap();
        let seed = toy_tensor(&[0.4, 0.6]);
        let generator = toy_tensor(&[0.1, -0.2]);
        let direction = toy_tensor(&[0.05, 0.07]);
        let kernel = Tensor::from_vec(2, 2, vec![1.0, 0.5, -0.25, 1.25]).unwrap();
        let density = toy_tensor(&[0.55, 0.45]);
        let stage = BarycenterIntermediate {
            interpolation: 0.0,
            density: density.clone(),
            kl_energy: 0.1,
            entropy: 0.2,
            objective: 0.3,
        };
        let barycenter = ZSpaceBarycenter {
            density: density.clone(),
            kl_energy: 0.1,
            entropy: 0.2,
            coupling_energy: 0.0,
            objective: 0.3,
            effective_weight: 1.0,
            intermediates: vec![stage.clone(), stage],
        };
        let trace = session
            .trace(seed.clone())
            .unwrap()
            .deform(generator.clone(), direction.clone())
            .unwrap()
            .via(kernel.clone())
            .unwrap()
            .with_barycenter(&barycenter)
            .unwrap()
            .with_infinity(vec![density.clone(), density.clone()], vec![1.0, 0.5])
            .unwrap()
            .functor_step(0.02)
            .unwrap();
        let resonance = trace.clone().resonate().unwrap();
        assert_eq!(resonance.homotopy_flow.shape(), (1, 2));
        let mut hypergrad = session.hypergrad(1, 2).unwrap();
        let resonance_with = trace.resonate_with_hypergrad(&mut hypergrad).unwrap();
        assert_eq!(
            resonance_with.recursive_objective.shape().1,
            barycenter.intermediates.len()
        );
    }

    #[test]
    fn trace_builds_barycenter_via_session_defaults() {
        let session = SpiralSession::builder(DeviceCaps::wgpu(32, true, 256))
            .with_curvature(-1.0)
            .with_hyper_learning_rate(0.05)
            .build()
            .unwrap();
        let seed = toy_tensor(&[0.6, 0.4]);
        let generator = toy_tensor(&[0.12, -0.08]);
        let direction = toy_tensor(&[0.04, 0.02]);
        let kernel = Tensor::from_vec(2, 2, vec![1.0, -0.25, 0.5, 1.25]).unwrap();
        let densities = vec![toy_tensor(&[0.7, 0.3]), toy_tensor(&[0.5, 0.5])];
        let weights = vec![0.6, 0.4];
        let trace = session
            .trace(seed.clone())
            .unwrap()
            .deform(generator.clone(), direction.clone())
            .unwrap()
            .via(kernel.clone())
            .unwrap()
            .with_barycenter_from(&weights, &densities)
            .unwrap()
            .with_infinity(vec![densities[0].clone()], Vec::new())
            .unwrap();
        let resonance = trace.resonate().unwrap();
        assert_eq!(resonance.homotopy_flow.shape(), seed.shape());
        assert_eq!(resonance.infinity_projection.shape().0, 1);
    }

    #[test]
    fn trace_rejects_mismatched_infinity_level() {
        let session = SpiralSession::builder(DeviceCaps::wgpu(32, true, 256))
            .with_curvature(-1.0)
            .with_hyper_learning_rate(0.05)
            .build()
            .unwrap();
        let seed = toy_tensor(&[0.4, 0.6]);
        let generator = toy_tensor(&[0.1, -0.2]);
        let direction = toy_tensor(&[0.05, 0.07]);
        let kernel = Tensor::from_vec(2, 2, vec![1.0, 0.5, -0.25, 1.25]).unwrap();
        let bad_level = Tensor::from_vec(1, 3, vec![0.1, 0.2, 0.3]).unwrap();
        let err = session
            .trace(seed.clone())
            .unwrap()
            .deform(generator.clone(), direction.clone())
            .unwrap()
            .via(kernel.clone())
            .unwrap()
            .with_infinity(vec![bad_level], Vec::new())
            .unwrap_err();
        match err {
            TensorError::ShapeMismatch { .. } => {}
            other => panic!("expected shape mismatch, got {other:?}"),
        }
    }

    #[test]
    fn chrono_timeline_records_frames() {
        let session = SpiralSession::builder(DeviceCaps::cpu())
            .with_curvature(-1.0)
            .with_chrono_capacity(2)
            .build()
            .unwrap();
        let seed = toy_tensor(&[0.5, -0.2]);
        let generator = toy_tensor(&[1.0, -1.0]);
        let direction = toy_tensor(&[0.15, 0.05]);
        let kernel = Tensor::from_vec(2, 2, vec![1.0, 0.2, -0.3, 1.1]).unwrap();
        let density = toy_tensor(&[0.6, 0.4]);
        let weights = vec![1.0];
        let barycenter = session.barycenter(&weights, &[density.clone()]).unwrap();
        let resonance = session
            .trace(seed.clone())
            .unwrap()
            .deform(generator.clone(), direction.clone())
            .unwrap()
            .via(kernel.clone())
            .unwrap()
            .with_barycenter(&barycenter)
            .unwrap()
            .resonate()
            .unwrap();
        let first = session.resonate_over_time(&resonance, 0.1).unwrap();
        assert_eq!(first.step, 0);
        assert!(first.timestamp > 0.0);
        let second = session.resonate_over_time(&resonance, 0.1).unwrap();
        assert_eq!(second.step, 1);
        let frames = session.chrono_frames();
        assert_eq!(frames.len(), 2);
        assert!(frames[1].timestamp > frames[0].timestamp);
        let summary = session.timeline_summary(Some(2)).unwrap();
        assert_eq!(summary.frames, 2);
        assert!(summary.mean_energy > 0.0);
    }

    #[test]
    fn maintainer_flags_energy_growth() {
        let session = SpiralSession::builder(DeviceCaps::cpu())
            .with_curvature(-1.0)
            .with_chrono_capacity(8)
            .build()
            .unwrap();
        {
            let handle = session.chrono_handle();
            let mut timeline = handle.lock().unwrap();
            let energies = [1.0, 1.3, 1.6, 1.9];
            for energy in energies {
                let metrics = ResonanceTemporalMetrics {
                    observed_curvature: -1.0,
                    total_energy: energy,
                    homotopy_energy: energy * 0.4,
                    functor_energy: energy * 0.2,
                    recursive_energy: energy * 0.2,
                    projection_energy: energy * 0.1,
                    infinity_energy: energy * 0.1,
                }
                .sanitise();
                timeline.record(0.1, metrics);
            }
        }
        let report = session.maintain();
        assert!(report.should_rewrite());
        assert_eq!(report.status, MaintainerStatus::Rewrite);
        assert!(report.diagnostic.contains("energy growth"));
    }

    #[test]
    fn describe_returns_default_when_no_frames() {
        let session = SpiralSession::builder(DeviceCaps::cpu())
            .with_curvature(-1.0)
            .build()
            .unwrap();
        let summary = session.describe(None, 0.6).unwrap();
        assert!(summary.contains("No resonance"));
    }

    #[test]
    fn speak_generates_waveform() {
        let session = SpiralSession::builder(DeviceCaps::cpu())
            .with_curvature(-1.0)
            .with_chrono_capacity(8)
            .build()
            .unwrap();
        let resonance = DifferentialResonance {
            homotopy_flow: toy_tensor(&[0.2, -0.1]),
            functor_linearisation: toy_tensor(&[0.1, 0.05]),
            recursive_objective: toy_tensor(&[0.05, 0.02]),
            infinity_projection: toy_tensor(&[0.03, 0.01]),
            infinity_energy: toy_tensor(&[0.02, 0.01]),
        };
        session.resonate_over_time(&resonance, 0.1).unwrap();
        session.resonate_over_time(&resonance, 0.1).unwrap();
        let waveform = session.speak(Some(2), 0.6).unwrap();
        assert!(!waveform.is_empty());
        let narrative = session.describe(None, 0.6).unwrap();
        assert!(!narrative.is_empty());
    }

    #[test]
    fn loop_signal_publishes_and_reads() {
        let session = SpiralSession::builder(DeviceCaps::cpu())
            .with_curvature(-1.0)
            .with_chrono_capacity(8)
            .build()
            .unwrap();
        let resonance = DifferentialResonance {
            homotopy_flow: toy_tensor(&[0.2, -0.1]),
            functor_linearisation: toy_tensor(&[0.1, 0.05]),
            recursive_objective: toy_tensor(&[0.05, 0.02]),
            infinity_projection: toy_tensor(&[0.03, 0.01]),
            infinity_energy: toy_tensor(&[0.02, 0.01]),
        };
        session.resonate_over_time(&resonance, 0.1).unwrap();
        session.resonate_over_time(&resonance, 0.1).unwrap();
        let signal = session.loop_signal(None, None).unwrap();
        assert!(signal.summary.frames >= 2);
        let hub_signal = hub::get_chrono_loop();
        assert!(hub_signal.is_some());
    }

    #[test]
    fn atlas_collects_telemetry_fragments() {
        hub::clear_atlas();
        let session = SpiralSession::builder(DeviceCaps::cpu())
            .with_curvature(-1.0)
            .with_chrono_capacity(8)
            .build()
            .unwrap();
        let resonance = DifferentialResonance {
            homotopy_flow: toy_tensor(&[0.2, -0.1]),
            functor_linearisation: toy_tensor(&[0.1, 0.05]),
            recursive_objective: toy_tensor(&[0.05, 0.02]),
            infinity_projection: toy_tensor(&[0.03, 0.01]),
            infinity_energy: toy_tensor(&[0.02, 0.01]),
        };
        session.resonate_over_time(&resonance, 0.1).unwrap();
        session.resonate_over_time(&resonance, 0.1).unwrap();
        let atlas = session.atlas().expect("atlas");
        assert!(atlas.timestamp > 0.0);
        assert!(atlas.loop_support >= 1.0);
        assert!(atlas
            .metrics
            .iter()
            .any(|metric| metric.name == "timeline.energy"));
<<<<<<< HEAD
        let districts = atlas.districts();
        assert!(!districts.is_empty());
        assert!(districts.iter().any(|d| d.name == "Surface"));
        let route = session.atlas_route(Some(4));
        assert!(!route.is_empty());
        assert!(route.latest().is_some());
=======
>>>>>>> 7a12e49d
        let story = session.atlas_narrative(0.6).unwrap();
        assert!(story
            .as_ref()
            .map(|narrative| narrative.summary.contains("Atlas"))
            .unwrap_or(false));
    }

    #[test]
    fn timeline_harmonics_reports_frequency() {
        let session = SpiralSession::builder(DeviceCaps::cpu())
            .with_curvature(-1.0)
            .with_chrono_capacity(64)
            .build()
            .unwrap();
        for step in 0..48 {
            let energy = (step as f32 / 6.0).sin() + 1.2;
            let resonance = DifferentialResonance {
                homotopy_flow: toy_tensor(&[energy, -energy]),
                functor_linearisation: toy_tensor(&[0.1, 0.05]),
                recursive_objective: toy_tensor(&[0.05, 0.02]),
                infinity_projection: toy_tensor(&[0.03, 0.01]),
                infinity_energy: toy_tensor(&[0.02, 0.01]),
            };
            session.resonate_over_time(&resonance, 0.1).unwrap();
        }
        let harmonics = session.timeline_harmonics(Some(48), 16).unwrap();
        assert!(harmonics.dominant_energy.is_some());
        let story = session.timeline_narrative(Some(48), 0.6).unwrap();
        assert!(story.summary.contains("Timeline span"));
    }
}<|MERGE_RESOLUTION|>--- conflicted
+++ resolved
@@ -9,11 +9,7 @@
 use st_core::backend::device_caps::{BackendKind, DeviceCaps};
 use st_core::backend::unison_heuristics::RankKind;
 use st_core::ops::rank_entry::{plan_rank, RankPlan};
-<<<<<<< HEAD
 use st_core::telemetry::atlas::{AtlasFragment, AtlasFrame, AtlasRoute};
-=======
-use st_core::telemetry::atlas::{AtlasFragment, AtlasFrame};
->>>>>>> 7a12e49d
 use st_core::telemetry::chrono::{
     ChronoFrame, ChronoHarmonics, ChronoLoopSignal, ChronoSummary, ChronoTimeline,
     ResonanceTemporalMetrics,
@@ -615,14 +611,11 @@
         hub::get_atlas_frame()
     }
 
-<<<<<<< HEAD
     /// Returns the recent atlas route up to an optional limit.
     pub fn atlas_route(&self, limit: Option<usize>) -> AtlasRoute {
         hub::get_atlas_route(limit)
     }
 
-=======
->>>>>>> 7a12e49d
     /// Generates a narrative describing the latest atlas frame when available.
     pub fn atlas_narrative(&self, temperature: f32) -> PureResult<Option<ResonanceNarrative>> {
         if let Some(frame) = self.atlas() {
@@ -769,12 +762,9 @@
             }
             hub::merge_atlas_fragment(fragment);
         }
-<<<<<<< HEAD
-=======
         if let Some(signal) = signal {
             hub::set_chrono_loop(signal);
         }
->>>>>>> 7a12e49d
         Ok(frame)
     }
 
@@ -1348,15 +1338,12 @@
             .metrics
             .iter()
             .any(|metric| metric.name == "timeline.energy"));
-<<<<<<< HEAD
         let districts = atlas.districts();
         assert!(!districts.is_empty());
         assert!(districts.iter().any(|d| d.name == "Surface"));
         let route = session.atlas_route(Some(4));
         assert!(!route.is_empty());
         assert!(route.latest().is_some());
-=======
->>>>>>> 7a12e49d
         let story = session.atlas_narrative(0.6).unwrap();
         assert!(story
             .as_ref()
