--- conflicted
+++ resolved
@@ -9,24 +9,16 @@
 use st_core::backend::device_caps::{BackendKind, DeviceCaps};
 use st_core::backend::unison_heuristics::RankKind;
 use st_core::ops::rank_entry::{plan_rank, RankPlan};
-<<<<<<< HEAD
 use st_core::telemetry::atlas::{
     AtlasFragment, AtlasFrame, AtlasPerspective, AtlasRoute, AtlasRouteSummary,
 };
-=======
-use st_core::telemetry::atlas::{AtlasFragment, AtlasFrame, AtlasRoute, AtlasRouteSummary};
->>>>>>> 0ab54b75
 use st_core::telemetry::chrono::{
     ChronoFrame, ChronoHarmonics, ChronoLoopSignal, ChronoSummary, ChronoTimeline,
     ResonanceTemporalMetrics,
 };
 use st_core::telemetry::hub;
 use st_core::telemetry::maintainer::{Maintainer, MaintainerConfig, MaintainerReport};
-<<<<<<< HEAD
-use st_tensor::pure::measure::{z_space_barycenter, ZSpaceBarycenter};
-=======
 use st_tensor::pure::measure::{z_space_barycenter, z_space_barycenter_guarded, ZSpaceBarycenter};
->>>>>>> 0ab54b75
 use st_tensor::pure::{
     AmegaHypergrad, DifferentialResonance, FunctorDifferential, HomotopyDifferential,
     InfinityDifferential, OpenCartesianTopos, PureResult, RecursiveDifferential, RewriteMonad,
@@ -631,7 +623,6 @@
         hub::get_atlas_route_summary(limit)
     }
 
-<<<<<<< HEAD
     /// Builds perspectives for each atlas district so nodes can act on the map.
     pub fn atlas_perspectives(&self, limit: Option<usize>) -> Vec<AtlasPerspective> {
         self.atlas_route_summary(limit).perspectives()
@@ -660,8 +651,6 @@
         }
     }
 
-=======
->>>>>>> 0ab54b75
     /// Generates a narrative describing the latest atlas frame when available.
     pub fn atlas_narrative(&self, temperature: f32) -> PureResult<Option<ResonanceNarrative>> {
         if let Some(frame) = self.atlas() {
@@ -1412,7 +1401,6 @@
         let summary = session.atlas_route_summary(Some(4));
         assert!(summary.frames > 0);
         assert!(!summary.districts.is_empty());
-<<<<<<< HEAD
         let perspectives = session.atlas_perspectives(Some(4));
         assert!(!perspectives.is_empty());
         let focus = vec!["timeline".to_string()];
@@ -1422,8 +1410,6 @@
             .expect("surface perspective");
         assert!(surface.guidance.contains("Surface district"));
         assert!(surface.stability >= 0.0 && surface.stability <= 1.0);
-=======
->>>>>>> 0ab54b75
         let story = session.atlas_narrative(0.6).unwrap();
         assert!(story
             .as_ref()
