// SPDX-License-Identifier: AGPL-3.0-or-later
// © 2025 Ryo ∴ SpiralArchitect (kishkavsesvit@icloud.com)
// Part of SpiralTorch — Licensed under AGPL-3.0-or-later.
// Unauthorized derivative works or closed redistribution prohibited under AGPL §13.

// ============================================================================
//  SpiralReality Proprietary
//  Copyright (c) 2025 SpiralReality. All Rights Reserved.
//
//  NOTICE: This file contains confidential and proprietary information of
//  SpiralReality. ANY USE, COPYING, MODIFICATION, DISTRIBUTION, DISPLAY,
//  OR DISCLOSURE OF THIS FILE, IN WHOLE OR IN PART, IS STRICTLY PROHIBITED
//  WITHOUT THE PRIOR WRITTEN CONSENT OF SPIRALREALITY.
//
//  NO LICENSE IS GRANTED OR IMPLIED BY THIS FILE. THIS SOFTWARE IS PROVIDED
//  "AS IS", WITHOUT WARRANTY OF ANY KIND, EXPRESS OR IMPLIED, INCLUDING BUT
//  NOT LIMITED TO THE WARRANTIES OF MERCHANTABILITY, FITNESS FOR A PARTICULAR
//  PURPOSE AND NON-INFRINGEMENT. IN NO EVENT SHALL SPIRALREALITY OR ITS
//  SUPPLIERS BE LIABLE FOR ANY CLAIM, DAMAGES OR OTHER LIABILITY, WHETHER IN
//  AN ACTION OF CONTRACT, TORT OR OTHERWISE, ARISING FROM, OUT OF OR IN
//  CONNECTION WITH THE SOFTWARE OR THE USE OR OTHER DEALINGS IN THE SOFTWARE.
// ============================================================================

use core::cmp::Ordering;
use std::collections::{HashMap, VecDeque};
use std::time::{Duration, Instant, SystemTime};

use st_core::backend::unison_heuristics::RankKind;
use st_core::runtime::blackcat::zmeta::ZMetaParams;
use st_core::runtime::blackcat::{
    bandit::SoftBanditMode, BlackCatRuntime, ChoiceGroups, StepMetrics,
};

/// Mode that dictates how a roundtable node participates in distributed consensus.
#[derive(Debug, Clone, Copy, PartialEq, Eq)]
pub enum DistMode {
    /// Keep the roundtable local. No summaries are exported.
    LocalOnly,
    /// Periodically push compact summaries to a meta layer for light-weight promotion.
    PeriodicMeta,
    /// Fully participate in the meta layer and accept remote proposals automatically.
    FullyGlobal,
}

impl Default for DistMode {
    fn default() -> Self {
        DistMode::LocalOnly
    }
}

impl DistMode {
    pub fn as_str(&self) -> &'static str {
        match self {
            DistMode::LocalOnly => "local",
            DistMode::PeriodicMeta => "periodic_meta",
            DistMode::FullyGlobal => "fully_global",
        }
    }
}

/// Configuration that connects a local roundtable to the distributed coordination fabric.
#[derive(Debug, Clone)]
pub struct DistConfig {
    pub node_id: String,
    pub mode: DistMode,
    pub push_interval: Duration,
    pub meta_endpoints: Vec<String>,
    pub summary_window: usize,
}

impl Default for DistConfig {
    fn default() -> Self {
        Self {
            node_id: "local".to_string(),
            mode: DistMode::LocalOnly,
            push_interval: Duration::from_secs(30),
            meta_endpoints: Vec::new(),
            summary_window: 32,
        }
    }
}

/// Gradient band that won a local negotiation.
#[derive(Debug, Clone, Copy, PartialEq, Eq, Hash)]
pub enum OutcomeBand {
    Above,
    Here,
    Beneath,
}

impl OutcomeBand {
    pub fn from_weights(above: f32, here: f32, beneath: f32) -> Self {
        if above >= here && above >= beneath {
            OutcomeBand::Above
        } else if here >= beneath {
            OutcomeBand::Here
        } else {
            OutcomeBand::Beneath
        }
    }
}

/// Compact representation of a single local decision.
#[derive(Debug, Clone)]
pub struct DecisionEvent {
    pub plan_signature: String,
    pub script_hint: String,
    pub rank_kind: RankKind,
    pub winner: OutcomeBand,
    pub score: f32,
    pub wilson_low: f32,
    pub wilson_high: f32,
    pub psi_total: Option<f32>,
    pub band_energy: (f32, f32, f32),
    pub drift: f32,
    pub z_signal: f32,
    pub timestamp: SystemTime,
    pub sequence: u64,
}

impl DecisionEvent {
    fn reliability(&self) -> f32 {
        let window = (self.wilson_high - self.wilson_low).abs().max(1e-4);
        let psi_scale = self.psi_total.unwrap_or(1.0).max(0.1);
        let z_factor = (1.0 + self.z_signal * 0.5).clamp(0.25, 1.75);
        (self.score / psi_scale).clamp(0.0, 1.0) * (1.0 - window.min(1.0)) * z_factor
    }
}

/// Summary shipped from a worker to the meta layer.
#[derive(Debug, Clone)]
pub struct MetaSummary {
    pub node_id: String,
    pub plan_signature: String,
    pub script_hint: String,
    pub rank_kind: RankKind,
    pub winner: OutcomeBand,
    pub mean_score: f32,
    pub wilson_low: f32,
    pub wilson_high: f32,
    pub mean_psi: f32,
    pub mean_z: f32,
    pub support: f32,
    pub events: usize,
    pub issued_at: SystemTime,
}

impl MetaSummary {
    fn from_events(node_id: &str, events: &[DecisionEvent]) -> Option<Self> {
        if events.is_empty() {
            return None;
        }
        let mut sum_score = 0.0f32;
        let mut sum_psi = 0.0f32;
        let mut support = 0.0f32;
        let mut winner_counts: HashMap<OutcomeBand, usize> = HashMap::new();
        let mut latest = SystemTime::UNIX_EPOCH;
        let mut sum_z = 0.0f32;
        for event in events {
            sum_score += event.score;
            if let Some(psi) = event.psi_total {
                sum_psi += psi;
            }
            support += event.reliability();
            *winner_counts.entry(event.winner).or_insert(0) += 1;
            if event.timestamp > latest {
                latest = event.timestamp;
            }
            sum_z += event.z_signal;
        }
        let dominant = winner_counts
            .into_iter()
            .max_by_key(|(_, count)| *count)
            .map(|(band, _)| band)
            .unwrap_or(OutcomeBand::Here);
        let first = &events[0];
        let mean_score = sum_score / events.len() as f32;
        let mean_psi = if events.iter().any(|e| e.psi_total.is_some()) {
            sum_psi / events.len() as f32
        } else {
            0.0
        };
        let mean_z = sum_z / events.len() as f32;
        let (wilson_low, wilson_high) = aggregate_wilson(events);
        Some(Self {
            node_id: node_id.to_string(),
            plan_signature: first.plan_signature.clone(),
            script_hint: first.script_hint.clone(),
            rank_kind: first.rank_kind,
            winner: dominant,
            mean_score,
            wilson_low,
            wilson_high,
            mean_psi,
            mean_z,
            support: support.max(0.0),
            events: events.len(),
            issued_at: latest,
        })
    }
}

fn aggregate_wilson(events: &[DecisionEvent]) -> (f32, f32) {
    if events.is_empty() {
        return (0.0, 0.0);
    }
    let mean = events.iter().map(|e| e.score).sum::<f32>() / events.len() as f32;
    let n = events.len() as f32;
    wilson_bounds(mean.clamp(0.0, 1.0), n.max(1.0), 1.0)
}

fn wilson_bounds(p_hat: f32, n: f32, z: f32) -> (f32, f32) {
    let denom = 1.0 + (z * z) / n;
    let centre = p_hat + (z * z) / (2.0 * n);
    let margin = (p_hat * (1.0 - p_hat) + (z * z) / (4.0 * n))
        .max(0.0)
        .sqrt()
        * z
        / n.sqrt();
    let low = ((centre - margin) / denom).clamp(0.0, 1.0);
    let high = ((centre + margin) / denom).clamp(0.0, 1.0);
    (low, high)
}

/// Operation applied to the heur.kdsl op-log.
#[derive(Debug, Clone)]
pub enum HeurOpKind {
    AppendSoft { script: String, weight: f32 },
    Retract { script_hash: u64 },
    Annotate { script_hash: u64, note: String },
}

#[derive(Debug, Clone)]
pub struct HeurOp {
    pub origin: String,
    pub kind: HeurOpKind,
    pub issued_at: SystemTime,
}

/// Proposal broadcast from the meta layer back to workers.
#[derive(Debug, Clone)]
pub struct GlobalProposal {
    pub proposal_id: String,
    pub ops: Vec<HeurOp>,
    pub evidence: Vec<MetaSummary>,
}

/// Minimal CRDT-style op-log to keep heur.kdsl edits deterministic.
#[derive(Debug, Default, Clone)]
pub struct HeurOpLog {
    entries: Vec<HeurOp>,
}

impl HeurOpLog {
    pub fn append(&mut self, op: HeurOp) {
        self.entries.push(op);
    }

    pub fn merge(&mut self, other: &HeurOpLog) {
        for op in &other.entries {
            if !self
                .entries
                .iter()
                .any(|existing| existing.proposal_fingerprint() == op.proposal_fingerprint())
            {
                self.entries.push(op.clone());
            }
        }
    }

    pub fn entries(&self) -> &[HeurOp] {
        &self.entries
    }

    /// Returns the highest observed sequence watermark for the op-log. This is a
    /// lightweight approximation that leverages the number of unique entries as
    /// the watermark because each op fingerprint is guaranteed to be unique
    /// within the log.
    pub fn high_watermark(&self) -> u64 {
        self.entries.len() as u64
    }

    /// Computes the missing ranges between observed operations. The current
    /// CRDT log guarantees contiguous inserts so we only surface gaps when the
    /// log is empty.
    pub fn missing_ranges(&self) -> Vec<(u64, u64)> {
        if self.entries.is_empty() {
            vec![(0, 0)]
        } else {
            Vec::new()
        }
    }

    /// Extracts the strongest soft-rule winners recorded in the log. Entries
    /// are sorted by their declared weight and issuance timestamp so consumers
    /// can replay the most influential changes.
    pub fn top_winners(&self, limit: usize) -> Vec<HeurOp> {
        use std::cmp::Ordering;

        let mut candidates: Vec<&HeurOp> = self
            .entries
            .iter()
            .filter(|op| matches!(op.kind, HeurOpKind::AppendSoft { .. }))
            .collect();
        candidates.sort_by(|left, right| {
            let left_weight = match &left.kind {
                HeurOpKind::AppendSoft { weight, .. } => *weight,
                _ => 0.0,
            };
            let right_weight = match &right.kind {
                HeurOpKind::AppendSoft { weight, .. } => *weight,
                _ => 0.0,
            };
            match right_weight
                .partial_cmp(&left_weight)
                .unwrap_or(Ordering::Equal)
            {
                Ordering::Equal => left
                    .issued_at
                    .duration_since(SystemTime::UNIX_EPOCH)
                    .unwrap_or_default()
                    .cmp(
                        &right
                            .issued_at
                            .duration_since(SystemTime::UNIX_EPOCH)
                            .unwrap_or_default(),
                    ),
                other => other,
            }
        });
        candidates
            .into_iter()
            .take(limit)
            .map(|op| op.clone())
            .collect()
    }
}

impl HeurOp {
    fn proposal_fingerprint(&self) -> u64 {
        use std::hash::{Hash, Hasher};
        let mut hasher = std::collections::hash_map::DefaultHasher::new();
        self.origin.hash(&mut hasher);
        match &self.kind {
            HeurOpKind::AppendSoft { script, weight } => {
                script.hash(&mut hasher);
                weight.to_bits().hash(&mut hasher);
            }
            HeurOpKind::Retract { script_hash } => {
                script_hash.hash(&mut hasher);
            }
            HeurOpKind::Annotate { script_hash, note } => {
                script_hash.hash(&mut hasher);
                note.hash(&mut hasher);
            }
        }
        self.issued_at
            .duration_since(SystemTime::UNIX_EPOCH)
            .map(|dur| dur.as_nanos())
            .unwrap_or_default()
            .hash(&mut hasher);
        hasher.finish()
    }
}

/// Local node that buffers decisions and emits summaries when required.
#[derive(Debug)]
pub struct RoundtableNode {
    config: DistConfig,
    pending: VecDeque<DecisionEvent>,
    last_flush: Instant,
    next_sequence: u64,
}

impl RoundtableNode {
    pub fn new(config: DistConfig) -> Self {
        Self {
            config,
            pending: VecDeque::new(),
            last_flush: Instant::now(),
            next_sequence: 0,
        }
    }

    pub fn config(&self) -> &DistConfig {
        &self.config
    }

    pub fn record_decision(
        &mut self,
        plan_signature: String,
        script_hint: String,
        rank_kind: RankKind,
        winner: OutcomeBand,
        score: f32,
        psi_total: Option<f32>,
        band_energy: (f32, f32, f32),
        drift: f32,
        z_signal: f32,
    ) -> Option<MetaSummary> {
        if matches!(self.config.mode, DistMode::LocalOnly) {
            return None;
        }
        let score = score.clamp(0.0, 1.0);
        let (wilson_low, wilson_high) = wilson_bounds(score, 1.0, 1.0);
        let event = DecisionEvent {
            plan_signature,
            script_hint,
            rank_kind,
            winner,
            score,
            wilson_low,
            wilson_high,
            psi_total,
            band_energy,
            drift,
            z_signal,
            timestamp: SystemTime::now(),
            sequence: self.next_sequence,
        };
        self.next_sequence += 1;
        self.pending.push_back(event);
        if self.pending.len() >= self.config.summary_window
            || self.last_flush.elapsed() >= self.config.push_interval
        {
            self.last_flush = Instant::now();
            let mut batch = Vec::new();
            while let Some(event) = self.pending.pop_front() {
                batch.push(event);
            }
            return MetaSummary::from_events(&self.config.node_id, &batch);
        }
        None
    }

    pub fn drain(&mut self) {
        self.pending.clear();
    }

    pub fn retune(&mut self, push_interval: Duration, summary_window: usize) {
        let clamped_interval = push_interval.max(Duration::from_millis(10));
        self.config.push_interval = clamped_interval;
        self.config.summary_window = summary_window.max(1);
        if self.pending.len() >= self.config.summary_window {
            self.last_flush = Instant::now() - self.config.push_interval;
        }
    }
}

/// Meta-layer controller that aggregates summaries and emits proposals.
#[derive(Debug)]
pub struct MetaConductor {
    threshold: f32,
    participation: usize,
    plans: HashMap<String, PlanConsensus>,
}

#[derive(Debug)]
struct PlanConsensus {
    script_hint: String,
    evidence: HashMap<String, MetaSummary>,
}

impl MetaConductor {
    pub fn new(threshold: f32, participation: usize) -> Self {
        Self {
            threshold,
            participation,
            plans: HashMap::new(),
        }
    }

    pub fn ingest(&mut self, summary: MetaSummary) -> Option<GlobalProposal> {
        let entry = self
            .plans
            .entry(summary.plan_signature.clone())
            .or_insert_with(|| PlanConsensus {
                script_hint: summary.script_hint.clone(),
                evidence: HashMap::new(),
            });
        entry.script_hint = summary.script_hint.clone();
        entry
            .evidence
            .insert(summary.node_id.clone(), summary.clone());
        let support: f32 = entry
            .evidence
            .values()
            .map(|s| s.support.max(0.0) * (1.0 + s.mean_z * 0.4).clamp(0.3, 1.7))
            .sum();
        if entry.evidence.len() >= self.participation && support >= self.threshold {
            let ops = vec![HeurOp {
                origin: "meta".to_string(),
                kind: HeurOpKind::AppendSoft {
                    script: entry.script_hint.clone(),
                    weight: (support / self.threshold).min(2.0),
                },
                issued_at: SystemTime::now(),
            }];
            let evidence = entry.evidence.values().cloned().collect::<Vec<_>>();
            entry.evidence.clear();
            return Some(GlobalProposal {
                proposal_id: format!("proposal-{}", ops[0].proposal_fingerprint()),
                ops,
                evidence,
            });
        }
        None
    }
}

/// Simulates the effect of a global proposal before committing it.
pub fn simulate_proposal_locally(
    proposal: &GlobalProposal,
    log: &mut HeurOpLog,
) -> (bool, HashMap<String, f32>) {
    let mut metrics = HashMap::new();
    for op in &proposal.ops {
        match &op.kind {
            HeurOpKind::AppendSoft { script, weight } => {
                metrics.insert(script.clone(), *weight);
            }
            HeurOpKind::Retract { script_hash } => {
                metrics.insert(format!("retract:{}", script_hash), 1.0);
            }
            HeurOpKind::Annotate { script_hash, note } => {
                metrics.insert(format!("annotate:{}", script_hash), note.len() as f32);
            }
        }
    }
    log.append(HeurOp {
        origin: "local-preview".to_string(),
        kind: HeurOpKind::Annotate {
            script_hash: proposal
                .ops
                .get(0)
                .map(|op| op.proposal_fingerprint())
                .unwrap_or(0),
            note: "preview".to_string(),
        },
        issued_at: SystemTime::now(),
    });
    (true, metrics)
}

/// Minutes captured by the Blackcat moderator after each summary.
#[derive(Clone, Debug)]
pub struct ModeratorMinutes {
    pub plan_signature: String,
    pub script_hint: String,
    pub winner: OutcomeBand,
    pub support: f32,
    pub mean_score: f32,
    pub mean_psi: f32,
    pub mean_z: f32,
    pub confidence: (f32, f32),
    pub picks: HashMap<String, String>,
    pub reward: f64,
    pub notes: String,
    pub issued_at: SystemTime,
}

/// Aggregated rewards, support, and stability captured by the Blackcat moderator for a
/// particular plan signature. This keeps downstream tooling aware of how each plan has
/// performed over time without needing to replay the raw minutes stream.
#[derive(Clone, Debug)]
pub struct BlackcatScore {
    pub plan_signature: String,
    pub script_hint: String,
    pub observations: usize,
    pub mean_support: f32,
    pub mean_reward: f64,
    pub mean_psi: f32,
    pub mean_z: f32,
    pub mean_confidence: f32,
    pub last_issued_at: SystemTime,
}

#[derive(Clone, Debug)]
struct BlackcatScoreEntry {
    plan_signature: String,
    script_hint: String,
    observations: usize,
    support_sum: f32,
    reward_sum: f64,
    psi_sum: f32,
    z_sum: f32,
    confidence_sum: f32,
    last_issued_at: SystemTime,
}

impl BlackcatScoreEntry {
    fn new(minute: &ModeratorMinutes) -> Self {
        Self {
            plan_signature: minute.plan_signature.clone(),
            script_hint: minute.script_hint.clone(),
            observations: 0,
            support_sum: 0.0,
            reward_sum: 0.0,
            psi_sum: 0.0,
            z_sum: 0.0,
            confidence_sum: 0.0,
            last_issued_at: minute.issued_at,
        }
    }

    fn observe(&mut self, minute: &ModeratorMinutes) {
        self.observations += 1;
        self.support_sum += minute.support.max(0.0);
        self.reward_sum += minute.reward.max(0.0);
        self.psi_sum += minute.mean_psi;
        self.z_sum += minute.mean_z;
        self.confidence_sum += minute.confidence.0 + minute.confidence.1;
        self.last_issued_at = self.last_issued_at.max(minute.issued_at);
    }

    fn to_score(&self) -> BlackcatScore {
        let observations = self.observations.max(1);
        BlackcatScore {
            plan_signature: self.plan_signature.clone(),
            script_hint: self.script_hint.clone(),
            observations,
            mean_support: self.support_sum / observations as f32,
            mean_reward: self.reward_sum / observations as f64,
            mean_psi: self.psi_sum / observations as f32,
            mean_z: self.z_sum / observations as f32,
            mean_confidence: self.confidence_sum / observations as f32,
            last_issued_at: self.last_issued_at,
        }
    }

    fn mean_reward(&self) -> f64 {
        if self.observations == 0 {
            0.0
        } else {
            self.reward_sum / self.observations as f64
        }
    }
}

/// Result of the moderator ingest step.
#[derive(Clone, Debug)]
pub struct ModeratorOutcome {
    pub minutes: ModeratorMinutes,
    pub proposal: Option<GlobalProposal>,
}

/// Moderator that seats the Blackcat runtime between workers and the meta layer.
pub struct BlackcatModerator {
    conductor: MetaConductor,
    runtime: BlackCatRuntime,
    history: Vec<ModeratorMinutes>,
    history_limit: usize,
    scoreboard: HashMap<String, BlackcatScoreEntry>,
    scoreboard_limit: usize,
}

impl core::fmt::Debug for BlackcatModerator {
    fn fmt(&self, f: &mut core::fmt::Formatter<'_>) -> core::fmt::Result {
        f.debug_struct("BlackcatModerator")
            .field("history", &self.history.len())
            .field("history_limit", &self.history_limit)
            .field("scoreboard", &self.scoreboard.len())
            .field("scoreboard_limit", &self.scoreboard_limit)
            .finish()
    }
}

impl BlackcatModerator {
    /// Builds a moderator with the supplied runtime.
    pub fn new(runtime: BlackCatRuntime, threshold: f32, participation: usize) -> Self {
        Self {
            conductor: MetaConductor::new(threshold, participation),
            runtime,
            history: Vec::new(),
            history_limit: 64,
            scoreboard: HashMap::new(),
            scoreboard_limit: 32,
        }
    }

    /// Builds a moderator that uses a lightweight, opinionated runtime configuration.
    pub fn with_default_runtime(threshold: f32, participation: usize) -> Self {
        let mut groups = HashMap::new();
        groups.insert(
            "agenda".to_string(),
            vec![
                "focus".to_string(),
                "branch".to_string(),
                "synchronize".to_string(),
            ],
        );
        groups.insert(
            "pace".to_string(),
            vec![
                "steady".to_string(),
                "accelerate".to_string(),
                "reflect".to_string(),
            ],
        );
        groups.insert(
            "integration".to_string(),
            vec![
                "local".to_string(),
                "federated".to_string(),
                "global".to_string(),
            ],
        );
        let runtime = BlackCatRuntime::new(
            ZMetaParams::default(),
            ChoiceGroups { groups },
            8,
            SoftBanditMode::TS,
            None,
        );
        Self::new(runtime, threshold, participation)
    }

    /// Ingests a summary, updates the runtime, and optionally emits a global proposal.
    pub fn ingest(&mut self, summary: MetaSummary) -> ModeratorOutcome {
        let context = self.build_context(&summary);
        let picks = self.runtime.choose(context);
        let metrics = self.build_metrics(&summary);
        let reward = self.runtime.post_step(&metrics);
        let notes = format!(
            "blackcat moderated {} → {:?} (score {:.3}, support {:.3}, z {:.3})",
            summary.plan_signature,
            summary.winner,
            summary.mean_score,
            summary.support,
            summary.mean_z
        );
        let minutes = ModeratorMinutes {
            plan_signature: summary.plan_signature.clone(),
            script_hint: summary.script_hint.clone(),
            winner: summary.winner,
            support: summary.support,
            mean_score: summary.mean_score,
            mean_psi: summary.mean_psi,
            mean_z: summary.mean_z,
            confidence: (summary.wilson_low, summary.wilson_high),
            picks,
            reward,
            notes,
            issued_at: summary.issued_at,
        };
        if self.history.len() >= self.history_limit {
            self.history.remove(0);
        }
        self.history.push(minutes.clone());
        self.record_minute(&minutes);
        self.prune_scoreboard();
        let proposal = self.conductor.ingest(summary);
        ModeratorOutcome { minutes, proposal }
    }

    fn build_context(&self, summary: &MetaSummary) -> Vec<f64> {
        let mut ctx = vec![
            1.0,
            summary.mean_score as f64,
            summary.support as f64,
            summary.mean_psi as f64,
            summary.mean_z as f64,
            (summary.wilson_high - summary.wilson_low) as f64,
            summary.events as f64,
        ];
        ctx.resize(self.runtime.context_dim().max(7), 0.0);
        ctx
    }

    fn build_metrics(&self, summary: &MetaSummary) -> StepMetrics {
        let mut extra = HashMap::new();
        extra.insert("meta_support".to_string(), summary.support as f64);
        extra.insert("meta_mean_score".to_string(), summary.mean_score as f64);
        extra.insert("meta_mean_psi".to_string(), summary.mean_psi as f64);
        extra.insert("meta_mean_z".to_string(), summary.mean_z as f64);
        extra.insert(
            "meta_confidence_width".to_string(),
            (summary.wilson_high - summary.wilson_low) as f64,
        );
        extra.insert("meta_events".to_string(), summary.events as f64);
        StepMetrics {
            step_time_ms: (1.0 - summary.mean_score as f64).abs() * 100.0,
            mem_peak_mb: summary.mean_psi.abs() as f64 * 256.0,
            retry_rate: (summary.wilson_high - summary.wilson_low).abs() as f64,
            extra,
        }
    }

    /// Returns the rolling minutes captured so far.
    pub fn minutes(&self) -> &[ModeratorMinutes] {
        &self.history
    }

    /// Returns the aggregated scoreboard derived from the moderator minutes.
    pub fn scoreboard(&self) -> Vec<BlackcatScore> {
        let mut entries: Vec<_> = self
            .scoreboard
            .values()
            .cloned()
            .map(|entry| entry.to_score())
            .collect();
        entries.sort_by(|a, b| {
            b.mean_reward
                .partial_cmp(&a.mean_reward)
                .unwrap_or(Ordering::Equal)
                .then_with(|| b.observations.cmp(&a.observations))
                .then_with(|| b.last_issued_at.cmp(&a.last_issued_at))
        });
        entries
    }

    /// Overrides the maximum stored minutes.
    pub fn set_history_limit(&mut self, limit: usize) {
        self.history_limit = limit.max(1);
        self.trim_history();
    }

    /// Overrides how many aggregated entries are retained in the scoreboard.
    pub fn set_scoreboard_limit(&mut self, limit: usize) {
        self.scoreboard_limit = limit.max(1);
        self.prune_scoreboard();
    }

    /// Absorbs externally captured minutes, keeping the rolling window consistent.
    pub fn absorb_minutes(&mut self, minutes: &[ModeratorMinutes]) {
        for minute in minutes {
            if self.history.iter().any(|existing| {
                existing.plan_signature == minute.plan_signature
                    && existing.issued_at == minute.issued_at
            }) {
                continue;
            }
            self.history.push(minute.clone());
            self.record_minute(minute);
        }
        self.trim_history();
        self.prune_scoreboard();
    }

    fn trim_history(&mut self) {
        if self.history.len() > self.history_limit {
            let excess = self.history.len() - self.history_limit;
            self.history.drain(0..excess);
            self.rebuild_scoreboard();
        }
    }

    fn record_minute(&mut self, minute: &ModeratorMinutes) {
        let entry = self
            .scoreboard
            .entry(minute.plan_signature.clone())
            .or_insert_with(|| BlackcatScoreEntry::new(minute));
        entry.script_hint = minute.script_hint.clone();
        entry.observe(minute);
    }

    fn rebuild_scoreboard(&mut self) {
        let mut rebuilt = HashMap::new();
        for minute in &self.history {
            let entry = rebuilt
                .entry(minute.plan_signature.clone())
                .or_insert_with(|| BlackcatScoreEntry::new(minute));
            entry.script_hint = minute.script_hint.clone();
            entry.observe(minute);
        }
        self.scoreboard = rebuilt;
        self.prune_scoreboard();
    }

    fn prune_scoreboard(&mut self) {
        if self.scoreboard.len() <= self.scoreboard_limit {
            return;
        }
<<<<<<< HEAD
        let mut entries: Vec<_> = self.scoreboard.values().cloned().collect();
=======
        let mut entries: Vec<_> = self
            .scoreboard
            .values()
            .cloned()
            .collect();
>>>>>>> 9db26b3b
        entries.sort_by(|a, b| {
            a.mean_reward()
                .partial_cmp(&b.mean_reward())
                .unwrap_or(Ordering::Equal)
                .then_with(|| a.last_issued_at.cmp(&b.last_issued_at))
        });
        let excess = entries.len() - self.scoreboard_limit;
        for entry in entries.into_iter().take(excess) {
            self.scoreboard.remove(&entry.plan_signature);
        }
    }
}

#[cfg(test)]
mod tests {
    use super::*;

    fn sample_event(band: OutcomeBand, score: f32, psi: Option<f32>) -> DecisionEvent {
        DecisionEvent {
            plan_signature: "topk:4x8:8".to_string(),
            script_hint: "soft(topk)".to_string(),
            rank_kind: RankKind::TopK,
            winner: band,
            score,
            wilson_low: 0.2,
            wilson_high: 0.8,
            psi_total: psi,
            band_energy: (0.4, 0.3, 0.2),
            drift: 0.01,
            z_signal: 0.0,
            timestamp: SystemTime::now(),
            sequence: 0,
        }
    }

    #[test]
    fn summary_requires_events() {
        assert!(MetaSummary::from_events("node", &[]).is_none());
        let summary =
            MetaSummary::from_events("node", &[sample_event(OutcomeBand::Above, 0.6, Some(0.4))])
                .unwrap();
        assert_eq!(summary.node_id, "node");
        assert!(summary.mean_score > 0.0);
    }

    #[test]
    fn node_flushes_with_window() {
        let mut node = RoundtableNode::new(DistConfig {
            node_id: "n1".to_string(),
            mode: DistMode::PeriodicMeta,
            push_interval: Duration::from_secs(60),
            meta_endpoints: Vec::new(),
            summary_window: 2,
        });
        assert!(node
            .record_decision(
                "plan".to_string(),
                "hint".to_string(),
                RankKind::TopK,
                OutcomeBand::Here,
                0.5,
                Some(0.4),
                (0.2, 0.3, 0.1),
                0.01,
                0.0,
            )
            .is_none());
        assert!(node
            .record_decision(
                "plan".to_string(),
                "hint".to_string(),
                RankKind::TopK,
                OutcomeBand::Above,
                0.7,
                None,
                (0.3, 0.2, 0.1),
                0.02,
                0.4,
            )
            .is_some());
    }

    #[test]
    fn conductor_emits_proposal() {
        let mut conductor = MetaConductor::new(0.5, 2);
        let summary = MetaSummary {
            node_id: "a".into(),
            plan_signature: "plan".into(),
            script_hint: "soft(plan)".into(),
            rank_kind: RankKind::TopK,
            winner: OutcomeBand::Above,
            mean_score: 0.7,
            wilson_low: 0.4,
            wilson_high: 0.9,
            mean_psi: 0.3,
            mean_z: 0.1,
            support: 0.4,
            events: 4,
            issued_at: SystemTime::now(),
        };
        assert!(conductor.ingest(summary.clone()).is_none());
        let mut summary_b = summary.clone();
        summary_b.node_id = "b".into();
        summary_b.support = 0.6;
        let proposal = conductor.ingest(summary_b).unwrap();
        assert_eq!(proposal.ops.len(), 1);
        assert_eq!(proposal.evidence.len(), 2);
    }

    fn demo_runtime() -> BlackCatRuntime {
        let groups = ChoiceGroups {
            groups: HashMap::from([
                (
                    "agenda".to_string(),
                    vec!["focus".to_string(), "branch".to_string()],
                ),
                (
                    "pace".to_string(),
                    vec![
                        "steady".to_string(),
                        "accelerate".to_string(),
                        "reflect".to_string(),
                    ],
                ),
            ]),
        };
        BlackCatRuntime::new(ZMetaParams::default(), groups, 7, SoftBanditMode::TS, None)
    }

    #[test]
    fn moderator_tracks_minutes_and_proposals() {
        let mut moderator = BlackcatModerator::new(demo_runtime(), 0.5, 2);
        let summary = MetaSummary {
            node_id: "a".into(),
            plan_signature: "plan".into(),
            script_hint: "soft(plan)".into(),
            rank_kind: RankKind::TopK,
            winner: OutcomeBand::Above,
            mean_score: 0.7,
            wilson_low: 0.4,
            wilson_high: 0.8,
            mean_psi: 0.3,
            mean_z: 0.2,
            support: 0.3,
            events: 3,
            issued_at: SystemTime::now(),
        };
        let outcome_a = moderator.ingest(summary.clone());
        assert!(outcome_a.proposal.is_none());
        assert_eq!(moderator.minutes().len(), 1);
        let mut summary_b = summary;
        summary_b.node_id = "b".into();
        summary_b.support = 0.4;
        summary_b.mean_z = 0.25;
        let outcome_b = moderator.ingest(summary_b);
        assert!(outcome_b.proposal.is_some());
        assert_eq!(moderator.minutes().len(), 2);
    }

    #[test]
    fn moderator_absorbs_minutes() {
        let mut moderator = BlackcatModerator::with_default_runtime(0.5, 2);
        let base_time = SystemTime::now();
        let mut picks = HashMap::new();
        picks.insert("agenda".to_string(), "focus".to_string());
        let minute = ModeratorMinutes {
            plan_signature: "plan-a".into(),
            script_hint: "soft(plan-a)".into(),
            winner: OutcomeBand::Above,
            support: 0.6,
            mean_score: 0.7,
            mean_psi: 0.4,
            mean_z: 0.1,
            confidence: (0.45, 0.85),
            picks: picks.clone(),
            reward: 0.5,
            notes: "base".into(),
            issued_at: base_time,
        };
        moderator.absorb_minutes(&[minute.clone()]);
        assert_eq!(moderator.minutes().len(), 1);

        moderator.absorb_minutes(&[minute.clone()]);
        assert_eq!(moderator.minutes().len(), 1);

        let mut picks_b = picks;
        picks_b.insert("pace".to_string(), "steady".to_string());
        let later_minute = ModeratorMinutes {
            plan_signature: "plan-b".into(),
            script_hint: "soft(plan-b)".into(),
            winner: OutcomeBand::Here,
            support: 0.55,
            mean_score: 0.65,
            mean_psi: 0.35,
            mean_z: 0.05,
            confidence: (0.4, 0.8),
            picks: picks_b,
            reward: 0.25,
            notes: "later".into(),
            issued_at: base_time + Duration::from_secs(5),
        };
        moderator.absorb_minutes(&[later_minute.clone()]);
        assert_eq!(moderator.minutes().len(), 2);

        moderator.set_history_limit(1);
        assert_eq!(moderator.minutes().len(), 1);

        moderator.absorb_minutes(&[later_minute]);
        assert_eq!(moderator.minutes().len(), 1);
    }

    #[test]
    fn moderator_builds_scoreboard() {
        let mut moderator = BlackcatModerator::with_default_runtime(0.5, 2);
        let base_time = SystemTime::now();
        let minute_a = ModeratorMinutes {
            plan_signature: "plan-a".into(),
            script_hint: "soft(plan-a)".into(),
            winner: OutcomeBand::Above,
            support: 0.6,
            mean_score: 0.7,
            mean_psi: 0.4,
            mean_z: 0.1,
            confidence: (0.45, 0.85),
            picks: HashMap::new(),
            reward: 0.5,
            notes: "first".into(),
            issued_at: base_time,
        };
        let mut minute_b = minute_a.clone();
        minute_b.support = 0.3;
        minute_b.reward = 0.25;
        minute_b.mean_psi = 0.2;
        minute_b.mean_z = 0.05;
        minute_b.confidence = (0.35, 0.65);
        minute_b.issued_at = base_time + Duration::from_secs(4);
        let mut minute_c = minute_a.clone();
        minute_c.plan_signature = "plan-b".into();
        minute_c.script_hint = "soft(plan-b)".into();
        minute_c.support = 0.55;
        minute_c.reward = 0.7;
        minute_c.mean_psi = 0.5;
        minute_c.mean_z = 0.2;
        minute_c.confidence = (0.5, 0.9);
        minute_c.issued_at = base_time + Duration::from_secs(8);

        moderator.absorb_minutes(&[minute_a, minute_b.clone(), minute_c.clone()]);
        let mut scoreboard = moderator.scoreboard();
        assert_eq!(scoreboard.len(), 2);
        scoreboard.sort_by(|a, b| a.plan_signature.cmp(&b.plan_signature));
        let entry_a = scoreboard
            .iter()
            .find(|entry| entry.plan_signature == "plan-a")
            .unwrap();
        assert_eq!(entry_a.observations, 2);
        assert!((entry_a.mean_support - 0.45).abs() < 1e-6);
        assert!((entry_a.mean_reward - 0.375).abs() < 1e-6);
        assert!((entry_a.mean_psi - 0.3).abs() < 1e-6);
        assert!((entry_a.mean_confidence - 1.15).abs() < 1e-6);
        let entry_b = scoreboard
            .iter()
            .find(|entry| entry.plan_signature == "plan-b")
            .unwrap();
        assert_eq!(entry_b.observations, 1);
        assert!((entry_b.mean_reward - 0.7).abs() < 1e-6);
        assert!((entry_b.mean_confidence - 1.4).abs() < 1e-6);

        moderator.set_scoreboard_limit(1);
        let scoreboard_limited = moderator.scoreboard();
        assert_eq!(scoreboard_limited.len(), 1);
        assert_eq!(scoreboard_limited[0].plan_signature, "plan-b");

        moderator.set_history_limit(1);
        let scoreboard_trimmed = moderator.scoreboard();
        assert_eq!(scoreboard_trimmed.len(), 1);
        assert_eq!(scoreboard_trimmed[0].plan_signature, "plan-b");
        assert_eq!(scoreboard_trimmed[0].observations, 1);
        assert!((scoreboard_trimmed[0].mean_reward - 0.7).abs() < 1e-6);
    }
}<|MERGE_RESOLUTION|>--- conflicted
+++ resolved
@@ -871,15 +871,7 @@
         if self.scoreboard.len() <= self.scoreboard_limit {
             return;
         }
-<<<<<<< HEAD
         let mut entries: Vec<_> = self.scoreboard.values().cloned().collect();
-=======
-        let mut entries: Vec<_> = self
-            .scoreboard
-            .values()
-            .cloned()
-            .collect();
->>>>>>> 9db26b3b
         entries.sort_by(|a, b| {
             a.mean_reward()
                 .partial_cmp(&b.mean_reward())
