// SPDX-License-Identifier: AGPL-3.0-or-later
// © 2025 Ryo ∴ SpiralArchitect (kishkavsesvit@icloud.com)
// Part of SpiralTorch — Licensed under AGPL-3.0-or-later.
// Unauthorized derivative works or closed redistribution prohibited under AGPL §13.

//! High-level neural module API built on top of SpiralTorch primitives.
//!
//! This crate offers a lightweight `nn.Module` style surface that keeps the
//! stack entirely in Rust while remaining fully compatible with the hypergrad
//! tape and SpiralK planners.

pub mod dataset;
pub mod gnn;
#[cfg(feature = "golden")]
pub mod golden;
pub mod highlevel;
pub mod injector;
pub mod io;
pub mod language;
pub mod layers;
pub mod lightning;
pub mod loss;
pub mod module;
pub mod plan;
pub mod roundtable;
pub mod schedule;
pub mod trainer;

pub use dataset::{from_vec as dataset_from_vec, BatchIter, DataLoader, Dataset};
pub use gnn::{
    embed_into_biome, flows_to_canvas_tensor, flows_to_canvas_tensor_with_shape,
    fold_into_roundtable, fold_with_band_energy, GraphConsensusBridge, GraphConsensusDigest,
    GraphContext, GraphContextBuilder, GraphMonadExport, GraphNormalization, QuadBandEnergy,
    ZSpaceGraphConvolution,
};
#[cfg(feature = "golden")]
pub use golden::{
    CouncilDigest, CouncilEvidence, GoldenBlackcatPulse, GoldenCooperativeDirective,
    GoldenCouncilSnapshot, GoldenEpochReport, GoldenRetriever, GoldenRetrieverConfig,
    GoldenSelfRewriteConfig,
};
pub use highlevel::{BarycenterConfig, DifferentialTrace, SpiralSession, SpiralSessionBuilder};
pub use injector::Injector;
pub use io::{load_bincode, load_json, save_bincode, save_json};
<<<<<<< HEAD
=======
pub use language::pipeline::{
    LanguagePipeline, LanguagePipelineBuilder, PipelineError, PipelineResult,
};
>>>>>>> 22493ea8
pub use language::entropy as desire_entropy;
pub use language::{
    constant, warmup, ConceptHint, DesireAutomatedStep, DesireAutomation, DesireAvoidanceReport,
    DesireChannelSink, DesireGraphBridge, DesireGraphEvent, DesireGraphSummary, DesireLagrangian,
    DesireLogRecord, DesireLogReplay, DesireLogbook, DesirePhase, DesirePipeline,
    DesirePipelineBuilder, DesirePipelineEvent, DesirePipelineSink, DesireRewriteTrigger,
    DesireSchedule, DesireSolution, DesireTrainerBridge, DesireTrainerEvent, DesireTrainerSummary,
    DesireTriggerBuffer, DesireTriggerEvent, DesireWeights, DistanceMatrix, EntropicGwSolver,
    RepressionField, SemanticBridge, SparseKernel, SymbolGeometry, TemperatureController,
<<<<<<< HEAD
};
#[cfg(feature = "psi")]
pub use language::{DesirePsiBridge, DesirePsiEvent, DesirePsiSummary};
=======
pub use language::pipeline::{
    LanguagePipeline, LanguagePipelineBuilder, PipelineError, PipelineResult,
};
pub use language::{
    constant, warmup, ConceptHint, DesireAutomatedStep, DesireAutomation, DesireAvoidanceReport,
    DesireChannelSink, DesireLagrangian, DesireLogRecord, DesireLogReplay, DesireLogbook,
    DesirePhase, DesirePipeline, DesirePipelineBuilder, DesirePipelineEvent, DesirePipelineSink,
    DesireRewriteTrigger, DesireSchedule, DesireSolution, DesireTrainerBridge, DesireTrainerEvent,
    DesireTrainerSummary, DesireTriggerBuffer, DesireTriggerEvent, DesireWeights, DistanceMatrix,
    EntropicGwSolver, RepressionField, SemanticBridge, SparseKernel, SymbolGeometry,
    TemperatureController,
};
>>>>>>> 22493ea8
pub use layers::conv::{AvgPool2d, Conv1d, Conv2d, MaxPool2d};
pub use layers::linear::Linear;
pub use layers::sequential::Sequential;
pub use layers::wave_gate::WaveGate;
pub use layers::wave_rnn::WaveRnn;
pub use layers::zspace_projector::ZSpaceProjector;
pub use layers::{Relu, ToposResonator, ZSpaceMixer};
pub use lightning::{
    LightningBuilder, LightningConfig, LightningConfigBuilder, LightningEpoch, LightningReport,
    LightningStage, LightningStageReport, SpiralLightning,
};
pub use loss::{HyperbolicCrossEntropy, Loss, MeanSquaredError};
pub use module::{Module, Parameter};
pub use plan::RankPlanner;
pub use roundtable::{
    simulate_proposal_locally, BlackcatModerator, BlackcatScore, DistConfig, DistMode,
    GlobalProposal, HeurOp, HeurOpKind, HeurOpLog, MetaConductor, MetaSummary, ModeratorMinutes,
    OutcomeBand, RoundtableNode,
};
pub use schedule::{BandEnergy, GradientBands, RoundtableConfig, RoundtableSchedule};
pub use trainer::{EpochStats, ModuleTrainer};

pub use st_core::telemetry::chrono::{ChronoFrame, ChronoSummary, ChronoTimeline};
pub use st_tensor::pure::topos::OpenCartesianTopos;
pub use st_tensor::pure::{
    AmegaHypergrad, ComplexTensor, LanguageWaveEncoder, PureResult, Tensor, TensorError,
};
pub use st_text::{ResonanceNarrative, TextResonator};<|MERGE_RESOLUTION|>--- conflicted
+++ resolved
@@ -42,12 +42,9 @@
 pub use highlevel::{BarycenterConfig, DifferentialTrace, SpiralSession, SpiralSessionBuilder};
 pub use injector::Injector;
 pub use io::{load_bincode, load_json, save_bincode, save_json};
-<<<<<<< HEAD
-=======
 pub use language::pipeline::{
     LanguagePipeline, LanguagePipelineBuilder, PipelineError, PipelineResult,
 };
->>>>>>> 22493ea8
 pub use language::entropy as desire_entropy;
 pub use language::{
     constant, warmup, ConceptHint, DesireAutomatedStep, DesireAutomation, DesireAvoidanceReport,
@@ -57,11 +54,9 @@
     DesireSchedule, DesireSolution, DesireTrainerBridge, DesireTrainerEvent, DesireTrainerSummary,
     DesireTriggerBuffer, DesireTriggerEvent, DesireWeights, DistanceMatrix, EntropicGwSolver,
     RepressionField, SemanticBridge, SparseKernel, SymbolGeometry, TemperatureController,
-<<<<<<< HEAD
 };
 #[cfg(feature = "psi")]
 pub use language::{DesirePsiBridge, DesirePsiEvent, DesirePsiSummary};
-=======
 pub use language::pipeline::{
     LanguagePipeline, LanguagePipelineBuilder, PipelineError, PipelineResult,
 };
@@ -74,7 +69,6 @@
     EntropicGwSolver, RepressionField, SemanticBridge, SparseKernel, SymbolGeometry,
     TemperatureController,
 };
->>>>>>> 22493ea8
 pub use layers::conv::{AvgPool2d, Conv1d, Conv2d, MaxPool2d};
 pub use layers::linear::Linear;
 pub use layers::sequential::Sequential;
