// SPDX-License-Identifier: AGPL-3.0-or-later
// © 2025 Ryo ∴ SpiralArchitect (kishkavsesvit@icloud.com)
// Part of SpiralTorch — Licensed under AGPL-3.0-or-later.
// Unauthorized derivative works or closed redistribution prohibited under AGPL §13.

//! High-level neural module API built on top of SpiralTorch primitives.
//!
//! This crate offers a lightweight `nn.Module` style surface that keeps the
//! stack entirely in Rust while remaining fully compatible with the hypergrad
//! tape and SpiralK planners.

pub mod dataset;
pub mod gnn;
#[cfg(feature = "golden")]
pub mod golden;
pub mod highlevel;
pub mod injector;
pub mod io;
pub mod language;
pub mod layers;
pub mod lightning;
pub mod loss;
pub mod module;
pub mod plan;
pub mod roundtable;
pub mod schedule;
pub mod trainer;

pub use dataset::{from_vec as dataset_from_vec, BatchIter, DataLoader, Dataset};
pub use gnn::{
    embed_into_biome, flows_to_canvas_tensor, flows_to_canvas_tensor_with_shape,
    fold_into_roundtable, fold_with_band_energy, GraphConsensusBridge, GraphConsensusDigest,
    GraphContext, GraphContextBuilder, GraphMonadExport, GraphNormalization, QuadBandEnergy,
    ZSpaceGraphConvolution,
};
#[cfg(feature = "golden")]
pub use golden::{GoldenEpochReport, GoldenRetriever, GoldenRetrieverConfig};
pub use highlevel::{BarycenterConfig, DifferentialTrace, SpiralSession, SpiralSessionBuilder};
pub use injector::Injector;
pub use io::{load_bincode, load_json, save_bincode, save_json};
pub use language::entropy as desire_entropy;
pub use language::{
<<<<<<< HEAD
    constant, warmup, ConceptHint, DesireAutomatedStep, DesireAutomation, DesireAvoidanceReport,
    DesireLagrangian, DesirePhase, DesireRewriteTrigger, DesireSchedule, DesireSolution,
    DesireWeights, DistanceMatrix, EntropicGwSolver, RepressionField, SemanticBridge, SparseKernel,
    SymbolGeometry, TemperatureController,
=======
    constant, warmup, ConceptHint, DesireAvoidanceReport, DesireLagrangian, DesirePhase,
    DesireSchedule, DesireSolution, DesireWeights, DistanceMatrix, EntropicGwSolver,
    RepressionField, SemanticBridge, SparseKernel, SymbolGeometry, TemperatureController,
>>>>>>> b99d69cb
};
pub use layers::conv::{AvgPool2d, Conv1d, Conv2d, MaxPool2d};
pub use layers::linear::Linear;
pub use layers::sequential::Sequential;
pub use layers::wave_gate::WaveGate;
pub use layers::wave_rnn::WaveRnn;
pub use layers::zspace_projector::ZSpaceProjector;
pub use layers::{Relu, ToposResonator, ZSpaceMixer};
pub use lightning::{LightningBuilder, LightningConfig, LightningConfigBuilder, SpiralLightning};
pub use loss::{HyperbolicCrossEntropy, Loss, MeanSquaredError};
pub use module::{Module, Parameter};
pub use plan::RankPlanner;
pub use roundtable::{
    simulate_proposal_locally, BlackcatModerator, DistConfig, DistMode, GlobalProposal, HeurOp,
    HeurOpKind, HeurOpLog, MetaConductor, MetaSummary, ModeratorMinutes, OutcomeBand,
    RoundtableNode,
};
pub use schedule::{BandEnergy, GradientBands, RoundtableConfig, RoundtableSchedule};
pub use trainer::{EpochStats, ModuleTrainer};

pub use st_core::telemetry::chrono::{ChronoFrame, ChronoSummary, ChronoTimeline};
pub use st_tensor::pure::topos::OpenCartesianTopos;
pub use st_tensor::pure::{
    AmegaHypergrad, ComplexTensor, LanguageWaveEncoder, PureResult, Tensor, TensorError,
};
pub use st_text::{ResonanceNarrative, TextResonator};<|MERGE_RESOLUTION|>--- conflicted
+++ resolved
@@ -40,16 +40,10 @@
 pub use io::{load_bincode, load_json, save_bincode, save_json};
 pub use language::entropy as desire_entropy;
 pub use language::{
-<<<<<<< HEAD
     constant, warmup, ConceptHint, DesireAutomatedStep, DesireAutomation, DesireAvoidanceReport,
     DesireLagrangian, DesirePhase, DesireRewriteTrigger, DesireSchedule, DesireSolution,
     DesireWeights, DistanceMatrix, EntropicGwSolver, RepressionField, SemanticBridge, SparseKernel,
     SymbolGeometry, TemperatureController,
-=======
-    constant, warmup, ConceptHint, DesireAvoidanceReport, DesireLagrangian, DesirePhase,
-    DesireSchedule, DesireSolution, DesireWeights, DistanceMatrix, EntropicGwSolver,
-    RepressionField, SemanticBridge, SparseKernel, SymbolGeometry, TemperatureController,
->>>>>>> b99d69cb
 };
 pub use layers::conv::{AvgPool2d, Conv1d, Conv2d, MaxPool2d};
 pub use layers::linear::Linear;
