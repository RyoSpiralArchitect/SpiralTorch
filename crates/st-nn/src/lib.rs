--- conflicted
+++ resolved
@@ -43,7 +43,6 @@
 pub use injector::Injector;
 pub use io::{load_bincode, load_json, save_bincode, save_json};
 pub use language::entropy as desire_entropy;
-<<<<<<< HEAD
 pub use language::{
     constant, warmup, ConceptHint, DesireAutomatedStep, DesireAutomation, DesireAvoidanceReport,
     DesireChannelSink, DesireGraphBridge, DesireGraphEvent, DesireGraphSummary, DesireLagrangian,
@@ -52,7 +51,6 @@
     DesireSchedule, DesireSolution, DesireTrainerBridge, DesireTrainerEvent, DesireTrainerSummary,
     DesireTriggerBuffer, DesireTriggerEvent, DesireWeights, DistanceMatrix, EntropicGwSolver,
     RepressionField, SemanticBridge, SparseKernel, SymbolGeometry, TemperatureController,
-=======
 pub use language::pipeline::{
     LanguagePipeline, LanguagePipelineBuilder, PipelineError, PipelineResult,
 };
@@ -64,7 +62,6 @@
     DesireTrainerSummary, DesireTriggerBuffer, DesireTriggerEvent, DesireWeights, DistanceMatrix,
     EntropicGwSolver, RepressionField, SemanticBridge, SparseKernel, SymbolGeometry,
     TemperatureController,
->>>>>>> 5b46d90e
 };
 pub use layers::conv::{AvgPool2d, Conv1d, Conv2d, MaxPool2d};
 pub use layers::linear::Linear;
