// SPDX-License-Identifier: AGPL-3.0-or-later
// © 2025 Ryo ∴ SpiralArchitect (kishkavsesvit@icloud.com)
// Part of SpiralTorch — Licensed under AGPL-3.0-or-later.
// Unauthorized derivative works or closed redistribution prohibited under AGPL §13.

//! High-level neural module API built on top of SpiralTorch primitives.
//!
//! This crate offers a lightweight `nn.Module` style surface that keeps the
//! stack entirely in Rust while remaining fully compatible with the hypergrad
//! tape and SpiralK planners.

pub mod dataset;
pub mod gnn;
#[cfg(feature = "golden")]
pub mod golden;
pub mod highlevel;
pub mod injector;
pub mod io;
pub mod language;
pub mod layers;
pub mod lightning;
pub mod loss;
pub mod module;
pub mod plan;
pub mod roundtable;
pub mod schedule;
pub mod trainer;

pub use dataset::{from_vec as dataset_from_vec, BatchIter, DataLoader, Dataset};
pub use gnn::{
    embed_into_biome, flows_to_canvas_tensor, flows_to_canvas_tensor_with_shape,
    fold_into_roundtable, fold_with_band_energy, GraphConsensusBridge, GraphConsensusDigest,
    GraphContext, GraphContextBuilder, GraphMonadExport, GraphNormalization, QuadBandEnergy,
    ZSpaceGraphConvolution,
};
#[cfg(feature = "golden")]
pub use golden::{
    CouncilDigest, CouncilEvidence, GoldenBlackcatPulse, GoldenCooperativeDirective,
    GoldenCouncilSnapshot, GoldenEpochReport, GoldenRetriever, GoldenRetrieverConfig,
    GoldenSelfRewriteConfig,
};
pub use highlevel::{BarycenterConfig, DifferentialTrace, SpiralSession, SpiralSessionBuilder};
pub use injector::Injector;
pub use io::{load_bincode, load_json, save_bincode, save_json};
pub use language::entropy as desire_entropy;
pub use language::{
<<<<<<< HEAD
=======
    LanguagePipeline, LanguagePipelineBuilder, PipelineError, PipelineResult,
>>>>>>> 6aaf8e4a
    constant, warmup, ConceptHint, DesireAutomatedStep, DesireAutomation, DesireAvoidanceReport,
    DesireChannelSink, DesireGraphBridge, DesireGraphEvent, DesireGraphSummary, DesireLagrangian,
    DesireLogRecord, DesireLogReplay, DesireLogbook, DesirePhase, DesirePipeline,
    DesirePipelineBuilder, DesirePipelineEvent, DesirePipelineSink, DesireRewriteTrigger,
    DesireRoundtableBridge, DesireRoundtableEvent, DesireRoundtableImpulse,
    DesireRoundtableSummary, DesireSchedule, DesireSolution, DesireTelemetrySink,
    DesireTrainerBridge, DesireTrainerEvent, DesireTrainerSummary, DesireTriggerBuffer,
    DesireTriggerEvent, DesireWeights, DistanceMatrix, EntropicGwSolver, RepressionField,
    SemanticBridge, SparseKernel, SymbolGeometry, TemperatureController,
};
#[cfg(feature = "psi")]
pub use language::{DesirePsiBridge, DesirePsiEvent, DesirePsiSummary};
pub use layers::conv::{AvgPool2d, Conv1d, Conv2d, MaxPool2d};
pub use layers::linear::Linear;
pub use layers::sequential::Sequential;
pub use layers::wave_gate::WaveGate;
pub use layers::wave_rnn::WaveRnn;
pub use layers::zspace_projector::ZSpaceProjector;
pub use layers::{Relu, ToposResonator, ZSpaceMixer};
pub use lightning::{
    LightningBuilder, LightningConfig, LightningConfigBuilder, LightningEpoch, LightningReport,
    LightningStage, LightningStageReport, SpiralLightning,
};
pub use loss::{HyperbolicCrossEntropy, Loss, MeanSquaredError};
pub use module::{Module, Parameter};
pub use plan::RankPlanner;
pub use roundtable::{
    simulate_proposal_locally, BlackcatModerator, BlackcatScore, DistConfig, DistMode,
    GlobalProposal, HeurOp, HeurOpKind, HeurOpLog, MetaConductor, MetaSummary, ModeratorMinutes,
    OutcomeBand, RoundtableNode,
};
pub use schedule::{BandEnergy, GradientBands, RoundtableConfig, RoundtableSchedule};
pub use st_core::runtime::blackcat::{
    BlackCatRuntime, BlackcatRuntimeStats, ChoiceGroups, StepMetrics,
};
pub use trainer::{EpochStats, ModuleTrainer};

pub use st_core::telemetry::chrono::{ChronoFrame, ChronoSummary, ChronoTimeline};
pub use st_tensor::topos::OpenCartesianTopos;
pub use st_tensor::{
    AmegaHypergrad, ComplexTensor, LanguageWaveEncoder, PureResult, Tensor, TensorError,
};
pub use st_text::{ResonanceNarrative, TextResonator};<|MERGE_RESOLUTION|>--- conflicted
+++ resolved
@@ -44,10 +44,7 @@
 pub use io::{load_bincode, load_json, save_bincode, save_json};
 pub use language::entropy as desire_entropy;
 pub use language::{
-<<<<<<< HEAD
-=======
     LanguagePipeline, LanguagePipelineBuilder, PipelineError, PipelineResult,
->>>>>>> 6aaf8e4a
     constant, warmup, ConceptHint, DesireAutomatedStep, DesireAutomation, DesireAvoidanceReport,
     DesireChannelSink, DesireGraphBridge, DesireGraphEvent, DesireGraphSummary, DesireLagrangian,
     DesireLogRecord, DesireLogReplay, DesireLogbook, DesirePhase, DesirePipeline,
