--- conflicted
+++ resolved
@@ -46,16 +46,10 @@
     constant, warmup, ConceptHint, DesireAutomatedStep, DesireAutomation, DesireAvoidanceReport,
     DesireChannelSink, DesireLagrangian, DesireLogRecord, DesireLogReplay, DesireLogbook,
     DesirePhase, DesirePipeline, DesirePipelineBuilder, DesirePipelineEvent, DesirePipelineSink,
-<<<<<<< HEAD
     DesireRewriteTrigger, DesireSchedule, DesireSolution, DesireTrainerBridge, DesireTrainerEvent,
     DesireTrainerSummary, DesireTriggerBuffer, DesireTriggerEvent, DesireWeights, DistanceMatrix,
     EntropicGwSolver, RepressionField, SemanticBridge, SparseKernel, SymbolGeometry,
     TemperatureController,
-=======
-    DesireRewriteTrigger, DesireSchedule, DesireSolution, DesireTriggerBuffer, DesireTriggerEvent,
-    DesireWeights, DistanceMatrix, EntropicGwSolver, RepressionField, SemanticBridge, SparseKernel,
-    SymbolGeometry, TemperatureController,
->>>>>>> 10056cca
 };
 pub use layers::conv::{AvgPool2d, Conv1d, Conv2d, MaxPool2d};
 pub use layers::linear::Linear;
