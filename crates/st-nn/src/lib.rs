--- conflicted
+++ resolved
@@ -106,15 +106,9 @@
     EpochStats, ModuleTrainer, SpectralAdjustmentMetrics, SpectralLearningRatePolicy,
 };
 pub use z_rba::{
-<<<<<<< HEAD
     AttentionTelemetry as ZAttentionTelemetry, BetaGate, BetaGateConfig, BetaGateSample, CovHead,
     CovHeadTelemetry, ReliabilityBin as ZReliabilityBin, SimpleZFrame, ZCov, ZIndex,
     ZMetricWeights, ZRBAConfig, ZRBAMetrics, ZRBATelemetry, ZTelemetryBundle, ZTensor, ZRBA,
-=======
-    AttentionTelemetry as ZAttentionTelemetry, BetaGate, BetaGateSample, CovHead, CovHeadTelemetry,
-    ReliabilityBin as ZReliabilityBin, SimpleZFrame, ZCov, ZIndex, ZMetricWeights, ZRBAConfig,
-    ZRBAMetrics, ZRBATelemetry, ZTelemetryBundle, ZTensor, ZRBA,
->>>>>>> af3f2c6c
 };
 #[cfg(feature = "psi")]
 pub use zspace_coherence::BranchPsiReading;
