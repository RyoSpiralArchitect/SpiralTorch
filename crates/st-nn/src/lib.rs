// SPDX-License-Identifier: AGPL-3.0-or-later
// © 2025 Ryo ∴ SpiralArchitect (kishkavsesvit@icloud.com)
// Part of SpiralTorch — Licensed under AGPL-3.0-or-later.
// Unauthorized derivative works or closed redistribution prohibited under AGPL §13.

//! High-level neural module API built on top of SpiralTorch primitives.
//!
//! This crate offers a lightweight `nn.Module` style surface that keeps the
//! stack entirely in Rust while remaining fully compatible with the hypergrad
//! tape and SpiralK planners.

pub mod dataset;
pub mod gnn;
#[cfg(feature = "golden")]
pub mod golden;
pub mod highlevel;
pub mod injector;
pub mod io;
pub mod language;
pub mod layers;
pub mod lightning;
pub mod loss;
pub mod module;
pub mod plan;
pub mod roundtable;
pub mod schedule;
pub mod trainer;

pub use dataset::{from_vec as dataset_from_vec, BatchIter, DataLoader, Dataset};
pub use gnn::{
    embed_into_biome, flows_to_canvas_tensor, flows_to_canvas_tensor_with_shape,
    fold_into_roundtable, fold_with_band_energy, GraphConsensusBridge, GraphConsensusDigest,
    GraphContext, GraphContextBuilder, GraphMonadExport, GraphNormalization, QuadBandEnergy,
    ZSpaceGraphConvolution,
};
#[cfg(feature = "golden")]
pub use golden::{
    CouncilDigest, CouncilEvidence, GoldenBlackcatPulse, GoldenCooperativeDirective,
    GoldenCouncilSnapshot, GoldenEpochReport, GoldenRetriever, GoldenRetrieverConfig,
    GoldenSelfRewriteConfig,
};
pub use highlevel::{BarycenterConfig, DifferentialTrace, SpiralSession, SpiralSessionBuilder};
pub use injector::Injector;
pub use io::{load_bincode, load_json, save_bincode, save_json};
pub use language::entropy as desire_entropy;
<<<<<<< HEAD
=======
pub use language::pipeline::{
    LanguagePipeline, LanguagePipelineBuilder, PipelineError, PipelineResult,
};
>>>>>>> 0e947bde
pub use language::{
    LanguagePipeline, LanguagePipelineBuilder, PipelineError, PipelineResult,
    constant, warmup, ConceptHint, DesireAutomatedStep, DesireAutomation, DesireAvoidanceReport,
    DesireChannelSink, DesireGraphBridge, DesireGraphEvent, DesireGraphSummary, DesireLagrangian,
    DesireLogRecord, DesireLogReplay, DesireLogbook, DesirePhase, DesirePipeline,
    DesirePipelineBuilder, DesirePipelineEvent, DesirePipelineSink, DesireRewriteTrigger,
    DesireRoundtableBridge, DesireRoundtableEvent, DesireRoundtableImpulse,
    DesireRoundtableSummary, DesireSchedule, DesireSolution, DesireTelemetrySink,
    DesireTrainerBridge, DesireTrainerEvent, DesireTrainerSummary, DesireTriggerBuffer,
    DesireTriggerEvent, DesireWeights, DistanceMatrix, EntropicGwSolver, RepressionField,
    SemanticBridge, SparseKernel, SymbolGeometry, TemperatureController,
};
#[cfg(feature = "psi")]
pub use language::{DesirePsiBridge, DesirePsiEvent, DesirePsiSummary};
pub use layers::conv::{AvgPool2d, Conv1d, Conv2d, MaxPool2d};
pub use layers::linear::Linear;
pub use layers::sequential::Sequential;
pub use layers::wave_gate::WaveGate;
pub use layers::wave_rnn::WaveRnn;
pub use layers::zspace_projector::ZSpaceProjector;
pub use layers::{Relu, ToposResonator, ZSpaceMixer};
pub use lightning::{
    LightningBuilder, LightningConfig, LightningConfigBuilder, LightningEpoch, LightningReport,
    LightningStage, LightningStageReport, SpiralLightning,
};
pub use loss::{HyperbolicCrossEntropy, Loss, MeanSquaredError};
pub use module::{Module, Parameter};
pub use plan::RankPlanner;
pub use roundtable::{
    simulate_proposal_locally, BlackcatModerator, BlackcatScore, DistConfig, DistMode,
    GlobalProposal, HeurOp, HeurOpKind, HeurOpLog, MetaConductor, MetaSummary, ModeratorMinutes,
    OutcomeBand, RoundtableNode,
};
pub use schedule::{BandEnergy, GradientBands, RoundtableConfig, RoundtableSchedule};
pub use st_core::runtime::blackcat::{
    BlackCatRuntime, BlackcatRuntimeStats, ChoiceGroups, StepMetrics,
};
pub use trainer::{EpochStats, ModuleTrainer};

pub use st_core::telemetry::chrono::{ChronoFrame, ChronoSummary, ChronoTimeline};
pub use st_tensor::topos::OpenCartesianTopos;
pub use st_tensor::{
    AmegaHypergrad, ComplexTensor, LanguageWaveEncoder, PureResult, Tensor, TensorError,
};
pub use st_text::{ResonanceNarrative, TextResonator};<|MERGE_RESOLUTION|>--- conflicted
+++ resolved
@@ -43,12 +43,6 @@
 pub use injector::Injector;
 pub use io::{load_bincode, load_json, save_bincode, save_json};
 pub use language::entropy as desire_entropy;
-<<<<<<< HEAD
-=======
-pub use language::pipeline::{
-    LanguagePipeline, LanguagePipelineBuilder, PipelineError, PipelineResult,
-};
->>>>>>> 0e947bde
 pub use language::{
     LanguagePipeline, LanguagePipelineBuilder, PipelineError, PipelineResult,
     constant, warmup, ConceptHint, DesireAutomatedStep, DesireAutomation, DesireAvoidanceReport,
