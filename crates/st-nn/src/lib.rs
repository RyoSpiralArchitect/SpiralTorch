// SPDX-License-Identifier: AGPL-3.0-or-later
// © 2025 Ryo ∴ SpiralArchitect (kishkavsesvit@icloud.com)
// Part of SpiralTorch — Licensed under AGPL-3.0-or-later.
// Unauthorized derivative works or closed redistribution prohibited under AGPL §13.

//! High-level neural module API built on top of SpiralTorch primitives.
//!
//! This crate offers a lightweight `nn.Module` style surface that keeps the
//! stack entirely in Rust while remaining fully compatible with the hypergrad
//! tape and SpiralK planners.

pub mod cloud;
pub mod dataset;
pub mod gnn;
#[cfg(feature = "golden")]
pub mod golden;
pub mod highlevel;
pub mod injector;
pub mod io;
pub mod language;
pub mod layers;
pub mod lightning;
pub mod loss;
pub mod mixed_precision;
pub mod module;
pub mod optim;
pub mod plan;
pub mod roundtable;
pub mod schedule;
pub mod trainer;
pub mod z_rba;
pub mod zspace_coherence;

pub use dataset::{from_vec as dataset_from_vec, BatchIter, DataLoader, Dataset};
pub use gnn::{
    embed_into_biome, flows_to_canvas_tensor, flows_to_canvas_tensor_with_shape,
    fold_into_roundtable, fold_with_band_energy, AggregationReducer, GraphActivation,
    GraphConsensusBridge, GraphConsensusDigest, GraphContext, GraphContextBuilder, GraphLayerSpec,
    GraphMonadExport, GraphNormalization, NeighborhoodAggregation, QuadBandEnergy,
    RoundtableBandInfluence, RoundtableBandSignal, ZSpaceGraphConvolution, ZSpaceGraphNetwork,
    ZSpaceGraphNetworkBuilder,
};
#[cfg(feature = "golden")]
pub use golden::{
    CouncilDigest, CouncilEvidence, GoldenBlackcatPulse, GoldenCooperativeDirective,
    GoldenCouncilSnapshot, GoldenEpochReport, GoldenRetriever, GoldenRetrieverConfig,
    GoldenSelfRewriteConfig,
};
pub use highlevel::{BarycenterConfig, DifferentialTrace, SpiralSession, SpiralSessionBuilder};
pub use injector::Injector;
pub use io::{load_bincode, load_json, save_bincode, save_json};
pub use language::entropy as desire_entropy;
pub use language::{
    constant, warmup, ConceptHint, DesireAutomatedStep, DesireAutomation, DesireAvoidanceReport,
    DesireChannelSink, DesireGraphBridge, DesireGraphEvent, DesireGraphSummary, DesireLagrangian,
    DesireLogRecord, DesireLogReplay, DesireLogbook, DesirePhase, DesirePipeline,
    DesirePipelineBuilder, DesirePipelineEvent, DesirePipelineSink, DesireRewriteTrigger,
    DesireRoundtableBridge, DesireRoundtableEvent, DesireRoundtableImpulse,
    DesireRoundtableSummary, DesireSchedule, DesireSolution, DesireTelemetryBundle,
    DesireTelemetrySink, DesireTrainerBridge, DesireTrainerEvent, DesireTrainerSummary,
    DesireTriggerBuffer, DesireTriggerEvent, DesireWeights, DistanceMatrix, EntropicGwSolver,
    GeometryBiasConfig, GeometryBiasContext, GeometryBiasMetrics, GeometryBiasSnapshot,
    GeometryBiasUpdate, GeometryCoherenceSample, LanguagePipeline, LanguagePipelineBuilder,
    MaxwellDesireBridge, NarrativeHint, NarrativeSummary, PipelineError, PipelineResult,
    RepressionField, SemanticBridge, SparseKernel, SymbolGeometry, TemperatureController,
};
#[cfg(feature = "psi")]
pub use language::{DesirePsiBridge, DesirePsiEvent, DesirePsiSummary};
pub use layers::conv::{AvgPool2d, Conv1d, Conv2d, Conv3d, Conv4d, Conv6da, MaxPool2d};
pub use layers::linear::Linear;
pub use layers::sequential::Sequential;
pub use layers::wave_gate::WaveGate;
pub use layers::wave_rnn::WaveRnn;
pub use layers::zspace_projector::ZSpaceProjector;
pub use layers::{
    BatchNorm1d, Dropout, Gelu, HamiltonJacobiFlow, KleinGordonPropagation, LayerNorm, Lstm, Relu,
    Scaler, StochasticSchrodingerLayer, ToposResonator, ZRelativityModule, ZSpaceBatchNorm1d,
<<<<<<< HEAD
    ZSpaceBatchNormTelemetry, ZSpaceLayerNorm, ZSpaceLayerNormTelemetry, ZSpaceMixer,
=======
    ZSpaceBatchNormTelemetry, ZSpaceMixer,
>>>>>>> d816b808
};
pub use lightning::{
    LightningBuilder, LightningConfig, LightningConfigBuilder, LightningEpoch, LightningReport,
    LightningStage, LightningStageReport, SpiralLightning,
};
pub use loss::{HyperbolicCrossEntropy, Loss, MeanSquaredError};
pub use module::{Module, Parameter};
pub use optim::{
    LocalLearningRateAdapter, LrScheduler, OptimizerMode, SpectralLrAdapter, WarmupCosineScheduler,
    ZSpaceOptimizer,
};
pub use plan::RankPlanner;
pub use roundtable::{
    simulate_proposal_locally, BlackcatModerator, BlackcatScore, DistConfig, DistMode,
    GlobalProposal, HeurOp, HeurOpKind, HeurOpLog, MetaConductor, MetaSummary, ModeratorMinutes,
    OutcomeBand, RoundtableGnnBridge, RoundtableNode,
};
pub use schedule::{BandEnergy, GradientBands, RoundtableConfig, RoundtableSchedule};
pub use st_core::runtime::blackcat::{
    BlackCatRuntime, BlackcatRuntimeStats, ChoiceGroups, StepMetrics,
};
#[cfg(feature = "selfsup")]
pub use trainer::selfsup::{
    InfoNCEConfig, InfoNCEEpochMetrics, SelfSupBatch, SelfSupEpoch, SelfSupEpochReport,
    SelfSupEpochTelemetry, SelfSupObjective, SelfSupPlanReport, SelfSupStage, SelfSupStageReport,
};
pub use trainer::{
    EpochStats, ModuleTrainer, SpectralAdjustmentMetrics, SpectralLearningRatePolicy,
};
pub use z_rba::{
    AttentionTelemetry as ZAttentionTelemetry, BetaGate, BetaGateConfig, BetaGateSample, CovHead,
    CovHeadTelemetry, ReliabilityBin as ZReliabilityBin, SimpleZFrame, ZCov, ZIndex,
    ZMetricWeights, ZRBAConfig, ZRBAMetrics, ZRBATelemetry, ZTelemetryBundle, ZTensor, ZRBA,
};
#[cfg(feature = "psi")]
pub use zspace_coherence::BranchPsiReading;
#[cfg(feature = "golden")]
pub use zspace_coherence::{heatmaps_to_golden_telemetry, PsiGoldenTelemetry};
pub use zspace_coherence::{
    heatmaps_to_zpulses, is_swap_invariant, run_multibranch_demo, run_zspace_learning_pass,
    ArnoldTongueSummary, BackendCapabilities, BranchAtlasFragment, CircleLockMapConfig,
    CoherenceBackend, CoherenceEngine, CoherenceLabel, CoherenceObservation, CoherenceSignature,
    DomainConcept, DomainLinguisticProfile, HeatmapAnalytics, HeatmapResult,
    LinguisticChannelReport, LinguisticContour, MellinBasis, MetaMembConfig, MetaMembSampler,
    PreDiscardPolicy, PreDiscardRegulator, PsiBranchState, PsiSynchroConfig, PsiSynchroPulse,
    PsiSynchroResult, PsiTelemetryConfig, SyncState, SynchroBus, SynchroEvent,
    ZSpaceCoherenceSequencer, ZSpaceVae, ZSpaceVaeState, ZSpaceVaeStats,
};

pub use mixed_precision::{autocast_enabled, AutocastGuard, GradScaler};
pub use st_core::telemetry::chrono::{ChronoFrame, ChronoSummary, ChronoTimeline};
pub use st_tensor::topos::OpenCartesianTopos;
pub use st_tensor::{
    AmegaHypergrad, ComplexTensor, LanguageWaveEncoder, PureResult, Tensor, TensorError,
};
pub use st_text::{ResonanceNarrative, TextResonator};<|MERGE_RESOLUTION|>--- conflicted
+++ resolved
@@ -75,11 +75,7 @@
 pub use layers::{
     BatchNorm1d, Dropout, Gelu, HamiltonJacobiFlow, KleinGordonPropagation, LayerNorm, Lstm, Relu,
     Scaler, StochasticSchrodingerLayer, ToposResonator, ZRelativityModule, ZSpaceBatchNorm1d,
-<<<<<<< HEAD
     ZSpaceBatchNormTelemetry, ZSpaceLayerNorm, ZSpaceLayerNormTelemetry, ZSpaceMixer,
-=======
-    ZSpaceBatchNormTelemetry, ZSpaceMixer,
->>>>>>> d816b808
 };
 pub use lightning::{
     LightningBuilder, LightningConfig, LightningConfigBuilder, LightningEpoch, LightningReport,
