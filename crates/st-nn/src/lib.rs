// SPDX-License-Identifier: AGPL-3.0-or-later
// © 2025 Ryo ∴ SpiralArchitect (kishkavsesvit@icloud.com)
// Part of SpiralTorch — Licensed under AGPL-3.0-or-later.
// Unauthorized derivative works or closed redistribution prohibited under AGPL §13.

//! High-level neural module API built on top of SpiralTorch primitives.
//!
//! This crate offers a lightweight `nn.Module` style surface that keeps the
//! stack entirely in Rust while remaining fully compatible with the hypergrad
//! tape and SpiralK planners.

pub mod dataset;
pub mod gnn;
#[cfg(feature = "golden")]
pub mod golden;
pub mod highlevel;
pub mod injector;
pub mod io;
pub mod language;
pub mod layers;
pub mod lightning;
pub mod loss;
pub mod module;
pub mod plan;
pub mod roundtable;
pub mod schedule;
pub mod trainer;

pub use dataset::{from_vec as dataset_from_vec, BatchIter, DataLoader, Dataset};
pub use gnn::{
    embed_into_biome, flows_to_canvas_tensor, flows_to_canvas_tensor_with_shape,
    fold_into_roundtable, fold_with_band_energy, GraphConsensusBridge, GraphConsensusDigest,
    GraphContext, GraphContextBuilder, GraphMonadExport, GraphNormalization, QuadBandEnergy,
    ZSpaceGraphConvolution,
};
#[cfg(feature = "golden")]
pub use golden::{GoldenBlackcatPulse, GoldenEpochReport, GoldenRetriever, GoldenRetrieverConfig};
pub use highlevel::{BarycenterConfig, DifferentialTrace, SpiralSession, SpiralSessionBuilder};
pub use injector::Injector;
pub use io::{load_bincode, load_json, save_bincode, save_json};
pub use language::entropy as desire_entropy;
pub use language::{
    constant, warmup, ConceptHint, DesireAutomatedStep, DesireAutomation, DesireAvoidanceReport,
<<<<<<< HEAD
    DesireLagrangian, DesireLogRecord, DesireLogbook, DesirePhase, DesireRewriteTrigger,
    DesireSchedule, DesireSolution, DesireWeights, DistanceMatrix, EntropicGwSolver,
    RepressionField, SemanticBridge, SparseKernel, SymbolGeometry, TemperatureController,
=======
    DesireLagrangian, DesirePhase, DesireRewriteTrigger, DesireSchedule, DesireSolution,
    DesireWeights, DistanceMatrix, EntropicGwSolver, RepressionField, SemanticBridge, SparseKernel,
    SymbolGeometry, TemperatureController,
>>>>>>> db7270ff
};
pub use layers::conv::{AvgPool2d, Conv1d, Conv2d, MaxPool2d};
pub use layers::linear::Linear;
pub use layers::sequential::Sequential;
pub use layers::wave_gate::WaveGate;
pub use layers::wave_rnn::WaveRnn;
pub use layers::zspace_projector::ZSpaceProjector;
pub use layers::{Relu, ToposResonator, ZSpaceMixer};
pub use lightning::{
    LightningBuilder, LightningConfig, LightningConfigBuilder, LightningEpoch, LightningReport,
    LightningStage, LightningStageReport, SpiralLightning,
};
pub use loss::{HyperbolicCrossEntropy, Loss, MeanSquaredError};
pub use module::{Module, Parameter};
pub use plan::RankPlanner;
pub use roundtable::{
    simulate_proposal_locally, BlackcatModerator, DistConfig, DistMode, GlobalProposal, HeurOp,
    HeurOpKind, HeurOpLog, MetaConductor, MetaSummary, ModeratorMinutes, OutcomeBand,
    RoundtableNode,
};
pub use schedule::{BandEnergy, GradientBands, RoundtableConfig, RoundtableSchedule};
pub use trainer::{EpochStats, ModuleTrainer};

pub use st_core::telemetry::chrono::{ChronoFrame, ChronoSummary, ChronoTimeline};
pub use st_tensor::pure::topos::OpenCartesianTopos;
pub use st_tensor::pure::{
    AmegaHypergrad, ComplexTensor, LanguageWaveEncoder, PureResult, Tensor, TensorError,
};
pub use st_text::{ResonanceNarrative, TextResonator};<|MERGE_RESOLUTION|>--- conflicted
+++ resolved
@@ -41,15 +41,9 @@
 pub use language::entropy as desire_entropy;
 pub use language::{
     constant, warmup, ConceptHint, DesireAutomatedStep, DesireAutomation, DesireAvoidanceReport,
-<<<<<<< HEAD
     DesireLagrangian, DesireLogRecord, DesireLogbook, DesirePhase, DesireRewriteTrigger,
     DesireSchedule, DesireSolution, DesireWeights, DistanceMatrix, EntropicGwSolver,
     RepressionField, SemanticBridge, SparseKernel, SymbolGeometry, TemperatureController,
-=======
-    DesireLagrangian, DesirePhase, DesireRewriteTrigger, DesireSchedule, DesireSolution,
-    DesireWeights, DistanceMatrix, EntropicGwSolver, RepressionField, SemanticBridge, SparseKernel,
-    SymbolGeometry, TemperatureController,
->>>>>>> db7270ff
 };
 pub use layers::conv::{AvgPool2d, Conv1d, Conv2d, MaxPool2d};
 pub use layers::linear::Linear;
