// SPDX-License-Identifier: AGPL-3.0-or-later
// © 2025 Ryo ∴ SpiralArchitect (kishkavsesvit@icloud.com)
// Part of SpiralTorch — Licensed under AGPL-3.0-or-later.
// Unauthorized derivative works or closed redistribution prohibited under AGPL §13.

use st_core::telemetry::hub::SoftlogicZFeedback;

#[derive(Clone, Debug)]
pub struct TemperatureController {
    value: f32,
    target_entropy: f32,
    eta: f32,
    min: f32,
    max: f32,
<<<<<<< HEAD
    grad_norm_avg: f32,
    grad_sparsity_avg: f32,
    grad_alpha: f32,
    grad_norm_weight: f32,
    grad_sparsity_weight: f32,
=======
    z_kappa: f32,
    z_relax: f32,
    z_memory: f32,
>>>>>>> 98780982
}

impl TemperatureController {
    pub fn new(value: f32, target_entropy: f32, eta: f32, min: f32, max: f32) -> Self {
        let mut controller = Self {
            value: value.max(min).min(max),
            target_entropy: target_entropy.max(1e-4),
            eta: eta.max(0.0),
            min: min.max(1e-3),
            max: max.max(min.max(1e-3)),
<<<<<<< HEAD
            grad_norm_avg: 0.0,
            grad_sparsity_avg: 0.5,
            grad_alpha: 0.25,
            grad_norm_weight: 0.05,
            grad_sparsity_weight: 0.04,
=======
            z_kappa: 0.35,
            z_relax: 0.2,
            z_memory: 0.0,
>>>>>>> 98780982
        };
        if controller.value < controller.min {
            controller.value = controller.min;
        }
        controller
    }

    pub fn with_feedback(mut self, kappa: f32, relax: f32) -> Self {
        self.z_kappa = kappa.max(0.0);
        self.z_relax = relax.clamp(0.0, 1.0);
        self
    }

    pub fn value(&self) -> f32 {
        self.value
    }

<<<<<<< HEAD
    pub fn update(&mut self, distribution: &[f32]) -> f32 {
        self.update_with_gradient(distribution, 1.0)
    }

    pub fn observe_grad(&mut self, norm: f32, sparsity: f32) {
        let norm = norm.max(0.0);
        let sparsity = sparsity.clamp(0.0, 1.0);
        let alpha = self.grad_alpha.clamp(0.0, 1.0);
        self.grad_norm_avg = (1.0 - alpha) * self.grad_norm_avg + alpha * norm;
        self.grad_sparsity_avg = (1.0 - alpha) * self.grad_sparsity_avg + alpha * sparsity;
    }

    pub fn update_with_gradient(&mut self, distribution: &[f32], gradient_gain: f32) -> f32 {
        let entropy = entropy(distribution);
        let delta = entropy - self.target_entropy;
        let grad_term = gradient_gain
            * (self.grad_norm_avg * self.grad_norm_weight
                - (self.grad_sparsity_avg - 0.5) * self.grad_sparsity_weight);
        self.value = (self.value + self.eta * delta + grad_term).clamp(self.min, self.max);
=======
    pub fn update(&mut self, distribution: &[f32], z_feedback: Option<&SoftlogicZFeedback>) -> f32 {
        let entropy = entropy(distribution);
        let delta = entropy - self.target_entropy;
        self.value = (self.value + self.eta * delta).clamp(self.min, self.max);

        if let Some(feedback) = z_feedback {
            let total_band =
                feedback.band_energy.0 + feedback.band_energy.1 + feedback.band_energy.2;
            let snr = (total_band + feedback.psi_total.abs()).max(1e-3);
            let drift_norm = (feedback.drift / snr).abs().min(4.0);
            let magnitude = feedback.z_signal.abs().min(4.0);
            let explore = (drift_norm - magnitude).max(0.0);
            let settle = (magnitude - drift_norm).max(0.0);
            self.z_memory =
                (1.0 - self.z_relax) * self.z_memory + self.z_relax * (explore - settle);
            let bias = (-self.z_kappa * magnitude).exp();
            let roam = 1.0 + self.z_kappa * (explore + self.z_memory.max(0.0));
            let anchor = 1.0 / (1.0 + self.z_kappa * (settle + (-self.z_memory).max(0.0)));
            self.value = (self.value * bias * roam * anchor).clamp(self.min, self.max);
        }

>>>>>>> 98780982
        self.value
    }
}

pub fn entropy(distribution: &[f32]) -> f32 {
    let mut h = 0.0f32;
    for &p in distribution {
        if p > 0.0 {
            h -= p * p.max(1e-9).ln();
        }
    }
    h
}

#[cfg(test)]
mod tests {
    use super::*;

    #[test]
    fn controller_tracks_gradient_pressure() {
        let mut controller = TemperatureController::new(1.0, 0.8, 0.4, 0.4, 2.0);
        let baseline = controller.update(&[0.6, 0.4]);
        controller.observe_grad(32.0, 0.15);
        let warmed = controller.update_with_gradient(&[0.6, 0.4], 1.5);
        assert!(warmed >= baseline);
        controller.observe_grad(0.0, 0.95);
        let cooled = controller.update_with_gradient(&[0.6, 0.4], 1.5);
        assert!(cooled >= warmed);
    }
}<|MERGE_RESOLUTION|>--- conflicted
+++ resolved
@@ -12,17 +12,11 @@
     eta: f32,
     min: f32,
     max: f32,
-<<<<<<< HEAD
     grad_norm_avg: f32,
     grad_sparsity_avg: f32,
     grad_alpha: f32,
     grad_norm_weight: f32,
     grad_sparsity_weight: f32,
-=======
-    z_kappa: f32,
-    z_relax: f32,
-    z_memory: f32,
->>>>>>> 98780982
 }
 
 impl TemperatureController {
@@ -33,17 +27,11 @@
             eta: eta.max(0.0),
             min: min.max(1e-3),
             max: max.max(min.max(1e-3)),
-<<<<<<< HEAD
             grad_norm_avg: 0.0,
             grad_sparsity_avg: 0.5,
             grad_alpha: 0.25,
             grad_norm_weight: 0.05,
             grad_sparsity_weight: 0.04,
-=======
-            z_kappa: 0.35,
-            z_relax: 0.2,
-            z_memory: 0.0,
->>>>>>> 98780982
         };
         if controller.value < controller.min {
             controller.value = controller.min;
@@ -61,7 +49,6 @@
         self.value
     }
 
-<<<<<<< HEAD
     pub fn update(&mut self, distribution: &[f32]) -> f32 {
         self.update_with_gradient(distribution, 1.0)
     }
@@ -81,29 +68,6 @@
             * (self.grad_norm_avg * self.grad_norm_weight
                 - (self.grad_sparsity_avg - 0.5) * self.grad_sparsity_weight);
         self.value = (self.value + self.eta * delta + grad_term).clamp(self.min, self.max);
-=======
-    pub fn update(&mut self, distribution: &[f32], z_feedback: Option<&SoftlogicZFeedback>) -> f32 {
-        let entropy = entropy(distribution);
-        let delta = entropy - self.target_entropy;
-        self.value = (self.value + self.eta * delta).clamp(self.min, self.max);
-
-        if let Some(feedback) = z_feedback {
-            let total_band =
-                feedback.band_energy.0 + feedback.band_energy.1 + feedback.band_energy.2;
-            let snr = (total_band + feedback.psi_total.abs()).max(1e-3);
-            let drift_norm = (feedback.drift / snr).abs().min(4.0);
-            let magnitude = feedback.z_signal.abs().min(4.0);
-            let explore = (drift_norm - magnitude).max(0.0);
-            let settle = (magnitude - drift_norm).max(0.0);
-            self.z_memory =
-                (1.0 - self.z_relax) * self.z_memory + self.z_relax * (explore - settle);
-            let bias = (-self.z_kappa * magnitude).exp();
-            let roam = 1.0 + self.z_kappa * (explore + self.z_memory.max(0.0));
-            let anchor = 1.0 / (1.0 + self.z_kappa * (settle + (-self.z_memory).max(0.0)));
-            self.value = (self.value * bias * roam * anchor).clamp(self.min, self.max);
-        }
-
->>>>>>> 98780982
         self.value
     }
 }
