--- conflicted
+++ resolved
@@ -12,17 +12,9 @@
     eta: f32,
     min: f32,
     max: f32,
-<<<<<<< HEAD
     z_kappa: f32,
     z_relax: f32,
     z_memory: f32,
-=======
-    grad_norm_avg: f32,
-    grad_sparsity_avg: f32,
-    grad_alpha: f32,
-    grad_norm_weight: f32,
-    grad_sparsity_weight: f32,
->>>>>>> d7571919
 }
 
 impl TemperatureController {
@@ -33,17 +25,9 @@
             eta: eta.max(0.0),
             min: min.max(1e-3),
             max: max.max(min.max(1e-3)),
-<<<<<<< HEAD
             z_kappa: 0.35,
             z_relax: 0.2,
             z_memory: 0.0,
-=======
-            grad_norm_avg: 0.0,
-            grad_sparsity_avg: 0.5,
-            grad_alpha: 0.25,
-            grad_norm_weight: 0.05,
-            grad_sparsity_weight: 0.04,
->>>>>>> d7571919
         };
         if controller.value < controller.min {
             controller.value = controller.min;
@@ -61,7 +45,6 @@
         self.value
     }
 
-<<<<<<< HEAD
     pub fn update(&mut self, distribution: &[f32], z_feedback: Option<&SoftlogicZFeedback>) -> f32 {
         let entropy = entropy(distribution);
         let delta = entropy - self.target_entropy;
@@ -83,27 +66,6 @@
             self.value = (self.value * bias * roam * anchor).clamp(self.min, self.max);
         }
 
-=======
-    pub fn update(&mut self, distribution: &[f32]) -> f32 {
-        self.update_with_gradient(distribution, 1.0)
-    }
-
-    pub fn observe_grad(&mut self, norm: f32, sparsity: f32) {
-        let norm = norm.max(0.0);
-        let sparsity = sparsity.clamp(0.0, 1.0);
-        let alpha = self.grad_alpha.clamp(0.0, 1.0);
-        self.grad_norm_avg = (1.0 - alpha) * self.grad_norm_avg + alpha * norm;
-        self.grad_sparsity_avg = (1.0 - alpha) * self.grad_sparsity_avg + alpha * sparsity;
-    }
-
-    pub fn update_with_gradient(&mut self, distribution: &[f32], gradient_gain: f32) -> f32 {
-        let entropy = entropy(distribution);
-        let delta = entropy - self.target_entropy;
-        let grad_term = gradient_gain
-            * (self.grad_norm_avg * self.grad_norm_weight
-                - (self.grad_sparsity_avg - 0.5) * self.grad_sparsity_weight);
-        self.value = (self.value + self.eta * delta + grad_term).clamp(self.min, self.max);
->>>>>>> d7571919
         self.value
     }
 }
