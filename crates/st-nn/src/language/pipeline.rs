// SPDX-License-Identifier: AGPL-3.0-or-later
// © 2025 Ryo ∴ SpiralArchitect (kishkavsesvit@icloud.com)
// Part of SpiralTorch — Licensed under AGPL-3.0-or-later.
// Unauthorized derivative works or closed redistribution prohibited under AGPL §13.

use super::automation::{DesireAutomatedStep, DesireAutomation, DesireRewriteTrigger};
use super::desire::{DesirePhase, DesireSolution, DesireWeights};
use super::geometry::ConceptHint;
use super::logbook::{DesireLogReplay, DesireLogbook};
use crate::gnn::spiralk::{GraphConsensusBridge, GraphConsensusDigest};
use crate::schedule::BandEnergy;
use crate::PureResult;
use st_core::coop::ai::{CoopAgent, CoopProposal};
use st_tensor::TensorError;
use std::cmp::Ordering;
use std::collections::HashMap;
use std::sync::{mpsc::Sender, Arc, Mutex};
use std::time::{Duration, Instant, SystemTime, UNIX_EPOCH};

pub use self::language_pipeline::{
    LanguagePipeline, LanguagePipelineBuilder, PipelineError, PipelineResult,
};

#[cfg(feature = "psi")]
use st_core::telemetry::hub::{
    self, DesireAvoidanceTelemetry, DesirePhaseTelemetry, DesireStepTelemetry,
    DesireTriggerTelemetry, DesireWeightsTelemetry, SoftlogicZFeedback,
};
#[cfg(feature = "psi")]
use st_core::telemetry::psi::{PsiComponent, PsiEvent, PsiReading};

/// Sink interface used by [`DesirePipeline`] to braid automation steps into
/// external systems.
pub trait DesirePipelineSink: Send {
    /// Receives every automated step alongside the wall-clock timestamp that
    /// was supplied to the pipeline.
    fn on_step(&mut self, step: &DesireAutomatedStep, timestamp: SystemTime) -> PureResult<()>;

    /// Receives emitted rewrite triggers. Implementations can override this to
    /// react without duplicating persistence if the sink already captured the
    /// step in [`Self::on_step`].
    fn on_trigger(
        &mut self,
        _trigger: &DesireRewriteTrigger,
        _timestamp: SystemTime,
    ) -> PureResult<()> {
        Ok(())
    }

    /// Flushes any buffered side-effects. Called by [`DesirePipeline::flush`]
    /// and when the pipeline is dropped.
    fn flush(&mut self) -> PureResult<()> {
        Ok(())
    }
}

impl DesirePipelineSink for DesireLogbook {
    fn on_step(&mut self, step: &DesireAutomatedStep, timestamp: SystemTime) -> PureResult<()> {
        DesireLogbook::record(self, step, timestamp)
    }

    fn flush(&mut self) -> PureResult<()> {
        DesireLogbook::flush(self)
    }
}

/// Event broadcast by [`DesirePipeline`] when a step is evaluated or a rewrite
/// trigger fires.
#[derive(Clone, Debug)]
pub enum DesirePipelineEvent {
    Step {
        step: DesireAutomatedStep,
        timestamp: SystemTime,
    },
    Trigger {
        trigger: DesireRewriteTrigger,
        timestamp: SystemTime,
    },
}

impl DesirePipelineEvent {
    pub fn timestamp(&self) -> SystemTime {
        match self {
            DesirePipelineEvent::Step { timestamp, .. }
            | DesirePipelineEvent::Trigger { timestamp, .. } => *timestamp,
        }
    }
}

/// Simple sink that forwards every pipeline event into a channel so trainers,
/// schedulers, or external observers can subscribe without manual glue.
pub struct DesireChannelSink {
    sender: Sender<DesirePipelineEvent>,
}

impl DesireChannelSink {
    pub fn new(sender: Sender<DesirePipelineEvent>) -> Self {
        Self { sender }
    }

    pub fn sender(&self) -> Sender<DesirePipelineEvent> {
        self.sender.clone()
    }
}

impl DesirePipelineSink for DesireChannelSink {
    fn on_step(&mut self, step: &DesireAutomatedStep, timestamp: SystemTime) -> PureResult<()> {
        self.sender
            .send(DesirePipelineEvent::Step {
                step: step.clone(),
                timestamp,
            })
            .map_err(|_| TensorError::InvalidValue {
                label: "desire channel receiver dropped",
            })
    }

    fn on_trigger(
        &mut self,
        trigger: &DesireRewriteTrigger,
        timestamp: SystemTime,
    ) -> PureResult<()> {
        self.sender
            .send(DesirePipelineEvent::Trigger {
                trigger: trigger.clone(),
                timestamp,
            })
            .map_err(|_| TensorError::InvalidValue {
                label: "desire channel receiver dropped",
            })
    }
}

#[derive(Debug, Default, Clone)]
pub struct DesireTelemetrySink;

impl DesireTelemetrySink {
    pub fn new() -> Self {
        Self
    }
}

#[cfg(feature = "psi")]
impl DesireTelemetrySink {
    pub(crate) fn base_sample(
        step: &DesireAutomatedStep,
        timestamp: SystemTime,
    ) -> DesireStepTelemetry {
        let weights = &step.solution.weights;
        DesireStepTelemetry {
            timestamp,
            phase: Self::phase_to_telemetry(step.solution.phase),
            temperature: step.solution.temperature,
            entropy: step.solution.entropy,
            hypergrad_penalty: step.solution.hypergrad_penalty.max(0.0),
            avoidance_energy: Self::avoidance_energy(&step.solution),
            logit_energy: Self::logit_energy(&step.solution),
            weights: DesireWeightsTelemetry {
                alpha: weights.alpha,
                beta: weights.beta,
                gamma: weights.gamma,
                lambda: weights.lambda,
            },
            avoidance: step
                .solution
                .avoidance
                .as_ref()
                .map(|report| DesireAvoidanceTelemetry {
                    tokens: report.tokens.clone(),
                    scores: report.scores.clone(),
                }),
            trigger: step.trigger.as_ref().map(|trigger| DesireTriggerTelemetry {
                mean_penalty: trigger.mean_penalty,
                mean_entropy: trigger.mean_entropy,
                temperature: trigger.temperature,
                samples: trigger.samples,
            }),
            psi_total: None,
            psi_breakdown: HashMap::new(),
            psi_events: Vec::new(),
            z_feedback: None,
            alpha: weights.alpha,
            beta: weights.beta,
            gamma: weights.gamma,
            lambda: weights.lambda,
            trigger_emitted: step.trigger.is_some(),
        }
    }

    pub(crate) fn with_psi_context(
        mut sample: DesireStepTelemetry,
        reading: Option<&PsiReading>,
        events: Vec<PsiEvent>,
        z_feedback: Option<SoftlogicZFeedback>,
    ) -> DesireStepTelemetry {
        sample.psi_total = reading.map(|value| value.total);
        sample.psi_breakdown = reading
            .map(|value| value.breakdown.clone())
            .unwrap_or_default();
        sample.psi_events = events;
        sample.z_feedback = z_feedback;
        sample
    }

    pub(crate) fn record_with_psi(
        step: &DesireAutomatedStep,
        timestamp: SystemTime,
    ) -> (
        DesireStepTelemetry,
        Option<PsiReading>,
        Option<SoftlogicZFeedback>,
    ) {
        let reading = hub::get_last_psi();
        let events = hub::get_last_psi_events();
        let z_feedback = hub::get_softlogic_z();
        let sample = Self::with_psi_context(
            Self::base_sample(step, timestamp),
            reading.as_ref(),
            events,
            z_feedback,
        );
        hub::set_last_desire_step(sample.clone());
        (sample, reading, z_feedback)
    }

    fn phase_to_telemetry(phase: DesirePhase) -> DesirePhaseTelemetry {
        match phase {
            DesirePhase::Observation => DesirePhaseTelemetry::Observation,
            DesirePhase::Injection => DesirePhaseTelemetry::Injection,
            DesirePhase::Integration => DesirePhaseTelemetry::Integration,
        }
    }

    fn avoidance_energy(solution: &DesireSolution) -> f32 {
        solution
            .avoidance
            .as_ref()
            .map(|report| report.scores.iter().copied().map(f32::abs).sum())
            .unwrap_or(0.0)
    }

    fn logit_energy(solution: &DesireSolution) -> f32 {
        solution.logit_offsets.iter().copied().map(f32::abs).sum()
    }
}

#[cfg(feature = "psi")]
impl DesirePipelineSink for DesireTelemetrySink {
    fn on_step(&mut self, step: &DesireAutomatedStep, timestamp: SystemTime) -> PureResult<()> {
        Self::record_with_psi(step, timestamp);
        Ok(())
    }
}

#[cfg(not(feature = "psi"))]
impl DesirePipelineSink for DesireTelemetrySink {
    fn on_step(&mut self, _step: &DesireAutomatedStep, _timestamp: SystemTime) -> PureResult<()> {
        Ok(())
    }
}

/// Builder used to configure the braid of sinks attached to a
/// [`DesirePipeline`].
pub struct DesirePipelineBuilder {
    automation: DesireAutomation,
    sinks: Vec<Box<dyn DesirePipelineSink>>,
}

impl DesirePipelineBuilder {
    pub fn new(automation: DesireAutomation) -> Self {
        Self {
            automation,
            sinks: Vec::new(),
        }
    }

    pub fn with_sink<S>(mut self, sink: S) -> Self
    where
        S: DesirePipelineSink + 'static,
    {
        self.sinks.push(Box::new(sink));
        self
    }

    pub fn with_logbook(mut self, logbook: DesireLogbook) -> Self {
        self.sinks.push(Box::new(logbook));
        self
    }

    pub fn with_channel(mut self, sender: Sender<DesirePipelineEvent>) -> Self {
        self.sinks.push(Box::new(DesireChannelSink::new(sender)));
        self
    }

    pub fn with_telemetry(mut self) -> Self {
        self.sinks.push(Box::new(DesireTelemetrySink::new()));
        self
    }

    pub fn with_trainer_bridge(mut self, bridge: &DesireTrainerBridge) -> Self {
        self.sinks.push(Box::new(bridge.clone()));
        self
    }

    pub fn with_roundtable_bridge(mut self, bridge: &DesireRoundtableBridge) -> Self {
        self.sinks.push(Box::new(bridge.clone()));
        self
    }

    pub fn with_graph_bridge(mut self, bridge: &DesireGraphBridge) -> Self {
        self.sinks.push(Box::new(bridge.clone()));
        self
    }

    #[cfg(feature = "psi")]
    pub fn with_psi_bridge(mut self, bridge: &DesirePsiBridge) -> Self {
        self.sinks.push(Box::new(bridge.clone()));
        self
    }

    pub fn build(self) -> DesirePipeline {
        DesirePipeline {
            automation: self.automation,
            sinks: self.sinks,
        }
    }
}

/// Coordinates desire automation, persistence, and trigger routing so the
/// "desire stack" can co-evolve with the rest of SpiralTorch.
pub struct DesirePipeline {
    automation: DesireAutomation,
    sinks: Vec<Box<dyn DesirePipelineSink>>,
}

impl DesirePipeline {
    pub fn new(automation: DesireAutomation) -> Self {
        Self {
            automation,
            sinks: Vec::new(),
        }
    }

    pub fn builder(automation: DesireAutomation) -> DesirePipelineBuilder {
        DesirePipelineBuilder::new(automation)
    }

    pub fn automation(&self) -> &DesireAutomation {
        &self.automation
    }

    pub fn automation_mut(&mut self) -> &mut DesireAutomation {
        &mut self.automation
    }

    pub fn attach_sink<S>(&mut self, sink: S)
    where
        S: DesirePipelineSink + 'static,
    {
        self.sinks.push(Box::new(sink));
    }

    pub fn attach_logbook(&mut self, logbook: DesireLogbook) {
        self.sinks.push(Box::new(logbook));
    }

    pub fn attach_channel(&mut self, sender: Sender<DesirePipelineEvent>) {
        self.sinks.push(Box::new(DesireChannelSink::new(sender)));
    }

    pub fn attach_telemetry(&mut self) {
        self.sinks.push(Box::new(DesireTelemetrySink::new()));
    }

    pub fn attach_trainer_bridge(&mut self, bridge: &DesireTrainerBridge) {
        self.sinks.push(Box::new(bridge.clone()));
    }

    pub fn attach_roundtable_bridge(&mut self, bridge: &DesireRoundtableBridge) {
        self.sinks.push(Box::new(bridge.clone()));
    }

    pub fn attach_graph_bridge(&mut self, bridge: &DesireGraphBridge) {
        self.sinks.push(Box::new(bridge.clone()));
    }

    #[cfg(feature = "psi")]
    pub fn attach_psi_bridge(&mut self, bridge: &DesirePsiBridge) {
        self.sinks.push(Box::new(bridge.clone()));
    }

    pub fn sink_count(&self) -> usize {
        self.sinks.len()
    }

    pub fn step_at(
        &mut self,
        lm_logits: &[f32],
        previous_token: usize,
        concept_hint: &ConceptHint,
        now: Instant,
        timestamp: SystemTime,
    ) -> PureResult<DesireAutomatedStep> {
        let step = self
            .automation
            .step(lm_logits, previous_token, concept_hint, now)?;
        self.dispatch(&step, timestamp)?;
        Ok(step)
    }

    pub fn step_with_weights_at(
        &mut self,
        lm_logits: &[f32],
        previous_token: usize,
        concept_hint: &ConceptHint,
        weights: &DesireWeights,
        now: Instant,
        timestamp: SystemTime,
    ) -> PureResult<DesireAutomatedStep> {
        let step = self.automation.step_with_weights(
            lm_logits,
            previous_token,
            concept_hint,
            weights,
            now,
        )?;
        self.dispatch(&step, timestamp)?;
        Ok(step)
    }

    pub fn step_realtime(
        &mut self,
        lm_logits: &[f32],
        previous_token: usize,
        concept_hint: &ConceptHint,
    ) -> PureResult<DesireAutomatedStep> {
        let now = Instant::now();
        let timestamp = SystemTime::now();
        self.step_at(lm_logits, previous_token, concept_hint, now, timestamp)
    }

    pub fn step_with_weights_realtime(
        &mut self,
        lm_logits: &[f32],
        previous_token: usize,
        concept_hint: &ConceptHint,
        weights: &DesireWeights,
    ) -> PureResult<DesireAutomatedStep> {
        let now = Instant::now();
        let timestamp = SystemTime::now();
        self.step_with_weights_at(
            lm_logits,
            previous_token,
            concept_hint,
            weights,
            now,
            timestamp,
        )
    }

    pub fn replay(&mut self, replay: DesireLogReplay) -> PureResult<usize> {
        let mut count = 0usize;
        for entry in replay {
            let record = entry?;
            let step = DesireAutomatedStep {
                solution: record.solution.clone(),
                trigger: record.trigger.clone(),
            };
            let timestamp = timestamp_from_millis(record.timestamp_ms);
            self.dispatch(&step, timestamp)?;
            count = count.saturating_add(1);
        }
        Ok(count)
    }

    pub fn flush(&mut self) -> PureResult<()> {
        for sink in self.sinks.iter_mut() {
            sink.flush()?;
        }
        Ok(())
    }

    fn dispatch(&mut self, step: &DesireAutomatedStep, timestamp: SystemTime) -> PureResult<()> {
        for sink in self.sinks.iter_mut() {
            sink.on_step(step, timestamp)?;
        }
        if let Some(trigger) = &step.trigger {
            for sink in self.sinks.iter_mut() {
                sink.on_trigger(trigger, timestamp)?;
            }
        }
        Ok(())
    }
}

impl Drop for DesirePipeline {
    fn drop(&mut self) {
        let _ = self.flush();
    }
}

fn timestamp_from_millis(ms: u128) -> SystemTime {
    let clamped = ms.min(u64::MAX as u128) as u64;
    UNIX_EPOCH + Duration::from_millis(clamped)
}

/// Recorded trigger event captured by [`DesireTriggerBuffer`].
#[derive(Clone, Debug)]
pub struct DesireTriggerEvent {
    pub trigger: DesireRewriteTrigger,
    pub timestamp: SystemTime,
}

/// Shared trigger collector that can be cloned by automation, SpiralK, and
/// analytics stages while all viewing the same underlying buffer.
#[derive(Clone, Default)]
pub struct DesireTriggerBuffer {
    shared: Arc<Mutex<Vec<DesireTriggerEvent>>>,
}

impl DesireTriggerBuffer {
    pub fn new() -> Self {
        Self {
            shared: Arc::new(Mutex::new(Vec::new())),
        }
    }

    pub fn len(&self) -> usize {
        match self.shared.lock() {
            Ok(guard) => guard.len(),
            Err(_) => 0,
        }
    }

    pub fn is_empty(&self) -> bool {
        self.len() == 0
    }

    pub fn drain(&self) -> PureResult<Vec<DesireTriggerEvent>> {
        let mut guard = self.shared.lock().map_err(|_| TensorError::InvalidValue {
            label: "desire trigger buffer poisoned",
        })?;
        Ok(std::mem::take(&mut *guard))
    }
}

impl DesirePipelineSink for DesireTriggerBuffer {
    fn on_step(&mut self, _step: &DesireAutomatedStep, _timestamp: SystemTime) -> PureResult<()> {
        Ok(())
    }

    fn on_trigger(
        &mut self,
        trigger: &DesireRewriteTrigger,
        timestamp: SystemTime,
    ) -> PureResult<()> {
        let mut guard = self.shared.lock().map_err(|_| TensorError::InvalidValue {
            label: "desire trigger buffer poisoned",
        })?;
        guard.push(DesireTriggerEvent {
            trigger: trigger.clone(),
            timestamp,
        });
        Ok(())
    }
}

#[derive(Clone, Debug)]
pub struct DesireTrainerEvent {
    pub timestamp: SystemTime,
    pub phase: DesirePhase,
    pub temperature: f32,
    pub entropy: f32,
    pub hypergrad_penalty: f32,
    pub weights: DesireWeights,
    pub trigger: Option<DesireRewriteTrigger>,
}

#[derive(Clone, Debug, Default, PartialEq)]
pub struct DesireTrainerSummary {
    pub total: usize,
    pub observation: usize,
    pub injection: usize,
    pub integration: usize,
    pub triggers: usize,
    pub mean_entropy: f32,
    pub mean_temperature: f32,
    pub mean_penalty: f32,
    pub mean_alpha: f32,
    pub mean_beta: f32,
    pub mean_gamma: f32,
    pub mean_lambda: f32,
    pub trigger_mean_penalty: f32,
    pub trigger_mean_entropy: f32,
    pub trigger_mean_temperature: f32,
    pub trigger_mean_samples: f32,
}

impl DesireTrainerSummary {
    fn from_events(events: &[DesireTrainerEvent]) -> Self {
        if events.is_empty() {
            return Self::default();
        }
        let mut summary = DesireTrainerSummary {
            total: events.len(),
            ..Default::default()
        };
        let mut sum_entropy = 0.0f32;
        let mut sum_temperature = 0.0f32;
        let mut sum_penalty = 0.0f32;
        let mut sum_alpha = 0.0f32;
        let mut sum_beta = 0.0f32;
        let mut sum_gamma = 0.0f32;
        let mut sum_lambda = 0.0f32;
        let mut trig_penalty = 0.0f32;
        let mut trig_entropy = 0.0f32;
        let mut trig_temperature = 0.0f32;
        let mut trig_samples = 0.0f32;

        for event in events {
            match event.phase {
                DesirePhase::Observation => summary.observation += 1,
                DesirePhase::Injection => summary.injection += 1,
                DesirePhase::Integration => summary.integration += 1,
            }
            sum_entropy += event.entropy;
            sum_temperature += event.temperature;
            sum_penalty += event.hypergrad_penalty;
            sum_alpha += event.weights.alpha;
            sum_beta += event.weights.beta;
            sum_gamma += event.weights.gamma;
            sum_lambda += event.weights.lambda;
            if let Some(trigger) = &event.trigger {
                summary.triggers += 1;
                trig_penalty += trigger.mean_penalty;
                trig_entropy += trigger.mean_entropy;
                trig_temperature += trigger.temperature;
                trig_samples += trigger.samples as f32;
            }
        }

        let total = summary.total as f32;
        if total > 0.0 {
            summary.mean_entropy = sum_entropy / total;
            summary.mean_temperature = sum_temperature / total;
            summary.mean_penalty = sum_penalty / total;
            summary.mean_alpha = sum_alpha / total;
            summary.mean_beta = sum_beta / total;
            summary.mean_gamma = sum_gamma / total;
            summary.mean_lambda = sum_lambda / total;
        }

        if summary.triggers > 0 {
            let count = summary.triggers as f32;
            summary.trigger_mean_penalty = trig_penalty / count;
            summary.trigger_mean_entropy = trig_entropy / count;
            summary.trigger_mean_temperature = trig_temperature / count;
            summary.trigger_mean_samples = trig_samples / count;
        }

        summary
    }
}

#[derive(Clone, Default)]
pub struct DesireTrainerBridge {
    shared: Arc<Mutex<Vec<DesireTrainerEvent>>>,
}

impl DesireTrainerBridge {
    pub fn new() -> Self {
        Self {
            shared: Arc::new(Mutex::new(Vec::new())),
        }
    }

    pub fn len(&self) -> usize {
        match self.shared.lock() {
            Ok(guard) => guard.len(),
            Err(_) => 0,
        }
    }

    pub fn is_empty(&self) -> bool {
        self.len() == 0
    }

    pub fn drain(&self) -> PureResult<Vec<DesireTrainerEvent>> {
        let mut guard = self.shared.lock().map_err(|_| TensorError::InvalidValue {
            label: "desire trainer bridge poisoned",
        })?;
        Ok(std::mem::take(&mut *guard))
    }

    pub fn drain_summary(&self) -> PureResult<Option<DesireTrainerSummary>> {
        let events = self.drain()?;
        if events.is_empty() {
            return Ok(None);
        }
        Ok(Some(DesireTrainerSummary::from_events(&events)))
    }
}

impl DesirePipelineSink for DesireTrainerBridge {
    fn on_step(&mut self, step: &DesireAutomatedStep, timestamp: SystemTime) -> PureResult<()> {
        let mut guard = self.shared.lock().map_err(|_| TensorError::InvalidValue {
            label: "desire trainer bridge poisoned",
        })?;
        guard.push(DesireTrainerEvent {
            timestamp,
            phase: step.solution.phase,
            temperature: step.solution.temperature,
            entropy: step.solution.entropy,
            hypergrad_penalty: step.solution.hypergrad_penalty,
            weights: step.solution.weights.clone(),
            trigger: step.trigger.clone(),
        });
        Ok(())
    }
}

#[derive(Clone, Debug)]
pub struct DesireRoundtableEvent {
    pub timestamp: SystemTime,
    pub solution: DesireSolution,
    pub trigger: Option<DesireRewriteTrigger>,
    pub multipliers: (f32, f32, f32),
    pub drift: f32,
}

#[derive(Clone, Debug)]
pub struct DesireRoundtableImpulse {
    pub multipliers: (f32, f32, f32),
    pub drift: f32,
    pub timestamp: SystemTime,
}

#[derive(Clone, Default)]
pub struct DesireRoundtableBridge {
    blend: f32,
    drift_gain: f32,
    shared: Arc<Mutex<Vec<DesireRoundtableEvent>>>,
    latest: Arc<Mutex<Option<DesireRoundtableImpulse>>>,
}

#[cfg(test)]
mod coop_tests {
    use super::*;

    #[test]
    fn desire_roundtable_coop_agent_reacts_to_credit() {
        let mut bridge = DesireRoundtableBridge::new();
        {
            let mut guard = bridge.latest.lock().unwrap();
            *guard = Some(DesireRoundtableImpulse {
                multipliers: (1.1, 0.9, 1.0),
                drift: 0.3,
                timestamp: SystemTime::now(),
            });
        }

        let proposal = CoopAgent::propose(&mut bridge);
        assert!(proposal.weight > 0.0);

        let before_blend = bridge.blend;
        let before_gain = bridge.drift_gain;
        CoopAgent::observe(&mut bridge, -0.2, -0.6);
        assert!(bridge.blend >= before_blend);
        assert!(bridge.drift_gain > before_gain);
    }
}

impl DesireRoundtableBridge {
    pub fn new() -> Self {
        Self {
            blend: 0.35,
            drift_gain: 0.35,
            shared: Arc::new(Mutex::new(Vec::new())),
            latest: Arc::new(Mutex::new(None)),
        }
    }

    pub fn with_blend(mut self, blend: f32) -> Self {
        self.blend = blend.clamp(0.0, 1.0);
        self
    }

    pub fn blend(&self) -> f32 {
        self.blend
    }

    pub fn set_blend(&mut self, blend: f32) {
        self.blend = blend.clamp(0.0, 1.0);
    }

    pub fn with_drift_gain(mut self, gain: f32) -> Self {
        self.drift_gain = gain.clamp(0.0, 1.0);
        self
    }

    pub fn drift_gain(&self) -> f32 {
        self.drift_gain
    }

    pub fn set_drift_gain(&mut self, gain: f32) {
        self.drift_gain = gain.clamp(0.0, 1.0);
    }

    pub fn len(&self) -> usize {
        match self.shared.lock() {
            Ok(guard) => guard.len(),
            Err(_) => 0,
        }
    }

    pub fn is_empty(&self) -> bool {
        self.len() == 0
    }

    pub fn impulse(&self) -> PureResult<Option<DesireRoundtableImpulse>> {
        let guard = self.latest.lock().map_err(|_| TensorError::InvalidValue {
            label: "desire roundtable bridge poisoned",
        })?;
        Ok(guard.clone())
    }

    pub fn drain(&self) -> PureResult<Vec<DesireRoundtableEvent>> {
        let mut guard = self.shared.lock().map_err(|_| TensorError::InvalidValue {
            label: "desire roundtable bridge poisoned",
        })?;
        Ok(std::mem::take(&mut *guard))
    }

    pub fn drain_summary(&self) -> PureResult<Option<DesireRoundtableSummary>> {
        let events = self.drain()?;
        if events.is_empty() {
            return Ok(None);
        }
        Ok(Some(DesireRoundtableSummary::from_events(&events)))
    }

    fn project(&self, weights: &DesireWeights) -> DesireRoundtableImpulse {
        const EPS: f32 = 1e-6;
        let above = weights.alpha.max(0.0);
        let here = weights.gamma.max(0.0);
        let beneath = weights.beta.max(0.0);
        let total = (above + here + beneath).max(EPS);
        let bary = [above / total, here / total, beneath / total];
        const ONE_THIRD: f32 = 1.0 / 3.0;
        let mut multipliers = (
            1.0 + self.blend * (bary[0] - ONE_THIRD),
            1.0 + self.blend * (bary[1] - ONE_THIRD),
            1.0 + self.blend * (bary[2] - ONE_THIRD),
        );
        multipliers.0 = multipliers.0.clamp(0.35, 1.65);
        multipliers.1 = multipliers.1.clamp(0.35, 1.65);
        multipliers.2 = multipliers.2.clamp(0.35, 1.65);
        let drift = (weights.lambda.tanh() * self.drift_gain).clamp(-1.0, 1.0);
        DesireRoundtableImpulse {
            multipliers,
            drift,
            timestamp: SystemTime::now(),
        }
    }
}

impl CoopAgent for DesireRoundtableBridge {
    fn propose(&mut self) -> CoopProposal {
        let impulse = match self.impulse() {
            Ok(Some(impulse)) => impulse,
            _ => return CoopProposal::neutral(),
        };
        let (above, here, beneath) = impulse.multipliers;
        let avg = (above + here + beneath) / 3.0;
        let weight = avg.clamp(0.05, 2.0);
        CoopProposal::new(impulse.drift, weight)
    }

    fn observe(&mut self, team_reward: f32, credit: f32) {
        let reward_push = team_reward.tanh();
        let credit_push = credit.tanh();

        let mut blend = self.blend;
        if reward_push < 0.0 {
            blend += (-reward_push) * 0.05;
        } else {
            blend -= reward_push * 0.03;
        }
        if credit_push < 0.0 {
            blend += (-credit_push) * 0.04;
        } else {
            blend -= credit_push * 0.02;
        }
        self.blend = blend.clamp(0.05, 0.95);

        let mut drift_gain = self.drift_gain;
        if credit_push > 0.0 {
            drift_gain *= 1.0 - 0.08 * credit_push;
        } else {
            drift_gain *= 1.0 + 0.05 * (-credit_push);
        }
        drift_gain = (drift_gain * (1.0 - 0.03 * reward_push.abs())).clamp(0.1, 1.2);
        self.drift_gain = drift_gain;
    }
}

impl DesirePipelineSink for DesireRoundtableBridge {
    fn on_step(&mut self, step: &DesireAutomatedStep, timestamp: SystemTime) -> PureResult<()> {
        let impulse = self.project(&step.solution.weights);
        {
            let mut guard = self.shared.lock().map_err(|_| TensorError::InvalidValue {
                label: "desire roundtable bridge poisoned",
            })?;
            guard.push(DesireRoundtableEvent {
                timestamp,
                solution: step.solution.clone(),
                trigger: step.trigger.clone(),
                multipliers: impulse.multipliers,
                drift: impulse.drift,
            });
        }
        let mut latest = self.latest.lock().map_err(|_| TensorError::InvalidValue {
            label: "desire roundtable bridge poisoned",
        })?;
        *latest = Some(DesireRoundtableImpulse {
            timestamp,
            ..impulse
        });
        Ok(())
    }
}

#[derive(Clone, Debug)]
pub struct DesireRoundtableSummary {
    pub steps: usize,
    pub triggers: usize,
    pub mean_entropy: f32,
    pub mean_temperature: f32,
    pub mean_alpha: f32,
    pub mean_beta: f32,
    pub mean_gamma: f32,
    pub mean_lambda: f32,
    pub mean_above: f32,
    pub mean_here: f32,
    pub mean_beneath: f32,
    pub mean_drift: f32,
    pub last_timestamp: SystemTime,
}

impl DesireRoundtableSummary {
    pub fn from_events(events: &[DesireRoundtableEvent]) -> Self {
        let mut steps = 0usize;
        let mut triggers = 0usize;
        let mut sum_entropy = 0.0f32;
        let mut sum_temperature = 0.0f32;
        let mut sum_alpha = 0.0f32;
        let mut sum_beta = 0.0f32;
        let mut sum_gamma = 0.0f32;
        let mut sum_lambda = 0.0f32;
        let mut sum_above = 0.0f32;
        let mut sum_here = 0.0f32;
        let mut sum_beneath = 0.0f32;
        let mut sum_drift = 0.0f32;
        let mut last_timestamp = UNIX_EPOCH;

        for event in events {
            steps += 1;
            if event.trigger.is_some() {
                triggers += 1;
            }
            sum_entropy += event.solution.entropy;
            sum_temperature += event.solution.temperature;
            sum_alpha += event.solution.weights.alpha;
            sum_beta += event.solution.weights.beta;
            sum_gamma += event.solution.weights.gamma;
            sum_lambda += event.solution.weights.lambda;
            sum_above += event.multipliers.0;
            sum_here += event.multipliers.1;
            sum_beneath += event.multipliers.2;
            sum_drift += event.drift;
            if event.timestamp > last_timestamp {
                last_timestamp = event.timestamp;
            }
        }

        let denom = steps.max(1) as f32;
        Self {
            steps,
            triggers,
            mean_entropy: sum_entropy / denom,
            mean_temperature: sum_temperature / denom,
            mean_alpha: sum_alpha / denom,
            mean_beta: sum_beta / denom,
            mean_gamma: sum_gamma / denom,
            mean_lambda: sum_lambda / denom,
            mean_above: sum_above / denom,
            mean_here: sum_here / denom,
            mean_beneath: sum_beneath / denom,
            mean_drift: sum_drift / denom,
            last_timestamp,
        }
    }
}

#[derive(Clone, Debug)]
pub struct DesireGraphEvent {
    pub timestamp: SystemTime,
    pub solution: DesireSolution,
    pub trigger: Option<DesireRewriteTrigger>,
    pub digest: Option<GraphConsensusDigest>,
}

#[derive(Clone)]
pub struct DesireGraphBridge {
    bridge: GraphConsensusBridge,
    baseline: BandEnergy,
    shared: Arc<Mutex<Vec<DesireGraphEvent>>>,
}

impl DesireGraphBridge {
    pub fn new(bridge: GraphConsensusBridge, baseline: BandEnergy) -> Self {
        Self {
            bridge,
            baseline,
            shared: Arc::new(Mutex::new(Vec::new())),
        }
    }

    pub fn baseline(&self) -> BandEnergy {
        self.baseline
    }

    pub fn len(&self) -> usize {
        match self.shared.lock() {
            Ok(guard) => guard.len(),
            Err(_) => 0,
        }
    }

    pub fn is_empty(&self) -> bool {
        self.len() == 0
    }

    pub fn drain(&self) -> PureResult<Vec<DesireGraphEvent>> {
        let mut guard = self.shared.lock().map_err(|_| TensorError::InvalidValue {
            label: "desire graph bridge poisoned",
        })?;
        Ok(std::mem::take(&mut *guard))
    }

    pub fn drain_summary(&self) -> PureResult<Option<DesireGraphSummary>> {
        let events = self.drain()?;
        if events.is_empty() {
            return Ok(None);
        }
        Ok(Some(DesireGraphSummary::from_events(&events)))
    }
}

impl DesirePipelineSink for DesireGraphBridge {
    fn on_step(&mut self, step: &DesireAutomatedStep, timestamp: SystemTime) -> PureResult<()> {
        let digest = self.bridge.digest(&self.baseline)?;
        let mut guard = self.shared.lock().map_err(|_| TensorError::InvalidValue {
            label: "desire graph bridge poisoned",
        })?;
        guard.push(DesireGraphEvent {
            timestamp,
            solution: step.solution.clone(),
            trigger: step.trigger.clone(),
            digest,
        });
        Ok(())
    }
}

#[derive(Clone, Debug)]
pub struct DesireGraphSummary {
    pub steps: usize,
    pub triggers: usize,
    pub total_graph_energy: f32,
    pub mean_entropy: f32,
    pub layer_support: Vec<(String, f32)>,
    pub last_timestamp: SystemTime,
}

impl DesireGraphSummary {
    pub fn from_events(events: &[DesireGraphEvent]) -> Self {
        let mut total_entropy = 0.0f32;
        let mut total_graph_energy = 0.0f32;
        let mut triggers = 0usize;
        let mut digest_count = 0usize;
        let mut layer_accumulator: HashMap<String, f32> = HashMap::new();
        let mut last_timestamp = UNIX_EPOCH;

        for event in events {
            total_entropy += event.solution.entropy;
            if event.trigger.is_some() {
                triggers += 1;
            }
            if event.timestamp > last_timestamp {
                last_timestamp = event.timestamp;
            }
            if let Some(digest) = &event.digest {
                digest_count = digest_count.saturating_add(1);
                total_graph_energy += digest.graph_energy;
                for (layer, share) in &digest.layer_shares {
                    *layer_accumulator.entry(layer.clone()).or_insert(0.0) += *share;
                }
            }
        }

        if digest_count > 0 {
            for value in layer_accumulator.values_mut() {
                *value /= digest_count as f32;
            }
        }

        let mut layer_support: Vec<(String, f32)> = layer_accumulator.into_iter().collect();
        layer_support
            .sort_by(|left, right| right.1.partial_cmp(&left.1).unwrap_or(Ordering::Equal));

        let steps = events.len();
        let mean_entropy = if steps == 0 {
            0.0
        } else {
            total_entropy / steps as f32
        };

        Self {
            steps,
            triggers,
            total_graph_energy,
            mean_entropy,
            layer_support,
            last_timestamp,
        }
    }
}

#[cfg(feature = "psi")]
#[derive(Clone, Debug)]
pub struct DesirePsiEvent {
    pub timestamp: SystemTime,
    pub solution: DesireSolution,
    pub trigger: Option<DesireRewriteTrigger>,
    pub telemetry: DesireStepTelemetry,
    pub reading: Option<PsiReading>,
    pub z_feedback: Option<SoftlogicZFeedback>,
    pub events: Vec<PsiEvent>,
}

#[cfg(feature = "psi")]
#[derive(Clone)]
pub struct DesirePsiBridge {
    shared: Arc<Mutex<Vec<DesirePsiEvent>>>,
}

#[cfg(feature = "psi")]
impl DesirePsiBridge {
    pub fn new() -> Self {
        Self {
            shared: Arc::new(Mutex::new(Vec::new())),
        }
    }

    pub fn len(&self) -> usize {
        match self.shared.lock() {
            Ok(guard) => guard.len(),
            Err(_) => 0,
        }
    }

    pub fn is_empty(&self) -> bool {
        self.len() == 0
    }

    pub fn drain(&self) -> PureResult<Vec<DesirePsiEvent>> {
        let mut guard = self.shared.lock().map_err(|_| TensorError::InvalidValue {
            label: "desire psi bridge poisoned",
        })?;
        Ok(std::mem::take(&mut *guard))
    }

    pub fn drain_summary(&self) -> PureResult<Option<DesirePsiSummary>> {
        let events = self.drain()?;
        if events.is_empty() {
            return Ok(None);
        }
        Ok(Some(DesirePsiSummary::from_events(&events)))
    }
}

#[cfg(feature = "psi")]
impl DesirePipelineSink for DesirePsiBridge {
    fn on_step(&mut self, step: &DesireAutomatedStep, timestamp: SystemTime) -> PureResult<()> {
        let (telemetry, reading, z_feedback) =
            DesireTelemetrySink::record_with_psi(step, timestamp);
        let events = telemetry.psi_events.clone();
        let mut guard = self.shared.lock().map_err(|_| TensorError::InvalidValue {
            label: "desire psi bridge poisoned",
        })?;
        guard.push(DesirePsiEvent {
            timestamp,
            solution: step.solution.clone(),
            trigger: step.trigger.clone(),
            telemetry,
            reading,
            z_feedback,
            events,
        });
        Ok(())
    }
}

#[cfg(feature = "psi")]
#[derive(Clone, Debug)]
pub struct DesirePsiSummary {
    pub steps: usize,
    pub triggers: usize,
    pub psi_samples: usize,
    pub mean_psi_total: f32,
    pub component_means: HashMap<PsiComponent, f32>,
    pub threshold_crossings: HashMap<PsiComponent, (usize, usize)>,
    pub mean_entropy: f32,
    pub mean_temperature: f32,
    pub mean_hypergrad_penalty: f32,
    pub mean_z_signal: f32,
    pub last_timestamp: SystemTime,
}

#[cfg(feature = "psi")]
impl DesirePsiSummary {
    pub fn from_events(events: &[DesirePsiEvent]) -> Self {
        let mut triggers = 0usize;
        let mut psi_samples = 0usize;
        let mut psi_total = 0.0f32;
        let mut component_totals: HashMap<PsiComponent, f32> = HashMap::new();
        let mut component_counts: HashMap<PsiComponent, usize> = HashMap::new();
        let mut threshold_crossings: HashMap<PsiComponent, (usize, usize)> = HashMap::new();
        let mut entropy_sum = 0.0f32;
        let mut temperature_sum = 0.0f32;
        let mut penalty_sum = 0.0f32;
        let mut z_sum = 0.0f32;
        let mut z_samples = 0usize;
        let mut last_timestamp = UNIX_EPOCH;

        for event in events {
            if event.trigger.is_some() {
                triggers += 1;
            }
            let telemetry = &event.telemetry;
            entropy_sum += telemetry.entropy;
            temperature_sum += telemetry.temperature;
            penalty_sum += telemetry.hypergrad_penalty.max(0.0);
            if event.timestamp > last_timestamp {
                last_timestamp = event.timestamp;
            }
            if let Some(total) = telemetry.psi_total {
                psi_samples = psi_samples.saturating_add(1);
                psi_total += total;
                for (component, value) in telemetry.psi_breakdown.iter() {
                    *component_totals.entry(*component).or_insert(0.0) += *value;
                    *component_counts.entry(*component).or_insert(0) += 1;
                }
            }
            if let Some(feedback) = event.z_feedback {
                z_samples = z_samples.saturating_add(1);
                z_sum += feedback.z_signal;
            }
            for PsiEvent::ThresholdCross { component, up, .. } in &telemetry.psi_events {
                let entry = threshold_crossings.entry(*component).or_insert((0, 0));
                if *up {
                    entry.0 = entry.0.saturating_add(1);
                } else {
                    entry.1 = entry.1.saturating_add(1);
                }
            }
        }

        let steps = events.len();
        let mean_entropy = if steps == 0 {
            0.0
        } else {
            entropy_sum / steps as f32
        };
        let mean_temperature = if steps == 0 {
            0.0
        } else {
            temperature_sum / steps as f32
        };
        let mean_hypergrad_penalty = if steps == 0 {
            0.0
        } else {
            penalty_sum / steps as f32
        };
        let mean_psi_total = if psi_samples == 0 {
            0.0
        } else {
            psi_total / psi_samples as f32
        };
        let mean_z_signal = if z_samples == 0 {
            0.0
        } else {
            z_sum / z_samples as f32
        };

        let mut component_means = HashMap::new();
        for (component, total) in component_totals.into_iter() {
            let count = component_counts.get(&component).copied().unwrap_or(0);
            if count > 0 {
                component_means.insert(component, total / count as f32);
            }
        }

        Self {
            steps,
            triggers,
            psi_samples,
            mean_psi_total,
            component_means,
            threshold_crossings,
            mean_entropy,
            mean_temperature,
            mean_hypergrad_penalty,
            mean_z_signal,
            last_timestamp,
        }
    }
}

mod language_pipeline {
    use crate::roundtable::RoundtableNode;
    use crate::{RoundtableConfig, RoundtableSchedule};
    use st_core::ecosystem::{
        ConnectorEvent, DistributionSummary, EcosystemRegistry, HeuristicChoiceSummary,
        HeuristicDecision, HeuristicSource, MetricSample, RankPlanSummary, RoundtableConfigSummary,
        RoundtableSummary,
    };
    use st_core::ops::rank_entry::RankPlan;
    use st_core::util::math::{ramanujan_pi, LeechProjector};
    use st_tensor::{ComplexTensor, LanguageWaveEncoder, Tensor, TensorError};
    use std::collections::HashMap;
    use std::time::{Instant, SystemTime};

    #[derive(Debug)]
    pub enum PipelineError {
        EncoderMissing { pipeline: String },
        Tensor(TensorError),
    }

    pub type PipelineResult<T> = Result<T, PipelineError>;

    #[derive(Clone)]
    pub struct LanguagePipelineBuilder {
        name: String,
        tags: HashMap<String, String>,
        encoder: Option<LanguageWaveEncoder>,
        ramanujan_iterations: usize,
        leech_rank: usize,
        leech_weight: f64,
    }

    #[derive(Clone)]
    pub struct LanguagePipeline {
        name: String,
        registry: &'static EcosystemRegistry,
        tags: HashMap<String, String>,
        encoder: Option<LanguageWaveEncoder>,
        ramanujan_pi: f64,
        leech_projector: LeechProjector,
    }

    impl LanguagePipelineBuilder {
        pub fn new(name: impl Into<String>) -> Self {
            Self {
                name: name.into(),
                tags: HashMap::new(),
                encoder: None,
                ramanujan_iterations: 3,
                leech_rank: 24,
                leech_weight: 0.35,
            }
        }

        pub fn with_tag(mut self, key: impl Into<String>, value: impl Into<String>) -> Self {
            self.tags.insert(key.into(), value.into());
            self
        }

        pub fn with_encoder(mut self, encoder: LanguageWaveEncoder) -> Self {
            self.encoder = Some(encoder);
            self
        }

        pub fn with_ramanujan_iterations(mut self, iterations: usize) -> Self {
            self.ramanujan_iterations = iterations.max(1);
            self
        }

        pub fn with_leech_lattice(mut self, rank: usize, weight: f64) -> Self {
            self.leech_rank = rank.max(1);
            self.leech_weight = weight.max(0.0);
            self
        }

        pub fn build(self) -> LanguagePipeline {
            let ramanujan_pi = ramanujan_pi(self.ramanujan_iterations);
            let leech_projector = LeechProjector::new(self.leech_rank, self.leech_weight);
            LanguagePipeline {
                name: self.name,
                registry: EcosystemRegistry::global(),
                tags: self.tags,
                encoder: self.encoder,
                ramanujan_pi,
                leech_projector,
            }
        }
    }

    impl LanguagePipeline {
        pub fn builder(name: impl Into<String>) -> LanguagePipelineBuilder {
            LanguagePipelineBuilder::new(name)
        }

        pub fn name(&self) -> &str {
            &self.name
        }

        pub fn encoder(&self) -> Option<&LanguageWaveEncoder> {
            self.encoder.as_ref()
        }

        pub fn record_metric(&self, sample: MetricSample) {
            self.registry.record_metric(self.apply_tags(sample, &[]));
        }

        pub fn record_heuristic(
            &self,
            subsystem: impl Into<String>,
            kind: impl Into<String>,
            rows: u32,
            cols: u32,
            k: u32,
            choice: HeuristicChoiceSummary,
            source: HeuristicSource,
            score_hint: Option<f32>,
        ) {
            let decision = HeuristicDecision {
                subsystem: subsystem.into(),
                kind: kind.into(),
                rows,
                cols,
                k,
                choice,
                score_hint,
                source,
                issued_at: SystemTime::now(),
            };
            self.registry.record_heuristic(decision);
        }

        pub fn record_roundtable(
            &self,
            rows: u32,
            cols: u32,
            config: RoundtableConfig,
            schedule: &RoundtableSchedule,
            autopilot_enabled: bool,
            distribution: Option<&RoundtableNode>,
        ) -> RoundtableSummary {
            let cfg_summary = summarise_config(config);
            let plans = vec![
                summarise_rank_plan(schedule.above()),
                summarise_rank_plan(schedule.here()),
                summarise_rank_plan(schedule.beneath()),
            ];
            let distribution_summary = distribution.map(summarise_distribution);
            let summary = RoundtableSummary {
                rows,
                cols,
                config: cfg_summary,
                plans,
                autopilot_enabled,
                distribution: distribution_summary.clone(),
                issued_at: SystemTime::now(),
            };

            let geodesic = (rows as f64).hypot(cols as f64);
            let leech_density = self.leech_projector.enrich(geodesic);
            let ramanujan_ratio = if self.ramanujan_pi > f64::EPSILON {
                geodesic / self.ramanujan_pi
            } else {
                0.0
            };

            let mut extra_tags = vec![("autopilot".to_string(), autopilot_enabled.to_string())];
            if let Some(dist) = &distribution_summary {
                extra_tags.push(("distribution_mode".to_string(), dist.mode.clone()));
            }

            self.registry.record_metric(self.apply_tags(
                MetricSample::new("roundtable.rows", rows as f64).with_unit("rows"),
                &extra_tags,
            ));
            self.registry.record_metric(self.apply_tags(
                MetricSample::new("roundtable.cols", cols as f64).with_unit("cols"),
                &extra_tags,
            ));
            self.registry.record_metric(
                self.apply_tags(
                    MetricSample::new(
                        "roundtable.autopilot",
                        if autopilot_enabled { 1.0 } else { 0.0 },
                    )
                    .with_unit("flag"),
                    &extra_tags,
                ),
            );
            self.registry.record_metric(
                self.apply_tags(
                    MetricSample::new("roundtable.config.top_k", config.top_k as f64)
                        .with_unit("items"),
                    &extra_tags,
                ),
            );
            self.registry.record_metric(
                self.apply_tags(
                    MetricSample::new("roundtable.config.mid_k", config.mid_k as f64)
                        .with_unit("items"),
                    &extra_tags,
                ),
            );
            self.registry.record_metric(
                self.apply_tags(
                    MetricSample::new("roundtable.config.bottom_k", config.bottom_k as f64)
                        .with_unit("items"),
                    &extra_tags,
                ),
            );
            self.registry.record_metric(
                self.apply_tags(
                    MetricSample::new(
                        "roundtable.config.here_tolerance",
                        config.here_tolerance as f64,
                    )
                    .with_unit("ratio"),
                    &extra_tags,
                ),
            );
            self.registry.record_metric(self.apply_tags(
                MetricSample::new("roundtable.geodesic.norm", geodesic).with_unit("geodesic"),
                &extra_tags,
            ));
            self.registry.record_metric(
                self.apply_tags(
                    MetricSample::new("roundtable.geodesic.leech_density", leech_density)
                        .with_unit("density"),
                    &extra_tags,
                ),
            );
            self.registry.record_metric(
                self.apply_tags(
                    MetricSample::new("roundtable.geodesic.ramanujan_ratio", ramanujan_ratio)
                        .with_unit("ratio"),
                    &extra_tags,
                ),
            );

            for (band, plan) in [
                ("above", schedule.above()),
                ("here", schedule.here()),
                ("beneath", schedule.beneath()),
            ] {
                let mut band_tags = extra_tags.clone();
                band_tags.push(("band".to_string(), band.to_string()));
                self.registry.record_metric(self.apply_tags(
                    MetricSample::new("roundtable.band.rows", plan.rows as f64).with_unit("rows"),
                    &band_tags,
                ));
                self.registry.record_metric(self.apply_tags(
                    MetricSample::new("roundtable.band.cols", plan.cols as f64).with_unit("cols"),
                    &band_tags,
                ));
                self.registry.record_metric(self.apply_tags(
                    MetricSample::new("roundtable.band.k", plan.k as f64).with_unit("items"),
                    &band_tags,
                ));
                self.registry.record_metric(
                    self.apply_tags(
                        MetricSample::new("roundtable.band.workgroup", plan.choice.wg as f64)
                            .with_unit("threads"),
                        &band_tags,
                    ),
                );
                self.registry.record_metric(
                    self.apply_tags(
                        MetricSample::new("roundtable.band.lanes", plan.choice.kl as f64)
                            .with_unit("lanes"),
                        &band_tags,
                    ),
                );
                self.registry.record_metric(
                    self.apply_tags(
                        MetricSample::new("roundtable.band.channel_stride", plan.choice.ch as f64)
                            .with_unit("stride"),
                        &band_tags,
                    ),
                );
                self.registry.record_metric(
                    self.apply_tags(
                        MetricSample::new("roundtable.band.tile", plan.choice.tile as f64)
                            .with_unit("tile"),
                        &band_tags,
                    ),
                );
                self.registry.record_metric(
                    self.apply_tags(
                        MetricSample::new(
                            "roundtable.band.compaction_tile",
                            plan.choice.ctile as f64,
                        )
                        .with_unit("tile"),
                        &band_tags,
                    ),
                );
                self.registry.record_metric(
                    self.apply_tags(
                        MetricSample::new(
                            "roundtable.band.subgroup",
                            if plan.choice.subgroup { 1.0 } else { 0.0 },
                        )
                        .with_unit("flag"),
                        &band_tags,
                    ),
                );
                self.registry.record_metric(
                    self.apply_tags(
                        MetricSample::new("roundtable.band.fft_tile", plan.choice.fft_tile as f64)
                            .with_unit("tile"),
                        &band_tags,
                    ),
                );
                self.registry.record_metric(
                    self.apply_tags(
                        MetricSample::new(
                            "roundtable.band.fft_radix",
                            plan.choice.fft_radix as f64,
                        )
                        .with_unit("radix"),
                        &band_tags,
                    ),
                );
                self.registry.record_metric(
                    self.apply_tags(
                        MetricSample::new(
                            "roundtable.band.fft_segments",
                            plan.choice.fft_segments as f64,
                        )
                        .with_unit("segments"),
                        &band_tags,
                    ),
                );
            }

            self.registry.record_roundtable(summary.clone());

            let mut connector_metadata = vec![
                ("rows".to_string(), rows.to_string()),
                ("cols".to_string(), cols.to_string()),
                ("autopilot".to_string(), autopilot_enabled.to_string()),
                (
                    "plans".to_string(),
                    summary
                        .plans
                        .iter()
                        .map(|plan| plan.kind.as_str())
                        .collect::<Vec<_>>()
                        .join(","),
                ),
            ];
            if let Some(dist) = &distribution_summary {
                connector_metadata.push(("distribution_mode".to_string(), dist.mode.clone()));
                connector_metadata.push(("node_id".to_string(), dist.node_id.clone()));
<<<<<<< HEAD
                if !dist.cloud_targets.is_empty() {
                    let mut azure_targets = Vec::new();
                    let mut aws_targets = Vec::new();
                    for target in &dist.cloud_targets {
                        let descriptor = target.descriptor();
                        match target {
                            CloudConnector::AzureEventHub { .. } => {
                                azure_targets.push(format!("event_hub:{descriptor}"));
                            }
                            CloudConnector::AzureStorageQueue { .. } => {
                                azure_targets.push(format!("storage_queue:{descriptor}"));
                            }
                            CloudConnector::AwsKinesis { .. } => {
                                aws_targets.push(format!("kinesis:{descriptor}"));
                            }
                            CloudConnector::AwsSqs { .. } => {
                                aws_targets.push(format!("sqs:{descriptor}"));
                            }
                        }
                    }
                    if !azure_targets.is_empty() {
                        connector_metadata
                            .push(("azure_targets".to_string(), azure_targets.join(",")));
                    }
                    if !aws_targets.is_empty() {
                        connector_metadata.push(("aws_targets".to_string(), aws_targets.join(",")));
                    }
                }
=======
                connector_metadata.extend(format_cloud_targets(&dist.cloud_targets));
>>>>>>> 4d64f16b
            }
            self.record_connector("roundtable", connector_metadata);

            summary
        }

        pub fn encode_wave(&self, text: &str) -> PipelineResult<ComplexTensor> {
            let encoder = self
                .encoder
                .as_ref()
                .ok_or_else(|| PipelineError::EncoderMissing {
                    pipeline: self.name.clone(),
                })?;
            let start = Instant::now();
            let wave = encoder.encode_wave(text).map_err(PipelineError::from)?;
            let elapsed_ms = start.elapsed().as_secs_f64() * 1e3;
            let chars = text.chars().count() as f64;
            let (_, cols) = wave.shape();

            let extras = vec![("mode".to_string(), "wave".to_string())];
            self.registry.record_metric(self.apply_tags(
                MetricSample::new("language.encode.chars", chars).with_unit("chars"),
                &extras,
            ));
            self.registry.record_metric(self.apply_tags(
                MetricSample::new("language.encode.duration_ms", elapsed_ms).with_unit("ms"),
                &extras,
            ));
            self.registry.record_metric(self.apply_tags(
                MetricSample::new("language.encode.wave.cols", cols as f64).with_unit("cols"),
                &extras,
            ));
            self.registry.record_metric(
                self.apply_tags(
                    MetricSample::new("language.encode.curvature", encoder.curvature() as f64)
                        .with_unit("curvature"),
                    &extras,
                ),
            );
            self.registry.record_metric(
                self.apply_tags(
                    MetricSample::new("language.encode.temperature", encoder.temperature() as f64)
                        .with_unit("temperature"),
                    &extras,
                ),
            );

            self.record_connector(
                "encode",
                vec![
                    ("mode".to_string(), "wave".to_string()),
                    ("chars".to_string(), chars.to_string()),
                    ("duration_ms".to_string(), format!("{elapsed_ms:.3}")),
                    ("cols".to_string(), cols.to_string()),
                ],
            );

            Ok(wave)
        }

        pub fn encode_z_space(&self, text: &str) -> PipelineResult<Tensor> {
            let encoder = self
                .encoder
                .as_ref()
                .ok_or_else(|| PipelineError::EncoderMissing {
                    pipeline: self.name.clone(),
                })?;
            let start = Instant::now();
            let tensor = encoder.encode_z_space(text).map_err(PipelineError::from)?;
            let elapsed_ms = start.elapsed().as_secs_f64() * 1e3;
            let chars = text.chars().count() as f64;
            let (_, cols) = tensor.shape();
            let geodesic = tensor
                .data()
                .iter()
                .map(|value| (*value as f64).powi(2))
                .sum::<f64>()
                .sqrt();
            let leech_density = self.leech_projector.enrich(geodesic);
            let ramanujan_ratio = if self.ramanujan_pi > f64::EPSILON {
                geodesic / self.ramanujan_pi
            } else {
                0.0
            };

            let extras = vec![("mode".to_string(), "z_space".to_string())];
            self.registry.record_metric(self.apply_tags(
                MetricSample::new("language.encode.chars", chars).with_unit("chars"),
                &extras,
            ));
            self.registry.record_metric(self.apply_tags(
                MetricSample::new("language.encode.duration_ms", elapsed_ms).with_unit("ms"),
                &extras,
            ));
            self.registry.record_metric(self.apply_tags(
                MetricSample::new("language.encode.zspace.cols", cols as f64).with_unit("cols"),
                &extras,
            ));
            self.registry.record_metric(
                self.apply_tags(
                    MetricSample::new("language.encode.curvature", encoder.curvature() as f64)
                        .with_unit("curvature"),
                    &extras,
                ),
            );
            self.registry.record_metric(
                self.apply_tags(
                    MetricSample::new("language.encode.temperature", encoder.temperature() as f64)
                        .with_unit("temperature"),
                    &extras,
                ),
            );
            self.registry.record_metric(
                self.apply_tags(
                    MetricSample::new("language.encode.zspace.geodesic", geodesic)
                        .with_unit("geodesic"),
                    &extras,
                ),
            );
            self.registry.record_metric(
                self.apply_tags(
                    MetricSample::new("language.encode.zspace.leech_density", leech_density)
                        .with_unit("density"),
                    &extras,
                ),
            );
            self.registry.record_metric(
                self.apply_tags(
                    MetricSample::new("language.encode.zspace.ramanujan_ratio", ramanujan_ratio)
                        .with_unit("ratio"),
                    &extras,
                ),
            );

            self.record_connector(
                "encode",
                vec![
                    ("mode".to_string(), "z_space".to_string()),
                    ("chars".to_string(), chars.to_string()),
                    ("duration_ms".to_string(), format!("{elapsed_ms:.3}")),
                    ("cols".to_string(), cols.to_string()),
                ],
            );

            Ok(tensor)
        }

        pub fn record_connector(&self, stage: impl Into<String>, metadata: Vec<(String, String)>) {
            let mut map = HashMap::new();
            map.insert("pipeline".to_string(), self.name.clone());
            for (key, value) in self.tags.iter() {
                map.entry(key.clone()).or_insert(value.clone());
            }
            for (key, value) in metadata {
                map.insert(key, value);
            }
            self.registry.record_connector(ConnectorEvent {
                name: self.name.clone(),
                stage: stage.into(),
                metadata: map,
                issued_at: SystemTime::now(),
            });
        }
    }

    fn summarise_cloud_targets(targets: &[CloudConnector]) -> Vec<(String, String)> {
        if targets.is_empty() {
            return Vec::new();
        }

        let mut azure_targets = Vec::new();
        let mut aws_targets = Vec::new();

        for target in targets {
            match target {
                CloudConnector::AzureEventHub { namespace, hub } => {
                    azure_targets.push(format!("event_hub:{namespace}/{hub}"));
                }
                CloudConnector::AzureStorageQueue { account, queue } => {
                    azure_targets.push(format!("storage_queue:{account}/{queue}"));
                }
                CloudConnector::AwsKinesis { region, stream } => {
                    aws_targets.push(format!("kinesis:{region}/{stream}"));
                }
                CloudConnector::AwsSqs { region, queue } => {
                    aws_targets.push(format!("sqs:{region}/{queue}"));
                }
            }
        }

        let mut metadata = Vec::new();
        if !azure_targets.is_empty() {
            metadata.push(("azure_targets".to_string(), azure_targets.join(",")));
        }
        if !aws_targets.is_empty() {
            metadata.push(("aws_targets".to_string(), aws_targets.join(",")));
        }

        metadata
    }

    impl From<TensorError> for PipelineError {
        fn from(err: TensorError) -> Self {
            PipelineError::Tensor(err)
        }
    }

    impl core::fmt::Display for PipelineError {
        fn fmt(&self, f: &mut core::fmt::Formatter<'_>) -> core::fmt::Result {
            match self {
                PipelineError::EncoderMissing { pipeline } => {
                    write!(f, "language pipeline '{pipeline}' is missing an encoder")
                }
                PipelineError::Tensor(err) => err.fmt(f),
            }
        }
    }

    impl std::error::Error for PipelineError {}

    fn summarise_rank_plan(plan: &RankPlan) -> RankPlanSummary {
        let mut summary = RankPlanSummary::new(plan.kind, plan.rows, plan.cols, plan.k);
        summary.workgroup = plan.choice.wg;
        summary.lanes = plan.choice.kl;
        summary.channel_stride = plan.choice.ch;
        summary.tile = plan.choice.tile;
        summary.compaction_tile = plan.choice.ctile;
        summary.subgroup = plan.choice.subgroup;
        summary.fft_tile = plan.choice.fft_tile;
        summary.fft_radix = plan.choice.fft_radix;
        summary.fft_segments = plan.choice.fft_segments;
        summary
    }

    fn summarise_distribution(node: &RoundtableNode) -> DistributionSummary {
        let cfg = node.config();
        DistributionSummary {
            node_id: cfg.node_id.clone(),
            mode: cfg.mode.as_str().to_string(),
            summary_window: cfg.summary_window,
            push_interval_ms: cfg.push_interval.as_millis().min(u64::MAX as u128) as u64,
            meta_endpoints: cfg.meta_endpoints.clone(),
            cloud_targets: cfg.cloud_targets.clone(),
        }
    }

    fn summarise_config(config: RoundtableConfig) -> RoundtableConfigSummary {
        #[allow(unused_mut)]
        let mut summary = RoundtableConfigSummary::new(
            config.top_k,
            config.mid_k,
            config.bottom_k,
            config.here_tolerance,
        );
        #[cfg(feature = "psychoid")]
        {
            summary
                .extras
                .insert("psychoid".to_string(), config.psychoid_enabled);
            if config.psychoid_log {
                summary.extras.insert("psychoid_log".to_string(), true);
            }
        }
        #[cfg(feature = "psi")]
        {
            summary.extras.insert("psi".to_string(), config.psi_enabled);
        }
        #[cfg(feature = "collapse")]
        {
            summary
                .extras
                .insert("collapse".to_string(), config.collapse_enabled);
        }
        summary
    }

    fn format_cloud_targets(targets: &[CloudConnector]) -> Vec<(String, String)> {
        let mut azure_targets = Vec::new();
        let mut aws_targets = Vec::new();
        for target in targets {
            let descriptor = target.descriptor();
            match target.provider() {
                "azure" => azure_targets.push(format!("{}:{descriptor}", target.service())),
                "aws" => aws_targets.push(format!("{}:{descriptor}", target.service())),
                _ => {}
            }
        }
        let mut entries = Vec::new();
        if !azure_targets.is_empty() {
            entries.push(("azure_targets".to_string(), azure_targets.join(",")));
        }
        if !aws_targets.is_empty() {
            entries.push(("aws_targets".to_string(), aws_targets.join(",")));
        }
        entries
    }

    impl LanguagePipeline {
        fn apply_tags(
            &self,
            mut sample: MetricSample,
            extras: &[(String, String)],
        ) -> MetricSample {
            sample = sample.with_tag("pipeline", self.name.clone());
            for (key, value) in &self.tags {
                sample = sample.with_tag(key.clone(), value.clone());
            }
            for (key, value) in extras {
                sample = sample.with_tag(key.clone(), value.clone());
            }
            sample
        }
    }

    #[cfg(all(test, feature = "psi"))]
    mod tests {
        use super::*;
        use crate::gnn::spiralk::GraphConsensusBridge;
        #[cfg(feature = "psi")]
        use crate::language::DesirePsiBridge;
        use crate::language::{
            constant, warmup, ConceptHint, DesireAutomation, DesireGraphBridge, DesireLagrangian,
            DesireLogReplay, DesireLogbook, DesirePhase, DesirePipeline, DesirePipelineEvent,
            DesireRoundtableBridge, DesireTrainerBridge, DesireTriggerBuffer, RepressionField,
            SemanticBridge, SparseKernel, SymbolGeometry, TemperatureController,
        };
        use crate::plan::RankPlanner;
        use crate::schedule::{BandEnergy, RoundtableConfig, RoundtableSchedule};
        use st_core::backend::device_caps::DeviceCaps;
        use st_core::config::self_rewrite::SelfRewriteCfg;
        use st_core::ecosystem::{CloudConnector, DistributionSummary, EcosystemRegistry};
        use st_core::telemetry::hub::{self, DesirePhaseTelemetry};
        use st_core::telemetry::xai::{GraphFlowTracer, NodeFlowSample};
        use st_tensor::LanguageWaveEncoder;
        #[cfg(feature = "psi")]
        use std::collections::HashMap;
        use std::collections::HashSet;
        use std::sync::mpsc::channel;
        use std::sync::{Arc, Mutex, OnceLock};
        use std::time::{Duration, Instant, SystemTime};
        use tempfile::tempdir;

        #[cfg(feature = "psi")]
        use st_core::telemetry::hub::SoftlogicZFeedback;
        #[cfg(feature = "psi")]
        use st_core::telemetry::psi::{PsiComponent, PsiEvent, PsiReading};

        fn registry_guard() -> &'static Mutex<()> {
            static GUARD: OnceLock<Mutex<()>> = OnceLock::new();
            GUARD.get_or_init(|| Mutex::new(()))
        }

        #[test]
        fn encode_wave_records_metrics_and_connector() {
            let _lock = registry_guard().lock().unwrap();
            let registry = EcosystemRegistry::global();
            registry.drain();
            let encoder = LanguageWaveEncoder::new(-1.0, 0.7).unwrap();
            let pipeline = LanguagePipeline::builder("language-test")
                .with_tag("tenant", "demo")
                .with_encoder(encoder)
                .build();
            let wave = pipeline.encode_wave("spiral torch").unwrap();
            assert_eq!(wave.shape().0, 1);

            let report = registry.drain();
            assert!(!report.metrics.is_empty());
            let mut saw_chars = false;
            for sample in &report.metrics {
                if sample.name == "language.encode.chars" {
                    assert_eq!(sample.tags.get("mode"), Some(&"wave".to_string()));
                    assert_eq!(
                        sample.tags.get("pipeline"),
                        Some(&"language-test".to_string())
                    );
                    assert_eq!(sample.tags.get("tenant"), Some(&"demo".to_string()));
                    saw_chars = true;
                }
            }
            assert!(saw_chars, "missing language.encode.chars metric");
            assert_eq!(report.connectors.len(), 1);
            let connector = &report.connectors[0];
            assert_eq!(connector.name, "language-test");
            assert_eq!(connector.stage, "encode");
            assert_eq!(
                connector.metadata.get("pipeline"),
                Some(&"language-test".to_string())
            );
        }

        #[test]
        fn encode_z_space_records_geodesic_metrics() {
            let _lock = registry_guard().lock().unwrap();
            let registry = EcosystemRegistry::global();
            registry.drain();
            let encoder = LanguageWaveEncoder::new(-0.5, 0.5).unwrap();
            let pipeline = LanguagePipeline::builder("language-z")
                .with_encoder(encoder)
                .with_leech_lattice(12, 0.8)
                .with_ramanujan_iterations(4)
                .build();
            let tensor = pipeline.encode_z_space("pi leech spiral").unwrap();
            assert_eq!(tensor.shape().0, 1);

            let report = registry.drain();
            assert!(report
                .metrics
                .iter()
                .any(|m| m.name == "language.encode.zspace.leech_density"));
            assert!(report
                .metrics
                .iter()
                .any(|m| m.name == "language.encode.zspace.ramanujan_ratio"));
            assert_eq!(report.connectors.len(), 1);
            assert_eq!(report.connectors[0].stage, "encode");
        }

        #[test]
        fn roundtable_records_summary_and_metrics() {
            let _lock = registry_guard().lock().unwrap();
            let registry = EcosystemRegistry::global();
            registry.drain();
            let pipeline = LanguagePipeline::builder("trainer").build();
            let planner = RankPlanner::new(DeviceCaps::wgpu(32, true, 256));
            let config = RoundtableConfig::default();
            let schedule = RoundtableSchedule::new(&planner, 16, 32, config);
            let summary = pipeline.record_roundtable(16, 32, config, &schedule, false, None);
            assert_eq!(summary.rows, 16);
            assert_eq!(summary.cols, 32);
            let report = registry.drain();
            assert_eq!(report.roundtables.len(), 1);
            assert!(report.metrics.iter().any(|m| m.name == "roundtable.rows"));
            assert!(report
                .metrics
                .iter()
                .any(|m| m.name == "roundtable.geodesic.ramanujan_ratio"));
            assert!(report
                .metrics
                .iter()
                .any(|m| m.name == "roundtable.geodesic.leech_density"));
            assert_eq!(report.connectors.len(), 1);
            let connector = &report.connectors[0];
            assert_eq!(connector.stage, "roundtable");
            assert_eq!(connector.metadata.get("rows"), Some(&"16".to_string()));
        }

        #[test]
        fn roundtable_connector_exposes_cloud_targets() {
            let _lock = registry_guard().lock().unwrap();
            let registry = EcosystemRegistry::global();
            registry.drain();
            let pipeline = LanguagePipeline::builder("trainer-cloud").build();
            let planner = RankPlanner::new(DeviceCaps::wgpu(32, true, 256));
            let config = RoundtableConfig::default();
            let schedule = RoundtableSchedule::new(&planner, 8, 16, config);
            let distribution = DistributionSummary {
                node_id: "node-cloud".into(),
                mode: "periodic_meta".into(),
                summary_window: 4,
                push_interval_ms: 250,
                meta_endpoints: vec!["tcp://meta:5005".into()],
                cloud_targets: vec![
                    CloudConnector::AzureEventHub {
                        namespace: "spiral-meta".into(),
                        hub: "roundtable".into(),
                    },
                    CloudConnector::AzureStorageQueue {
                        account: "spiralstorage".into(),
                        queue: "roundtable".into(),
                    },
                    CloudConnector::AwsKinesis {
                        region: "us-east-1".into(),
                        stream: "roundtable".into(),
                    },
                    CloudConnector::AwsSqs {
                        region: "us-west-2".into(),
                        queue: "roundtable".into(),
                    },
                ],
            };
            pipeline.record_roundtable(8, 16, config, &schedule, false, Some(distribution));

            let report = registry.drain();
            let connector = report
                .connectors
                .iter()
                .find(|c| c.stage == "roundtable")
                .expect("missing roundtable connector");
            assert_eq!(
                connector.metadata.get("azure_targets"),
                Some(&"event_hub:spiral-meta/roundtable,storage_queue:spiralstorage/roundtable".to_string())
            );
            assert_eq!(
                connector.metadata.get("aws_targets"),
                Some(&"kinesis:us-east-1/roundtable,sqs:us-west-2/roundtable".to_string())
            );
        }

        fn build_geometry() -> SymbolGeometry {
            let syn = SparseKernel::from_rows(
                vec![vec![(0, 0.6), (1, 0.4)], vec![(0, 0.5), (1, 0.5)]],
                1e-6,
            )
            .unwrap();
            let par = SparseKernel::from_rows(
                vec![vec![(0, 0.7), (1, 0.3)], vec![(0, 0.2), (1, 0.8)]],
                1e-6,
            )
            .unwrap();
            SymbolGeometry::new(syn, par).unwrap()
        }

        fn build_semantics() -> SemanticBridge {
            let log_pi = vec![
                vec![(0, (0.7f32).ln()), (1, (0.3f32).ln())],
                vec![(0, (0.4f32).ln()), (1, (0.6f32).ln())],
            ];
            let row = vec![1.0, 1.0];
            let col = vec![1.0, 1.0];
            let anchors = HashSet::new();
            let concept_kernel =
                SparseKernel::from_rows(vec![vec![(0, 1.0)], vec![(1, 1.0)]], 1e-6).unwrap();
            SemanticBridge::new(log_pi, row, col, anchors, 1e-6, concept_kernel).unwrap()
        }

        fn build_automation() -> DesireAutomation {
            let geometry = build_geometry();
            let repression = RepressionField::new(vec![0.05, 0.15]).unwrap();
            let semantics = build_semantics();
            let controller = TemperatureController::new(1.0, 0.8, 0.4, 0.4, 1.6);
            let desire = DesireLagrangian::new(geometry, repression, semantics, controller)
                .unwrap()
                .with_alpha_schedule(warmup(0.0, 0.2, 1))
                .with_beta_schedule(warmup(0.0, 0.1, 1))
                .with_gamma_schedule(constant(0.04))
                .with_lambda_schedule(constant(0.02))
                .with_observation_horizon(Some(1))
                .with_integration_horizon(Some(2));
            let cfg = SelfRewriteCfg {
                score_thresh: 0.0,
                min_samples: 2,
                cooldown_sec: 0,
            };
            DesireAutomation::new(desire, cfg)
        }

        #[test]
        fn pipeline_threads_logbook_and_triggers() {
            let automation = build_automation();
            let dir = tempdir().unwrap();
            let path = dir.path().join("desire.ndjson");
            let logbook = DesireLogbook::with_flush_every(&path, 1).unwrap();
            let trigger_buffer = DesireTriggerBuffer::new();
            let mut pipeline = DesirePipeline::builder(automation)
                .with_logbook(logbook)
                .with_sink(trigger_buffer.clone())
                .build();

            let logits = vec![2.2, 0.4];
            let concept = ConceptHint::Distribution(vec![0.6, 0.4]);
            let start = Instant::now();
            let anchor = SystemTime::now();
            for step in 0..5 {
                let now = start + Duration::from_secs(step as u64 * 5);
                let timestamp = anchor + Duration::from_secs(step as u64 * 5);
                let result = pipeline
                    .step_at(&logits, step % 2, &concept, now, timestamp)
                    .unwrap();
                assert_eq!(result.solution.indices.len(), 2);
            }
            pipeline.flush().unwrap();
            assert_eq!(pipeline.sink_count(), 2);

            let replay = DesireLogReplay::open(&path).unwrap();
            let mut records = 0usize;
            for entry in replay {
                let record = entry.unwrap();
                if record.trigger.is_some() {
                    assert!(!trigger_buffer.is_empty());
                }
                records += 1;
            }
            assert_eq!(records, 5);
            let drained = trigger_buffer.drain().unwrap();
            assert!(!drained.is_empty());
        }

        #[test]
        fn pipeline_replays_into_new_sinks() {
            let automation = build_automation();
            let dir = tempdir().unwrap();
            let path = dir.path().join("desire.ndjson");
            let logbook = DesireLogbook::with_flush_every(&path, 1).unwrap();
            let mut pipeline = DesirePipeline::builder(automation)
                .with_logbook(logbook)
                .build();
            let logits = vec![1.8, 0.9];
            let concept = ConceptHint::Distribution(vec![0.5, 0.5]);
            let start = Instant::now();
            let anchor = SystemTime::now();
            for step in 0..4 {
                let now = start + Duration::from_secs(step as u64 * 7);
                let timestamp = anchor + Duration::from_secs(step as u64 * 7);
                pipeline
                    .step_at(&logits, step % 2, &concept, now, timestamp)
                    .unwrap();
            }
            pipeline.flush().unwrap();

            let replay = DesireLogReplay::open(&path).unwrap();
            let collector = DesireTriggerBuffer::new();
            let automation_two = build_automation();
            let mut replay_pipeline = DesirePipeline::builder(automation_two)
                .with_sink(collector.clone())
                .build();
            let count = replay_pipeline.replay(replay).unwrap();
            assert_eq!(count, 4);
            assert_eq!(replay_pipeline.sink_count(), 1);
            assert!(collector.len() >= 1);
        }

        #[test]
        fn channel_sink_broadcasts_events() {
            let automation = build_automation();
            let (sender, receiver) = channel();
            let mut pipeline = DesirePipeline::builder(automation)
                .with_channel(sender)
                .build();

            let logits = vec![2.2, 0.4];
            let concept = ConceptHint::Distribution(vec![0.6, 0.4]);
            let start = Instant::now();
            let anchor = SystemTime::now();
            for step in 0..6 {
                let now = start + Duration::from_secs(step as u64);
                let timestamp = anchor + Duration::from_secs(step as u64);
                let result = pipeline
                    .step_at(&logits, step % 2, &concept, now, timestamp)
                    .unwrap();
                assert_eq!(result.solution.indices.len(), 2);
            }

            let mut step_events = 0usize;
            let mut trigger_events = 0usize;
            let mut timestamps = Vec::new();
            while let Ok(event) = receiver.try_recv() {
                match event {
                    DesirePipelineEvent::Step { step, timestamp } => {
                        step_events += 1;
                        assert!(step.solution.indices.len() >= 2);
                        timestamps.push(timestamp);
                    }
                    DesirePipelineEvent::Trigger { trigger, timestamp } => {
                        trigger_events += 1;
                        assert!(trigger.samples >= 1);
                        timestamps.push(timestamp);
                    }
                }
            }

            assert_eq!(step_events, 6);
            assert!(trigger_events >= 1);
            assert!(!timestamps.is_empty());
            for pair in timestamps.windows(2) {
                let a = pair[0]
                    .duration_since(anchor)
                    .unwrap_or_else(|_| Duration::from_secs(0));
                let b = pair[1]
                    .duration_since(anchor)
                    .unwrap_or_else(|_| Duration::from_secs(0));
                assert!(b >= a);
            }
        }

        #[test]
        fn trainer_bridge_collects_summaries() {
            let automation = build_automation();
            let bridge = DesireTrainerBridge::new();
            let mut pipeline = DesirePipeline::builder(automation)
                .with_trainer_bridge(&bridge)
                .build();

            let logits = vec![2.1, 0.5];
            let concept = ConceptHint::Distribution(vec![0.55, 0.45]);
            let start = Instant::now();
            let anchor = SystemTime::now();
            for step in 0..6 {
                let now = start + Duration::from_secs(step as u64);
                let timestamp = anchor + Duration::from_secs(step as u64);
                pipeline
                    .step_at(&logits, step % 2, &concept, now, timestamp)
                    .unwrap();
            }

            assert!(bridge.len() >= 6);
            let summary = bridge.drain_summary().unwrap().unwrap();
            assert_eq!(summary.total, 6);
            assert!(summary.observation >= 1);
            assert!(summary.integration >= 1);
            assert!(summary.mean_entropy.is_finite());
            assert!(summary.mean_temperature.is_finite());
            assert!(summary.mean_alpha >= 0.0);
            assert!(summary.triggers >= 1);
            assert!(bridge.is_empty());
            assert!(bridge.drain_summary().unwrap().is_none());
        }

        #[test]
        fn roundtable_bridge_collects_impulses() {
            let automation = build_automation();
            let bridge = DesireRoundtableBridge::new()
                .with_blend(0.4)
                .with_drift_gain(0.5);
            let mut pipeline = DesirePipeline::builder(automation)
                .with_roundtable_bridge(&bridge)
                .build();

            let logits = vec![2.0, 0.6];
            let concept = ConceptHint::Distribution(vec![0.6, 0.4]);
            let start = Instant::now();
            let anchor = SystemTime::now();
            for step in 0..5 {
                let now = start + Duration::from_millis((step * 75) as u64);
                let timestamp = anchor + Duration::from_millis((step * 75) as u64);
                pipeline
                    .step_at(&logits, step % 2, &concept, now, timestamp)
                    .unwrap();
            }

            assert!(bridge.len() >= 5);
            let impulse = bridge.impulse().unwrap().unwrap();
            assert!(impulse.multipliers.0.is_finite());
            assert!(impulse.multipliers.1.is_finite());
            assert!(impulse.drift.abs() <= 1.0);
            let summary = bridge.drain_summary().unwrap().unwrap();
            assert_eq!(summary.steps, 5);
            assert!(summary.mean_above.is_finite());
            assert!(summary.mean_here.is_finite());
            assert!(summary.mean_beneath.is_finite());
            assert!(summary.mean_drift.is_finite());
            assert!(bridge.drain_summary().unwrap().is_none());
        }

        #[test]
        fn graph_bridge_collects_consensus() {
            let automation = build_automation();
            let tracer = Arc::new(Mutex::new(GraphFlowTracer::new()));
            let baseline = BandEnergy {
                above: 0.4,
                here: 0.35,
                beneath: 0.25,
                drift: 0.0,
            };
            let bridge =
                DesireGraphBridge::new(GraphConsensusBridge::new(tracer.clone()), baseline);
            let mut pipeline = DesirePipeline::builder(automation)
                .with_graph_bridge(&bridge)
                .build();

            let logits = vec![2.0, 0.8];
            let concept = ConceptHint::Distribution(vec![0.65, 0.35]);
            let start = Instant::now();
            let anchor = SystemTime::now();
            for step in 0..3 {
                {
                    let mut inner = tracer.lock().unwrap();
                    inner.begin_layer(
                        format!("layer-{}", step),
                        -1.0,
                        vec![NodeFlowSample {
                            node_index: 0,
                            incoming_weight: 1.0 + step as f32 * 0.1,
                            aggregated_norm: 0.5 + 0.1 * step as f32,
                        }],
                    );
                }
                let now = start + Duration::from_secs(step as u64);
                let timestamp = anchor + Duration::from_secs(step as u64);
                pipeline
                    .step_at(&logits, 0, &concept, now, timestamp)
                    .unwrap();
            }

            assert_eq!(bridge.len(), 3);
            let summary = bridge.drain_summary().unwrap().unwrap();
            assert_eq!(summary.steps, 3);
            assert!(summary.total_graph_energy > 0.0);
            assert!(summary.mean_entropy.is_finite());
            assert!(!summary.layer_support.is_empty());
            assert!(bridge.drain_summary().unwrap().is_none());
        }

        #[test]
        fn telemetry_sink_tracks_latest_step() {
            let automation = build_automation();
            let mut pipeline = DesirePipeline::builder(automation).with_telemetry().build();

            let logits = vec![2.0, 0.6];
            let concept = ConceptHint::Distribution(vec![0.5, 0.5]);
            let start = Instant::now();
            let anchor = SystemTime::now();
            let mut last_step = None;

            for step in 0..4 {
                let now = start + Duration::from_secs(step as u64);
                let timestamp = anchor + Duration::from_secs(step as u64);
                let result = pipeline
                    .step_at(&logits, step % 2, &concept, now, timestamp)
                    .unwrap();
                last_step = Some((result, timestamp));
            }

            let (step, timestamp) = last_step.unwrap();
            let sample = hub::get_last_desire_step().expect("desire telemetry sample");
            assert_eq!(pipeline.sink_count(), 1);
            assert_eq!(sample.timestamp, timestamp);
            assert!((sample.temperature - step.solution.temperature).abs() < 1e-5);
            assert!((sample.entropy - step.solution.entropy).abs() < 1e-5);
            assert_eq!(sample.trigger_emitted, step.trigger.is_some());

            match step.solution.phase {
                DesirePhase::Observation => {
                    assert!(matches!(sample.phase, DesirePhaseTelemetry::Observation));
                }
                DesirePhase::Injection => {
                    assert!(matches!(sample.phase, DesirePhaseTelemetry::Injection));
                }
                DesirePhase::Integration => {
                    assert!(matches!(sample.phase, DesirePhaseTelemetry::Integration));
                }
            }

            let expected_logit: f32 = step
                .solution
                .logit_offsets
                .iter()
                .copied()
                .map(f32::abs)
                .sum();
            assert!(
                (sample.logit_energy - expected_logit).abs() <= 1e-5 + expected_logit.abs() * 1e-3
            );

            let expected_avoidance: f32 = step
                .solution
                .avoidance
                .as_ref()
                .map(|report| report.scores.iter().copied().map(f32::abs).sum())
                .unwrap_or(0.0);
            assert!(
                (sample.avoidance_energy - expected_avoidance).abs()
                    <= 1e-5 + expected_avoidance.abs() * 1e-3
            );

            assert!((sample.alpha - step.solution.weights.alpha).abs() < 1e-5);
            assert!((sample.beta - step.solution.weights.beta).abs() < 1e-5);
            assert!((sample.gamma - step.solution.weights.gamma).abs() < 1e-5);
            assert!((sample.lambda - step.solution.weights.lambda).abs() < 1e-5);
        }

        #[cfg(feature = "psi")]
        #[test]
        fn psi_bridge_collects_telemetry() {
            let automation = build_automation();
            let bridge = DesirePsiBridge::new();
            let mut pipeline = DesirePipeline::builder(automation)
                .with_psi_bridge(&bridge)
                .build();

            let logits = vec![2.0, 0.7];
            let concept = ConceptHint::Distribution(vec![0.6, 0.4]);
            let start = Instant::now();
            let anchor = SystemTime::now();
            hub::clear_last_desire_step();
            for step in 0..4 {
                let mut breakdown = HashMap::new();
                breakdown.insert(PsiComponent::LOSS, 0.8 + step as f32 * 0.1);
                breakdown.insert(PsiComponent::GRAD_NORM, 0.3 + step as f32 * 0.05);
                let reading = PsiReading {
                    total: breakdown.values().copied().sum(),
                    breakdown,
                    step: step as u64,
                };
                let psi_event = PsiEvent::ThresholdCross {
                    component: PsiComponent::LOSS,
                    value: reading.total,
                    threshold: 0.7,
                    up: step % 2 == 0,
                    step: step as u64,
                };
                hub::set_last_psi(&reading);
                hub::set_last_psi_events(&[psi_event]);
                hub::set_softlogic_z(SoftlogicZFeedback {
                    psi_total: reading.total,
                    weighted_loss: 0.3 + step as f32 * 0.02,
                    band_energy: (0.4, 0.3, 0.3),
                    drift: 0.05,
                    z_signal: 0.1 * step as f32,
                    scale: None,
                });

                let now = start + Duration::from_millis((step * 120) as u64);
                let timestamp = anchor + Duration::from_millis((step * 120) as u64);
                pipeline
                    .step_at(&logits, step % 2, &concept, now, timestamp)
                    .unwrap();
            }

            assert_eq!(bridge.len(), 4);
            let snapshot = hub::get_last_desire_step().expect("desire telemetry");
            assert!(snapshot.psi_total.unwrap_or(0.0) > 0.0);
            assert!(!snapshot.psi_breakdown.is_empty());
            assert!(snapshot.psi_events.len() >= 1);
            let summary = bridge.drain_summary().unwrap().unwrap();
            assert_eq!(summary.steps, 4);
            assert!(summary.psi_samples >= 4);
            assert!(summary.mean_psi_total > 0.0);
            assert!(summary.mean_entropy.is_finite());
            assert!(summary.mean_temperature.is_finite());
            assert!(summary.mean_z_signal.is_finite());
            assert!(summary.component_means.get(&PsiComponent::LOSS).is_some());
            assert!(summary
                .threshold_crossings
                .contains_key(&PsiComponent::LOSS));
            assert!(bridge.drain_summary().unwrap().is_none());
        }
    }
}<|MERGE_RESOLUTION|>--- conflicted
+++ resolved
@@ -1681,7 +1681,6 @@
             if let Some(dist) = &distribution_summary {
                 connector_metadata.push(("distribution_mode".to_string(), dist.mode.clone()));
                 connector_metadata.push(("node_id".to_string(), dist.node_id.clone()));
-<<<<<<< HEAD
                 if !dist.cloud_targets.is_empty() {
                     let mut azure_targets = Vec::new();
                     let mut aws_targets = Vec::new();
@@ -1710,9 +1709,6 @@
                         connector_metadata.push(("aws_targets".to_string(), aws_targets.join(",")));
                     }
                 }
-=======
-                connector_metadata.extend(format_cloud_targets(&dist.cloud_targets));
->>>>>>> 4d64f16b
             }
             self.record_connector("roundtable", connector_metadata);
 
