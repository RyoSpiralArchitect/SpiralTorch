--- conflicted
+++ resolved
@@ -1820,10 +1820,6 @@
 
 #[cfg(test)]
 mod tests {
-<<<<<<< HEAD
-=======
-    use super::*;
->>>>>>> 191fd9b0
     use super::super::automation::DesireAutomation;
     use super::super::desire::{constant, warmup, DesireLagrangian};
     use super::super::geometry::{
@@ -1849,8 +1845,6 @@
     use st_core::telemetry::hub::SoftlogicZFeedback;
     #[cfg(feature = "psi")]
     use st_core::telemetry::psi::{PsiComponent, PsiEvent, PsiReading};
-<<<<<<< HEAD
-=======
     use st_core::telemetry::xai::{GraphFlowTracer, NodeFlowSample};
     #[cfg(feature = "psi")]
     use std::collections::HashMap;
@@ -1858,7 +1852,6 @@
     use std::sync::{mpsc::channel, Arc, Mutex, OnceLock};
     use std::time::{Duration, Instant, SystemTime};
     use tempfile::tempdir;
->>>>>>> 191fd9b0
 
     fn registry_guard() -> &'static Mutex<()> {
         static GUARD: OnceLock<Mutex<()>> = OnceLock::new();
