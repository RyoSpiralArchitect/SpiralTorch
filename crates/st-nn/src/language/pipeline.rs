--- conflicted
+++ resolved
@@ -896,10 +896,6 @@
         }
     }
 }
-<<<<<<< HEAD
-=======
-
->>>>>>> 7dc88347
 #[derive(Debug)]
 pub enum PipelineError {
     EncoderMissing { pipeline: String },
