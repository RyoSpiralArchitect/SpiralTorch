// SPDX-License-Identifier: AGPL-3.0-or-later
// © 2025 Ryo ∴ SpiralArchitect (kishkavsesvit@icloud.com)
// Part of SpiralTorch — Licensed under AGPL-3.0-or-later.
// Unauthorized derivative works or closed redistribution prohibited under AGPL §13.

use super::automation::{DesireAutomatedStep, DesireAutomation, DesireRewriteTrigger};
use super::desire::{DesirePhase, DesireSolution, DesireWeights};
use super::geometry::ConceptHint;
use super::logbook::{DesireLogReplay, DesireLogbook};
use crate::gnn::spiralk::{GraphConsensusBridge, GraphConsensusDigest};
use crate::schedule::BandEnergy;
use crate::PureResult;
use st_tensor::pure::TensorError;
use std::cmp::Ordering;
use crate::roundtable::RoundtableNode;
use crate::schedule::BandEnergy;
use crate::{PureResult, RoundtableConfig, RoundtableSchedule};
use st_core::ecosystem::{
    ConnectorEvent, DistributionSummary, EcosystemRegistry, HeuristicChoiceSummary,
    HeuristicDecision, HeuristicSource, MetricSample, RankPlanSummary, RoundtableConfigSummary,
    RoundtableSummary,
};
use st_core::ops::rank_entry::RankPlan;
use st_core::util::math::{ramanujan_pi, LeechProjector};
use st_tensor::{ComplexTensor, LanguageWaveEncoder, Tensor, TensorError};
use std::cmp::Ordering;
use std::collections::HashMap;
use std::sync::{mpsc::Sender, Arc, Mutex};
use std::time::{Duration, Instant, SystemTime, UNIX_EPOCH};

#[cfg(feature = "psi")]
<<<<<<< HEAD
=======
use st_core::telemetry::hub::{self, DesirePhaseTelemetry, DesireStepTelemetry};
>>>>>>> 4a6426f9
use st_core::telemetry::hub::{
    self, DesireAvoidanceTelemetry, DesirePhaseTelemetry, DesireStepTelemetry,
    DesireTriggerTelemetry, DesireWeightsTelemetry, SoftlogicZFeedback,
};
#[cfg(feature = "psi")]
use st_core::telemetry::psi::{PsiComponent, PsiEvent, PsiReading};

/// Sink interface used by [`DesirePipeline`] to braid automation steps into
/// external systems.
pub trait DesirePipelineSink: Send {
    /// Receives every automated step alongside the wall-clock timestamp that
    /// was supplied to the pipeline.
    fn on_step(&mut self, step: &DesireAutomatedStep, timestamp: SystemTime) -> PureResult<()>;

    /// Receives emitted rewrite triggers. Implementations can override this to
    /// react without duplicating persistence if the sink already captured the
    /// step in [`Self::on_step`].
    fn on_trigger(
        &mut self,
        _trigger: &DesireRewriteTrigger,
        _timestamp: SystemTime,
    ) -> PureResult<()> {
        Ok(())
    }

    /// Flushes any buffered side-effects. Called by [`DesirePipeline::flush`]
    /// and when the pipeline is dropped.
    fn flush(&mut self) -> PureResult<()> {
        Ok(())
    }
}

impl DesirePipelineSink for DesireLogbook {
    fn on_step(&mut self, step: &DesireAutomatedStep, timestamp: SystemTime) -> PureResult<()> {
        DesireLogbook::record(self, step, timestamp)
    }

    fn flush(&mut self) -> PureResult<()> {
        DesireLogbook::flush(self)
    }
}

/// Event broadcast by [`DesirePipeline`] when a step is evaluated or a rewrite
/// trigger fires.
#[derive(Clone, Debug)]
pub enum DesirePipelineEvent {
    Step {
        step: DesireAutomatedStep,
        timestamp: SystemTime,
    },
    Trigger {
        trigger: DesireRewriteTrigger,
        timestamp: SystemTime,
    },
}

impl DesirePipelineEvent {
    pub fn timestamp(&self) -> SystemTime {
        match self {
            DesirePipelineEvent::Step { timestamp, .. }
            | DesirePipelineEvent::Trigger { timestamp, .. } => *timestamp,
        }
    }
}

/// Simple sink that forwards every pipeline event into a channel so trainers,
/// schedulers, or external observers can subscribe without manual glue.
pub struct DesireChannelSink {
    sender: Sender<DesirePipelineEvent>,
}

impl DesireChannelSink {
    pub fn new(sender: Sender<DesirePipelineEvent>) -> Self {
        Self { sender }
    }

    pub fn sender(&self) -> Sender<DesirePipelineEvent> {
        self.sender.clone()
    }
}

impl DesirePipelineSink for DesireChannelSink {
    fn on_step(&mut self, step: &DesireAutomatedStep, timestamp: SystemTime) -> PureResult<()> {
        self.sender
            .send(DesirePipelineEvent::Step {
                step: step.clone(),
                timestamp,
            })
            .map_err(|_| TensorError::InvalidValue {
                label: "desire channel receiver dropped",
            })
    }

    fn on_trigger(
        &mut self,
        trigger: &DesireRewriteTrigger,
        timestamp: SystemTime,
    ) -> PureResult<()> {
        self.sender
            .send(DesirePipelineEvent::Trigger {
                trigger: trigger.clone(),
                timestamp,
            })
            .map_err(|_| TensorError::InvalidValue {
                label: "desire channel receiver dropped",
            })
    }
}

#[derive(Debug, Default, Clone)]
pub struct DesireTelemetrySink;

impl DesireTelemetrySink {
    pub fn new() -> Self {
        Self
    }

    fn phase_to_telemetry(phase: DesirePhase) -> DesirePhaseTelemetry {
        match phase {
            DesirePhase::Observation => DesirePhaseTelemetry::Observation,
            DesirePhase::Injection => DesirePhaseTelemetry::Injection,
            DesirePhase::Integration => DesirePhaseTelemetry::Integration,
        }
    }

    fn avoidance_energy(solution: &DesireSolution) -> f32 {
        solution
            .avoidance
            .as_ref()
            .map(|report| report.scores.iter().copied().map(f32::abs).sum())
            .unwrap_or(0.0)
    }

    fn logit_energy(solution: &DesireSolution) -> f32 {
        solution.logit_offsets.iter().copied().map(f32::abs).sum()
    }
}

impl DesirePipelineSink for DesireTelemetrySink {
    fn on_step(&mut self, step: &DesireAutomatedStep, timestamp: SystemTime) -> PureResult<()> {
        let weights = &step.solution.weights;
        let sample = DesireStepTelemetry {
            timestamp,
            phase: Self::phase_to_telemetry(step.solution.phase),
            temperature: step.solution.temperature,
            entropy: step.solution.entropy,
            hypergrad_penalty: step.solution.hypergrad_penalty.max(0.0),
            avoidance_energy: Self::avoidance_energy(&step.solution),
            logit_energy: Self::logit_energy(&step.solution),
            alpha: weights.alpha,
            beta: weights.beta,
            gamma: weights.gamma,
            lambda: weights.lambda,
            trigger_emitted: step.trigger.is_some(),
        };
        hub::set_last_desire_step(sample);
        Ok(())
    }
}

/// Builder used to configure the braid of sinks attached to a
/// [`DesirePipeline`].
pub struct DesirePipelineBuilder {
    automation: DesireAutomation,
    sinks: Vec<Box<dyn DesirePipelineSink>>,
}

impl DesirePipelineBuilder {
    pub fn new(automation: DesireAutomation) -> Self {
        Self {
            automation,
            sinks: Vec::new(),
        }
    }

    pub fn with_sink<S>(mut self, sink: S) -> Self
    where
        S: DesirePipelineSink + 'static,
    {
        self.sinks.push(Box::new(sink));
        self
    }

    pub fn with_logbook(mut self, logbook: DesireLogbook) -> Self {
        self.sinks.push(Box::new(logbook));
        self
    }

    pub fn with_channel(mut self, sender: Sender<DesirePipelineEvent>) -> Self {
        self.sinks.push(Box::new(DesireChannelSink::new(sender)));
        self
    }

    pub fn with_telemetry(mut self) -> Self {
        self.sinks.push(Box::new(DesireTelemetrySink::new()));
        self
    }

    pub fn with_trainer_bridge(mut self, bridge: &DesireTrainerBridge) -> Self {
        self.sinks.push(Box::new(bridge.clone()));
        self
    }

    pub fn with_roundtable_bridge(mut self, bridge: &DesireRoundtableBridge) -> Self {
        self.sinks.push(Box::new(bridge.clone()));
        self
    }

    pub fn with_graph_bridge(mut self, bridge: &DesireGraphBridge) -> Self {
        self.sinks.push(Box::new(bridge.clone()));
        self
    }

    #[cfg(feature = "psi")]
    pub fn with_psi_bridge(mut self, bridge: &DesirePsiBridge) -> Self {
        self.sinks.push(Box::new(bridge.clone()));
        self
    }

    pub fn build(self) -> DesirePipeline {
        DesirePipeline {
            automation: self.automation,
            sinks: self.sinks,
        }
    }
}

/// Coordinates desire automation, persistence, and trigger routing so the
/// "desire stack" can co-evolve with the rest of SpiralTorch.
pub struct DesirePipeline {
    automation: DesireAutomation,
    sinks: Vec<Box<dyn DesirePipelineSink>>,
}

impl DesirePipeline {
    pub fn new(automation: DesireAutomation) -> Self {
        Self {
            automation,
            sinks: Vec::new(),
        }
    }

    pub fn builder(automation: DesireAutomation) -> DesirePipelineBuilder {
        DesirePipelineBuilder::new(automation)
    }

    pub fn automation(&self) -> &DesireAutomation {
        &self.automation
    }

    pub fn automation_mut(&mut self) -> &mut DesireAutomation {
        &mut self.automation
    }

    pub fn attach_sink<S>(&mut self, sink: S)
    where
        S: DesirePipelineSink + 'static,
    {
        self.sinks.push(Box::new(sink));
    }

    pub fn attach_logbook(&mut self, logbook: DesireLogbook) {
        self.sinks.push(Box::new(logbook));
    }

    pub fn attach_channel(&mut self, sender: Sender<DesirePipelineEvent>) {
        self.sinks.push(Box::new(DesireChannelSink::new(sender)));
    }

    pub fn attach_telemetry(&mut self) {
        self.sinks.push(Box::new(DesireTelemetrySink::new()));
    }

    pub fn attach_trainer_bridge(&mut self, bridge: &DesireTrainerBridge) {
        self.sinks.push(Box::new(bridge.clone()));
    }

    pub fn attach_roundtable_bridge(&mut self, bridge: &DesireRoundtableBridge) {
        self.sinks.push(Box::new(bridge.clone()));
    }

    pub fn attach_graph_bridge(&mut self, bridge: &DesireGraphBridge) {
        self.sinks.push(Box::new(bridge.clone()));
    }

    #[cfg(feature = "psi")]
    pub fn attach_psi_bridge(&mut self, bridge: &DesirePsiBridge) {
        self.sinks.push(Box::new(bridge.clone()));
    }

    pub fn sink_count(&self) -> usize {
        self.sinks.len()
    }

    pub fn step_at(
        &mut self,
        lm_logits: &[f32],
        previous_token: usize,
        concept_hint: &ConceptHint,
        now: Instant,
        timestamp: SystemTime,
    ) -> PureResult<DesireAutomatedStep> {
        let step = self
            .automation
            .step(lm_logits, previous_token, concept_hint, now)?;
        self.dispatch(&step, timestamp)?;
        Ok(step)
    }

    pub fn step_with_weights_at(
        &mut self,
        lm_logits: &[f32],
        previous_token: usize,
        concept_hint: &ConceptHint,
        weights: &DesireWeights,
        now: Instant,
        timestamp: SystemTime,
    ) -> PureResult<DesireAutomatedStep> {
        let step = self.automation.step_with_weights(
            lm_logits,
            previous_token,
            concept_hint,
            weights,
            now,
        )?;
        self.dispatch(&step, timestamp)?;
        Ok(step)
    }

    pub fn step_realtime(
        &mut self,
        lm_logits: &[f32],
        previous_token: usize,
        concept_hint: &ConceptHint,
    ) -> PureResult<DesireAutomatedStep> {
        let now = Instant::now();
        let timestamp = SystemTime::now();
        self.step_at(lm_logits, previous_token, concept_hint, now, timestamp)
    }

    pub fn step_with_weights_realtime(
        &mut self,
        lm_logits: &[f32],
        previous_token: usize,
        concept_hint: &ConceptHint,
        weights: &DesireWeights,
    ) -> PureResult<DesireAutomatedStep> {
        let now = Instant::now();
        let timestamp = SystemTime::now();
        self.step_with_weights_at(
            lm_logits,
            previous_token,
            concept_hint,
            weights,
            now,
            timestamp,
        )
    }

    pub fn replay(&mut self, replay: DesireLogReplay) -> PureResult<usize> {
        let mut count = 0usize;
        for entry in replay {
            let record = entry?;
            let step = DesireAutomatedStep {
                solution: record.solution.clone(),
                trigger: record.trigger.clone(),
            };
            let timestamp = timestamp_from_millis(record.timestamp_ms);
            self.dispatch(&step, timestamp)?;
            count = count.saturating_add(1);
        }
        Ok(count)
    }

    pub fn flush(&mut self) -> PureResult<()> {
        for sink in self.sinks.iter_mut() {
            sink.flush()?;
        }
        Ok(())
    }

    fn dispatch(&mut self, step: &DesireAutomatedStep, timestamp: SystemTime) -> PureResult<()> {
        for sink in self.sinks.iter_mut() {
            sink.on_step(step, timestamp)?;
        }
        if let Some(trigger) = &step.trigger {
            for sink in self.sinks.iter_mut() {
                sink.on_trigger(trigger, timestamp)?;
            }
        }
        Ok(())
    }
}

impl Drop for DesirePipeline {
    fn drop(&mut self) {
        let _ = self.flush();
    }
}

fn timestamp_from_millis(ms: u128) -> SystemTime {
    let clamped = ms.min(u64::MAX as u128) as u64;
    UNIX_EPOCH + Duration::from_millis(clamped)
}

/// Recorded trigger event captured by [`DesireTriggerBuffer`].
#[derive(Clone, Debug)]
pub struct DesireTriggerEvent {
    pub trigger: DesireRewriteTrigger,
    pub timestamp: SystemTime,
}

/// Shared trigger collector that can be cloned by automation, SpiralK, and
/// analytics stages while all viewing the same underlying buffer.
#[derive(Clone, Default)]
pub struct DesireTriggerBuffer {
    shared: Arc<Mutex<Vec<DesireTriggerEvent>>>,
}

impl DesireTriggerBuffer {
    pub fn new() -> Self {
        Self {
            shared: Arc::new(Mutex::new(Vec::new())),
        }
    }

    pub fn len(&self) -> usize {
        match self.shared.lock() {
            Ok(guard) => guard.len(),
            Err(_) => 0,
        }
    }

    pub fn is_empty(&self) -> bool {
        self.len() == 0
    }

    pub fn drain(&self) -> PureResult<Vec<DesireTriggerEvent>> {
        let mut guard = self.shared.lock().map_err(|_| TensorError::InvalidValue {
            label: "desire trigger buffer poisoned",
        })?;
        Ok(std::mem::take(&mut *guard))
    }
}

impl DesirePipelineSink for DesireTriggerBuffer {
    fn on_step(&mut self, _step: &DesireAutomatedStep, _timestamp: SystemTime) -> PureResult<()> {
        Ok(())
    }

    fn on_trigger(
        &mut self,
        trigger: &DesireRewriteTrigger,
        timestamp: SystemTime,
    ) -> PureResult<()> {
        let mut guard = self.shared.lock().map_err(|_| TensorError::InvalidValue {
            label: "desire trigger buffer poisoned",
        })?;
        guard.push(DesireTriggerEvent {
            trigger: trigger.clone(),
            timestamp,
        });
        Ok(())
    }
}

#[derive(Clone, Debug)]
pub struct DesireTrainerEvent {
    pub timestamp: SystemTime,
    pub phase: DesirePhase,
    pub temperature: f32,
    pub entropy: f32,
    pub hypergrad_penalty: f32,
    pub weights: DesireWeights,
    pub trigger: Option<DesireRewriteTrigger>,
}

#[derive(Clone, Debug, Default, PartialEq)]
pub struct DesireTrainerSummary {
    pub total: usize,
    pub observation: usize,
    pub injection: usize,
    pub integration: usize,
    pub triggers: usize,
    pub mean_entropy: f32,
    pub mean_temperature: f32,
    pub mean_penalty: f32,
    pub mean_alpha: f32,
    pub mean_beta: f32,
    pub mean_gamma: f32,
    pub mean_lambda: f32,
    pub trigger_mean_penalty: f32,
    pub trigger_mean_entropy: f32,
    pub trigger_mean_temperature: f32,
    pub trigger_mean_samples: f32,
}

impl DesireTrainerSummary {
    fn from_events(events: &[DesireTrainerEvent]) -> Self {
        if events.is_empty() {
            return Self::default();
        }
        let mut summary = DesireTrainerSummary {
            total: events.len(),
            ..Default::default()
        };
        let mut sum_entropy = 0.0f32;
        let mut sum_temperature = 0.0f32;
        let mut sum_penalty = 0.0f32;
        let mut sum_alpha = 0.0f32;
        let mut sum_beta = 0.0f32;
        let mut sum_gamma = 0.0f32;
        let mut sum_lambda = 0.0f32;
        let mut trig_penalty = 0.0f32;
        let mut trig_entropy = 0.0f32;
        let mut trig_temperature = 0.0f32;
        let mut trig_samples = 0.0f32;

        for event in events {
            match event.phase {
                DesirePhase::Observation => summary.observation += 1,
                DesirePhase::Injection => summary.injection += 1,
                DesirePhase::Integration => summary.integration += 1,
            }
            sum_entropy += event.entropy;
            sum_temperature += event.temperature;
            sum_penalty += event.hypergrad_penalty;
            sum_alpha += event.weights.alpha;
            sum_beta += event.weights.beta;
            sum_gamma += event.weights.gamma;
            sum_lambda += event.weights.lambda;
            if let Some(trigger) = &event.trigger {
                summary.triggers += 1;
                trig_penalty += trigger.mean_penalty;
                trig_entropy += trigger.mean_entropy;
                trig_temperature += trigger.temperature;
                trig_samples += trigger.samples as f32;
            }
        }

        let total = summary.total as f32;
        if total > 0.0 {
            summary.mean_entropy = sum_entropy / total;
            summary.mean_temperature = sum_temperature / total;
            summary.mean_penalty = sum_penalty / total;
            summary.mean_alpha = sum_alpha / total;
            summary.mean_beta = sum_beta / total;
            summary.mean_gamma = sum_gamma / total;
            summary.mean_lambda = sum_lambda / total;
        }

        if summary.triggers > 0 {
            let count = summary.triggers as f32;
            summary.trigger_mean_penalty = trig_penalty / count;
            summary.trigger_mean_entropy = trig_entropy / count;
            summary.trigger_mean_temperature = trig_temperature / count;
            summary.trigger_mean_samples = trig_samples / count;
        }

        summary
    }
}

#[derive(Clone, Default)]
pub struct DesireTrainerBridge {
    shared: Arc<Mutex<Vec<DesireTrainerEvent>>>,
}

impl DesireTrainerBridge {
    pub fn new() -> Self {
        Self {
            shared: Arc::new(Mutex::new(Vec::new())),
        }
    }

    pub fn len(&self) -> usize {
        match self.shared.lock() {
            Ok(guard) => guard.len(),
            Err(_) => 0,
        }
    }

    pub fn is_empty(&self) -> bool {
        self.len() == 0
    }

    pub fn drain(&self) -> PureResult<Vec<DesireTrainerEvent>> {
        let mut guard = self.shared.lock().map_err(|_| TensorError::InvalidValue {
            label: "desire trainer bridge poisoned",
        })?;
        Ok(std::mem::take(&mut *guard))
    }

    pub fn drain_summary(&self) -> PureResult<Option<DesireTrainerSummary>> {
        let events = self.drain()?;
        if events.is_empty() {
            return Ok(None);
        }
        Ok(Some(DesireTrainerSummary::from_events(&events)))
    }
}

impl DesirePipelineSink for DesireTrainerBridge {
    fn on_step(&mut self, step: &DesireAutomatedStep, timestamp: SystemTime) -> PureResult<()> {
        let mut guard = self.shared.lock().map_err(|_| TensorError::InvalidValue {
            label: "desire trainer bridge poisoned",
        })?;
        guard.push(DesireTrainerEvent {
            timestamp,
            phase: step.solution.phase,
            temperature: step.solution.temperature,
            entropy: step.solution.entropy,
            hypergrad_penalty: step.solution.hypergrad_penalty,
            weights: step.solution.weights.clone(),
            trigger: step.trigger.clone(),
        });
        Ok(())
    }
}

#[derive(Clone, Debug)]
pub struct DesireRoundtableEvent {
    pub timestamp: SystemTime,
    pub solution: DesireSolution,
    pub trigger: Option<DesireRewriteTrigger>,
    pub multipliers: (f32, f32, f32),
    pub drift: f32,
}

#[derive(Clone, Debug)]
pub struct DesireRoundtableImpulse {
    pub multipliers: (f32, f32, f32),
    pub drift: f32,
    pub timestamp: SystemTime,
}

#[derive(Clone, Default)]
pub struct DesireRoundtableBridge {
    blend: f32,
    drift_gain: f32,
    shared: Arc<Mutex<Vec<DesireRoundtableEvent>>>,
    latest: Arc<Mutex<Option<DesireRoundtableImpulse>>>,
}

impl DesireRoundtableBridge {
    pub fn new() -> Self {
        Self {
            blend: 0.35,
            drift_gain: 0.35,
            shared: Arc::new(Mutex::new(Vec::new())),
            latest: Arc::new(Mutex::new(None)),
        }
    }

    pub fn with_blend(mut self, blend: f32) -> Self {
        self.blend = blend.clamp(0.0, 1.0);
        self
    }

    pub fn with_drift_gain(mut self, gain: f32) -> Self {
        self.drift_gain = gain.clamp(0.0, 1.0);
        self
    }

    pub fn len(&self) -> usize {
        match self.shared.lock() {
            Ok(guard) => guard.len(),
            Err(_) => 0,
        }
    }

    pub fn is_empty(&self) -> bool {
        self.len() == 0
    }

    pub fn impulse(&self) -> PureResult<Option<DesireRoundtableImpulse>> {
        let guard = self.latest.lock().map_err(|_| TensorError::InvalidValue {
            label: "desire roundtable bridge poisoned",
        })?;
        Ok(guard.clone())
    }

    pub fn drain(&self) -> PureResult<Vec<DesireRoundtableEvent>> {
        let mut guard = self.shared.lock().map_err(|_| TensorError::InvalidValue {
            label: "desire roundtable bridge poisoned",
        })?;
        Ok(std::mem::take(&mut *guard))
    }

    pub fn drain_summary(&self) -> PureResult<Option<DesireRoundtableSummary>> {
        let events = self.drain()?;
        if events.is_empty() {
            return Ok(None);
        }
        Ok(Some(DesireRoundtableSummary::from_events(&events)))
    }

    fn project(&self, weights: &DesireWeights) -> DesireRoundtableImpulse {
        const EPS: f32 = 1e-6;
        let above = weights.alpha.max(0.0);
        let here = weights.gamma.max(0.0);
        let beneath = weights.beta.max(0.0);
        let total = (above + here + beneath).max(EPS);
        let bary = [above / total, here / total, beneath / total];
        const ONE_THIRD: f32 = 1.0 / 3.0;
        let mut multipliers = (
            1.0 + self.blend * (bary[0] - ONE_THIRD),
            1.0 + self.blend * (bary[1] - ONE_THIRD),
            1.0 + self.blend * (bary[2] - ONE_THIRD),
        );
        multipliers.0 = multipliers.0.clamp(0.35, 1.65);
        multipliers.1 = multipliers.1.clamp(0.35, 1.65);
        multipliers.2 = multipliers.2.clamp(0.35, 1.65);
        let drift = (weights.lambda.tanh() * self.drift_gain).clamp(-1.0, 1.0);
        DesireRoundtableImpulse {
            multipliers,
            drift,
            timestamp: SystemTime::now(),
        }
    }
}

impl DesirePipelineSink for DesireRoundtableBridge {
    fn on_step(&mut self, step: &DesireAutomatedStep, timestamp: SystemTime) -> PureResult<()> {
        let impulse = self.project(&step.solution.weights);
        {
            let mut guard = self.shared.lock().map_err(|_| TensorError::InvalidValue {
                label: "desire roundtable bridge poisoned",
            })?;
            guard.push(DesireRoundtableEvent {
                timestamp,
                solution: step.solution.clone(),
                trigger: step.trigger.clone(),
                multipliers: impulse.multipliers,
                drift: impulse.drift,
            });
        }
        let mut latest = self.latest.lock().map_err(|_| TensorError::InvalidValue {
            label: "desire roundtable bridge poisoned",
        })?;
        *latest = Some(DesireRoundtableImpulse {
            timestamp,
            ..impulse
        });
        Ok(())
    }
}

#[derive(Clone, Debug)]
pub struct DesireRoundtableSummary {
    pub steps: usize,
    pub triggers: usize,
    pub mean_entropy: f32,
    pub mean_temperature: f32,
    pub mean_alpha: f32,
    pub mean_beta: f32,
    pub mean_gamma: f32,
    pub mean_lambda: f32,
    pub mean_above: f32,
    pub mean_here: f32,
    pub mean_beneath: f32,
    pub mean_drift: f32,
    pub last_timestamp: SystemTime,
}

impl DesireRoundtableSummary {
    pub fn from_events(events: &[DesireRoundtableEvent]) -> Self {
        let mut steps = 0usize;
        let mut triggers = 0usize;
        let mut sum_entropy = 0.0f32;
        let mut sum_temperature = 0.0f32;
        let mut sum_alpha = 0.0f32;
        let mut sum_beta = 0.0f32;
        let mut sum_gamma = 0.0f32;
        let mut sum_lambda = 0.0f32;
        let mut sum_above = 0.0f32;
        let mut sum_here = 0.0f32;
        let mut sum_beneath = 0.0f32;
        let mut sum_drift = 0.0f32;
        let mut last_timestamp = UNIX_EPOCH;

        for event in events {
            steps += 1;
            if event.trigger.is_some() {
                triggers += 1;
            }
            sum_entropy += event.solution.entropy;
            sum_temperature += event.solution.temperature;
            sum_alpha += event.solution.weights.alpha;
            sum_beta += event.solution.weights.beta;
            sum_gamma += event.solution.weights.gamma;
            sum_lambda += event.solution.weights.lambda;
            sum_above += event.multipliers.0;
            sum_here += event.multipliers.1;
            sum_beneath += event.multipliers.2;
            sum_drift += event.drift;
            if event.timestamp > last_timestamp {
                last_timestamp = event.timestamp;
            }
        }

        let denom = steps.max(1) as f32;
        Self {
            steps,
            triggers,
            mean_entropy: sum_entropy / denom,
            mean_temperature: sum_temperature / denom,
            mean_alpha: sum_alpha / denom,
            mean_beta: sum_beta / denom,
            mean_gamma: sum_gamma / denom,
            mean_lambda: sum_lambda / denom,
            mean_above: sum_above / denom,
            mean_here: sum_here / denom,
            mean_beneath: sum_beneath / denom,
            mean_drift: sum_drift / denom,
            last_timestamp,
        }
    }
}

#[derive(Clone, Debug)]
pub struct DesireGraphEvent {
    pub timestamp: SystemTime,
    pub solution: DesireSolution,
    pub trigger: Option<DesireRewriteTrigger>,
    pub digest: Option<GraphConsensusDigest>,
}

#[derive(Clone)]
pub struct DesireGraphBridge {
    bridge: GraphConsensusBridge,
    baseline: BandEnergy,
    shared: Arc<Mutex<Vec<DesireGraphEvent>>>,
}

impl DesireGraphBridge {
    pub fn new(bridge: GraphConsensusBridge, baseline: BandEnergy) -> Self {
        Self {
            bridge,
            baseline,
            shared: Arc::new(Mutex::new(Vec::new())),
        }
    }

    pub fn baseline(&self) -> BandEnergy {
        self.baseline
    }

    pub fn len(&self) -> usize {
        match self.shared.lock() {
            Ok(guard) => guard.len(),
            Err(_) => 0,
        }
    }

    pub fn is_empty(&self) -> bool {
        self.len() == 0
    }

    pub fn drain(&self) -> PureResult<Vec<DesireGraphEvent>> {
        let mut guard = self.shared.lock().map_err(|_| TensorError::InvalidValue {
            label: "desire graph bridge poisoned",
        })?;
        Ok(std::mem::take(&mut *guard))
    }

    pub fn drain_summary(&self) -> PureResult<Option<DesireGraphSummary>> {
        let events = self.drain()?;
        if events.is_empty() {
            return Ok(None);
        }
        Ok(Some(DesireGraphSummary::from_events(&events)))
    }
}

impl DesirePipelineSink for DesireGraphBridge {
    fn on_step(&mut self, step: &DesireAutomatedStep, timestamp: SystemTime) -> PureResult<()> {
        let digest = self.bridge.digest(&self.baseline)?;
        let mut guard = self.shared.lock().map_err(|_| TensorError::InvalidValue {
            label: "desire graph bridge poisoned",
        })?;
        guard.push(DesireGraphEvent {
            timestamp,
            solution: step.solution.clone(),
            trigger: step.trigger.clone(),
            digest,
        });
        Ok(())
    }
}

#[derive(Clone, Debug)]
pub struct DesireGraphSummary {
    pub steps: usize,
    pub triggers: usize,
    pub total_graph_energy: f32,
    pub mean_entropy: f32,
    pub layer_support: Vec<(String, f32)>,
    pub last_timestamp: SystemTime,
}

impl DesireGraphSummary {
    pub fn from_events(events: &[DesireGraphEvent]) -> Self {
        let mut total_entropy = 0.0f32;
        let mut total_graph_energy = 0.0f32;
        let mut triggers = 0usize;
        let mut digest_count = 0usize;
        let mut layer_accumulator: HashMap<String, f32> = HashMap::new();
        let mut last_timestamp = UNIX_EPOCH;

        for event in events {
            total_entropy += event.solution.entropy;
            if event.trigger.is_some() {
                triggers += 1;
            }
            if event.timestamp > last_timestamp {
                last_timestamp = event.timestamp;
            }
            if let Some(digest) = &event.digest {
                digest_count = digest_count.saturating_add(1);
                total_graph_energy += digest.graph_energy;
                for (layer, share) in &digest.layer_shares {
                    *layer_accumulator.entry(layer.clone()).or_insert(0.0) += *share;
                }
            }
        }

        if digest_count > 0 {
            for value in layer_accumulator.values_mut() {
                *value /= digest_count as f32;
            }
        }

        let mut layer_support: Vec<(String, f32)> = layer_accumulator.into_iter().collect();
        layer_support
            .sort_by(|left, right| right.1.partial_cmp(&left.1).unwrap_or(Ordering::Equal));

        let steps = events.len();
        let mean_entropy = if steps == 0 {
            0.0
        } else {
            total_entropy / steps as f32
        };

        Self {
            steps,
            triggers,
            total_graph_energy,
            mean_entropy,
            layer_support,
            last_timestamp,
        }
    }
}

#[cfg(feature = "psi")]
#[derive(Clone, Debug)]
pub struct DesirePsiEvent {
    pub timestamp: SystemTime,
    pub solution: DesireSolution,
    pub trigger: Option<DesireRewriteTrigger>,
    pub reading: Option<PsiReading>,
    pub z_feedback: Option<SoftlogicZFeedback>,
    pub events: Vec<PsiEvent>,
}

#[cfg(feature = "psi")]
#[derive(Clone)]
pub struct DesirePsiBridge {
    shared: Arc<Mutex<Vec<DesirePsiEvent>>>,
}

#[cfg(feature = "psi")]
impl DesirePsiBridge {
    pub fn new() -> Self {
        Self {
            shared: Arc::new(Mutex::new(Vec::new())),
        }
    }

    pub fn len(&self) -> usize {
        match self.shared.lock() {
            Ok(guard) => guard.len(),
            Err(_) => 0,
        }
    }

    pub fn is_empty(&self) -> bool {
        self.len() == 0
    }

    pub fn drain(&self) -> PureResult<Vec<DesirePsiEvent>> {
        let mut guard = self.shared.lock().map_err(|_| TensorError::InvalidValue {
            label: "desire psi bridge poisoned",
        })?;
        Ok(std::mem::take(&mut *guard))
    }

    pub fn drain_summary(&self) -> PureResult<Option<DesirePsiSummary>> {
        let events = self.drain()?;
        if events.is_empty() {
            return Ok(None);
        }
        Ok(Some(DesirePsiSummary::from_events(&events)))
    }
}

#[cfg(feature = "psi")]
impl DesirePipelineSink for DesirePsiBridge {
    fn on_step(&mut self, step: &DesireAutomatedStep, timestamp: SystemTime) -> PureResult<()> {
        let reading = hub::get_last_psi();
        let events = hub::get_last_psi_events();
        let z_feedback = hub::get_softlogic_z();
        let phase = match step.solution.phase {
            DesirePhase::Observation => DesirePhaseTelemetry::Observation,
            DesirePhase::Injection => DesirePhaseTelemetry::Injection,
            DesirePhase::Integration => DesirePhaseTelemetry::Integration,
        };
        let weights = DesireWeightsTelemetry {
            alpha: step.solution.weights.alpha,
            beta: step.solution.weights.beta,
            gamma: step.solution.weights.gamma,
            lambda: step.solution.weights.lambda,
        };
        let avoidance = step
            .solution
            .avoidance
            .clone()
            .map(|report| DesireAvoidanceTelemetry {
                tokens: report.tokens,
                scores: report.scores,
            });
        let trigger_snapshot = step.trigger.as_ref().map(|trigger| DesireTriggerTelemetry {
            mean_penalty: trigger.mean_penalty,
            mean_entropy: trigger.mean_entropy,
            temperature: trigger.temperature,
            samples: trigger.samples,
        });
        let psi_breakdown = reading
            .as_ref()
            .map(|value| value.breakdown.clone())
            .unwrap_or_default();
        hub::set_last_desire_step(DesireStepTelemetry {
            timestamp,
            entropy: step.solution.entropy,
            temperature: step.solution.temperature,
            hypergrad_penalty: step.solution.hypergrad_penalty,
            phase,
            weights,
            avoidance,
            trigger: trigger_snapshot,
            psi_total: reading.as_ref().map(|value| value.total),
            psi_breakdown,
            psi_events: events.clone(),
            z_feedback,
        });
        let mut guard = self.shared.lock().map_err(|_| TensorError::InvalidValue {
            label: "desire psi bridge poisoned",
        })?;
        guard.push(DesirePsiEvent {
            timestamp,
            solution: step.solution.clone(),
            trigger: step.trigger.clone(),
            reading,
            z_feedback,
            events,
        });
        Ok(())
    }
}

#[cfg(feature = "psi")]
#[derive(Clone, Debug)]
pub struct DesirePsiSummary {
    pub steps: usize,
    pub triggers: usize,
    pub psi_samples: usize,
    pub mean_psi_total: f32,
    pub component_means: HashMap<PsiComponent, f32>,
    pub threshold_crossings: HashMap<PsiComponent, (usize, usize)>,
    pub mean_entropy: f32,
    pub mean_temperature: f32,
    pub mean_hypergrad_penalty: f32,
    pub mean_z_signal: f32,
    pub last_timestamp: SystemTime,
}

#[cfg(feature = "psi")]
impl DesirePsiSummary {
    pub fn from_events(events: &[DesirePsiEvent]) -> Self {
        let mut triggers = 0usize;
        let mut psi_samples = 0usize;
        let mut psi_total = 0.0f32;
        let mut component_totals: HashMap<PsiComponent, f32> = HashMap::new();
        let mut component_counts: HashMap<PsiComponent, usize> = HashMap::new();
        let mut threshold_crossings: HashMap<PsiComponent, (usize, usize)> = HashMap::new();
        let mut entropy_sum = 0.0f32;
        let mut temperature_sum = 0.0f32;
        let mut penalty_sum = 0.0f32;
        let mut z_sum = 0.0f32;
        let mut z_samples = 0usize;
        let mut last_timestamp = UNIX_EPOCH;

        for event in events {
            if event.trigger.is_some() {
                triggers += 1;
            }
            entropy_sum += event.solution.entropy;
            temperature_sum += event.solution.temperature;
            penalty_sum += event.solution.hypergrad_penalty.max(0.0);
            if event.timestamp > last_timestamp {
                last_timestamp = event.timestamp;
            }
            if let Some(reading) = &event.reading {
                psi_samples = psi_samples.saturating_add(1);
                psi_total += reading.total;
                for (component, value) in reading.breakdown.iter() {
                    *component_totals.entry(*component).or_insert(0.0) += *value;
                    *component_counts.entry(*component).or_insert(0) += 1;
                }
            }
            if let Some(feedback) = event.z_feedback {
                z_samples = z_samples.saturating_add(1);
                z_sum += feedback.z_signal;
            }
            for psi_event in &event.events {
                if let PsiEvent::ThresholdCross { component, up, .. } = psi_event {
                    let entry = threshold_crossings.entry(*component).or_insert((0, 0));
                    if *up {
                        entry.0 = entry.0.saturating_add(1);
                    } else {
                        entry.1 = entry.1.saturating_add(1);
                    }
                }
            }
        }

        let steps = events.len();
        let mean_entropy = if steps == 0 {
            0.0
        } else {
            entropy_sum / steps as f32
        };
        let mean_temperature = if steps == 0 {
            0.0
        } else {
            temperature_sum / steps as f32
        };
        let mean_hypergrad_penalty = if steps == 0 {
            0.0
        } else {
            penalty_sum / steps as f32
        };
        let mean_psi_total = if psi_samples == 0 {
            0.0
        } else {
            psi_total / psi_samples as f32
        };
        let mean_z_signal = if z_samples == 0 {
            0.0
        } else {
            z_sum / z_samples as f32
        };

        let mut component_means = HashMap::new();
        for (component, total) in component_totals.into_iter() {
            let count = component_counts.get(&component).copied().unwrap_or(0);
            if count > 0 {
                component_means.insert(component, total / count as f32);
            }
        }

        Self {
            steps,
            triggers,
            psi_samples,
            mean_psi_total,
            component_means,
            threshold_crossings,
            mean_entropy,
            mean_temperature,
            mean_hypergrad_penalty,
            mean_z_signal,
            last_timestamp,
        }
    }
}

#[cfg(test)]
mod tests {
#[derive(Debug)]
pub enum PipelineError {
    EncoderMissing { pipeline: String },
    Tensor(TensorError),
}

pub type PipelineResult<T> = Result<T, PipelineError>;

#[derive(Clone)]
pub struct LanguagePipelineBuilder {
    name: String,
    tags: HashMap<String, String>,
    encoder: Option<LanguageWaveEncoder>,
    ramanujan_iterations: usize,
    leech_rank: usize,
    leech_weight: f64,
}

#[derive(Clone)]
pub struct LanguagePipeline {
    name: String,
    registry: &'static EcosystemRegistry,
    tags: HashMap<String, String>,
    encoder: Option<LanguageWaveEncoder>,
    ramanujan_pi: f64,
    leech_projector: LeechProjector,
}

impl LanguagePipelineBuilder {
    pub fn new(name: impl Into<String>) -> Self {
        Self {
            name: name.into(),
            tags: HashMap::new(),
            encoder: None,
            ramanujan_iterations: 3,
            leech_rank: 24,
            leech_weight: 0.35,
        }
    }

    pub fn with_tag(mut self, key: impl Into<String>, value: impl Into<String>) -> Self {
        self.tags.insert(key.into(), value.into());
        self
    }

    pub fn with_encoder(mut self, encoder: LanguageWaveEncoder) -> Self {
        self.encoder = Some(encoder);
        self
    }

    pub fn with_ramanujan_iterations(mut self, iterations: usize) -> Self {
        self.ramanujan_iterations = iterations.max(1);
        self
    }

    pub fn with_leech_lattice(mut self, rank: usize, weight: f64) -> Self {
        self.leech_rank = rank.max(1);
        self.leech_weight = weight.max(0.0);
        self
    }

    pub fn build(self) -> LanguagePipeline {
        let ramanujan_pi = ramanujan_pi(self.ramanujan_iterations);
        let leech_projector = LeechProjector::new(self.leech_rank, self.leech_weight);
        LanguagePipeline {
            name: self.name,
            registry: EcosystemRegistry::global(),
            tags: self.tags,
            encoder: self.encoder,
            ramanujan_pi,
            leech_projector,
        }
    }
}

impl LanguagePipeline {
    pub fn builder(name: impl Into<String>) -> LanguagePipelineBuilder {
        LanguagePipelineBuilder::new(name)
    }

    pub fn name(&self) -> &str {
        &self.name
    }

    pub fn encoder(&self) -> Option<&LanguageWaveEncoder> {
        self.encoder.as_ref()
    }

    pub fn record_metric(&self, sample: MetricSample) {
        self.registry.record_metric(self.apply_tags(sample, &[]));
    }

    pub fn record_heuristic(
        &self,
        subsystem: impl Into<String>,
        kind: impl Into<String>,
        rows: u32,
        cols: u32,
        k: u32,
        choice: HeuristicChoiceSummary,
        source: HeuristicSource,
        score_hint: Option<f32>,
    ) {
        let decision = HeuristicDecision {
            subsystem: subsystem.into(),
            kind: kind.into(),
            rows,
            cols,
            k,
            choice,
            score_hint,
            source,
            issued_at: SystemTime::now(),
        };
        self.registry.record_heuristic(decision);
    }

    pub fn record_roundtable(
        &self,
        rows: u32,
        cols: u32,
        config: RoundtableConfig,
        schedule: &RoundtableSchedule,
        autopilot_enabled: bool,
        distribution: Option<&RoundtableNode>,
    ) -> RoundtableSummary {
        let cfg_summary = summarise_config(config);
        let plans = vec![
            summarise_rank_plan(schedule.above()),
            summarise_rank_plan(schedule.here()),
            summarise_rank_plan(schedule.beneath()),
        ];
        let distribution_summary = distribution.map(summarise_distribution);
        let summary = RoundtableSummary {
            rows,
            cols,
            config: cfg_summary,
            plans,
            autopilot_enabled,
            distribution: distribution_summary.clone(),
            issued_at: SystemTime::now(),
        };

        let geodesic = (rows as f64).hypot(cols as f64);
        let leech_density = self.leech_projector.enrich(geodesic);
        let ramanujan_ratio = if self.ramanujan_pi > f64::EPSILON {
            geodesic / self.ramanujan_pi
        } else {
            0.0
        };

        let mut extra_tags = vec![("autopilot".to_string(), autopilot_enabled.to_string())];
        if let Some(dist) = &distribution_summary {
            extra_tags.push(("distribution_mode".to_string(), dist.mode.clone()));
        }

        self.registry.record_metric(self.apply_tags(
            MetricSample::new("roundtable.rows", rows as f64).with_unit("rows"),
            &extra_tags,
        ));
        self.registry.record_metric(self.apply_tags(
            MetricSample::new("roundtable.cols", cols as f64).with_unit("cols"),
            &extra_tags,
        ));
        self.registry.record_metric(
            self.apply_tags(
                MetricSample::new(
                    "roundtable.autopilot",
                    if autopilot_enabled { 1.0 } else { 0.0 },
                )
                .with_unit("flag"),
                &extra_tags,
            ),
        );
        self.registry.record_metric(self.apply_tags(
            MetricSample::new("roundtable.config.top_k", config.top_k as f64).with_unit("items"),
            &extra_tags,
        ));
        self.registry.record_metric(self.apply_tags(
            MetricSample::new("roundtable.config.mid_k", config.mid_k as f64).with_unit("items"),
            &extra_tags,
        ));
        self.registry.record_metric(
            self.apply_tags(
                MetricSample::new("roundtable.config.bottom_k", config.bottom_k as f64)
                    .with_unit("items"),
                &extra_tags,
            ),
        );
        self.registry.record_metric(
            self.apply_tags(
                MetricSample::new(
                    "roundtable.config.here_tolerance",
                    config.here_tolerance as f64,
                )
                .with_unit("ratio"),
                &extra_tags,
            ),
        );
        self.registry.record_metric(self.apply_tags(
            MetricSample::new("roundtable.geodesic.norm", geodesic).with_unit("geodesic"),
            &extra_tags,
        ));
        self.registry.record_metric(
            self.apply_tags(
                MetricSample::new("roundtable.geodesic.leech_density", leech_density)
                    .with_unit("density"),
                &extra_tags,
            ),
        );
        self.registry.record_metric(
            self.apply_tags(
                MetricSample::new("roundtable.geodesic.ramanujan_ratio", ramanujan_ratio)
                    .with_unit("ratio"),
                &extra_tags,
            ),
        );

        for (band, plan) in [
            ("above", schedule.above()),
            ("here", schedule.here()),
            ("beneath", schedule.beneath()),
        ] {
            let mut band_tags = extra_tags.clone();
            band_tags.push(("band".to_string(), band.to_string()));
            self.registry.record_metric(self.apply_tags(
                MetricSample::new("roundtable.band.rows", plan.rows as f64).with_unit("rows"),
                &band_tags,
            ));
            self.registry.record_metric(self.apply_tags(
                MetricSample::new("roundtable.band.cols", plan.cols as f64).with_unit("cols"),
                &band_tags,
            ));
            self.registry.record_metric(self.apply_tags(
                MetricSample::new("roundtable.band.k", plan.k as f64).with_unit("items"),
                &band_tags,
            ));
            self.registry.record_metric(
                self.apply_tags(
                    MetricSample::new("roundtable.band.workgroup", plan.choice.wg as f64)
                        .with_unit("threads"),
                    &band_tags,
                ),
            );
            self.registry.record_metric(
                self.apply_tags(
                    MetricSample::new("roundtable.band.lanes", plan.choice.kl as f64)
                        .with_unit("lanes"),
                    &band_tags,
                ),
            );
            self.registry.record_metric(
                self.apply_tags(
                    MetricSample::new("roundtable.band.channel_stride", plan.choice.ch as f64)
                        .with_unit("stride"),
                    &band_tags,
                ),
            );
            self.registry.record_metric(
                self.apply_tags(
                    MetricSample::new("roundtable.band.tile", plan.choice.tile as f64)
                        .with_unit("tile"),
                    &band_tags,
                ),
            );
            self.registry.record_metric(
                self.apply_tags(
                    MetricSample::new("roundtable.band.compaction_tile", plan.choice.ctile as f64)
                        .with_unit("tile"),
                    &band_tags,
                ),
            );
            self.registry.record_metric(
                self.apply_tags(
                    MetricSample::new(
                        "roundtable.band.subgroup",
                        if plan.choice.subgroup { 1.0 } else { 0.0 },
                    )
                    .with_unit("flag"),
                    &band_tags,
                ),
            );
            self.registry.record_metric(
                self.apply_tags(
                    MetricSample::new("roundtable.band.fft_tile", plan.choice.fft_tile as f64)
                        .with_unit("tile"),
                    &band_tags,
                ),
            );
            self.registry.record_metric(
                self.apply_tags(
                    MetricSample::new("roundtable.band.fft_radix", plan.choice.fft_radix as f64)
                        .with_unit("radix"),
                    &band_tags,
                ),
            );
            self.registry.record_metric(
                self.apply_tags(
                    MetricSample::new(
                        "roundtable.band.fft_segments",
                        plan.choice.fft_segments as f64,
                    )
                    .with_unit("segments"),
                    &band_tags,
                ),
            );
        }

        self.registry.record_roundtable(summary.clone());

        let mut connector_metadata = vec![
            ("rows".to_string(), rows.to_string()),
            ("cols".to_string(), cols.to_string()),
            ("autopilot".to_string(), autopilot_enabled.to_string()),
            (
                "plans".to_string(),
                summary
                    .plans
                    .iter()
                    .map(|plan| plan.kind.as_str())
                    .collect::<Vec<_>>()
                    .join(","),
            ),
        ];
        if let Some(dist) = &distribution_summary {
            connector_metadata.push(("distribution_mode".to_string(), dist.mode.clone()));
            connector_metadata.push(("node_id".to_string(), dist.node_id.clone()));
        }
        self.record_connector("roundtable", connector_metadata);

        summary
    }

    pub fn encode_wave(&self, text: &str) -> PipelineResult<ComplexTensor> {
        let encoder = self
            .encoder
            .as_ref()
            .ok_or_else(|| PipelineError::EncoderMissing {
                pipeline: self.name.clone(),
            })?;
        let start = Instant::now();
        let wave = encoder.encode_wave(text).map_err(PipelineError::from)?;
        let elapsed_ms = start.elapsed().as_secs_f64() * 1e3;
        let chars = text.chars().count() as f64;
        let (_, cols) = wave.shape();

        let extras = vec![("mode".to_string(), "wave".to_string())];
        self.registry.record_metric(self.apply_tags(
            MetricSample::new("language.encode.chars", chars).with_unit("chars"),
            &extras,
        ));
        self.registry.record_metric(self.apply_tags(
            MetricSample::new("language.encode.duration_ms", elapsed_ms).with_unit("ms"),
            &extras,
        ));
        self.registry.record_metric(self.apply_tags(
            MetricSample::new("language.encode.wave.cols", cols as f64).with_unit("cols"),
            &extras,
        ));
        self.registry.record_metric(
            self.apply_tags(
                MetricSample::new("language.encode.curvature", encoder.curvature() as f64)
                    .with_unit("curvature"),
                &extras,
            ),
        );
        self.registry.record_metric(
            self.apply_tags(
                MetricSample::new("language.encode.temperature", encoder.temperature() as f64)
                    .with_unit("temperature"),
                &extras,
            ),
        );

        self.record_connector(
            "encode",
            vec![
                ("mode".to_string(), "wave".to_string()),
                ("chars".to_string(), chars.to_string()),
                ("duration_ms".to_string(), format!("{elapsed_ms:.3}")),
                ("cols".to_string(), cols.to_string()),
            ],
        );

        Ok(wave)
    }

    pub fn encode_z_space(&self, text: &str) -> PipelineResult<Tensor> {
        let encoder = self
            .encoder
            .as_ref()
            .ok_or_else(|| PipelineError::EncoderMissing {
                pipeline: self.name.clone(),
            })?;
        let start = Instant::now();
        let tensor = encoder.encode_z_space(text).map_err(PipelineError::from)?;
        let elapsed_ms = start.elapsed().as_secs_f64() * 1e3;
        let chars = text.chars().count() as f64;
        let (_, cols) = tensor.shape();
        let geodesic = tensor
            .data()
            .iter()
            .map(|value| (*value as f64).powi(2))
            .sum::<f64>()
            .sqrt();
        let leech_density = self.leech_projector.enrich(geodesic);
        let ramanujan_ratio = if self.ramanujan_pi > f64::EPSILON {
            geodesic / self.ramanujan_pi
        } else {
            0.0
        };

        let extras = vec![("mode".to_string(), "z_space".to_string())];
        self.registry.record_metric(self.apply_tags(
            MetricSample::new("language.encode.chars", chars).with_unit("chars"),
            &extras,
        ));
        self.registry.record_metric(self.apply_tags(
            MetricSample::new("language.encode.duration_ms", elapsed_ms).with_unit("ms"),
            &extras,
        ));
        self.registry.record_metric(self.apply_tags(
            MetricSample::new("language.encode.zspace.cols", cols as f64).with_unit("cols"),
            &extras,
        ));
        self.registry.record_metric(
            self.apply_tags(
                MetricSample::new("language.encode.curvature", encoder.curvature() as f64)
                    .with_unit("curvature"),
                &extras,
            ),
        );
        self.registry.record_metric(
            self.apply_tags(
                MetricSample::new("language.encode.temperature", encoder.temperature() as f64)
                    .with_unit("temperature"),
                &extras,
            ),
        );
        self.registry.record_metric(self.apply_tags(
            MetricSample::new("language.encode.zspace.geodesic", geodesic).with_unit("geodesic"),
            &extras,
        ));
        self.registry.record_metric(
            self.apply_tags(
                MetricSample::new("language.encode.zspace.leech_density", leech_density)
                    .with_unit("density"),
                &extras,
            ),
        );
        self.registry.record_metric(
            self.apply_tags(
                MetricSample::new("language.encode.zspace.ramanujan_ratio", ramanujan_ratio)
                    .with_unit("ratio"),
                &extras,
            ),
        );

        self.record_connector(
            "encode",
            vec![
                ("mode".to_string(), "z_space".to_string()),
                ("chars".to_string(), chars.to_string()),
                ("duration_ms".to_string(), format!("{elapsed_ms:.3}")),
                ("cols".to_string(), cols.to_string()),
            ],
        );

        Ok(tensor)
    }

    pub fn record_connector(&self, stage: impl Into<String>, metadata: Vec<(String, String)>) {
        let mut map = HashMap::new();
        map.insert("pipeline".to_string(), self.name.clone());
        for (key, value) in self.tags.iter() {
            map.entry(key.clone()).or_insert(value.clone());
        }
        for (key, value) in metadata {
            map.insert(key, value);
        }
        self.registry.record_connector(ConnectorEvent {
            name: self.name.clone(),
            stage: stage.into(),
            metadata: map,
            issued_at: SystemTime::now(),
        });
    }
}

impl From<TensorError> for PipelineError {
    fn from(err: TensorError) -> Self {
        PipelineError::Tensor(err)
    }
}

impl core::fmt::Display for PipelineError {
    fn fmt(&self, f: &mut core::fmt::Formatter<'_>) -> core::fmt::Result {
        match self {
            PipelineError::EncoderMissing { pipeline } => {
                write!(f, "language pipeline '{pipeline}' is missing an encoder")
            }
            PipelineError::Tensor(err) => err.fmt(f),
        }
    }
}

impl std::error::Error for PipelineError {}

fn summarise_rank_plan(plan: &RankPlan) -> RankPlanSummary {
    let mut summary = RankPlanSummary::new(plan.kind, plan.rows, plan.cols, plan.k);
    summary.workgroup = plan.choice.wg;
    summary.lanes = plan.choice.kl;
    summary.channel_stride = plan.choice.ch;
    summary.tile = plan.choice.tile;
    summary.compaction_tile = plan.choice.ctile;
    summary.subgroup = plan.choice.subgroup;
    summary.fft_tile = plan.choice.fft_tile;
    summary.fft_radix = plan.choice.fft_radix;
    summary.fft_segments = plan.choice.fft_segments;
    summary
}

fn summarise_distribution(node: &RoundtableNode) -> DistributionSummary {
    let cfg = node.config();
    DistributionSummary {
        node_id: cfg.node_id.clone(),
        mode: cfg.mode.as_str().to_string(),
        summary_window: cfg.summary_window,
        push_interval_ms: cfg.push_interval.as_millis().min(u64::MAX as u128) as u64,
        meta_endpoints: cfg.meta_endpoints.clone(),
    }
}

fn summarise_config(config: RoundtableConfig) -> RoundtableConfigSummary {
    #[allow(unused_mut)]
    let mut summary = RoundtableConfigSummary::new(
        config.top_k,
        config.mid_k,
        config.bottom_k,
        config.here_tolerance,
    );
    #[cfg(feature = "psychoid")]
    {
        summary
            .extras
            .insert("psychoid".to_string(), config.psychoid_enabled);
        if config.psychoid_log {
            summary.extras.insert("psychoid_log".to_string(), true);
        }
    }
    #[cfg(feature = "psi")]
    {
        summary.extras.insert("psi".to_string(), config.psi_enabled);
    }
    #[cfg(feature = "collapse")]
    {
        summary
            .extras
            .insert("collapse".to_string(), config.collapse_enabled);
    }
    summary
}

impl LanguagePipeline {
    fn apply_tags(&self, mut sample: MetricSample, extras: &[(String, String)]) -> MetricSample {
        sample = sample.with_tag("pipeline", self.name.clone());
        for (key, value) in &self.tags {
            sample = sample.with_tag(key.clone(), value.clone());
        }
        for (key, value) in extras {
            sample = sample.with_tag(key.clone(), value.clone());
        }
        sample
    }
}

#[cfg(test)]
mod tests {
    use super::super::automation::DesireAutomation;
    use super::super::desire::{constant, warmup, DesireLagrangian};
    use super::super::geometry::{
        ConceptHint, RepressionField, SemanticBridge, SparseKernel, SymbolGeometry,
    };
    use super::super::temperature::TemperatureController;
    use super::*;
    use crate::gnn::spiralk::GraphConsensusBridge;
    use crate::plan::RankPlanner;
    use crate::schedule::BandEnergy;
<<<<<<< HEAD
=======
    use crate::plan::RankPlanner;
    use crate::schedule::BandEnergy;
>>>>>>> 4a6426f9
    use st_core::backend::device_caps::DeviceCaps;
    use st_core::config::self_rewrite::SelfRewriteCfg;
    use st_core::telemetry::hub::{self, DesirePhaseTelemetry};
    use st_core::telemetry::xai::{GraphFlowTracer, NodeFlowSample};
    #[cfg(feature = "psi")]
    use std::collections::HashMap;
    use std::collections::HashSet;
    use std::sync::mpsc::channel;
    use std::sync::{Arc, Mutex, OnceLock};
    use std::time::{Duration, Instant, SystemTime};
    use tempfile::tempdir;

    #[cfg(feature = "psi")]
    use st_core::telemetry::hub::SoftlogicZFeedback;
    #[cfg(feature = "psi")]
    use st_core::telemetry::psi::{PsiComponent, PsiEvent, PsiReading};
    use st_core::telemetry::hub::{self, SoftlogicZFeedback};
    #[cfg(feature = "psi")]
    use st_core::telemetry::psi::{PsiComponent, PsiEvent, PsiReading};

    fn registry_guard() -> &'static Mutex<()> {
        static GUARD: OnceLock<Mutex<()>> = OnceLock::new();
        GUARD.get_or_init(|| Mutex::new(()))
    }

    #[test]
    fn encode_wave_records_metrics_and_connector() {
        let _lock = registry_guard().lock().unwrap();
        let registry = EcosystemRegistry::global();
        registry.drain();
        let encoder = LanguageWaveEncoder::new(-1.0, 0.7).unwrap();
        let pipeline = LanguagePipeline::builder("language-test")
            .with_tag("tenant", "demo")
            .with_encoder(encoder)
            .build();
        let wave = pipeline.encode_wave("spiral torch").unwrap();
        assert_eq!(wave.shape().0, 1);

        let report = registry.drain();
        assert!(!report.metrics.is_empty());
        let mut saw_chars = false;
        for sample in &report.metrics {
            if sample.name == "language.encode.chars" {
                assert_eq!(sample.tags.get("mode"), Some(&"wave".to_string()));
                assert_eq!(
                    sample.tags.get("pipeline"),
                    Some(&"language-test".to_string())
                );
                assert_eq!(sample.tags.get("tenant"), Some(&"demo".to_string()));
                saw_chars = true;
            }
        }
        assert!(saw_chars, "missing language.encode.chars metric");
        assert_eq!(report.connectors.len(), 1);
        let connector = &report.connectors[0];
        assert_eq!(connector.name, "language-test");
        assert_eq!(connector.stage, "encode");
        assert_eq!(
            connector.metadata.get("pipeline"),
            Some(&"language-test".to_string())
        );
    }

    #[test]
    fn encode_z_space_records_geodesic_metrics() {
        let _lock = registry_guard().lock().unwrap();
        let registry = EcosystemRegistry::global();
        registry.drain();
        let encoder = LanguageWaveEncoder::new(-0.5, 0.5).unwrap();
        let pipeline = LanguagePipeline::builder("language-z")
            .with_encoder(encoder)
            .with_leech_lattice(12, 0.8)
            .with_ramanujan_iterations(4)
            .build();
        let tensor = pipeline.encode_z_space("pi leech spiral").unwrap();
        assert_eq!(tensor.shape().0, 1);

        let report = registry.drain();
        assert!(report
            .metrics
            .iter()
            .any(|m| m.name == "language.encode.zspace.leech_density"));
        assert!(report
            .metrics
            .iter()
            .any(|m| m.name == "language.encode.zspace.ramanujan_ratio"));
        assert_eq!(report.connectors.len(), 1);
        assert_eq!(report.connectors[0].stage, "encode");
    }

    #[test]
    fn roundtable_records_summary_and_metrics() {
        let _lock = registry_guard().lock().unwrap();
        let registry = EcosystemRegistry::global();
        registry.drain();
        let pipeline = LanguagePipeline::builder("trainer").build();
        let planner = RankPlanner::new(DeviceCaps::wgpu(32, true, 256));
        let config = RoundtableConfig::default();
        let schedule = RoundtableSchedule::new(&planner, 16, 32, config);
        let summary = pipeline.record_roundtable(16, 32, config, &schedule, false, None);
        assert_eq!(summary.rows, 16);
        assert_eq!(summary.cols, 32);
        let report = registry.drain();
        assert_eq!(report.roundtables.len(), 1);
        assert!(report.metrics.iter().any(|m| m.name == "roundtable.rows"));
        assert!(report
            .metrics
            .iter()
            .any(|m| m.name == "roundtable.geodesic.ramanujan_ratio"));
        assert!(report
            .metrics
            .iter()
            .any(|m| m.name == "roundtable.geodesic.leech_density"));
        assert_eq!(report.connectors.len(), 1);
        let connector = &report.connectors[0];
        assert_eq!(connector.stage, "roundtable");
        assert_eq!(connector.metadata.get("rows"), Some(&"16".to_string()));
    }

    fn build_geometry() -> SymbolGeometry {
        let syn = SparseKernel::from_rows(
            vec![vec![(0, 0.6), (1, 0.4)], vec![(0, 0.5), (1, 0.5)]],
            1e-6,
        )
        .unwrap();
        let par = SparseKernel::from_rows(
            vec![vec![(0, 0.7), (1, 0.3)], vec![(0, 0.2), (1, 0.8)]],
            1e-6,
        )
        .unwrap();
        SymbolGeometry::new(syn, par).unwrap()
    }

    fn build_semantics() -> SemanticBridge {
        let log_pi = vec![
            vec![(0, (0.7f32).ln()), (1, (0.3f32).ln())],
            vec![(0, (0.4f32).ln()), (1, (0.6f32).ln())],
        ];
        let row = vec![1.0, 1.0];
        let col = vec![1.0, 1.0];
        let anchors = HashSet::new();
        let concept_kernel =
            SparseKernel::from_rows(vec![vec![(0, 1.0)], vec![(1, 1.0)]], 1e-6).unwrap();
        SemanticBridge::new(log_pi, row, col, anchors, 1e-6, concept_kernel).unwrap()
    }

    fn build_automation() -> DesireAutomation {
        let geometry = build_geometry();
        let repression = RepressionField::new(vec![0.05, 0.15]).unwrap();
        let semantics = build_semantics();
        let controller = TemperatureController::new(1.0, 0.8, 0.4, 0.4, 1.6);
        let desire = DesireLagrangian::new(geometry, repression, semantics, controller)
            .unwrap()
            .with_alpha_schedule(warmup(0.0, 0.2, 1))
            .with_beta_schedule(warmup(0.0, 0.1, 1))
            .with_gamma_schedule(constant(0.04))
            .with_lambda_schedule(constant(0.02))
            .with_observation_horizon(Some(1))
            .with_integration_horizon(Some(2));
        let cfg = SelfRewriteCfg {
            score_thresh: 0.0,
            min_samples: 2,
            cooldown_sec: 0,
        };
        DesireAutomation::new(desire, cfg)
    }

    #[test]
    fn pipeline_threads_logbook_and_triggers() {
        let automation = build_automation();
        let dir = tempdir().unwrap();
        let path = dir.path().join("desire.ndjson");
        let logbook = DesireLogbook::with_flush_every(&path, 1).unwrap();
        let trigger_buffer = DesireTriggerBuffer::new();
        let mut pipeline = DesirePipeline::builder(automation)
            .with_logbook(logbook)
            .with_sink(trigger_buffer.clone())
            .build();

        let logits = vec![2.2, 0.4];
        let concept = ConceptHint::Distribution(vec![0.6, 0.4]);
        let start = Instant::now();
        let anchor = SystemTime::now();
        for step in 0..5 {
            let now = start + Duration::from_secs(step as u64 * 5);
            let timestamp = anchor + Duration::from_secs(step as u64 * 5);
            let result = pipeline
                .step_at(&logits, step % 2, &concept, now, timestamp)
                .unwrap();
            assert_eq!(result.solution.indices.len(), 2);
        }
        pipeline.flush().unwrap();
        assert_eq!(pipeline.sink_count(), 2);

        let replay = DesireLogReplay::open(&path).unwrap();
        let mut records = 0usize;
        for entry in replay {
            let record = entry.unwrap();
            if record.trigger.is_some() {
                assert!(!trigger_buffer.is_empty());
            }
            records += 1;
        }
        assert_eq!(records, 5);
        let drained = trigger_buffer.drain().unwrap();
        assert!(!drained.is_empty());
    }

    #[test]
    fn pipeline_replays_into_new_sinks() {
        let automation = build_automation();
        let dir = tempdir().unwrap();
        let path = dir.path().join("desire.ndjson");
        let logbook = DesireLogbook::with_flush_every(&path, 1).unwrap();
        let mut pipeline = DesirePipeline::builder(automation)
            .with_logbook(logbook)
            .build();
        let logits = vec![1.8, 0.9];
        let concept = ConceptHint::Distribution(vec![0.5, 0.5]);
        let start = Instant::now();
        let anchor = SystemTime::now();
        for step in 0..4 {
            let now = start + Duration::from_secs(step as u64 * 7);
            let timestamp = anchor + Duration::from_secs(step as u64 * 7);
            pipeline
                .step_at(&logits, step % 2, &concept, now, timestamp)
                .unwrap();
        }
        pipeline.flush().unwrap();

        let replay = DesireLogReplay::open(&path).unwrap();
        let collector = DesireTriggerBuffer::new();
        let automation_two = build_automation();
        let mut replay_pipeline = DesirePipeline::builder(automation_two)
            .with_sink(collector.clone())
            .build();
        let count = replay_pipeline.replay(replay).unwrap();
        assert_eq!(count, 4);
        assert_eq!(replay_pipeline.sink_count(), 1);
        assert!(collector.len() >= 1);
    }

    #[test]
    fn channel_sink_broadcasts_events() {
        let automation = build_automation();
        let (sender, receiver) = channel();
        let mut pipeline = DesirePipeline::builder(automation)
            .with_channel(sender)
            .build();

        let logits = vec![2.2, 0.4];
        let concept = ConceptHint::Distribution(vec![0.6, 0.4]);
        let start = Instant::now();
        let anchor = SystemTime::now();
        for step in 0..6 {
            let now = start + Duration::from_secs(step as u64);
            let timestamp = anchor + Duration::from_secs(step as u64);
            let result = pipeline
                .step_at(&logits, step % 2, &concept, now, timestamp)
                .unwrap();
            assert_eq!(result.solution.indices.len(), 2);
        }

        let mut step_events = 0usize;
        let mut trigger_events = 0usize;
        let mut timestamps = Vec::new();
        while let Ok(event) = receiver.try_recv() {
            match event {
                DesirePipelineEvent::Step { step, timestamp } => {
                    step_events += 1;
                    assert!(step.solution.indices.len() >= 2);
                    timestamps.push(timestamp);
                }
                DesirePipelineEvent::Trigger { trigger, timestamp } => {
                    trigger_events += 1;
                    assert!(trigger.samples >= 1);
                    timestamps.push(timestamp);
                }
            }
        }

        assert_eq!(step_events, 6);
        assert!(trigger_events >= 1);
        assert!(!timestamps.is_empty());
        for pair in timestamps.windows(2) {
            let a = pair[0]
                .duration_since(anchor)
                .unwrap_or_else(|_| Duration::from_secs(0));
            let b = pair[1]
                .duration_since(anchor)
                .unwrap_or_else(|_| Duration::from_secs(0));
            assert!(b >= a);
        }
    }

    #[test]
    fn trainer_bridge_collects_summaries() {
        let automation = build_automation();
        let bridge = DesireTrainerBridge::new();
        let mut pipeline = DesirePipeline::builder(automation)
            .with_trainer_bridge(&bridge)
            .build();

        let logits = vec![2.1, 0.5];
        let concept = ConceptHint::Distribution(vec![0.55, 0.45]);
        let start = Instant::now();
        let anchor = SystemTime::now();
        for step in 0..6 {
            let now = start + Duration::from_secs(step as u64);
            let timestamp = anchor + Duration::from_secs(step as u64);
            pipeline
                .step_at(&logits, step % 2, &concept, now, timestamp)
                .unwrap();
        }

        assert!(bridge.len() >= 6);
        let summary = bridge.drain_summary().unwrap().unwrap();
        assert_eq!(summary.total, 6);
        assert!(summary.observation >= 1);
        assert!(summary.integration >= 1);
        assert!(summary.mean_entropy.is_finite());
        assert!(summary.mean_temperature.is_finite());
        assert!(summary.mean_alpha >= 0.0);
        assert!(summary.triggers >= 1);
        assert!(bridge.is_empty());
        assert!(bridge.drain_summary().unwrap().is_none());
    }

    #[test]
    fn roundtable_bridge_collects_impulses() {
        let automation = build_automation();
        let bridge = DesireRoundtableBridge::new()
            .with_blend(0.4)
            .with_drift_gain(0.5);
        let mut pipeline = DesirePipeline::builder(automation)
            .with_roundtable_bridge(&bridge)
            .build();

        let logits = vec![2.0, 0.6];
        let concept = ConceptHint::Distribution(vec![0.6, 0.4]);
        let start = Instant::now();
        let anchor = SystemTime::now();
        for step in 0..5 {
            let now = start + Duration::from_millis((step * 75) as u64);
            let timestamp = anchor + Duration::from_millis((step * 75) as u64);
            pipeline
                .step_at(&logits, step % 2, &concept, now, timestamp)
                .unwrap();
        }

        assert!(bridge.len() >= 5);
        let impulse = bridge.impulse().unwrap().unwrap();
        assert!(impulse.multipliers.0.is_finite());
        assert!(impulse.multipliers.1.is_finite());
        assert!(impulse.drift.abs() <= 1.0);
        let summary = bridge.drain_summary().unwrap().unwrap();
        assert_eq!(summary.steps, 5);
        assert!(summary.mean_above.is_finite());
        assert!(summary.mean_here.is_finite());
        assert!(summary.mean_beneath.is_finite());
        assert!(summary.mean_drift.is_finite());
        assert!(bridge.drain_summary().unwrap().is_none());
    }

    #[test]
    fn graph_bridge_collects_consensus() {
        let automation = build_automation();
        let tracer = Arc::new(Mutex::new(GraphFlowTracer::new()));
        let baseline = BandEnergy {
            above: 0.4,
            here: 0.35,
            beneath: 0.25,
            drift: 0.0,
        };
        let bridge = DesireGraphBridge::new(GraphConsensusBridge::new(tracer.clone()), baseline);
        let mut pipeline = DesirePipeline::builder(automation)
            .with_graph_bridge(&bridge)
            .build();

        let logits = vec![2.0, 0.8];
        let concept = ConceptHint::Distribution(vec![0.65, 0.35]);
        let start = Instant::now();
        let anchor = SystemTime::now();
        for step in 0..3 {
            {
                let mut inner = tracer.lock().unwrap();
                inner.begin_layer(
                    format!("layer-{}", step),
                    -1.0,
                    vec![NodeFlowSample {
                        node_index: 0,
                        incoming_weight: 1.0 + step as f32 * 0.1,
                        aggregated_norm: 0.5 + 0.1 * step as f32,
                    }],
                );
            }
            let now = start + Duration::from_secs(step as u64);
            let timestamp = anchor + Duration::from_secs(step as u64);
            pipeline
                .step_at(&logits, 0, &concept, now, timestamp)
                .unwrap();
        }

        assert_eq!(bridge.len(), 3);
        let summary = bridge.drain_summary().unwrap().unwrap();
        assert_eq!(summary.steps, 3);
        assert!(summary.total_graph_energy > 0.0);
        assert!(summary.mean_entropy.is_finite());
        assert!(!summary.layer_support.is_empty());
        assert!(bridge.drain_summary().unwrap().is_none());
    }

    #[test]
    fn telemetry_sink_tracks_latest_step() {
        let automation = build_automation();
        let mut pipeline = DesirePipeline::builder(automation).with_telemetry().build();

        let logits = vec![2.0, 0.6];
        let concept = ConceptHint::Distribution(vec![0.5, 0.5]);
        let start = Instant::now();
        let anchor = SystemTime::now();
        let mut last_step = None;

        for step in 0..4 {
            let now = start + Duration::from_secs(step as u64);
            let timestamp = anchor + Duration::from_secs(step as u64);
            let result = pipeline
                .step_at(&logits, step % 2, &concept, now, timestamp)
                .unwrap();
            last_step = Some((result, timestamp));
        }

        let (step, timestamp) = last_step.unwrap();
        let sample = hub::get_last_desire_step().expect("desire telemetry sample");
        assert_eq!(pipeline.sink_count(), 1);
        assert_eq!(sample.timestamp, timestamp);
        assert!((sample.temperature - step.solution.temperature).abs() < 1e-5);
        assert!((sample.entropy - step.solution.entropy).abs() < 1e-5);
        assert_eq!(sample.trigger_emitted, step.trigger.is_some());

        match step.solution.phase {
            DesirePhase::Observation => {
                assert_eq!(sample.phase, DesirePhaseTelemetry::Observation);
            }
            DesirePhase::Injection => {
                assert_eq!(sample.phase, DesirePhaseTelemetry::Injection);
            }
            DesirePhase::Integration => {
                assert_eq!(sample.phase, DesirePhaseTelemetry::Integration);
            }
        }

        let expected_logit: f32 = step
            .solution
            .logit_offsets
            .iter()
            .copied()
            .map(f32::abs)
            .sum();
        assert!((sample.logit_energy - expected_logit).abs() <= 1e-5 + expected_logit.abs() * 1e-3);

        let expected_avoidance: f32 = step
            .solution
            .avoidance
            .as_ref()
            .map(|report| report.scores.iter().copied().map(f32::abs).sum())
            .unwrap_or(0.0);
        assert!(
            (sample.avoidance_energy - expected_avoidance).abs()
                <= 1e-5 + expected_avoidance.abs() * 1e-3
        );

        assert!((sample.alpha - step.solution.weights.alpha).abs() < 1e-5);
        assert!((sample.beta - step.solution.weights.beta).abs() < 1e-5);
        assert!((sample.gamma - step.solution.weights.gamma).abs() < 1e-5);
        assert!((sample.lambda - step.solution.weights.lambda).abs() < 1e-5);
    }

    #[cfg(feature = "psi")]
    #[test]
    fn psi_bridge_collects_telemetry() {
        let automation = build_automation();
        let bridge = DesirePsiBridge::new();
        let mut pipeline = DesirePipeline::builder(automation)
            .with_psi_bridge(&bridge)
            .build();

        let logits = vec![2.0, 0.7];
        let concept = ConceptHint::Distribution(vec![0.6, 0.4]);
        let start = Instant::now();
        let anchor = SystemTime::now();
        hub::clear_last_desire_step();
        for step in 0..4 {
            let mut breakdown = HashMap::new();
            breakdown.insert(PsiComponent::LOSS, 0.8 + step as f32 * 0.1);
            breakdown.insert(PsiComponent::GRAD_NORM, 0.3 + step as f32 * 0.05);
            let reading = PsiReading {
                total: breakdown.values().copied().sum(),
                breakdown,
                step: step as u64,
            };
            let psi_event = PsiEvent::ThresholdCross {
                component: PsiComponent::LOSS,
                value: reading.total,
                threshold: 0.7,
                up: step % 2 == 0,
                step: step as u64,
            };
            hub::set_last_psi(&reading);
            hub::set_last_psi_events(&[psi_event]);
            hub::set_softlogic_z(SoftlogicZFeedback {
                psi_total: reading.total,
                weighted_loss: 0.3 + step as f32 * 0.02,
                band_energy: (0.4, 0.3, 0.3),
                drift: 0.05,
                z_signal: 0.1 * step as f32,
            });

            let now = start + Duration::from_millis((step * 120) as u64);
            let timestamp = anchor + Duration::from_millis((step * 120) as u64);
            pipeline
                .step_at(&logits, step % 2, &concept, now, timestamp)
                .unwrap();
        }

        assert_eq!(bridge.len(), 4);
        let snapshot = hub::get_last_desire_step().expect("desire telemetry");
        assert!(snapshot.psi_total.unwrap_or(0.0) > 0.0);
        assert!(!snapshot.psi_breakdown.is_empty());
        assert!(snapshot.psi_events.len() >= 1);
        let summary = bridge.drain_summary().unwrap().unwrap();
        assert_eq!(summary.steps, 4);
        assert!(summary.psi_samples >= 4);
        assert!(summary.mean_psi_total > 0.0);
        assert!(summary.mean_entropy.is_finite());
        assert!(summary.mean_temperature.is_finite());
        assert!(summary.mean_z_signal.is_finite());
        assert!(summary.component_means.get(&PsiComponent::LOSS).is_some());
        assert!(summary
            .threshold_crossings
            .contains_key(&PsiComponent::LOSS));
        assert!(bridge.drain_summary().unwrap().is_none());
    }
}<|MERGE_RESOLUTION|>--- conflicted
+++ resolved
@@ -29,10 +29,7 @@
 use std::time::{Duration, Instant, SystemTime, UNIX_EPOCH};
 
 #[cfg(feature = "psi")]
-<<<<<<< HEAD
-=======
 use st_core::telemetry::hub::{self, DesirePhaseTelemetry, DesireStepTelemetry};
->>>>>>> 4a6426f9
 use st_core::telemetry::hub::{
     self, DesireAvoidanceTelemetry, DesirePhaseTelemetry, DesireStepTelemetry,
     DesireTriggerTelemetry, DesireWeightsTelemetry, SoftlogicZFeedback,
@@ -1811,11 +1808,8 @@
     use crate::gnn::spiralk::GraphConsensusBridge;
     use crate::plan::RankPlanner;
     use crate::schedule::BandEnergy;
-<<<<<<< HEAD
-=======
     use crate::plan::RankPlanner;
     use crate::schedule::BandEnergy;
->>>>>>> 4a6426f9
     use st_core::backend::device_caps::DeviceCaps;
     use st_core::config::self_rewrite::SelfRewriteCfg;
     use st_core::telemetry::hub::{self, DesirePhaseTelemetry};
