// SPDX-License-Identifier: AGPL-3.0-or-later
// © 2025 Ryo ∴ SpiralArchitect (kishkavsesvit@icloud.com)
// Part of SpiralTorch — Licensed under AGPL-3.0-or-later.
// Unauthorized derivative works or closed redistribution prohibited under AGPL §13.

use super::automation::{DesireAutomatedStep, DesireAutomation, DesireRewriteTrigger};
use super::desire::{DesirePhase, DesireSolution, DesireWeights};
use super::geometry::ConceptHint;
use super::logbook::{DesireLogReplay, DesireLogbook};
use crate::gnn::spiralk::{GraphConsensusBridge, GraphConsensusDigest};
<<<<<<< HEAD
use crate::roundtable::RoundtableNode;
=======
>>>>>>> ab701f7f
use crate::schedule::BandEnergy;
use crate::{PureResult, RoundtableConfig, RoundtableSchedule};
use st_core::ecosystem::{
    ConnectorEvent, DistributionSummary, EcosystemRegistry, HeuristicChoiceSummary,
    HeuristicDecision, HeuristicSource, MetricSample, RankPlanSummary, RoundtableConfigSummary,
    RoundtableSummary,
};
use st_core::ops::rank_entry::RankPlan;
use st_core::util::math::{ramanujan_pi, LeechProjector};
use st_tensor::{ComplexTensor, LanguageWaveEncoder, Tensor, TensorError};
use std::cmp::Ordering;
use std::collections::HashMap;
use std::sync::{mpsc::Sender, Arc, Mutex};
use std::time::{Duration, Instant, SystemTime, UNIX_EPOCH};

pub use self::language_pipeline::{
    LanguagePipeline, LanguagePipelineBuilder, PipelineError, PipelineResult,
};

#[cfg(feature = "psi")]
use st_core::telemetry::hub::{
    self, DesireAvoidanceTelemetry, DesirePhaseTelemetry, DesireStepTelemetry,
    DesireTriggerTelemetry, DesireWeightsTelemetry, SoftlogicZFeedback,
};
#[cfg(feature = "psi")]
use st_core::telemetry::psi::{PsiComponent, PsiEvent, PsiReading};

/// Sink interface used by [`DesirePipeline`] to braid automation steps into
/// external systems.
pub trait DesirePipelineSink: Send {
    /// Receives every automated step alongside the wall-clock timestamp that
    /// was supplied to the pipeline.
    fn on_step(&mut self, step: &DesireAutomatedStep, timestamp: SystemTime) -> PureResult<()>;

    /// Receives emitted rewrite triggers. Implementations can override this to
    /// react without duplicating persistence if the sink already captured the
    /// step in [`Self::on_step`].
    fn on_trigger(
        &mut self,
        _trigger: &DesireRewriteTrigger,
        _timestamp: SystemTime,
    ) -> PureResult<()> {
        Ok(())
    }

    /// Flushes any buffered side-effects. Called by [`DesirePipeline::flush`]
    /// and when the pipeline is dropped.
    fn flush(&mut self) -> PureResult<()> {
        Ok(())
    }
}

impl DesirePipelineSink for DesireLogbook {
    fn on_step(&mut self, step: &DesireAutomatedStep, timestamp: SystemTime) -> PureResult<()> {
        DesireLogbook::record(self, step, timestamp)
    }

    fn flush(&mut self) -> PureResult<()> {
        DesireLogbook::flush(self)
    }
}

/// Event broadcast by [`DesirePipeline`] when a step is evaluated or a rewrite
/// trigger fires.
#[derive(Clone, Debug)]
pub enum DesirePipelineEvent {
    Step {
        step: DesireAutomatedStep,
        timestamp: SystemTime,
    },
    Trigger {
        trigger: DesireRewriteTrigger,
        timestamp: SystemTime,
    },
}

impl DesirePipelineEvent {
    pub fn timestamp(&self) -> SystemTime {
        match self {
            DesirePipelineEvent::Step { timestamp, .. }
            | DesirePipelineEvent::Trigger { timestamp, .. } => *timestamp,
        }
    }
}

/// Simple sink that forwards every pipeline event into a channel so trainers,
/// schedulers, or external observers can subscribe without manual glue.
pub struct DesireChannelSink {
    sender: Sender<DesirePipelineEvent>,
}

impl DesireChannelSink {
    pub fn new(sender: Sender<DesirePipelineEvent>) -> Self {
        Self { sender }
    }

    pub fn sender(&self) -> Sender<DesirePipelineEvent> {
        self.sender.clone()
    }
}

impl DesirePipelineSink for DesireChannelSink {
    fn on_step(&mut self, step: &DesireAutomatedStep, timestamp: SystemTime) -> PureResult<()> {
        self.sender
            .send(DesirePipelineEvent::Step {
                step: step.clone(),
                timestamp,
            })
            .map_err(|_| TensorError::InvalidValue {
                label: "desire channel receiver dropped",
            })
    }

    fn on_trigger(
        &mut self,
        trigger: &DesireRewriteTrigger,
        timestamp: SystemTime,
    ) -> PureResult<()> {
        self.sender
            .send(DesirePipelineEvent::Trigger {
                trigger: trigger.clone(),
                timestamp,
            })
            .map_err(|_| TensorError::InvalidValue {
                label: "desire channel receiver dropped",
            })
    }
}

#[derive(Debug, Default, Clone)]
pub struct DesireTelemetrySink;

impl DesireTelemetrySink {
    pub fn new() -> Self {
        Self
    }
}

#[cfg(feature = "psi")]
impl DesireTelemetrySink {
    fn phase_to_telemetry(phase: DesirePhase) -> DesirePhaseTelemetry {
        match phase {
            DesirePhase::Observation => DesirePhaseTelemetry::Observation,
            DesirePhase::Injection => DesirePhaseTelemetry::Injection,
            DesirePhase::Integration => DesirePhaseTelemetry::Integration,
        }
    }

    fn avoidance_energy(solution: &DesireSolution) -> f32 {
        solution
            .avoidance
            .as_ref()
            .map(|report| report.scores.iter().copied().map(f32::abs).sum())
            .unwrap_or(0.0)
    }

    fn logit_energy(solution: &DesireSolution) -> f32 {
        solution.logit_offsets.iter().copied().map(f32::abs).sum()
    }
}

#[cfg(feature = "psi")]
impl DesirePipelineSink for DesireTelemetrySink {
    fn on_step(&mut self, step: &DesireAutomatedStep, timestamp: SystemTime) -> PureResult<()> {
        let weights = &step.solution.weights;
        let sample = DesireStepTelemetry {
            timestamp,
            phase: Self::phase_to_telemetry(step.solution.phase),
            temperature: step.solution.temperature,
            entropy: step.solution.entropy,
            hypergrad_penalty: step.solution.hypergrad_penalty.max(0.0),
            avoidance_energy: Self::avoidance_energy(&step.solution),
            logit_energy: Self::logit_energy(&step.solution),
            alpha: weights.alpha,
            beta: weights.beta,
            gamma: weights.gamma,
            lambda: weights.lambda,
            trigger_emitted: step.trigger.is_some(),
        };
        hub::set_last_desire_step(sample);
        Ok(())
    }
}

#[cfg(not(feature = "psi"))]
impl DesirePipelineSink for DesireTelemetrySink {
    fn on_step(&mut self, _step: &DesireAutomatedStep, _timestamp: SystemTime) -> PureResult<()> {
        Ok(())
    }
}

/// Builder used to configure the braid of sinks attached to a
/// [`DesirePipeline`].
pub struct DesirePipelineBuilder {
    automation: DesireAutomation,
    sinks: Vec<Box<dyn DesirePipelineSink>>,
}

impl DesirePipelineBuilder {
    pub fn new(automation: DesireAutomation) -> Self {
        Self {
            automation,
            sinks: Vec::new(),
        }
    }

    pub fn with_sink<S>(mut self, sink: S) -> Self
    where
        S: DesirePipelineSink + 'static,
    {
        self.sinks.push(Box::new(sink));
        self
    }

    pub fn with_logbook(mut self, logbook: DesireLogbook) -> Self {
        self.sinks.push(Box::new(logbook));
        self
    }

    pub fn with_channel(mut self, sender: Sender<DesirePipelineEvent>) -> Self {
        self.sinks.push(Box::new(DesireChannelSink::new(sender)));
        self
    }

    pub fn with_telemetry(mut self) -> Self {
        self.sinks.push(Box::new(DesireTelemetrySink::new()));
        self
    }

    pub fn with_trainer_bridge(mut self, bridge: &DesireTrainerBridge) -> Self {
        self.sinks.push(Box::new(bridge.clone()));
        self
    }

    pub fn with_roundtable_bridge(mut self, bridge: &DesireRoundtableBridge) -> Self {
        self.sinks.push(Box::new(bridge.clone()));
        self
    }

    pub fn with_graph_bridge(mut self, bridge: &DesireGraphBridge) -> Self {
        self.sinks.push(Box::new(bridge.clone()));
        self
    }

    #[cfg(feature = "psi")]
    pub fn with_psi_bridge(mut self, bridge: &DesirePsiBridge) -> Self {
        self.sinks.push(Box::new(bridge.clone()));
        self
    }

    pub fn build(self) -> DesirePipeline {
        DesirePipeline {
            automation: self.automation,
            sinks: self.sinks,
        }
    }
}

/// Coordinates desire automation, persistence, and trigger routing so the
/// "desire stack" can co-evolve with the rest of SpiralTorch.
pub struct DesirePipeline {
    automation: DesireAutomation,
    sinks: Vec<Box<dyn DesirePipelineSink>>,
}

impl DesirePipeline {
    pub fn new(automation: DesireAutomation) -> Self {
        Self {
            automation,
            sinks: Vec::new(),
        }
    }

    pub fn builder(automation: DesireAutomation) -> DesirePipelineBuilder {
        DesirePipelineBuilder::new(automation)
    }

    pub fn automation(&self) -> &DesireAutomation {
        &self.automation
    }

    pub fn automation_mut(&mut self) -> &mut DesireAutomation {
        &mut self.automation
    }

    pub fn attach_sink<S>(&mut self, sink: S)
    where
        S: DesirePipelineSink + 'static,
    {
        self.sinks.push(Box::new(sink));
    }

    pub fn attach_logbook(&mut self, logbook: DesireLogbook) {
        self.sinks.push(Box::new(logbook));
    }

    pub fn attach_channel(&mut self, sender: Sender<DesirePipelineEvent>) {
        self.sinks.push(Box::new(DesireChannelSink::new(sender)));
    }

    pub fn attach_telemetry(&mut self) {
        self.sinks.push(Box::new(DesireTelemetrySink::new()));
    }

    pub fn attach_trainer_bridge(&mut self, bridge: &DesireTrainerBridge) {
        self.sinks.push(Box::new(bridge.clone()));
    }

    pub fn attach_roundtable_bridge(&mut self, bridge: &DesireRoundtableBridge) {
        self.sinks.push(Box::new(bridge.clone()));
    }

    pub fn attach_graph_bridge(&mut self, bridge: &DesireGraphBridge) {
        self.sinks.push(Box::new(bridge.clone()));
    }

    #[cfg(feature = "psi")]
    pub fn attach_psi_bridge(&mut self, bridge: &DesirePsiBridge) {
        self.sinks.push(Box::new(bridge.clone()));
    }

    pub fn sink_count(&self) -> usize {
        self.sinks.len()
    }

    pub fn step_at(
        &mut self,
        lm_logits: &[f32],
        previous_token: usize,
        concept_hint: &ConceptHint,
        now: Instant,
        timestamp: SystemTime,
    ) -> PureResult<DesireAutomatedStep> {
        let step = self
            .automation
            .step(lm_logits, previous_token, concept_hint, now)?;
        self.dispatch(&step, timestamp)?;
        Ok(step)
    }

    pub fn step_with_weights_at(
        &mut self,
        lm_logits: &[f32],
        previous_token: usize,
        concept_hint: &ConceptHint,
        weights: &DesireWeights,
        now: Instant,
        timestamp: SystemTime,
    ) -> PureResult<DesireAutomatedStep> {
        let step = self.automation.step_with_weights(
            lm_logits,
            previous_token,
            concept_hint,
            weights,
            now,
        )?;
        self.dispatch(&step, timestamp)?;
        Ok(step)
    }

    pub fn step_realtime(
        &mut self,
        lm_logits: &[f32],
        previous_token: usize,
        concept_hint: &ConceptHint,
    ) -> PureResult<DesireAutomatedStep> {
        let now = Instant::now();
        let timestamp = SystemTime::now();
        self.step_at(lm_logits, previous_token, concept_hint, now, timestamp)
    }

    pub fn step_with_weights_realtime(
        &mut self,
        lm_logits: &[f32],
        previous_token: usize,
        concept_hint: &ConceptHint,
        weights: &DesireWeights,
    ) -> PureResult<DesireAutomatedStep> {
        let now = Instant::now();
        let timestamp = SystemTime::now();
        self.step_with_weights_at(
            lm_logits,
            previous_token,
            concept_hint,
            weights,
            now,
            timestamp,
        )
    }

    pub fn replay(&mut self, replay: DesireLogReplay) -> PureResult<usize> {
        let mut count = 0usize;
        for entry in replay {
            let record = entry?;
            let step = DesireAutomatedStep {
                solution: record.solution.clone(),
                trigger: record.trigger.clone(),
            };
            let timestamp = timestamp_from_millis(record.timestamp_ms);
            self.dispatch(&step, timestamp)?;
            count = count.saturating_add(1);
        }
        Ok(count)
    }

    pub fn flush(&mut self) -> PureResult<()> {
        for sink in self.sinks.iter_mut() {
            sink.flush()?;
        }
        Ok(())
    }

    fn dispatch(&mut self, step: &DesireAutomatedStep, timestamp: SystemTime) -> PureResult<()> {
        for sink in self.sinks.iter_mut() {
            sink.on_step(step, timestamp)?;
        }
        if let Some(trigger) = &step.trigger {
            for sink in self.sinks.iter_mut() {
                sink.on_trigger(trigger, timestamp)?;
            }
        }
        Ok(())
    }
}

impl Drop for DesirePipeline {
    fn drop(&mut self) {
        let _ = self.flush();
    }
}

fn timestamp_from_millis(ms: u128) -> SystemTime {
    let clamped = ms.min(u64::MAX as u128) as u64;
    UNIX_EPOCH + Duration::from_millis(clamped)
}

/// Recorded trigger event captured by [`DesireTriggerBuffer`].
#[derive(Clone, Debug)]
pub struct DesireTriggerEvent {
    pub trigger: DesireRewriteTrigger,
    pub timestamp: SystemTime,
}

/// Shared trigger collector that can be cloned by automation, SpiralK, and
/// analytics stages while all viewing the same underlying buffer.
#[derive(Clone, Default)]
pub struct DesireTriggerBuffer {
    shared: Arc<Mutex<Vec<DesireTriggerEvent>>>,
}

impl DesireTriggerBuffer {
    pub fn new() -> Self {
        Self {
            shared: Arc::new(Mutex::new(Vec::new())),
        }
    }

    pub fn len(&self) -> usize {
        match self.shared.lock() {
            Ok(guard) => guard.len(),
            Err(_) => 0,
        }
    }

    pub fn is_empty(&self) -> bool {
        self.len() == 0
    }

    pub fn drain(&self) -> PureResult<Vec<DesireTriggerEvent>> {
        let mut guard = self.shared.lock().map_err(|_| TensorError::InvalidValue {
            label: "desire trigger buffer poisoned",
        })?;
        Ok(std::mem::take(&mut *guard))
    }
}

impl DesirePipelineSink for DesireTriggerBuffer {
    fn on_step(&mut self, _step: &DesireAutomatedStep, _timestamp: SystemTime) -> PureResult<()> {
        Ok(())
    }

    fn on_trigger(
        &mut self,
        trigger: &DesireRewriteTrigger,
        timestamp: SystemTime,
    ) -> PureResult<()> {
        let mut guard = self.shared.lock().map_err(|_| TensorError::InvalidValue {
            label: "desire trigger buffer poisoned",
        })?;
        guard.push(DesireTriggerEvent {
            trigger: trigger.clone(),
            timestamp,
        });
        Ok(())
    }
}

#[derive(Clone, Debug)]
pub struct DesireTrainerEvent {
    pub timestamp: SystemTime,
    pub phase: DesirePhase,
    pub temperature: f32,
    pub entropy: f32,
    pub hypergrad_penalty: f32,
    pub weights: DesireWeights,
    pub trigger: Option<DesireRewriteTrigger>,
}

#[derive(Clone, Debug, Default, PartialEq)]
pub struct DesireTrainerSummary {
    pub total: usize,
    pub observation: usize,
    pub injection: usize,
    pub integration: usize,
    pub triggers: usize,
    pub mean_entropy: f32,
    pub mean_temperature: f32,
    pub mean_penalty: f32,
    pub mean_alpha: f32,
    pub mean_beta: f32,
    pub mean_gamma: f32,
    pub mean_lambda: f32,
    pub trigger_mean_penalty: f32,
    pub trigger_mean_entropy: f32,
    pub trigger_mean_temperature: f32,
    pub trigger_mean_samples: f32,
}

impl DesireTrainerSummary {
    fn from_events(events: &[DesireTrainerEvent]) -> Self {
        if events.is_empty() {
            return Self::default();
        }
        let mut summary = DesireTrainerSummary {
            total: events.len(),
            ..Default::default()
        };
        let mut sum_entropy = 0.0f32;
        let mut sum_temperature = 0.0f32;
        let mut sum_penalty = 0.0f32;
        let mut sum_alpha = 0.0f32;
        let mut sum_beta = 0.0f32;
        let mut sum_gamma = 0.0f32;
        let mut sum_lambda = 0.0f32;
        let mut trig_penalty = 0.0f32;
        let mut trig_entropy = 0.0f32;
        let mut trig_temperature = 0.0f32;
        let mut trig_samples = 0.0f32;

        for event in events {
            match event.phase {
                DesirePhase::Observation => summary.observation += 1,
                DesirePhase::Injection => summary.injection += 1,
                DesirePhase::Integration => summary.integration += 1,
            }
            sum_entropy += event.entropy;
            sum_temperature += event.temperature;
            sum_penalty += event.hypergrad_penalty;
            sum_alpha += event.weights.alpha;
            sum_beta += event.weights.beta;
            sum_gamma += event.weights.gamma;
            sum_lambda += event.weights.lambda;
            if let Some(trigger) = &event.trigger {
                summary.triggers += 1;
                trig_penalty += trigger.mean_penalty;
                trig_entropy += trigger.mean_entropy;
                trig_temperature += trigger.temperature;
                trig_samples += trigger.samples as f32;
            }
        }

        let total = summary.total as f32;
        if total > 0.0 {
            summary.mean_entropy = sum_entropy / total;
            summary.mean_temperature = sum_temperature / total;
            summary.mean_penalty = sum_penalty / total;
            summary.mean_alpha = sum_alpha / total;
            summary.mean_beta = sum_beta / total;
            summary.mean_gamma = sum_gamma / total;
            summary.mean_lambda = sum_lambda / total;
        }

        if summary.triggers > 0 {
            let count = summary.triggers as f32;
            summary.trigger_mean_penalty = trig_penalty / count;
            summary.trigger_mean_entropy = trig_entropy / count;
            summary.trigger_mean_temperature = trig_temperature / count;
            summary.trigger_mean_samples = trig_samples / count;
        }

        summary
    }
}

#[derive(Clone, Default)]
pub struct DesireTrainerBridge {
    shared: Arc<Mutex<Vec<DesireTrainerEvent>>>,
}

impl DesireTrainerBridge {
    pub fn new() -> Self {
        Self {
            shared: Arc::new(Mutex::new(Vec::new())),
        }
    }

    pub fn len(&self) -> usize {
        match self.shared.lock() {
            Ok(guard) => guard.len(),
            Err(_) => 0,
        }
    }

    pub fn is_empty(&self) -> bool {
        self.len() == 0
    }

    pub fn drain(&self) -> PureResult<Vec<DesireTrainerEvent>> {
        let mut guard = self.shared.lock().map_err(|_| TensorError::InvalidValue {
            label: "desire trainer bridge poisoned",
        })?;
        Ok(std::mem::take(&mut *guard))
    }

    pub fn drain_summary(&self) -> PureResult<Option<DesireTrainerSummary>> {
        let events = self.drain()?;
        if events.is_empty() {
            return Ok(None);
        }
        Ok(Some(DesireTrainerSummary::from_events(&events)))
    }
}

impl DesirePipelineSink for DesireTrainerBridge {
    fn on_step(&mut self, step: &DesireAutomatedStep, timestamp: SystemTime) -> PureResult<()> {
        let mut guard = self.shared.lock().map_err(|_| TensorError::InvalidValue {
            label: "desire trainer bridge poisoned",
        })?;
        guard.push(DesireTrainerEvent {
            timestamp,
            phase: step.solution.phase,
            temperature: step.solution.temperature,
            entropy: step.solution.entropy,
            hypergrad_penalty: step.solution.hypergrad_penalty,
            weights: step.solution.weights.clone(),
            trigger: step.trigger.clone(),
        });
        Ok(())
    }
}

#[derive(Clone, Debug)]
pub struct DesireRoundtableEvent {
    pub timestamp: SystemTime,
    pub solution: DesireSolution,
    pub trigger: Option<DesireRewriteTrigger>,
    pub multipliers: (f32, f32, f32),
    pub drift: f32,
}

#[derive(Clone, Debug)]
pub struct DesireRoundtableImpulse {
    pub multipliers: (f32, f32, f32),
    pub drift: f32,
    pub timestamp: SystemTime,
}

#[derive(Clone, Default)]
pub struct DesireRoundtableBridge {
    blend: f32,
    drift_gain: f32,
    shared: Arc<Mutex<Vec<DesireRoundtableEvent>>>,
    latest: Arc<Mutex<Option<DesireRoundtableImpulse>>>,
}

impl DesireRoundtableBridge {
    pub fn new() -> Self {
        Self {
            blend: 0.35,
            drift_gain: 0.35,
            shared: Arc::new(Mutex::new(Vec::new())),
            latest: Arc::new(Mutex::new(None)),
        }
    }

    pub fn with_blend(mut self, blend: f32) -> Self {
        self.blend = blend.clamp(0.0, 1.0);
        self
    }

    pub fn with_drift_gain(mut self, gain: f32) -> Self {
        self.drift_gain = gain.clamp(0.0, 1.0);
        self
    }

    pub fn len(&self) -> usize {
        match self.shared.lock() {
            Ok(guard) => guard.len(),
            Err(_) => 0,
        }
    }

    pub fn is_empty(&self) -> bool {
        self.len() == 0
    }

    pub fn impulse(&self) -> PureResult<Option<DesireRoundtableImpulse>> {
        let guard = self.latest.lock().map_err(|_| TensorError::InvalidValue {
            label: "desire roundtable bridge poisoned",
        })?;
        Ok(guard.clone())
    }

    pub fn drain(&self) -> PureResult<Vec<DesireRoundtableEvent>> {
        let mut guard = self.shared.lock().map_err(|_| TensorError::InvalidValue {
            label: "desire roundtable bridge poisoned",
        })?;
        Ok(std::mem::take(&mut *guard))
    }

    pub fn drain_summary(&self) -> PureResult<Option<DesireRoundtableSummary>> {
        let events = self.drain()?;
        if events.is_empty() {
            return Ok(None);
        }
        Ok(Some(DesireRoundtableSummary::from_events(&events)))
    }

    fn project(&self, weights: &DesireWeights) -> DesireRoundtableImpulse {
        const EPS: f32 = 1e-6;
        let above = weights.alpha.max(0.0);
        let here = weights.gamma.max(0.0);
        let beneath = weights.beta.max(0.0);
        let total = (above + here + beneath).max(EPS);
        let bary = [above / total, here / total, beneath / total];
        const ONE_THIRD: f32 = 1.0 / 3.0;
        let mut multipliers = (
            1.0 + self.blend * (bary[0] - ONE_THIRD),
            1.0 + self.blend * (bary[1] - ONE_THIRD),
            1.0 + self.blend * (bary[2] - ONE_THIRD),
        );
        multipliers.0 = multipliers.0.clamp(0.35, 1.65);
        multipliers.1 = multipliers.1.clamp(0.35, 1.65);
        multipliers.2 = multipliers.2.clamp(0.35, 1.65);
        let drift = (weights.lambda.tanh() * self.drift_gain).clamp(-1.0, 1.0);
        DesireRoundtableImpulse {
            multipliers,
            drift,
            timestamp: SystemTime::now(),
        }
    }
}

impl DesirePipelineSink for DesireRoundtableBridge {
    fn on_step(&mut self, step: &DesireAutomatedStep, timestamp: SystemTime) -> PureResult<()> {
        let impulse = self.project(&step.solution.weights);
        {
            let mut guard = self.shared.lock().map_err(|_| TensorError::InvalidValue {
                label: "desire roundtable bridge poisoned",
            })?;
            guard.push(DesireRoundtableEvent {
                timestamp,
                solution: step.solution.clone(),
                trigger: step.trigger.clone(),
                multipliers: impulse.multipliers,
                drift: impulse.drift,
            });
        }
        let mut latest = self.latest.lock().map_err(|_| TensorError::InvalidValue {
            label: "desire roundtable bridge poisoned",
        })?;
        *latest = Some(DesireRoundtableImpulse {
            timestamp,
            ..impulse
        });
        Ok(())
    }
}

#[derive(Clone, Debug)]
pub struct DesireRoundtableSummary {
    pub steps: usize,
    pub triggers: usize,
    pub mean_entropy: f32,
    pub mean_temperature: f32,
    pub mean_alpha: f32,
    pub mean_beta: f32,
    pub mean_gamma: f32,
    pub mean_lambda: f32,
    pub mean_above: f32,
    pub mean_here: f32,
    pub mean_beneath: f32,
    pub mean_drift: f32,
    pub last_timestamp: SystemTime,
}

impl DesireRoundtableSummary {
    pub fn from_events(events: &[DesireRoundtableEvent]) -> Self {
        let mut steps = 0usize;
        let mut triggers = 0usize;
        let mut sum_entropy = 0.0f32;
        let mut sum_temperature = 0.0f32;
        let mut sum_alpha = 0.0f32;
        let mut sum_beta = 0.0f32;
        let mut sum_gamma = 0.0f32;
        let mut sum_lambda = 0.0f32;
        let mut sum_above = 0.0f32;
        let mut sum_here = 0.0f32;
        let mut sum_beneath = 0.0f32;
        let mut sum_drift = 0.0f32;
        let mut last_timestamp = UNIX_EPOCH;

        for event in events {
            steps += 1;
            if event.trigger.is_some() {
                triggers += 1;
            }
            sum_entropy += event.solution.entropy;
            sum_temperature += event.solution.temperature;
            sum_alpha += event.solution.weights.alpha;
            sum_beta += event.solution.weights.beta;
            sum_gamma += event.solution.weights.gamma;
            sum_lambda += event.solution.weights.lambda;
            sum_above += event.multipliers.0;
            sum_here += event.multipliers.1;
            sum_beneath += event.multipliers.2;
            sum_drift += event.drift;
            if event.timestamp > last_timestamp {
                last_timestamp = event.timestamp;
            }
        }

        let denom = steps.max(1) as f32;
        Self {
            steps,
            triggers,
            mean_entropy: sum_entropy / denom,
            mean_temperature: sum_temperature / denom,
            mean_alpha: sum_alpha / denom,
            mean_beta: sum_beta / denom,
            mean_gamma: sum_gamma / denom,
            mean_lambda: sum_lambda / denom,
            mean_above: sum_above / denom,
            mean_here: sum_here / denom,
            mean_beneath: sum_beneath / denom,
            mean_drift: sum_drift / denom,
            last_timestamp,
        }
    }
}

#[derive(Clone, Debug)]
pub struct DesireGraphEvent {
    pub timestamp: SystemTime,
    pub solution: DesireSolution,
    pub trigger: Option<DesireRewriteTrigger>,
    pub digest: Option<GraphConsensusDigest>,
}

#[derive(Clone)]
pub struct DesireGraphBridge {
    bridge: GraphConsensusBridge,
    baseline: BandEnergy,
    shared: Arc<Mutex<Vec<DesireGraphEvent>>>,
}

impl DesireGraphBridge {
    pub fn new(bridge: GraphConsensusBridge, baseline: BandEnergy) -> Self {
        Self {
            bridge,
            baseline,
            shared: Arc::new(Mutex::new(Vec::new())),
        }
    }

    pub fn baseline(&self) -> BandEnergy {
        self.baseline
    }

    pub fn len(&self) -> usize {
        match self.shared.lock() {
            Ok(guard) => guard.len(),
            Err(_) => 0,
        }
    }

    pub fn is_empty(&self) -> bool {
        self.len() == 0
    }

    pub fn drain(&self) -> PureResult<Vec<DesireGraphEvent>> {
        let mut guard = self.shared.lock().map_err(|_| TensorError::InvalidValue {
            label: "desire graph bridge poisoned",
        })?;
        Ok(std::mem::take(&mut *guard))
    }

    pub fn drain_summary(&self) -> PureResult<Option<DesireGraphSummary>> {
        let events = self.drain()?;
        if events.is_empty() {
            return Ok(None);
        }
        Ok(Some(DesireGraphSummary::from_events(&events)))
    }
}

impl DesirePipelineSink for DesireGraphBridge {
    fn on_step(&mut self, step: &DesireAutomatedStep, timestamp: SystemTime) -> PureResult<()> {
        let digest = self.bridge.digest(&self.baseline)?;
        let mut guard = self.shared.lock().map_err(|_| TensorError::InvalidValue {
            label: "desire graph bridge poisoned",
        })?;
        guard.push(DesireGraphEvent {
            timestamp,
            solution: step.solution.clone(),
            trigger: step.trigger.clone(),
            digest,
        });
        Ok(())
    }
}

#[derive(Clone, Debug)]
pub struct DesireGraphSummary {
    pub steps: usize,
    pub triggers: usize,
    pub total_graph_energy: f32,
    pub mean_entropy: f32,
    pub layer_support: Vec<(String, f32)>,
    pub last_timestamp: SystemTime,
}

impl DesireGraphSummary {
    pub fn from_events(events: &[DesireGraphEvent]) -> Self {
        let mut total_entropy = 0.0f32;
        let mut total_graph_energy = 0.0f32;
        let mut triggers = 0usize;
        let mut digest_count = 0usize;
        let mut layer_accumulator: HashMap<String, f32> = HashMap::new();
        let mut last_timestamp = UNIX_EPOCH;

        for event in events {
            total_entropy += event.solution.entropy;
            if event.trigger.is_some() {
                triggers += 1;
            }
            if event.timestamp > last_timestamp {
                last_timestamp = event.timestamp;
            }
            if let Some(digest) = &event.digest {
                digest_count = digest_count.saturating_add(1);
                total_graph_energy += digest.graph_energy;
                for (layer, share) in &digest.layer_shares {
                    *layer_accumulator.entry(layer.clone()).or_insert(0.0) += *share;
                }
            }
        }

        if digest_count > 0 {
            for value in layer_accumulator.values_mut() {
                *value /= digest_count as f32;
            }
        }

        let mut layer_support: Vec<(String, f32)> = layer_accumulator.into_iter().collect();
        layer_support
            .sort_by(|left, right| right.1.partial_cmp(&left.1).unwrap_or(Ordering::Equal));

        let steps = events.len();
        let mean_entropy = if steps == 0 {
            0.0
        } else {
            total_entropy / steps as f32
        };

        Self {
            steps,
            triggers,
            total_graph_energy,
            mean_entropy,
            layer_support,
            last_timestamp,
        }
    }
}

#[cfg(feature = "psi")]
#[derive(Clone, Debug)]
pub struct DesirePsiEvent {
    pub timestamp: SystemTime,
    pub solution: DesireSolution,
    pub trigger: Option<DesireRewriteTrigger>,
    pub reading: Option<PsiReading>,
    pub z_feedback: Option<SoftlogicZFeedback>,
    pub events: Vec<PsiEvent>,
}

#[cfg(feature = "psi")]
#[derive(Clone)]
pub struct DesirePsiBridge {
    shared: Arc<Mutex<Vec<DesirePsiEvent>>>,
}

#[cfg(feature = "psi")]
impl DesirePsiBridge {
    pub fn new() -> Self {
        Self {
            shared: Arc::new(Mutex::new(Vec::new())),
        }
    }

    pub fn len(&self) -> usize {
        match self.shared.lock() {
            Ok(guard) => guard.len(),
            Err(_) => 0,
        }
    }

    pub fn is_empty(&self) -> bool {
        self.len() == 0
    }

    pub fn drain(&self) -> PureResult<Vec<DesirePsiEvent>> {
        let mut guard = self.shared.lock().map_err(|_| TensorError::InvalidValue {
            label: "desire psi bridge poisoned",
        })?;
        Ok(std::mem::take(&mut *guard))
    }

    pub fn drain_summary(&self) -> PureResult<Option<DesirePsiSummary>> {
        let events = self.drain()?;
        if events.is_empty() {
            return Ok(None);
        }
        Ok(Some(DesirePsiSummary::from_events(&events)))
    }
}

#[cfg(feature = "psi")]
impl DesirePipelineSink for DesirePsiBridge {
    fn on_step(&mut self, step: &DesireAutomatedStep, timestamp: SystemTime) -> PureResult<()> {
        let reading = hub::get_last_psi();
        let events = hub::get_last_psi_events();
        let z_feedback = hub::get_softlogic_z();
        let phase = match step.solution.phase {
            DesirePhase::Observation => DesirePhaseTelemetry::Observation,
            DesirePhase::Injection => DesirePhaseTelemetry::Injection,
            DesirePhase::Integration => DesirePhaseTelemetry::Integration,
        };
        let weights = DesireWeightsTelemetry {
            alpha: step.solution.weights.alpha,
            beta: step.solution.weights.beta,
            gamma: step.solution.weights.gamma,
            lambda: step.solution.weights.lambda,
        };
        let avoidance = step
            .solution
            .avoidance
            .clone()
            .map(|report| DesireAvoidanceTelemetry {
                tokens: report.tokens,
                scores: report.scores,
            });
        let trigger_snapshot = step.trigger.as_ref().map(|trigger| DesireTriggerTelemetry {
            mean_penalty: trigger.mean_penalty,
            mean_entropy: trigger.mean_entropy,
            temperature: trigger.temperature,
            samples: trigger.samples,
        });
        let psi_breakdown = reading
            .as_ref()
            .map(|value| value.breakdown.clone())
            .unwrap_or_default();
        hub::set_last_desire_step(DesireStepTelemetry {
            timestamp,
            entropy: step.solution.entropy,
            temperature: step.solution.temperature,
            hypergrad_penalty: step.solution.hypergrad_penalty,
            phase,
            weights,
            avoidance,
            trigger: trigger_snapshot,
            psi_total: reading.as_ref().map(|value| value.total),
            psi_breakdown,
            psi_events: events.clone(),
            z_feedback,
        });
        let mut guard = self.shared.lock().map_err(|_| TensorError::InvalidValue {
            label: "desire psi bridge poisoned",
        })?;
        guard.push(DesirePsiEvent {
            timestamp,
            solution: step.solution.clone(),
            trigger: step.trigger.clone(),
            reading,
            z_feedback,
            events,
        });
        Ok(())
    }
}

#[cfg(feature = "psi")]
#[derive(Clone, Debug)]
pub struct DesirePsiSummary {
    pub steps: usize,
    pub triggers: usize,
    pub psi_samples: usize,
    pub mean_psi_total: f32,
    pub component_means: HashMap<PsiComponent, f32>,
    pub threshold_crossings: HashMap<PsiComponent, (usize, usize)>,
    pub mean_entropy: f32,
    pub mean_temperature: f32,
    pub mean_hypergrad_penalty: f32,
    pub mean_z_signal: f32,
    pub last_timestamp: SystemTime,
}

#[cfg(feature = "psi")]
impl DesirePsiSummary {
    pub fn from_events(events: &[DesirePsiEvent]) -> Self {
        let mut triggers = 0usize;
        let mut psi_samples = 0usize;
        let mut psi_total = 0.0f32;
        let mut component_totals: HashMap<PsiComponent, f32> = HashMap::new();
        let mut component_counts: HashMap<PsiComponent, usize> = HashMap::new();
        let mut threshold_crossings: HashMap<PsiComponent, (usize, usize)> = HashMap::new();
        let mut entropy_sum = 0.0f32;
        let mut temperature_sum = 0.0f32;
        let mut penalty_sum = 0.0f32;
        let mut z_sum = 0.0f32;
        let mut z_samples = 0usize;
        let mut last_timestamp = UNIX_EPOCH;

        for event in events {
            if event.trigger.is_some() {
                triggers += 1;
            }
            entropy_sum += event.solution.entropy;
            temperature_sum += event.solution.temperature;
            penalty_sum += event.solution.hypergrad_penalty.max(0.0);
            if event.timestamp > last_timestamp {
                last_timestamp = event.timestamp;
            }
            if let Some(reading) = &event.reading {
                psi_samples = psi_samples.saturating_add(1);
                psi_total += reading.total;
                for (component, value) in reading.breakdown.iter() {
                    *component_totals.entry(*component).or_insert(0.0) += *value;
                    *component_counts.entry(*component).or_insert(0) += 1;
                }
            }
            if let Some(feedback) = event.z_feedback {
                z_samples = z_samples.saturating_add(1);
                z_sum += feedback.z_signal;
            }
            for psi_event in &event.events {
                if let PsiEvent::ThresholdCross { component, up, .. } = psi_event {
                    let entry = threshold_crossings.entry(*component).or_insert((0, 0));
                    if *up {
                        entry.0 = entry.0.saturating_add(1);
                    } else {
                        entry.1 = entry.1.saturating_add(1);
                    }
                }
            }
        }

        let steps = events.len();
        let mean_entropy = if steps == 0 {
            0.0
        } else {
            entropy_sum / steps as f32
        };
        let mean_temperature = if steps == 0 {
            0.0
        } else {
            temperature_sum / steps as f32
        };
        let mean_hypergrad_penalty = if steps == 0 {
            0.0
        } else {
            penalty_sum / steps as f32
        };
        let mean_psi_total = if psi_samples == 0 {
            0.0
        } else {
            psi_total / psi_samples as f32
        };
        let mean_z_signal = if z_samples == 0 {
            0.0
        } else {
            z_sum / z_samples as f32
        };

        let mut component_means = HashMap::new();
        for (component, total) in component_totals.into_iter() {
            let count = component_counts.get(&component).copied().unwrap_or(0);
            if count > 0 {
                component_means.insert(component, total / count as f32);
            }
        }

        Self {
            steps,
            triggers,
            psi_samples,
            mean_psi_total,
            component_means,
            threshold_crossings,
            mean_entropy,
            mean_temperature,
            mean_hypergrad_penalty,
            mean_z_signal,
            last_timestamp,
        }
    }
}

<<<<<<< HEAD
=======
mod language_pipeline {
    use crate::{RoundtableConfig, RoundtableSchedule};
    use crate::roundtable::RoundtableNode;
    use st_core::ecosystem::{
        ConnectorEvent, DistributionSummary, EcosystemRegistry, HeuristicChoiceSummary,
        HeuristicDecision, HeuristicSource, MetricSample, RankPlanSummary, RoundtableConfigSummary,
        RoundtableSummary,
    };
    use st_core::ops::rank_entry::RankPlan;
    use st_core::util::math::{ramanujan_pi, LeechProjector};
    use st_tensor::{ComplexTensor, LanguageWaveEncoder, Tensor, TensorError};
    use std::collections::HashMap;
    use std::time::{Instant, SystemTime};

>>>>>>> ab701f7f
#[derive(Debug)]
pub enum PipelineError {
    EncoderMissing { pipeline: String },
    Tensor(TensorError),
}

pub type PipelineResult<T> = Result<T, PipelineError>;

#[derive(Clone)]
pub struct LanguagePipelineBuilder {
    name: String,
    tags: HashMap<String, String>,
    encoder: Option<LanguageWaveEncoder>,
    ramanujan_iterations: usize,
    leech_rank: usize,
    leech_weight: f64,
}

#[derive(Clone)]
pub struct LanguagePipeline {
    name: String,
    registry: &'static EcosystemRegistry,
    tags: HashMap<String, String>,
    encoder: Option<LanguageWaveEncoder>,
    ramanujan_pi: f64,
    leech_projector: LeechProjector,
}

impl LanguagePipelineBuilder {
    pub fn new(name: impl Into<String>) -> Self {
        Self {
            name: name.into(),
            tags: HashMap::new(),
            encoder: None,
            ramanujan_iterations: 3,
            leech_rank: 24,
            leech_weight: 0.35,
        }
    }

    pub fn with_tag(mut self, key: impl Into<String>, value: impl Into<String>) -> Self {
        self.tags.insert(key.into(), value.into());
        self
    }

    pub fn with_encoder(mut self, encoder: LanguageWaveEncoder) -> Self {
        self.encoder = Some(encoder);
        self
    }

    pub fn with_ramanujan_iterations(mut self, iterations: usize) -> Self {
        self.ramanujan_iterations = iterations.max(1);
        self
    }

    pub fn with_leech_lattice(mut self, rank: usize, weight: f64) -> Self {
        self.leech_rank = rank.max(1);
        self.leech_weight = weight.max(0.0);
        self
    }

    pub fn build(self) -> LanguagePipeline {
        let ramanujan_pi = ramanujan_pi(self.ramanujan_iterations);
        let leech_projector = LeechProjector::new(self.leech_rank, self.leech_weight);
        LanguagePipeline {
            name: self.name,
            registry: EcosystemRegistry::global(),
            tags: self.tags,
            encoder: self.encoder,
            ramanujan_pi,
            leech_projector,
        }
    }
}

impl LanguagePipeline {
    pub fn builder(name: impl Into<String>) -> LanguagePipelineBuilder {
        LanguagePipelineBuilder::new(name)
    }

    pub fn name(&self) -> &str {
        &self.name
    }

    pub fn encoder(&self) -> Option<&LanguageWaveEncoder> {
        self.encoder.as_ref()
    }

    pub fn record_metric(&self, sample: MetricSample) {
        self.registry.record_metric(self.apply_tags(sample, &[]));
    }

    pub fn record_heuristic(
        &self,
        subsystem: impl Into<String>,
        kind: impl Into<String>,
        rows: u32,
        cols: u32,
        k: u32,
        choice: HeuristicChoiceSummary,
        source: HeuristicSource,
        score_hint: Option<f32>,
    ) {
        let decision = HeuristicDecision {
            subsystem: subsystem.into(),
            kind: kind.into(),
            rows,
            cols,
            k,
            choice,
            score_hint,
            source,
            issued_at: SystemTime::now(),
        };
        self.registry.record_heuristic(decision);
    }

    pub fn record_roundtable(
        &self,
        rows: u32,
        cols: u32,
        config: RoundtableConfig,
        schedule: &RoundtableSchedule,
        autopilot_enabled: bool,
        distribution: Option<&RoundtableNode>,
    ) -> RoundtableSummary {
        let cfg_summary = summarise_config(config);
        let plans = vec![
            summarise_rank_plan(schedule.above()),
            summarise_rank_plan(schedule.here()),
            summarise_rank_plan(schedule.beneath()),
        ];
        let distribution_summary = distribution.map(summarise_distribution);
        let summary = RoundtableSummary {
            rows,
            cols,
            config: cfg_summary,
            plans,
            autopilot_enabled,
            distribution: distribution_summary.clone(),
            issued_at: SystemTime::now(),
        };

        let geodesic = (rows as f64).hypot(cols as f64);
        let leech_density = self.leech_projector.enrich(geodesic);
        let ramanujan_ratio = if self.ramanujan_pi > f64::EPSILON {
            geodesic / self.ramanujan_pi
        } else {
            0.0
        };

        let mut extra_tags = vec![("autopilot".to_string(), autopilot_enabled.to_string())];
        if let Some(dist) = &distribution_summary {
            extra_tags.push(("distribution_mode".to_string(), dist.mode.clone()));
        }

        self.registry.record_metric(self.apply_tags(
            MetricSample::new("roundtable.rows", rows as f64).with_unit("rows"),
            &extra_tags,
        ));
        self.registry.record_metric(self.apply_tags(
            MetricSample::new("roundtable.cols", cols as f64).with_unit("cols"),
            &extra_tags,
        ));
        self.registry.record_metric(
            self.apply_tags(
                MetricSample::new(
                    "roundtable.autopilot",
                    if autopilot_enabled { 1.0 } else { 0.0 },
                )
                .with_unit("flag"),
                &extra_tags,
            ),
        );
        self.registry.record_metric(self.apply_tags(
            MetricSample::new("roundtable.config.top_k", config.top_k as f64).with_unit("items"),
            &extra_tags,
        ));
        self.registry.record_metric(self.apply_tags(
            MetricSample::new("roundtable.config.mid_k", config.mid_k as f64).with_unit("items"),
            &extra_tags,
        ));
        self.registry.record_metric(
            self.apply_tags(
                MetricSample::new("roundtable.config.bottom_k", config.bottom_k as f64)
                    .with_unit("items"),
                &extra_tags,
            ),
        );
        self.registry.record_metric(
            self.apply_tags(
                MetricSample::new(
                    "roundtable.config.here_tolerance",
                    config.here_tolerance as f64,
                )
                .with_unit("ratio"),
                &extra_tags,
            ),
        );
        self.registry.record_metric(self.apply_tags(
            MetricSample::new("roundtable.geodesic.norm", geodesic).with_unit("geodesic"),
            &extra_tags,
        ));
        self.registry.record_metric(
            self.apply_tags(
                MetricSample::new("roundtable.geodesic.leech_density", leech_density)
                    .with_unit("density"),
                &extra_tags,
            ),
        );
        self.registry.record_metric(
            self.apply_tags(
                MetricSample::new("roundtable.geodesic.ramanujan_ratio", ramanujan_ratio)
                    .with_unit("ratio"),
                &extra_tags,
            ),
        );

        for (band, plan) in [
            ("above", schedule.above()),
            ("here", schedule.here()),
            ("beneath", schedule.beneath()),
        ] {
            let mut band_tags = extra_tags.clone();
            band_tags.push(("band".to_string(), band.to_string()));
            self.registry.record_metric(self.apply_tags(
                MetricSample::new("roundtable.band.rows", plan.rows as f64).with_unit("rows"),
                &band_tags,
            ));
            self.registry.record_metric(self.apply_tags(
                MetricSample::new("roundtable.band.cols", plan.cols as f64).with_unit("cols"),
                &band_tags,
            ));
            self.registry.record_metric(self.apply_tags(
                MetricSample::new("roundtable.band.k", plan.k as f64).with_unit("items"),
                &band_tags,
            ));
            self.registry.record_metric(
                self.apply_tags(
                    MetricSample::new("roundtable.band.workgroup", plan.choice.wg as f64)
                        .with_unit("threads"),
                    &band_tags,
                ),
            );
            self.registry.record_metric(
                self.apply_tags(
                    MetricSample::new("roundtable.band.lanes", plan.choice.kl as f64)
                        .with_unit("lanes"),
                    &band_tags,
                ),
            );
            self.registry.record_metric(
                self.apply_tags(
                    MetricSample::new("roundtable.band.channel_stride", plan.choice.ch as f64)
                        .with_unit("stride"),
                    &band_tags,
                ),
            );
            self.registry.record_metric(
                self.apply_tags(
                    MetricSample::new("roundtable.band.tile", plan.choice.tile as f64)
                        .with_unit("tile"),
                    &band_tags,
                ),
            );
            self.registry.record_metric(
                self.apply_tags(
                    MetricSample::new("roundtable.band.compaction_tile", plan.choice.ctile as f64)
                        .with_unit("tile"),
                    &band_tags,
                ),
            );
            self.registry.record_metric(
                self.apply_tags(
                    MetricSample::new(
                        "roundtable.band.subgroup",
                        if plan.choice.subgroup { 1.0 } else { 0.0 },
                    )
                    .with_unit("flag"),
                    &band_tags,
                ),
            );
            self.registry.record_metric(
                self.apply_tags(
                    MetricSample::new("roundtable.band.fft_tile", plan.choice.fft_tile as f64)
                        .with_unit("tile"),
                    &band_tags,
                ),
            );
            self.registry.record_metric(
                self.apply_tags(
                    MetricSample::new("roundtable.band.fft_radix", plan.choice.fft_radix as f64)
                        .with_unit("radix"),
                    &band_tags,
                ),
            );
            self.registry.record_metric(
                self.apply_tags(
                    MetricSample::new(
                        "roundtable.band.fft_segments",
                        plan.choice.fft_segments as f64,
                    )
                    .with_unit("segments"),
                    &band_tags,
                ),
            );
        }

        self.registry.record_roundtable(summary.clone());

        let mut connector_metadata = vec![
            ("rows".to_string(), rows.to_string()),
            ("cols".to_string(), cols.to_string()),
            ("autopilot".to_string(), autopilot_enabled.to_string()),
            (
                "plans".to_string(),
                summary
                    .plans
                    .iter()
                    .map(|plan| plan.kind.as_str())
                    .collect::<Vec<_>>()
                    .join(","),
            ),
        ];
        if let Some(dist) = &distribution_summary {
            connector_metadata.push(("distribution_mode".to_string(), dist.mode.clone()));
            connector_metadata.push(("node_id".to_string(), dist.node_id.clone()));
        }
        self.record_connector("roundtable", connector_metadata);

        summary
    }

    pub fn encode_wave(&self, text: &str) -> PipelineResult<ComplexTensor> {
        let encoder = self
            .encoder
            .as_ref()
            .ok_or_else(|| PipelineError::EncoderMissing {
                pipeline: self.name.clone(),
            })?;
        let start = Instant::now();
        let wave = encoder.encode_wave(text).map_err(PipelineError::from)?;
        let elapsed_ms = start.elapsed().as_secs_f64() * 1e3;
        let chars = text.chars().count() as f64;
        let (_, cols) = wave.shape();

        let extras = vec![("mode".to_string(), "wave".to_string())];
        self.registry.record_metric(self.apply_tags(
            MetricSample::new("language.encode.chars", chars).with_unit("chars"),
            &extras,
        ));
        self.registry.record_metric(self.apply_tags(
            MetricSample::new("language.encode.duration_ms", elapsed_ms).with_unit("ms"),
            &extras,
        ));
        self.registry.record_metric(self.apply_tags(
            MetricSample::new("language.encode.wave.cols", cols as f64).with_unit("cols"),
            &extras,
        ));
        self.registry.record_metric(
            self.apply_tags(
                MetricSample::new("language.encode.curvature", encoder.curvature() as f64)
                    .with_unit("curvature"),
                &extras,
            ),
        );
        self.registry.record_metric(
            self.apply_tags(
                MetricSample::new("language.encode.temperature", encoder.temperature() as f64)
                    .with_unit("temperature"),
                &extras,
            ),
        );

        self.record_connector(
            "encode",
            vec![
                ("mode".to_string(), "wave".to_string()),
                ("chars".to_string(), chars.to_string()),
                ("duration_ms".to_string(), format!("{elapsed_ms:.3}")),
                ("cols".to_string(), cols.to_string()),
            ],
        );

        Ok(wave)
    }

    pub fn encode_z_space(&self, text: &str) -> PipelineResult<Tensor> {
        let encoder = self
            .encoder
            .as_ref()
            .ok_or_else(|| PipelineError::EncoderMissing {
                pipeline: self.name.clone(),
            })?;
        let start = Instant::now();
        let tensor = encoder.encode_z_space(text).map_err(PipelineError::from)?;
        let elapsed_ms = start.elapsed().as_secs_f64() * 1e3;
        let chars = text.chars().count() as f64;
        let (_, cols) = tensor.shape();
        let geodesic = tensor
            .data()
            .iter()
            .map(|value| (*value as f64).powi(2))
            .sum::<f64>()
            .sqrt();
        let leech_density = self.leech_projector.enrich(geodesic);
        let ramanujan_ratio = if self.ramanujan_pi > f64::EPSILON {
            geodesic / self.ramanujan_pi
        } else {
            0.0
        };

        let extras = vec![("mode".to_string(), "z_space".to_string())];
        self.registry.record_metric(self.apply_tags(
            MetricSample::new("language.encode.chars", chars).with_unit("chars"),
            &extras,
        ));
        self.registry.record_metric(self.apply_tags(
            MetricSample::new("language.encode.duration_ms", elapsed_ms).with_unit("ms"),
            &extras,
        ));
        self.registry.record_metric(self.apply_tags(
            MetricSample::new("language.encode.zspace.cols", cols as f64).with_unit("cols"),
            &extras,
        ));
        self.registry.record_metric(
            self.apply_tags(
                MetricSample::new("language.encode.curvature", encoder.curvature() as f64)
                    .with_unit("curvature"),
                &extras,
            ),
        );
        self.registry.record_metric(
            self.apply_tags(
                MetricSample::new("language.encode.temperature", encoder.temperature() as f64)
                    .with_unit("temperature"),
                &extras,
            ),
        );
        self.registry.record_metric(self.apply_tags(
            MetricSample::new("language.encode.zspace.geodesic", geodesic).with_unit("geodesic"),
            &extras,
        ));
        self.registry.record_metric(
            self.apply_tags(
                MetricSample::new("language.encode.zspace.leech_density", leech_density)
                    .with_unit("density"),
                &extras,
            ),
        );
        self.registry.record_metric(
            self.apply_tags(
                MetricSample::new("language.encode.zspace.ramanujan_ratio", ramanujan_ratio)
                    .with_unit("ratio"),
                &extras,
            ),
        );

        self.record_connector(
            "encode",
            vec![
                ("mode".to_string(), "z_space".to_string()),
                ("chars".to_string(), chars.to_string()),
                ("duration_ms".to_string(), format!("{elapsed_ms:.3}")),
                ("cols".to_string(), cols.to_string()),
            ],
        );

        Ok(tensor)
    }

    pub fn record_connector(&self, stage: impl Into<String>, metadata: Vec<(String, String)>) {
        let mut map = HashMap::new();
        map.insert("pipeline".to_string(), self.name.clone());
        for (key, value) in self.tags.iter() {
            map.entry(key.clone()).or_insert(value.clone());
        }
        for (key, value) in metadata {
            map.insert(key, value);
        }
        self.registry.record_connector(ConnectorEvent {
            name: self.name.clone(),
            stage: stage.into(),
            metadata: map,
            issued_at: SystemTime::now(),
        });
    }
}

impl From<TensorError> for PipelineError {
    fn from(err: TensorError) -> Self {
        PipelineError::Tensor(err)
    }
}

impl core::fmt::Display for PipelineError {
    fn fmt(&self, f: &mut core::fmt::Formatter<'_>) -> core::fmt::Result {
        match self {
            PipelineError::EncoderMissing { pipeline } => {
                write!(f, "language pipeline '{pipeline}' is missing an encoder")
            }
            PipelineError::Tensor(err) => err.fmt(f),
        }
    }
}

impl std::error::Error for PipelineError {}

fn summarise_rank_plan(plan: &RankPlan) -> RankPlanSummary {
    let mut summary = RankPlanSummary::new(plan.kind, plan.rows, plan.cols, plan.k);
    summary.workgroup = plan.choice.wg;
    summary.lanes = plan.choice.kl;
    summary.channel_stride = plan.choice.ch;
    summary.tile = plan.choice.tile;
    summary.compaction_tile = plan.choice.ctile;
    summary.subgroup = plan.choice.subgroup;
    summary.fft_tile = plan.choice.fft_tile;
    summary.fft_radix = plan.choice.fft_radix;
    summary.fft_segments = plan.choice.fft_segments;
    summary
}

fn summarise_distribution(node: &RoundtableNode) -> DistributionSummary {
    let cfg = node.config();
    DistributionSummary {
        node_id: cfg.node_id.clone(),
        mode: cfg.mode.as_str().to_string(),
        summary_window: cfg.summary_window,
        push_interval_ms: cfg.push_interval.as_millis().min(u64::MAX as u128) as u64,
        meta_endpoints: cfg.meta_endpoints.clone(),
    }
}

fn summarise_config(config: RoundtableConfig) -> RoundtableConfigSummary {
    #[allow(unused_mut)]
    let mut summary = RoundtableConfigSummary::new(
        config.top_k,
        config.mid_k,
        config.bottom_k,
        config.here_tolerance,
    );
    #[cfg(feature = "psychoid")]
    {
        summary
            .extras
            .insert("psychoid".to_string(), config.psychoid_enabled);
        if config.psychoid_log {
            summary.extras.insert("psychoid_log".to_string(), true);
        }
    }
    #[cfg(feature = "psi")]
    {
        summary.extras.insert("psi".to_string(), config.psi_enabled);
    }
    #[cfg(feature = "collapse")]
    {
        summary
            .extras
            .insert("collapse".to_string(), config.collapse_enabled);
    }
    summary
}

impl LanguagePipeline {
    fn apply_tags(&self, mut sample: MetricSample, extras: &[(String, String)]) -> MetricSample {
        sample = sample.with_tag("pipeline", self.name.clone());
        for (key, value) in &self.tags {
            sample = sample.with_tag(key.clone(), value.clone());
        }
        for (key, value) in extras {
            sample = sample.with_tag(key.clone(), value.clone());
        }
        sample
    }
}

#[cfg(test)]
mod tests {
<<<<<<< HEAD
    use super::*;
=======
>>>>>>> ab701f7f
    use super::super::automation::DesireAutomation;
    use super::super::desire::{constant, warmup, DesireLagrangian};
    use super::super::geometry::{
        ConceptHint, RepressionField, SemanticBridge, SparseKernel, SymbolGeometry,
    };
    use super::super::temperature::TemperatureController;
    use crate::gnn::spiralk::GraphConsensusBridge;
    use crate::plan::RankPlanner;
    use crate::schedule::BandEnergy;
    use st_core::backend::device_caps::DeviceCaps;
    use st_core::config::self_rewrite::SelfRewriteCfg;
    use st_core::telemetry::hub::{self, DesirePhaseTelemetry};
<<<<<<< HEAD
=======
    use st_core::telemetry::xai::{GraphFlowTracer, NodeFlowSample};
    #[cfg(feature = "psi")]
    use std::collections::HashMap;
    use std::collections::HashSet;
    use std::sync::mpsc::channel;
    use std::sync::{Arc, Mutex, OnceLock};
    use std::time::{Duration, Instant, SystemTime};
    use tempfile::tempdir;

>>>>>>> ab701f7f
    #[cfg(feature = "psi")]
    use st_core::telemetry::hub::SoftlogicZFeedback;
    #[cfg(feature = "psi")]
    use st_core::telemetry::psi::{PsiComponent, PsiEvent, PsiReading};
<<<<<<< HEAD
    use st_core::telemetry::xai::{GraphFlowTracer, NodeFlowSample};
    #[cfg(feature = "psi")]
    use std::collections::HashMap;
    use std::collections::HashSet;
    use std::sync::{mpsc::channel, Arc, Mutex, OnceLock};
    use std::time::{Duration, Instant, SystemTime};
    use tempfile::tempdir;
=======
>>>>>>> ab701f7f

    fn registry_guard() -> &'static Mutex<()> {
        static GUARD: OnceLock<Mutex<()>> = OnceLock::new();
        GUARD.get_or_init(|| Mutex::new(()))
    }

    #[test]
    fn encode_wave_records_metrics_and_connector() {
        let _lock = registry_guard().lock().unwrap();
        let registry = EcosystemRegistry::global();
        registry.drain();
        let encoder = LanguageWaveEncoder::new(-1.0, 0.7).unwrap();
        let pipeline = LanguagePipeline::builder("language-test")
            .with_tag("tenant", "demo")
            .with_encoder(encoder)
            .build();
        let wave = pipeline.encode_wave("spiral torch").unwrap();
        assert_eq!(wave.shape().0, 1);

        let report = registry.drain();
        assert!(!report.metrics.is_empty());
        let mut saw_chars = false;
        for sample in &report.metrics {
            if sample.name == "language.encode.chars" {
                assert_eq!(sample.tags.get("mode"), Some(&"wave".to_string()));
                assert_eq!(
                    sample.tags.get("pipeline"),
                    Some(&"language-test".to_string())
                );
                assert_eq!(sample.tags.get("tenant"), Some(&"demo".to_string()));
                saw_chars = true;
            }
        }
        assert!(saw_chars, "missing language.encode.chars metric");
        assert_eq!(report.connectors.len(), 1);
        let connector = &report.connectors[0];
        assert_eq!(connector.name, "language-test");
        assert_eq!(connector.stage, "encode");
        assert_eq!(
            connector.metadata.get("pipeline"),
            Some(&"language-test".to_string())
        );
    }

    #[test]
    fn encode_z_space_records_geodesic_metrics() {
        let _lock = registry_guard().lock().unwrap();
        let registry = EcosystemRegistry::global();
        registry.drain();
        let encoder = LanguageWaveEncoder::new(-0.5, 0.5).unwrap();
        let pipeline = LanguagePipeline::builder("language-z")
            .with_encoder(encoder)
            .with_leech_lattice(12, 0.8)
            .with_ramanujan_iterations(4)
            .build();
        let tensor = pipeline.encode_z_space("pi leech spiral").unwrap();
        assert_eq!(tensor.shape().0, 1);

        let report = registry.drain();
        assert!(report
            .metrics
            .iter()
            .any(|m| m.name == "language.encode.zspace.leech_density"));
        assert!(report
            .metrics
            .iter()
            .any(|m| m.name == "language.encode.zspace.ramanujan_ratio"));
        assert_eq!(report.connectors.len(), 1);
        assert_eq!(report.connectors[0].stage, "encode");
    }

    #[test]
    fn roundtable_records_summary_and_metrics() {
        let _lock = registry_guard().lock().unwrap();
        let registry = EcosystemRegistry::global();
        registry.drain();
        let pipeline = LanguagePipeline::builder("trainer").build();
        let planner = RankPlanner::new(DeviceCaps::wgpu(32, true, 256));
        let config = RoundtableConfig::default();
        let schedule = RoundtableSchedule::new(&planner, 16, 32, config);
        let summary = pipeline.record_roundtable(16, 32, config, &schedule, false, None);
        assert_eq!(summary.rows, 16);
        assert_eq!(summary.cols, 32);
        let report = registry.drain();
        assert_eq!(report.roundtables.len(), 1);
        assert!(report.metrics.iter().any(|m| m.name == "roundtable.rows"));
        assert!(report
            .metrics
            .iter()
            .any(|m| m.name == "roundtable.geodesic.ramanujan_ratio"));
        assert!(report
            .metrics
            .iter()
            .any(|m| m.name == "roundtable.geodesic.leech_density"));
        assert_eq!(report.connectors.len(), 1);
        let connector = &report.connectors[0];
        assert_eq!(connector.stage, "roundtable");
        assert_eq!(connector.metadata.get("rows"), Some(&"16".to_string()));
    }

    fn build_geometry() -> SymbolGeometry {
        let syn = SparseKernel::from_rows(
            vec![vec![(0, 0.6), (1, 0.4)], vec![(0, 0.5), (1, 0.5)]],
            1e-6,
        )
        .unwrap();
        let par = SparseKernel::from_rows(
            vec![vec![(0, 0.7), (1, 0.3)], vec![(0, 0.2), (1, 0.8)]],
            1e-6,
        )
        .unwrap();
        SymbolGeometry::new(syn, par).unwrap()
    }

    fn build_semantics() -> SemanticBridge {
        let log_pi = vec![
            vec![(0, (0.7f32).ln()), (1, (0.3f32).ln())],
            vec![(0, (0.4f32).ln()), (1, (0.6f32).ln())],
        ];
        let row = vec![1.0, 1.0];
        let col = vec![1.0, 1.0];
        let anchors = HashSet::new();
        let concept_kernel =
            SparseKernel::from_rows(vec![vec![(0, 1.0)], vec![(1, 1.0)]], 1e-6).unwrap();
        SemanticBridge::new(log_pi, row, col, anchors, 1e-6, concept_kernel).unwrap()
    }

    fn build_automation() -> DesireAutomation {
        let geometry = build_geometry();
        let repression = RepressionField::new(vec![0.05, 0.15]).unwrap();
        let semantics = build_semantics();
        let controller = TemperatureController::new(1.0, 0.8, 0.4, 0.4, 1.6);
        let desire = DesireLagrangian::new(geometry, repression, semantics, controller)
            .unwrap()
            .with_alpha_schedule(warmup(0.0, 0.2, 1))
            .with_beta_schedule(warmup(0.0, 0.1, 1))
            .with_gamma_schedule(constant(0.04))
            .with_lambda_schedule(constant(0.02))
            .with_observation_horizon(Some(1))
            .with_integration_horizon(Some(2));
        let cfg = SelfRewriteCfg {
            score_thresh: 0.0,
            min_samples: 2,
            cooldown_sec: 0,
        };
        DesireAutomation::new(desire, cfg)
    }

    #[test]
    fn pipeline_threads_logbook_and_triggers() {
        let automation = build_automation();
        let dir = tempdir().unwrap();
        let path = dir.path().join("desire.ndjson");
        let logbook = DesireLogbook::with_flush_every(&path, 1).unwrap();
        let trigger_buffer = DesireTriggerBuffer::new();
        let mut pipeline = DesirePipeline::builder(automation)
            .with_logbook(logbook)
            .with_sink(trigger_buffer.clone())
            .build();

        let logits = vec![2.2, 0.4];
        let concept = ConceptHint::Distribution(vec![0.6, 0.4]);
        let start = Instant::now();
        let anchor = SystemTime::now();
        for step in 0..5 {
            let now = start + Duration::from_secs(step as u64 * 5);
            let timestamp = anchor + Duration::from_secs(step as u64 * 5);
            let result = pipeline
                .step_at(&logits, step % 2, &concept, now, timestamp)
                .unwrap();
            assert_eq!(result.solution.indices.len(), 2);
        }
        pipeline.flush().unwrap();
        assert_eq!(pipeline.sink_count(), 2);

        let replay = DesireLogReplay::open(&path).unwrap();
        let mut records = 0usize;
        for entry in replay {
            let record = entry.unwrap();
            if record.trigger.is_some() {
                assert!(!trigger_buffer.is_empty());
            }
            records += 1;
        }
        assert_eq!(records, 5);
        let drained = trigger_buffer.drain().unwrap();
        assert!(!drained.is_empty());
    }

    #[test]
    fn pipeline_replays_into_new_sinks() {
        let automation = build_automation();
        let dir = tempdir().unwrap();
        let path = dir.path().join("desire.ndjson");
        let logbook = DesireLogbook::with_flush_every(&path, 1).unwrap();
        let mut pipeline = DesirePipeline::builder(automation)
            .with_logbook(logbook)
            .build();
        let logits = vec![1.8, 0.9];
        let concept = ConceptHint::Distribution(vec![0.5, 0.5]);
        let start = Instant::now();
        let anchor = SystemTime::now();
        for step in 0..4 {
            let now = start + Duration::from_secs(step as u64 * 7);
            let timestamp = anchor + Duration::from_secs(step as u64 * 7);
            pipeline
                .step_at(&logits, step % 2, &concept, now, timestamp)
                .unwrap();
        }
        pipeline.flush().unwrap();

        let replay = DesireLogReplay::open(&path).unwrap();
        let collector = DesireTriggerBuffer::new();
        let automation_two = build_automation();
        let mut replay_pipeline = DesirePipeline::builder(automation_two)
            .with_sink(collector.clone())
            .build();
        let count = replay_pipeline.replay(replay).unwrap();
        assert_eq!(count, 4);
        assert_eq!(replay_pipeline.sink_count(), 1);
        assert!(collector.len() >= 1);
    }

    #[test]
    fn channel_sink_broadcasts_events() {
        let automation = build_automation();
        let (sender, receiver) = channel();
        let mut pipeline = DesirePipeline::builder(automation)
            .with_channel(sender)
            .build();

        let logits = vec![2.2, 0.4];
        let concept = ConceptHint::Distribution(vec![0.6, 0.4]);
        let start = Instant::now();
        let anchor = SystemTime::now();
        for step in 0..6 {
            let now = start + Duration::from_secs(step as u64);
            let timestamp = anchor + Duration::from_secs(step as u64);
            let result = pipeline
                .step_at(&logits, step % 2, &concept, now, timestamp)
                .unwrap();
            assert_eq!(result.solution.indices.len(), 2);
        }

        let mut step_events = 0usize;
        let mut trigger_events = 0usize;
        let mut timestamps = Vec::new();
        while let Ok(event) = receiver.try_recv() {
            match event {
                DesirePipelineEvent::Step { step, timestamp } => {
                    step_events += 1;
                    assert!(step.solution.indices.len() >= 2);
                    timestamps.push(timestamp);
                }
                DesirePipelineEvent::Trigger { trigger, timestamp } => {
                    trigger_events += 1;
                    assert!(trigger.samples >= 1);
                    timestamps.push(timestamp);
                }
            }
        }

        assert_eq!(step_events, 6);
        assert!(trigger_events >= 1);
        assert!(!timestamps.is_empty());
        for pair in timestamps.windows(2) {
            let a = pair[0]
                .duration_since(anchor)
                .unwrap_or_else(|_| Duration::from_secs(0));
            let b = pair[1]
                .duration_since(anchor)
                .unwrap_or_else(|_| Duration::from_secs(0));
            assert!(b >= a);
        }
    }

    #[test]
    fn trainer_bridge_collects_summaries() {
        let automation = build_automation();
        let bridge = DesireTrainerBridge::new();
        let mut pipeline = DesirePipeline::builder(automation)
            .with_trainer_bridge(&bridge)
            .build();

        let logits = vec![2.1, 0.5];
        let concept = ConceptHint::Distribution(vec![0.55, 0.45]);
        let start = Instant::now();
        let anchor = SystemTime::now();
        for step in 0..6 {
            let now = start + Duration::from_secs(step as u64);
            let timestamp = anchor + Duration::from_secs(step as u64);
            pipeline
                .step_at(&logits, step % 2, &concept, now, timestamp)
                .unwrap();
        }

        assert!(bridge.len() >= 6);
        let summary = bridge.drain_summary().unwrap().unwrap();
        assert_eq!(summary.total, 6);
        assert!(summary.observation >= 1);
        assert!(summary.integration >= 1);
        assert!(summary.mean_entropy.is_finite());
        assert!(summary.mean_temperature.is_finite());
        assert!(summary.mean_alpha >= 0.0);
        assert!(summary.triggers >= 1);
        assert!(bridge.is_empty());
        assert!(bridge.drain_summary().unwrap().is_none());
    }

    #[test]
    fn roundtable_bridge_collects_impulses() {
        let automation = build_automation();
        let bridge = DesireRoundtableBridge::new()
            .with_blend(0.4)
            .with_drift_gain(0.5);
        let mut pipeline = DesirePipeline::builder(automation)
            .with_roundtable_bridge(&bridge)
            .build();

        let logits = vec![2.0, 0.6];
        let concept = ConceptHint::Distribution(vec![0.6, 0.4]);
        let start = Instant::now();
        let anchor = SystemTime::now();
        for step in 0..5 {
            let now = start + Duration::from_millis((step * 75) as u64);
            let timestamp = anchor + Duration::from_millis((step * 75) as u64);
            pipeline
                .step_at(&logits, step % 2, &concept, now, timestamp)
                .unwrap();
        }

        assert!(bridge.len() >= 5);
        let impulse = bridge.impulse().unwrap().unwrap();
        assert!(impulse.multipliers.0.is_finite());
        assert!(impulse.multipliers.1.is_finite());
        assert!(impulse.drift.abs() <= 1.0);
        let summary = bridge.drain_summary().unwrap().unwrap();
        assert_eq!(summary.steps, 5);
        assert!(summary.mean_above.is_finite());
        assert!(summary.mean_here.is_finite());
        assert!(summary.mean_beneath.is_finite());
        assert!(summary.mean_drift.is_finite());
        assert!(bridge.drain_summary().unwrap().is_none());
    }

    #[test]
    fn graph_bridge_collects_consensus() {
        let automation = build_automation();
        let tracer = Arc::new(Mutex::new(GraphFlowTracer::new()));
        let baseline = BandEnergy {
            above: 0.4,
            here: 0.35,
            beneath: 0.25,
            drift: 0.0,
        };
        let bridge = DesireGraphBridge::new(GraphConsensusBridge::new(tracer.clone()), baseline);
        let mut pipeline = DesirePipeline::builder(automation)
            .with_graph_bridge(&bridge)
            .build();

        let logits = vec![2.0, 0.8];
        let concept = ConceptHint::Distribution(vec![0.65, 0.35]);
        let start = Instant::now();
        let anchor = SystemTime::now();
        for step in 0..3 {
            {
                let mut inner = tracer.lock().unwrap();
                inner.begin_layer(
                    format!("layer-{}", step),
                    -1.0,
                    vec![NodeFlowSample {
                        node_index: 0,
                        incoming_weight: 1.0 + step as f32 * 0.1,
                        aggregated_norm: 0.5 + 0.1 * step as f32,
                    }],
                );
            }
            let now = start + Duration::from_secs(step as u64);
            let timestamp = anchor + Duration::from_secs(step as u64);
            pipeline
                .step_at(&logits, 0, &concept, now, timestamp)
                .unwrap();
        }

        assert_eq!(bridge.len(), 3);
        let summary = bridge.drain_summary().unwrap().unwrap();
        assert_eq!(summary.steps, 3);
        assert!(summary.total_graph_energy > 0.0);
        assert!(summary.mean_entropy.is_finite());
        assert!(!summary.layer_support.is_empty());
        assert!(bridge.drain_summary().unwrap().is_none());
    }

    #[test]
    fn telemetry_sink_tracks_latest_step() {
        let automation = build_automation();
        let mut pipeline = DesirePipeline::builder(automation).with_telemetry().build();

        let logits = vec![2.0, 0.6];
        let concept = ConceptHint::Distribution(vec![0.5, 0.5]);
        let start = Instant::now();
        let anchor = SystemTime::now();
        let mut last_step = None;

        for step in 0..4 {
            let now = start + Duration::from_secs(step as u64);
            let timestamp = anchor + Duration::from_secs(step as u64);
            let result = pipeline
                .step_at(&logits, step % 2, &concept, now, timestamp)
                .unwrap();
            last_step = Some((result, timestamp));
        }

        let (step, timestamp) = last_step.unwrap();
        let sample = hub::get_last_desire_step().expect("desire telemetry sample");
        assert_eq!(pipeline.sink_count(), 1);
        assert_eq!(sample.timestamp, timestamp);
        assert!((sample.temperature - step.solution.temperature).abs() < 1e-5);
        assert!((sample.entropy - step.solution.entropy).abs() < 1e-5);
        assert_eq!(sample.trigger_emitted, step.trigger.is_some());

        match step.solution.phase {
            DesirePhase::Observation => {
                assert_eq!(sample.phase, DesirePhaseTelemetry::Observation);
            }
            DesirePhase::Injection => {
                assert_eq!(sample.phase, DesirePhaseTelemetry::Injection);
            }
            DesirePhase::Integration => {
                assert_eq!(sample.phase, DesirePhaseTelemetry::Integration);
            }
        }

        let expected_logit: f32 = step
            .solution
            .logit_offsets
            .iter()
            .copied()
            .map(f32::abs)
            .sum();
        assert!((sample.logit_energy - expected_logit).abs() <= 1e-5 + expected_logit.abs() * 1e-3);

        let expected_avoidance: f32 = step
            .solution
            .avoidance
            .as_ref()
            .map(|report| report.scores.iter().copied().map(f32::abs).sum())
            .unwrap_or(0.0);
        assert!(
            (sample.avoidance_energy - expected_avoidance).abs()
                <= 1e-5 + expected_avoidance.abs() * 1e-3
        );

        assert!((sample.alpha - step.solution.weights.alpha).abs() < 1e-5);
        assert!((sample.beta - step.solution.weights.beta).abs() < 1e-5);
        assert!((sample.gamma - step.solution.weights.gamma).abs() < 1e-5);
        assert!((sample.lambda - step.solution.weights.lambda).abs() < 1e-5);
    }

    #[cfg(feature = "psi")]
    #[test]
    fn psi_bridge_collects_telemetry() {
        let automation = build_automation();
        let bridge = DesirePsiBridge::new();
        let mut pipeline = DesirePipeline::builder(automation)
            .with_psi_bridge(&bridge)
            .build();

        let logits = vec![2.0, 0.7];
        let concept = ConceptHint::Distribution(vec![0.6, 0.4]);
        let start = Instant::now();
        let anchor = SystemTime::now();
        hub::clear_last_desire_step();
        for step in 0..4 {
            let mut breakdown = HashMap::new();
            breakdown.insert(PsiComponent::LOSS, 0.8 + step as f32 * 0.1);
            breakdown.insert(PsiComponent::GRAD_NORM, 0.3 + step as f32 * 0.05);
            let reading = PsiReading {
                total: breakdown.values().copied().sum(),
                breakdown,
                step: step as u64,
            };
            let psi_event = PsiEvent::ThresholdCross {
                component: PsiComponent::LOSS,
                value: reading.total,
                threshold: 0.7,
                up: step % 2 == 0,
                step: step as u64,
            };
            hub::set_last_psi(&reading);
            hub::set_last_psi_events(&[psi_event]);
            hub::set_softlogic_z(SoftlogicZFeedback {
                psi_total: reading.total,
                weighted_loss: 0.3 + step as f32 * 0.02,
                band_energy: (0.4, 0.3, 0.3),
                drift: 0.05,
                z_signal: 0.1 * step as f32,
            });

            let now = start + Duration::from_millis((step * 120) as u64);
            let timestamp = anchor + Duration::from_millis((step * 120) as u64);
            pipeline
                .step_at(&logits, step % 2, &concept, now, timestamp)
                .unwrap();
        }

        assert_eq!(bridge.len(), 4);
        let snapshot = hub::get_last_desire_step().expect("desire telemetry");
        assert!(snapshot.psi_total.unwrap_or(0.0) > 0.0);
        assert!(!snapshot.psi_breakdown.is_empty());
        assert!(snapshot.psi_events.len() >= 1);
        let summary = bridge.drain_summary().unwrap().unwrap();
        assert_eq!(summary.steps, 4);
        assert!(summary.psi_samples >= 4);
        assert!(summary.mean_psi_total > 0.0);
        assert!(summary.mean_entropy.is_finite());
        assert!(summary.mean_temperature.is_finite());
        assert!(summary.mean_z_signal.is_finite());
        assert!(summary.component_means.get(&PsiComponent::LOSS).is_some());
        assert!(summary
            .threshold_crossings
            .contains_key(&PsiComponent::LOSS));
        assert!(bridge.drain_summary().unwrap().is_none());
    }
}
}<|MERGE_RESOLUTION|>--- conflicted
+++ resolved
@@ -8,10 +8,7 @@
 use super::geometry::ConceptHint;
 use super::logbook::{DesireLogReplay, DesireLogbook};
 use crate::gnn::spiralk::{GraphConsensusBridge, GraphConsensusDigest};
-<<<<<<< HEAD
 use crate::roundtable::RoundtableNode;
-=======
->>>>>>> ab701f7f
 use crate::schedule::BandEnergy;
 use crate::{PureResult, RoundtableConfig, RoundtableSchedule};
 use st_core::ecosystem::{
@@ -1231,8 +1228,6 @@
     }
 }
 
-<<<<<<< HEAD
-=======
 mod language_pipeline {
     use crate::{RoundtableConfig, RoundtableSchedule};
     use crate::roundtable::RoundtableNode;
@@ -1247,7 +1242,6 @@
     use std::collections::HashMap;
     use std::time::{Instant, SystemTime};
 
->>>>>>> ab701f7f
 #[derive(Debug)]
 pub enum PipelineError {
     EncoderMissing { pipeline: String },
@@ -1826,10 +1820,7 @@
 
 #[cfg(test)]
 mod tests {
-<<<<<<< HEAD
     use super::*;
-=======
->>>>>>> ab701f7f
     use super::super::automation::DesireAutomation;
     use super::super::desire::{constant, warmup, DesireLagrangian};
     use super::super::geometry::{
@@ -1842,8 +1833,6 @@
     use st_core::backend::device_caps::DeviceCaps;
     use st_core::config::self_rewrite::SelfRewriteCfg;
     use st_core::telemetry::hub::{self, DesirePhaseTelemetry};
-<<<<<<< HEAD
-=======
     use st_core::telemetry::xai::{GraphFlowTracer, NodeFlowSample};
     #[cfg(feature = "psi")]
     use std::collections::HashMap;
@@ -1853,12 +1842,10 @@
     use std::time::{Duration, Instant, SystemTime};
     use tempfile::tempdir;
 
->>>>>>> ab701f7f
     #[cfg(feature = "psi")]
     use st_core::telemetry::hub::SoftlogicZFeedback;
     #[cfg(feature = "psi")]
     use st_core::telemetry::psi::{PsiComponent, PsiEvent, PsiReading};
-<<<<<<< HEAD
     use st_core::telemetry::xai::{GraphFlowTracer, NodeFlowSample};
     #[cfg(feature = "psi")]
     use std::collections::HashMap;
@@ -1866,8 +1853,6 @@
     use std::sync::{mpsc::channel, Arc, Mutex, OnceLock};
     use std::time::{Duration, Instant, SystemTime};
     use tempfile::tempdir;
-=======
->>>>>>> ab701f7f
 
     fn registry_guard() -> &'static Mutex<()> {
         static GUARD: OnceLock<Mutex<()>> = OnceLock::new();
