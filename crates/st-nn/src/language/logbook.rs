// SPDX-License-Identifier: AGPL-3.0-or-later
// © 2025 Ryo ∴ SpiralArchitect (kishkavsesvit@icloud.com)
// Part of SpiralTorch — Licensed under AGPL-3.0-or-later.
// Unauthorized derivative works or closed redistribution prohibited under AGPL §13.

use super::automation::{DesireAutomatedStep, DesireRewriteTrigger};
use super::desire::DesireSolution;
use crate::PureResult;
use serde::{Deserialize, Serialize};
use st_tensor::TensorError;
use std::fs::{self, File, OpenOptions};
use std::io::{BufRead, BufReader, BufWriter, Lines, Write};
use std::path::{Path, PathBuf};
use std::time::{Duration, SystemTime, UNIX_EPOCH};

#[derive(Clone, Debug, Serialize, Deserialize)]
pub struct DesireLogRecord {
    pub ordinal: u64,
    pub timestamp_ms: u128,
    pub solution: DesireSolution,
    pub trigger: Option<DesireRewriteTrigger>,
}

pub struct DesireLogbook {
    path: PathBuf,
    writer: BufWriter<File>,
    flush_every: usize,
    pending: usize,
    ordinal: u64,
}

impl DesireLogbook {
    pub fn new<P: AsRef<Path>>(path: P) -> PureResult<Self> {
        Self::with_flush_every(path, 1)
    }

    pub fn with_flush_every<P: AsRef<Path>>(path: P, flush_every: usize) -> PureResult<Self> {
        let flush_every = flush_every.max(1);
        let path_ref = path.as_ref();
        if let Some(parent) = path_ref.parent() {
            fs::create_dir_all(parent).map_err(io_error)?;
        }
        let file = OpenOptions::new()
            .create(true)
            .append(true)
            .read(true)
            .open(path_ref)
            .map_err(io_error)?;
        let ordinal = next_ordinal(path_ref)?;
        let writer = BufWriter::new(file);
        Ok(Self {
            path: path_ref.to_path_buf(),
            writer,
            flush_every,
            pending: 0,
            ordinal,
        })
    }

    pub fn record_now(&mut self, step: &DesireAutomatedStep) -> PureResult<()> {
        self.record(step, SystemTime::now())
    }

    pub fn record(&mut self, step: &DesireAutomatedStep, timestamp: SystemTime) -> PureResult<()> {
        let record = DesireLogRecord {
            ordinal: self.ordinal,
            timestamp_ms: timestamp_ms(timestamp),
            solution: step.solution.clone(),
            trigger: step.trigger.clone(),
        };
        serde_json::to_writer(&mut self.writer, &record).map_err(serde_error)?;
        self.writer.write_all(b"\n").map_err(io_error)?;
        self.pending += 1;
        self.ordinal = self.ordinal.saturating_add(1);
        if self.pending >= self.flush_every {
            self.writer.flush().map_err(io_error)?;
            self.pending = 0;
        }
        Ok(())
    }

    pub fn flush(&mut self) -> PureResult<()> {
        self.writer.flush().map_err(io_error)
    }

    pub fn path(&self) -> &Path {
        &self.path
    }

    pub fn ordinal(&self) -> u64 {
        self.ordinal
    }
}

pub struct DesireLogReplay {
    path: PathBuf,
    lines: Lines<BufReader<File>>,
}

impl DesireLogReplay {
    pub fn open<P: AsRef<Path>>(path: P) -> PureResult<Self> {
        let path_ref = path.as_ref();
        let file = File::open(path_ref).map_err(io_error)?;
        let reader = BufReader::new(file);
        Ok(Self {
            path: path_ref.to_path_buf(),
            lines: reader.lines(),
        })
    }

    pub fn path(&self) -> &Path {
        &self.path
    }
}

impl Iterator for DesireLogReplay {
    type Item = PureResult<DesireLogRecord>;

    fn next(&mut self) -> Option<Self::Item> {
        while let Some(line) = self.lines.next() {
            match line {
                Ok(text) => {
                    if text.trim().is_empty() {
                        continue;
                    }
                    match serde_json::from_str::<DesireLogRecord>(&text) {
                        Ok(record) => return Some(Ok(record)),
                        Err(err) => return Some(Err(serde_error(err))),
                    }
                }
                Err(err) => return Some(Err(io_error(err))),
            }
        }
        None
    }
}

fn timestamp_ms(time: SystemTime) -> u128 {
    time.duration_since(UNIX_EPOCH)
        .unwrap_or_else(|_| Duration::from_secs(0))
        .as_millis()
}

fn next_ordinal(path: &Path) -> PureResult<u64> {
    if !path.exists() {
        return Ok(0);
    }
    let file = File::open(path).map_err(io_error)?;
    let reader = BufReader::new(file);
    let mut last = None;
    for line in reader.lines() {
        let line = line.map_err(io_error)?;
        if line.trim().is_empty() {
            continue;
        }
        let record: DesireLogRecord = serde_json::from_str(&line).map_err(serde_error)?;
        last = Some(record.ordinal);
    }
    Ok(last.map(|ordinal| ordinal.saturating_add(1)).unwrap_or(0))
}

fn io_error(err: std::io::Error) -> TensorError {
    TensorError::IoError {
        message: err.to_string(),
    }
}

fn serde_error(err: serde_json::Error) -> TensorError {
    TensorError::SerializationError {
        message: err.to_string(),
    }
}

#[cfg(test)]
mod tests {
    use super::super::automation::DesireAutomation;
    use super::super::desire::{constant, warmup, DesireLagrangian, DesirePhase, DesireWeights};
    use super::super::geometry::{
        ConceptHint, RepressionField, SemanticBridge, SparseKernel, SymbolGeometry,
    };
    use super::super::temperature::TemperatureController;
    use super::*;
    use st_core::config::self_rewrite::SelfRewriteCfg;
    use std::collections::HashSet;
    use std::time::{Duration, Instant, SystemTime};
    use tempfile::tempdir;

    fn build_geometry() -> SymbolGeometry {
        let syn = SparseKernel::from_rows(
            vec![vec![(0, 0.6), (1, 0.4)], vec![(0, 0.5), (1, 0.5)]],
            1e-6,
        )
        .unwrap();
        let par = SparseKernel::from_rows(
            vec![vec![(0, 0.7), (1, 0.3)], vec![(0, 0.2), (1, 0.8)]],
            1e-6,
        )
        .unwrap();
        SymbolGeometry::new(syn, par).unwrap()
    }

    fn build_semantics() -> SemanticBridge {
        let log_pi = vec![
            vec![(0, (0.7f32).ln()), (1, (0.3f32).ln())],
            vec![(0, (0.4f32).ln()), (1, (0.6f32).ln())],
        ];
        let row = vec![1.0, 1.0];
        let col = vec![1.0, 1.0];
        let anchors = HashSet::new();
        let concept_kernel =
            SparseKernel::from_rows(vec![vec![(0, 1.0)], vec![(1, 1.0)]], 1e-6).unwrap();
        SemanticBridge::new(log_pi, row, col, anchors, 1e-6, concept_kernel).unwrap()
    }

    fn build_lagrangian() -> DesireLagrangian {
        let geometry = build_geometry();
        let repression = RepressionField::new(vec![0.05, 0.15]).unwrap();
        let semantics = build_semantics();
        let controller = TemperatureController::new(1.0, 0.8, 0.4, 0.4, 1.8);
        DesireLagrangian::new(geometry, repression, semantics, controller)
            .unwrap()
            .with_top_k(Some(2))
            .with_alpha_schedule(warmup(0.0, 0.1, 1))
            .with_beta_schedule(warmup(0.0, 0.05, 2))
            .with_gamma_schedule(constant(0.02))
            .with_lambda_schedule(constant(0.0))
            .with_observation_horizon(Some(1))
            .with_integration_horizon(Some(3))
    }

    #[test]
    fn logbook_writes_records() {
        let lagrangian = build_lagrangian();
        let cfg = SelfRewriteCfg {
            score_thresh: 0.0,
            min_samples: 2,
            cooldown_sec: 0,
        };
        let mut automation = DesireAutomation::new(lagrangian, cfg);
        let dir = tempdir().expect("tempdir");
        let path = dir.path().join("desire.ndjson");
        let mut logbook = DesireLogbook::with_flush_every(&path, 1).expect("logbook");
        let logits = vec![2.0, 0.5];
        let concept = ConceptHint::Distribution(vec![0.6, 0.4]);
        let base = Instant::now();
        for step in 0..3 {
            let now = base + Duration::from_secs(step as u64 + 1);
            let event = automation
                .step(&logits, step % 2, &concept, now)
                .expect("automation step");
            logbook.record(&event, SystemTime::now()).expect("record");
        }
        logbook.flush().expect("flush");
        let contents = std::fs::read_to_string(&path).expect("read log");
        let lines: Vec<&str> = contents.lines().collect();
        assert_eq!(lines.len(), 3);
        let record: DesireLogRecord = serde_json::from_str(lines[0]).expect("decode");
        assert_eq!(record.ordinal, 0);
        assert_eq!(record.solution.phase, DesirePhase::Observation);
    }

    #[test]
    fn logbook_tracks_ordinal() {
        let lagrangian = build_lagrangian();
        let cfg = SelfRewriteCfg {
            score_thresh: 0.0,
            min_samples: 2,
            cooldown_sec: 0,
        };
        let mut automation = DesireAutomation::new(lagrangian, cfg);
        let dir = tempdir().expect("tempdir");
        let path = dir.path().join("desire.ndjson");
        let mut logbook = DesireLogbook::with_flush_every(&path, 10).expect("logbook");
        let logits = vec![2.0, 0.5];
        let concept = ConceptHint::Distribution(vec![0.6, 0.4]);
        let base = Instant::now();
        for step in 0..5 {
            let now = base + Duration::from_secs(step as u64 + 1);
            let event = automation
                .step(&logits, step % 2, &concept, now)
                .expect("automation step");
            logbook.record(&event, SystemTime::now()).expect("record");
        }
        assert_eq!(logbook.ordinal(), 5);
        logbook.flush().expect("flush");
        let contents = std::fs::read_to_string(&path).expect("read log");
        assert_eq!(contents.lines().count(), 5);
    }

    #[test]
    fn logbook_resumes_existing_file() {
        let lagrangian = build_lagrangian();
        let cfg = SelfRewriteCfg {
            score_thresh: 0.0,
            min_samples: 2,
            cooldown_sec: 0,
        };
        let mut automation = DesireAutomation::new(lagrangian, cfg);
        let dir = tempdir().expect("tempdir");
        let path = dir.path().join("desire.ndjson");
        let logits = vec![2.0, 0.5];
        let concept = ConceptHint::Distribution(vec![0.6, 0.4]);
        let base = Instant::now();
        {
            let mut logbook = DesireLogbook::with_flush_every(&path, 1).expect("logbook");
            for step in 0..3 {
                let now = base + Duration::from_secs(step as u64 + 1);
                let event = automation
                    .step(&logits, step % 2, &concept, now)
                    .expect("automation step");
                let timestamp = SystemTime::UNIX_EPOCH + Duration::from_secs(step as u64);
                logbook.record(&event, timestamp).expect("record");
            }
            logbook.flush().expect("flush");
        }
        let mut resumed = DesireLogbook::with_flush_every(&path, 4).expect("resume");
        assert_eq!(resumed.ordinal(), 3);
        let event = automation
            .step(&logits, 1, &concept, base + Duration::from_secs(8))
            .expect("automation step");
        resumed
            .record(&event, SystemTime::UNIX_EPOCH + Duration::from_secs(99))
            .expect("record");
        resumed.flush().expect("flush");
        let records: Vec<DesireLogRecord> = DesireLogReplay::open(&path)
            .expect("open")
            .map(|entry| entry.expect("record"))
            .collect();
        assert_eq!(records.len(), 4);
        assert_eq!(records[3].ordinal, 3);
    }

    #[test]
    fn log_replay_streams_records() {
        let dir = tempdir().expect("tempdir");
        let path = dir.path().join("desire.ndjson");
        let mut logbook = DesireLogbook::with_flush_every(&path, 1).expect("logbook");
        use st_tensor::DesireGradientControl;

        let mut solution = DesireSolution {
            indices: vec![0, 1],
            probabilities: vec![0.6, 0.4],
            logit_offsets: vec![0.0, 0.0],
            temperature: 1.0,
            entropy: 1.0,
            weights: DesireWeights::new(0.1, 0.0, 0.0, 0.0),
            phase: DesirePhase::Observation,
            avoidance: None,
            hypergrad_penalty: 0.1,
            gradient_control: DesireGradientControl::default(),
<<<<<<< HEAD
            control_events: Vec::new(),
=======
            narrative: None,
>>>>>>> 738bed68
        };
        for ordinal in 0..3 {
            solution.phase = match ordinal {
                0 => DesirePhase::Observation,
                1 => DesirePhase::Injection,
                _ => DesirePhase::Integration,
            };
            let step = DesireAutomatedStep {
                solution: solution.clone(),
                trigger: None,
            };
            logbook
                .record(&step, SystemTime::UNIX_EPOCH + Duration::from_secs(ordinal))
                .expect("record");
        }
        logbook.flush().expect("flush");
        let mut replay = DesireLogReplay::open(&path).expect("open");
        let mut phases = Vec::new();
        while let Some(record) = replay.next() {
            let record = record.expect("record");
            phases.push(record.solution.phase);
        }
        assert_eq!(
            phases,
            vec![
                DesirePhase::Observation,
                DesirePhase::Injection,
                DesirePhase::Integration
            ]
        );
    }
}<|MERGE_RESOLUTION|>--- conflicted
+++ resolved
@@ -348,11 +348,8 @@
             avoidance: None,
             hypergrad_penalty: 0.1,
             gradient_control: DesireGradientControl::default(),
-<<<<<<< HEAD
             control_events: Vec::new(),
-=======
             narrative: None,
->>>>>>> 738bed68
         };
         for ordinal in 0..3 {
             solution.phase = match ordinal {
