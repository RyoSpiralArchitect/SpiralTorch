// SPDX-License-Identifier: AGPL-3.0-or-later
// © 2025 Ryo ∴ SpiralArchitect (kishkavsesvit@icloud.com)
// Part of SpiralTorch — Licensed under AGPL-3.0-or-later.
// Unauthorized derivative works or closed redistribution prohibited under AGPL §13.

use super::geometry::{ConceptHint, RepressionField, SemanticBridge, SymbolGeometry};
use super::maxwell::NarrativeHint;
use super::schrodinger::schrodinger_boost;
use super::temperature::{entropy, TemperatureController};
use crate::PureResult;
use serde::{Deserialize, Serialize};
<<<<<<< HEAD
use st_core::telemetry::hub;
use st_tensor::TensorError;
=======
use st_tensor::{DesireGradientInterpretation, GradientSummary, TensorError};
>>>>>>> d7571919

const REPORT_SIZE: usize = 8;
const BIAS_UPDATE_INJECTION: f32 = 0.05;
const BIAS_UPDATE_INTEGRATION: f32 = 0.02;
const PHASE_EPS: f32 = 1e-4;
const EPSILON_BASE: f32 = 1e-6;

#[derive(Clone, Debug, Serialize, Deserialize)]
pub struct DesireWeights {
    pub alpha: f32,
    pub beta: f32,
    pub gamma: f32,
    pub lambda: f32,
}

impl DesireWeights {
    pub fn new(alpha: f32, beta: f32, gamma: f32, lambda: f32) -> Self {
        Self {
            alpha: alpha.max(0.0),
            beta: beta.max(0.0),
            gamma: gamma.max(0.0),
            lambda: lambda.max(0.0),
        }
    }
}

#[derive(Clone, Copy, Debug, PartialEq, Eq, Serialize, Deserialize)]
pub enum DesirePhase {
    Observation,
    Injection,
    Integration,
}

#[derive(Clone, Debug, Default, PartialEq, Serialize, Deserialize)]
pub struct DesireAvoidanceReport {
    pub tokens: Vec<usize>,
    pub scores: Vec<f32>,
}

#[derive(Clone, Debug)]
pub struct DesireSchedule {
    shape: ScheduleShape,
}

#[derive(Clone, Debug)]
enum ScheduleShape {
    Constant { value: f32 },
    Warmup { start: f32, end: f32, steps: u64 },
}

impl DesireSchedule {
    fn new(shape: ScheduleShape) -> Self {
        Self { shape }
    }

    fn value(&self, step: u64) -> f32 {
        match self.shape {
            ScheduleShape::Constant { value } => value.max(0.0),
            ScheduleShape::Warmup { start, end, steps } => {
                if steps == 0 {
                    return end.max(0.0);
                }
                let progress = (step as f32 / steps as f32).clamp(0.0, 1.0);
                let value = start + (end - start) * progress;
                value.max(0.0)
            }
        }
    }

    fn horizon(&self) -> u64 {
        match self.shape {
            ScheduleShape::Constant { .. } => 0,
            ScheduleShape::Warmup { steps, .. } => steps,
        }
    }
}

pub fn constant(value: f32) -> DesireSchedule {
    DesireSchedule::new(ScheduleShape::Constant { value })
}

pub fn warmup(start: f32, end: f32, steps: u64) -> DesireSchedule {
    DesireSchedule::new(ScheduleShape::Warmup { start, end, steps })
}

#[derive(Clone, Debug, Serialize, Deserialize)]
pub struct DesireSolution {
    pub indices: Vec<usize>,
    pub probabilities: Vec<f32>,
    pub logit_offsets: Vec<f32>,
    pub temperature: f32,
    pub entropy: f32,
    pub weights: DesireWeights,
    pub phase: DesirePhase,
    pub avoidance: Option<DesireAvoidanceReport>,
    pub hypergrad_penalty: f32,
    pub narrative: Option<NarrativeHint>,
}

pub struct DesireLagrangian {
    geometry: SymbolGeometry,
    repression: RepressionField,
    semantics: SemanticBridge,
    controller: TemperatureController,
    lookahead: usize,
    top_k: Option<usize>,
    epsilon: f32,
    alpha_schedule: DesireSchedule,
    beta_schedule: DesireSchedule,
    gamma_schedule: DesireSchedule,
    lambda_schedule: DesireSchedule,
    observation_override: Option<u64>,
    integration_override: Option<u64>,
    step_index: u64,
    phase: DesirePhase,
    avoidance_accumulator: Vec<f32>,
    desire_bias: Vec<f32>,
    gradient_interpretation: DesireGradientInterpretation,
}

impl DesireLagrangian {
    pub fn new(
        geometry: SymbolGeometry,
        repression: RepressionField,
        semantics: SemanticBridge,
        controller: TemperatureController,
    ) -> PureResult<Self> {
        if geometry.vocab_size() != repression.len() {
            return Err(TensorError::InvalidValue {
                label: "repression field must match vocabulary",
            });
        }
        if semantics.vocab_size() != geometry.vocab_size() {
            return Err(TensorError::InvalidValue {
                label: "semantic bridge must align with vocabulary",
            });
        }
        let vocab = geometry.vocab_size();
        Ok(Self {
            geometry,
            repression,
            semantics,
            controller,
            lookahead: 0,
            top_k: None,
            epsilon: EPSILON_BASE,
            alpha_schedule: constant(0.0),
            beta_schedule: constant(0.0),
            gamma_schedule: constant(0.0),
            lambda_schedule: constant(0.0),
            observation_override: None,
            integration_override: None,
            step_index: 0,
            phase: DesirePhase::Observation,
            avoidance_accumulator: vec![0.0; vocab],
            desire_bias: vec![0.0; vocab],
            gradient_interpretation: DesireGradientInterpretation::default(),
        })
    }

    pub fn with_lookahead(mut self, iterations: usize) -> Self {
        self.lookahead = iterations;
        self
    }

    pub fn with_top_k(mut self, k: Option<usize>) -> Self {
        self.top_k = k;
        self
    }

    pub fn with_alpha_schedule(mut self, schedule: DesireSchedule) -> Self {
        self.alpha_schedule = schedule;
        self
    }

    pub fn with_beta_schedule(mut self, schedule: DesireSchedule) -> Self {
        self.beta_schedule = schedule;
        self
    }

    pub fn with_gamma_schedule(mut self, schedule: DesireSchedule) -> Self {
        self.gamma_schedule = schedule;
        self
    }

    pub fn with_lambda_schedule(mut self, schedule: DesireSchedule) -> Self {
        self.lambda_schedule = schedule;
        self
    }

    pub fn with_observation_horizon(mut self, horizon: Option<u64>) -> Self {
        self.observation_override = horizon;
        self
    }

    pub fn with_integration_horizon(mut self, horizon: Option<u64>) -> Self {
        self.integration_override = horizon;
        self
    }

    pub fn vocab_size(&self) -> usize {
        self.geometry.vocab_size()
    }

    pub fn avoidance_heat(&self) -> &[f32] {
        &self.avoidance_accumulator
    }

    pub fn desire_bias(&self) -> &[f32] {
        &self.desire_bias
    }

    /// Latest gradient interpretation driving Desire feedback.
    pub fn gradient_interpretation(&self) -> DesireGradientInterpretation {
        self.gradient_interpretation
    }

    /// Update the interpretation using a precomputed feedback structure.
    pub fn interpret_gradients(&mut self, interpretation: DesireGradientInterpretation) {
        self.gradient_interpretation = interpretation;
        let damping = interpretation.damping().max(0.1);
        self.epsilon = (self.epsilon * 0.9) + 0.1 * (EPSILON_BASE * damping);
    }

    /// Convert gradient summaries into the interpretation layer and feed them
    /// back into the Desire loop.
    pub fn interpret_gradient_summaries(&mut self, hyper: GradientSummary, real: GradientSummary) {
        let interpretation = DesireGradientInterpretation::from_summaries(hyper, real);
        self.interpret_gradients(interpretation);
    }

    pub fn phase(&self) -> DesirePhase {
        self.phase
    }

    pub fn narrative_hint(&self) -> Option<&NarrativeHint> {
        self.active_narrative.as_ref()
    }

    pub fn set_narrative_hint(&mut self, hint: NarrativeHint) {
        self.active_narrative = Some(hint);
    }

    pub fn set_narrative_hint_opt(&mut self, hint: Option<NarrativeHint>) {
        self.active_narrative = hint;
    }

    pub fn clear_narrative_hint(&mut self) {
        self.active_narrative = None;
    }

    pub fn step_with_scheduler(
        &mut self,
        lm_logits: &[f32],
        previous_token: usize,
        concept_hint: &ConceptHint,
    ) -> PureResult<DesireSolution> {
        let weights = self.scheduled_weights();
        self.step_internal(lm_logits, previous_token, concept_hint, weights)
    }

    pub fn step(
        &mut self,
        lm_logits: &[f32],
        previous_token: usize,
        concept_hint: &ConceptHint,
        weights: &DesireWeights,
    ) -> PureResult<DesireSolution> {
        let weights = weights.clone();
        self.step_internal(lm_logits, previous_token, concept_hint, weights)
    }

    fn step_internal(
        &mut self,
        lm_logits: &[f32],
        previous_token: usize,
        concept_hint: &ConceptHint,
        weights: DesireWeights,
    ) -> PureResult<DesireSolution> {
        if lm_logits.len() != self.geometry.vocab_size() {
            return Err(TensorError::InvalidValue {
                label: "LM logits must match vocabulary",
            });
        }
        let concepts = concept_hint.as_distribution(&self.semantics);
        let active = select_indices(lm_logits, self.top_k);
        if active.is_empty() {
            return Err(TensorError::InvalidValue {
                label: "no candidate tokens available for desire step",
            });
        }
        let mut log_base = Vec::with_capacity(active.len());
        for &idx in &active {
            log_base.push(lm_logits[idx]);
        }
        let base_max = log_base.iter().copied().fold(f32::MIN, f32::max);
        let mut log_soft = Vec::with_capacity(active.len());
        let mut base_sum = 0.0f32;
        for &logit in &log_base {
            let value = (logit - base_max).exp();
            log_soft.push(value);
            base_sum += value;
        }
        let mut log_q = Vec::with_capacity(active.len());
        for value in &log_soft {
            log_q.push((value / base_sum.max(self.epsilon)).max(self.epsilon).ln());
        }

        let schrodinger = schrodinger_boost(
            &self.geometry,
            &self.repression,
            &self.semantics,
            &weights,
            &concepts,
            self.lookahead,
        );

        let phase = self.classify_phase(&weights);
        if phase != self.phase {
            self.on_phase_transition(phase);
            self.phase = phase;
        }

        let mut scores = Vec::with_capacity(active.len());
        let mut offsets = Vec::with_capacity(active.len());
        for (pos, &token) in active.iter().enumerate() {
            let log_syn = self.geometry.log_syn(previous_token, token);
            let log_par = self.geometry.log_par(previous_token, token);
            let repression = self.repression.value(token);
            let g = self.semantics.expectation(token, &concepts);
            let bias = self.desire_bias.get(token).copied().unwrap_or(0.0);
            let phase_bias = match phase {
                DesirePhase::Observation => 0.0,
                DesirePhase::Injection => weights.alpha * bias,
                DesirePhase::Integration => (weights.alpha + weights.gamma) * bias,
            };
            let adjustment = weights.alpha * log_syn + weights.beta * log_par
                - weights.lambda * repression
                + weights.gamma * g
                + schrodinger[token]
                + phase_bias;
            let score = log_q[pos] / self.controller.value() + adjustment;
            scores.push(score);
            offsets.push(adjustment);
        }
        stabilise(&mut scores);
        let distribution = softmax(&scores);
        let entropy = entropy(&distribution);
<<<<<<< HEAD
        let z_feedback = hub::get_softlogic_z();
        let temperature = self.controller.update(&distribution, z_feedback.as_ref());
=======
        let gradient_gain = match phase {
            DesirePhase::Observation => 1.25,
            DesirePhase::Injection => 1.0,
            DesirePhase::Integration => 0.7,
        };
        if let Some(pulse) = hub::get_last_realgrad() {
            let summary = pulse.gradient_summary();
            self.controller.observe_grad(summary.norm, summary.sparsity);
        }
        let temperature = self
            .controller
            .update_with_gradient(&distribution, gradient_gain);
>>>>>>> d7571919
        self.update_tracking(phase, &active, &distribution);
        let hypergrad_penalty = self.hypergrad_penalty(phase, &active, &offsets, &distribution);
        let avoidance = self.build_report(phase);
        self.step_index = self.step_index.saturating_add(1);
        Ok(DesireSolution {
            indices: active,
            probabilities: distribution,
            logit_offsets: offsets,
            temperature,
            entropy,
            weights,
            phase,
            avoidance,
            hypergrad_penalty,
            narrative: self.active_narrative.clone(),
        })
    }

    fn scheduled_weights(&self) -> DesireWeights {
        let alpha = self.alpha_schedule.value(self.step_index);
        let beta = self.beta_schedule.value(self.step_index);
        let gamma = self.gamma_schedule.value(self.step_index);
        let lambda = self.lambda_schedule.value(self.step_index);
        DesireWeights::new(alpha, beta, gamma, lambda)
    }

    fn classify_phase(&self, weights: &DesireWeights) -> DesirePhase {
        let step = self.step_index;
        let observation_limit = self.observation_override.unwrap_or_else(|| {
            let alpha = self.alpha_schedule.horizon();
            if alpha == 0 {
                128
            } else {
                alpha
            }
        });
        let integration_limit = self
            .integration_override
            .unwrap_or_else(|| {
                let horizon = self
                    .alpha_schedule
                    .horizon()
                    .max(self.beta_schedule.horizon())
                    .max(self.gamma_schedule.horizon());
                if horizon == 0 {
                    observation_limit.max(256)
                } else {
                    horizon
                }
            })
            .max(observation_limit);
        let scheduled = if step < observation_limit {
            DesirePhase::Observation
        } else if step < integration_limit {
            DesirePhase::Injection
        } else {
            DesirePhase::Integration
        };
        match scheduled {
            DesirePhase::Observation => {
                if weights.alpha > PHASE_EPS || weights.beta > PHASE_EPS {
                    DesirePhase::Injection
                } else {
                    DesirePhase::Observation
                }
            }
            DesirePhase::Injection => {
                if step >= integration_limit && weights.gamma > PHASE_EPS {
                    DesirePhase::Integration
                } else {
                    DesirePhase::Injection
                }
            }
            DesirePhase::Integration => DesirePhase::Integration,
        }
    }

    fn on_phase_transition(&mut self, phase: DesirePhase) {
        if matches!(phase, DesirePhase::Injection | DesirePhase::Integration) {
            if !self.avoidance_accumulator.is_empty() {
                self.desire_bias = normalise(&self.avoidance_accumulator);
            }
        }
    }

    fn update_tracking(&mut self, phase: DesirePhase, active: &[usize], distribution: &[f32]) {
        match phase {
            DesirePhase::Observation => {
                let gain = self.gradient_interpretation.observation_gain();
                for (&token, &prob) in active.iter().zip(distribution) {
                    let avoid = (1.0 - prob).max(0.0) * gain;
                    if let Some(value) = self.avoidance_accumulator.get_mut(token) {
                        *value += avoid;
                    }
                }
            }
            DesirePhase::Injection => {
                self.update_bias(active, distribution, BIAS_UPDATE_INJECTION);
            }
            DesirePhase::Integration => {
                self.update_bias(active, distribution, BIAS_UPDATE_INTEGRATION);
            }
        }
    }

    fn update_bias(&mut self, active: &[usize], distribution: &[f32], rate: f32) {
        if self.desire_bias.is_empty() {
            return;
        }
        let rate = (rate * self.gradient_interpretation.bias_mix()).clamp(0.0, 1.0);
        for (&token, &prob) in active.iter().zip(distribution) {
            if let Some(value) = self.desire_bias.get_mut(token) {
                let target = (1.0 - prob).max(0.0);
                let current = *value;
                *value = current * (1.0 - rate) + rate * target;
            }
        }
        self.desire_bias = normalise(&self.desire_bias);
    }

    fn hypergrad_penalty(
        &self,
        phase: DesirePhase,
        active: &[usize],
        offsets: &[f32],
        distribution: &[f32],
    ) -> f32 {
        if !matches!(phase, DesirePhase::Integration) {
            return 0.0;
        }
        let barycenter: f32 = distribution
            .iter()
            .zip(offsets.iter())
            .map(|(p, o)| p * o)
            .sum();
        if self.desire_bias.is_empty() {
            return 0.0;
        }
        let mut bias_center = 0.0f32;
        for (&token, &offset) in active.iter().zip(offsets) {
            let weight = self.desire_bias.get(token).copied().unwrap_or(0.0);
            bias_center += weight * offset;
        }
        let penalty = (bias_center - barycenter).abs();
        penalty * self.gradient_interpretation.penalty_gain()
    }

    fn build_report(&self, phase: DesirePhase) -> Option<DesireAvoidanceReport> {
        let source = match phase {
            DesirePhase::Observation => &self.avoidance_accumulator,
            _ => &self.desire_bias,
        };
        if source.is_empty() {
            return None;
        }
        let mut pairs: Vec<(usize, f32)> = source
            .iter()
            .enumerate()
            .filter_map(|(idx, value)| {
                if value.is_finite() && *value > PHASE_EPS {
                    Some((idx, *value))
                } else {
                    None
                }
            })
            .collect();
        if pairs.is_empty() {
            return None;
        }
        pairs.sort_unstable_by(|a, b| b.1.partial_cmp(&a.1).unwrap_or(std::cmp::Ordering::Equal));
        pairs.truncate(REPORT_SIZE.min(pairs.len()));
        let (tokens, scores): (Vec<usize>, Vec<f32>) = pairs.into_iter().unzip();
        Some(DesireAvoidanceReport { tokens, scores })
    }
}

fn select_indices(logits: &[f32], top_k: Option<usize>) -> Vec<usize> {
    match top_k {
        None => (0..logits.len()).collect(),
        Some(k) => {
            if k == 0 {
                return Vec::new();
            }
            let mut pairs: Vec<(usize, f32)> = logits.iter().copied().enumerate().collect();
            pairs.sort_unstable_by(|a, b| {
                b.1.partial_cmp(&a.1).unwrap_or(std::cmp::Ordering::Equal)
            });
            pairs.truncate(k.min(pairs.len()));
            pairs.into_iter().map(|(idx, _)| idx).collect()
        }
    }
}

fn stabilise(values: &mut [f32]) {
    if values.is_empty() {
        return;
    }
    let max = values.iter().copied().fold(f32::MIN, f32::max);
    for value in values.iter_mut() {
        *value -= max;
    }
}

fn softmax(logits: &[f32]) -> Vec<f32> {
    if logits.is_empty() {
        return Vec::new();
    }
    let max = logits.iter().copied().fold(f32::MIN, f32::max);
    let mut sum = 0.0f32;
    let mut exps = Vec::with_capacity(logits.len());
    for &logit in logits {
        let val = (logit - max).exp();
        exps.push(val);
        sum += val;
    }
    exps.into_iter().map(|v| v / sum.max(1e-6)).collect()
}

fn normalise(values: &[f32]) -> Vec<f32> {
    let mut buffer: Vec<f32> = values.iter().map(|v| v.max(0.0)).collect();
    let sum: f32 = buffer.iter().sum();
    if sum <= f32::EPSILON {
        return vec![0.0; values.len()];
    }
    for value in &mut buffer {
        *value /= sum;
    }
    buffer
}

#[cfg(test)]
mod tests {
    use super::super::geometry::{
        ConceptHint, RepressionField, SemanticBridge, SparseKernel, SymbolGeometry,
    };
    use super::super::maxwell::NarrativeHint;
    use super::*;
    use st_tensor::{DesireGradientInterpretation, GradientSummary};
    use std::collections::HashSet;

    fn build_geometry() -> SymbolGeometry {
        let syn = SparseKernel::from_rows(
            vec![vec![(0, 0.6), (1, 0.4)], vec![(0, 0.5), (1, 0.5)]],
            1e-6,
        )
        .unwrap();
        let par = SparseKernel::from_rows(
            vec![vec![(0, 0.7), (1, 0.3)], vec![(0, 0.2), (1, 0.8)]],
            1e-6,
        )
        .unwrap();
        SymbolGeometry::new(syn, par).unwrap()
    }

    fn build_semantics() -> SemanticBridge {
        let log_pi = vec![
            vec![(0, (0.7f32).ln()), (1, (0.3f32).ln())],
            vec![(0, (0.4f32).ln()), (1, (0.6f32).ln())],
        ];
        let row = vec![1.0, 1.0];
        let col = vec![1.0, 1.0];
        let anchors = HashSet::new();
        let concept_kernel =
            SparseKernel::from_rows(vec![vec![(0, 1.0)], vec![(1, 1.0)]], 1e-6).unwrap();
        SemanticBridge::new(log_pi, row, col, anchors, 1e-6, concept_kernel).unwrap()
    }

    fn build_lagrangian() -> DesireLagrangian {
        let geometry = build_geometry();
        let repression = RepressionField::new(vec![0.1, 0.2]).unwrap();
        let semantics = build_semantics();
        let controller = TemperatureController::new(1.0, 0.7, 0.5, 0.5, 2.0);
        DesireLagrangian::new(geometry, repression, semantics, controller).unwrap()
    }

    #[test]
    fn desire_step_produces_distribution() {
        let geometry = build_geometry();
        let repression = RepressionField::new(vec![0.1, 0.3]).unwrap();
        let semantics = build_semantics();
        let controller = TemperatureController::new(1.0, 0.7, 0.5, 0.5, 2.0);
        let mut lagrangian = DesireLagrangian::new(geometry, repression, semantics, controller)
            .unwrap()
            .with_top_k(Some(2));
        let logits = vec![2.0, 0.5];
        let weights = DesireWeights::new(0.2, 0.1, 0.3, 0.05);
        let result = lagrangian
            .step(
                &logits,
                0,
                &ConceptHint::Distribution(vec![0.6, 0.4]),
                &weights,
            )
            .unwrap();
        assert_eq!(result.indices.len(), 2);
        let sum: f32 = result.probabilities.iter().sum();
        assert!((sum - 1.0).abs() < 1e-4);
        assert!(result.temperature >= 0.5);
        assert!(result.entropy > 0.0);
        assert_eq!(result.weights.alpha, weights.alpha);
        assert_eq!(result.phase, DesirePhase::Injection);
        assert!(result.hypergrad_penalty >= 0.0);
        assert!(result.narrative.is_none());
    }

    #[test]
    fn scheduler_advances_phases() {
        let geometry = build_geometry();
        let repression = RepressionField::new(vec![0.05, 0.15]).unwrap();
        let semantics = build_semantics();
        let controller = TemperatureController::new(1.0, 0.8, 0.4, 0.4, 1.8);
        let mut lagrangian = DesireLagrangian::new(geometry, repression, semantics, controller)
            .unwrap()
            .with_alpha_schedule(warmup(0.0, 0.1, 2))
            .with_beta_schedule(warmup(0.0, 0.05, 4))
            .with_gamma_schedule(constant(0.02))
            .with_observation_horizon(Some(2))
            .with_integration_horizon(Some(4));
        let logits = vec![2.0, 1.0];
        let concept = ConceptHint::Distribution(vec![0.5, 0.5]);

        let mut phases = Vec::new();
        for step in 0..6 {
            let result = lagrangian
                .step_with_scheduler(&logits, step % 2, &concept)
                .unwrap();
            phases.push(result.phase);
            match result.phase {
                DesirePhase::Observation => {
                    assert!(result.weights.alpha <= 0.05 + 1e-6);
                    assert!(result.avoidance.is_some());
                }
                DesirePhase::Injection => {
                    assert!(result.weights.alpha >= 0.049);
                    assert!(result.weights.beta <= 0.05 + 1e-6);
                }
                DesirePhase::Integration => {
                    assert!(result.hypergrad_penalty >= 0.0);
                }
            }
            assert!(result.narrative.is_none());
        }
        assert!(phases.contains(&DesirePhase::Observation));
        assert!(phases.contains(&DesirePhase::Injection));
        assert!(phases.contains(&DesirePhase::Integration));
    }

    #[test]
    fn interpretation_modulates_penalty_and_bias() {
        let active = vec![0, 1];
        let distribution = vec![0.6, 0.4];
        let offsets = vec![0.15, -0.2];

        let mut baseline = build_lagrangian();
        baseline.desire_bias = vec![0.6, 0.4];
        let base_penalty =
            baseline.hypergrad_penalty(DesirePhase::Integration, &active, &offsets, &distribution);

        let mut amplified = build_lagrangian();
        amplified.desire_bias = vec![0.6, 0.4];
        let imbalance = DesireGradientInterpretation::from_summaries(
            GradientSummary::from_slice(&[1.0, -0.5, 0.75]),
            GradientSummary::from_slice(&[0.05, -0.02, 0.01]),
        );
        amplified.interpret_gradients(imbalance);
        let boosted =
            amplified.hypergrad_penalty(DesirePhase::Integration, &active, &offsets, &distribution);
        assert!(boosted >= base_penalty);

        let stable_interp = DesireGradientInterpretation::from_summaries(
            GradientSummary::from_slice(&[0.3, -0.2, 0.1]),
            GradientSummary::from_slice(&[0.3, -0.2, 0.1]),
        );
        let mut stable = build_lagrangian();
        stable.desire_bias = vec![0.9, 0.1];
        stable.interpret_gradients(stable_interp);
        stable.update_bias(&active, &distribution, 0.1);
        let stable_bias = stable.desire_bias.clone();

        let mut cautious = build_lagrangian();
        cautious.desire_bias = vec![0.9, 0.1];
        cautious.interpret_gradients(imbalance);
        cautious.update_bias(&active, &distribution, 0.1);
        assert!(stable_bias[0] < cautious.desire_bias[0]);
    }

    #[test]
    fn interpret_gradient_summaries_updates_state() {
        let mut lagrangian = build_lagrangian();
        let hyper = GradientSummary::from_slice(&[0.2, -0.1, 0.05]);
        let real = GradientSummary::from_slice(&[0.15, -0.05, 0.02]);
        lagrangian.interpret_gradient_summaries(hyper, real);
        let interpretation = lagrangian.gradient_interpretation();
        assert!((interpretation.hyper_pressure() - hyper.mean_abs()).abs() < 1e-6);
        assert!(interpretation.penalty_gain() >= 1.0);
    }
}<|MERGE_RESOLUTION|>--- conflicted
+++ resolved
@@ -9,12 +9,8 @@
 use super::temperature::{entropy, TemperatureController};
 use crate::PureResult;
 use serde::{Deserialize, Serialize};
-<<<<<<< HEAD
 use st_core::telemetry::hub;
 use st_tensor::TensorError;
-=======
-use st_tensor::{DesireGradientInterpretation, GradientSummary, TensorError};
->>>>>>> d7571919
 
 const REPORT_SIZE: usize = 8;
 const BIAS_UPDATE_INJECTION: f32 = 0.05;
@@ -363,23 +359,8 @@
         stabilise(&mut scores);
         let distribution = softmax(&scores);
         let entropy = entropy(&distribution);
-<<<<<<< HEAD
         let z_feedback = hub::get_softlogic_z();
         let temperature = self.controller.update(&distribution, z_feedback.as_ref());
-=======
-        let gradient_gain = match phase {
-            DesirePhase::Observation => 1.25,
-            DesirePhase::Injection => 1.0,
-            DesirePhase::Integration => 0.7,
-        };
-        if let Some(pulse) = hub::get_last_realgrad() {
-            let summary = pulse.gradient_summary();
-            self.controller.observe_grad(summary.norm, summary.sparsity);
-        }
-        let temperature = self
-            .controller
-            .update_with_gradient(&distribution, gradient_gain);
->>>>>>> d7571919
         self.update_tracking(phase, &active, &distribution);
         let hypergrad_penalty = self.hypergrad_penalty(phase, &active, &offsets, &distribution);
         let avoidance = self.build_report(phase);
