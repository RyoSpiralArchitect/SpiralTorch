--- conflicted
+++ resolved
@@ -9,14 +9,10 @@
 use super::temperature::{entropy, TemperatureController};
 use crate::PureResult;
 use serde::{Deserialize, Serialize};
-<<<<<<< HEAD
 use st_tensor::{
     DesireGradientControl, DesireGradientInterpretation, GradientSummary, TensorError,
 };
-=======
 use st_core::telemetry::hub;
-use st_tensor::{GradientSummary, TensorError};
->>>>>>> 1afa75c8
 
 const REPORT_SIZE: usize = 8;
 const BIAS_UPDATE_INJECTION: f32 = 0.05;
@@ -116,10 +112,7 @@
     pub gradient_control: DesireGradientControl,
     #[serde(default)]
     pub control_events: Vec<String>,
-<<<<<<< HEAD
-=======
     pub narrative: Option<NarrativeHint>,
->>>>>>> 1afa75c8
 }
 
 pub struct DesireLagrangian {
@@ -141,11 +134,8 @@
     avoidance_accumulator: Vec<f32>,
     desire_bias: Vec<f32>,
     gradient_interpretation: DesireGradientInterpretation,
-<<<<<<< HEAD
     gradient_control: DesireGradientControl,
-=======
     active_narrative: Option<NarrativeHint>,
->>>>>>> 1afa75c8
 }
 
 impl DesireLagrangian {
@@ -185,11 +175,8 @@
             avoidance_accumulator: vec![0.0; vocab],
             desire_bias: vec![0.0; vocab],
             gradient_interpretation: DesireGradientInterpretation::default(),
-<<<<<<< HEAD
             gradient_control: DesireGradientControl::default(),
-=======
             active_narrative: None,
->>>>>>> 1afa75c8
         })
     }
 
@@ -413,10 +400,7 @@
             hypergrad_penalty,
             gradient_control: self.gradient_control,
             control_events,
-<<<<<<< HEAD
-=======
             narrative: self.active_narrative.clone(),
->>>>>>> 1afa75c8
         })
     }
 
