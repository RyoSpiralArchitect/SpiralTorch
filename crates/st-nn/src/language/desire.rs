--- conflicted
+++ resolved
@@ -11,13 +11,7 @@
 use crate::PureResult;
 use serde::{Deserialize, Serialize};
 use st_core::telemetry::hub;
-<<<<<<< HEAD
 use st_tensor::{GradientSummary, TensorError};
-=======
-use st_tensor::{
-    DesireGradientControl, DesireGradientInterpretation, GradientSummary, TensorError,
-};
->>>>>>> 2628b945
 
 const REPORT_SIZE: usize = 8;
 const BIAS_UPDATE_INJECTION: f32 = 0.05;
@@ -139,10 +133,6 @@
     avoidance_accumulator: Vec<f32>,
     desire_bias: Vec<f32>,
     gradient_interpretation: DesireGradientInterpretation,
-<<<<<<< HEAD
-=======
-    gradient_control: DesireGradientControl,
->>>>>>> 2628b945
     active_narrative: Option<NarrativeHint>,
 }
 
@@ -183,10 +173,6 @@
             avoidance_accumulator: vec![0.0; vocab],
             desire_bias: vec![0.0; vocab],
             gradient_interpretation: DesireGradientInterpretation::default(),
-<<<<<<< HEAD
-=======
-            gradient_control: DesireGradientControl::default(),
->>>>>>> 2628b945
             active_narrative: None,
         })
     }
