--- conflicted
+++ resolved
@@ -2409,7 +2409,6 @@
         assert!(updated <= 1.0);
         assert!((layer.projector_gain() - updated).abs() < f32::EPSILON);
     }
-<<<<<<< HEAD
 
     #[test]
     fn zspace_layer_norm_projects_into_ball() {
@@ -2551,6 +2550,4 @@
         assert!(updated <= 1.0);
         assert!((layer.projector_gain() - updated).abs() < f32::EPSILON);
     }
-=======
->>>>>>> d816b808
 }