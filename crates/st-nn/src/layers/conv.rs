--- conflicted
+++ resolved
@@ -1863,38 +1863,11 @@
         let patches = self.im2col(input, batch, oh, ow)?;
         let weight = self.weight.value();
         let bias = self.bias.value();
-<<<<<<< HEAD
         let patches = self.im2col(input, batch, oh, ow)?;
         let mut contracted = einsum_contract(&patches, &weight, "bs,os->bo")?;
         contracted.add_row_inplace(bias.data())?;
         let spatial = oh * ow;
         contracted.reshape(batch, self.out_channels * spatial)
-=======
-        let kernel_elems = self.in_channels * self.kernel.0 * self.kernel.1;
-        let spatial = oh * ow;
-        let (mut contracted, dims) = einsum_contract(
-            patches.data(),
-            &[batch, spatial, kernel_elems],
-            &['b', 's', 'k'],
-            weight.data(),
-            &[self.out_channels, kernel_elems],
-            &['o', 'k'],
-            &['b', 'o', 's'],
-        )?;
-        debug_assert_eq!(dims, vec![batch, self.out_channels, spatial]);
-        let bias_data = bias.data();
-        for b in 0..batch {
-            let batch_offset = b * self.out_channels * spatial;
-            for oc in 0..self.out_channels {
-                let bias = bias_data[oc];
-                let channel_offset = batch_offset + oc * spatial;
-                for idx in 0..spatial {
-                    contracted[channel_offset + idx] += bias;
-                }
-            }
-        }
-        Ok(out)
->>>>>>> 03514175
     }
 
     #[cfg(feature = "wgpu")]
