--- conflicted
+++ resolved
@@ -962,11 +962,7 @@
         let plane = self.input_dhw.1 * self.input_dhw.2;
         let area = self.input_dhw.2;
         {
-<<<<<<< HEAD
             let input_data = input.data();
-=======
-            let bias_data = bias.data();
->>>>>>> 45a74072
             let out_data = out.data_mut();
             for b in 0..batch {
                 let row = &input_data[b * cols..(b + 1) * cols];
@@ -1866,7 +1862,6 @@
         let patches = self.im2col(input, batch, oh, ow)?;
         let weight = self.weight.value();
         let bias = self.bias.value();
-<<<<<<< HEAD
         let patch_shape = patches.shape();
         let weight_shape = weight.shape();
         let left_shape = [patch_shape.0, patch_shape.1];
@@ -1892,39 +1887,6 @@
                 })
             }
         };
-=======
-
-        let (patch_rows, patch_cols) = patches.shape();
-        let (weight_rows, weight_cols) = weight.shape();
-        let patch_shape = [patch_rows, patch_cols];
-        let weight_shape = [weight_rows, weight_cols];
-        let left_axes = ['p', 's'];
-        let right_axes = ['o', 's'];
-        let output_axes = ['p', 'o'];
-
-        let (contracted_data, contracted_shape) = einsum_contract(
-            patches.data(),
-            &patch_shape,
-            &left_axes,
-            weight.data(),
-            &weight_shape,
-            &right_axes,
-            &output_axes,
-        )?;
-
-        if contracted_shape.len() != 2 {
-            return Err(TensorError::InvalidDimensions {
-                rows: contracted_shape.get(0).copied().unwrap_or(0),
-                cols: contracted_shape.get(1).copied().unwrap_or(0),
-            });
-        }
-
-        let mut contracted = Tensor::from_vec(
-            contracted_shape[0],
-            contracted_shape[1],
-            contracted_data,
-        )?;
->>>>>>> 45a74072
         contracted.add_row_inplace(bias.data())?;
         let spatial = oh * ow;
         contracted.reshape(batch, self.out_channels * spatial)
