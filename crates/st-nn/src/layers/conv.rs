--- conflicted
+++ resolved
@@ -280,11 +280,7 @@
             kernel,
             stride,
             padding,
-<<<<<<< HEAD
             dilation: (1, 1),
-=======
-            dilation,
->>>>>>> aac26262
             input_hw,
         };
         // Validate configuration by computing the output size once during construction.
@@ -509,7 +505,6 @@
                                 let channel_offset = ic * h * w;
                                 for kh in 0..self.kernel.0 {
                                     for kw in 0..self.kernel.1 {
-<<<<<<< HEAD
                                         let pos_h = oh_idx * self.stride.0 + kh * dilation_h;
                                         let pos_w = ow_idx * self.stride.1 + kw * dilation_w;
                                         let idx_h = pos_h as isize - self.padding.0 as isize;
@@ -519,16 +514,6 @@
                                             || idx_h >= h as isize
                                             || idx_w >= w as isize
                                         {
-=======
-                                        let pos_h = oh_idx * self.stride.0 + kh * self.dilation.0;
-                                        let pos_w = ow_idx * self.stride.1 + kw * self.dilation.1;
-                                        if pos_h < self.padding.0 || pos_w < self.padding.1 {
-                                            continue;
-                                        }
-                                        let idx_h = pos_h - self.padding.0;
-                                        let idx_w = pos_w - self.padding.1;
-                                        if idx_h >= h || idx_w >= w {
->>>>>>> aac26262
                                             continue;
                                         }
                                         let input_idx =
@@ -565,7 +550,6 @@
                 right: (batch, self.out_channels * oh * ow),
             });
         }
-<<<<<<< HEAD
         let patches = self.im2col(input, batch, oh, ow)?;
         let grad_matrix = self.grad_output_to_matrix(grad_output, batch, oh, ow)?;
         let grad_weight = grad_matrix.transpose().matmul(&patches)?;
@@ -575,66 +559,6 @@
         bias_tensor = bias_tensor.scale(1.0 / batch as f32)?;
         let grad_patches = grad_matrix.matmul(self.weight.value())?;
         let grad_input = self.col2im(&grad_patches, batch, oh, ow)?;
-=======
-        let span = self.in_channels * self.kernel.0 * self.kernel.1;
-        let mut grad_weight = Tensor::zeros(self.out_channels, span)?;
-        let mut grad_bias = vec![0.0f32; self.out_channels];
-        let mut grad_input = Tensor::zeros(batch, cols)?;
-        let weight = self.weight.value();
-        let weight_data = weight.data();
-        let (h, w) = self.input_hw;
-        let grad_out_cols = grad_output.shape().1;
-        let grad_input_cols = grad_input.shape().1;
-        {
-            let grad_weight_data = grad_weight.data_mut();
-            let grad_input_data = grad_input.data_mut();
-            for b in 0..batch {
-                let row = &input.data()[b * cols..(b + 1) * cols];
-                let grad_row = &grad_output.data()[b * grad_out_cols..(b + 1) * grad_out_cols];
-                let (start_in, end_in) = (b * grad_input_cols, (b + 1) * grad_input_cols);
-                let grad_in_row = &mut grad_input_data[start_in..end_in];
-                for oc in 0..self.out_channels {
-                    let weight_row = &weight_data[oc * span..(oc + 1) * span];
-                    for oh_idx in 0..oh {
-                        for ow_idx in 0..ow {
-                            let go = grad_row[oc * (oh * ow) + oh_idx * ow + ow_idx];
-                            grad_bias[oc] += go;
-                            for ic in 0..self.in_channels {
-                                let channel_offset = ic * h * w;
-                                for kh in 0..self.kernel.0 {
-                                    for kw in 0..self.kernel.1 {
-                                        let pos_h = oh_idx * self.stride.0 + kh * self.dilation.0;
-                                        let pos_w = ow_idx * self.stride.1 + kw * self.dilation.1;
-                                        if pos_h < self.padding.0 || pos_w < self.padding.1 {
-                                            continue;
-                                        }
-                                        let idx_h = pos_h - self.padding.0;
-                                        let idx_w = pos_w - self.padding.1;
-                                        if idx_h >= h || idx_w >= w {
-                                            continue;
-                                        }
-                                        let input_idx = channel_offset + idx_h * w + idx_w;
-                                        let weight_idx = ic * self.kernel.0 * self.kernel.1
-                                            + kh * self.kernel.1
-                                            + kw;
-                                        grad_weight_data[oc * span + weight_idx] +=
-                                            go * row[input_idx];
-                                        grad_in_row[input_idx] += go * weight_row[weight_idx];
-                                    }
-                                }
-                            }
-                        }
-                    }
-                }
-            }
-        }
-        let inv_batch = 1.0 / batch as f32;
-        for value in grad_weight.data_mut() {
-            *value *= inv_batch;
-        }
-        let mut bias_tensor = Tensor::from_vec(1, self.out_channels, grad_bias)?;
-        bias_tensor = bias_tensor.scale(inv_batch)?;
->>>>>>> aac26262
         self.weight.accumulate_euclidean(&grad_weight)?;
         self.bias.accumulate_euclidean(&bias_tensor)?;
         Ok(grad_input)
@@ -1000,7 +924,6 @@
     }
 
     #[test]
-<<<<<<< HEAD
     fn conv2d_backward_matches_manual_kernel11() {
         let mut conv = Conv2d::new("conv", 1, 1, (1, 1), (1, 1), (0, 0), (2, 2)).unwrap();
         conv.weight.value_mut().data_mut()[0] = 1.5;
@@ -1023,156 +946,5 @@
         let mut conv = Conv2d::new("conv", 1, 1, (3, 3), (1, 1), (0, 0), (5, 5)).unwrap();
         conv.set_dilation((2, 2)).unwrap();
         assert_eq!(conv.output_hw().unwrap(), (1, 1));
-=======
-    fn conv2d_backward_supports_dilation() {
-        let mut conv =
-            Conv2d::new("conv", 1, 1, (2, 2), (1, 1), (1, 1), (3, 3)).expect("conv init");
-        {
-            let weight_data = conv.weight.value_mut().data_mut();
-            weight_data.copy_from_slice(&[0.2, -0.1, 0.05, 0.3]);
-        }
-        {
-            let bias_data = conv.bias.value_mut().data_mut();
-            bias_data.copy_from_slice(&[0.05]);
-        }
-
-        let input = Tensor::from_vec(1, 9, vec![0.5, -0.3, 1.2, 0.7, -1.1, 0.4, 0.9, -0.2, 0.6])
-            .expect("input tensor");
-        let output = conv.forward(&input).expect("forward");
-        let out_len = output.shape().1;
-        let grad_output = Tensor::from_vec(1, out_len, vec![1.0; out_len]).expect("grad out");
-
-        let grad_input = conv
-            .backward(&input, &grad_output)
-            .expect("conv backward computes grads");
-
-        let weight_grad = conv
-            .weight
-            .gradient()
-            .expect("weight grad available")
-            .data()
-            .to_vec();
-        let bias_grad = conv
-            .bias
-            .gradient()
-            .expect("bias grad available")
-            .data()
-            .to_vec();
-
-        let eps = 1e-3f32;
-        let mut numeric_weight_grad = vec![0.0f32; weight_grad.len()];
-        for (idx, numeric) in numeric_weight_grad.iter_mut().enumerate() {
-            let base = conv.weight.value().data()[idx];
-            let mut weight_data = conv.weight.value_mut().data_mut();
-            weight_data[idx] = base + eps;
-            drop(weight_data);
-            let out_pos = conv.forward(&input).expect("forward +eps");
-            let loss_pos: f32 = out_pos
-                .data()
-                .iter()
-                .zip(grad_output.data())
-                .map(|(o, go)| o * go)
-                .sum();
-            let mut weight_data = conv.weight.value_mut().data_mut();
-            weight_data[idx] = base - eps;
-            drop(weight_data);
-            let out_neg = conv.forward(&input).expect("forward -eps");
-            let loss_neg: f32 = out_neg
-                .data()
-                .iter()
-                .zip(grad_output.data())
-                .map(|(o, go)| o * go)
-                .sum();
-            let mut weight_data = conv.weight.value_mut().data_mut();
-            weight_data[idx] = base;
-            drop(weight_data);
-            *numeric = (loss_pos - loss_neg) / (2.0 * eps);
-        }
-
-        let mut numeric_bias_grad = vec![0.0f32; bias_grad.len()];
-        for (idx, numeric) in numeric_bias_grad.iter_mut().enumerate() {
-            let base = conv.bias.value().data()[idx];
-            let mut bias_data = conv.bias.value_mut().data_mut();
-            bias_data[idx] = base + eps;
-            drop(bias_data);
-            let out_pos = conv.forward(&input).expect("forward bias +eps");
-            let loss_pos: f32 = out_pos
-                .data()
-                .iter()
-                .zip(grad_output.data())
-                .map(|(o, go)| o * go)
-                .sum();
-            let mut bias_data = conv.bias.value_mut().data_mut();
-            bias_data[idx] = base - eps;
-            drop(bias_data);
-            let out_neg = conv.forward(&input).expect("forward bias -eps");
-            let loss_neg: f32 = out_neg
-                .data()
-                .iter()
-                .zip(grad_output.data())
-                .map(|(o, go)| o * go)
-                .sum();
-            let mut bias_data = conv.bias.value_mut().data_mut();
-            bias_data[idx] = base;
-            drop(bias_data);
-            *numeric = (loss_pos - loss_neg) / (2.0 * eps);
-        }
-
-        let input_len = input.shape().1;
-        let mut numeric_input_grad = vec![0.0f32; input_len];
-        let base_input = input.data().to_vec();
-        for i in 0..input_len {
-            let mut input_pos = base_input.clone();
-            input_pos[i] += eps;
-            let input_pos_tensor = Tensor::from_vec(1, input_len, input_pos).expect("input +eps");
-            let out_pos = conv.forward(&input_pos_tensor).expect("forward input +eps");
-            let loss_pos: f32 = out_pos
-                .data()
-                .iter()
-                .zip(grad_output.data())
-                .map(|(o, go)| o * go)
-                .sum();
-
-            let mut input_neg = base_input.clone();
-            input_neg[i] -= eps;
-            let input_neg_tensor = Tensor::from_vec(1, input_len, input_neg).expect("input -eps");
-            let out_neg = conv.forward(&input_neg_tensor).expect("forward input -eps");
-            let loss_neg: f32 = out_neg
-                .data()
-                .iter()
-                .zip(grad_output.data())
-                .map(|(o, go)| o * go)
-                .sum();
-
-            numeric_input_grad[i] = (loss_pos - loss_neg) / (2.0 * eps);
-        }
-
-        for (analytic, numeric) in weight_grad.iter().zip(numeric_weight_grad.iter()) {
-            assert!(
-                (analytic - numeric).abs() < 1e-2,
-                "weight grad mismatch: analytic={} numeric={}",
-                analytic,
-                numeric
-            );
-        }
-
-        for (analytic, numeric) in bias_grad.iter().zip(numeric_bias_grad.iter()) {
-            assert!(
-                (analytic - numeric).abs() < 1e-3,
-                "bias grad mismatch: analytic={} numeric={}",
-                analytic,
-                numeric
-            );
-        }
-
-        for (analytic, numeric) in grad_input.data().iter().zip(numeric_input_grad.iter()) {
-            assert!(
-                (analytic - numeric).abs() < 1e-2,
-                "input grad mismatch: analytic={} numeric={}",
-                analytic,
-                numeric
-            );
-        }
->>>>>>> aac26262
     }
 }