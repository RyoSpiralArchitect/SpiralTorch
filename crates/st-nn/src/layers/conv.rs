// SPDX-License-Identifier: AGPL-3.0-or-later
// © 2025 Ryo ∴ SpiralArchitect (kishkavsesvit@icloud.com)
// Part of SpiralTorch — Licensed under AGPL-3.0-or-later.
// Unauthorized derivative works or closed redistribution prohibited under AGPL §13.

use crate::module::{Module, Parameter};
use crate::schedule::GradientBands;
use crate::{PureResult, Tensor, TensorError};
use std::cell::RefCell;

fn validate_positive(value: usize, _label: &str) -> PureResult<()> {
    if value == 0 {
        return Err(TensorError::InvalidDimensions {
            rows: 1,
            cols: value,
        });
    }
    Ok(())
}

fn kernel_span(in_channels: usize, kernel: usize) -> usize {
    in_channels * kernel
}

fn dilated_extent(size: usize, dilation: usize) -> PureResult<usize> {
    size.checked_sub(1)
        .and_then(|value| value.checked_mul(dilation))
        .and_then(|value| value.checked_add(1))
        .ok_or(TensorError::InvalidDimensions {
            rows: size,
            cols: dilation,
        })
}

/// One-dimensional convolution with explicit stride and padding controls.
#[derive(Debug)]
pub struct Conv1d {
    weight: Parameter,
    bias: Parameter,
    in_channels: usize,
    out_channels: usize,
    kernel_size: usize,
    stride: usize,
    padding: usize,
}

impl Conv1d {
    pub fn new(
        name: impl Into<String>,
        in_channels: usize,
        out_channels: usize,
        kernel_size: usize,
        stride: usize,
        padding: usize,
    ) -> PureResult<Self> {
        validate_positive(in_channels, "in_channels")?;
        validate_positive(out_channels, "out_channels")?;
        validate_positive(kernel_size, "kernel_size")?;
        validate_positive(stride, "stride")?;
        let name = name.into();
        let span = kernel_span(in_channels, kernel_size);
        let mut seed = 0.01f32;
        let weight = Tensor::from_fn(out_channels, span, |_r, _c| {
            let value = seed;
            seed = (seed * 1.37).rem_euclid(0.1).max(1e-3);
            value
        })?;
        let bias = Tensor::zeros(1, out_channels)?;
        Ok(Self {
            weight: Parameter::new(format!("{name}::weight"), weight),
            bias: Parameter::new(format!("{name}::bias"), bias),
            in_channels,
            out_channels,
            kernel_size,
            stride,
            padding,
        })
    }

    fn infer_width(&self, cols: usize) -> PureResult<usize> {
        if cols % self.in_channels != 0 {
            return Err(TensorError::ShapeMismatch {
                left: (1, cols),
                right: (1, self.in_channels),
            });
        }
        Ok(cols / self.in_channels)
    }

    fn output_width(&self, input_width: usize) -> PureResult<usize> {
        let numer = input_width + 2 * self.padding;
        if numer < self.kernel_size {
            return Err(TensorError::InvalidDimensions {
                rows: input_width,
                cols: self.kernel_size,
            });
        }
        Ok((numer - self.kernel_size) / self.stride + 1)
    }
}

impl Module for Conv1d {
    fn forward(&self, input: &Tensor) -> PureResult<Tensor> {
        let (batch, cols) = input.shape();
        let width = self.infer_width(cols)?;
        let out_width = self.output_width(width)?;
        let mut out = Tensor::zeros(batch, self.out_channels * out_width)?;
        let weight = self.weight.value();
        let bias = self.bias.value();
        let weight_data = weight.data();
        let bias_data = bias.data();
        let span = kernel_span(self.in_channels, self.kernel_size);
        let out_cols = out.shape().1;
        {
            let out_data = out.data_mut();
            for b in 0..batch {
                let row = &input.data()[b * cols..(b + 1) * cols];
                let (start, end) = (b * out_cols, (b + 1) * out_cols);
                let out_row = &mut out_data[start..end];
                for oc in 0..self.out_channels {
                    let weight_row = &weight_data[oc * span..(oc + 1) * span];
                    let bias = bias_data[oc];
                    for ow in 0..out_width {
                        let mut acc = bias;
                        for ic in 0..self.in_channels {
                            let channel_offset = ic * width;
                            for k in 0..self.kernel_size {
                                let pos = ow * self.stride + k;
                                if pos < self.padding {
                                    continue;
                                }
                                let idx = pos - self.padding;
                                if idx >= width {
                                    continue;
                                }
                                let input_val = row[channel_offset + idx];
                                let weight_idx = ic * self.kernel_size + k;
                                acc += input_val * weight_row[weight_idx];
                            }
                        }
                        out_row[oc * out_width + ow] = acc;
                    }
                }
            }
        }
        Ok(out)
    }

    fn backward(&mut self, input: &Tensor, grad_output: &Tensor) -> PureResult<Tensor> {
        let (batch, cols) = input.shape();
        let width = self.infer_width(cols)?;
        let out_width = self.output_width(width)?;
        if grad_output.shape() != (batch, self.out_channels * out_width) {
            return Err(TensorError::ShapeMismatch {
                left: grad_output.shape(),
                right: (batch, self.out_channels * out_width),
            });
        }
        let span = kernel_span(self.in_channels, self.kernel_size);
        let mut grad_weight = Tensor::zeros(self.out_channels, span)?;
        let mut grad_bias = vec![0.0f32; self.out_channels];
        let mut grad_input = Tensor::zeros(batch, cols)?;
        let weight = self.weight.value();
        let weight_data = weight.data();
        let grad_out_cols = grad_output.shape().1;
        let grad_input_cols = grad_input.shape().1;
        {
            let grad_weight_data = grad_weight.data_mut();
            let grad_input_data = grad_input.data_mut();
            for b in 0..batch {
                let row = &input.data()[b * cols..(b + 1) * cols];
                let grad_row = &grad_output.data()[b * grad_out_cols..(b + 1) * grad_out_cols];
                let (start_in, end_in) = (b * grad_input_cols, (b + 1) * grad_input_cols);
                let grad_in_row = &mut grad_input_data[start_in..end_in];
                for oc in 0..self.out_channels {
                    let weight_row = &weight_data[oc * span..(oc + 1) * span];
                    for ow in 0..out_width {
                        let go = grad_row[oc * out_width + ow];
                        grad_bias[oc] += go;
                        for ic in 0..self.in_channels {
                            let channel_offset = ic * width;
                            for k in 0..self.kernel_size {
                                let pos = ow * self.stride + k;
                                if pos < self.padding {
                                    continue;
                                }
                                let idx = pos - self.padding;
                                if idx >= width {
                                    continue;
                                }
                                let input_val = row[channel_offset + idx];
                                let weight_idx = ic * self.kernel_size + k;
                                grad_weight_data[oc * span + weight_idx] += go * input_val;
                                grad_in_row[channel_offset + idx] += go * weight_row[weight_idx];
                            }
                        }
                    }
                }
            }
        }
        let inv_batch = 1.0 / batch as f32;
        for value in grad_weight.data_mut() {
            *value *= inv_batch;
        }
        let mut bias_tensor = Tensor::from_vec(1, self.out_channels, grad_bias)?;
        bias_tensor = bias_tensor.scale(inv_batch)?;
        self.weight.accumulate_euclidean(&grad_weight)?;
        self.bias.accumulate_euclidean(&bias_tensor)?;
        Ok(grad_input)
    }

    fn visit_parameters(
        &self,
        visitor: &mut dyn FnMut(&Parameter) -> PureResult<()>,
    ) -> PureResult<()> {
        visitor(&self.weight)?;
        visitor(&self.bias)?;
        Ok(())
    }

    fn visit_parameters_mut(
        &mut self,
        visitor: &mut dyn FnMut(&mut Parameter) -> PureResult<()>,
    ) -> PureResult<()> {
        visitor(&mut self.weight)?;
        visitor(&mut self.bias)?;
        Ok(())
    }
}

/// Two-dimensional convolution operating on `(batch, channels * height * width)` tensors.
#[derive(Debug)]
pub struct Conv2d {
    weight: Parameter,
    bias: Parameter,
    in_channels: usize,
    out_channels: usize,
    kernel: (usize, usize),
    stride: (usize, usize),
    padding: (usize, usize),
    dilation: (usize, usize),
    input_hw: (usize, usize),
}

impl Conv2d {
    #[allow(clippy::too_many_arguments)]
    pub fn new(
        name: impl Into<String>,
        in_channels: usize,
        out_channels: usize,
        kernel: (usize, usize),
        stride: (usize, usize),
        padding: (usize, usize),
        dilation: (usize, usize),
        input_hw: (usize, usize),
    ) -> PureResult<Self> {
        validate_positive(in_channels, "in_channels")?;
        validate_positive(out_channels, "out_channels")?;
        validate_positive(kernel.0, "kernel_h")?;
        validate_positive(kernel.1, "kernel_w")?;
        validate_positive(stride.0, "stride_h")?;
        validate_positive(stride.1, "stride_w")?;
        validate_positive(dilation.0, "dilation_h")?;
        validate_positive(dilation.1, "dilation_w")?;
        validate_positive(input_hw.0, "input_height")?;
        validate_positive(input_hw.1, "input_width")?;
        let name = name.into();
        let span = in_channels * kernel.0 * kernel.1;
        let mut seed = 0.02f32;
        let weight = Tensor::from_fn(out_channels, span, |_r, _c| {
            let value = seed;
            seed = (seed * 1.57).rem_euclid(0.15).max(5e-3);
            value
        })?;
        let bias = Tensor::zeros(1, out_channels)?;
        let mut conv = Self {
            weight: Parameter::new(format!("{name}::weight"), weight),
            bias: Parameter::new(format!("{name}::bias"), bias),
            in_channels,
            out_channels,
            kernel,
            stride,
            padding,
            dilation: (1, 1),
            input_hw,
        };
        // Validate configuration by computing the output size once during construction.
        conv.output_hw()?;
        Ok(conv)
    }

    fn dilated_kernel(&self) -> PureResult<(usize, usize)> {
        Ok((
            dilated_extent(self.kernel.0, self.dilation.0)?,
            dilated_extent(self.kernel.1, self.dilation.1)?,
        ))
    }

    /// Overrides the dilation factors used by the convolution.
    pub fn set_dilation(&mut self, dilation: (usize, usize)) -> PureResult<()> {
        validate_positive(dilation.0, "dilation_h")?;
        validate_positive(dilation.1, "dilation_w")?;
        let previous = self.dilation;
        self.dilation = dilation;
        if let Err(error) = self.output_hw() {
            self.dilation = previous;
            return Err(error);
        }
        Ok(())
    }

    /// Builder-style helper that returns a new instance with custom dilation factors.
    pub fn with_dilation(mut self, dilation: (usize, usize)) -> PureResult<Self> {
        self.set_dilation(dilation)?;
        Ok(self)
    }

    fn output_hw(&self) -> PureResult<(usize, usize)> {
        let (h, w) = self.input_hw;
        let (kh, kw) = self.dilated_kernel()?;
        let (ph, pw) = self.padding;
        let (sh, sw) = self.stride;
        let (dh, dw) = self.dilation;
        let effective_kh = dh * (kh.saturating_sub(1)) + 1;
        let effective_kw = dw * (kw.saturating_sub(1)) + 1;
        if h + 2 * ph < effective_kh || w + 2 * pw < effective_kw {
            return Err(TensorError::InvalidDimensions {
                rows: h + 2 * ph,
                cols: effective_kh.max(effective_kw),
            });
        }
        let oh = (h + 2 * ph - effective_kh) / sh + 1;
        let ow = (w + 2 * pw - effective_kw) / sw + 1;
        Ok((oh, ow))
    }

    fn im2col(&self, input: &Tensor, batch: usize, oh: usize, ow: usize) -> PureResult<Tensor> {
        let kernel_elems = self.in_channels * self.kernel.0 * self.kernel.1;
        let mut columns = Tensor::zeros(batch * oh * ow, kernel_elems)?;
        let cols = input.shape().1;
        let (h, w) = self.input_hw;
        let (dilation_h, dilation_w) = self.dilation;
        let pad_h = self.padding.0 as isize;
        let pad_w = self.padding.1 as isize;
        {
            let input_data = input.data();
            let column_data = columns.data_mut();
            for b in 0..batch {
                let row = &input_data[b * cols..(b + 1) * cols];
                for oh_idx in 0..oh {
                    for ow_idx in 0..ow {
                        let row_index = b * oh * ow + oh_idx * ow + ow_idx;
                        let offset = row_index * kernel_elems;
                        let mut col_idx = 0;
                        for ic in 0..self.in_channels {
                            let channel_offset = ic * h * w;
                            for kh in 0..self.kernel.0 {
                                for kw in 0..self.kernel.1 {
                                    let pos_h = oh_idx * self.stride.0 + kh * dilation_h;
                                    let pos_w = ow_idx * self.stride.1 + kw * dilation_w;
                                    let idx_h = pos_h as isize - pad_h;
                                    let idx_w = pos_w as isize - pad_w;
                                    column_data[offset + col_idx] = if idx_h < 0
                                        || idx_w < 0
                                        || idx_h >= h as isize
                                        || idx_w >= w as isize
                                    {
                                        0.0
                                    } else {
                                        let ih = idx_h as usize;
                                        let iw = idx_w as usize;
                                        row[channel_offset + ih * w + iw]
                                    };
                                    col_idx += 1;
                                }
                            }
                        }
                    }
                }
            }
        }
        Ok(columns)
    }

    fn grad_output_to_matrix(
        &self,
        grad_output: &Tensor,
        batch: usize,
        oh: usize,
        ow: usize,
    ) -> PureResult<Tensor> {
        let mut matrix = Tensor::zeros(batch * oh * ow, self.out_channels)?;
        let grad_cols = grad_output.shape().1;
        let spatial = oh * ow;
        {
            let grad_data = grad_output.data();
            let matrix_data = matrix.data_mut();
            for b in 0..batch {
                let grad_row = &grad_data[b * grad_cols..(b + 1) * grad_cols];
                for oh_idx in 0..oh {
                    for ow_idx in 0..ow {
                        let row_index = b * spatial + oh_idx * ow + ow_idx;
                        let offset = row_index * self.out_channels;
                        for oc in 0..self.out_channels {
                            let grad_idx = oc * spatial + oh_idx * ow + ow_idx;
                            matrix_data[offset + oc] = grad_row[grad_idx];
                        }
                    }
                }
            }
        }
        Ok(matrix)
    }

    fn col2im(&self, cols: &Tensor, batch: usize, oh: usize, ow: usize) -> PureResult<Tensor> {
        let expected_rows = batch * oh * ow;
        let kernel_elems = self.in_channels * self.kernel.0 * self.kernel.1;
        if cols.shape() != (expected_rows, kernel_elems) {
            return Err(TensorError::ShapeMismatch {
                left: cols.shape(),
                right: (expected_rows, kernel_elems),
            });
        }
        let mut output =
            Tensor::zeros(batch, self.in_channels * self.input_hw.0 * self.input_hw.1)?;
        let (h, w) = self.input_hw;
        let (dilation_h, dilation_w) = self.dilation;
        let pad_h = self.padding.0 as isize;
        let pad_w = self.padding.1 as isize;
        let spatial = oh * ow;
        {
            let cols_data = cols.data();
            let output_data = output.data_mut();
            for b in 0..batch {
                let (start, end) = (b * output.shape().1, (b + 1) * output.shape().1);
                let grad_in_row = &mut output_data[start..end];
                for oh_idx in 0..oh {
                    for ow_idx in 0..ow {
                        let row_index = b * spatial + oh_idx * ow + ow_idx;
                        let column_row =
                            &cols_data[row_index * kernel_elems..(row_index + 1) * kernel_elems];
                        let mut col_idx = 0;
                        for ic in 0..self.in_channels {
                            let channel_offset = ic * h * w;
                            for kh in 0..self.kernel.0 {
                                for kw in 0..self.kernel.1 {
                                    let pos_h = oh_idx * self.stride.0 + kh * dilation_h;
                                    let pos_w = ow_idx * self.stride.1 + kw * dilation_w;
                                    let idx_h = pos_h as isize - pad_h;
                                    let idx_w = pos_w as isize - pad_w;
                                    if idx_h >= 0
                                        && idx_w >= 0
                                        && idx_h < h as isize
                                        && idx_w < w as isize
                                    {
                                        let ih = idx_h as usize;
                                        let iw = idx_w as usize;
                                        let index = channel_offset + ih * w + iw;
                                        grad_in_row[index] += column_row[col_idx];
                                    }
                                    col_idx += 1;
                                }
                            }
                        }
                    }
                }
            }
        }
        Ok(output)
    }
}

impl Module for Conv2d {
    fn forward(&self, input: &Tensor) -> PureResult<Tensor> {
        let (batch, cols) = input.shape();
        let expected_cols = self.in_channels * self.input_hw.0 * self.input_hw.1;
        if cols != expected_cols {
            return Err(TensorError::ShapeMismatch {
                left: (1, cols),
                right: (1, expected_cols),
            });
        }
        let (oh, ow) = self.output_hw()?;
        let mut out = Tensor::zeros(batch, self.out_channels * oh * ow)?;
        let weight = self.weight.value();
        let bias = self.bias.value();
        let weight_data = weight.data();
        let bias_data = bias.data();
        let span = self.in_channels * self.kernel.0 * self.kernel.1;
        let (h, w) = self.input_hw;
        let (dilation_h, dilation_w) = self.dilation;
        let out_cols = out.shape().1;
        {
            let out_data = out.data_mut();
            for b in 0..batch {
                let row = &input.data()[b * cols..(b + 1) * cols];
                let (start, end) = (b * out_cols, (b + 1) * out_cols);
                let out_row = &mut out_data[start..end];
                for oc in 0..self.out_channels {
                    let weight_row = &weight_data[oc * span..(oc + 1) * span];
                    let bias = bias_data[oc];
                    for oh_idx in 0..oh {
                        for ow_idx in 0..ow {
                            let mut acc = bias;
                            for ic in 0..self.in_channels {
                                let channel_offset = ic * h * w;
                                for kh in 0..self.kernel.0 {
                                    for kw in 0..self.kernel.1 {
                                        let pos_h = oh_idx * self.stride.0 + kh * dilation_h;
                                        let pos_w = ow_idx * self.stride.1 + kw * dilation_w;
                                        let idx_h = pos_h as isize - self.padding.0 as isize;
                                        let idx_w = pos_w as isize - self.padding.1 as isize;
                                        if idx_h < 0
                                            || idx_w < 0
                                            || idx_h >= h as isize
                                            || idx_w >= w as isize
                                        {
                                            continue;
                                        }
                                        let input_idx =
                                            channel_offset + idx_h as usize * w + idx_w as usize;
                                        let weight_idx = ic * self.kernel.0 * self.kernel.1
                                            + kh * self.kernel.1
                                            + kw;
                                        acc += row[input_idx] * weight_row[weight_idx];
                                    }
                                }
                            }
                            out_row[oc * (oh * ow) + oh_idx * ow + ow_idx] = acc;
                        }
                    }
                }
            }
        }
        Ok(out)
    }

    fn backward(&mut self, input: &Tensor, grad_output: &Tensor) -> PureResult<Tensor> {
        let (batch, cols) = input.shape();
        let expected_cols = self.in_channels * self.input_hw.0 * self.input_hw.1;
        if cols != expected_cols {
            return Err(TensorError::ShapeMismatch {
                left: (1, cols),
                right: (1, expected_cols),
            });
        }
        let (oh, ow) = self.output_hw()?;
        if grad_output.shape() != (batch, self.out_channels * oh * ow) {
            return Err(TensorError::ShapeMismatch {
                left: grad_output.shape(),
                right: (batch, self.out_channels * oh * ow),
            });
        }
        let patches = self.im2col(input, batch, oh, ow)?;
        let grad_matrix = self.grad_output_to_matrix(grad_output, batch, oh, ow)?;
        let grad_weight = grad_matrix.transpose().matmul(&patches)?;
        let grad_weight = grad_weight.scale(1.0 / batch as f32)?;
        let bias_sums = grad_matrix.sum_axis0();
        let mut bias_tensor = Tensor::from_vec(1, self.out_channels, bias_sums)?;
        bias_tensor = bias_tensor.scale(1.0 / batch as f32)?;
        let grad_patches = grad_matrix.matmul(self.weight.value())?;
        let grad_input = self.col2im(&grad_patches, batch, oh, ow)?;
        self.weight.accumulate_euclidean(&grad_weight)?;
        self.bias.accumulate_euclidean(&bias_tensor)?;
        Ok(grad_input)
    }

    fn backward_bands(&mut self, input: &Tensor, bands: &GradientBands) -> PureResult<Tensor> {
        let (batch, cols) = input.shape();
        let expected_cols = self.in_channels * self.input_hw.0 * self.input_hw.1;
        if cols != expected_cols {
            return Err(TensorError::ShapeMismatch {
                left: (1, cols),
                right: (1, expected_cols),
            });
        }
        let (oh, ow) = self.output_hw()?;
        let expected_grad = (batch, self.out_channels * oh * ow);
        let mut has_work = false;
        for grad in bands.iter() {
            if grad.shape() != expected_grad {
                return Err(TensorError::ShapeMismatch {
                    left: grad.shape(),
                    right: expected_grad,
                });
            }
            if !has_work && grad.squared_l2_norm() > 0.0 {
                has_work = true;
            }
        }
        if !has_work {
            return Tensor::zeros(batch, cols);
        }
        let patches = self.im2col(input, batch, oh, ow)?;
        let span = self.in_channels * self.kernel.0 * self.kernel.1;
        let mut grad_weight_acc = Tensor::zeros(self.out_channels, span)?;
        let mut bias_acc = Tensor::zeros(1, self.out_channels)?;
        let mut grad_input_total = Tensor::zeros(batch, cols)?;
        for grad in bands.iter() {
            if grad.squared_l2_norm() == 0.0 {
                continue;
            }
            let grad_matrix = self.grad_output_to_matrix(grad, batch, oh, ow)?;
            let grad_weight = grad_matrix.transpose().matmul(&patches)?;
            let grad_weight = grad_weight.scale(1.0 / batch as f32)?;
            grad_weight_acc.add_scaled(&grad_weight, 1.0)?;
            let bias_sums = grad_matrix.sum_axis0();
            let mut bias_tensor = Tensor::from_vec(1, self.out_channels, bias_sums)?;
            bias_tensor = bias_tensor.scale(1.0 / batch as f32)?;
            bias_acc.add_scaled(&bias_tensor, 1.0)?;
            let grad_patches = grad_matrix.matmul(self.weight.value())?;
            let grad_input = self.col2im(&grad_patches, batch, oh, ow)?;
            grad_input_total.add_scaled(&grad_input, 1.0)?;
        }
        self.weight.accumulate_euclidean(&grad_weight_acc)?;
        self.bias.accumulate_euclidean(&bias_acc)?;
        Ok(grad_input_total)
    }

    fn visit_parameters(
        &self,
        visitor: &mut dyn FnMut(&Parameter) -> PureResult<()>,
    ) -> PureResult<()> {
        visitor(&self.weight)?;
        visitor(&self.bias)?;
        Ok(())
    }

    fn visit_parameters_mut(
        &mut self,
        visitor: &mut dyn FnMut(&mut Parameter) -> PureResult<()>,
    ) -> PureResult<()> {
        visitor(&mut self.weight)?;
        visitor(&mut self.bias)?;
        Ok(())
    }
}

/// Max pooling over 2D feature maps.
#[derive(Debug)]
pub struct MaxPool2d {
    channels: usize,
    kernel: (usize, usize),
    stride: (usize, usize),
    padding: (usize, usize),
    input_hw: (usize, usize),
    last_indices: RefCell<Vec<usize>>,
}

impl MaxPool2d {
    #[allow(clippy::too_many_arguments)]
    pub fn new(
        channels: usize,
        kernel: (usize, usize),
        stride: (usize, usize),
        padding: (usize, usize),
        input_hw: (usize, usize),
    ) -> PureResult<Self> {
        validate_positive(channels, "channels")?;
        validate_positive(kernel.0, "kernel_h")?;
        validate_positive(kernel.1, "kernel_w")?;
        validate_positive(stride.0, "stride_h")?;
        validate_positive(stride.1, "stride_w")?;
        validate_positive(input_hw.0, "input_height")?;
        validate_positive(input_hw.1, "input_width")?;
        Ok(Self {
            channels,
            kernel,
            stride,
            padding,
            input_hw,
            last_indices: RefCell::new(Vec::new()),
        })
    }

    fn output_hw(&self) -> PureResult<(usize, usize)> {
        let (h, w) = self.input_hw;
        let (kh, kw) = self.kernel;
        let (ph, pw) = self.padding;
        let (sh, sw) = self.stride;
        if h + 2 * ph < kh || w + 2 * pw < kw {
            return Err(TensorError::InvalidDimensions {
                rows: h + 2 * ph,
                cols: kh.max(kw),
            });
        }
        Ok(((h + 2 * ph - kh) / sh + 1, (w + 2 * pw - kw) / sw + 1))
    }
}

impl Module for MaxPool2d {
    fn forward(&self, input: &Tensor) -> PureResult<Tensor> {
        let (batch, cols) = input.shape();
        let expected = self.channels * self.input_hw.0 * self.input_hw.1;
        if cols != expected {
            return Err(TensorError::ShapeMismatch {
                left: (1, cols),
                right: (1, expected),
            });
        }
        let (oh, ow) = self.output_hw()?;
        let mut out = Tensor::zeros(batch, self.channels * oh * ow)?;
        let mut indices = self.last_indices.borrow_mut();
        indices.clear();
        indices.resize(batch * self.channels * oh * ow, 0);
        let (h, w) = self.input_hw;
        let out_cols = out.shape().1;
        {
            let out_data = out.data_mut();
            for b in 0..batch {
                let row = &input.data()[b * cols..(b + 1) * cols];
                let (start, end) = (b * out_cols, (b + 1) * out_cols);
                let out_row = &mut out_data[start..end];
                for c in 0..self.channels {
                    let channel_offset = c * h * w;
                    for oh_idx in 0..oh {
                        for ow_idx in 0..ow {
                            let mut best = f32::MIN;
                            let mut best_idx = channel_offset;
                            for kh in 0..self.kernel.0 {
                                for kw in 0..self.kernel.1 {
                                    let pos_h = oh_idx * self.stride.0 + kh;
                                    let pos_w = ow_idx * self.stride.1 + kw;
                                    if pos_h < self.padding.0 || pos_w < self.padding.1 {
                                        continue;
                                    }
                                    let idx_h = pos_h - self.padding.0;
                                    let idx_w = pos_w - self.padding.1;
                                    if idx_h >= h || idx_w >= w {
                                        continue;
                                    }
                                    let index = channel_offset + idx_h * w + idx_w;
                                    let value = row[index];
                                    if value > best {
                                        best = value;
                                        best_idx = index;
                                    }
                                }
                            }
                            let out_index = c * (oh * ow) + oh_idx * ow + ow_idx;
                            out_row[out_index] = best;
                            indices[b * self.channels * oh * ow + out_index] = best_idx;
                        }
                    }
                }
            }
        }
        Ok(out)
    }

    fn backward(&mut self, _input: &Tensor, grad_output: &Tensor) -> PureResult<Tensor> {
        let (batch, cols) = grad_output.shape();
        let (oh, ow) = self.output_hw()?;
        if cols != self.channels * oh * ow {
            return Err(TensorError::ShapeMismatch {
                left: (1, cols),
                right: (1, self.channels * oh * ow),
            });
        }
        let mut grad_input =
            Tensor::zeros(batch, self.channels * self.input_hw.0 * self.input_hw.1)?;
        let indices = self.last_indices.borrow();
        let grad_input_cols = grad_input.shape().1;
        {
            let grad_input_data = grad_input.data_mut();
            for b in 0..batch {
                let grad_row = &grad_output.data()[b * cols..(b + 1) * cols];
                let (start, end) = (b * grad_input_cols, (b + 1) * grad_input_cols);
                let grad_in_row = &mut grad_input_data[start..end];
                for idx in 0..cols {
                    let input_index = indices[b * cols + idx];
                    grad_in_row[input_index] += grad_row[idx];
                }
            }
        }
        Ok(grad_input)
    }

    fn visit_parameters(
        &self,
        _visitor: &mut dyn FnMut(&Parameter) -> PureResult<()>,
    ) -> PureResult<()> {
        Ok(())
    }

    fn visit_parameters_mut(
        &mut self,
        _visitor: &mut dyn FnMut(&mut Parameter) -> PureResult<()>,
    ) -> PureResult<()> {
        Ok(())
    }
}

/// Average pooling over 2D feature maps.
#[derive(Debug)]
pub struct AvgPool2d {
    channels: usize,
    kernel: (usize, usize),
    stride: (usize, usize),
    padding: (usize, usize),
    input_hw: (usize, usize),
}

impl AvgPool2d {
    #[allow(clippy::too_many_arguments)]
    pub fn new(
        channels: usize,
        kernel: (usize, usize),
        stride: (usize, usize),
        padding: (usize, usize),
        input_hw: (usize, usize),
    ) -> PureResult<Self> {
        validate_positive(channels, "channels")?;
        validate_positive(kernel.0, "kernel_h")?;
        validate_positive(kernel.1, "kernel_w")?;
        validate_positive(stride.0, "stride_h")?;
        validate_positive(stride.1, "stride_w")?;
        validate_positive(input_hw.0, "input_height")?;
        validate_positive(input_hw.1, "input_width")?;
        Ok(Self {
            channels,
            kernel,
            stride,
            padding,
            input_hw,
        })
    }

    fn output_hw(&self) -> PureResult<(usize, usize)> {
        let (h, w) = self.input_hw;
        let (kh, kw) = self.kernel;
        let (ph, pw) = self.padding;
        let (sh, sw) = self.stride;
        if h + 2 * ph < kh || w + 2 * pw < kw {
            return Err(TensorError::InvalidDimensions {
                rows: h + 2 * ph,
                cols: kh.max(kw),
            });
        }
        Ok(((h + 2 * ph - kh) / sh + 1, (w + 2 * pw - kw) / sw + 1))
    }
}

impl Module for AvgPool2d {
    fn forward(&self, input: &Tensor) -> PureResult<Tensor> {
        let (batch, cols) = input.shape();
        let expected = self.channels * self.input_hw.0 * self.input_hw.1;
        if cols != expected {
            return Err(TensorError::ShapeMismatch {
                left: (1, cols),
                right: (1, expected),
            });
        }
        let (oh, ow) = self.output_hw()?;
        let mut out = Tensor::zeros(batch, self.channels * oh * ow)?;
        let (h, w) = self.input_hw;
        let area = (self.kernel.0 * self.kernel.1) as f32;
        let out_cols = out.shape().1;
        {
            let out_data = out.data_mut();
            for b in 0..batch {
                let row = &input.data()[b * cols..(b + 1) * cols];
                let (start, end) = (b * out_cols, (b + 1) * out_cols);
                let out_row = &mut out_data[start..end];
                for c in 0..self.channels {
                    let channel_offset = c * h * w;
                    for oh_idx in 0..oh {
                        for ow_idx in 0..ow {
                            let mut acc = 0.0f32;
                            for kh in 0..self.kernel.0 {
                                for kw in 0..self.kernel.1 {
                                    let pos_h = oh_idx * self.stride.0 + kh;
                                    let pos_w = ow_idx * self.stride.1 + kw;
                                    if pos_h < self.padding.0 || pos_w < self.padding.1 {
                                        continue;
                                    }
                                    let idx_h = pos_h - self.padding.0;
                                    let idx_w = pos_w - self.padding.1;
                                    if idx_h >= h || idx_w >= w {
                                        continue;
                                    }
                                    let index = channel_offset + idx_h * w + idx_w;
                                    acc += row[index];
                                }
                            }
                            out_row[c * (oh * ow) + oh_idx * ow + ow_idx] = acc / area;
                        }
                    }
                }
            }
        }
        Ok(out)
    }

    fn backward(&mut self, _input: &Tensor, grad_output: &Tensor) -> PureResult<Tensor> {
        let (batch, cols) = grad_output.shape();
        let (oh, ow) = self.output_hw()?;
        if cols != self.channels * oh * ow {
            return Err(TensorError::ShapeMismatch {
                left: (1, cols),
                right: (1, self.channels * oh * ow),
            });
        }
        let mut grad_input =
            Tensor::zeros(batch, self.channels * self.input_hw.0 * self.input_hw.1)?;
        let (h, w) = self.input_hw;
        let area = (self.kernel.0 * self.kernel.1) as f32;
        let grad_input_cols = grad_input.shape().1;
        {
            let grad_input_data = grad_input.data_mut();
            for b in 0..batch {
                let grad_row = &grad_output.data()[b * cols..(b + 1) * cols];
                let (start, end) = (b * grad_input_cols, (b + 1) * grad_input_cols);
                let grad_in_row = &mut grad_input_data[start..end];
                for c in 0..self.channels {
                    let channel_offset = c * h * w;
                    for oh_idx in 0..oh {
                        for ow_idx in 0..ow {
                            let go = grad_row[c * (oh * ow) + oh_idx * ow + ow_idx] / area;
                            for kh in 0..self.kernel.0 {
                                for kw in 0..self.kernel.1 {
                                    let pos_h = oh_idx * self.stride.0 + kh;
                                    let pos_w = ow_idx * self.stride.1 + kw;
                                    if pos_h < self.padding.0 || pos_w < self.padding.1 {
                                        continue;
                                    }
                                    let idx_h = pos_h - self.padding.0;
                                    let idx_w = pos_w - self.padding.1;
                                    if idx_h >= h || idx_w >= w {
                                        continue;
                                    }
                                    let index = channel_offset + idx_h * w + idx_w;
                                    grad_in_row[index] += go;
                                }
                            }
                        }
                    }
                }
            }
        }
        Ok(grad_input)
    }

    fn visit_parameters(
        &self,
        _visitor: &mut dyn FnMut(&Parameter) -> PureResult<()>,
    ) -> PureResult<()> {
        Ok(())
    }

    fn visit_parameters_mut(
        &mut self,
        _visitor: &mut dyn FnMut(&mut Parameter) -> PureResult<()>,
    ) -> PureResult<()> {
        Ok(())
    }
}

#[cfg(test)]
mod tests {
    use super::*;
    use crate::schedule::GradientBands;

    #[test]
    fn conv1d_forward_matches_manual() {
        let conv = Conv1d::new("conv", 1, 1, 3, 1, 1).unwrap();
        let input = Tensor::from_vec(1, 5, vec![1.0, 2.0, 3.0, 4.0, 5.0]).unwrap();
        let output = conv.forward(&input).unwrap();
        assert_eq!(output.shape().0, 1);
    }

    #[test]
    fn max_pool_tracks_indices() {
        let pool = MaxPool2d::new(1, (2, 2), (2, 2), (0, 0), (2, 2)).unwrap();
        let input = Tensor::from_vec(1, 4, vec![1.0, 2.0, 3.0, 4.0]).unwrap();
        let out = pool.forward(&input).unwrap();
        assert_eq!(out.data(), &[4.0]);
    }

    #[test]
    fn conv2d_backward_matches_manual_kernel11() {
        let mut conv = Conv2d::new("conv", 1, 1, (1, 1), (1, 1), (0, 0), (2, 2)).unwrap();
        conv.weight.value_mut().data_mut()[0] = 1.5;
        conv.bias.value_mut().data_mut()[0] = 0.0;
        let input = Tensor::from_vec(1, 4, vec![1.0, 2.0, 3.0, 4.0]).unwrap();
        let grad_output = Tensor::from_vec(1, 4, vec![1.0; 4]).unwrap();
        let grad_input = conv.backward(&input, &grad_output).unwrap();
        assert_eq!(grad_input.shape(), input.shape());
        for &value in grad_input.data() {
            assert!((value - 1.5).abs() < 1e-6);
        }
        let weight_grad = conv.weight.gradient().unwrap();
        assert!((weight_grad.data()[0] - 10.0).abs() < 1e-6);
        let bias_grad = conv.bias.gradient().unwrap();
        assert!((bias_grad.data()[0] - 4.0).abs() < 1e-6);
    }

    #[test]
<<<<<<< HEAD
    fn conv2d_backward_bands_matches_single_backward() {
        let mut conv_band = Conv2d::new("conv", 1, 1, (3, 3), (1, 1), (1, 1), (3, 3)).unwrap();
        let mut conv_single =
            Conv2d::new("conv_ref", 1, 1, (3, 3), (1, 1), (1, 1), (3, 3)).unwrap();
        conv_band.weight.value_mut().data_mut()[0] = 0.7;
        conv_single.weight.value_mut().data_mut()[0] = 0.7;
        conv_band.bias.value_mut().data_mut()[0] = -0.2;
        conv_single.bias.value_mut().data_mut()[0] = -0.2;
        let input =
            Tensor::from_vec(1, 9, vec![1.0, 0.5, -0.5, 2.0, -1.0, 1.5, 0.25, -0.75, 0.9]).unwrap();
        let above =
            Tensor::from_vec(1, 9, vec![1.0, -0.5, 0.25, 0.0, 1.5, -1.25, 0.3, -0.8, 2.0]).unwrap();
        let here =
            Tensor::from_vec(1, 9, vec![0.4, 0.2, -0.6, 0.1, -0.3, 0.5, -0.2, 0.9, -1.1]).unwrap();
        let beneath =
            Tensor::from_vec(1, 9, vec![-0.3, 0.7, 0.0, -0.4, 0.6, -0.2, 0.8, -0.1, 0.3]).unwrap();
        let bands =
            GradientBands::from_bands(above.clone(), here.clone(), beneath.clone()).unwrap();
        let mut combined = above.clone();
        combined.add_scaled(&here, 1.0).unwrap();
        combined.add_scaled(&beneath, 1.0).unwrap();
        let grad_input_band = conv_band.backward_bands(&input, &bands).unwrap();
        let grad_input_single = conv_single.backward(&input, &combined).unwrap();
        assert_eq!(grad_input_band.shape(), grad_input_single.shape());
        for (a, b) in grad_input_band.data().iter().zip(grad_input_single.data()) {
            assert!((a - b).abs() < 1e-5);
        }
        let weight_band = conv_band.weight.gradient().unwrap();
        let weight_single = conv_single.weight.gradient().unwrap();
        for (a, b) in weight_band.data().iter().zip(weight_single.data().iter()) {
            assert!((a - b).abs() < 1e-6);
        }
        let bias_band = conv_band.bias.gradient().unwrap();
        let bias_single = conv_single.bias.gradient().unwrap();
        for (a, b) in bias_band.data().iter().zip(bias_single.data().iter()) {
            assert!((a - b).abs() < 1e-6);
        }
    }

    #[test]
=======
>>>>>>> ee50e697
    fn conv2d_respects_dilation_configuration() {
        let mut conv = Conv2d::new("conv", 1, 1, (3, 3), (1, 1), (0, 0), (5, 5)).unwrap();
        conv.set_dilation((2, 2)).unwrap();
        assert_eq!(conv.output_hw().unwrap(), (1, 1));
    }
}<|MERGE_RESOLUTION|>--- conflicted
+++ resolved
@@ -996,7 +996,6 @@
     }
 
     #[test]
-<<<<<<< HEAD
     fn conv2d_backward_bands_matches_single_backward() {
         let mut conv_band = Conv2d::new("conv", 1, 1, (3, 3), (1, 1), (1, 1), (3, 3)).unwrap();
         let mut conv_single =
@@ -1037,8 +1036,6 @@
     }
 
     #[test]
-=======
->>>>>>> ee50e697
     fn conv2d_respects_dilation_configuration() {
         let mut conv = Conv2d::new("conv", 1, 1, (3, 3), (1, 1), (0, 0), (5, 5)).unwrap();
         conv.set_dilation((2, 2)).unwrap();
