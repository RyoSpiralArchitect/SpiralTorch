--- conflicted
+++ resolved
@@ -626,61 +626,6 @@
     fn backward_bands(&mut self, input: &Tensor, bands: &GradientBands) -> PureResult<Tensor> {
         let volume = self.backward_band_volume(input, bands)?;
         volume.combine()
-<<<<<<< HEAD
-=======
-    }
-
-    fn backward_bands(&mut self, input: &Tensor, bands: &GradientBands) -> PureResult<Tensor> {
-        let (batch, cols) = input.shape();
-        let expected_cols = self.in_channels * self.input_hw.0 * self.input_hw.1;
-        if cols != expected_cols {
-            return Err(TensorError::ShapeMismatch {
-                left: (1, cols),
-                right: (1, expected_cols),
-            });
-        }
-        let (oh, ow) = self.output_hw()?;
-        let expected_grad = (batch, self.out_channels * oh * ow);
-        let mut has_work = false;
-        for grad in bands.iter() {
-            if grad.shape() != expected_grad {
-                return Err(TensorError::ShapeMismatch {
-                    left: grad.shape(),
-                    right: expected_grad,
-                });
-            }
-            if !has_work && grad.squared_l2_norm() > 0.0 {
-                has_work = true;
-            }
-        }
-        if !has_work {
-            return Tensor::zeros(batch, cols);
-        }
-        let patches = self.im2col(input, batch, oh, ow)?;
-        let span = self.in_channels * self.kernel.0 * self.kernel.1;
-        let mut grad_weight_acc = Tensor::zeros(self.out_channels, span)?;
-        let mut bias_acc = Tensor::zeros(1, self.out_channels)?;
-        let mut grad_input_total = Tensor::zeros(batch, cols)?;
-        for grad in bands.iter() {
-            if grad.squared_l2_norm() == 0.0 {
-                continue;
-            }
-            let grad_matrix = self.grad_output_to_matrix(grad, batch, oh, ow)?;
-            let grad_weight = grad_matrix.transpose().matmul(&patches)?;
-            let grad_weight = grad_weight.scale(1.0 / batch as f32)?;
-            grad_weight_acc.add_scaled(&grad_weight, 1.0)?;
-            let bias_sums = grad_matrix.sum_axis0();
-            let mut bias_tensor = Tensor::from_vec(1, self.out_channels, bias_sums)?;
-            bias_tensor = bias_tensor.scale(1.0 / batch as f32)?;
-            bias_acc.add_scaled(&bias_tensor, 1.0)?;
-            let grad_patches = grad_matrix.matmul(self.weight.value())?;
-            let grad_input = self.col2im(&grad_patches, batch, oh, ow)?;
-            grad_input_total.add_scaled(&grad_input, 1.0)?;
-        }
-        self.weight.accumulate_euclidean(&grad_weight_acc)?;
-        self.bias.accumulate_euclidean(&bias_acc)?;
-        Ok(grad_input_total)
->>>>>>> 0e2d3de8
     }
 
     fn visit_parameters(
