--- conflicted
+++ resolved
@@ -37,11 +37,7 @@
 }
 
 const INVALID_NEIGHBOR: usize = usize::MAX;
-<<<<<<< HEAD
 const DEFAULT_CONV6DA_OFFSETS: [(isize, isize, isize); 7] = [
-=======
-pub const DEFAULT_CONV6DA_OFFSETS: &[(isize, isize, isize)] = &[
->>>>>>> 21a7192f
     (0, 0, 0),
     (1, 0, 0),
     (-1, 0, 0),
@@ -51,7 +47,6 @@
     (0, 0, -1),
 ];
 
-<<<<<<< HEAD
 fn shape_product(shape: &[usize]) -> PureResult<usize> {
     let mut product = 1usize;
     for &dim in shape {
@@ -249,195 +244,6 @@
     }
 
     Ok((output, output_dims))
-=======
-struct AxisState {
-    dims: [usize; 26],
-    has_dim: [bool; 26],
-    values: [usize; 26],
-}
-
-impl AxisState {
-    fn new() -> Self {
-        Self {
-            dims: [0; 26],
-            has_dim: [false; 26],
-            values: [0; 26],
-        }
-    }
-
-    fn register(&mut self, axis: usize, size: usize) -> PureResult<()> {
-        if size == 0 {
-            return Err(TensorError::InvalidDimensions {
-                rows: 1,
-                cols: size,
-            });
-        }
-        if self.has_dim[axis] {
-            if self.dims[axis] != size {
-                return Err(TensorError::ShapeMismatch {
-                    left: (self.dims[axis], size),
-                    right: (size, self.dims[axis]),
-                });
-            }
-        } else {
-            self.dims[axis] = size;
-            self.has_dim[axis] = true;
-        }
-        Ok(())
-    }
-
-    fn dim(&self, axis: usize) -> PureResult<usize> {
-        if self.has_dim[axis] {
-            Ok(self.dims[axis])
-        } else {
-            Err(TensorError::InvalidValue {
-                label: "einsum_axis",
-            })
-        }
-    }
-
-    fn dim_unchecked(&self, axis: usize) -> usize {
-        debug_assert!(self.has_dim[axis]);
-        self.dims[axis]
-    }
-
-    fn set_value(&mut self, axis: usize, value: usize) {
-        debug_assert!(self.has_dim[axis]);
-        debug_assert!(value < self.dims[axis]);
-        self.values[axis] = value;
-    }
-
-    fn value(&self, axis: usize) -> usize {
-        debug_assert!(self.has_dim[axis]);
-        self.values[axis]
-    }
-}
-
-fn axis_to_index(axis: char) -> PureResult<usize> {
-    if axis.is_ascii_lowercase() {
-        Ok((axis as u8 - b'a') as usize)
-    } else {
-        Err(TensorError::InvalidValue {
-            label: "einsum_axis",
-        })
-    }
-}
-
-fn index_for_operand(spec: &[usize], shape: (usize, usize), state: &AxisState) -> usize {
-    debug_assert_eq!(spec.len(), 2);
-    let row = state.value(spec[0]);
-    let col = state.value(spec[1]);
-    debug_assert!(row < shape.0 && col < shape.1);
-    row * shape.1 + col
-}
-
-fn accumulate_einsum(
-    depth: usize,
-    sum_axes: &[usize],
-    state: &mut AxisState,
-    lhs_spec: &[usize],
-    lhs_shape: (usize, usize),
-    lhs_data: &[f32],
-    rhs_spec: &[usize],
-    rhs_shape: (usize, usize),
-    rhs_data: &[f32],
-) -> f32 {
-    if depth == sum_axes.len() {
-        let lhs_idx = index_for_operand(lhs_spec, lhs_shape, state);
-        let rhs_idx = index_for_operand(rhs_spec, rhs_shape, state);
-        lhs_data[lhs_idx] * rhs_data[rhs_idx]
-    } else {
-        let axis = sum_axes[depth];
-        let dim = state.dim_unchecked(axis);
-        let mut acc = 0.0f32;
-        for value in 0..dim {
-            state.set_value(axis, value);
-            acc += accumulate_einsum(
-                depth + 1,
-                sum_axes,
-                state,
-                lhs_spec,
-                lhs_shape,
-                lhs_data,
-                rhs_spec,
-                rhs_shape,
-                rhs_data,
-            );
-        }
-        acc
-    }
-}
-
-fn einsum_contract(lhs: &Tensor, rhs: &Tensor, equation: &str) -> PureResult<Tensor> {
-    let expression = equation.replace(' ', "");
-    let (inputs, output) = expression
-        .split_once("->")
-        .ok_or(TensorError::InvalidValue {
-            label: "einsum_equation",
-        })?;
-    let (lhs_spec, rhs_spec) = inputs.split_once(',').ok_or(TensorError::InvalidValue {
-        label: "einsum_equation",
-    })?;
-    let lhs_axes: Vec<usize> = lhs_spec
-        .chars()
-        .map(axis_to_index)
-        .collect::<PureResult<_>>()?;
-    let rhs_axes: Vec<usize> = rhs_spec
-        .chars()
-        .map(axis_to_index)
-        .collect::<PureResult<_>>()?;
-    let output_axes: Vec<usize> = output
-        .chars()
-        .map(axis_to_index)
-        .collect::<PureResult<_>>()?;
-    if lhs_axes.len() != 2 || rhs_axes.len() != 2 || output_axes.len() != 2 {
-        return Err(TensorError::InvalidValue {
-            label: "einsum_rank",
-        });
-    }
-    let mut state = AxisState::new();
-    let lhs_shape = lhs.shape();
-    let rhs_shape = rhs.shape();
-    state.register(lhs_axes[0], lhs_shape.0)?;
-    state.register(lhs_axes[1], lhs_shape.1)?;
-    state.register(rhs_axes[0], rhs_shape.0)?;
-    state.register(rhs_axes[1], rhs_shape.1)?;
-    for &axis in &output_axes {
-        state.dim(axis)?;
-    }
-    let mut output_flags = [false; 26];
-    for &axis in &output_axes {
-        output_flags[axis] = true;
-    }
-    let mut seen_sum = [false; 26];
-    let mut sum_axes = Vec::new();
-    for &axis in lhs_axes.iter().chain(rhs_axes.iter()) {
-        if !output_flags[axis] && !seen_sum[axis] {
-            seen_sum[axis] = true;
-            sum_axes.push(axis);
-        }
-    }
-    let out_rows = state.dim(output_axes[0])?;
-    let out_cols = state.dim(output_axes[1])?;
-    let mut result = Tensor::zeros(out_rows, out_cols)?;
-    {
-        let lhs_data = lhs.data();
-        let rhs_data = rhs.data();
-        let out_data = result.data_mut();
-        for row in 0..out_rows {
-            state.set_value(output_axes[0], row);
-            for col in 0..out_cols {
-                state.set_value(output_axes[1], col);
-                let value = accumulate_einsum(
-                    0, &sum_axes, &mut state, &lhs_axes, lhs_shape, lhs_data, &rhs_axes, rhs_shape,
-                    rhs_data,
-                );
-                out_data[row * out_cols + col] = value;
-            }
-        }
-    }
-    Ok(result)
->>>>>>> 21a7192f
 }
 
 /// One-dimensional convolution with explicit stride and padding controls.
@@ -485,11 +291,7 @@
             kernel_size,
             stride,
             padding,
-<<<<<<< HEAD
             dilation,
-=======
-            dilation: 1,
->>>>>>> 21a7192f
         })
     }
 
@@ -518,7 +320,6 @@
 
     fn output_width(&self, input_width: usize) -> PureResult<usize> {
         let numer = input_width + 2 * self.padding;
-<<<<<<< HEAD
         let effective_kernel = dilated_extent(self.kernel_size, self.dilation)?;
         if numer < effective_kernel {
             return Err(TensorError::InvalidDimensions {
@@ -527,16 +328,6 @@
             });
         }
         Ok((numer - effective_kernel) / self.stride + 1)
-=======
-        let eff_kernel = dilated_extent(self.kernel_size, self.dilation)?;
-        if numer < eff_kernel {
-            return Err(TensorError::InvalidDimensions {
-                rows: input_width,
-                cols: eff_kernel,
-            });
-        }
-        Ok((numer - eff_kernel) / self.stride + 1)
->>>>>>> 21a7192f
     }
 }
 
@@ -1035,16 +826,11 @@
 }
 
 #[derive(Debug)]
-<<<<<<< HEAD
 pub struct Conv3d {
-=======
-pub struct Conv6da {
->>>>>>> 21a7192f
     weight: Parameter,
     bias: Parameter,
     in_channels: usize,
     out_channels: usize,
-<<<<<<< HEAD
     kernel: (usize, usize, usize),
     stride: (usize, usize, usize),
     padding: (usize, usize, usize),
@@ -1054,23 +840,10 @@
 
 impl Conv3d {
     #[allow(clippy::too_many_arguments)]
-=======
-    depth: usize,
-    height: usize,
-    width: usize,
-    volume: usize,
-    neighbors_per_cell: usize,
-    neighbor_indices: Vec<usize>,
-    leech_projector: LeechProjector,
-}
-
-impl Conv6da {
->>>>>>> 21a7192f
     pub fn new(
         name: impl Into<String>,
         in_channels: usize,
         out_channels: usize,
-<<<<<<< HEAD
         kernel: (usize, usize, usize),
         stride: (usize, usize, usize),
         padding: (usize, usize, usize),
@@ -1101,85 +874,10 @@
         })?;
         let bias = Tensor::zeros(1, out_channels)?;
         let conv = Self {
-=======
-        grid: (usize, usize, usize),
-        leech_rank: usize,
-        leech_weight: f64,
-    ) -> PureResult<Self> {
-        Self::with_neighbor_offsets(
-            name,
-            in_channels,
-            out_channels,
-            grid,
-            leech_rank,
-            leech_weight,
-            DEFAULT_CONV6DA_OFFSETS,
-        )
-    }
-
-    pub fn with_neighbor_offsets(
-        name: impl Into<String>,
-        in_channels: usize,
-        out_channels: usize,
-        grid: (usize, usize, usize),
-        leech_rank: usize,
-        leech_weight: f64,
-        neighbor_offsets: &[(isize, isize, isize)],
-    ) -> PureResult<Self> {
-        validate_positive(in_channels, "in_channels")?;
-        validate_positive(out_channels, "out_channels")?;
-        validate_positive(grid.0, "depth")?;
-        validate_positive(grid.1, "height")?;
-        validate_positive(grid.2, "width")?;
-        if neighbor_offsets.is_empty() {
-            return Err(TensorError::InvalidDimensions { rows: 0, cols: 0 });
-        }
-        let name = name.into();
-        let neighbors_per_cell = neighbor_offsets.len();
-        let span = in_channels * neighbors_per_cell;
-        let plane = grid.1 * grid.2;
-        let volume = grid.0 * plane;
-        let mut neighbor_indices = vec![INVALID_NEIGHBOR; volume * neighbors_per_cell];
-        for depth_idx in 0..grid.0 {
-            for height_idx in 0..grid.1 {
-                for width_idx in 0..grid.2 {
-                    let cell_index = depth_idx * plane + height_idx * grid.2 + width_idx;
-                    let slice_start = cell_index * neighbors_per_cell;
-                    let slice_end = slice_start + neighbors_per_cell;
-                    let indices = &mut neighbor_indices[slice_start..slice_end];
-                    for (offset_idx, (od, oh, ow)) in neighbor_offsets.iter().enumerate() {
-                        let nd = depth_idx as isize + *od;
-                        let nh = height_idx as isize + *oh;
-                        let nw = width_idx as isize + *ow;
-                        if nd < 0
-                            || nh < 0
-                            || nw < 0
-                            || nd >= grid.0 as isize
-                            || nh >= grid.1 as isize
-                            || nw >= grid.2 as isize
-                        {
-                            continue;
-                        }
-                        let base = nd as usize * plane + nh as usize * grid.2 + nw as usize;
-                        indices[offset_idx] = base;
-                    }
-                }
-            }
-        }
-        let mut seed = 0.01f32;
-        let weight = Tensor::from_fn(out_channels, span, |_r, _c| {
-            let value = seed;
-            seed = (seed * 1.31).rem_euclid(0.2).max(1e-3);
-            value
-        })?;
-        let bias = Tensor::zeros(1, out_channels)?;
-        Ok(Self {
->>>>>>> 21a7192f
             weight: Parameter::new(format!("{name}::weight"), weight),
             bias: Parameter::new(format!("{name}::bias"), bias),
             in_channels,
             out_channels,
-<<<<<<< HEAD
             kernel,
             stride,
             padding,
@@ -1264,214 +962,11 @@
         let out_cols = out.shape().1;
         let plane = self.input_dhw.1 * self.input_dhw.2;
         let area = self.input_dhw.2;
-=======
-            depth: grid.0,
-            height: grid.1,
-            width: grid.2,
-            volume,
-            neighbors_per_cell,
-            neighbor_indices,
-            leech_projector: LeechProjector::new(leech_rank, leech_weight),
-        })
-    }
-
-    fn cells(&self) -> usize {
-        self.volume
-    }
-
-    fn expected_cols(&self) -> usize {
-        self.in_channels * self.volume
-    }
-
-    fn neighbor_span(&self) -> usize {
-        self.in_channels * self.neighbors_per_cell
-    }
-
-    fn neighbor_slice(&self, cell_index: usize) -> &[usize] {
-        let start = cell_index * self.neighbors_per_cell;
-        let end = start + self.neighbors_per_cell;
-        &self.neighbor_indices[start..end]
-    }
-
-    fn gather_neighbors(&self, row: &[f32], buffer: &mut [f32], cell_index: usize) -> f64 {
-        buffer.fill(0.0);
-        let mut geodesic_sq = 0.0f64;
-        let volume = self.volume;
-        let indices = self.neighbor_slice(cell_index);
-        for (offset_idx, &base) in indices.iter().enumerate() {
-            if base == INVALID_NEIGHBOR {
-                continue;
-            }
-            for ic in 0..self.in_channels {
-                let channel_offset = ic * volume;
-                let value = row[channel_offset + base];
-                buffer[offset_idx * self.in_channels + ic] = value;
-                geodesic_sq += f64::from(value) * f64::from(value);
-            }
-        }
-        geodesic_sq.sqrt()
-    }
-}
-
-impl Module for Conv6da {
-    fn forward(&self, input: &Tensor) -> PureResult<Tensor> {
-        let (batch, cols) = input.shape();
-        if cols != self.expected_cols() {
-            return Err(TensorError::ShapeMismatch {
-                left: (1, cols),
-                right: (1, self.expected_cols()),
-            });
-        }
-        let span = self.neighbor_span();
-        let volume = self.cells();
-        let mut out = Tensor::zeros(batch, self.out_channels * volume)?;
-        let weight = self.weight.value();
-        let bias = self.bias.value();
-        let weight_data = weight.data();
-        let bias_data = bias.data();
-        let mut neighbors = vec![0.0f32; span];
-        let out_cols = out.shape().1;
-        let mut out_rows = out.data_mut().chunks_exact_mut(out_cols);
-        let mut input_rows = input.data().chunks_exact(cols);
-        for (row, out_row) in (&mut input_rows).zip(&mut out_rows) {
-            for cell_index in 0..volume {
-                let geodesic = self.gather_neighbors(row, &mut neighbors, cell_index);
-                let density = self.leech_projector.enrich(geodesic) as f32;
-                for (oc, weight_row) in weight_data.chunks_exact(span).enumerate() {
-                    let mut acc = bias_data[oc] + density;
-                    for (value, weight) in neighbors.iter().zip(weight_row.iter()) {
-                        acc += value * weight;
-                    }
-                    out_row[oc * volume + cell_index] = acc;
-                }
-            }
-        }
-        debug_assert!(input_rows.remainder().is_empty());
-        debug_assert!(out_rows.into_remainder().is_empty());
-        Ok(out)
-    }
-
-    fn backward(&mut self, input: &Tensor, grad_output: &Tensor) -> PureResult<Tensor> {
-        let (batch, cols) = input.shape();
-        if cols != self.expected_cols() {
-            return Err(TensorError::ShapeMismatch {
-                left: (1, cols),
-                right: (1, self.expected_cols()),
-            });
-        }
-        let volume = self.cells();
-        let span = self.neighbor_span();
-        if grad_output.shape() != (batch, self.out_channels * volume) {
-            return Err(TensorError::ShapeMismatch {
-                left: grad_output.shape(),
-                right: (batch, self.out_channels * volume),
-            });
-        }
-        let mut grad_weight = vec![0.0f32; self.out_channels * span];
-        let mut grad_bias = vec![0.0f32; self.out_channels];
-        let mut grad_input = Tensor::zeros(batch, cols)?;
-        let mut neighbors = vec![0.0f32; span];
-        let volume_per_channel = volume;
-        let weight = self.weight.value();
-        let grad_cols = grad_output.shape().1;
-        let leech_factor = self.leech_projector.enrich(1.0);
-        let mut grad_input_rows = grad_input.data_mut().chunks_exact_mut(cols);
-        let mut input_rows = input.data().chunks_exact(cols);
-        let mut grad_rows = grad_output.data().chunks_exact(grad_cols);
-        let weight_data = weight.data();
-        for ((row, grad_row), grad_in_row) in (&mut input_rows)
-            .zip(&mut grad_rows)
-            .zip(&mut grad_input_rows)
-        {
-            for cell_index in 0..volume {
-                let geodesic = self.gather_neighbors(row, &mut neighbors, cell_index);
-                let indices = self.neighbor_slice(cell_index);
-                let mut sum_go = 0.0f64;
-                for (oc, weight_row) in weight_data.chunks_exact(span).enumerate() {
-                    let go = grad_row[oc * volume + cell_index];
-                    sum_go += f64::from(go);
-                    grad_bias[oc] += go;
-                    for (idx, &value) in neighbors.iter().enumerate() {
-                        grad_weight[oc * span + idx] += go * value;
-                    }
-                    for ic in 0..self.in_channels {
-                        let channel_offset = ic * volume_per_channel;
-                        for (offset_idx, &base) in indices.iter().enumerate() {
-                            if base == INVALID_NEIGHBOR {
-                                continue;
-                            }
-                            let input_index = channel_offset + base;
-                            let weight_idx = offset_idx * self.in_channels + ic;
-                            grad_in_row[input_index] += go * weight_row[weight_idx];
-                        }
-                    }
-                }
-                if geodesic > 0.0 && leech_factor > f64::EPSILON && sum_go.abs() > f64::EPSILON {
-                    let scale = (sum_go * leech_factor / geodesic) as f32;
-                    for ic in 0..self.in_channels {
-                        let channel_offset = ic * volume_per_channel;
-                        for (offset_idx, &base) in indices.iter().enumerate() {
-                            if base == INVALID_NEIGHBOR {
-                                continue;
-                            }
-                            let input_index = channel_offset + base;
-                            let value = neighbors[offset_idx * self.in_channels + ic];
-                            grad_in_row[input_index] += scale * value;
-                        }
-                    }
-                }
-            }
-        }
-        debug_assert!(input_rows.remainder().is_empty());
-        debug_assert!(grad_rows.remainder().is_empty());
-        debug_assert!(grad_input_rows.into_remainder().is_empty());
-        let grad_weight_tensor = Tensor::from_vec(self.out_channels, span, grad_weight)?;
-        let grad_bias_tensor = Tensor::from_vec(1, self.out_channels, grad_bias)?;
-        self.weight.accumulate_euclidean(&grad_weight_tensor)?;
-        self.bias.accumulate_euclidean(&grad_bias_tensor)?;
-        Ok(grad_input)
-    }
-
-    fn visit_parameters(
-        &self,
-        visitor: &mut dyn FnMut(&Parameter) -> PureResult<()>,
-    ) -> PureResult<()> {
-        visitor(&self.weight)?;
-        visitor(&self.bias)?;
-        Ok(())
-    }
-
-    fn visit_parameters_mut(
-        &mut self,
-        visitor: &mut dyn FnMut(&mut Parameter) -> PureResult<()>,
-    ) -> PureResult<()> {
-        visitor(&mut self.weight)?;
-        visitor(&mut self.bias)?;
-        Ok(())
-    }
-}
-
-impl Conv2d {
-    fn forward_cpu(
-        &self,
-        input: &Tensor,
-        batch: usize,
-        oh: usize,
-        ow: usize,
-    ) -> PureResult<Tensor> {
-        let weight = self.weight.value();
-        let bias = self.bias.value();
-        let patches = self.im2col(input, batch, oh, ow)?;
-        let contracted = einsum_contract(&patches, &weight, "bs,os->bo")?;
-        let mut out = Tensor::zeros(batch, self.out_channels * oh * ow)?;
-        let spatial = oh * ow;
->>>>>>> 21a7192f
         {
             let bias_data = bias.data();
             let contracted_data = contracted.data();
             let out_data = out.data_mut();
             for b in 0..batch {
-<<<<<<< HEAD
                 let row = &input.data()[b * cols..(b + 1) * cols];
                 let out_row = &mut out_data[b * out_cols..(b + 1) * out_cols];
                 for oc in 0..self.out_channels {
@@ -1532,15 +1027,6 @@
                                 out_row[out_idx] = acc;
                             }
                         }
-=======
-                for pos in 0..spatial {
-                    let row_index = b * spatial + pos;
-                    for oc in 0..self.out_channels {
-                        let value =
-                            contracted_data[row_index * self.out_channels + oc] + bias_data[oc];
-                        let dst = b * self.out_channels * spatial + oc * spatial + pos;
-                        out_data[dst] = value;
->>>>>>> 21a7192f
                     }
                 }
             }
@@ -2819,7 +2305,6 @@
     use st_tensor::backend::wgpu_dense;
 
     #[test]
-<<<<<<< HEAD
     fn conv3d_forward_matches_manual_sum() {
         let mut conv = Conv3d::new(
             "conv3",
@@ -2927,8 +2412,6 @@
     }
 
     #[test]
-=======
->>>>>>> 21a7192f
     fn conv6da_forward_matches_neighbor_sum_without_leech() {
         let mut conv = Conv6da::new("conv6", 1, 1, (1, 2, 2), 24, 0.0).unwrap();
         for value in conv.weight.value_mut().data_mut() {
@@ -3016,24 +2499,16 @@
     }
 
     #[test]
-<<<<<<< HEAD
     fn conv6da_accepts_custom_neighbors() {
         let offsets = [(0, 0, 0), (0, 1, 0)];
         let mut conv =
             Conv6da::with_neighbors("conv6", 1, 1, (1, 2, 2), 24, 0.0, &offsets).unwrap();
         assert_eq!(conv.neighbor_count(), offsets.len());
         assert_eq!(conv.neighbor_offsets(), offsets.as_slice());
-=======
-    fn conv6da_forward_respects_custom_neighbors() {
-        let offsets = [(0, 0, 0), (0, 0, 1)];
-        let mut conv =
-            Conv6da::with_neighbor_offsets("conv6", 1, 1, (1, 1, 3), 24, 0.0, &offsets).unwrap();
->>>>>>> 21a7192f
         for value in conv.weight.value_mut().data_mut() {
             *value = 1.0;
         }
         conv.bias.value_mut().data_mut()[0] = 0.0;
-<<<<<<< HEAD
         let input = Tensor::from_vec(1, 4, vec![1.0, 2.0, 3.0, 4.0]).unwrap();
         let output = conv.forward(&input).unwrap();
         assert_eq!(output.shape(), (1, 4));
@@ -3041,15 +2516,6 @@
         let _ = conv.backward(&input, &grad_output).unwrap();
         let weight_grad = conv.weight.gradient().unwrap();
         assert_eq!(weight_grad.shape(), (1, offsets.len()));
-=======
-        let input = Tensor::from_vec(1, 3, vec![1.0, 2.0, 3.0]).unwrap();
-        let output = conv.forward(&input).unwrap();
-        assert_eq!(output.shape(), (1, 3));
-        let expected = [3.0f32, 5.0, 3.0];
-        for (&value, &target) in output.data().iter().zip(expected.iter()) {
-            assert!((value - target).abs() < 1e-5);
-        }
->>>>>>> 21a7192f
     }
 
     #[test]
@@ -3061,7 +2527,6 @@
     }
 
     #[test]
-<<<<<<< HEAD
     fn conv1d_supports_dilation() {
         let mut conv = Conv1d::new("conv", 1, 1, 2, 1, 0, 2).unwrap();
         conv.bias.value_mut().data_mut()[0] = 0.0;
@@ -3072,25 +2537,6 @@
         let output = conv.forward(&input).unwrap();
         assert_eq!(output.shape(), (1, 3));
         assert_eq!(output.data(), &[4.0, 6.0, 8.0]);
-=======
-    fn conv1d_forward_respects_dilation() {
-        let mut conv = Conv1d::new("conv", 1, 1, 3, 1, 0).unwrap();
-        conv.set_dilation(2).unwrap();
-        conv.bias.value_mut().data_mut()[0] = 0.0;
-        for (idx, value) in conv.weight.value_mut().data_mut().iter_mut().enumerate() {
-            *value = (idx + 1) as f32;
-        }
-        let input = Tensor::from_vec(1, 5, vec![1.0, 2.0, 3.0, 4.0, 5.0]).unwrap();
-        let output = conv.forward(&input).unwrap();
-        assert_eq!(output.shape(), (1, 1));
-        assert!((output.data()[0] - 22.0).abs() < 1e-5);
-    }
-
-    #[test]
-    fn conv1d_set_dilation_rejects_zero() {
-        let mut conv = Conv1d::new("conv", 1, 1, 3, 1, 0).unwrap();
-        assert!(conv.set_dilation(0).is_err());
->>>>>>> 21a7192f
     }
 
     #[cfg(feature = "wgpu")]
@@ -3132,7 +2578,6 @@
     }
 
     #[test]
-<<<<<<< HEAD
     fn max_pool2d_backward_routes_gradients() {
         let mut pool = MaxPool2d::new(1, (2, 2), (2, 2), (0, 0), (2, 2)).unwrap();
         let input = Tensor::from_vec(1, 4, vec![1.0, 2.0, 3.0, 4.0]).unwrap();
@@ -3140,20 +2585,6 @@
         let grad_output = Tensor::from_vec(1, 1, vec![2.5]).unwrap();
         let grad_input = pool.backward(&input, &grad_output).unwrap();
         assert_eq!(grad_input.data(), &[0.0, 0.0, 0.0, 2.5]);
-=======
-    fn max_pool_propagates_gradients_to_maxima() {
-        let mut pool = MaxPool2d::new(1, (2, 2), (1, 1), (0, 0), (3, 3)).unwrap();
-        let input =
-            Tensor::from_vec(1, 9, vec![1.0, 3.0, 2.0, 4.0, 6.0, 5.0, 0.0, -1.0, -2.0]).unwrap();
-        pool.forward(&input).unwrap();
-        let grad_output = Tensor::from_vec(1, 4, vec![0.5, -1.0, 2.0, 3.0]).unwrap();
-        let grad_input = pool.backward(&input, &grad_output).unwrap();
-        let mut expected = vec![0.0f32; 9];
-        expected[4] = 0.5 - 1.0 + 2.0 + 3.0;
-        for (&value, &target) in grad_input.data().iter().zip(expected.iter()) {
-            assert!((value - target).abs() < 1e-6);
-        }
->>>>>>> 21a7192f
     }
 
     #[test]
