--- conflicted
+++ resolved
@@ -1863,11 +1863,7 @@
         let weight = self.weight.value();
         let bias = self.bias.value();
         let patches = self.im2col(input, batch, oh, ow)?;
-<<<<<<< HEAD
         let mut contracted = einsum_contract(&patches, &weight, "ps,os->po")?;
-=======
-        let mut contracted = einsum_contract(&patches, &weight, "bs,os->bo")?;
->>>>>>> 99c6fc32
         contracted.add_row_inplace(bias.data())?;
         let spatial = oh * ow;
         contracted.reshape(batch, self.out_channels * spatial)
