// SPDX-License-Identifier: AGPL-3.0-or-later
// © 2025 Ryo ∴ SpiralArchitect (kishkavsesvit@icloud.com)
// Part of SpiralTorch — Licensed under AGPL-3.0-or-later.
// Unauthorized derivative works or closed redistribution prohibited under AGPL §13.

use crate::module::{Module, Parameter};
use crate::schedule::GradientBands;
use crate::{PureResult, Tensor, TensorError};
use st_core::util::math::LeechProjector;
#[cfg(feature = "wgpu")]
use st_tensor::backend::wgpu_dense;
use std::cell::RefCell;
use std::collections::{HashMap, HashSet};

fn validate_positive(value: usize, _label: &str) -> PureResult<()> {
    if value == 0 {
        return Err(TensorError::InvalidDimensions {
            rows: 1,
            cols: value,
        });
    }
    Ok(())
}

fn kernel_span(in_channels: usize, kernel: usize) -> usize {
    in_channels * kernel
}

fn dilated_extent(size: usize, dilation: usize) -> PureResult<usize> {
    size.checked_sub(1)
        .and_then(|value| value.checked_mul(dilation))
        .and_then(|value| value.checked_add(1))
        .ok_or(TensorError::InvalidDimensions {
            rows: size,
            cols: dilation,
        })
}

const INVALID_NEIGHBOR: usize = usize::MAX;
<<<<<<< HEAD
pub const DEFAULT_CONV6DA_OFFSETS: &[(isize, isize, isize)] = &[
=======
const DEFAULT_CONV6DA_OFFSETS: [(isize, isize, isize); 7] = [
>>>>>>> 554f26ee
    (0, 0, 0),
    (1, 0, 0),
    (-1, 0, 0),
    (0, 1, 0),
    (0, -1, 0),
    (0, 0, 1),
    (0, 0, -1),
];

<<<<<<< HEAD
struct AxisState {
    dims: [usize; 26],
    has_dim: [bool; 26],
    values: [usize; 26],
}

impl AxisState {
    fn new() -> Self {
        Self {
            dims: [0; 26],
            has_dim: [false; 26],
            values: [0; 26],
        }
    }

    fn register(&mut self, axis: usize, size: usize) -> PureResult<()> {
        if size == 0 {
            return Err(TensorError::InvalidDimensions {
                rows: 1,
                cols: size,
            });
        }
        if self.has_dim[axis] {
            if self.dims[axis] != size {
                return Err(TensorError::ShapeMismatch {
                    left: (self.dims[axis], size),
                    right: (size, self.dims[axis]),
                });
            }
        } else {
            self.dims[axis] = size;
            self.has_dim[axis] = true;
        }
        Ok(())
    }

    fn dim(&self, axis: usize) -> PureResult<usize> {
        if self.has_dim[axis] {
            Ok(self.dims[axis])
        } else {
            Err(TensorError::InvalidValue {
                label: "einsum_axis",
            })
        }
    }

    fn dim_unchecked(&self, axis: usize) -> usize {
        debug_assert!(self.has_dim[axis]);
        self.dims[axis]
    }

    fn set_value(&mut self, axis: usize, value: usize) {
        debug_assert!(self.has_dim[axis]);
        debug_assert!(value < self.dims[axis]);
        self.values[axis] = value;
    }

    fn value(&self, axis: usize) -> usize {
        debug_assert!(self.has_dim[axis]);
        self.values[axis]
    }
}

fn axis_to_index(axis: char) -> PureResult<usize> {
    if axis.is_ascii_lowercase() {
        Ok((axis as u8 - b'a') as usize)
    } else {
        Err(TensorError::InvalidValue {
            label: "einsum_axis",
        })
    }
}

fn index_for_operand(spec: &[usize], shape: (usize, usize), state: &AxisState) -> usize {
    debug_assert_eq!(spec.len(), 2);
    let row = state.value(spec[0]);
    let col = state.value(spec[1]);
    debug_assert!(row < shape.0 && col < shape.1);
    row * shape.1 + col
}

fn accumulate_einsum(
    depth: usize,
    sum_axes: &[usize],
    state: &mut AxisState,
    lhs_spec: &[usize],
    lhs_shape: (usize, usize),
    lhs_data: &[f32],
    rhs_spec: &[usize],
    rhs_shape: (usize, usize),
    rhs_data: &[f32],
) -> f32 {
    if depth == sum_axes.len() {
        let lhs_idx = index_for_operand(lhs_spec, lhs_shape, state);
        let rhs_idx = index_for_operand(rhs_spec, rhs_shape, state);
        lhs_data[lhs_idx] * rhs_data[rhs_idx]
    } else {
        let axis = sum_axes[depth];
        let dim = state.dim_unchecked(axis);
        let mut acc = 0.0f32;
        for value in 0..dim {
            state.set_value(axis, value);
            acc += accumulate_einsum(
                depth + 1,
                sum_axes,
                state,
                lhs_spec,
                lhs_shape,
                lhs_data,
                rhs_spec,
                rhs_shape,
                rhs_data,
            );
        }
        acc
    }
}

fn einsum_contract(lhs: &Tensor, rhs: &Tensor, equation: &str) -> PureResult<Tensor> {
    let expression = equation.replace(' ', "");
    let (inputs, output) = expression
        .split_once("->")
        .ok_or(TensorError::InvalidValue {
            label: "einsum_equation",
        })?;
    let (lhs_spec, rhs_spec) = inputs.split_once(',').ok_or(TensorError::InvalidValue {
        label: "einsum_equation",
    })?;
    let lhs_axes: Vec<usize> = lhs_spec
        .chars()
        .map(axis_to_index)
        .collect::<PureResult<_>>()?;
    let rhs_axes: Vec<usize> = rhs_spec
        .chars()
        .map(axis_to_index)
        .collect::<PureResult<_>>()?;
    let output_axes: Vec<usize> = output
        .chars()
        .map(axis_to_index)
        .collect::<PureResult<_>>()?;
    if lhs_axes.len() != 2 || rhs_axes.len() != 2 || output_axes.len() != 2 {
        return Err(TensorError::InvalidValue {
            label: "einsum_rank",
        });
    }
    let mut state = AxisState::new();
    let lhs_shape = lhs.shape();
    let rhs_shape = rhs.shape();
    state.register(lhs_axes[0], lhs_shape.0)?;
    state.register(lhs_axes[1], lhs_shape.1)?;
    state.register(rhs_axes[0], rhs_shape.0)?;
    state.register(rhs_axes[1], rhs_shape.1)?;
    for &axis in &output_axes {
        state.dim(axis)?;
    }
    let mut output_flags = [false; 26];
    for &axis in &output_axes {
        output_flags[axis] = true;
    }
    let mut seen_sum = [false; 26];
    let mut sum_axes = Vec::new();
    for &axis in lhs_axes.iter().chain(rhs_axes.iter()) {
        if !output_flags[axis] && !seen_sum[axis] {
            seen_sum[axis] = true;
            sum_axes.push(axis);
        }
    }
    let out_rows = state.dim(output_axes[0])?;
    let out_cols = state.dim(output_axes[1])?;
    let mut result = Tensor::zeros(out_rows, out_cols)?;
    {
        let lhs_data = lhs.data();
        let rhs_data = rhs.data();
        let out_data = result.data_mut();
        for row in 0..out_rows {
            state.set_value(output_axes[0], row);
            for col in 0..out_cols {
                state.set_value(output_axes[1], col);
                let value = accumulate_einsum(
                    0, &sum_axes, &mut state, &lhs_axes, lhs_shape, lhs_data, &rhs_axes, rhs_shape,
                    rhs_data,
                );
                out_data[row * out_cols + col] = value;
            }
        }
    }
    Ok(result)
=======
fn shape_product(shape: &[usize]) -> PureResult<usize> {
    let mut product = 1usize;
    for &dim in shape {
        product = product
            .checked_mul(dim)
            .ok_or(TensorError::InvalidDimensions {
                rows: product,
                cols: dim,
            })?;
    }
    Ok(product)
}

fn compute_strides(shape: &[usize]) -> Vec<usize> {
    if shape.is_empty() {
        return Vec::new();
    }
    let mut strides = vec![1; shape.len()];
    let mut acc = 1usize;
    for (idx, &dim) in shape.iter().enumerate().rev() {
        strides[idx] = acc;
        acc *= dim;
    }
    strides
}

fn einsum_recursive(
    depth: usize,
    sum_axes: &[usize],
    axis_dims: &[usize],
    axis_values: &mut [usize],
    left_axis_ids: &[usize],
    left_strides: &[usize],
    left_data: &[f32],
    right_axis_ids: &[usize],
    right_strides: &[usize],
    right_data: &[f32],
) -> f32 {
    if depth == sum_axes.len() {
        let mut left_index = 0usize;
        for (&axis, &stride) in left_axis_ids.iter().zip(left_strides.iter()) {
            left_index += axis_values[axis] * stride;
        }
        let mut right_index = 0usize;
        for (&axis, &stride) in right_axis_ids.iter().zip(right_strides.iter()) {
            right_index += axis_values[axis] * stride;
        }
        return left_data[left_index] * right_data[right_index];
    }
    let axis = sum_axes[depth];
    let dim = axis_dims[axis];
    let mut acc = 0.0f32;
    for value in 0..dim {
        axis_values[axis] = value;
        acc += einsum_recursive(
            depth + 1,
            sum_axes,
            axis_dims,
            axis_values,
            left_axis_ids,
            left_strides,
            left_data,
            right_axis_ids,
            right_strides,
            right_data,
        );
    }
    acc
}

fn einsum_contract(
    left_data: &[f32],
    left_shape: &[usize],
    left_axes: &[char],
    right_data: &[f32],
    right_shape: &[usize],
    right_axes: &[char],
    output_axes: &[char],
) -> PureResult<(Vec<f32>, Vec<usize>)> {
    if left_shape.len() != left_axes.len() {
        return Err(TensorError::InvalidDimensions {
            rows: left_shape.len(),
            cols: left_axes.len(),
        });
    }
    if right_shape.len() != right_axes.len() {
        return Err(TensorError::InvalidDimensions {
            rows: right_shape.len(),
            cols: right_axes.len(),
        });
    }
    let expected_left = shape_product(left_shape)?;
    if expected_left != left_data.len() {
        return Err(TensorError::DataLength {
            expected: expected_left,
            got: left_data.len(),
        });
    }
    let expected_right = shape_product(right_shape)?;
    if expected_right != right_data.len() {
        return Err(TensorError::DataLength {
            expected: expected_right,
            got: right_data.len(),
        });
    }

    let mut axis_positions: HashMap<char, usize> = HashMap::new();
    let mut axis_dims: Vec<usize> = Vec::new();
    let mut register_axis = |axis: char, dim: usize| -> PureResult<()> {
        if let Some(&idx) = axis_positions.get(&axis) {
            if axis_dims[idx] != dim {
                return Err(TensorError::InvalidDimensions {
                    rows: axis_dims[idx],
                    cols: dim,
                });
            }
        } else {
            let idx = axis_dims.len();
            axis_positions.insert(axis, idx);
            axis_dims.push(dim);
        }
        Ok(())
    };

    for (&axis, &dim) in left_axes.iter().zip(left_shape.iter()) {
        register_axis(axis, dim)?;
    }
    for (&axis, &dim) in right_axes.iter().zip(right_shape.iter()) {
        register_axis(axis, dim)?;
    }
    let mut output_axis_ids = Vec::with_capacity(output_axes.len());
    for &axis in output_axes {
        if let Some(&idx) = axis_positions.get(&axis) {
            output_axis_ids.push(idx);
        } else {
            return Err(TensorError::InvalidDimensions { rows: 0, cols: 0 });
        }
    }

    let left_axis_ids: Vec<usize> = left_axes.iter().map(|axis| axis_positions[axis]).collect();
    let right_axis_ids: Vec<usize> = right_axes.iter().map(|axis| axis_positions[axis]).collect();

    let output_dims: Vec<usize> = output_axis_ids
        .iter()
        .map(|&axis| axis_dims[axis])
        .collect();
    let output_len = shape_product(&output_dims)?;
    let output_strides = compute_strides(&output_dims);

    let output_axis_set: HashSet<usize> = output_axis_ids.iter().copied().collect();
    let mut seen_sum = HashSet::new();
    let mut sum_axes = Vec::new();
    for &axis in &left_axis_ids {
        if !output_axis_set.contains(&axis) && seen_sum.insert(axis) {
            sum_axes.push(axis);
        }
    }
    for &axis in &right_axis_ids {
        if !output_axis_set.contains(&axis) && seen_sum.insert(axis) {
            sum_axes.push(axis);
        }
    }
    let left_strides = compute_strides(left_shape);
    let right_strides = compute_strides(right_shape);

    let mut axis_values = vec![0usize; axis_dims.len()];
    let mut output = vec![0.0f32; output_len];

    for (linear_idx, value) in output.iter_mut().enumerate() {
        let mut remainder = linear_idx;
        for ((&axis, &stride), &dim) in output_axis_ids
            .iter()
            .zip(output_strides.iter())
            .zip(output_dims.iter())
        {
            if dim == 0 {
                return Err(TensorError::InvalidDimensions { rows: 0, cols: 0 });
            }
            let coordinate = remainder / stride;
            remainder %= stride;
            axis_values[axis] = coordinate;
        }
        *value = einsum_recursive(
            0,
            &sum_axes,
            &axis_dims,
            &mut axis_values,
            &left_axis_ids,
            &left_strides,
            left_data,
            &right_axis_ids,
            &right_strides,
            right_data,
        );
    }

    Ok((output, output_dims))
>>>>>>> 554f26ee
}

/// One-dimensional convolution with explicit stride and padding controls.
#[derive(Debug)]
pub struct Conv1d {
    weight: Parameter,
    bias: Parameter,
    in_channels: usize,
    out_channels: usize,
    kernel_size: usize,
    stride: usize,
    padding: usize,
    dilation: usize,
}

impl Conv1d {
    pub fn new(
        name: impl Into<String>,
        in_channels: usize,
        out_channels: usize,
        kernel_size: usize,
        stride: usize,
        padding: usize,
        dilation: usize,
    ) -> PureResult<Self> {
        validate_positive(in_channels, "in_channels")?;
        validate_positive(out_channels, "out_channels")?;
        validate_positive(kernel_size, "kernel_size")?;
        validate_positive(stride, "stride")?;
        validate_positive(dilation, "dilation")?;
        let name = name.into();
        let span = kernel_span(in_channels, kernel_size);
        let mut seed = 0.01f32;
        let weight = Tensor::from_fn(out_channels, span, |_r, _c| {
            let value = seed;
            seed = (seed * 1.37).rem_euclid(0.1).max(1e-3);
            value
        })?;
        let bias = Tensor::zeros(1, out_channels)?;
        Ok(Self {
            weight: Parameter::new(format!("{name}::weight"), weight),
            bias: Parameter::new(format!("{name}::bias"), bias),
            in_channels,
            out_channels,
            kernel_size,
            stride,
            padding,
<<<<<<< HEAD
            dilation: 1,
=======
            dilation,
>>>>>>> 554f26ee
        })
    }

    /// Overrides the dilation factor applied to the convolution kernel.
    pub fn set_dilation(&mut self, dilation: usize) -> PureResult<()> {
        validate_positive(dilation, "dilation")?;
        self.dilation = dilation;
        Ok(())
    }

    /// Builder-style helper returning a new instance configured with dilation.
    pub fn with_dilation(mut self, dilation: usize) -> PureResult<Self> {
        self.set_dilation(dilation)?;
        Ok(self)
    }

    fn infer_width(&self, cols: usize) -> PureResult<usize> {
        if cols % self.in_channels != 0 {
            return Err(TensorError::ShapeMismatch {
                left: (1, cols),
                right: (1, self.in_channels),
            });
        }
        Ok(cols / self.in_channels)
    }

    fn output_width(&self, input_width: usize) -> PureResult<usize> {
        let numer = input_width + 2 * self.padding;
<<<<<<< HEAD
        let eff_kernel = dilated_extent(self.kernel_size, self.dilation)?;
        if numer < eff_kernel {
            return Err(TensorError::InvalidDimensions {
                rows: input_width,
                cols: eff_kernel,
            });
        }
        Ok((numer - eff_kernel) / self.stride + 1)
=======
        let effective_kernel = dilated_extent(self.kernel_size, self.dilation)?;
        if numer < effective_kernel {
            return Err(TensorError::InvalidDimensions {
                rows: input_width,
                cols: effective_kernel,
            });
        }
        Ok((numer - effective_kernel) / self.stride + 1)
>>>>>>> 554f26ee
    }
}

impl Module for Conv1d {
    fn forward(&self, input: &Tensor) -> PureResult<Tensor> {
        let (batch, cols) = input.shape();
        let width = self.infer_width(cols)?;
        let out_width = self.output_width(width)?;
        let mut out = Tensor::zeros(batch, self.out_channels * out_width)?;
        let weight = self.weight.value();
        let bias = self.bias.value();
        let weight_data = weight.data();
        let bias_data = bias.data();
        let span = kernel_span(self.in_channels, self.kernel_size);
        let out_cols = out.shape().1;
        {
            let out_data = out.data_mut();
            for b in 0..batch {
                let row = &input.data()[b * cols..(b + 1) * cols];
                let (start, end) = (b * out_cols, (b + 1) * out_cols);
                let out_row = &mut out_data[start..end];
                for oc in 0..self.out_channels {
                    let weight_row = &weight_data[oc * span..(oc + 1) * span];
                    let bias = bias_data[oc];
                    for ow in 0..out_width {
                        let mut acc = bias;
                        for ic in 0..self.in_channels {
                            let channel_offset = ic * width;
                            for k in 0..self.kernel_size {
                                let pos = ow * self.stride + k * self.dilation;
                                if pos < self.padding {
                                    continue;
                                }
                                let idx = pos - self.padding;
                                if idx >= width {
                                    continue;
                                }
                                let input_val = row[channel_offset + idx];
                                let weight_idx = ic * self.kernel_size + k;
                                acc += input_val * weight_row[weight_idx];
                            }
                        }
                        out_row[oc * out_width + ow] = acc;
                    }
                }
            }
        }
        Ok(out)
    }

    fn backward(&mut self, input: &Tensor, grad_output: &Tensor) -> PureResult<Tensor> {
        let (batch, cols) = input.shape();
        let width = self.infer_width(cols)?;
        let out_width = self.output_width(width)?;
        if grad_output.shape() != (batch, self.out_channels * out_width) {
            return Err(TensorError::ShapeMismatch {
                left: grad_output.shape(),
                right: (batch, self.out_channels * out_width),
            });
        }
        let span = kernel_span(self.in_channels, self.kernel_size);
        let mut grad_weight = Tensor::zeros(self.out_channels, span)?;
        let mut grad_bias = vec![0.0f32; self.out_channels];
        let mut grad_input = Tensor::zeros(batch, cols)?;
        let weight = self.weight.value();
        let weight_data = weight.data();
        let grad_out_cols = grad_output.shape().1;
        let grad_input_cols = grad_input.shape().1;
        {
            let grad_weight_data = grad_weight.data_mut();
            let grad_input_data = grad_input.data_mut();
            for b in 0..batch {
                let row = &input.data()[b * cols..(b + 1) * cols];
                let grad_row = &grad_output.data()[b * grad_out_cols..(b + 1) * grad_out_cols];
                let (start_in, end_in) = (b * grad_input_cols, (b + 1) * grad_input_cols);
                let grad_in_row = &mut grad_input_data[start_in..end_in];
                for oc in 0..self.out_channels {
                    let weight_row = &weight_data[oc * span..(oc + 1) * span];
                    for ow in 0..out_width {
                        let go = grad_row[oc * out_width + ow];
                        grad_bias[oc] += go;
                        for ic in 0..self.in_channels {
                            let channel_offset = ic * width;
                            for k in 0..self.kernel_size {
                                let pos = ow * self.stride + k * self.dilation;
                                if pos < self.padding {
                                    continue;
                                }
                                let idx = pos - self.padding;
                                if idx >= width {
                                    continue;
                                }
                                let input_val = row[channel_offset + idx];
                                let weight_idx = ic * self.kernel_size + k;
                                grad_weight_data[oc * span + weight_idx] += go * input_val;
                                grad_in_row[channel_offset + idx] += go * weight_row[weight_idx];
                            }
                        }
                    }
                }
            }
        }
        let inv_batch = 1.0 / batch as f32;
        for value in grad_weight.data_mut() {
            *value *= inv_batch;
        }
        let mut bias_tensor = Tensor::from_vec(1, self.out_channels, grad_bias)?;
        bias_tensor = bias_tensor.scale(inv_batch)?;
        self.weight.accumulate_euclidean(&grad_weight)?;
        self.bias.accumulate_euclidean(&bias_tensor)?;
        Ok(grad_input)
    }

    fn visit_parameters(
        &self,
        visitor: &mut dyn FnMut(&Parameter) -> PureResult<()>,
    ) -> PureResult<()> {
        visitor(&self.weight)?;
        visitor(&self.bias)?;
        Ok(())
    }

    fn visit_parameters_mut(
        &mut self,
        visitor: &mut dyn FnMut(&mut Parameter) -> PureResult<()>,
    ) -> PureResult<()> {
        visitor(&mut self.weight)?;
        visitor(&mut self.bias)?;
        Ok(())
    }
}

/// Two-dimensional convolution operating on `(batch, channels * height * width)` tensors.
#[derive(Debug)]
pub struct Conv2d {
    weight: Parameter,
    bias: Parameter,
    in_channels: usize,
    out_channels: usize,
    kernel: (usize, usize),
    stride: (usize, usize),
    padding: (usize, usize),
    dilation: (usize, usize),
    input_hw: (usize, usize),
}

impl Conv2d {
    #[allow(clippy::too_many_arguments)]
    pub fn new(
        name: impl Into<String>,
        in_channels: usize,
        out_channels: usize,
        kernel: (usize, usize),
        stride: (usize, usize),
        padding: (usize, usize),
        dilation: (usize, usize),
        input_hw: (usize, usize),
    ) -> PureResult<Self> {
        validate_positive(in_channels, "in_channels")?;
        validate_positive(out_channels, "out_channels")?;
        validate_positive(kernel.0, "kernel_h")?;
        validate_positive(kernel.1, "kernel_w")?;
        validate_positive(stride.0, "stride_h")?;
        validate_positive(stride.1, "stride_w")?;
        validate_positive(dilation.0, "dilation_h")?;
        validate_positive(dilation.1, "dilation_w")?;
        validate_positive(input_hw.0, "input_height")?;
        validate_positive(input_hw.1, "input_width")?;
        let name = name.into();
        let span = in_channels * kernel.0 * kernel.1;
        let mut seed = 0.02f32;
        let weight = Tensor::from_fn(out_channels, span, |_r, _c| {
            let value = seed;
            seed = (seed * 1.57).rem_euclid(0.15).max(5e-3);
            value
        })?;
        let bias = Tensor::zeros(1, out_channels)?;
        let conv = Self {
            weight: Parameter::new(format!("{name}::weight"), weight),
            bias: Parameter::new(format!("{name}::bias"), bias),
            in_channels,
            out_channels,
            kernel,
            stride,
            padding,
            dilation,
            input_hw,
        };
        // Validate configuration by computing the output size once during construction.
        conv.output_hw()?;
        Ok(conv)
    }

    /// Overrides the dilation factors used by the convolution.
    pub fn set_dilation(&mut self, dilation: (usize, usize)) -> PureResult<()> {
        validate_positive(dilation.0, "dilation_h")?;
        validate_positive(dilation.1, "dilation_w")?;
        let previous = self.dilation;
        self.dilation = dilation;
        if let Err(error) = self.output_hw() {
            self.dilation = previous;
            return Err(error);
        }
        Ok(())
    }

    /// Builder-style helper that returns a new instance with custom dilation factors.
    pub fn with_dilation(mut self, dilation: (usize, usize)) -> PureResult<Self> {
        self.set_dilation(dilation)?;
        Ok(self)
    }

    fn output_hw(&self) -> PureResult<(usize, usize)> {
        let (h, w) = self.input_hw;
        let eff_kh = dilated_extent(self.kernel.0, self.dilation.0)?;
        let eff_kw = dilated_extent(self.kernel.1, self.dilation.1)?;
        let (ph, pw) = self.padding;
        let (sh, sw) = self.stride;
        if h + 2 * ph < eff_kh || w + 2 * pw < eff_kw {
            return Err(TensorError::InvalidDimensions {
                rows: h + 2 * ph,
                cols: eff_kh.max(eff_kw),
            });
        }
        let oh = (h + 2 * ph - eff_kh) / sh + 1;
        let ow = (w + 2 * pw - eff_kw) / sw + 1;
        Ok((oh, ow))
    }

    fn im2col(&self, input: &Tensor, batch: usize, oh: usize, ow: usize) -> PureResult<Tensor> {
        let kernel_elems = self.in_channels * self.kernel.0 * self.kernel.1;
        let mut columns = Tensor::zeros(batch * oh * ow, kernel_elems)?;
        let cols = input.shape().1;
        let (h, w) = self.input_hw;
        let (dilation_h, dilation_w) = self.dilation;
        let pad_h = self.padding.0 as isize;
        let pad_w = self.padding.1 as isize;
        {
            let input_data = input.data();
            let column_data = columns.data_mut();
            for b in 0..batch {
                let row = &input_data[b * cols..(b + 1) * cols];
                for oh_idx in 0..oh {
                    for ow_idx in 0..ow {
                        let row_index = b * oh * ow + oh_idx * ow + ow_idx;
                        let offset = row_index * kernel_elems;
                        let mut col_idx = 0;
                        for ic in 0..self.in_channels {
                            let channel_offset = ic * h * w;
                            for kh in 0..self.kernel.0 {
                                for kw in 0..self.kernel.1 {
                                    let pos_h = oh_idx * self.stride.0 + kh * dilation_h;
                                    let pos_w = ow_idx * self.stride.1 + kw * dilation_w;
                                    let idx_h = pos_h as isize - pad_h;
                                    let idx_w = pos_w as isize - pad_w;
                                    column_data[offset + col_idx] = if idx_h < 0
                                        || idx_w < 0
                                        || idx_h >= h as isize
                                        || idx_w >= w as isize
                                    {
                                        0.0
                                    } else {
                                        let ih = idx_h as usize;
                                        let iw = idx_w as usize;
                                        row[channel_offset + ih * w + iw]
                                    };
                                    col_idx += 1;
                                }
                            }
                        }
                    }
                }
            }
        }
        Ok(columns)
    }

    fn grad_output_to_matrix(
        &self,
        grad_output: &Tensor,
        batch: usize,
        oh: usize,
        ow: usize,
    ) -> PureResult<Tensor> {
        let mut matrix = Tensor::zeros(batch * oh * ow, self.out_channels)?;
        let grad_cols = grad_output.shape().1;
        let spatial = oh * ow;
        {
            let grad_data = grad_output.data();
            let matrix_data = matrix.data_mut();
            for b in 0..batch {
                let grad_row = &grad_data[b * grad_cols..(b + 1) * grad_cols];
                for oh_idx in 0..oh {
                    for ow_idx in 0..ow {
                        let row_index = b * spatial + oh_idx * ow + ow_idx;
                        let offset = row_index * self.out_channels;
                        for oc in 0..self.out_channels {
                            let grad_idx = oc * spatial + oh_idx * ow + ow_idx;
                            matrix_data[offset + oc] = grad_row[grad_idx];
                        }
                    }
                }
            }
        }
        Ok(matrix)
    }

    fn accumulate_from_grad_matrix(
        &mut self,
        grad_matrix: &Tensor,
        patches: &Tensor,
        batch: usize,
        oh: usize,
        ow: usize,
    ) -> PureResult<Tensor> {
        let grad_weight = grad_matrix.transpose().matmul(patches)?;
        let grad_weight = grad_weight.scale(1.0 / batch as f32)?;
        let bias_sums = grad_matrix.sum_axis0();
        let mut bias_tensor = Tensor::from_vec(1, self.out_channels, bias_sums)?;
        bias_tensor = bias_tensor.scale(1.0 / batch as f32)?;
        let grad_patches = grad_matrix.matmul(self.weight.value())?;
        let grad_input = self.col2im(&grad_patches, batch, oh, ow)?;
        self.weight.accumulate_euclidean(&grad_weight)?;
        self.bias.accumulate_euclidean(&bias_tensor)?;
        Ok(grad_input)
    }

    /// Propagates Above/Here/Beneath gradients individually, returning the
    /// corresponding input gradients stacked as a [`GradientBands`] volume.
    pub fn backward_band_volume(
        &mut self,
        input: &Tensor,
        bands: &GradientBands,
    ) -> PureResult<GradientBands> {
        let (batch, cols) = input.shape();
        let expected_cols = self.in_channels * self.input_hw.0 * self.input_hw.1;
        if cols != expected_cols {
            return Err(TensorError::ShapeMismatch {
                left: (1, cols),
                right: (1, expected_cols),
            });
        }
        let (oh, ow) = self.output_hw()?;
        let patches = self.im2col(input, batch, oh, ow)?;
        let mut outputs: [Option<Tensor>; 3] = [None, None, None];
        for (idx, grad) in bands.iter().iter().enumerate() {
            if grad.shape() != (batch, self.out_channels * oh * ow) {
                return Err(TensorError::ShapeMismatch {
                    left: grad.shape(),
                    right: (batch, self.out_channels * oh * ow),
                });
            }
            if grad.squared_l2_norm() == 0.0 {
                outputs[idx] = Some(Tensor::zeros(batch, expected_cols)?);
                continue;
            }
            let grad_matrix = self.grad_output_to_matrix(grad, batch, oh, ow)?;
            let grad_input =
                self.accumulate_from_grad_matrix(&grad_matrix, &patches, batch, oh, ow)?;
            outputs[idx] = Some(grad_input);
        }
        let take_or_zero = |slot: Option<Tensor>| -> PureResult<Tensor> {
            match slot {
                Some(tensor) => Ok(tensor),
                None => Tensor::zeros(batch, expected_cols),
            }
        };
        let above = take_or_zero(outputs[0].take())?;
        let here = take_or_zero(outputs[1].take())?;
        let beneath = take_or_zero(outputs[2].take())?;
        GradientBands::from_components(above, here, beneath)
    }

    fn col2im(&self, cols: &Tensor, batch: usize, oh: usize, ow: usize) -> PureResult<Tensor> {
        let expected_rows = batch * oh * ow;
        let kernel_elems = self.in_channels * self.kernel.0 * self.kernel.1;
        if cols.shape() != (expected_rows, kernel_elems) {
            return Err(TensorError::ShapeMismatch {
                left: cols.shape(),
                right: (expected_rows, kernel_elems),
            });
        }
        let mut output =
            Tensor::zeros(batch, self.in_channels * self.input_hw.0 * self.input_hw.1)?;
        let (h, w) = self.input_hw;
        let (dilation_h, dilation_w) = self.dilation;
        let pad_h = self.padding.0 as isize;
        let pad_w = self.padding.1 as isize;
        let spatial = oh * ow;
        let output_cols = output.shape().1;
        {
            let cols_data = cols.data();
            let output_data = output.data_mut();
            for b in 0..batch {
                let (start, end) = (b * output_cols, (b + 1) * output_cols);
                let grad_in_row = &mut output_data[start..end];
                for oh_idx in 0..oh {
                    for ow_idx in 0..ow {
                        let row_index = b * spatial + oh_idx * ow + ow_idx;
                        let column_row =
                            &cols_data[row_index * kernel_elems..(row_index + 1) * kernel_elems];
                        let mut col_idx = 0;
                        for ic in 0..self.in_channels {
                            let channel_offset = ic * h * w;
                            for kh in 0..self.kernel.0 {
                                for kw in 0..self.kernel.1 {
                                    let pos_h = oh_idx * self.stride.0 + kh * dilation_h;
                                    let pos_w = ow_idx * self.stride.1 + kw * dilation_w;
                                    let idx_h = pos_h as isize - pad_h;
                                    let idx_w = pos_w as isize - pad_w;
                                    if idx_h >= 0
                                        && idx_w >= 0
                                        && idx_h < h as isize
                                        && idx_w < w as isize
                                    {
                                        let ih = idx_h as usize;
                                        let iw = idx_w as usize;
                                        let index = channel_offset + ih * w + iw;
                                        grad_in_row[index] += column_row[col_idx];
                                    }
                                    col_idx += 1;
                                }
                            }
                        }
                    }
                }
            }
        }
        Ok(output)
    }
}

impl Module for Conv2d {
    fn forward(&self, input: &Tensor) -> PureResult<Tensor> {
        let (batch, cols) = input.shape();
        let expected_cols = self.in_channels * self.input_hw.0 * self.input_hw.1;
        if cols != expected_cols {
            return Err(TensorError::ShapeMismatch {
                left: (1, cols),
                right: (1, expected_cols),
            });
        }
        let (oh, ow) = self.output_hw()?;
        #[cfg(feature = "wgpu")]
        {
            if let Some(tensor) = self.try_forward_wgpu(input, batch, oh, ow)? {
                return Ok(tensor);
            }
        }
        self.forward_cpu(input, batch, oh, ow)
    }

    fn backward(&mut self, input: &Tensor, grad_output: &Tensor) -> PureResult<Tensor> {
        let (batch, cols) = input.shape();
        let expected_cols = self.in_channels * self.input_hw.0 * self.input_hw.1;
        if cols != expected_cols {
            return Err(TensorError::ShapeMismatch {
                left: (1, cols),
                right: (1, expected_cols),
            });
        }
        let (oh, ow) = self.output_hw()?;
        if grad_output.shape() != (batch, self.out_channels * oh * ow) {
            return Err(TensorError::ShapeMismatch {
                left: grad_output.shape(),
                right: (batch, self.out_channels * oh * ow),
            });
        }
        let patches = self.im2col(input, batch, oh, ow)?;
        let grad_matrix = self.grad_output_to_matrix(grad_output, batch, oh, ow)?;
        self.accumulate_from_grad_matrix(&grad_matrix, &patches, batch, oh, ow)
    }

    fn backward_bands(&mut self, input: &Tensor, bands: &GradientBands) -> PureResult<Tensor> {
        let volume = self.backward_band_volume(input, bands)?;
        volume.combine()
    }

    fn visit_parameters(
        &self,
        visitor: &mut dyn FnMut(&Parameter) -> PureResult<()>,
    ) -> PureResult<()> {
        visitor(&self.weight)?;
        visitor(&self.bias)?;
        Ok(())
    }

    fn visit_parameters_mut(
        &mut self,
        visitor: &mut dyn FnMut(&mut Parameter) -> PureResult<()>,
    ) -> PureResult<()> {
        visitor(&mut self.weight)?;
        visitor(&mut self.bias)?;
        Ok(())
    }
}

#[derive(Debug)]
pub struct Conv6da {
    weight: Parameter,
    bias: Parameter,
    in_channels: usize,
    out_channels: usize,
    depth: usize,
    height: usize,
    width: usize,
    volume: usize,
<<<<<<< HEAD
    neighbors_per_cell: usize,
    neighbor_indices: Vec<usize>,
=======
    neighbor_offsets: Vec<(isize, isize, isize)>,
    neighbor_indices: Vec<Vec<usize>>,
    neighbor_count: usize,
>>>>>>> 554f26ee
    leech_projector: LeechProjector,
}

impl Conv6da {
    pub fn new(
        name: impl Into<String>,
        in_channels: usize,
        out_channels: usize,
        grid: (usize, usize, usize),
        leech_rank: usize,
        leech_weight: f64,
    ) -> PureResult<Self> {
<<<<<<< HEAD
        Self::with_neighbor_offsets(
=======
        Self::with_neighbors(
>>>>>>> 554f26ee
            name,
            in_channels,
            out_channels,
            grid,
            leech_rank,
            leech_weight,
<<<<<<< HEAD
            DEFAULT_CONV6DA_OFFSETS,
        )
    }

    pub fn with_neighbor_offsets(
=======
            &DEFAULT_CONV6DA_OFFSETS,
        )
    }

    pub fn with_neighbors(
>>>>>>> 554f26ee
        name: impl Into<String>,
        in_channels: usize,
        out_channels: usize,
        grid: (usize, usize, usize),
        leech_rank: usize,
        leech_weight: f64,
<<<<<<< HEAD
        neighbor_offsets: &[(isize, isize, isize)],
=======
        offsets: &[(isize, isize, isize)],
>>>>>>> 554f26ee
    ) -> PureResult<Self> {
        validate_positive(in_channels, "in_channels")?;
        validate_positive(out_channels, "out_channels")?;
        validate_positive(grid.0, "depth")?;
        validate_positive(grid.1, "height")?;
        validate_positive(grid.2, "width")?;
<<<<<<< HEAD
        if neighbor_offsets.is_empty() {
            return Err(TensorError::InvalidDimensions { rows: 0, cols: 0 });
        }
        let name = name.into();
        let neighbors_per_cell = neighbor_offsets.len();
        let span = in_channels * neighbors_per_cell;
        let plane = grid.1 * grid.2;
        let volume = grid.0 * plane;
        let mut neighbor_indices = vec![INVALID_NEIGHBOR; volume * neighbors_per_cell];
=======
        if offsets.is_empty() {
            return Err(TensorError::EmptyInput("conv6da_neighbors"));
        }
        let name = name.into();
        let neighbor_count = offsets.len();
        let span = in_channels * neighbor_count;
        let plane = grid.1 * grid.2;
        let volume = grid.0 * plane;
        let mut neighbor_indices = vec![vec![INVALID_NEIGHBOR; neighbor_count]; volume];
>>>>>>> 554f26ee
        for depth_idx in 0..grid.0 {
            for height_idx in 0..grid.1 {
                for width_idx in 0..grid.2 {
                    let cell_index = depth_idx * plane + height_idx * grid.2 + width_idx;
<<<<<<< HEAD
                    let slice_start = cell_index * neighbors_per_cell;
                    let slice_end = slice_start + neighbors_per_cell;
                    let indices = &mut neighbor_indices[slice_start..slice_end];
                    for (offset_idx, (od, oh, ow)) in neighbor_offsets.iter().enumerate() {
=======
                    for (offset_idx, (od, oh, ow)) in offsets.iter().enumerate() {
>>>>>>> 554f26ee
                        let nd = depth_idx as isize + *od;
                        let nh = height_idx as isize + *oh;
                        let nw = width_idx as isize + *ow;
                        if nd < 0
                            || nh < 0
                            || nw < 0
                            || nd >= grid.0 as isize
                            || nh >= grid.1 as isize
                            || nw >= grid.2 as isize
                        {
                            continue;
                        }
                        let base = nd as usize * plane + nh as usize * grid.2 + nw as usize;
<<<<<<< HEAD
                        indices[offset_idx] = base;
=======
                        neighbor_indices[cell_index][offset_idx] = base;
>>>>>>> 554f26ee
                    }
                }
            }
        }
        let mut seed = 0.01f32;
        let weight = Tensor::from_fn(out_channels, span, |_r, _c| {
            let value = seed;
            seed = (seed * 1.31).rem_euclid(0.2).max(1e-3);
            value
        })?;
        let bias = Tensor::zeros(1, out_channels)?;
        Ok(Self {
            weight: Parameter::new(format!("{name}::weight"), weight),
            bias: Parameter::new(format!("{name}::bias"), bias),
            in_channels,
            out_channels,
            depth: grid.0,
            height: grid.1,
            width: grid.2,
            volume,
<<<<<<< HEAD
            neighbors_per_cell,
            neighbor_indices,
=======
            neighbor_offsets: offsets.to_vec(),
            neighbor_indices,
            neighbor_count,
>>>>>>> 554f26ee
            leech_projector: LeechProjector::new(leech_rank, leech_weight),
        })
    }

    fn cells(&self) -> usize {
        self.volume
    }

    fn expected_cols(&self) -> usize {
        self.in_channels * self.volume
    }

<<<<<<< HEAD
    fn neighbor_span(&self) -> usize {
        self.in_channels * self.neighbors_per_cell
    }

    fn neighbor_slice(&self, cell_index: usize) -> &[usize] {
        let start = cell_index * self.neighbors_per_cell;
        let end = start + self.neighbors_per_cell;
        &self.neighbor_indices[start..end]
=======
    pub fn neighbor_count(&self) -> usize {
        self.neighbor_count
    }

    pub fn neighbor_offsets(&self) -> &[(isize, isize, isize)] {
        &self.neighbor_offsets
    }

    fn neighbor_span(&self) -> usize {
        self.in_channels * self.neighbor_count
>>>>>>> 554f26ee
    }

    fn gather_neighbors(&self, row: &[f32], buffer: &mut [f32], cell_index: usize) -> f64 {
        buffer.fill(0.0);
        let mut geodesic_sq = 0.0f64;
        let volume = self.volume;
<<<<<<< HEAD
        let indices = self.neighbor_slice(cell_index);
=======
        let indices = &self.neighbor_indices[cell_index];
>>>>>>> 554f26ee
        for (offset_idx, &base) in indices.iter().enumerate() {
            if base == INVALID_NEIGHBOR {
                continue;
            }
            for ic in 0..self.in_channels {
                let channel_offset = ic * volume;
                let value = row[channel_offset + base];
                buffer[offset_idx * self.in_channels + ic] = value;
                geodesic_sq += f64::from(value) * f64::from(value);
            }
        }
        geodesic_sq.sqrt()
    }
}

impl Module for Conv6da {
    fn forward(&self, input: &Tensor) -> PureResult<Tensor> {
        let (batch, cols) = input.shape();
        if cols != self.expected_cols() {
            return Err(TensorError::ShapeMismatch {
                left: (1, cols),
                right: (1, self.expected_cols()),
            });
        }
        let span = self.neighbor_span();
        let volume = self.cells();
        let mut out = Tensor::zeros(batch, self.out_channels * volume)?;
        let weight = self.weight.value();
        let bias = self.bias.value();
        let weight_data = weight.data();
        let bias_data = bias.data();
        let mut neighbors = vec![0.0f32; span];
        let out_cols = out.shape().1;
        let mut out_rows = out.data_mut().chunks_exact_mut(out_cols);
        let mut input_rows = input.data().chunks_exact(cols);
        for (row, out_row) in (&mut input_rows).zip(&mut out_rows) {
            for cell_index in 0..volume {
                let geodesic = self.gather_neighbors(row, &mut neighbors, cell_index);
                let density = self.leech_projector.enrich(geodesic) as f32;
                for (oc, weight_row) in weight_data.chunks_exact(span).enumerate() {
                    let mut acc = bias_data[oc] + density;
                    for (value, weight) in neighbors.iter().zip(weight_row.iter()) {
                        acc += value * weight;
                    }
                    out_row[oc * volume + cell_index] = acc;
                }
            }
        }
        debug_assert!(input_rows.remainder().is_empty());
        debug_assert!(out_rows.into_remainder().is_empty());
        Ok(out)
    }

    fn backward(&mut self, input: &Tensor, grad_output: &Tensor) -> PureResult<Tensor> {
        let (batch, cols) = input.shape();
        if cols != self.expected_cols() {
            return Err(TensorError::ShapeMismatch {
                left: (1, cols),
                right: (1, self.expected_cols()),
            });
        }
        let volume = self.cells();
        let span = self.neighbor_span();
        if grad_output.shape() != (batch, self.out_channels * volume) {
            return Err(TensorError::ShapeMismatch {
                left: grad_output.shape(),
                right: (batch, self.out_channels * volume),
            });
        }
        let mut grad_weight = vec![0.0f32; self.out_channels * span];
        let mut grad_bias = vec![0.0f32; self.out_channels];
        let mut grad_input = Tensor::zeros(batch, cols)?;
        let mut neighbors = vec![0.0f32; span];
        let volume_per_channel = volume;
        let weight = self.weight.value();
        let grad_cols = grad_output.shape().1;
        let leech_factor = self.leech_projector.enrich(1.0);
        let mut grad_input_rows = grad_input.data_mut().chunks_exact_mut(cols);
        let mut input_rows = input.data().chunks_exact(cols);
        let mut grad_rows = grad_output.data().chunks_exact(grad_cols);
        let weight_data = weight.data();
        for ((row, grad_row), grad_in_row) in (&mut input_rows)
            .zip(&mut grad_rows)
            .zip(&mut grad_input_rows)
        {
            for cell_index in 0..volume {
                let geodesic = self.gather_neighbors(row, &mut neighbors, cell_index);
<<<<<<< HEAD
                let indices = self.neighbor_slice(cell_index);
=======
                let indices = &self.neighbor_indices[cell_index];
>>>>>>> 554f26ee
                let mut sum_go = 0.0f64;
                for (oc, weight_row) in weight_data.chunks_exact(span).enumerate() {
                    let go = grad_row[oc * volume + cell_index];
                    sum_go += f64::from(go);
                    grad_bias[oc] += go;
                    for (idx, &value) in neighbors.iter().enumerate() {
                        grad_weight[oc * span + idx] += go * value;
                    }
                    for ic in 0..self.in_channels {
                        let channel_offset = ic * volume_per_channel;
                        for (offset_idx, &base) in indices.iter().enumerate() {
                            if base == INVALID_NEIGHBOR {
                                continue;
                            }
                            let input_index = channel_offset + base;
                            let weight_idx = offset_idx * self.in_channels + ic;
                            grad_in_row[input_index] += go * weight_row[weight_idx];
                        }
                    }
                }
                if geodesic > 0.0 && leech_factor > f64::EPSILON && sum_go.abs() > f64::EPSILON {
                    let scale = (sum_go * leech_factor / geodesic) as f32;
                    for ic in 0..self.in_channels {
                        let channel_offset = ic * volume_per_channel;
                        for (offset_idx, &base) in indices.iter().enumerate() {
                            if base == INVALID_NEIGHBOR {
                                continue;
                            }
                            let input_index = channel_offset + base;
                            let value = neighbors[offset_idx * self.in_channels + ic];
                            grad_in_row[input_index] += scale * value;
                        }
                    }
                }
            }
        }
        debug_assert!(input_rows.remainder().is_empty());
        debug_assert!(grad_rows.remainder().is_empty());
        debug_assert!(grad_input_rows.into_remainder().is_empty());
        let grad_weight_tensor = Tensor::from_vec(self.out_channels, span, grad_weight)?;
        let grad_bias_tensor = Tensor::from_vec(1, self.out_channels, grad_bias)?;
        self.weight.accumulate_euclidean(&grad_weight_tensor)?;
        self.bias.accumulate_euclidean(&grad_bias_tensor)?;
        Ok(grad_input)
    }

    fn visit_parameters(
        &self,
        visitor: &mut dyn FnMut(&Parameter) -> PureResult<()>,
    ) -> PureResult<()> {
        visitor(&self.weight)?;
        visitor(&self.bias)?;
        Ok(())
    }

    fn visit_parameters_mut(
        &mut self,
        visitor: &mut dyn FnMut(&mut Parameter) -> PureResult<()>,
    ) -> PureResult<()> {
        visitor(&mut self.weight)?;
        visitor(&mut self.bias)?;
        Ok(())
    }
}

impl Conv2d {
    fn forward_cpu(
        &self,
        input: &Tensor,
        batch: usize,
        oh: usize,
        ow: usize,
    ) -> PureResult<Tensor> {
<<<<<<< HEAD
        let weight = self.weight.value();
        let bias = self.bias.value();
        let patches = self.im2col(input, batch, oh, ow)?;
        let contracted = einsum_contract(&patches, &weight, "bs,os->bo")?;
        let mut out = Tensor::zeros(batch, self.out_channels * oh * ow)?;
        let spatial = oh * ow;
        {
            let bias_data = bias.data();
            let contracted_data = contracted.data();
            let out_data = out.data_mut();
            for b in 0..batch {
                for pos in 0..spatial {
                    let row_index = b * spatial + pos;
                    for oc in 0..self.out_channels {
                        let value =
                            contracted_data[row_index * self.out_channels + oc] + bias_data[oc];
                        let dst = b * self.out_channels * spatial + oc * spatial + pos;
                        out_data[dst] = value;
                    }
=======
        let patches = self.im2col(input, batch, oh, ow)?;
        let weight = self.weight.value();
        let bias = self.bias.value();
        let kernel_elems = self.in_channels * self.kernel.0 * self.kernel.1;
        let spatial = oh * ow;
        let (mut contracted, dims) = einsum_contract(
            patches.data(),
            &[batch, spatial, kernel_elems],
            &['b', 's', 'k'],
            weight.data(),
            &[self.out_channels, kernel_elems],
            &['o', 'k'],
            &['b', 'o', 's'],
        )?;
        debug_assert_eq!(dims, vec![batch, self.out_channels, spatial]);
        let bias_data = bias.data();
        for b in 0..batch {
            let batch_offset = b * self.out_channels * spatial;
            for oc in 0..self.out_channels {
                let bias = bias_data[oc];
                let channel_offset = batch_offset + oc * spatial;
                for idx in 0..spatial {
                    contracted[channel_offset + idx] += bias;
>>>>>>> 554f26ee
                }
            }
        }
        Tensor::from_vec(batch, self.out_channels * spatial, contracted)
    }

    #[cfg(feature = "wgpu")]
    fn try_forward_wgpu(
        &self,
        input: &Tensor,
        batch: usize,
        oh: usize,
        ow: usize,
    ) -> PureResult<Option<Tensor>> {
        if !wgpu_dense::is_available() {
            return Ok(None);
        }
        let span = self.in_channels * self.kernel.0 * self.kernel.1;
        let rows = batch * oh * ow;
        let total_work = rows
            .checked_mul(span)
            .and_then(|value| value.checked_mul(self.out_channels))
            .unwrap_or(usize::MAX);
        if total_work < 4096 {
            return Ok(None);
        }
        let pad_h = match i32::try_from(self.padding.0) {
            Ok(value) => value,
            Err(_) => return Ok(None),
        };
        let pad_w = match i32::try_from(self.padding.1) {
            Ok(value) => value,
            Err(_) => return Ok(None),
        };

        let mut weight_t = vec![0.0f32; span * self.out_channels];
        let weight_data = self.weight.value().data();
        for oc in 0..self.out_channels {
            let start = oc * span;
            let end = start + span;
            for (idx, value) in weight_data[start..end].iter().enumerate() {
                weight_t[idx * self.out_channels + oc] = *value;
            }
        }

        let maybe = wgpu_dense::conv_im2col_gemm(
            input.data(),
            batch,
            self.in_channels,
            self.input_hw.0,
            self.input_hw.1,
            self.kernel.0,
            self.kernel.1,
            self.stride.0,
            self.stride.1,
            pad_h,
            pad_w,
            self.dilation.0,
            self.dilation.1,
            &weight_t,
            self.out_channels,
            oh,
            ow,
        );

        let buffer = match maybe {
            Ok(buffer) => buffer,
            Err(_) => return Ok(None),
        };

        let mut out = Tensor::zeros(batch, self.out_channels * oh * ow)?;
        let bias_data = self.bias.value().data();
        let spatial = oh * ow;
        {
            let out_data = out.data_mut();
            for b in 0..batch {
                for oh_idx in 0..oh {
                    for ow_idx in 0..ow {
                        let row_index = b * spatial + oh_idx * ow + ow_idx;
                        let row_start = row_index * self.out_channels;
                        for oc in 0..self.out_channels {
                            let target = b * self.out_channels * spatial
                                + oc * spatial
                                + oh_idx * ow
                                + ow_idx;
                            out_data[target] = buffer[row_start + oc] + bias_data[oc];
                        }
                    }
                }
            }
        }
        Ok(Some(out))
    }
}

/// Max pooling over 2D feature maps.
#[derive(Debug)]
pub struct MaxPool2d {
    channels: usize,
    kernel: (usize, usize),
    stride: (usize, usize),
    padding: (usize, usize),
    input_hw: (usize, usize),
    last_indices: RefCell<Vec<usize>>,
}

impl MaxPool2d {
    #[allow(clippy::too_many_arguments)]
    pub fn new(
        channels: usize,
        kernel: (usize, usize),
        stride: (usize, usize),
        padding: (usize, usize),
        input_hw: (usize, usize),
    ) -> PureResult<Self> {
        validate_positive(channels, "channels")?;
        validate_positive(kernel.0, "kernel_h")?;
        validate_positive(kernel.1, "kernel_w")?;
        validate_positive(stride.0, "stride_h")?;
        validate_positive(stride.1, "stride_w")?;
        validate_positive(input_hw.0, "input_height")?;
        validate_positive(input_hw.1, "input_width")?;
        Ok(Self {
            channels,
            kernel,
            stride,
            padding,
            input_hw,
            last_indices: RefCell::new(Vec::new()),
        })
    }

    fn output_hw(&self) -> PureResult<(usize, usize)> {
        let (h, w) = self.input_hw;
        let (kh, kw) = self.kernel;
        let (ph, pw) = self.padding;
        let (sh, sw) = self.stride;
        if h + 2 * ph < kh || w + 2 * pw < kw {
            return Err(TensorError::InvalidDimensions {
                rows: h + 2 * ph,
                cols: kh.max(kw),
            });
        }
        Ok(((h + 2 * ph - kh) / sh + 1, (w + 2 * pw - kw) / sw + 1))
    }
}

impl Module for MaxPool2d {
    fn forward(&self, input: &Tensor) -> PureResult<Tensor> {
        let (batch, cols) = input.shape();
        let expected = self.channels * self.input_hw.0 * self.input_hw.1;
        if cols != expected {
            return Err(TensorError::ShapeMismatch {
                left: (1, cols),
                right: (1, expected),
            });
        }
        let (oh, ow) = self.output_hw()?;
        let mut out = Tensor::zeros(batch, self.channels * oh * ow)?;
        let mut indices = self.last_indices.borrow_mut();
        indices.clear();
        indices.resize(batch * self.channels * oh * ow, 0);
        let (h, w) = self.input_hw;
        let out_cols = out.shape().1;
        {
            let out_data = out.data_mut();
            for b in 0..batch {
                let row = &input.data()[b * cols..(b + 1) * cols];
                let (start, end) = (b * out_cols, (b + 1) * out_cols);
                let out_row = &mut out_data[start..end];
                for c in 0..self.channels {
                    let channel_offset = c * h * w;
                    for oh_idx in 0..oh {
                        for ow_idx in 0..ow {
                            let mut best = f32::MIN;
                            let mut best_idx = channel_offset;
                            for kh in 0..self.kernel.0 {
                                for kw in 0..self.kernel.1 {
                                    let pos_h = oh_idx * self.stride.0 + kh;
                                    let pos_w = ow_idx * self.stride.1 + kw;
                                    if pos_h < self.padding.0 || pos_w < self.padding.1 {
                                        continue;
                                    }
                                    let idx_h = pos_h - self.padding.0;
                                    let idx_w = pos_w - self.padding.1;
                                    if idx_h >= h || idx_w >= w {
                                        continue;
                                    }
                                    let index = channel_offset + idx_h * w + idx_w;
                                    let value = row[index];
                                    if value > best {
                                        best = value;
                                        best_idx = index;
                                    }
                                }
                            }
                            let out_index = c * (oh * ow) + oh_idx * ow + ow_idx;
                            out_row[out_index] = best;
                            indices[b * self.channels * oh * ow + out_index] = best_idx;
                        }
                    }
                }
            }
        }
        Ok(out)
    }

    fn backward(&mut self, _input: &Tensor, grad_output: &Tensor) -> PureResult<Tensor> {
        let (batch, cols) = grad_output.shape();
        let (oh, ow) = self.output_hw()?;
        if cols != self.channels * oh * ow {
            return Err(TensorError::ShapeMismatch {
                left: (1, cols),
                right: (1, self.channels * oh * ow),
            });
        }
        let mut grad_input =
            Tensor::zeros(batch, self.channels * self.input_hw.0 * self.input_hw.1)?;
        let indices = self.last_indices.borrow();
        let grad_input_cols = grad_input.shape().1;
        {
            let grad_input_data = grad_input.data_mut();
            for b in 0..batch {
                let grad_row = &grad_output.data()[b * cols..(b + 1) * cols];
                let (start, end) = (b * grad_input_cols, (b + 1) * grad_input_cols);
                let grad_in_row = &mut grad_input_data[start..end];
                for idx in 0..cols {
                    let input_index = indices[b * cols + idx];
                    grad_in_row[input_index] += grad_row[idx];
                }
            }
        }
        Ok(grad_input)
    }

    fn visit_parameters(
        &self,
        _visitor: &mut dyn FnMut(&Parameter) -> PureResult<()>,
    ) -> PureResult<()> {
        Ok(())
    }

    fn visit_parameters_mut(
        &mut self,
        _visitor: &mut dyn FnMut(&mut Parameter) -> PureResult<()>,
    ) -> PureResult<()> {
        Ok(())
    }
}

/// Average pooling over 2D feature maps.
#[derive(Debug)]
pub struct AvgPool2d {
    channels: usize,
    kernel: (usize, usize),
    stride: (usize, usize),
    padding: (usize, usize),
    input_hw: (usize, usize),
}

impl AvgPool2d {
    #[allow(clippy::too_many_arguments)]
    pub fn new(
        channels: usize,
        kernel: (usize, usize),
        stride: (usize, usize),
        padding: (usize, usize),
        input_hw: (usize, usize),
    ) -> PureResult<Self> {
        validate_positive(channels, "channels")?;
        validate_positive(kernel.0, "kernel_h")?;
        validate_positive(kernel.1, "kernel_w")?;
        validate_positive(stride.0, "stride_h")?;
        validate_positive(stride.1, "stride_w")?;
        validate_positive(input_hw.0, "input_height")?;
        validate_positive(input_hw.1, "input_width")?;
        Ok(Self {
            channels,
            kernel,
            stride,
            padding,
            input_hw,
        })
    }

    fn output_hw(&self) -> PureResult<(usize, usize)> {
        let (h, w) = self.input_hw;
        let (kh, kw) = self.kernel;
        let (ph, pw) = self.padding;
        let (sh, sw) = self.stride;
        if h + 2 * ph < kh || w + 2 * pw < kw {
            return Err(TensorError::InvalidDimensions {
                rows: h + 2 * ph,
                cols: kh.max(kw),
            });
        }
        Ok(((h + 2 * ph - kh) / sh + 1, (w + 2 * pw - kw) / sw + 1))
    }
}

impl Module for AvgPool2d {
    fn forward(&self, input: &Tensor) -> PureResult<Tensor> {
        let (batch, cols) = input.shape();
        let expected = self.channels * self.input_hw.0 * self.input_hw.1;
        if cols != expected {
            return Err(TensorError::ShapeMismatch {
                left: (1, cols),
                right: (1, expected),
            });
        }
        let (oh, ow) = self.output_hw()?;
        let mut out = Tensor::zeros(batch, self.channels * oh * ow)?;
        let (h, w) = self.input_hw;
        let area = (self.kernel.0 * self.kernel.1) as f32;
        let out_cols = out.shape().1;
        {
            let out_data = out.data_mut();
            for b in 0..batch {
                let row = &input.data()[b * cols..(b + 1) * cols];
                let (start, end) = (b * out_cols, (b + 1) * out_cols);
                let out_row = &mut out_data[start..end];
                for c in 0..self.channels {
                    let channel_offset = c * h * w;
                    for oh_idx in 0..oh {
                        for ow_idx in 0..ow {
                            let mut acc = 0.0f32;
                            for kh in 0..self.kernel.0 {
                                for kw in 0..self.kernel.1 {
                                    let pos_h = oh_idx * self.stride.0 + kh;
                                    let pos_w = ow_idx * self.stride.1 + kw;
                                    if pos_h < self.padding.0 || pos_w < self.padding.1 {
                                        continue;
                                    }
                                    let idx_h = pos_h - self.padding.0;
                                    let idx_w = pos_w - self.padding.1;
                                    if idx_h >= h || idx_w >= w {
                                        continue;
                                    }
                                    let index = channel_offset + idx_h * w + idx_w;
                                    acc += row[index];
                                }
                            }
                            out_row[c * (oh * ow) + oh_idx * ow + ow_idx] = acc / area;
                        }
                    }
                }
            }
        }
        Ok(out)
    }

    fn backward(&mut self, _input: &Tensor, grad_output: &Tensor) -> PureResult<Tensor> {
        let (batch, cols) = grad_output.shape();
        let (oh, ow) = self.output_hw()?;
        if cols != self.channels * oh * ow {
            return Err(TensorError::ShapeMismatch {
                left: (1, cols),
                right: (1, self.channels * oh * ow),
            });
        }
        let mut grad_input =
            Tensor::zeros(batch, self.channels * self.input_hw.0 * self.input_hw.1)?;
        let (h, w) = self.input_hw;
        let area = (self.kernel.0 * self.kernel.1) as f32;
        let grad_input_cols = grad_input.shape().1;
        {
            let grad_input_data = grad_input.data_mut();
            for b in 0..batch {
                let grad_row = &grad_output.data()[b * cols..(b + 1) * cols];
                let (start, end) = (b * grad_input_cols, (b + 1) * grad_input_cols);
                let grad_in_row = &mut grad_input_data[start..end];
                for c in 0..self.channels {
                    let channel_offset = c * h * w;
                    for oh_idx in 0..oh {
                        for ow_idx in 0..ow {
                            let go = grad_row[c * (oh * ow) + oh_idx * ow + ow_idx] / area;
                            for kh in 0..self.kernel.0 {
                                for kw in 0..self.kernel.1 {
                                    let pos_h = oh_idx * self.stride.0 + kh;
                                    let pos_w = ow_idx * self.stride.1 + kw;
                                    if pos_h < self.padding.0 || pos_w < self.padding.1 {
                                        continue;
                                    }
                                    let idx_h = pos_h - self.padding.0;
                                    let idx_w = pos_w - self.padding.1;
                                    if idx_h >= h || idx_w >= w {
                                        continue;
                                    }
                                    let index = channel_offset + idx_h * w + idx_w;
                                    grad_in_row[index] += go;
                                }
                            }
                        }
                    }
                }
            }
        }
        Ok(grad_input)
    }

    fn visit_parameters(
        &self,
        _visitor: &mut dyn FnMut(&Parameter) -> PureResult<()>,
    ) -> PureResult<()> {
        Ok(())
    }

    fn visit_parameters_mut(
        &mut self,
        _visitor: &mut dyn FnMut(&mut Parameter) -> PureResult<()>,
    ) -> PureResult<()> {
        Ok(())
    }
}

#[cfg(test)]
mod tests {
    use super::*;
    #[cfg(feature = "wgpu")]
    use st_tensor::backend::wgpu_dense;

    #[test]
    fn conv6da_forward_matches_neighbor_sum_without_leech() {
        let mut conv = Conv6da::new("conv6", 1, 1, (1, 2, 2), 24, 0.0).unwrap();
        for value in conv.weight.value_mut().data_mut() {
            *value = 1.0;
        }
        conv.bias.value_mut().data_mut()[0] = 0.0;
        let input = Tensor::from_vec(1, 4, vec![1.0, 2.0, 3.0, 4.0]).unwrap();
        let output = conv.forward(&input).unwrap();
        assert_eq!(output.shape(), (1, 4));
        let expected = [6.0f32, 7.0, 8.0, 9.0];
        for (out, exp) in output.data().iter().zip(expected.iter()) {
            assert!((out - exp).abs() < 1e-5);
        }
    }

    #[test]
    fn conv6da_forward_injects_leech_density() {
        let mut conv = Conv6da::new("conv6", 1, 1, (1, 2, 2), 24, 1.0).unwrap();
        for value in conv.weight.value_mut().data_mut() {
            *value = 1.0;
        }
        conv.bias.value_mut().data_mut()[0] = 0.0;
        let input = Tensor::from_vec(1, 4, vec![1.0, 2.0, 3.0, 4.0]).unwrap();
        let output = conv.forward(&input).unwrap();
        let projector = LeechProjector::new(24, 1.0);
        let geodesics = [
            (1.0_f64 * 1.0 + 3.0 * 3.0 + 2.0 * 2.0).sqrt(),
            (2.0_f64 * 2.0 + 4.0 * 4.0 + 1.0 * 1.0).sqrt(),
            (3.0_f64 * 3.0 + 1.0 * 1.0 + 4.0 * 4.0).sqrt(),
            (4.0_f64 * 4.0 + 2.0 * 2.0 + 3.0 * 3.0).sqrt(),
        ];
        let base = [6.0f32, 7.0, 8.0, 9.0];
        for ((out, base_sum), geodesic) in
            output.data().iter().zip(base.iter()).zip(geodesics.iter())
        {
            let expected = *base_sum + projector.enrich(*geodesic) as f32;
            assert!((out - expected).abs() < 1e-4);
        }
    }

    #[test]
    fn conv6da_backward_matches_manual_without_leech() {
        let mut conv = Conv6da::new("conv6", 1, 1, (1, 2, 2), 24, 0.0).unwrap();
        for value in conv.weight.value_mut().data_mut() {
            *value = 1.0;
        }
        conv.bias.value_mut().data_mut()[0] = 0.0;
        let input = Tensor::from_vec(1, 4, vec![1.0, 2.0, 3.0, 4.0]).unwrap();
        let grad_output = Tensor::from_vec(1, 4, vec![1.0; 4]).unwrap();
        let grad_input = conv.backward(&input, &grad_output).unwrap();
        let expected_grad_input = [3.0f32; 4];
        for (value, expected) in grad_input.data().iter().zip(expected_grad_input.iter()) {
            assert!((value - expected).abs() < 1e-5);
        }
        let weight_grad = conv.weight.gradient().unwrap();
        let expected_weight = [10.0, 0.0, 0.0, 7.0, 3.0, 6.0, 4.0];
        for (value, expected) in weight_grad.data().iter().zip(expected_weight.iter()) {
            assert!((value - expected).abs() < 1e-5);
        }
        let bias_grad = conv.bias.gradient().unwrap();
        assert!((bias_grad.data()[0] - 4.0).abs() < 1e-6);
    }

    #[test]
    fn conv6da_backward_includes_leech_density_contribution() {
        let mut conv = Conv6da::new("conv6", 1, 1, (1, 1, 1), 24, 2.0).unwrap();
        for value in conv.weight.value_mut().data_mut() {
            *value = 0.0;
        }
        conv.bias.value_mut().data_mut()[0] = 0.0;
        let input = Tensor::from_vec(1, 1, vec![3.0]).unwrap();
        let grad_output = Tensor::from_vec(1, 1, vec![0.5]).unwrap();
        let grad_input = conv.backward(&input, &grad_output).unwrap();
        let projector = LeechProjector::new(24, 2.0);
        let expected = grad_output.data()[0] * projector.enrich(1.0) as f32;
        assert!((grad_input.data()[0] - expected).abs() < 1e-6);
        let weight_grad = conv.weight.gradient().unwrap();
        let grads = weight_grad.data();
        assert!((grads[0] - grad_output.data()[0] * input.data()[0]).abs() < 1e-6);
        for &value in &grads[1..] {
            assert!(value.abs() < 1e-6);
        }
        let bias_grad = conv.bias.gradient().unwrap();
        assert!((bias_grad.data()[0] - grad_output.data()[0]).abs() < 1e-6);
    }

    #[test]
<<<<<<< HEAD
    fn conv6da_forward_respects_custom_neighbors() {
        let offsets = [(0, 0, 0), (0, 0, 1)];
        let mut conv =
            Conv6da::with_neighbor_offsets("conv6", 1, 1, (1, 1, 3), 24, 0.0, &offsets).unwrap();
=======
    fn conv6da_accepts_custom_neighbors() {
        let offsets = [(0, 0, 0), (0, 1, 0)];
        let mut conv =
            Conv6da::with_neighbors("conv6", 1, 1, (1, 2, 2), 24, 0.0, &offsets).unwrap();
        assert_eq!(conv.neighbor_count(), offsets.len());
        assert_eq!(conv.neighbor_offsets(), offsets.as_slice());
>>>>>>> 554f26ee
        for value in conv.weight.value_mut().data_mut() {
            *value = 1.0;
        }
        conv.bias.value_mut().data_mut()[0] = 0.0;
<<<<<<< HEAD
        let input = Tensor::from_vec(1, 3, vec![1.0, 2.0, 3.0]).unwrap();
        let output = conv.forward(&input).unwrap();
        assert_eq!(output.shape(), (1, 3));
        let expected = [3.0f32, 5.0, 3.0];
        for (&value, &target) in output.data().iter().zip(expected.iter()) {
            assert!((value - target).abs() < 1e-5);
        }
=======
        let input = Tensor::from_vec(1, 4, vec![1.0, 2.0, 3.0, 4.0]).unwrap();
        let output = conv.forward(&input).unwrap();
        assert_eq!(output.shape(), (1, 4));
        let grad_output = Tensor::from_vec(1, 4, vec![1.0; 4]).unwrap();
        let _ = conv.backward(&input, &grad_output).unwrap();
        let weight_grad = conv.weight.gradient().unwrap();
        assert_eq!(weight_grad.shape(), (1, offsets.len()));
>>>>>>> 554f26ee
    }

    #[test]
    fn conv1d_forward_matches_manual() {
        let conv = Conv1d::new("conv", 1, 1, 3, 1, 1, 1).unwrap();
        let input = Tensor::from_vec(1, 5, vec![1.0, 2.0, 3.0, 4.0, 5.0]).unwrap();
        let output = conv.forward(&input).unwrap();
        assert_eq!(output.shape().0, 1);
    }

    #[test]
<<<<<<< HEAD
    fn conv1d_forward_respects_dilation() {
        let mut conv = Conv1d::new("conv", 1, 1, 3, 1, 0).unwrap();
        conv.set_dilation(2).unwrap();
        conv.bias.value_mut().data_mut()[0] = 0.0;
        for (idx, value) in conv.weight.value_mut().data_mut().iter_mut().enumerate() {
            *value = (idx + 1) as f32;
        }
        let input = Tensor::from_vec(1, 5, vec![1.0, 2.0, 3.0, 4.0, 5.0]).unwrap();
        let output = conv.forward(&input).unwrap();
        assert_eq!(output.shape(), (1, 1));
        assert!((output.data()[0] - 22.0).abs() < 1e-5);
    }

    #[test]
    fn conv1d_set_dilation_rejects_zero() {
        let mut conv = Conv1d::new("conv", 1, 1, 3, 1, 0).unwrap();
        assert!(conv.set_dilation(0).is_err());
=======
    fn conv1d_supports_dilation() {
        let mut conv = Conv1d::new("conv", 1, 1, 2, 1, 0, 2).unwrap();
        conv.bias.value_mut().data_mut()[0] = 0.0;
        for weight in conv.weight.value_mut().data_mut() {
            *weight = 1.0;
        }
        let input = Tensor::from_vec(1, 5, vec![1.0, 2.0, 3.0, 4.0, 5.0]).unwrap();
        let output = conv.forward(&input).unwrap();
        assert_eq!(output.shape(), (1, 3));
        assert_eq!(output.data(), &[4.0, 6.0, 8.0]);
>>>>>>> 554f26ee
    }

    #[cfg(feature = "wgpu")]
    #[test]
    fn conv2d_wgpu_matches_cpu_path() {
        if !wgpu_dense::is_available() {
            return;
        }
        let mut conv =
            Conv2d::new("conv_gpu", 3, 8, (3, 3), (1, 1), (1, 1), (1, 1), (8, 8)).unwrap();
        for (idx, value) in conv.weight.value_mut().data_mut().iter_mut().enumerate() {
            *value = (idx as f32).sin();
        }
        for (idx, value) in conv.bias.value_mut().data_mut().iter_mut().enumerate() {
            *value = idx as f32 * 0.1;
        }
        let batch = 4;
        let input = Tensor::from_fn(batch, 3 * 8 * 8, |row, col| {
            ((row * 97 + col * 31) % 23) as f32 * 0.05
        })
        .unwrap();
        let (oh, ow) = conv.output_hw().unwrap();
        let cpu = conv.forward_cpu(&input, batch, oh, ow).unwrap();
        let gpu = conv
            .try_forward_wgpu(&input, batch, oh, ow)
            .unwrap()
            .unwrap_or_else(|| panic!("wgpu path unexpectedly unavailable"));
        for (&a, &b) in cpu.data().iter().zip(gpu.data().iter()) {
            assert!((a - b).abs() < 1e-4);
        }
    }

    #[test]
    fn max_pool_tracks_indices() {
        let pool = MaxPool2d::new(1, (2, 2), (2, 2), (0, 0), (2, 2)).unwrap();
        let input = Tensor::from_vec(1, 4, vec![1.0, 2.0, 3.0, 4.0]).unwrap();
        let out = pool.forward(&input).unwrap();
        assert_eq!(out.data(), &[4.0]);
    }

    #[test]
<<<<<<< HEAD
    fn max_pool_propagates_gradients_to_maxima() {
        let mut pool = MaxPool2d::new(1, (2, 2), (1, 1), (0, 0), (3, 3)).unwrap();
        let input =
            Tensor::from_vec(1, 9, vec![1.0, 3.0, 2.0, 4.0, 6.0, 5.0, 0.0, -1.0, -2.0]).unwrap();
        pool.forward(&input).unwrap();
        let grad_output = Tensor::from_vec(1, 4, vec![0.5, -1.0, 2.0, 3.0]).unwrap();
        let grad_input = pool.backward(&input, &grad_output).unwrap();
        let mut expected = vec![0.0f32; 9];
        expected[4] = 0.5 - 1.0 + 2.0 + 3.0;
        for (&value, &target) in grad_input.data().iter().zip(expected.iter()) {
            assert!((value - target).abs() < 1e-6);
        }
=======
    fn max_pool2d_backward_routes_gradients() {
        let mut pool = MaxPool2d::new(1, (2, 2), (2, 2), (0, 0), (2, 2)).unwrap();
        let input = Tensor::from_vec(1, 4, vec![1.0, 2.0, 3.0, 4.0]).unwrap();
        let _ = pool.forward(&input).unwrap();
        let grad_output = Tensor::from_vec(1, 1, vec![2.5]).unwrap();
        let grad_input = pool.backward(&input, &grad_output).unwrap();
        assert_eq!(grad_input.data(), &[0.0, 0.0, 0.0, 2.5]);
>>>>>>> 554f26ee
    }

    #[test]
    fn conv2d_backward_matches_manual_kernel11() {
        let mut conv = Conv2d::new("conv", 1, 1, (1, 1), (1, 1), (0, 0), (1, 1), (2, 2)).unwrap();
        conv.weight.value_mut().data_mut()[0] = 1.5;
        conv.bias.value_mut().data_mut()[0] = 0.0;
        let input = Tensor::from_vec(1, 4, vec![1.0, 2.0, 3.0, 4.0]).unwrap();
        let grad_output = Tensor::from_vec(1, 4, vec![1.0; 4]).unwrap();
        let grad_input = conv.backward(&input, &grad_output).unwrap();
        assert_eq!(grad_input.shape(), input.shape());
        for &value in grad_input.data() {
            assert!((value - 1.5).abs() < 1e-6);
        }
        let weight_grad = conv.weight.gradient().unwrap();
        assert!((weight_grad.data()[0] - 10.0).abs() < 1e-6);
        let bias_grad = conv.bias.gradient().unwrap();
        assert!((bias_grad.data()[0] - 4.0).abs() < 1e-6);
    }

    #[test]
    fn conv2d_respects_dilation_configuration() {
        let mut conv = Conv2d::new("conv", 1, 1, (3, 3), (1, 1), (0, 0), (1, 1), (9, 9)).unwrap();
        conv.set_dilation((2, 2)).unwrap();
        assert_eq!(conv.output_hw().unwrap(), (5, 5));
    }

    #[test]
    fn conv2d_backward_bands_matches_backward() {
        use crate::plan::RankPlanner;
        use crate::schedule::{RoundtableConfig, RoundtableSchedule};
        use st_core::backend::device_caps::DeviceCaps;

        let mut conv = Conv2d::new("conv_a", 1, 1, (2, 2), (1, 1), (0, 0), (1, 1), (3, 3)).unwrap();
        let mut conv_bands =
            Conv2d::new("conv_b", 1, 1, (2, 2), (1, 1), (0, 0), (1, 1), (3, 3)).unwrap();

        for (idx, value) in conv.weight.value_mut().data_mut().iter_mut().enumerate() {
            *value = idx as f32 + 1.0;
        }
        conv.bias.value_mut().data_mut()[0] = 0.5;
        conv_bands.weight.load_value(conv.weight.value()).unwrap();
        conv_bands.bias.load_value(conv.bias.value()).unwrap();

        let input =
            Tensor::from_vec(1, 9, vec![0.5, -1.0, 2.0, 1.5, 0.0, -0.5, 2.5, 1.0, -1.5]).unwrap();
        let grad_output = Tensor::from_vec(1, 4, vec![0.8, -0.4, 1.2, -0.6]).unwrap();

        let standard = conv.backward(&input, &grad_output).unwrap();
        let (oh, ow) = conv_bands.output_hw().unwrap();
        let planner = RankPlanner::new(DeviceCaps::cpu());
        let schedule = RoundtableSchedule::new(
            &planner,
            1,
            (conv_bands.out_channels * oh * ow) as u32,
            RoundtableConfig::default(),
        );
        let bands = schedule.split(&grad_output).unwrap();
        let combined = conv_bands.backward_bands(&input, &bands).unwrap();

        assert_eq!(standard.shape(), combined.shape());
        for (&a, &b) in standard.data().iter().zip(combined.data().iter()) {
            assert!((a - b).abs() < 1e-5);
        }

        let grad_weight = conv.weight.gradient().unwrap();
        let grad_weight_bands = conv_bands.weight.gradient().unwrap();
        for (&a, &b) in grad_weight
            .data()
            .iter()
            .zip(grad_weight_bands.data().iter())
        {
            assert!((a - b).abs() < 1e-5);
        }

        let grad_bias = conv.bias.gradient().unwrap();
        let grad_bias_bands = conv_bands.bias.gradient().unwrap();
        for (&a, &b) in grad_bias.data().iter().zip(grad_bias_bands.data().iter()) {
            assert!((a - b).abs() < 1e-5);
        }
    }

    #[test]
    fn conv2d_backward_band_volume_exposes_components() {
        use crate::plan::RankPlanner;
        use crate::schedule::{RoundtableConfig, RoundtableSchedule};
        use st_core::backend::device_caps::DeviceCaps;

        let mut conv_seq =
            Conv2d::new("conv_seq", 1, 1, (2, 2), (1, 1), (0, 0), (1, 1), (3, 3)).unwrap();
        let mut conv_volume =
            Conv2d::new("conv_vol", 1, 1, (2, 2), (1, 1), (0, 0), (1, 1), (3, 3)).unwrap();

        for (idx, value) in conv_seq
            .weight
            .value_mut()
            .data_mut()
            .iter_mut()
            .enumerate()
        {
            *value = (idx + 1) as f32;
        }
        conv_seq.bias.value_mut().data_mut()[0] = -0.3;
        conv_volume
            .weight
            .load_value(conv_seq.weight.value())
            .unwrap();
        conv_volume.bias.load_value(conv_seq.bias.value()).unwrap();

        let input = Tensor::from_vec(
            1,
            9,
            vec![0.75, -0.5, 1.0, 0.25, -1.25, 0.0, 1.5, 0.8, -0.4],
        )
        .unwrap();
        let grad_output = Tensor::from_vec(1, 4, vec![1.0, -0.5, 0.25, 0.75]).unwrap();

        let (oh, ow) = conv_seq.output_hw().unwrap();
        let planner = RankPlanner::new(DeviceCaps::cpu());
        let schedule = RoundtableSchedule::new(
            &planner,
            1,
            (conv_seq.out_channels * oh * ow) as u32,
            RoundtableConfig::default(),
        );
        let bands = schedule.split(&grad_output).unwrap();

        let grad_above = conv_seq.backward(&input, bands.above()).unwrap();
        let grad_here = conv_seq.backward(&input, bands.here()).unwrap();
        let grad_beneath = conv_seq.backward(&input, bands.beneath()).unwrap();

        let volume = conv_volume.backward_band_volume(&input, &bands).unwrap();

        for (&a, &b) in grad_above.data().iter().zip(volume.above().data().iter()) {
            assert!((a - b).abs() < 1e-5);
        }
        for (&a, &b) in grad_here.data().iter().zip(volume.here().data().iter()) {
            assert!((a - b).abs() < 1e-5);
        }
        for (&a, &b) in grad_beneath
            .data()
            .iter()
            .zip(volume.beneath().data().iter())
        {
            assert!((a - b).abs() < 1e-5);
        }

        let mut expected_sum = grad_above.clone();
        expected_sum.add_scaled(&grad_here, 1.0).unwrap();
        expected_sum.add_scaled(&grad_beneath, 1.0).unwrap();
        let combined = volume.combine().unwrap();
        for (&a, &b) in expected_sum.data().iter().zip(combined.data().iter()) {
            assert!((a - b).abs() < 1e-5);
        }

        let seq_weight = conv_seq.weight.gradient().unwrap();
        let vol_weight = conv_volume.weight.gradient().unwrap();
        for (&a, &b) in seq_weight.data().iter().zip(vol_weight.data().iter()) {
            assert!((a - b).abs() < 1e-5);
        }

        let seq_bias = conv_seq.bias.gradient().unwrap();
        let vol_bias = conv_volume.bias.gradient().unwrap();
        for (&a, &b) in seq_bias.data().iter().zip(vol_bias.data().iter()) {
            assert!((a - b).abs() < 1e-5);
        }
    }
}<|MERGE_RESOLUTION|>--- conflicted
+++ resolved
@@ -37,11 +37,7 @@
 }
 
 const INVALID_NEIGHBOR: usize = usize::MAX;
-<<<<<<< HEAD
 pub const DEFAULT_CONV6DA_OFFSETS: &[(isize, isize, isize)] = &[
-=======
-const DEFAULT_CONV6DA_OFFSETS: [(isize, isize, isize); 7] = [
->>>>>>> 554f26ee
     (0, 0, 0),
     (1, 0, 0),
     (-1, 0, 0),
@@ -51,7 +47,6 @@
     (0, 0, -1),
 ];
 
-<<<<<<< HEAD
 struct AxisState {
     dims: [usize; 26],
     has_dim: [bool; 26],
@@ -239,205 +234,6 @@
         }
     }
     Ok(result)
-=======
-fn shape_product(shape: &[usize]) -> PureResult<usize> {
-    let mut product = 1usize;
-    for &dim in shape {
-        product = product
-            .checked_mul(dim)
-            .ok_or(TensorError::InvalidDimensions {
-                rows: product,
-                cols: dim,
-            })?;
-    }
-    Ok(product)
-}
-
-fn compute_strides(shape: &[usize]) -> Vec<usize> {
-    if shape.is_empty() {
-        return Vec::new();
-    }
-    let mut strides = vec![1; shape.len()];
-    let mut acc = 1usize;
-    for (idx, &dim) in shape.iter().enumerate().rev() {
-        strides[idx] = acc;
-        acc *= dim;
-    }
-    strides
-}
-
-fn einsum_recursive(
-    depth: usize,
-    sum_axes: &[usize],
-    axis_dims: &[usize],
-    axis_values: &mut [usize],
-    left_axis_ids: &[usize],
-    left_strides: &[usize],
-    left_data: &[f32],
-    right_axis_ids: &[usize],
-    right_strides: &[usize],
-    right_data: &[f32],
-) -> f32 {
-    if depth == sum_axes.len() {
-        let mut left_index = 0usize;
-        for (&axis, &stride) in left_axis_ids.iter().zip(left_strides.iter()) {
-            left_index += axis_values[axis] * stride;
-        }
-        let mut right_index = 0usize;
-        for (&axis, &stride) in right_axis_ids.iter().zip(right_strides.iter()) {
-            right_index += axis_values[axis] * stride;
-        }
-        return left_data[left_index] * right_data[right_index];
-    }
-    let axis = sum_axes[depth];
-    let dim = axis_dims[axis];
-    let mut acc = 0.0f32;
-    for value in 0..dim {
-        axis_values[axis] = value;
-        acc += einsum_recursive(
-            depth + 1,
-            sum_axes,
-            axis_dims,
-            axis_values,
-            left_axis_ids,
-            left_strides,
-            left_data,
-            right_axis_ids,
-            right_strides,
-            right_data,
-        );
-    }
-    acc
-}
-
-fn einsum_contract(
-    left_data: &[f32],
-    left_shape: &[usize],
-    left_axes: &[char],
-    right_data: &[f32],
-    right_shape: &[usize],
-    right_axes: &[char],
-    output_axes: &[char],
-) -> PureResult<(Vec<f32>, Vec<usize>)> {
-    if left_shape.len() != left_axes.len() {
-        return Err(TensorError::InvalidDimensions {
-            rows: left_shape.len(),
-            cols: left_axes.len(),
-        });
-    }
-    if right_shape.len() != right_axes.len() {
-        return Err(TensorError::InvalidDimensions {
-            rows: right_shape.len(),
-            cols: right_axes.len(),
-        });
-    }
-    let expected_left = shape_product(left_shape)?;
-    if expected_left != left_data.len() {
-        return Err(TensorError::DataLength {
-            expected: expected_left,
-            got: left_data.len(),
-        });
-    }
-    let expected_right = shape_product(right_shape)?;
-    if expected_right != right_data.len() {
-        return Err(TensorError::DataLength {
-            expected: expected_right,
-            got: right_data.len(),
-        });
-    }
-
-    let mut axis_positions: HashMap<char, usize> = HashMap::new();
-    let mut axis_dims: Vec<usize> = Vec::new();
-    let mut register_axis = |axis: char, dim: usize| -> PureResult<()> {
-        if let Some(&idx) = axis_positions.get(&axis) {
-            if axis_dims[idx] != dim {
-                return Err(TensorError::InvalidDimensions {
-                    rows: axis_dims[idx],
-                    cols: dim,
-                });
-            }
-        } else {
-            let idx = axis_dims.len();
-            axis_positions.insert(axis, idx);
-            axis_dims.push(dim);
-        }
-        Ok(())
-    };
-
-    for (&axis, &dim) in left_axes.iter().zip(left_shape.iter()) {
-        register_axis(axis, dim)?;
-    }
-    for (&axis, &dim) in right_axes.iter().zip(right_shape.iter()) {
-        register_axis(axis, dim)?;
-    }
-    let mut output_axis_ids = Vec::with_capacity(output_axes.len());
-    for &axis in output_axes {
-        if let Some(&idx) = axis_positions.get(&axis) {
-            output_axis_ids.push(idx);
-        } else {
-            return Err(TensorError::InvalidDimensions { rows: 0, cols: 0 });
-        }
-    }
-
-    let left_axis_ids: Vec<usize> = left_axes.iter().map(|axis| axis_positions[axis]).collect();
-    let right_axis_ids: Vec<usize> = right_axes.iter().map(|axis| axis_positions[axis]).collect();
-
-    let output_dims: Vec<usize> = output_axis_ids
-        .iter()
-        .map(|&axis| axis_dims[axis])
-        .collect();
-    let output_len = shape_product(&output_dims)?;
-    let output_strides = compute_strides(&output_dims);
-
-    let output_axis_set: HashSet<usize> = output_axis_ids.iter().copied().collect();
-    let mut seen_sum = HashSet::new();
-    let mut sum_axes = Vec::new();
-    for &axis in &left_axis_ids {
-        if !output_axis_set.contains(&axis) && seen_sum.insert(axis) {
-            sum_axes.push(axis);
-        }
-    }
-    for &axis in &right_axis_ids {
-        if !output_axis_set.contains(&axis) && seen_sum.insert(axis) {
-            sum_axes.push(axis);
-        }
-    }
-    let left_strides = compute_strides(left_shape);
-    let right_strides = compute_strides(right_shape);
-
-    let mut axis_values = vec![0usize; axis_dims.len()];
-    let mut output = vec![0.0f32; output_len];
-
-    for (linear_idx, value) in output.iter_mut().enumerate() {
-        let mut remainder = linear_idx;
-        for ((&axis, &stride), &dim) in output_axis_ids
-            .iter()
-            .zip(output_strides.iter())
-            .zip(output_dims.iter())
-        {
-            if dim == 0 {
-                return Err(TensorError::InvalidDimensions { rows: 0, cols: 0 });
-            }
-            let coordinate = remainder / stride;
-            remainder %= stride;
-            axis_values[axis] = coordinate;
-        }
-        *value = einsum_recursive(
-            0,
-            &sum_axes,
-            &axis_dims,
-            &mut axis_values,
-            &left_axis_ids,
-            &left_strides,
-            left_data,
-            &right_axis_ids,
-            &right_strides,
-            right_data,
-        );
-    }
-
-    Ok((output, output_dims))
->>>>>>> 554f26ee
 }
 
 /// One-dimensional convolution with explicit stride and padding controls.
@@ -485,11 +281,7 @@
             kernel_size,
             stride,
             padding,
-<<<<<<< HEAD
             dilation: 1,
-=======
-            dilation,
->>>>>>> 554f26ee
         })
     }
 
@@ -518,7 +310,6 @@
 
     fn output_width(&self, input_width: usize) -> PureResult<usize> {
         let numer = input_width + 2 * self.padding;
-<<<<<<< HEAD
         let eff_kernel = dilated_extent(self.kernel_size, self.dilation)?;
         if numer < eff_kernel {
             return Err(TensorError::InvalidDimensions {
@@ -527,16 +318,6 @@
             });
         }
         Ok((numer - eff_kernel) / self.stride + 1)
-=======
-        let effective_kernel = dilated_extent(self.kernel_size, self.dilation)?;
-        if numer < effective_kernel {
-            return Err(TensorError::InvalidDimensions {
-                rows: input_width,
-                cols: effective_kernel,
-            });
-        }
-        Ok((numer - effective_kernel) / self.stride + 1)
->>>>>>> 554f26ee
     }
 }
 
@@ -1044,14 +825,8 @@
     height: usize,
     width: usize,
     volume: usize,
-<<<<<<< HEAD
     neighbors_per_cell: usize,
     neighbor_indices: Vec<usize>,
-=======
-    neighbor_offsets: Vec<(isize, isize, isize)>,
-    neighbor_indices: Vec<Vec<usize>>,
-    neighbor_count: usize,
->>>>>>> 554f26ee
     leech_projector: LeechProjector,
 }
 
@@ -1064,48 +839,31 @@
         leech_rank: usize,
         leech_weight: f64,
     ) -> PureResult<Self> {
-<<<<<<< HEAD
         Self::with_neighbor_offsets(
-=======
-        Self::with_neighbors(
->>>>>>> 554f26ee
             name,
             in_channels,
             out_channels,
             grid,
             leech_rank,
             leech_weight,
-<<<<<<< HEAD
             DEFAULT_CONV6DA_OFFSETS,
         )
     }
 
     pub fn with_neighbor_offsets(
-=======
-            &DEFAULT_CONV6DA_OFFSETS,
-        )
-    }
-
-    pub fn with_neighbors(
->>>>>>> 554f26ee
         name: impl Into<String>,
         in_channels: usize,
         out_channels: usize,
         grid: (usize, usize, usize),
         leech_rank: usize,
         leech_weight: f64,
-<<<<<<< HEAD
         neighbor_offsets: &[(isize, isize, isize)],
-=======
-        offsets: &[(isize, isize, isize)],
->>>>>>> 554f26ee
     ) -> PureResult<Self> {
         validate_positive(in_channels, "in_channels")?;
         validate_positive(out_channels, "out_channels")?;
         validate_positive(grid.0, "depth")?;
         validate_positive(grid.1, "height")?;
         validate_positive(grid.2, "width")?;
-<<<<<<< HEAD
         if neighbor_offsets.is_empty() {
             return Err(TensorError::InvalidDimensions { rows: 0, cols: 0 });
         }
@@ -1115,29 +873,14 @@
         let plane = grid.1 * grid.2;
         let volume = grid.0 * plane;
         let mut neighbor_indices = vec![INVALID_NEIGHBOR; volume * neighbors_per_cell];
-=======
-        if offsets.is_empty() {
-            return Err(TensorError::EmptyInput("conv6da_neighbors"));
-        }
-        let name = name.into();
-        let neighbor_count = offsets.len();
-        let span = in_channels * neighbor_count;
-        let plane = grid.1 * grid.2;
-        let volume = grid.0 * plane;
-        let mut neighbor_indices = vec![vec![INVALID_NEIGHBOR; neighbor_count]; volume];
->>>>>>> 554f26ee
         for depth_idx in 0..grid.0 {
             for height_idx in 0..grid.1 {
                 for width_idx in 0..grid.2 {
                     let cell_index = depth_idx * plane + height_idx * grid.2 + width_idx;
-<<<<<<< HEAD
                     let slice_start = cell_index * neighbors_per_cell;
                     let slice_end = slice_start + neighbors_per_cell;
                     let indices = &mut neighbor_indices[slice_start..slice_end];
                     for (offset_idx, (od, oh, ow)) in neighbor_offsets.iter().enumerate() {
-=======
-                    for (offset_idx, (od, oh, ow)) in offsets.iter().enumerate() {
->>>>>>> 554f26ee
                         let nd = depth_idx as isize + *od;
                         let nh = height_idx as isize + *oh;
                         let nw = width_idx as isize + *ow;
@@ -1151,11 +894,7 @@
                             continue;
                         }
                         let base = nd as usize * plane + nh as usize * grid.2 + nw as usize;
-<<<<<<< HEAD
                         indices[offset_idx] = base;
-=======
-                        neighbor_indices[cell_index][offset_idx] = base;
->>>>>>> 554f26ee
                     }
                 }
             }
@@ -1176,14 +915,8 @@
             height: grid.1,
             width: grid.2,
             volume,
-<<<<<<< HEAD
             neighbors_per_cell,
             neighbor_indices,
-=======
-            neighbor_offsets: offsets.to_vec(),
-            neighbor_indices,
-            neighbor_count,
->>>>>>> 554f26ee
             leech_projector: LeechProjector::new(leech_rank, leech_weight),
         })
     }
@@ -1196,7 +929,6 @@
         self.in_channels * self.volume
     }
 
-<<<<<<< HEAD
     fn neighbor_span(&self) -> usize {
         self.in_channels * self.neighbors_per_cell
     }
@@ -1205,29 +937,13 @@
         let start = cell_index * self.neighbors_per_cell;
         let end = start + self.neighbors_per_cell;
         &self.neighbor_indices[start..end]
-=======
-    pub fn neighbor_count(&self) -> usize {
-        self.neighbor_count
-    }
-
-    pub fn neighbor_offsets(&self) -> &[(isize, isize, isize)] {
-        &self.neighbor_offsets
-    }
-
-    fn neighbor_span(&self) -> usize {
-        self.in_channels * self.neighbor_count
->>>>>>> 554f26ee
     }
 
     fn gather_neighbors(&self, row: &[f32], buffer: &mut [f32], cell_index: usize) -> f64 {
         buffer.fill(0.0);
         let mut geodesic_sq = 0.0f64;
         let volume = self.volume;
-<<<<<<< HEAD
         let indices = self.neighbor_slice(cell_index);
-=======
-        let indices = &self.neighbor_indices[cell_index];
->>>>>>> 554f26ee
         for (offset_idx, &base) in indices.iter().enumerate() {
             if base == INVALID_NEIGHBOR {
                 continue;
@@ -1315,11 +1031,7 @@
         {
             for cell_index in 0..volume {
                 let geodesic = self.gather_neighbors(row, &mut neighbors, cell_index);
-<<<<<<< HEAD
                 let indices = self.neighbor_slice(cell_index);
-=======
-                let indices = &self.neighbor_indices[cell_index];
->>>>>>> 554f26ee
                 let mut sum_go = 0.0f64;
                 for (oc, weight_row) in weight_data.chunks_exact(span).enumerate() {
                     let go = grad_row[oc * volume + cell_index];
@@ -1393,7 +1105,6 @@
         oh: usize,
         ow: usize,
     ) -> PureResult<Tensor> {
-<<<<<<< HEAD
         let weight = self.weight.value();
         let bias = self.bias.value();
         let patches = self.im2col(input, batch, oh, ow)?;
@@ -1413,31 +1124,6 @@
                         let dst = b * self.out_channels * spatial + oc * spatial + pos;
                         out_data[dst] = value;
                     }
-=======
-        let patches = self.im2col(input, batch, oh, ow)?;
-        let weight = self.weight.value();
-        let bias = self.bias.value();
-        let kernel_elems = self.in_channels * self.kernel.0 * self.kernel.1;
-        let spatial = oh * ow;
-        let (mut contracted, dims) = einsum_contract(
-            patches.data(),
-            &[batch, spatial, kernel_elems],
-            &['b', 's', 'k'],
-            weight.data(),
-            &[self.out_channels, kernel_elems],
-            &['o', 'k'],
-            &['b', 'o', 's'],
-        )?;
-        debug_assert_eq!(dims, vec![batch, self.out_channels, spatial]);
-        let bias_data = bias.data();
-        for b in 0..batch {
-            let batch_offset = b * self.out_channels * spatial;
-            for oc in 0..self.out_channels {
-                let bias = bias_data[oc];
-                let channel_offset = batch_offset + oc * spatial;
-                for idx in 0..spatial {
-                    contracted[channel_offset + idx] += bias;
->>>>>>> 554f26ee
                 }
             }
         }
@@ -1947,24 +1633,14 @@
     }
 
     #[test]
-<<<<<<< HEAD
     fn conv6da_forward_respects_custom_neighbors() {
         let offsets = [(0, 0, 0), (0, 0, 1)];
         let mut conv =
             Conv6da::with_neighbor_offsets("conv6", 1, 1, (1, 1, 3), 24, 0.0, &offsets).unwrap();
-=======
-    fn conv6da_accepts_custom_neighbors() {
-        let offsets = [(0, 0, 0), (0, 1, 0)];
-        let mut conv =
-            Conv6da::with_neighbors("conv6", 1, 1, (1, 2, 2), 24, 0.0, &offsets).unwrap();
-        assert_eq!(conv.neighbor_count(), offsets.len());
-        assert_eq!(conv.neighbor_offsets(), offsets.as_slice());
->>>>>>> 554f26ee
         for value in conv.weight.value_mut().data_mut() {
             *value = 1.0;
         }
         conv.bias.value_mut().data_mut()[0] = 0.0;
-<<<<<<< HEAD
         let input = Tensor::from_vec(1, 3, vec![1.0, 2.0, 3.0]).unwrap();
         let output = conv.forward(&input).unwrap();
         assert_eq!(output.shape(), (1, 3));
@@ -1972,15 +1648,6 @@
         for (&value, &target) in output.data().iter().zip(expected.iter()) {
             assert!((value - target).abs() < 1e-5);
         }
-=======
-        let input = Tensor::from_vec(1, 4, vec![1.0, 2.0, 3.0, 4.0]).unwrap();
-        let output = conv.forward(&input).unwrap();
-        assert_eq!(output.shape(), (1, 4));
-        let grad_output = Tensor::from_vec(1, 4, vec![1.0; 4]).unwrap();
-        let _ = conv.backward(&input, &grad_output).unwrap();
-        let weight_grad = conv.weight.gradient().unwrap();
-        assert_eq!(weight_grad.shape(), (1, offsets.len()));
->>>>>>> 554f26ee
     }
 
     #[test]
@@ -1992,7 +1659,6 @@
     }
 
     #[test]
-<<<<<<< HEAD
     fn conv1d_forward_respects_dilation() {
         let mut conv = Conv1d::new("conv", 1, 1, 3, 1, 0).unwrap();
         conv.set_dilation(2).unwrap();
@@ -2010,18 +1676,6 @@
     fn conv1d_set_dilation_rejects_zero() {
         let mut conv = Conv1d::new("conv", 1, 1, 3, 1, 0).unwrap();
         assert!(conv.set_dilation(0).is_err());
-=======
-    fn conv1d_supports_dilation() {
-        let mut conv = Conv1d::new("conv", 1, 1, 2, 1, 0, 2).unwrap();
-        conv.bias.value_mut().data_mut()[0] = 0.0;
-        for weight in conv.weight.value_mut().data_mut() {
-            *weight = 1.0;
-        }
-        let input = Tensor::from_vec(1, 5, vec![1.0, 2.0, 3.0, 4.0, 5.0]).unwrap();
-        let output = conv.forward(&input).unwrap();
-        assert_eq!(output.shape(), (1, 3));
-        assert_eq!(output.data(), &[4.0, 6.0, 8.0]);
->>>>>>> 554f26ee
     }
 
     #[cfg(feature = "wgpu")]
@@ -2063,7 +1717,6 @@
     }
 
     #[test]
-<<<<<<< HEAD
     fn max_pool_propagates_gradients_to_maxima() {
         let mut pool = MaxPool2d::new(1, (2, 2), (1, 1), (0, 0), (3, 3)).unwrap();
         let input =
@@ -2076,15 +1729,6 @@
         for (&value, &target) in grad_input.data().iter().zip(expected.iter()) {
             assert!((value - target).abs() < 1e-6);
         }
-=======
-    fn max_pool2d_backward_routes_gradients() {
-        let mut pool = MaxPool2d::new(1, (2, 2), (2, 2), (0, 0), (2, 2)).unwrap();
-        let input = Tensor::from_vec(1, 4, vec![1.0, 2.0, 3.0, 4.0]).unwrap();
-        let _ = pool.forward(&input).unwrap();
-        let grad_output = Tensor::from_vec(1, 1, vec![2.5]).unwrap();
-        let grad_input = pool.backward(&input, &grad_output).unwrap();
-        assert_eq!(grad_input.data(), &[0.0, 0.0, 0.0, 2.5]);
->>>>>>> 554f26ee
     }
 
     #[test]
