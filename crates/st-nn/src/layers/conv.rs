--- conflicted
+++ resolved
@@ -273,11 +273,7 @@
             value
         })?;
         let bias = Tensor::zeros(1, out_channels)?;
-<<<<<<< HEAD
         let conv = Self {
-=======
-        let mut conv = Self {
->>>>>>> ed09268f
             weight: Parameter::new(format!("{name}::weight"), weight),
             bias: Parameter::new(format!("{name}::bias"), bias),
             in_channels,
@@ -416,7 +412,6 @@
         Ok(matrix)
     }
 
-<<<<<<< HEAD
     fn accumulate_from_grad_matrix(
         &mut self,
         grad_matrix: &Tensor,
@@ -483,8 +478,6 @@
         GradientBands::from_components(above, here, beneath)
     }
 
-=======
->>>>>>> ed09268f
     fn col2im(&self, cols: &Tensor, batch: usize, oh: usize, ow: usize) -> PureResult<Tensor> {
         let expected_rows = batch * oh * ow;
         let kernel_elems = self.in_channels * self.kernel.0 * self.kernel.1;
@@ -501,19 +494,12 @@
         let pad_h = self.padding.0 as isize;
         let pad_w = self.padding.1 as isize;
         let spatial = oh * ow;
-<<<<<<< HEAD
         let output_cols = output.shape().1;
-=======
->>>>>>> ed09268f
         {
             let cols_data = cols.data();
             let output_data = output.data_mut();
             for b in 0..batch {
-<<<<<<< HEAD
                 let (start, end) = (b * output_cols, (b + 1) * output_cols);
-=======
-                let (start, end) = (b * output.shape().1, (b + 1) * output.shape().1);
->>>>>>> ed09268f
                 let grad_in_row = &mut output_data[start..end];
                 for oh_idx in 0..oh {
                     for ow_idx in 0..ow {
@@ -634,25 +620,12 @@
         }
         let patches = self.im2col(input, batch, oh, ow)?;
         let grad_matrix = self.grad_output_to_matrix(grad_output, batch, oh, ow)?;
-<<<<<<< HEAD
         self.accumulate_from_grad_matrix(&grad_matrix, &patches, batch, oh, ow)
     }
 
     fn backward_bands(&mut self, input: &Tensor, bands: &GradientBands) -> PureResult<Tensor> {
         let volume = self.backward_band_volume(input, bands)?;
         volume.combine()
-=======
-        let grad_weight = grad_matrix.transpose().matmul(&patches)?;
-        let grad_weight = grad_weight.scale(1.0 / batch as f32)?;
-        let bias_sums = grad_matrix.sum_axis0();
-        let mut bias_tensor = Tensor::from_vec(1, self.out_channels, bias_sums)?;
-        bias_tensor = bias_tensor.scale(1.0 / batch as f32)?;
-        let grad_patches = grad_matrix.matmul(self.weight.value())?;
-        let grad_input = self.col2im(&grad_patches, batch, oh, ow)?;
-        self.weight.accumulate_euclidean(&grad_weight)?;
-        self.bias.accumulate_euclidean(&bias_tensor)?;
-        Ok(grad_input)
->>>>>>> ed09268f
     }
 
     fn backward_bands(&mut self, input: &Tensor, bands: &GradientBands) -> PureResult<Tensor> {
@@ -1086,7 +1059,6 @@
     }
 
     #[test]
-<<<<<<< HEAD
     fn conv2d_respects_dilation_configuration() {
         let mut conv = Conv2d::new("conv", 1, 1, (3, 3), (1, 1), (0, 0), (5, 5)).unwrap();
         conv.set_dilation((2, 2)).unwrap();
@@ -1144,49 +1116,10 @@
         let grad_bias_bands = conv_bands.bias.gradient().unwrap();
         for (&a, &b) in grad_bias.data().iter().zip(grad_bias_bands.data().iter()) {
             assert!((a - b).abs() < 1e-5);
-=======
-    fn conv2d_backward_bands_matches_single_backward() {
-        let mut conv_band = Conv2d::new("conv", 1, 1, (3, 3), (1, 1), (1, 1), (3, 3)).unwrap();
-        let mut conv_single =
-            Conv2d::new("conv_ref", 1, 1, (3, 3), (1, 1), (1, 1), (3, 3)).unwrap();
-        conv_band.weight.value_mut().data_mut()[0] = 0.7;
-        conv_single.weight.value_mut().data_mut()[0] = 0.7;
-        conv_band.bias.value_mut().data_mut()[0] = -0.2;
-        conv_single.bias.value_mut().data_mut()[0] = -0.2;
-        let input =
-            Tensor::from_vec(1, 9, vec![1.0, 0.5, -0.5, 2.0, -1.0, 1.5, 0.25, -0.75, 0.9]).unwrap();
-        let above =
-            Tensor::from_vec(1, 9, vec![1.0, -0.5, 0.25, 0.0, 1.5, -1.25, 0.3, -0.8, 2.0]).unwrap();
-        let here =
-            Tensor::from_vec(1, 9, vec![0.4, 0.2, -0.6, 0.1, -0.3, 0.5, -0.2, 0.9, -1.1]).unwrap();
-        let beneath =
-            Tensor::from_vec(1, 9, vec![-0.3, 0.7, 0.0, -0.4, 0.6, -0.2, 0.8, -0.1, 0.3]).unwrap();
-        let bands =
-            GradientBands::from_bands(above.clone(), here.clone(), beneath.clone()).unwrap();
-        let mut combined = above.clone();
-        combined.add_scaled(&here, 1.0).unwrap();
-        combined.add_scaled(&beneath, 1.0).unwrap();
-        let grad_input_band = conv_band.backward_bands(&input, &bands).unwrap();
-        let grad_input_single = conv_single.backward(&input, &combined).unwrap();
-        assert_eq!(grad_input_band.shape(), grad_input_single.shape());
-        for (a, b) in grad_input_band.data().iter().zip(grad_input_single.data()) {
-            assert!((a - b).abs() < 1e-5);
-        }
-        let weight_band = conv_band.weight.gradient().unwrap();
-        let weight_single = conv_single.weight.gradient().unwrap();
-        for (a, b) in weight_band.data().iter().zip(weight_single.data().iter()) {
-            assert!((a - b).abs() < 1e-6);
-        }
-        let bias_band = conv_band.bias.gradient().unwrap();
-        let bias_single = conv_single.bias.gradient().unwrap();
-        for (a, b) in bias_band.data().iter().zip(bias_single.data().iter()) {
-            assert!((a - b).abs() < 1e-6);
->>>>>>> ed09268f
         }
     }
 
     #[test]
-<<<<<<< HEAD
     fn conv2d_backward_band_volume_exposes_components() {
         use crate::plan::RankPlanner;
         use crate::schedule::{RoundtableConfig, RoundtableSchedule};
@@ -1269,11 +1202,5 @@
         for (&a, &b) in seq_bias.data().iter().zip(vol_bias.data().iter()) {
             assert!((a - b).abs() < 1e-5);
         }
-=======
-    fn conv2d_respects_dilation_configuration() {
-        let mut conv = Conv2d::new("conv", 1, 1, (3, 3), (1, 1), (0, 0), (5, 5)).unwrap();
-        conv.set_dilation((2, 2)).unwrap();
-        assert_eq!(conv.output_hw().unwrap(), (1, 1));
->>>>>>> ed09268f
     }
 }