// SPDX-License-Identifier: AGPL-3.0-or-later
// © 2025 SpiralTorch Contributors
// Part of SpiralTorch — Licensed under AGPL-3.0-or-later.

//! Quantum Reality Studio primitives that stitch Maxwell-coded pulses,
//! narrative tags, and immersive overlays together.

use serde::{Deserialize, Serialize};
use st_core::maxwell::MaxwellZPulse;
use st_frac::mellin_types::ComplexScalar;
use st_frac::zspace::{
    evaluate_weighted_series, mellin_log_lattice_prefactor, prepare_weighted_series,
    trapezoidal_weights,
};
use st_logic::meta_layer::MetaNarrativeLayer;
use st_logic::quantum_reality::ZSpace as LogicZSpace;
use st_nn::{ConceptHint, MaxwellDesireBridge, NarrativeHint};
use std::collections::{BTreeMap, HashMap, VecDeque};
use std::sync::{Arc, Mutex};
use std::time::{SystemTime, UNIX_EPOCH};
use thiserror::Error;

pub use st_core::maxwell::MaxwellZPulse as MaxwellPulse;

mod meta;

pub use meta::{TemporalCausalAnnotation, TemporalLogicEngine, ToposLogicBridge};

const DEFAULT_HISTORY: usize = 512;

#[derive(Debug, Error)]
pub enum StudioError {
    #[error("channel `{0}` is not registered in the capture config")]
    UnknownChannel(String),
    #[error(transparent)]
    Outlet(#[from] StudioSinkError),
}

#[derive(Clone, Debug, Serialize, Deserialize)]
pub struct SignalCaptureConfig {
    pub sample_rate_hz: f32,
    pub channels: Vec<String>,
    pub history_limit: usize,
}

impl SignalCaptureConfig {
    pub fn new(sample_rate_hz: f32) -> Self {
        Self {
            sample_rate_hz: sample_rate_hz.max(1.0),
            channels: Vec::new(),
            history_limit: DEFAULT_HISTORY,
        }
    }

    pub fn with_channels(mut self, channels: Vec<String>) -> Self {
        self.channels = channels;
        self
    }

    pub fn with_history_limit(mut self, limit: usize) -> Self {
        self.history_limit = limit.max(1);
        self
    }

    fn allows(&self, channel: &str) -> bool {
        self.channels.is_empty() || self.channels.iter().any(|c| c == channel)
    }
}

#[derive(Clone, Debug, Serialize, Deserialize)]
pub struct PulseSnapshot {
    pub blocks: u64,
    pub mean: f64,
    pub standard_error: f64,
    pub z_score: f64,
    pub band_energy: (f32, f32, f32),
    pub z_bias: f32,
}

impl PulseSnapshot {
    pub fn magnitude(&self) -> f32 {
        self.z_score.abs() as f32
    }
}

impl From<&MaxwellZPulse> for PulseSnapshot {
    fn from(pulse: &MaxwellZPulse) -> Self {
        Self {
            blocks: pulse.blocks,
            mean: pulse.mean,
            standard_error: pulse.standard_error,
            z_score: pulse.z_score,
            band_energy: pulse.band_energy,
            z_bias: pulse.z_bias,
        }
    }
}

impl From<&PulseSnapshot> for MaxwellZPulse {
    fn from(snapshot: &PulseSnapshot) -> Self {
        MaxwellZPulse {
            blocks: snapshot.blocks,
            mean: snapshot.mean,
            standard_error: snapshot.standard_error,
            z_score: snapshot.z_score,
            band_energy: snapshot.band_energy,
            z_bias: snapshot.z_bias,
        }
    }
}

#[derive(Clone, Debug, Serialize, Deserialize)]
pub struct RecordedPulse {
    pub channel: String,
    pub pulse: PulseSnapshot,
    pub timestamp: SystemTime,
}

impl RecordedPulse {
    pub fn new(channel: impl Into<String>, pulse: PulseSnapshot, timestamp: SystemTime) -> Self {
        Self {
            channel: channel.into(),
            pulse,
            timestamp,
        }
    }
}

#[derive(Clone, Debug, Serialize, Deserialize)]
pub enum StudioConceptHint {
    Distribution(Vec<f32>),
    Window(Vec<(usize, f32)>),
}

impl StudioConceptHint {
    fn from_concept(hint: ConceptHint) -> Self {
        match hint {
            ConceptHint::Distribution(dist) => StudioConceptHint::Distribution(dist),
            ConceptHint::Window(window) => StudioConceptHint::Window(window),
        }
    }

    fn as_weighted_window(&self) -> Vec<(usize, f32)> {
        match self {
            StudioConceptHint::Distribution(dist) => dist
                .iter()
                .copied()
                .enumerate()
                .filter(|(_, weight)| *weight > f32::EPSILON)
                .map(|(idx, weight)| (idx, weight))
                .collect(),
            StudioConceptHint::Window(window) => window
                .iter()
                .copied()
                .filter(|(_, weight)| *weight > f32::EPSILON)
                .collect(),
        }
    }
}

#[derive(Clone, Debug, Serialize, Deserialize)]
pub struct ConceptWindow {
    pub channel: String,
    pub timestamp: SystemTime,
    pub weights: Vec<(usize, f32)>,
    pub magnitude: f32,
}

impl ConceptWindow {
    fn from_hint(record: &RecordedPulse, hint: &StudioConceptHint) -> Option<Self> {
        let mut weights = hint.as_weighted_window();
        if weights.is_empty() {
            return None;
        }
        weights.sort_by(|a, b| a.0.cmp(&b.0));
        let magnitude = record.pulse.magnitude();
        Some(Self {
            channel: record.channel.clone(),
            timestamp: record.timestamp,
            weights,
            magnitude,
        })
    }
}

#[derive(Clone, Debug, Serialize, Deserialize)]
pub struct OverlayGlyph {
    pub glyph: String,
    pub intensity: f32,
}

impl OverlayGlyph {
    pub fn new(glyph: impl Into<String>, intensity: f32) -> Self {
        Self {
            glyph: glyph.into(),
            intensity: intensity.max(0.0),
        }
    }
}

#[derive(Clone, Debug, Serialize, Deserialize)]
pub struct OverlayFrame {
    pub channel: String,
    pub glyph: String,
    pub intensity: f32,
    pub timestamp: SystemTime,
    pub glyphs: Vec<OverlayGlyph>,
}

impl OverlayFrame {
    fn from_record(record: &RecordedPulse, glyph: String, intensity: f32) -> Self {
        let mut frame = Self {
            channel: record.channel.clone(),
            glyph: glyph.clone(),
            intensity,
            timestamp: record.timestamp,
            glyphs: vec![OverlayGlyph::new(glyph, intensity)],
        };
        frame.refresh_primary();
        frame
    }

    fn refresh_primary(&mut self) {
        if let Some(primary) = self.glyphs.first() {
            self.glyph = primary.glyph.clone();
            self.intensity = primary.intensity;
        } else {
            self.glyph = self.channel.clone();
            self.intensity = 0.0;
        }
    }

    pub fn new(
        channel: impl Into<String>,
        timestamp: SystemTime,
        glyphs: Vec<OverlayGlyph>,
    ) -> Self {
        let channel = channel.into();
        let mut filtered: Vec<OverlayGlyph> = glyphs
            .into_iter()
            .filter(|glyph| !glyph.glyph.trim().is_empty())
            .collect();
        if filtered.is_empty() {
            filtered.push(OverlayGlyph::new(channel.clone(), 0.0));
        }
        let mut frame = Self {
            channel,
            glyph: String::new(),
            intensity: 0.0,
            timestamp,
            glyphs: Vec::new(),
        };
        for glyph in filtered {
            frame.push_glyph(glyph);
        }
        frame.refresh_primary();
        frame
    }

    pub fn from_pairs<I, S>(channel: impl Into<String>, timestamp: SystemTime, pairs: I) -> Self
    where
        I: IntoIterator<Item = (S, f32)>,
        S: Into<String>,
    {
        let glyphs = pairs
            .into_iter()
            .map(|(glyph, intensity)| OverlayGlyph::new(glyph, intensity))
            .collect();
        Self::new(channel, timestamp, glyphs)
    }

    pub fn from_glyphs_and_intensities<G, IG, II>(
        channel: impl Into<String>,
        timestamp: SystemTime,
        glyphs: IG,
        intensities: II,
    ) -> Self
    where
        IG: IntoIterator<Item = G>,
        G: Into<String>,
        II: IntoIterator<Item = f32>,
    {
        let mut glyph_iter = glyphs.into_iter();
        let mut intensity_iter = intensities.into_iter();
        let pairs = std::iter::from_fn(move || {
            let glyph = glyph_iter.next()?;
            let intensity = intensity_iter.next().unwrap_or(0.0);
            Some((glyph, intensity))
        });
        Self::from_pairs(channel, timestamp, pairs)
    }

    pub fn push_glyph(&mut self, glyph: OverlayGlyph) {
        if glyph.glyph.trim().is_empty() {
            return;
        }
        if self
            .glyphs
            .iter()
            .any(|existing| existing.glyph == glyph.glyph)
        {
            return;
        }
        self.glyphs.push(glyph);
        self.refresh_primary();
    }

    pub fn extend_tags<I>(&mut self, tags: I, base_intensity: f32)
    where
        I: IntoIterator,
        I::Item: Into<String>,
    {
        for (idx, tag) in tags.into_iter().enumerate() {
            let glyph = tag.into();
            if glyph.trim().is_empty() {
                continue;
            }
            let falloff = base_intensity * 0.75_f32.powi((idx + 1) as i32);
            self.push_glyph(OverlayGlyph::new(glyph, falloff));
        }
    }

    pub fn glyphs(&self) -> &[OverlayGlyph] {
        &self.glyphs
    }
}

#[derive(Clone, Debug, Serialize, Deserialize)]
pub struct StudioFrame {
    pub record: RecordedPulse,
    pub concept: Option<StudioConceptHint>,
    pub narrative: Option<NarrativeHint>,
    pub overlay: OverlayFrame,
    pub causal: TemporalCausalAnnotation,
}

#[derive(Clone, Debug)]
pub struct SignalCaptureSession {
    config: SignalCaptureConfig,
    history: VecDeque<RecordedPulse>,
}

impl SignalCaptureSession {
    pub fn new(config: SignalCaptureConfig) -> Self {
        Self {
            history: VecDeque::with_capacity(config.history_limit),
            config,
        }
    }

    pub fn ingest(
        &mut self,
        channel: &str,
        pulse: MaxwellZPulse,
        timestamp: SystemTime,
    ) -> Result<RecordedPulse, StudioError> {
        if !self.config.allows(channel) {
            return Err(StudioError::UnknownChannel(channel.to_string()));
        }
        let record =
            RecordedPulse::new(channel.to_string(), PulseSnapshot::from(&pulse), timestamp);
        self.history.push_back(record.clone());
        while self.history.len() > self.config.history_limit {
            self.history.pop_front();
        }
        Ok(record)
    }

    pub fn records(&self) -> impl Iterator<Item = &RecordedPulse> {
        self.history.iter()
    }

    fn history_limit(&self) -> usize {
        self.config.history_limit
    }
}

#[derive(Clone, Debug)]
pub struct SemanticTagger {
    fallback_tags: HashMap<String, Vec<String>>,
}

impl SemanticTagger {
    pub fn from_bridge(bridge: &MaxwellDesireBridge) -> Self {
        let mut fallback_tags = HashMap::new();
        for channel in bridge.channel_names() {
            if let Some(tags) = bridge.narrative_tags(&channel) {
                fallback_tags.insert(channel.clone(), tags.to_vec());
            }
        }
        Self { fallback_tags }
    }

    pub fn fallback_for(&self, channel: &str) -> Option<&[String]> {
        self.fallback_tags.get(channel).map(|tags| tags.as_slice())
    }
}

#[derive(Clone, Debug, Default)]
pub struct OverlayComposer;

impl OverlayComposer {
    pub fn compose(
        &self,
        record: &RecordedPulse,
        narrative: Option<&NarrativeHint>,
        fallback: Option<&[String]>,
    ) -> OverlayFrame {
        let glyph = narrative
            .and_then(|hint| hint.tags().first().cloned())
            .or_else(|| fallback.and_then(|tags| tags.first().cloned()))
            .unwrap_or_else(|| record.channel.clone());
        let intensity = narrative
            .map(|hint| hint.intensity())
            .unwrap_or_else(|| record.pulse.magnitude());
        OverlayFrame::from_record(record, glyph, intensity)
    }
}

#[derive(Debug, Error)]
pub enum StudioSinkError {
    #[error("sink `{sink}` failed: {reason}")]
    Transmission { sink: String, reason: String },
    #[error("multiple sinks failed: {summary}")]
    Aggregate { summary: String },
}

pub trait StudioSink: Send {
    fn name(&self) -> &str;
    fn send(&mut self, frame: &StudioFrame) -> Result<(), StudioSinkError>;
    fn flush(&mut self) -> Result<(), StudioSinkError> {
        Ok(())
    }
}

#[derive(Clone, Debug)]
pub struct ZSpaceEvaluation {
    pub s: (f32, f32),
    pub z: (f32, f32),
    pub value: (f32, f32),
}

#[derive(Clone, Debug)]
pub struct ZSpaceProjection {
    pub channel: String,
    pub lattice_len: usize,
    pub evaluations: Vec<ZSpaceEvaluation>,
}

impl ZSpaceProjection {
    fn signature_components(&self) -> Vec<f64> {
        let mut signature = Vec::with_capacity(self.evaluations.len() * 6);
        for eval in &self.evaluations {
            signature.push(eval.s.0 as f64);
            signature.push(eval.s.1 as f64);
            signature.push(eval.z.0 as f64);
            signature.push(eval.z.1 as f64);
            signature.push(eval.value.0 as f64);
            signature.push(eval.value.1 as f64);
        }
        signature
    }
}

impl From<&ZSpaceProjection> for LogicZSpace {
    fn from(projection: &ZSpaceProjection) -> Self {
        LogicZSpace {
            signature: projection.signature_components(),
        }
    }
}

impl From<ZSpaceProjection> for LogicZSpace {
    fn from(projection: ZSpaceProjection) -> Self {
        LogicZSpace::from(&projection)
    }
}

#[derive(Clone)]
pub struct ZSpaceSink {
    name: String,
    inner: Arc<Mutex<ZSpaceSinkState>>,
}

#[derive(Default)]
struct ZSpaceSinkState {
    log_start: f32,
    log_step: f32,
    s_values: Vec<ComplexScalar>,
    samples: HashMap<String, Vec<ComplexScalar>>,
    projections: Vec<ZSpaceProjection>,
}

impl ZSpaceSink {
    pub fn new(
        name: impl Into<String>,
        log_start: f32,
        log_step: f32,
        s_values: Vec<ComplexScalar>,
    ) -> Self {
        let state = ZSpaceSinkState {
            log_start,
            log_step,
            s_values,
            samples: HashMap::new(),
            projections: Vec::new(),
        };
        Self {
            name: name.into(),
            inner: Arc::new(Mutex::new(state)),
        }
    }

    pub fn vertical_line(
        name: impl Into<String>,
        log_start: f32,
        log_step: f32,
        sigma: f32,
        tau_samples: &[f32],
    ) -> Self {
        let s_values = tau_samples
            .iter()
            .map(|&tau| ComplexScalar::new(sigma, tau))
            .collect();
        Self::new(name, log_start, log_step, s_values)
    }

    pub fn take_projections(&self) -> Vec<ZSpaceProjection> {
        let mut guard = self.inner.lock().expect("ZSpaceSink mutex poisoned");
        std::mem::take(&mut guard.projections)
    }

    pub fn take_logic_signatures(&self) -> Vec<(String, LogicZSpace)> {
        self.take_projections()
            .into_iter()
            .map(|projection| {
                let channel = projection.channel.clone();
                let signature = LogicZSpace::from(projection);
                (channel, signature)
            })
            .collect()
    }

    fn failure(&self, reason: impl Into<String>) -> StudioSinkError {
        StudioSinkError::Transmission {
            sink: self.name.clone(),
            reason: reason.into(),
        }
    }
}

fn encode_snapshot_for_zspace(snapshot: &PulseSnapshot) -> ComplexScalar {
    let amplitude = snapshot.band_energy.0 + snapshot.band_energy.1 + snapshot.band_energy.2;
    let asymmetry = snapshot.band_energy.0 - snapshot.band_energy.2;
    let real = (snapshot.z_score as f32) * amplitude.max(1e-6);
    let imag = snapshot.z_bias + asymmetry;
    ComplexScalar::new(real, imag)
}

impl StudioSink for ZSpaceSink {
    fn name(&self) -> &str {
        &self.name
    }

    fn send(&mut self, frame: &StudioFrame) -> Result<(), StudioSinkError> {
        let sample = encode_snapshot_for_zspace(&frame.record.pulse);
        let mut guard = self
            .inner
            .lock()
            .map_err(|_| self.failure("state mutex poisoned"))?;
        guard
            .samples
            .entry(frame.record.channel.clone())
            .or_default()
            .push(sample);
        Ok(())
    }

    fn flush(&mut self) -> Result<(), StudioSinkError> {
        let (log_start, log_step, s_values) = {
            let guard = self
                .inner
                .lock()
                .map_err(|_| self.failure("state mutex poisoned"))?;
            (guard.log_start, guard.log_step, guard.s_values.clone())
        };
        let drained = {
            let mut guard = self
                .inner
                .lock()
                .map_err(|_| self.failure("state mutex poisoned"))?;
            guard.samples.drain().collect::<Vec<_>>()
        };
        if drained.is_empty() {
            return Ok(());
        }

        let mut projections = Vec::new();
        for (channel, samples) in drained {
            if samples.is_empty() {
                continue;
            }
            let weights =
                trapezoidal_weights(samples.len()).map_err(|err| self.failure(err.to_string()))?;
            let weighted = prepare_weighted_series(&samples, &weights)
                .map_err(|err| self.failure(err.to_string()))?;
            let mut evaluations = Vec::new();
            for &s in &s_values {
                let (prefactor, z) = mellin_log_lattice_prefactor(log_start, log_step, s)
                    .map_err(|err| self.failure(err.to_string()))?;
                let series = evaluate_weighted_series(&weighted, z)
                    .map_err(|err| self.failure(err.to_string()))?;
                let value = prefactor * series;
                evaluations.push(ZSpaceEvaluation {
                    s: (s.re, s.im),
                    z: (z.re, z.im),
                    value: (value.re, value.im),
                });
            }
            projections.push(ZSpaceProjection {
                channel,
                lattice_len: samples.len(),
                evaluations,
            });
        }

        let mut guard = self
            .inner
            .lock()
            .map_err(|_| self.failure("state mutex poisoned"))?;
        guard.projections.extend(projections);
        Ok(())
    }
}

#[derive(Default)]
struct StudioOutlet {
    sinks: Vec<Box<dyn StudioSink>>,
}

impl StudioOutlet {
    fn register<S: StudioSink + 'static>(&mut self, sink: S) {
        self.sinks.push(Box::new(sink));
    }

    fn len(&self) -> usize {
        self.sinks.len()
    }

    fn broadcast(&mut self, frame: &StudioFrame) -> Result<(), StudioSinkError> {
        let mut failures: Vec<StudioSinkError> = Vec::new();
        for sink in &mut self.sinks {
            if let Err(err) = sink.send(frame) {
                failures.push(err);
            }
        }
        Self::reduce_failures(failures)
    }

    fn flush(&mut self) -> Result<(), StudioSinkError> {
        let mut failures: Vec<StudioSinkError> = Vec::new();
        for sink in &mut self.sinks {
            if let Err(err) = sink.flush() {
                failures.push(err);
            }
        }
        Self::reduce_failures(failures)
    }

    fn reduce_failures(mut failures: Vec<StudioSinkError>) -> Result<(), StudioSinkError> {
        match failures.len() {
            0 => Ok(()),
            1 => Err(failures.pop().unwrap()),
            _ => {
                let summary = failures
                    .into_iter()
                    .map(|err| err.to_string())
                    .collect::<Vec<_>>()
                    .join("; ");
                Err(StudioSinkError::Aggregate { summary })
            }
        }
    }
}

pub struct QuantumRealityStudio {
    capture: SignalCaptureSession,
    tagger: SemanticTagger,
    overlay: OverlayComposer,
    outlet: StudioOutlet,
    frames: VecDeque<StudioFrame>,
<<<<<<< HEAD
    meta: TemporalLogicEngine,
    topos: ToposLogicBridge,
=======
    meta: Option<MetaNarrativeLayer>,
>>>>>>> 9b32cf31
}

impl QuantumRealityStudio {
    pub fn new(config: SignalCaptureConfig, bridge: &MaxwellDesireBridge) -> Self {
        let history_limit = config.history_limit;
        Self {
            capture: SignalCaptureSession::new(config),
            tagger: SemanticTagger::from_bridge(bridge),
            overlay: OverlayComposer::default(),
            outlet: StudioOutlet::default(),
            frames: VecDeque::with_capacity(history_limit),
<<<<<<< HEAD
            meta: TemporalLogicEngine::new(),
            topos: ToposLogicBridge::new(),
=======
            meta: None,
>>>>>>> 9b32cf31
        }
    }

    pub fn with_sink<S: StudioSink + 'static>(mut self, sink: S) -> Self {
        self.outlet.register(sink);
        self
    }

    pub fn with_meta_layer(mut self, layer: MetaNarrativeLayer) -> Self {
        self.meta = Some(layer);
        self
    }

    pub fn set_meta_layer(&mut self, layer: MetaNarrativeLayer) {
        self.meta = Some(layer);
    }

    pub fn clear_meta_layer(&mut self) {
        self.meta = None;
    }

    pub fn register_sink<S: StudioSink + 'static>(&mut self, sink: S) {
        self.outlet.register(sink);
    }

    pub fn sink_count(&self) -> usize {
        self.outlet.len()
    }

    pub fn flush_sinks(&mut self) -> Result<(), StudioError> {
        self.outlet.flush().map_err(StudioError::from)
    }

    pub fn record_pulse(
        &mut self,
        channel: impl AsRef<str>,
        pulse: MaxwellZPulse,
        timestamp: Option<SystemTime>,
    ) -> Result<RecordedPulse, StudioError> {
        self.capture.ingest(
            channel.as_ref(),
            pulse,
            timestamp.unwrap_or_else(SystemTime::now),
        )
    }

    pub fn ingest(
        &mut self,
        bridge: &MaxwellDesireBridge,
        channel: impl AsRef<str>,
        pulse: MaxwellZPulse,
        timestamp: Option<SystemTime>,
    ) -> Result<StudioFrame, StudioError> {
        let channel = channel.as_ref();
        let meta = self
            .meta
            .as_mut()
            .and_then(|layer| layer.next_with_pulse(channel, &pulse));
        let emission = bridge.emit(channel, &pulse);
        let (concept, narrative) = match emission {
            Some((concept, narrative)) => {
                (Some(StudioConceptHint::from_concept(concept)), narrative)
            }
            None => (None, None),
        };
        let mut narrative = narrative;
        if let Some(resolved) = meta {
            narrative = Some(NarrativeHint::new(
                resolved.channel,
                resolved.tags,
                resolved.intensity,
            ));
        }
        let record = self.record_pulse(channel, pulse, timestamp)?;
        let concept_window = concept
            .as_ref()
            .and_then(|hint| ConceptWindow::from_hint(&record, hint));
        let annotation = self.meta.observe(&record, concept_window.as_ref());
        let mut overlay = self.overlay.compose(
            &record,
            narrative.as_ref(),
            self.tagger.fallback_for(channel),
        );
        if let Some(narrative) = narrative.as_ref() {
            overlay = self.stitch_narrative_tags(overlay, narrative.tags().iter().cloned());
        } else if let Some(fallback) = self.tagger.fallback_for(channel) {
            overlay = self.stitch_narrative_tags(overlay, fallback.iter().cloned());
        }
        let temporal_tags = TemporalLogicEngine::temporal_tags(&annotation);
        overlay = self.stitch_narrative_tags(overlay, temporal_tags.into_iter());
        let sheaf_tags = self
            .topos
            .update(&record, concept_window.as_ref(), &annotation);
        overlay = self.stitch_narrative_tags(overlay, sheaf_tags.into_iter());
        let frame = StudioFrame {
            record,
            concept,
            narrative,
            overlay,
            causal: annotation,
        };
        self.outlet.broadcast(&frame)?;
        self.frames.push_back(frame.clone());
        while self.frames.len() > self.capture.history_limit() {
            self.frames.pop_front();
        }
        Ok(frame)
    }

    pub fn records(&self) -> impl Iterator<Item = &RecordedPulse> {
        self.capture.records()
    }

    pub fn frames(&self) -> impl Iterator<Item = &StudioFrame> {
        self.frames.iter()
    }

    pub fn causal_snapshot(&self) -> Vec<TemporalCausalAnnotation> {
        self.meta.snapshot()
    }

    pub fn meaning_sheaf(&self, channel: &str) -> Option<LogicZSpace> {
        self.topos.meaning_sheaf(channel)
    }

    pub fn emit_concept_window(&self, frame: &StudioFrame) -> Option<ConceptWindow> {
        frame
            .concept
            .as_ref()
            .and_then(|hint| ConceptWindow::from_hint(&frame.record, hint))
    }

    pub fn infer_concept_window(
        &self,
        bridge: &MaxwellDesireBridge,
        record: &RecordedPulse,
    ) -> Option<ConceptWindow> {
        let pulse = MaxwellZPulse::from(&record.pulse);
        bridge
            .hint_for(&record.channel, &pulse)
            .map(StudioConceptHint::from_concept)
            .and_then(|hint| ConceptWindow::from_hint(record, &hint))
    }

    pub fn stitch_narrative_tags<I>(&self, mut overlay: OverlayFrame, tags: I) -> OverlayFrame
    where
        I: IntoIterator,
        I::Item: Into<String>,
    {
        let base = overlay
            .intensity
            .max(overlay.glyphs().first().map(|g| g.intensity).unwrap_or(1.0))
            .max(1e-6);
        overlay.extend_tags(tags, base);
        overlay
    }

    fn storyboard_entries(&self) -> Vec<serde_json::Value> {
        if !self.frames.is_empty() {
            self.frames
                .iter()
                .enumerate()
                .map(|(ordinal, frame)| {
                    let ts = frame
                        .record
                        .timestamp
                        .duration_since(UNIX_EPOCH)
                        .unwrap_or_default()
                        .as_secs_f64();
                    let mut entry = serde_json::Map::new();
                    entry.insert("ordinal".into(), serde_json::json!(ordinal));
                    entry.insert(
                        "channel".into(),
                        serde_json::json!(frame.record.channel.clone()),
                    );
                    entry.insert("timestamp".into(), serde_json::json!(ts));
                    entry.insert(
                        "z_score".into(),
                        serde_json::json!(frame.record.pulse.z_score),
                    );
                    entry.insert(
                        "band_energy".into(),
                        serde_json::json!(frame.record.pulse.band_energy),
                    );
                    entry.insert(
                        "z_bias".into(),
                        serde_json::json!(frame.record.pulse.z_bias),
                    );
                    entry.insert(
                        "overlay".into(),
                        serde_json::json!({
                            "glyph": frame.overlay.glyph.clone(),
                            "intensity": frame.overlay.intensity,
                            "glyphs": frame.overlay.glyphs.clone(),
                        }),
                    );
                    entry.insert(
                        "causal".into(),
                        serde_json::json!({
                            "event_id": frame.causal.event_id,
                            "ordinal": frame.causal.ordinal,
                            "timestamp": frame.causal.timestamp,
                            "depth": frame.causal.depth,
                            "parents": frame.causal.parent_channels.clone(),
                            "magnitude": frame.causal.magnitude,
                        }),
                    );
                    if let Some(narrative) = frame.narrative.as_ref() {
                        entry.insert(
                            "narrative".into(),
                            serde_json::json!({
                                "tags": narrative.tags(),
                                "intensity": narrative.intensity(),
                            }),
                        );
                    }
                    if let Some(window) = frame
                        .concept
                        .as_ref()
                        .and_then(|hint| ConceptWindow::from_hint(&frame.record, hint))
                    {
                        entry.insert(
                            "concept_window".into(),
                            serde_json::json!({
                                "weights": window.weights,
                                "magnitude": window.magnitude,
                            }),
                        );
                    }
                    if let Some(sheaf) = self.meaning_sheaf(&frame.record.channel) {
                        entry.insert(
                            "meaning_sheaf".into(),
                            serde_json::json!({
                                "signature": sheaf.signature,
                            }),
                        );
                    }
                    serde_json::Value::Object(entry)
                })
                .collect()
        } else {
            self.records()
                .enumerate()
                .map(|(ordinal, record)| {
                    let ts = record
                        .timestamp
                        .duration_since(UNIX_EPOCH)
                        .unwrap_or_default()
                        .as_secs_f64();
                    serde_json::json!({
                        "ordinal": ordinal,
                        "channel": record.channel,
                        "timestamp": ts,
                        "z_score": record.pulse.z_score,
                        "band_energy": record.pulse.band_energy,
                        "z_bias": record.pulse.z_bias,
                    })
                })
                .collect()
        }
    }

    pub fn export_storyboard(&self) -> serde_json::Value {
        let frames = self.storyboard_entries();
        serde_json::json!({ "frames": frames })
    }

    pub fn export_storyboard_grouped(&self) -> serde_json::Value {
        let mut grouped: BTreeMap<String, Vec<serde_json::Value>> = BTreeMap::new();
        for entry in self.storyboard_entries() {
            let channel = entry
                .get("channel")
                .and_then(|value| value.as_str())
                .unwrap_or("unknown")
                .to_string();
            grouped.entry(channel).or_default().push(entry);
        }
        let channels =
            grouped
                .into_iter()
                .fold(serde_json::Map::new(), |mut acc, (channel, frames)| {
                    acc.insert(channel, serde_json::Value::Array(frames));
                    acc
                });
        serde_json::Value::Object({
            let mut root = serde_json::Map::new();
            root.insert("channels".into(), serde_json::Value::Object(channels));
            root
        })
    }

    pub fn export_storyboard_ndjson(&self) -> String {
        self.storyboard_entries()
            .into_iter()
            .map(|value| serde_json::to_string(&value).unwrap_or_else(|_| "{}".into()))
            .collect::<Vec<_>>()
            .join("\n")
    }
}

#[cfg(test)]
mod tests {
    use super::*;
    use serde_json::Value;
    use st_logic::meta_layer::{MeaningSection, MeaningSheaf, MetaNarrativeLayer, NarrativeBeat};
    use std::sync::{Arc, Mutex};

    fn sample_pulse() -> MaxwellZPulse {
        MaxwellZPulse {
            blocks: 12,
            mean: 0.14,
            standard_error: 0.03,
            z_score: 4.2,
            band_energy: (0.5, 0.3, 0.2),
            z_bias: 0.27,
        }
    }

    #[test]
    fn capture_rejects_unknown_channels() {
        let mut session = SignalCaptureSession::new(
            SignalCaptureConfig::new(48000.0).with_channels(vec!["alpha".into()]),
        );
        let err = session
            .ingest("beta", sample_pulse(), SystemTime::now())
            .unwrap_err();
        matches!(err, StudioError::UnknownChannel(_));
    }

    #[test]
    fn overlay_prefers_narrative_tags() {
        let bridge = MaxwellDesireBridge::new()
            .with_channel_and_narrative(
                "alpha",
                vec![(0, 1.0)],
                vec!["glimmer".into(), "braid".into()],
            )
            .unwrap();
        let mut studio = QuantumRealityStudio::new(SignalCaptureConfig::new(48000.0), &bridge);
        let frame = studio
            .ingest(&bridge, "alpha", sample_pulse(), None)
            .expect("ingest");
        assert!(frame.concept.is_some());
        assert!(frame.narrative.is_some());
        assert_eq!(frame.overlay.glyph, "braid");
        assert!(frame.overlay.intensity > 0.0);
        assert!(frame.overlay.glyphs().len() >= 1);
    }

    #[test]
    fn meta_layer_overrides_bridge_narrative() {
        let bridge = MaxwellDesireBridge::new()
            .with_channel("alpha", vec![(0, 1.0)])
            .unwrap();
        let mut layer = MetaNarrativeLayer::new();
        layer
            .engine_mut()
            .insert_event(
                "beat-1",
                NarrativeBeat::new(Some("alpha".into()), "z-open", vec!["causal".into()])
                    .with_intensity_scale(0.5)
                    .with_floor(0.1)
                    .with_sheaf_threshold(0.05),
            )
            .unwrap();
        layer.bridge_mut().attach(
            "beat-1",
            MeaningSheaf::new().with_section(MeaningSection::for_open(
                "z-open",
                vec!["sheaf".into()],
                0.2,
            )),
        );
        let mut studio = QuantumRealityStudio::new(SignalCaptureConfig::new(48000.0), &bridge)
            .with_meta_layer(layer);
        let frame = studio
            .ingest(&bridge, "alpha", sample_pulse(), None)
            .expect("ingest with meta");
        let narrative = frame.narrative.expect("meta narrative");
        assert!(narrative.tags().iter().any(|tag| tag == "causal"));
        assert!(narrative.tags().iter().any(|tag| tag == "sheaf"));
        assert!(narrative.intensity() > 0.0);
    }

    #[test]
    fn overlay_from_pairs_rejects_duplicates_and_empty_glyphs() {
        let timestamp = SystemTime::now();
        let overlay = OverlayFrame::from_pairs(
            "alpha",
            timestamp,
            vec![("", 1.0), ("braid", 0.8), ("braid", 0.2), ("tunnel", 0.6)],
        );
        assert_eq!(overlay.channel, "alpha");
        assert_eq!(overlay.glyph, "braid");
        assert_eq!(overlay.glyphs().len(), 2);
        assert!(overlay.glyphs().iter().any(|glyph| glyph.glyph == "tunnel"));
    }

    struct SharedSink {
        name: String,
        frames: Arc<Mutex<Vec<StudioFrame>>>,
    }

    impl SharedSink {
        fn new(name: impl Into<String>, frames: Arc<Mutex<Vec<StudioFrame>>>) -> Self {
            Self {
                name: name.into(),
                frames,
            }
        }
    }

    impl StudioSink for SharedSink {
        fn name(&self) -> &str {
            &self.name
        }

        fn send(&mut self, frame: &StudioFrame) -> Result<(), StudioSinkError> {
            self.frames
                .lock()
                .expect("mutex poisoned")
                .push(frame.clone());
            Ok(())
        }
    }

    struct FailingSink {
        name: String,
    }

    impl FailingSink {
        fn new(name: impl Into<String>) -> Self {
            Self { name: name.into() }
        }
    }

    impl StudioSink for FailingSink {
        fn name(&self) -> &str {
            &self.name
        }

        fn send(&mut self, _frame: &StudioFrame) -> Result<(), StudioSinkError> {
            Err(StudioSinkError::Transmission {
                sink: self.name.clone(),
                reason: "simulated failure".into(),
            })
        }
    }

    #[test]
    fn studio_broadcasts_frames_to_registered_sinks() {
        let bridge = MaxwellDesireBridge::new()
            .with_channel_and_narrative(
                "alpha",
                vec![(0, 1.0)],
                vec!["glimmer".into(), "braid".into()],
            )
            .unwrap();
        let frames = Arc::new(Mutex::new(Vec::new()));
        let sink = SharedSink::new("shared", Arc::clone(&frames));
        let mut studio = QuantumRealityStudio::new(SignalCaptureConfig::new(48000.0), &bridge);
        studio.register_sink(sink);
        let frame = studio
            .ingest(&bridge, "alpha", sample_pulse(), None)
            .expect("ingest");
        assert_eq!(studio.sink_count(), 1);
        assert_eq!(frame.overlay.glyph, "braid");
        let stored = frames.lock().expect("mutex poisoned");
        assert_eq!(stored.len(), 1);
        assert_eq!(stored[0].overlay.glyph, "braid");
        assert!(stored[0].overlay.glyphs().len() >= 1);
    }

    #[test]
    fn storyboard_export_includes_overlay_and_narrative_details() {
        let bridge = MaxwellDesireBridge::new()
            .with_channel_and_narrative(
                "alpha",
                vec![(3, 0.4), (5, 0.6)],
                vec!["glimmer".into(), "braid".into()],
            )
            .unwrap();
        let mut studio = QuantumRealityStudio::new(SignalCaptureConfig::new(48000.0), &bridge);
        let frame = studio
            .ingest(&bridge, "alpha", sample_pulse(), None)
            .expect("ingest");
        assert_eq!(studio.frames().count(), 1);

        let export = studio.export_storyboard();
        let frames = export
            .get("frames")
            .and_then(Value::as_array)
            .expect("frames array");
        assert_eq!(frames.len(), 1);
        let entry = &frames[0];
        assert_eq!(entry.get("channel").and_then(Value::as_str), Some("alpha"));
        assert_eq!(
            entry.get("z_score").and_then(Value::as_f64).unwrap() as f32,
            frame.record.pulse.z_score as f32
        );
        let overlay = entry
            .get("overlay")
            .and_then(Value::as_object)
            .expect("overlay object");
        assert_eq!(overlay.get("glyph").and_then(Value::as_str), Some("braid"));
        let glyphs = overlay
            .get("glyphs")
            .and_then(Value::as_array)
            .expect("glyph list");
        assert!(glyphs.len() >= 1);
        let causal = entry
            .get("causal")
            .and_then(Value::as_object)
            .expect("causal object");
        assert_eq!(
            causal.get("ordinal").and_then(Value::as_u64).unwrap() as usize,
            frame.causal.ordinal
        );
        let narrative = entry
            .get("narrative")
            .and_then(Value::as_object)
            .expect("narrative object");
        let tags = narrative
            .get("tags")
            .and_then(Value::as_array)
            .expect("tags array");
        assert!(tags.iter().any(|tag| tag.as_str() == Some("glimmer")));
        let concept_window = entry
            .get("concept_window")
            .and_then(Value::as_object)
            .expect("concept window object");
        let weights = concept_window
            .get("weights")
            .and_then(Value::as_array)
            .expect("weights array");
        assert!(!weights.is_empty());
        let sheaf = entry
            .get("meaning_sheaf")
            .and_then(Value::as_object)
            .expect("meaning sheaf object");
        assert!(sheaf
            .get("signature")
            .and_then(Value::as_array)
            .map(|values| !values.is_empty())
            .unwrap_or(false));
    }

    #[test]
    fn causal_snapshot_orders_events() {
        let bridge = MaxwellDesireBridge::new()
            .with_channel_and_narrative("alpha", vec![(0, 1.0)], vec!["braid".into()])
            .unwrap();
        let mut studio = QuantumRealityStudio::new(SignalCaptureConfig::new(48000.0), &bridge);
        studio
            .ingest(&bridge, "alpha", sample_pulse(), None)
            .expect("first ingest");
        let mut second = sample_pulse();
        second.z_score = 5.0;
        studio
            .ingest(&bridge, "alpha", second, None)
            .expect("second ingest");

        let snapshot = studio.causal_snapshot();
        assert_eq!(snapshot.len(), 2);
        assert!(snapshot[1].ordinal > snapshot[0].ordinal);
        assert!(snapshot[1].depth >= snapshot[0].depth);
        assert!(!snapshot[1].parents.is_empty());
    }

    #[test]
    fn sink_failures_are_reported() {
        let bridge = MaxwellDesireBridge::new()
            .with_channel_and_narrative(
                "alpha",
                vec![(0, 1.0)],
                vec!["glimmer".into(), "braid".into()],
            )
            .unwrap();
        let mut studio = QuantumRealityStudio::new(SignalCaptureConfig::new(48000.0), &bridge)
            .with_sink(FailingSink::new("fail"));
        let err = studio
            .ingest(&bridge, "alpha", sample_pulse(), None)
            .unwrap_err();
        match err {
            StudioError::Outlet(StudioSinkError::Transmission { sink, reason }) => {
                assert_eq!(sink, "fail");
                assert!(reason.contains("failure"));
            }
            other => panic!("unexpected error variant: {other:?}"),
        }
    }

    #[test]
    fn zspace_sink_collects_mellin_projections() {
        let bridge = MaxwellDesireBridge::new()
            .with_channel_and_narrative(
                "alpha",
                vec![(0, 1.0)],
                vec!["glimmer".into(), "braid".into()],
            )
            .unwrap();
        let sink = ZSpaceSink::vertical_line("zspace", -2.0, 0.5, 0.0, &[-1.5, 0.0, 1.5]);
        let mirror = sink.clone();
        let mut studio = QuantumRealityStudio::new(SignalCaptureConfig::new(48000.0), &bridge);
        studio.register_sink(sink);

        let mut pulse_a = sample_pulse();
        pulse_a.z_score = 3.0;
        pulse_a.band_energy = (0.6, 0.3, 0.1);
        studio
            .ingest(&bridge, "alpha", pulse_a, None)
            .expect("ingest pulse a");

        let mut pulse_b = sample_pulse();
        pulse_b.z_score = -2.2;
        pulse_b.z_bias = 0.4;
        pulse_b.band_energy = (0.2, 0.5, 0.3);
        studio
            .ingest(&bridge, "alpha", pulse_b, None)
            .expect("ingest pulse b");

        studio.flush_sinks().expect("flush zspace sink");

        let projections = mirror.take_projections();
        assert_eq!(projections.len(), 1);
        let projection = &projections[0];
        assert_eq!(projection.channel, "alpha");
        assert_eq!(projection.lattice_len, 2);
        assert_eq!(projection.evaluations.len(), 3);
        assert!(projection
            .evaluations
            .iter()
            .any(|eval| eval.value.0.abs() > 0.0 || eval.value.1.abs() > 0.0));
    }

    #[test]
    fn zspace_signatures_flatten_evaluations() {
        let bridge = MaxwellDesireBridge::new()
            .with_channel_and_narrative(
                "alpha",
                vec![(0, 1.0)],
                vec!["glimmer".into(), "braid".into()],
            )
            .unwrap();
        let sink = ZSpaceSink::vertical_line("zspace", -1.0, 0.25, 0.5, &[-2.0, 0.0, 2.0, 3.0]);
        let mirror = sink.clone();
        let mut studio = QuantumRealityStudio::new(SignalCaptureConfig::new(48000.0), &bridge);
        studio.register_sink(sink);

        studio
            .ingest(&bridge, "alpha", sample_pulse(), None)
            .expect("ingest pulse");

        studio.flush_sinks().expect("flush zspace sink");

        let signatures = mirror.take_logic_signatures();
        assert_eq!(signatures.len(), 1);
        let (channel, signature) = &signatures[0];
        assert_eq!(channel, "alpha");
        assert_eq!(signature.signature.len(), 24);
        assert!(signature.signature.iter().any(|value| value.abs() > 0.0));
    }

    #[test]
    fn record_and_infer_concept_window() {
        let bridge = MaxwellDesireBridge::new()
            .with_channel_and_narrative(
                "alpha",
                vec![(0, 0.6), (1, 0.4)],
                vec!["glimmer".into(), "braid".into()],
            )
            .unwrap();
        let mut studio = QuantumRealityStudio::new(SignalCaptureConfig::new(48000.0), &bridge);
        let record = studio
            .record_pulse("alpha", sample_pulse(), None)
            .expect("record");
        let window = studio
            .infer_concept_window(&bridge, &record)
            .expect("window");
        assert_eq!(window.channel, "alpha");
        assert!(window.magnitude > 0.0);
        assert!(!window.weights.is_empty());
    }

    #[test]
    fn emit_window_from_frame() {
        let bridge = MaxwellDesireBridge::new()
            .with_channel_and_narrative(
                "alpha",
                vec![(0, 0.8), (1, 0.2)],
                vec!["glimmer".into(), "braid".into()],
            )
            .unwrap();
        let mut studio = QuantumRealityStudio::new(SignalCaptureConfig::new(48000.0), &bridge);
        let frame = studio
            .ingest(&bridge, "alpha", sample_pulse(), None)
            .expect("ingest");
        let window = studio.emit_concept_window(&frame).expect("window");
        assert_eq!(window.channel, "alpha");
        assert!(window.magnitude > 0.0);
        assert!(window.weights.len() >= 1);
    }

    #[test]
    fn stitching_appends_tags_with_falloff() {
        let bridge = MaxwellDesireBridge::new()
            .with_channel_and_narrative("alpha", vec![(0, 1.0)], vec!["braid".into()])
            .unwrap();
        let studio = QuantumRealityStudio::new(SignalCaptureConfig::new(48000.0), &bridge);
        let overlay = OverlayFrame::new(
            "alpha",
            SystemTime::now(),
            vec![OverlayGlyph::new("braid", 1.0)],
        );
        let stitched = studio.stitch_narrative_tags(
            overlay,
            vec![
                "braid".to_string(),
                "tunnel".to_string(),
                "spire".to_string(),
            ],
        );
        assert_eq!(stitched.glyph, "braid");
        assert!(stitched.glyphs().len() >= 2);
        let intensities: Vec<f32> = stitched.glyphs().iter().map(|g| g.intensity).collect();
        assert!(intensities[0] >= intensities[1]);
    }

    #[test]
    fn storyboard_grouped_collects_channels() {
        let mut bridge = MaxwellDesireBridge::new();
        bridge
            .register_channel_with_narrative(
                "alpha",
                vec![(0, 1.0)],
                vec!["braid".into(), "glimmer".into()],
            )
            .unwrap();
        bridge
            .register_channel_with_narrative("beta", vec![(1, 1.0)], vec!["tunnel".into()])
            .unwrap();
        let mut studio = QuantumRealityStudio::new(SignalCaptureConfig::new(48000.0), &bridge);
        studio
            .ingest(&bridge, "alpha", sample_pulse(), None)
            .expect("ingest alpha");
        let mut beta = sample_pulse();
        beta.z_score = 2.1;
        studio
            .ingest(&bridge, "beta", beta, None)
            .expect("ingest beta");

        let export = studio.export_storyboard_grouped();
        let channels = export
            .get("channels")
            .and_then(Value::as_object)
            .expect("channels map");
        assert_eq!(channels.len(), 2);
        for (channel, frames) in channels {
            let frames = frames
                .as_array()
                .unwrap_or_else(|| panic!("frames array missing for channel `{}`", channel));
            assert!(!frames.is_empty());
            let first = frames[0]
                .get("channel")
                .and_then(Value::as_str)
                .expect("channel string");
            assert_eq!(first, channel);
        }
    }

    #[test]
    fn ndjson_export_emits_valid_lines() {
        let bridge = MaxwellDesireBridge::new();
        let mut studio = QuantumRealityStudio::new(SignalCaptureConfig::new(48000.0), &bridge);
        studio
            .record_pulse("alpha", sample_pulse(), None)
            .expect("record alpha");
        let ndjson = studio.export_storyboard_ndjson();
        let lines: Vec<&str> = ndjson.lines().collect();
        assert_eq!(lines.len(), 1);
        let parsed: Value = serde_json::from_str(lines[0]).expect("valid json line");
        assert_eq!(parsed.get("channel").and_then(Value::as_str), Some("alpha"));
    }
}<|MERGE_RESOLUTION|>--- conflicted
+++ resolved
@@ -689,12 +689,8 @@
     overlay: OverlayComposer,
     outlet: StudioOutlet,
     frames: VecDeque<StudioFrame>,
-<<<<<<< HEAD
     meta: TemporalLogicEngine,
     topos: ToposLogicBridge,
-=======
-    meta: Option<MetaNarrativeLayer>,
->>>>>>> 9b32cf31
 }
 
 impl QuantumRealityStudio {
@@ -706,12 +702,8 @@
             overlay: OverlayComposer::default(),
             outlet: StudioOutlet::default(),
             frames: VecDeque::with_capacity(history_limit),
-<<<<<<< HEAD
             meta: TemporalLogicEngine::new(),
             topos: ToposLogicBridge::new(),
-=======
-            meta: None,
->>>>>>> 9b32cf31
         }
     }
 
