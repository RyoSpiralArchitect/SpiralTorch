--- conflicted
+++ resolved
@@ -13,11 +13,7 @@
     evaluate_weighted_series, mellin_log_lattice_prefactor, prepare_weighted_series,
     trapezoidal_weights,
 };
-<<<<<<< HEAD
 use st_logic::meta_layer::{MetaNarrativeLayer, ResolvedNarrative};
-=======
-use st_logic::meta_layer::MetaNarrativeLayer;
->>>>>>> 24f77831
 use st_logic::quantum_reality::ZSpace as LogicZSpace;
 use st_nn::{ConceptHint, MaxwellDesireBridge, NarrativeHint};
 use std::collections::{BTreeMap, HashMap, VecDeque};
@@ -328,8 +324,6 @@
     pub fn glyphs(&self) -> &[OverlayGlyph] {
         &self.glyphs
     }
-<<<<<<< HEAD
-=======
 
     pub fn new(
         channel: impl Into<String>,
@@ -424,7 +418,6 @@
     pub fn glyphs(&self) -> &[OverlayGlyph] {
         &self.glyphs
     }
->>>>>>> 24f77831
 }
 
 #[derive(Clone, Debug, Serialize, Deserialize)]
@@ -434,7 +427,6 @@
     pub narrative: Option<NarrativeHint>,
     pub overlay: OverlayFrame,
     pub z_space: StudioZSpace,
-<<<<<<< HEAD
     pub meta: Option<MetaNarrative>,
 }
 
@@ -463,8 +455,6 @@
             z_space: StudioZSpace::from(&narrative.z_space),
         }
     }
-=======
->>>>>>> 24f77831
 }
 
 #[derive(Clone, Debug)]
@@ -1057,10 +1047,7 @@
             narrative,
             overlay,
             z_space: frame_z_space,
-<<<<<<< HEAD
             meta: meta_details,
-=======
->>>>>>> 24f77831
         };
         self.outlet.broadcast(&frame)?;
         self.frames.push_back(frame.clone());
@@ -1285,10 +1272,7 @@
     use super::*;
     use num_complex::Complex64;
     use serde_json::Value;
-<<<<<<< HEAD
-=======
     use st_core::theory::inflaton_zspace::{z_transform, LogLattice, PrimordialProjection};
->>>>>>> 24f77831
     use st_logic::meta_layer::{MeaningSection, MeaningSheaf, MetaNarrativeLayer, NarrativeBeat};
     use std::sync::{Arc, Mutex};
 
@@ -1367,7 +1351,6 @@
         let narrative = frame.narrative.expect("meta narrative");
         assert!(narrative.tags().iter().any(|tag| tag == "causal"));
         assert!(narrative.tags().iter().any(|tag| tag == "sheaf"));
-<<<<<<< HEAD
         let meta = frame.meta.as_ref().expect("meta telemetry");
         assert_eq!(meta.event_id, "beat-1");
         assert_eq!(meta.channel, "alpha");
@@ -1390,7 +1373,6 @@
         );
         assert!(narrative.intensity() > 0.0);
         assert!((frame.z_space.signature()[3] - 4.2).abs() < 1e-6);
-=======
         assert!(narrative.intensity() > 0.0);
         assert!((frame.z_space.signature()[3] - 4.2).abs() < 1e-6);
     }
@@ -1428,7 +1410,6 @@
         assert!(narrative.tags().iter().any(|tag| tag == "causal"));
         assert!(narrative.tags().iter().any(|tag| tag == "sheaf"));
         assert!(narrative.intensity() > 0.0);
->>>>>>> 24f77831
     }
 
     #[test]
