--- conflicted
+++ resolved
@@ -132,10 +132,6 @@
 #[cfg(feature = "learn_store")]
 pub mod learn;
 
-<<<<<<< HEAD
-pub mod quantum_reality;
-pub mod temporal_dynamics;
-=======
 pub mod nerf_trainer;
 pub mod quantum_reality;
->>>>>>> 3831c8e2
+pub mod temporal_dynamics;