--- conflicted
+++ resolved
@@ -132,9 +132,5 @@
 #[cfg(feature = "learn_store")]
 pub mod learn;
 
-<<<<<<< HEAD
 pub mod quantum_reality;
-=======
-pub mod quantum_reality;
-pub mod temporal_dynamics;
->>>>>>> 7a878b21
+pub mod temporal_dynamics;