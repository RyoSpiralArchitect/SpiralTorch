--- conflicted
+++ resolved
@@ -3506,12 +3506,9 @@
     tolerance: f32,
     max_depth: usize,
     max_volume: usize,
-<<<<<<< HEAD
     finite_count: usize,
     non_finite_count: usize,
     non_finite_ratio: f32,
-=======
->>>>>>> 226107f5
     rows: usize,
     cols: usize,
 }
@@ -3558,7 +3555,6 @@
     }
 
     #[inline]
-<<<<<<< HEAD
     pub fn finite_count(&self) -> usize {
         self.finite_count
     }
@@ -3574,8 +3570,6 @@
     }
 
     #[inline]
-=======
->>>>>>> 226107f5
     pub fn shape(&self) -> (usize, usize) {
         (self.rows, self.cols)
     }
@@ -3738,8 +3732,6 @@
             positive_count: 0,
             negative_count: 0,
             near_zero_count: 0,
-<<<<<<< HEAD
-=======
         };
 
         summary
@@ -3786,7 +3778,6 @@
                 positive_count = positive_count.saturating_sub(overflow - negative_count);
                 negative_count = 0;
             }
->>>>>>> 226107f5
         }
 
         self.min = min;
@@ -5187,7 +5178,6 @@
         if old.to_bits() == new.to_bits() {
             return;
         }
-<<<<<<< HEAD
         if self.summary_dirty.get() {
             self.rebuild_summary();
             return;
@@ -5305,12 +5295,6 @@
             self.summary_dirty.set(false);
             return;
         }
-=======
-        if !old.is_finite() || !new.is_finite() {
-            self.rebuild_summary();
-            return;
-        }
->>>>>>> 226107f5
         let mut summary = self.summary.get();
         let old64 = old as f64;
         let new64 = new as f64;
@@ -5380,7 +5364,6 @@
 
     fn telemetry_snapshot(&self) -> HypergradTelemetry {
         let guard = self.topos();
-<<<<<<< HEAD
         let summary = self.summary();
         let volume = self.gradient.len();
         let finite_count = summary.count();
@@ -5392,10 +5375,6 @@
         };
         HypergradTelemetry {
             summary,
-=======
-        HypergradTelemetry {
-            summary: self.summary(),
->>>>>>> 226107f5
             curvature: self.curvature,
             learning_rate: self.learning_rate,
             saturation: guard.saturation(),
@@ -5403,12 +5382,9 @@
             tolerance: guard.tolerance(),
             max_depth: guard.max_depth(),
             max_volume: guard.max_volume(),
-<<<<<<< HEAD
             finite_count,
             non_finite_count,
             non_finite_ratio,
-=======
->>>>>>> 226107f5
             rows: self.rows,
             cols: self.cols,
         }
@@ -6932,7 +6908,6 @@
     }
 
     #[test]
-<<<<<<< HEAD
     fn hypergrad_summary_recovers_from_non_finite_entries_incrementally() {
         let mut tape = AmegaHypergrad::new(-1.0, 0.05, 1, 4).unwrap();
         {
@@ -6974,47 +6949,6 @@
         assert_eq!(tape.non_finite_count(), 0);
         assert!(!tape.has_non_finite());
         assert!(tape.non_finite_ratio().abs() < 1e-6);
-=======
-    fn hypergrad_scale_gradient_stays_in_sync() {
-        let mut tape = AmegaHypergrad::new(-0.9, 0.05, 2, 2).unwrap();
-        let wave = Tensor::from_vec(2, 2, vec![0.45, -0.3, 0.15, 0.2]).unwrap();
-        tape.accumulate_wave(&wave).unwrap();
-        let before = tape.gradient().to_vec();
-        tape.scale_gradient(-0.5);
-        let after = tape.gradient();
-        for (prev, current) in before.iter().zip(after.iter()) {
-            assert!((current + 0.5 * prev).abs() <= 1e-6);
-        }
-        let summary = tape.summary();
-        let expected = GradientSummary::from_slice(after);
-        assert_summary_close(summary, expected);
-    }
-
-    #[test]
-    fn hypergrad_rescale_rms_matches_target() {
-        let mut tape = AmegaHypergrad::new(-0.85, 0.05, 2, 3).unwrap();
-        let tensor = Tensor::from_vec(2, 3, vec![0.5, -0.4, 0.25, 0.6, -0.3, 0.1]).unwrap();
-        tape.accumulate_wave(&tensor).unwrap();
-        let initial = tape.summary();
-        let target = initial.rms() * 0.4;
-        let factor = tape.rescale_rms(target);
-        assert!((factor - 0.4).abs() <= 5e-3);
-        let summary = tape.summary();
-        assert!((summary.rms() - target).abs() <= 5e-3);
-        let expected = GradientSummary::from_slice(tape.gradient());
-        assert_summary_close(summary, expected);
-    }
-
-    #[test]
-    fn hypergrad_rescale_rms_on_dormant_gradient_is_noop() {
-        let mut tape = AmegaHypergrad::new(-0.95, 0.05, 1, 2).unwrap();
-        assert_eq!(tape.summary().rms(), 0.0);
-        let factor = tape.rescale_rms(0.25);
-        assert_eq!(factor, 0.0);
-        let summary = tape.summary();
-        assert_eq!(summary.rms(), 0.0);
-        assert_eq!(summary.l1(), 0.0);
->>>>>>> 226107f5
     }
 
     #[test]
