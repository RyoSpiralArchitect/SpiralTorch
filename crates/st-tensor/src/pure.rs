--- conflicted
+++ resolved
@@ -6158,11 +6158,7 @@
 
 #[cfg_attr(feature = "wgpu", allow(dead_code))]
 fn row_hardmax_cpu(data: &[f32], rows: usize, cols: usize) -> Vec<f32> {
-<<<<<<< HEAD
     row_softmax_hardmax_cpu(data, rows, cols).1
-=======
-    cpu_row_softmax_hardmax(data, rows, cols).1
->>>>>>> 2d5e0910
 }
 
 fn add_bias_relu_inplace(data: &mut [f32], rows: usize, cols: usize, bias: &[f32]) {
