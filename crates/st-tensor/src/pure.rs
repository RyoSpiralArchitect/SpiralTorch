--- conflicted
+++ resolved
@@ -32,11 +32,8 @@
     RewardBoundarySignal, RewriteMonad, TensorBiome, ToposAtlas, ZBox, ZBoxSite,
 };
 
-<<<<<<< HEAD
-=======
 #[cfg(feature = "hip")]
 use crate::backend::hip_dense;
->>>>>>> eccd2d36
 #[cfg(feature = "wgpu")]
 use crate::backend::wgpu_dense;
 use crate::backend::{cpu_dense, faer_dense};
@@ -1258,8 +1255,6 @@
             }
         }
 
-<<<<<<< HEAD
-=======
         #[cfg(feature = "hip")]
         {
             if matches!(other.layout, Layout::RowMajor)
@@ -1274,7 +1269,6 @@
             }
         }
 
->>>>>>> eccd2d36
         if matches!(other.layout, Layout::RowMajor) && cpu_dense::should_use(rows, inner, cols) {
             if let Ok(()) =
                 cpu_dense::matmul_into(dst, self.data(), other.data(), rows, inner, cols)
@@ -1718,8 +1712,6 @@
             }
         }
 
-<<<<<<< HEAD
-=======
         #[cfg(feature = "hip")]
         {
             if hip_dense::is_available() && hip_dense::should_use(rows, inner, cols) {
@@ -1733,7 +1725,6 @@
             }
         }
 
->>>>>>> eccd2d36
         if cpu_dense::should_use(rows, inner, cols) {
             if let Ok(()) =
                 cpu_dense::matmul_into(dst, self.data(), other.data(), rows, inner, cols)
@@ -1854,8 +1845,6 @@
             }
         }
 
-<<<<<<< HEAD
-=======
         #[cfg(feature = "hip")]
         {
             if hip_dense::is_available() && hip_dense::should_use(rows, inner, cols) {
@@ -1868,7 +1857,6 @@
             }
         }
 
->>>>>>> eccd2d36
         if cpu_dense::should_use(rows, inner, cols) {
             let mut buffer = vec![0.0; rows * cols];
             if cpu_dense::matmul_into(&mut buffer, self.data(), other.data(), rows, inner, cols)
@@ -2068,8 +2056,6 @@
             }
         }
 
-<<<<<<< HEAD
-=======
         #[cfg(feature = "hip")]
         {
             if hip_dense::is_available() && hip_dense::should_use(rows, inner, cols) {
@@ -2083,7 +2069,6 @@
             }
         }
 
->>>>>>> eccd2d36
         if cpu_dense::should_use(rows, inner, cols) {
             if let Ok(()) =
                 cpu_dense::matmul_into(dst, self.data(), other.data(), rows, inner, cols)
@@ -2231,8 +2216,6 @@
             }
         }
 
-<<<<<<< HEAD
-=======
         #[cfg(feature = "hip")]
         {
             if hip_dense::is_available() && hip_dense::should_use(rows, inner, cols) {
@@ -2245,7 +2228,6 @@
             }
         }
 
->>>>>>> eccd2d36
         if cpu_dense::should_use(rows, inner, cols) {
             let mut buffer = vec![0.0; rows * cols];
             if cpu_dense::matmul_into(&mut buffer, self.data(), other.data(), rows, inner, cols)
