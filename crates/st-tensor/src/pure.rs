--- conflicted
+++ resolved
@@ -336,38 +336,6 @@
     }
 }
 
-<<<<<<< HEAD
-=======
-/// Explicit backend selection for row-wise hardmax.
-#[derive(Clone, Copy, Debug, PartialEq, Eq)]
-pub enum HardmaxBackend {
-    /// Allow SpiralTorch to pick the most appropriate backend.
-    Auto,
-    /// Force the pure Rust implementation.
-    Cpu,
-    /// Execute on the WGPU accelerator backend when available.
-    #[cfg(feature = "wgpu")]
-    GpuWgpu,
-}
-
-impl HardmaxBackend {
-    fn label(self) -> &'static str {
-        match self {
-            HardmaxBackend::Auto => "auto",
-            HardmaxBackend::Cpu => "cpu",
-            #[cfg(feature = "wgpu")]
-            HardmaxBackend::GpuWgpu => "wgpu",
-        }
-    }
-}
-
-impl fmt::Display for HardmaxBackend {
-    fn fmt(&self, f: &mut fmt::Formatter<'_>) -> fmt::Result {
-        f.write_str(self.label())
-    }
-}
-
->>>>>>> bff5ffd7
 const SPIRAL_PROJECTOR_RANK: usize = 24;
 const SPIRAL_PROJECTOR_WEIGHT: f64 = 0.75;
 const SPIRAL_PROJECTOR_RAMANUJAN_ITERS: usize = 6;
@@ -395,11 +363,8 @@
     pub mean_entropy: f64,
     /// Mean cardinality of the hardmax mask per row.
     pub mean_hardmass: f64,
-<<<<<<< HEAD
     /// Average per-row coherence balancing entropy, hardmass, and enrichment.
     pub spiral_coherence: f64,
-=======
->>>>>>> bff5ffd7
 }
 
 /// Combined softmax, hardmax, and spiral consensus payload returned by
@@ -470,10 +435,7 @@
     let mut total_entropy = 0.0_f64;
     let mut total_hardmass = 0.0_f64;
     let mut total_enrichment = 0.0_f64;
-<<<<<<< HEAD
     let mut total_coherence = 0.0_f64;
-=======
->>>>>>> bff5ffd7
 
     for row in 0..rows {
         let offset = row * cols;
@@ -502,14 +464,11 @@
         total_hardmass += hardmass;
         total_enrichment += enrichment;
 
-<<<<<<< HEAD
         let entropy_norm = (entropy / (entropy + 1.0)).clamp(0.0, 1.0);
         let hardmass_norm = (hardmass / cols as f64).clamp(0.0, 1.0);
         let enrichment_norm = (enrichment / (1.0 + enrichment.abs())).clamp(0.0, 1.0);
         total_coherence += (entropy_norm + hardmass_norm + enrichment_norm) / 3.0;
 
-=======
->>>>>>> bff5ffd7
         for (index, (&prob, &mask)) in row_soft.iter().zip(row_hard.iter()).enumerate() {
             let fused_value =
                 (GOLDEN_RATIO_CONJUGATE as f32) * prob + (GOLDEN_RATIO_BIAS as f32) * mask;
@@ -531,10 +490,7 @@
         average_enrichment: total_enrichment / rows_f64,
         mean_entropy: total_entropy / rows_f64,
         mean_hardmass: total_hardmass / rows_f64,
-<<<<<<< HEAD
         spiral_coherence: total_coherence / rows_f64,
-=======
->>>>>>> bff5ffd7
     };
 
     (fused, stats)
@@ -1781,124 +1737,6 @@
                         message,
                     },
                 )?;
-<<<<<<< HEAD
-=======
-                Tensor::from_vec(rows, cols, data)
-            }
-        }
-    }
-
-    /// Row-wise softmax probabilities with accompanying hardmax mask using automatic backend selection.
-    pub fn row_softmax_hardmax(&self) -> PureResult<(Tensor, Tensor)> {
-        self.row_softmax_hardmax_with_backend(SoftmaxBackend::Auto)
-    }
-
-    /// Row-wise softmax and hardmax pair with explicit backend control.
-    pub fn row_softmax_hardmax_with_backend(
-        &self,
-        backend: SoftmaxBackend,
-    ) -> PureResult<(Tensor, Tensor)> {
-        let rows = self.rows;
-        let cols = self.cols;
-
-        match backend {
-            SoftmaxBackend::Auto => self.row_softmax_hardmax_auto(rows, cols),
-            SoftmaxBackend::Cpu => {
-                let (soft, hard) = row_softmax_hardmax_cpu(self.data(), rows, cols);
-                let soft_tensor = Tensor::from_vec(rows, cols, soft)?;
-                let hard_tensor = Tensor::from_vec(rows, cols, hard)?;
-                Ok((soft_tensor, hard_tensor))
-            }
-            #[cfg(feature = "wgpu")]
-            SoftmaxBackend::GpuWgpu => {
-                let (soft, hard) =
-                    wgpu_dense::row_softmax_hardmax(self.data(), rows, cols, self.layout).map_err(
-                        |message| TensorError::BackendFailure {
-                            backend: "wgpu",
-                            message,
-                        },
-                    )?;
-                let soft_tensor = Tensor::from_vec(rows, cols, soft)?;
-                let hard_tensor = Tensor::from_vec(rows, cols, hard)?;
-                Ok((soft_tensor, hard_tensor))
-            }
-        }
-    }
-
-    /// Row-wise softmax, hardmax, and spiral consensus payload using automatic backend selection.
-    pub fn row_softmax_hardmax_spiral(&self) -> PureResult<SpiralSoftmaxHardmax> {
-        self.row_softmax_hardmax_spiral_with_backend(SoftmaxBackend::Auto)
-    }
-
-    /// Row-wise softmax/hardmax/spiral payload with explicit backend control.
-    pub fn row_softmax_hardmax_spiral_with_backend(
-        &self,
-        backend: SoftmaxBackend,
-    ) -> PureResult<SpiralSoftmaxHardmax> {
-        let rows = self.rows;
-        let cols = self.cols;
-
-        match backend {
-            SoftmaxBackend::Auto => self.row_softmax_hardmax_spiral_auto(rows, cols),
-            SoftmaxBackend::Cpu => {
-                let (soft, hard, spiral, metrics) =
-                    row_softmax_hardmax_spiral_cpu(self.data(), rows, cols);
-                let soft_tensor = Tensor::from_vec(rows, cols, soft)?;
-                let hard_tensor = Tensor::from_vec(rows, cols, hard)?;
-                let spiral_tensor = Tensor::from_vec(rows, cols, spiral)?;
-                Ok(SpiralSoftmaxHardmax {
-                    softmax: soft_tensor,
-                    hardmax: hard_tensor,
-                    spiral: spiral_tensor,
-                    metrics,
-                })
-            }
-            #[cfg(feature = "wgpu")]
-            SoftmaxBackend::GpuWgpu => {
-                let (soft, hard, spiral, metrics) =
-                    wgpu_dense::row_softmax_hardmax_spiral(self.data(), rows, cols, self.layout)
-                        .map_err(|message| TensorError::BackendFailure {
-                            backend: "wgpu",
-                            message,
-                        })?;
-                let soft_tensor = Tensor::from_vec(rows, cols, soft)?;
-                let hard_tensor = Tensor::from_vec(rows, cols, hard)?;
-                let spiral_tensor = Tensor::from_vec(rows, cols, spiral)?;
-                Ok(SpiralSoftmaxHardmax {
-                    softmax: soft_tensor,
-                    hardmax: hard_tensor,
-                    spiral: spiral_tensor,
-                    metrics,
-                })
-            }
-        }
-    }
-
-    /// Row-wise hardmax using automatic backend selection.
-    pub fn row_hardmax(&self) -> PureResult<Tensor> {
-        self.row_hardmax_with_backend(HardmaxBackend::Auto)
-    }
-
-    /// Row-wise hardmax with explicit backend control.
-    pub fn row_hardmax_with_backend(&self, backend: HardmaxBackend) -> PureResult<Tensor> {
-        let rows = self.rows;
-        let cols = self.cols;
-
-        match backend {
-            HardmaxBackend::Auto => self.row_hardmax_auto(rows, cols),
-            HardmaxBackend::Cpu => {
-                let buffer = row_hardmax_cpu(self.data(), rows, cols);
-                Tensor::from_vec(rows, cols, buffer)
-            }
-            #[cfg(feature = "wgpu")]
-            HardmaxBackend::GpuWgpu => {
-                let data = wgpu_dense::row_hardmax(self.data(), rows, cols, self.layout).map_err(
-                    |message| TensorError::BackendFailure {
-                        backend: "wgpu",
-                        message,
-                    },
-                )?;
->>>>>>> bff5ffd7
                 Tensor::from_vec(rows, cols, data)
             }
         }
@@ -2023,7 +1861,6 @@
     }
 
     fn row_softmax_hardmax_auto(&self, rows: usize, cols: usize) -> PureResult<(Tensor, Tensor)> {
-<<<<<<< HEAD
         let result = self.hardmax_fusion(
             rows,
             cols,
@@ -2123,54 +1960,6 @@
             }
         }
 
-=======
-        #[cfg(feature = "wgpu")]
-        {
-            if wgpu_dense::is_available() && wgpu_dense::supports_row_softmax_hardmax(rows, cols) {
-                if let Ok((soft, hard)) =
-                    wgpu_dense::row_softmax_hardmax(self.data(), rows, cols, self.layout)
-                {
-                    let soft_tensor = Tensor::from_vec(rows, cols, soft)?;
-                    let hard_tensor = Tensor::from_vec(rows, cols, hard)?;
-                    return Ok((soft_tensor, hard_tensor));
-                }
-            }
-        }
-
-        let (soft, hard) = row_softmax_hardmax_cpu(self.data(), rows, cols);
-        let soft_tensor = Tensor::from_vec(rows, cols, soft)?;
-        let hard_tensor = Tensor::from_vec(rows, cols, hard)?;
-        Ok((soft_tensor, hard_tensor))
-    }
-
-    fn row_softmax_hardmax_spiral_auto(
-        &self,
-        rows: usize,
-        cols: usize,
-    ) -> PureResult<SpiralSoftmaxHardmax> {
-        #[cfg(feature = "wgpu")]
-        {
-            if wgpu_dense::is_available()
-                && wgpu_dense::supports_row_softmax_hardmax_spiral(rows, cols)
-            {
-                if let Ok((soft, hard, spiral, metrics)) =
-                    wgpu_dense::row_softmax_hardmax_spiral(self.data(), rows, cols, self.layout)
-                {
-                    let soft_tensor = Tensor::from_vec(rows, cols, soft)?;
-                    let hard_tensor = Tensor::from_vec(rows, cols, hard)?;
-                    let spiral_tensor = Tensor::from_vec(rows, cols, spiral)?;
-                    return Ok(SpiralSoftmaxHardmax {
-                        softmax: soft_tensor,
-                        hardmax: hard_tensor,
-                        spiral: spiral_tensor,
-                        metrics,
-                    });
-                }
-            }
-        }
-
-        let (soft, hard, spiral, metrics) = row_softmax_hardmax_spiral_cpu(self.data(), rows, cols);
->>>>>>> bff5ffd7
         let soft_tensor = Tensor::from_vec(rows, cols, soft)?;
         let hard_tensor = Tensor::from_vec(rows, cols, hard)?;
         let spiral_tensor = Tensor::from_vec(rows, cols, spiral)?;
@@ -2182,23 +1971,6 @@
         })
     }
 
-<<<<<<< HEAD
-=======
-    fn row_hardmax_auto(&self, rows: usize, cols: usize) -> PureResult<Tensor> {
-        #[cfg(feature = "wgpu")]
-        {
-            if wgpu_dense::is_available() && wgpu_dense::supports_row_hardmax(rows, cols) {
-                if let Ok(buffer) = wgpu_dense::row_hardmax(self.data(), rows, cols, self.layout) {
-                    return Tensor::from_vec(rows, cols, buffer);
-                }
-            }
-        }
-
-        let buffer = row_hardmax_cpu(self.data(), rows, cols);
-        Tensor::from_vec(rows, cols, buffer)
-    }
-
->>>>>>> bff5ffd7
     /// Scaled dot-product attention using automatic backend selection.
     pub fn scaled_dot_attention(
         &self,
@@ -5294,7 +5066,6 @@
     output
 }
 
-<<<<<<< HEAD
 fn row_softmax_cpu(data: &[f32], rows: usize, cols: usize) -> Vec<f32> {
     match HardmaxFusionPlan::new(data, rows, cols)
         .layout(Layout::RowMajor)
@@ -5307,55 +5078,6 @@
             .unwrap_or_else(|| vec![0.0; rows.saturating_mul(cols)]),
         Err(_) => vec![0.0; rows.saturating_mul(cols)],
     }
-=======
-fn row_softmax_hardmax_cpu(data: &[f32], rows: usize, cols: usize) -> (Vec<f32>, Vec<f32>) {
-    let mut softmax = vec![0.0; rows * cols];
-    let mut hardmax = vec![0.0; rows * cols];
-    if cols == 0 {
-        return (softmax, hardmax);
-    }
-    for r in 0..rows {
-        let offset = r * cols;
-        let row_slice = &data[offset..offset + cols];
-        let mut max_value = f32::NEG_INFINITY;
-        for &value in row_slice {
-            if value > max_value {
-                max_value = value;
-            }
-        }
-        let mut sum = 0.0_f32;
-        for c in 0..cols {
-            let exp_value = (row_slice[c] - max_value).exp();
-            softmax[offset + c] = exp_value;
-            sum += exp_value;
-        }
-        let inv_sum = if sum > 0.0 { 1.0 / sum } else { 0.0 };
-        for c in 0..cols {
-            softmax[offset + c] *= inv_sum;
-            let value = row_slice[c];
-            hardmax[offset + c] = if value == max_value { 1.0 } else { 0.0 };
-        }
-    }
-    (softmax, hardmax)
-}
-
-fn row_softmax_hardmax_spiral_cpu(
-    data: &[f32],
-    rows: usize,
-    cols: usize,
-) -> (Vec<f32>, Vec<f32>, Vec<f32>, SpiralConsensusStats) {
-    let (softmax, hardmax) = row_softmax_hardmax_cpu(data, rows, cols);
-    let (spiral, metrics) = spiral_softmax_hardmax_consensus(&softmax, &hardmax, rows, cols);
-    (softmax, hardmax, spiral, metrics)
-}
-
-fn row_softmax_cpu(data: &[f32], rows: usize, cols: usize) -> Vec<f32> {
-    row_softmax_hardmax_cpu(data, rows, cols).0
-}
-
-fn row_hardmax_cpu(data: &[f32], rows: usize, cols: usize) -> Vec<f32> {
-    row_softmax_hardmax_cpu(data, rows, cols).1
->>>>>>> bff5ffd7
 }
 
 fn add_bias_relu_inplace(data: &mut [f32], rows: usize, cols: usize, bias: &[f32]) {
