// SPDX-License-Identifier: AGPL-3.0-or-later
// © 2025 Ryo ∴ SpiralArchitect (kishkavsesvit@icloud.com)
// Part of SpiralTorch — Licensed under AGPL-3.0-or-later.
// Unauthorized derivative works or closed redistribution prohibited under AGPL §13.

//! Pure Rust tensor, complex wave, and non-Euclidean learning primitives with
//! only lightweight external dependencies.
//!
//! The goal of this module is to offer a pragmatic starting point for
//! high-dimensional experimentation that **does not rely on PyTorch, NumPy, or
//! any other native bindings**. Everything here is written in safe Rust so it
//! can serve as a foundation for a fully independent learning stack that stays
//! responsive even when the surrounding platform is sandboxed.

pub mod differential;
pub mod fractal;
pub mod measure;
pub mod topos;
pub mod wasm_canvas;

pub use self::differential::{
    DifferentialResonance, FunctorDifferential, HomotopyDifferential, InfinityDifferential,
    RecursiveDifferential, SpiralDifferential,
};
pub use self::measure::{
    z_space_barycenter, z_space_barycenter_guarded, BarycenterIntermediate, ZSpaceBarycenter,
};
pub use self::topos::{
    LawvereTierneyGuard, OpenCartesianTopos, RewriteMonad, TensorBiome, ToposAtlas, ZBox, ZBoxSite,
};

use crate::backend::faer_dense;
#[cfg(feature = "wgpu")]
use crate::backend::wgpu_dense;
use core::fmt;
use serde::{Deserialize, Serialize};
use rand::distributions::{Distribution, Uniform};
use rand::rngs::StdRng;
use rand::SeedableRng;
#[allow(unused_imports)]
use rand_distr::StandardNormal;
use serde::{Deserialize, Serialize};
use std::error::Error;
use std::f32::consts::PI;

/// Result alias used throughout the pure module.
pub type PureResult<T> = Result<T, TensorError>;

/// Errors emitted by tensor and wave utilities.
#[derive(Clone, Debug, PartialEq)]
pub enum TensorError {
    /// A tensor constructor received an invalid shape.
    InvalidDimensions { rows: usize, cols: usize },
    /// Data provided to a constructor or operator does not match the tensor shape.
    DataLength { expected: usize, got: usize },
    /// An operator was asked to combine tensors of incompatible shapes.
    ShapeMismatch {
        left: (usize, usize),
        right: (usize, usize),
    },
    /// A value that must be strictly negative curvature was not.
    NonHyperbolicCurvature { curvature: f32 },
    /// Temperature must stay positive for wave encoders.
    NonPositiveTemperature { temperature: f32 },
    /// Learning rate must be positive for hypergrad optimizers.
    NonPositiveLearningRate { rate: f32 },
    /// Coherence weights that scale fractal relations must stay positive.
    NonPositiveCoherence { coherence: f32 },
    /// Tension weights that soften relations must stay positive.
    NonPositiveTension { tension: f32 },
    /// Topos tolerance must stay positive to avoid degeneracy.
    NonPositiveTolerance { tolerance: f32 },
    /// Topos saturation window must stay positive.
    NonPositiveSaturation { saturation: f32 },
    /// Tensor biome weights must stay positive when accumulating shoots.
    NonPositiveWeight { weight: f32 },
    /// Computation received an empty input which would otherwise trigger a panic.
    EmptyInput(&'static str),
    /// Weighted Z-space barycenter collapsed because the entropy weight cancelled the KL pull.
    DegenerateBarycenter { effective_weight: f32 },
    /// Attempted to load or update a parameter that was missing from the state dict.
    MissingParameter { name: String },
    /// Wrapper around I/O failures when persisting or restoring tensors.
    IoError { message: String },
    /// Wrapper around serde failures when deserialising tensors.
    SerializationError { message: String },
    /// A helper expected matching curvature parameters but received different values.
    CurvatureMismatch { expected: f32, got: f32 },
    /// Numeric guard detected a non-finite value that would otherwise propagate NaNs.
    NonFiniteValue { label: &'static str, value: f32 },
    /// The requested tensor volume exceeds the configured open-cartesian topos boundary.
    TensorVolumeExceeded { volume: usize, max_volume: usize },
    /// Loop detection tripped for an open-cartesian topos traversal.
    LoopDetected { depth: usize, max_depth: usize },
    /// Conjugate gradient solver could not reach the requested tolerance.
    ConjugateGradientDiverged { residual: f32, tolerance: f32 },
    /// Execution failed on an accelerator backend.
    BackendFailure {
        backend: &'static str,
        message: String,
    },
    /// Generic configuration violation for pure-language helpers.
    InvalidValue { label: &'static str },
}

impl fmt::Display for TensorError {
    fn fmt(&self, f: &mut fmt::Formatter<'_>) -> fmt::Result {
        match self {
            TensorError::InvalidDimensions { rows, cols } => {
                write!(
                    f,
                    "invalid tensor dimensions ({rows} x {cols}); both axes must be non-zero"
                )
            }
            TensorError::DataLength { expected, got } => {
                write!(f, "data length mismatch: expected {expected}, got {got}")
            }
            TensorError::ShapeMismatch { left, right } => {
                write!(
                    f,
                    "shape mismatch: left={:?}, right={:?} cannot be combined",
                    left, right
                )
            }
            TensorError::NonHyperbolicCurvature { curvature } => {
                write!(
                    f,
                    "hyperbolic operations require negative curvature; received {curvature}"
                )
            }
            TensorError::NonPositiveTemperature { temperature } => {
                write!(
                    f,
                    "language wave encoder temperature must be positive, got {temperature}"
                )
            }
            TensorError::NonPositiveLearningRate { rate } => {
                write!(f, "learning rate must be positive, got {rate}")
            }
            TensorError::NonPositiveCoherence { coherence } => {
                write!(f, "coherence must be positive, got {coherence}")
            }
            TensorError::NonPositiveTension { tension } => {
                write!(f, "tension must be positive, got {tension}")
            }
            TensorError::NonPositiveTolerance { tolerance } => {
                write!(f, "tolerance must be positive, got {tolerance}")
            }
            TensorError::NonPositiveSaturation { saturation } => {
                write!(f, "saturation window must be positive, got {saturation}")
            }
            TensorError::NonPositiveWeight { weight } => {
                write!(f, "tensor biome weight must be positive, got {weight}")
            }
            TensorError::EmptyInput(label) => {
                write!(f, "{label} must not be empty for this computation")
            }
            TensorError::DegenerateBarycenter { effective_weight } => {
                write!(
                    f,
                    "z-space barycenter degenerates when the effective weight {effective_weight} vanishes"
                )
            }
            TensorError::CurvatureMismatch { expected, got } => {
                write!(
                    f,
                    "curvature mismatch: expected {expected} but pipeline reports {got}"
                )
            }
            TensorError::NonFiniteValue { label, value } => {
                write!(
                    f,
                    "non-finite value detected for {label}; rewrite monad absorbed {value}"
                )
            }
            TensorError::MissingParameter { name } => {
                write!(f, "missing parameter '{name}' while loading module state")
            }
            TensorError::IoError { message } => {
                write!(f, "i/o error while handling tensor data: {message}")
            }
            TensorError::SerializationError { message } => {
                write!(
                    f,
                    "serialization error while handling tensor data: {message}"
                )
            }
            TensorError::TensorVolumeExceeded { volume, max_volume } => {
                write!(
                    f,
                    "tensor volume {volume} exceeds open-cartesian capacity {max_volume}"
                )
            }
            TensorError::LoopDetected { depth, max_depth } => {
                write!(
                    f,
                    "topos traversal depth {depth} exceeded loop-free ceiling {max_depth}"
                )
            }
            TensorError::ConjugateGradientDiverged {
                residual,
                tolerance,
            } => {
                write!(
                    f,
                    "conjugate gradient residual {residual} failed to reach tolerance {tolerance}"
                )
            }
            TensorError::BackendFailure { backend, message } => {
                write!(f, "{backend} backend failure: {message}")
            }
            TensorError::InvalidValue { label } => {
                write!(f, "invalid value: {label}")
            }
        }
    }
}

impl Error for TensorError {}

/// Explicit matrix multiplication backend selection. `Auto` defers to the heuristics, while
/// `CpuFaer`/`GpuWgpu` force the respective accelerators.
#[derive(Clone, Copy, Debug, PartialEq, Eq)]
pub enum MatmulBackend {
    /// Use heuristics to pick the best available backend.
    Auto,
    /// Force the SIMD-accelerated faer kernel.
    CpuFaer,
    /// Always fallback to the scalar implementation.
    CpuNaive,
    /// Force the compute-path GEMM running through WGPU.
    #[cfg(feature = "wgpu")]
    GpuWgpu,
}

impl MatmulBackend {
    fn label(self) -> &'static str {
        match self {
            MatmulBackend::Auto => "auto",
            MatmulBackend::CpuFaer => "faer",
            MatmulBackend::CpuNaive => "naive",
            #[cfg(feature = "wgpu")]
            MatmulBackend::GpuWgpu => "wgpu",
        }
    }
}

impl fmt::Display for MatmulBackend {
    fn fmt(&self, f: &mut fmt::Formatter<'_>) -> fmt::Result {
        f.write_str((*self).label())
    }
}

/// A simple row-major 2D tensor backed by a `Vec<f32>`.
#[derive(Clone, Debug, PartialEq)]
pub struct Tensor {
    data: Vec<f32>,
    rows: usize,
    cols: usize,
}

impl Tensor {
    fn seedable_rng(seed: Option<u64>) -> StdRng {
        match seed {
            Some(value) => StdRng::seed_from_u64(value),
            None => StdRng::from_entropy(),
        }
    }

    /// Create a tensor filled with zeros.
    pub fn zeros(rows: usize, cols: usize) -> PureResult<Self> {
        if rows == 0 || cols == 0 {
            return Err(TensorError::InvalidDimensions { rows, cols });
        }
        Ok(Self {
            data: vec![0.0; rows * cols],
            rows,
            cols,
        })
    }

    /// Create a tensor from raw data. The provided vector must match
    /// `rows * cols` elements.
    pub fn from_vec(rows: usize, cols: usize, data: Vec<f32>) -> PureResult<Self> {
        if rows == 0 || cols == 0 {
            return Err(TensorError::InvalidDimensions { rows, cols });
        }
        let expected = rows * cols;
        if expected != data.len() {
            return Err(TensorError::DataLength {
                expected,
                got: data.len(),
            });
        }
        Ok(Self { data, rows, cols })
    }

    /// Construct a tensor by sampling a uniform distribution in `[min, max)`.
    ///
    /// When `seed` is provided the RNG becomes deterministic which makes tests
    /// and benchmarks reproducible. Otherwise entropy from the host is used.
    pub fn random_uniform(
        rows: usize,
        cols: usize,
        min: f32,
        max: f32,
        seed: Option<u64>,
    ) -> PureResult<Self> {
        if rows == 0 || cols == 0 {
            return Err(TensorError::InvalidDimensions { rows, cols });
        }
        if !(min < max) {
            return Err(TensorError::InvalidValue {
                label: "random_uniform_bounds",
            });
        }
        let mut rng = Self::seedable_rng(seed);
        let distribution = Uniform::new(min, max);
        let mut data = Vec::with_capacity(rows * cols);
        for _ in 0..rows * cols {
            data.push(distribution.sample(&mut rng));
        }
        Self::from_vec(rows, cols, data)
    }

    /// Construct a tensor by sampling a normal distribution with the provided
    /// mean and standard deviation.
    pub fn random_normal(
        rows: usize,
        cols: usize,
        mean: f32,
        std: f32,
        seed: Option<u64>,
    ) -> PureResult<Self> {
        if rows == 0 || cols == 0 {
            return Err(TensorError::InvalidDimensions { rows, cols });
        }
        if std <= 0.0 {
            return Err(TensorError::InvalidValue {
                label: "random_normal_std",
            });
        }
        let mut rng = Self::seedable_rng(seed);
        let gaussian = StandardNormal;
        let mut data = Vec::with_capacity(rows * cols);
        for _ in 0..rows * cols {
            let sample: f64 = gaussian.sample(&mut rng);
            data.push(mean + std * sample as f32);
        }
        Self::from_vec(rows, cols, data)
    }

    /// Construct a tensor by applying a generator function to each coordinate.
    pub fn from_fn<F>(rows: usize, cols: usize, mut f: F) -> PureResult<Self>
    where
        F: FnMut(usize, usize) -> f32,
    {
        if rows == 0 || cols == 0 {
            return Err(TensorError::InvalidDimensions { rows, cols });
        }
        let mut data = Vec::with_capacity(rows * cols);
        for r in 0..rows {
            for c in 0..cols {
                data.push(f(r, c));
            }
        }
        Ok(Self { data, rows, cols })
    }

    /// Returns the `(rows, cols)` pair of the tensor.
    pub fn shape(&self) -> (usize, usize) {
        (self.rows, self.cols)
    }

    /// Returns a read-only view of the underlying buffer.
    pub fn data(&self) -> &[f32] {
        &self.data
    }

    /// Returns a mutable view of the underlying buffer.
    pub fn data_mut(&mut self) -> &mut [f32] {
        &mut self.data
    }

    /// Matrix multiply (`self @ other`).
    pub fn matmul(&self, other: &Tensor) -> PureResult<Tensor> {
        self.matmul_with_backend(other, MatmulBackend::Auto)
    }

    /// Matrix multiply with an explicit backend selection.
    pub fn matmul_with_backend(
        &self,
        other: &Tensor,
        backend: MatmulBackend,
    ) -> PureResult<Tensor> {
        if self.cols != other.rows {
            return Err(TensorError::ShapeMismatch {
                left: self.shape(),
                right: other.shape(),
            });
        }

        let rows = self.rows;
        let cols = other.cols;
        let inner = self.cols;

        let data = match backend {
            MatmulBackend::Auto => self.matmul_auto(other, rows, inner, cols)?,
            MatmulBackend::CpuNaive => matmul_naive(self.data(), other.data(), rows, inner, cols),
            MatmulBackend::CpuFaer => matmul_faer(self.data(), other.data(), rows, inner, cols)?,
            #[cfg(feature = "wgpu")]
            MatmulBackend::GpuWgpu => matmul_wgpu(self.data(), other.data(), rows, inner, cols)?,
        };

        Tensor::from_vec(rows, cols, data)
    }

    fn matmul_auto(
        &self,
        other: &Tensor,
        rows: usize,
        inner: usize,
        cols: usize,
    ) -> PureResult<Vec<f32>> {
        #[cfg(feature = "wgpu")]
        {
            if wgpu_dense::is_available() && wgpu_dense::should_use(rows, inner, cols) {
                if let Ok(buffer) = wgpu_dense::matmul(self.data(), other.data(), rows, inner, cols)
                {
                    return Ok(buffer);
                }
            }
        }

        if faer_dense::is_available() && faer_dense::should_use(rows, inner, cols) {
            if let Ok(buffer) = faer_dense::matmul(self.data(), other.data(), rows, inner, cols) {
                return Ok(buffer);
            }
        }

        Ok(matmul_naive(self.data(), other.data(), rows, inner, cols))
    }

    /// Matrix multiply using the WGPU backend when available.
    #[cfg(feature = "wgpu")]
    pub fn matmul_wgpu(&self, other: &Tensor) -> PureResult<Tensor> {
        if self.cols != other.rows {
            return Err(TensorError::ShapeMismatch {
                left: self.shape(),
                right: other.shape(),
            });
        }
        let data = wgpu_dense::matmul(self.data(), other.data(), self.rows, other.cols, self.cols)
            .map_err(|message| TensorError::BackendFailure {
                backend: "wgpu",
                message,
            })?;
        Tensor::from_vec(self.rows, other.cols, data)
    }

    /// Element-wise addition.
    pub fn add(&self, other: &Tensor) -> PureResult<Tensor> {
        if self.shape() != other.shape() {
            return Err(TensorError::ShapeMismatch {
                left: self.shape(),
                right: other.shape(),
            });
        }
        let mut data = Vec::with_capacity(self.data.len());
        for (a, b) in self.data.iter().zip(other.data.iter()) {
            data.push(a + b);
        }
        Tensor::from_vec(self.rows, self.cols, data)
    }

    /// Element-wise subtraction.
    pub fn sub(&self, other: &Tensor) -> PureResult<Tensor> {
        if self.shape() != other.shape() {
            return Err(TensorError::ShapeMismatch {
                left: self.shape(),
                right: other.shape(),
            });
        }
        let mut data = Vec::with_capacity(self.data.len());
        for (a, b) in self.data.iter().zip(other.data.iter()) {
            data.push(a - b);
        }
        Tensor::from_vec(self.rows, self.cols, data)
    }

    /// Returns a new tensor where every element is scaled by `value`.
    pub fn scale(&self, value: f32) -> PureResult<Tensor> {
        let mut data = Vec::with_capacity(self.data.len());
        for a in &self.data {
            data.push(a * value);
        }
        Tensor::from_vec(self.rows, self.cols, data)
    }

    /// Element-wise product (Hadamard) between two tensors of identical shape.
    pub fn hadamard(&self, other: &Tensor) -> PureResult<Tensor> {
        if self.shape() != other.shape() {
            return Err(TensorError::ShapeMismatch {
                left: self.shape(),
                right: other.shape(),
            });
        }
        let mut data = Vec::with_capacity(self.data.len());
        for (a, b) in self.data.iter().zip(other.data.iter()) {
            data.push(a * b);
        }
        Tensor::from_vec(self.rows, self.cols, data)
    }

    /// Add a scaled tensor to this tensor (`self += scale * other`).
    pub fn add_scaled(&mut self, other: &Tensor, scale: f32) -> PureResult<()> {
        if self.shape() != other.shape() {
            return Err(TensorError::ShapeMismatch {
                left: self.shape(),
                right: other.shape(),
            });
        }
        for (a, b) in self.data.iter_mut().zip(other.data.iter()) {
            *a += scale * b;
        }
        Ok(())
    }

    /// Add the provided row vector to every row (`self[row] += bias`).
    pub fn add_row_inplace(&mut self, bias: &[f32]) -> PureResult<()> {
        if bias.len() != self.cols {
            return Err(TensorError::DataLength {
                expected: self.cols,
                got: bias.len(),
            });
        }
        for r in 0..self.rows {
            let offset = r * self.cols;
            for c in 0..self.cols {
                self.data[offset + c] += bias[c];
            }
        }
        Ok(())
    }

    /// Returns the transpose of the tensor.
    pub fn transpose(&self) -> Tensor {
        let mut out = Tensor {
            data: vec![0.0; self.rows * self.cols],
            rows: self.cols,
            cols: self.rows,
        };
        for r in 0..self.rows {
            for c in 0..self.cols {
                out.data[c * self.rows + r] = self.data[r * self.cols + c];
            }
        }
        out
    }

    /// Returns a reshaped copy of the tensor when the requested dimensions are compatible.
    pub fn reshape(&self, rows: usize, cols: usize) -> PureResult<Tensor> {
        if rows == 0 || cols == 0 {
            return Err(TensorError::InvalidDimensions { rows, cols });
        }
        if rows * cols != self.data.len() {
            return Err(TensorError::DataLength {
                expected: rows * cols,
                got: self.data.len(),
            });
        }
        Tensor::from_vec(rows, cols, self.data.clone())
    }

    /// Returns the sum over rows for each column.
    pub fn sum_axis0(&self) -> Vec<f32> {
        let mut sums = vec![0.0; self.cols];
        for r in 0..self.rows {
            let offset = r * self.cols;
            for c in 0..self.cols {
                sums[c] += self.data[offset + c];
            }
        }
        sums
    }

    /// Concatenates tensors row-wise producing a new tensor whose row count is the sum
    /// of the inputs while preserving the shared column dimension.
    pub fn cat_rows(tensors: &[Tensor]) -> PureResult<Tensor> {
        if tensors.is_empty() {
            return Err(TensorError::EmptyInput("Tensor::cat_rows"));
        }
        let cols = tensors[0].cols;
        if cols == 0 {
            return Err(TensorError::InvalidDimensions { rows: 0, cols });
        }
        let mut total_rows = 0usize;
        for tensor in tensors {
            if tensor.cols != cols {
                return Err(TensorError::ShapeMismatch {
                    left: tensor.shape(),
                    right: (tensor.rows, cols),
                });
            }
            total_rows += tensor.rows;
        }
        let mut data = Vec::with_capacity(total_rows * cols);
        for tensor in tensors {
            data.extend_from_slice(&tensor.data);
        }
        Tensor::from_vec(total_rows, cols, data)
    }

    /// Computes the squared L2 norm of the tensor.
    pub fn squared_l2_norm(&self) -> f32 {
        self.data.iter().map(|v| v * v).sum()
    }

    /// Projects a flattened tensor onto the Poincaré ball.
    pub fn project_to_poincare(&self, curvature: f32) -> PureResult<Tensor> {
        if curvature >= 0.0 {
            return Err(TensorError::NonHyperbolicCurvature { curvature });
        }
        let scale = (-curvature).sqrt();
        let mut data = Vec::with_capacity(self.data.len());
        for r in 0..self.rows {
            let start = r * self.cols;
            let end = start + self.cols;
            let chunk = &self.data[start..end];
            let norm: f32 = chunk.iter().map(|v| v * v).sum::<f32>().sqrt();
            if norm > 0.0 {
                let clip = (norm / scale).tanh();
                let factor = clip / norm;
                for v in chunk {
                    data.push(v * factor);
                }
            } else {
                data.extend_from_slice(chunk);
            }
        }
        Tensor::from_vec(self.rows, self.cols, data)
    }

    /// Estimates the hyperbolic distance between two flattened tensors treated as points.
    pub fn hyperbolic_distance(&self, other: &Tensor, curvature: f32) -> PureResult<f32> {
        if self.shape() != other.shape() {
            return Err(TensorError::ShapeMismatch {
                left: self.shape(),
                right: other.shape(),
            });
        }
        if curvature >= 0.0 {
            return Err(TensorError::NonHyperbolicCurvature { curvature });
        }
        let scale = (-curvature).sqrt();
        let mut sum_norm = 0.0f32;
        let mut sum_inner = 0.0f32;
        for (a, b) in self.data.iter().zip(other.data.iter()) {
            let pa = a / scale;
            let pb = b / scale;
            sum_norm += (pa - pb).powi(2);
            sum_inner += (1.0 - pa.powi(2)) * (1.0 - pb.powi(2));
        }
        let denom = sum_inner.max(1e-6).sqrt();
        Ok(2.0 * (1.0 + (sum_norm / denom)).acosh())
    }
}

/// Computes the mean squared error between `predictions` and `targets`.
pub fn mean_squared_error(predictions: &Tensor, targets: &Tensor) -> PureResult<f32> {
    if predictions.shape() != targets.shape() {
        return Err(TensorError::ShapeMismatch {
            left: predictions.shape(),
            right: targets.shape(),
        });
    }
    let mut sum = 0.0f32;
    for (p, t) in predictions.data().iter().zip(targets.data().iter()) {
        let diff = p - t;
        sum += diff * diff;
    }
    Ok(sum / (predictions.rows * predictions.cols) as f32)
}

/// A minimal fully-connected linear model.
///
/// The model keeps its weights and bias in plain Rust vectors so it can be
/// embedded in `no_std` friendly environments (alloc-only) and easily extended
/// with additional layers.
#[derive(Clone, Debug)]
pub struct LinearModel {
    weights: Tensor,
    bias: Vec<f32>,
}

impl LinearModel {
    /// Creates a new linear model with small deterministic parameters.
    pub fn new(input_dim: usize, output_dim: usize) -> PureResult<Self> {
        if input_dim == 0 || output_dim == 0 {
            return Err(TensorError::InvalidDimensions {
                rows: input_dim,
                cols: output_dim,
            });
        }
        let mut weights = Tensor::zeros(input_dim, output_dim)?;
        let mut scale = 0.01f32;
        for w in weights.data_mut().iter_mut() {
            *w = scale;
            scale += 0.01;
        }
        Ok(Self {
            weights,
            bias: vec![0.0; output_dim],
        })
    }

    /// Runs a forward pass: `inputs @ weights + bias`.
    pub fn forward(&self, inputs: &Tensor) -> PureResult<Tensor> {
        if inputs.shape().1 != self.weights.shape().0 {
            return Err(TensorError::ShapeMismatch {
                left: inputs.shape(),
                right: self.weights.shape(),
            });
        }
        let mut out = inputs.matmul(&self.weights)?;
        out.add_row_inplace(&self.bias)?;
        Ok(out)
    }

    /// Performs a single batch of gradient descent and returns the batch loss.
    pub fn train_batch(
        &mut self,
        inputs: &Tensor,
        targets: &Tensor,
        learning_rate: f32,
    ) -> PureResult<f32> {
        if inputs.shape().0 != targets.shape().0 {
            return Err(TensorError::ShapeMismatch {
                left: inputs.shape(),
                right: targets.shape(),
            });
        }
        if targets.shape().1 != self.weights.shape().1 {
            return Err(TensorError::ShapeMismatch {
                left: targets.shape(),
                right: self.weights.shape(),
            });
        }
        let batch_size = inputs.shape().0 as f32;
        let predictions = self.forward(inputs)?;
        let diff = predictions.sub(targets)?;
        let inputs_t = inputs.transpose();
        let grad_w = inputs_t.matmul(&diff)?.scale(1.0 / batch_size)?;
        let mut grad_b = diff.sum_axis0();
        for val in grad_b.iter_mut() {
            *val /= batch_size;
        }
        self.weights.add_scaled(&grad_w, -learning_rate)?;
        for (b, g) in self.bias.iter_mut().zip(grad_b.iter()) {
            *b -= learning_rate * g;
        }
        Ok(mean_squared_error_from_diff(&diff))
    }

    /// Returns a reference to the model weights.
    pub fn weights(&self) -> &Tensor {
        &self.weights
    }

    /// Returns a reference to the model bias.
    pub fn bias(&self) -> &[f32] {
        &self.bias
    }
}

fn mean_squared_error_from_diff(diff: &Tensor) -> f32 {
    let mut sum = 0.0f32;
    for v in diff.data() {
        sum += v * v;
    }
    sum / (diff.rows * diff.cols) as f32
}

/// Lightweight complex number for wave encodings without external crates.
#[derive(Copy, Clone, Debug, PartialEq)]
pub struct Complex32 {
    pub re: f32,
    pub im: f32,
}

impl Complex32 {
    pub const fn new(re: f32, im: f32) -> Self {
        Self { re, im }
    }

    pub const fn zero() -> Self {
        Self { re: 0.0, im: 0.0 }
    }

    pub fn modulus(self) -> f32 {
        (self.re * self.re + self.im * self.im).sqrt()
    }

    pub fn argument(self) -> f32 {
        self.im.atan2(self.re)
    }
}

impl core::ops::Add for Complex32 {
    type Output = Self;

    fn add(self, rhs: Self) -> Self::Output {
        Self::new(self.re + rhs.re, self.im + rhs.im)
    }
}

impl core::ops::AddAssign for Complex32 {
    fn add_assign(&mut self, rhs: Self) {
        self.re += rhs.re;
        self.im += rhs.im;
    }
}

impl core::ops::Mul for Complex32 {
    type Output = Self;

    fn mul(self, rhs: Self) -> Self::Output {
        Self::new(
            self.re * rhs.re - self.im * rhs.im,
            self.re * rhs.im + self.im * rhs.re,
        )
    }
}

impl core::ops::Mul<f32> for Complex32 {
    type Output = Self;

    fn mul(self, rhs: f32) -> Self::Output {
        Self::new(self.re * rhs, self.im * rhs)
    }
}

impl core::ops::Sub for Complex32 {
    type Output = Self;

    fn sub(self, rhs: Self) -> Self::Output {
        Self::new(self.re - rhs.re, self.im - rhs.im)
    }
}

/// Complex tensor storing WGSL/FFT-friendly waveforms.
#[derive(Clone, Debug, PartialEq)]
pub struct ComplexTensor {
    data: Vec<Complex32>,
    rows: usize,
    cols: usize,
}

impl ComplexTensor {
    pub fn zeros(rows: usize, cols: usize) -> PureResult<Self> {
        if rows == 0 || cols == 0 {
            return Err(TensorError::InvalidDimensions { rows, cols });
        }
        Ok(Self {
            data: vec![Complex32::zero(); rows * cols],
            rows,
            cols,
        })
    }

    pub fn from_vec(rows: usize, cols: usize, data: Vec<Complex32>) -> PureResult<Self> {
        if rows == 0 || cols == 0 {
            return Err(TensorError::InvalidDimensions { rows, cols });
        }
        let expected = rows * cols;
        if expected != data.len() {
            return Err(TensorError::DataLength {
                expected,
                got: data.len(),
            });
        }
        Ok(Self { data, rows, cols })
    }

    pub fn shape(&self) -> (usize, usize) {
        (self.rows, self.cols)
    }

    pub fn data(&self) -> &[Complex32] {
        &self.data
    }

    /// Converts the complex tensor into a real tensor by splitting real/imag parts.
    pub fn to_tensor(&self) -> PureResult<Tensor> {
        let mut data = Vec::with_capacity(self.data.len() * 2);
        for value in &self.data {
            data.push(value.re);
            data.push(value.im);
        }
        Tensor::from_vec(self.rows, self.cols * 2, data)
    }

    pub fn matmul(&self, other: &ComplexTensor) -> PureResult<Self> {
        if self.cols != other.rows {
            return Err(TensorError::ShapeMismatch {
                left: self.shape(),
                right: other.shape(),
            });
        }
        let mut out = ComplexTensor::zeros(self.rows, other.cols)?;
        for r in 0..self.rows {
            for k in 0..self.cols {
                let a = self.data[r * self.cols + k];
                let row_offset = k * other.cols;
                for c in 0..other.cols {
                    out.data[r * other.cols + c] += a * other.data[row_offset + c];
                }
            }
        }
        Ok(out)
    }
}

fn discrete_fourier_transform(signal: &[f32]) -> Vec<Complex32> {
    let n = signal.len();
    if n == 0 {
        return Vec::new();
    }
    let factor = -2.0 * PI / n as f32;
    let mut out = Vec::with_capacity(n);
    for k in 0..n {
        let mut accum = Complex32::zero();
        for (idx, &value) in signal.iter().enumerate() {
            let angle = factor * (k as f32) * (idx as f32);
            let basis = Complex32::new(angle.cos(), angle.sin());
            accum += basis * value;
        }
        out.push(accum);
    }
    out
}

/// Encodes language streams into complex Z-space waves without tokenization.
#[derive(Clone, Debug)]
pub struct LanguageWaveEncoder {
    curvature: f32,
    temperature: f32,
}

impl LanguageWaveEncoder {
    pub fn new(curvature: f32, temperature: f32) -> PureResult<Self> {
        if curvature >= 0.0 {
            return Err(TensorError::NonHyperbolicCurvature { curvature });
        }
        if temperature <= 0.0 {
            return Err(TensorError::NonPositiveTemperature { temperature });
        }
        Ok(Self {
            curvature,
            temperature,
        })
    }

    /// Returns the curvature used for Z-space encodings.
    pub fn curvature(&self) -> f32 {
        self.curvature
    }

    /// Returns the thermal scaling applied to the wavefront.
    pub fn temperature(&self) -> f32 {
        self.temperature
    }

    /// Convert a sentence directly into a complex wave on the Z-space manifold.
    pub fn encode_wave(&self, text: &str) -> PureResult<ComplexTensor> {
        let char_count = text.chars().count();
        if char_count == 0 {
            return Err(TensorError::EmptyInput("text"));
        }
        let mut signal = Vec::with_capacity(char_count);
        let denom = char_count as f32;
        for (idx, ch) in text.chars().enumerate() {
            let ordinal = ch as u32;
            let bucket = (ordinal % 1024) as f32 / 1024.0;
            let envelope = ((idx as f32 + 1.0) / denom).sin().abs();
            signal.push((bucket + envelope) * self.temperature);
        }
        let spectrum = discrete_fourier_transform(&signal);
        ComplexTensor::from_vec(1, spectrum.len(), spectrum)
    }

    /// Projects the encoded wave into a hyperbolic chart for transformer-friendly inference.
    pub fn encode_z_space(&self, text: &str) -> PureResult<Tensor> {
        let wave = self.encode_wave(text)?;
        if wave.data().is_empty() {
            return Err(TensorError::EmptyInput("wave"));
        }
        let mut coords = Vec::with_capacity(wave.data().len() * 2);
        let curvature_scale = (-self.curvature).sqrt();
        for complex in wave.data() {
            let radius = (complex.modulus() * curvature_scale).tanh();
            let angle = complex.argument();
            coords.push(radius * angle.cos());
            coords.push(radius * angle.sin());
        }
        let euclid = Tensor::from_vec(1, coords.len(), coords)?;
        euclid.project_to_poincare(self.curvature)
    }
}

/// Hyperbolic gradient accumulator for zero-traceback learning loops.
///
/// The optimiser keeps its own curvature-aligned gradient buffer and can
/// integrate Euclidean tensors, complex waves, or direct text streams emitted
/// by [`LanguageWaveEncoder`]. Every update is projected back onto the
/// Poincaré ball so state never escapes the non-Euclidean manifold.
pub struct AmegaHypergrad {
    curvature: f32,
    learning_rate: f32,
    rows: usize,
    cols: usize,
    gradient: Vec<f32>,
    topos: topos::OpenCartesianTopos,
}

/// Euclidean gradient accumulator that mirrors the hypergradient API while
/// staying entirely within flat-space optimisation loops.
#[derive(Clone, Copy, Debug, PartialEq)]
pub struct GradientSummary {
    l1: f32,
    l2: f32,
    linf: f32,
    count: usize,
}

impl GradientSummary {
    #[inline]
    pub fn from_slice(values: &[f32]) -> Self {
        let mut l1 = 0.0f32;
        let mut sum_squares = 0.0f32;
        let mut linf = 0.0f32;
        let mut count = 0usize;
        for &value in values {
            if !value.is_finite() {
                continue;
            }
            let abs = value.abs();
            l1 += abs;
            sum_squares += value * value;
            linf = linf.max(abs);
            count += 1;
        }
        let l2 = sum_squares.sqrt();
        Self {
            l1,
            l2,
            linf,
            count,
        }
    }

    #[inline]
    pub fn l1(&self) -> f32 {
        self.l1
    }

    #[inline]
    pub fn l2(&self) -> f32 {
        self.l2
    }

    #[inline]
    pub fn linf(&self) -> f32 {
        self.linf
    }

    #[inline]
    pub fn count(&self) -> usize {
        self.count
    }

    #[inline]
    pub fn mean_abs(&self) -> f32 {
        if self.count == 0 {
            0.0
        } else {
            self.l1 / self.count as f32
        }
    }

    #[inline]
    pub fn rms(&self) -> f32 {
        if self.count == 0 {
            0.0
        } else {
            self.l2 / (self.count as f32).sqrt()
        }
    }
}

impl Default for GradientSummary {
    fn default() -> Self {
        Self {
            l1: 0.0,
            l2: 0.0,
            linf: 0.0,
            count: 0,
        }
    }
}

/// Interprets paired gradient summaries into high-level signals that can drive
/// Desire Lagrangian feedback loops.
#[derive(Clone, Copy, Debug, PartialEq)]
pub struct DesireGradientInterpretation {
    hyper_pressure: f32,
    real_pressure: f32,
    balance: f32,
    stability: f32,
    saturation: f32,
}

impl DesireGradientInterpretation {
    const EPS: f32 = 1e-6;

    /// Analyse the hypergradient and Euclidean summaries returning a compact
    /// interpretation of their relative magnitudes and stability.
    #[inline]
    pub fn from_summaries(hyper: GradientSummary, real: GradientSummary) -> Self {
        let hyper_pressure = hyper.mean_abs();
        let real_pressure = real.mean_abs();
        let hyper_rms = hyper.rms();
        let real_rms = real.rms();
        let balance = if real_rms > Self::EPS {
            (hyper_rms / real_rms).clamp(0.0, 16.0)
        } else if hyper_rms > Self::EPS {
            16.0
        } else {
            1.0
        };
        let stability_raw = 1.0
            - (hyper_pressure - real_pressure).abs() / (hyper_pressure + real_pressure + Self::EPS);
        let stability = stability_raw.clamp(0.0, 1.0);
        let saturation = hyper.linf().max(real.linf());
        Self {
            hyper_pressure,
            real_pressure,
            balance,
            stability,
            saturation,
        }
    }

    /// Mean absolute magnitude of the hypergradient summary.
    #[inline]
    pub fn hyper_pressure(&self) -> f32 {
        self.hyper_pressure
    }

    /// Mean absolute magnitude of the Euclidean gradient summary.
    #[inline]
    pub fn real_pressure(&self) -> f32 {
        self.real_pressure
    }

    /// Ratio between the hypergradient and Euclidean RMS magnitudes.
    #[inline]
    pub fn balance(&self) -> f32 {
        self.balance
    }

    /// Stability score where `1` indicates matching mean-absolute gradients and
    /// `0` indicates divergent magnitudes.
    #[inline]
    pub fn stability(&self) -> f32 {
        self.stability
    }

    /// Maximum absolute value observed across both summaries.
    #[inline]
    pub fn saturation(&self) -> f32 {
        self.saturation
    }

    /// Gain factor for hypergradient penalties when the two tapes disagree.
    #[inline]
    pub fn penalty_gain(&self) -> f32 {
        let imbalance = (self.balance - 1.0).abs().min(2.0);
        let instability = (1.0 - self.stability).min(1.0);
        (1.0 + 0.5 * imbalance + 0.5 * instability).clamp(1.0, 2.5)
    }

    /// Mixing factor used when blending Desire bias updates – drops towards zero
    /// when the gradients disagree so the automation can tread lightly.
    #[inline]
    pub fn bias_mix(&self) -> f32 {
        (0.25 + 0.75 * self.stability).clamp(0.1, 1.0)
    }

    /// Gain used when accumulating avoidance reports during the observation
    /// phase. High saturation dampens the contribution to avoid runaway spikes.
    #[inline]
    pub fn observation_gain(&self) -> f32 {
        let saturation = self.saturation.tanh().clamp(0.0, 1.0);
        (0.5 + 0.5 * (1.0 - saturation)).clamp(0.25, 1.0)
    }

    /// Damping factor that can shrink epsilon-like tolerances when gradients
    /// spike.
    #[inline]
    pub fn damping(&self) -> f32 {
        (0.5 + 0.5 * self.saturation.tanh()).clamp(0.1, 1.0)
    }

    /// Collapse the interpretation into ready-to-apply control signals for
    /// Desire's automation layers. The returned structure encodes the tuned
    /// penalty, mixing, and learning-rate factors so downstream consumers can
    /// steer both the CPU and GPU loops without reimplementing the heuristics.
    #[inline]
    pub fn control(&self) -> DesireGradientControl {
        self.control_with_gain(1.0)
    }

    /// Collapse the interpretation into a control packet while scaling the
    /// adaptive heuristics by `gain`. Passing `0.0` retains the legacy neutral
    /// behaviour whereas `1.0` enables the full tuning guidance.
    #[inline]
    pub fn control_with_gain(&self, gain: f32) -> DesireGradientControl {
        DesireGradientControl::from_interpretation_with_gain(*self, gain)
    }
}

impl Default for DesireGradientInterpretation {
    fn default() -> Self {
        Self {
            hyper_pressure: 0.0,
            real_pressure: 0.0,
            balance: 1.0,
            stability: 1.0,
            saturation: 0.0,
        }
    }
}

/// Event bitflags describing notable actions suggested by
/// [`DesireGradientControl`]. The bitmask can be surfaced directly to telemetry
/// systems without additional allocation.
#[derive(Clone, Copy, Debug, PartialEq, Eq, Serialize, Deserialize)]
#[serde(transparent)]
pub struct DesireControlEvents {
    bits: u32,
}

impl DesireControlEvents {
    pub const NONE: Self = Self { bits: 0 };
    pub const LR_INCREASE: Self = Self { bits: 1 << 0 };
    pub const LR_DECREASE: Self = Self { bits: 1 << 1 };
<<<<<<< HEAD
    pub const LR_CLIPPED: Self = Self { bits: 1 << 2 };
    pub const TEMPERATURE_SUPPRESS: Self = Self { bits: 1 << 3 };
    pub const QUALITY_BOOST: Self = Self { bits: 1 << 4 };
    pub const QUALITY_SUPPRESS: Self = Self { bits: 1 << 5 };
    pub const Z_SUPPRESS: Self = Self { bits: 1 << 6 };
    pub const SLEW_LIMIT: Self = Self { bits: 1 << 7 };
=======
    pub const CLIPPED: Self = Self { bits: 1 << 2 };
    pub const TEMPERATURE_ADJUST: Self = Self { bits: 1 << 3 };
    pub const QUALITY_BOOST: Self = Self { bits: 1 << 4 };
>>>>>>> 5f9188e7

    #[inline]
    pub const fn new(bits: u32) -> Self {
        Self { bits }
    }

    #[inline]
    pub const fn bits(self) -> u32 {
        self.bits
    }

    #[inline]
    pub const fn is_empty(self) -> bool {
        self.bits == 0
    }

    #[inline]
    pub const fn contains(self, other: Self) -> bool {
        (self.bits & other.bits) == other.bits
    }

    #[inline]
    pub const fn insert(self, other: Self) -> Self {
        Self {
            bits: self.bits | other.bits,
        }
    }

    pub fn labels(self) -> Vec<&'static str> {
        let mut labels = Vec::new();
        if self.contains(Self::LR_INCREASE) {
            labels.push("lr_increase");
        }
        if self.contains(Self::LR_DECREASE) {
            labels.push("lr_decrease");
        }
<<<<<<< HEAD
        if self.contains(Self::LR_CLIPPED) {
            labels.push("lr_clipped");
        }
        if self.contains(Self::TEMPERATURE_SUPPRESS) {
            labels.push("temperature_suppress");
=======
        if self.contains(Self::CLIPPED) {
            labels.push("clip_adjust");
        }
        if self.contains(Self::TEMPERATURE_ADJUST) {
            labels.push("temperature_adjust");
>>>>>>> 5f9188e7
        }
        if self.contains(Self::QUALITY_BOOST) {
            labels.push("quality_weight");
        }
<<<<<<< HEAD
        if self.contains(Self::QUALITY_SUPPRESS) {
            labels.push("quality_suppress");
        }
        if self.contains(Self::Z_SUPPRESS) {
            labels.push("z_suppress");
        }
        if self.contains(Self::SLEW_LIMIT) {
            labels.push("lr_slew_limit");
        }
=======
>>>>>>> 5f9188e7
        labels
    }
}

impl Default for DesireControlEvents {
    fn default() -> Self {
        Self::NONE
    }
}

/// Packaged feedback parameters derived from [`DesireGradientInterpretation`]
/// that automation layers can apply directly to gradient tapes, WGSL kernels,
/// and Desire's avoidance/bias mixers.
#[derive(Clone, Copy, Debug, PartialEq, Serialize, Deserialize)]
pub struct DesireGradientControl {
    penalty_gain: f32,
    bias_mix: f32,
    observation_gain: f32,
    damping: f32,
    hyper_rate_scale: f32,
    real_rate_scale: f32,
    operator_mix: f32,
    operator_gain: f32,
    #[serde(default = "DesireGradientControl::default_tuning_gain")]
    tuning_gain: f32,
    #[serde(default = "DesireGradientControl::default_target_entropy")]
    target_entropy: f32,
    #[serde(default = "DesireGradientControl::default_lr_eta")]
    learning_rate_eta: f32,
    #[serde(default = "DesireGradientControl::default_lr_min")]
    learning_rate_min: f32,
    #[serde(default = "DesireGradientControl::default_lr_max")]
    learning_rate_max: f32,
    #[serde(default = "DesireGradientControl::default_lr_slew")]
    learning_rate_slew: f32,
    #[serde(default = "DesireGradientControl::default_clip_norm")]
    clip_norm: f32,
    #[serde(default = "DesireGradientControl::default_clip_floor")]
    clip_floor: f32,
    #[serde(default = "DesireGradientControl::default_clip_ceiling")]
    clip_ceiling: f32,
    #[serde(default = "DesireGradientControl::default_clip_ema")]
    clip_ema: f32,
    #[serde(default = "DesireGradientControl::default_temperature_kappa")]
    temperature_kappa: f32,
    #[serde(default = "DesireGradientControl::default_temperature_slew")]
    temperature_slew: f32,
    #[serde(default = "DesireGradientControl::default_quality_gain")]
    quality_gain: f32,
    #[serde(default = "DesireGradientControl::default_quality_bias")]
    quality_bias: f32,
    #[serde(default = "DesireGradientControl::default_events")]
    events: DesireControlEvents,
}

impl DesireGradientControl {
<<<<<<< HEAD
=======
    const MIN_RATE: f32 = 0.25;
    const MAX_RATE: f32 = 1.6;

>>>>>>> 5f9188e7
    const fn default_tuning_gain() -> f32 {
        0.0
    }

    const fn default_target_entropy() -> f32 {
        3.5
    }

    const fn default_lr_eta() -> f32 {
<<<<<<< HEAD
        1.0
    }

    const fn default_lr_min() -> f32 {
        1e-4
    }

    const fn default_lr_max() -> f32 {
        3e-3
    }

    const fn default_lr_slew() -> f32 {
        0.2
=======
        0.0
    }

    const fn default_lr_min() -> f32 {
        1.0
    }

    const fn default_lr_max() -> f32 {
        1.0
    }

    const fn default_lr_slew() -> f32 {
        0.0
>>>>>>> 5f9188e7
    }

    const fn default_clip_norm() -> f32 {
        1.0
    }

    const fn default_clip_floor() -> f32 {
        0.1
    }

    const fn default_clip_ceiling() -> f32 {
<<<<<<< HEAD
        8.0
    }

    const fn default_clip_ema() -> f32 {
        0.5
=======
        1.0
    }

    const fn default_clip_ema() -> f32 {
        0.2
>>>>>>> 5f9188e7
    }

    const fn default_temperature_kappa() -> f32 {
        0.0
    }

    const fn default_temperature_slew() -> f32 {
<<<<<<< HEAD
        0.15
    }

    const fn default_quality_gain() -> f32 {
        4.0
    }

    const fn default_quality_bias() -> f32 {
        0.1
=======
        0.0
    }

    const fn default_quality_gain() -> f32 {
        0.0
    }

    const fn default_quality_bias() -> f32 {
        0.0
>>>>>>> 5f9188e7
    }

    const fn default_events() -> DesireControlEvents {
        DesireControlEvents::NONE
    }

    /// Build a control packet from an interpretation, collapsing the
    /// higher-level descriptors into concrete gains and learning-rate scales.
    pub fn from_interpretation(interpretation: DesireGradientInterpretation) -> Self {
        Self::from_interpretation_with_gain(interpretation, 1.0)
    }

    /// Build a control packet while scaling the adaptive heuristics by `gain`.
    pub fn from_interpretation_with_gain(
        interpretation: DesireGradientInterpretation,
        gain: f32,
    ) -> Self {
<<<<<<< HEAD
        DesireControlBuilder::new()
            .with_interpretation(interpretation)
            .with_gain(gain)
            .finalise()
=======
        let penalty_gain = interpretation.penalty_gain();
        let bias_mix = interpretation.bias_mix();
        let observation_gain = interpretation.observation_gain();
        let damping = interpretation.damping();

        let imbalance = (interpretation.balance() - 1.0).clamp(-4.0, 4.0);
        let saturation = interpretation.saturation().tanh().clamp(0.0, 1.0);
        let caution = (1.0 - interpretation.stability()).clamp(0.0, 1.0);

        let (hyper_base, real_base) = if imbalance >= 0.0 {
            (
                (1.0 / (1.0 + imbalance)).clamp(Self::MIN_RATE, 1.0),
                (1.0 + 0.5 * imbalance).clamp(1.0, Self::MAX_RATE),
            )
        } else {
            (
                (1.0 - 0.5 * imbalance).clamp(1.0, Self::MAX_RATE),
                (1.0 / (1.0 - imbalance)).clamp(Self::MIN_RATE, 1.0),
            )
        };

        let hyper_guard = (1.0 - 0.6 * caution - 0.4 * saturation).clamp(0.3, 1.0);
        let real_guard = (1.0 - 0.4 * caution - 0.25 * saturation).clamp(0.4, 1.0);
        let hyper_rate_scale = (hyper_base * hyper_guard).clamp(Self::MIN_RATE, Self::MAX_RATE);
        let real_rate_scale = (real_base * real_guard).clamp(Self::MIN_RATE, Self::MAX_RATE);

        let operator_mix = (0.4 + 0.6 * interpretation.stability()).clamp(0.25, 1.0);
        let operator_gain = penalty_gain * (1.0 - 0.35 * saturation).clamp(0.5, 1.0);

        let tuning_gain = gain.clamp(0.0, 1.0);
        let entropy_bias = 3.5 + 0.8 * caution;
        let lr_eta = tuning_gain * (0.08 + 0.14 * caution);
        let lr_min = (Self::MIN_RATE * 0.6).max(0.05);
        let lr_max = (Self::MAX_RATE * (1.0 + 0.25 * (1.0 - caution))).clamp(0.75, 2.5);
        let lr_slew = tuning_gain * (0.25 - 0.15 * caution).clamp(0.05, 0.25);

        let clip_floor = (0.18 + 0.12 * caution).clamp(0.15, 0.3);
        let clip_target = interpretation
            .saturation()
            .max(interpretation.hyper_pressure() * 2.5)
            .max(interpretation.real_pressure() * 3.0);
        let clip_norm = (clip_target * (0.6 + 0.4 * tuning_gain)).clamp(clip_floor, 32.0);
        let clip_ceiling = (clip_norm * 1.6).max(clip_norm + 0.05);
        let clip_ema = (0.25 + 0.35 * caution).clamp(0.2, 0.6);

        let temperature_kappa =
            tuning_gain * (0.02 + 0.08 * (1.0 - interpretation.stability())).clamp(0.0, 0.12);
        let temperature_slew = tuning_gain * (0.22 - 0.1 * caution).clamp(0.05, 0.22);

        let quality_gain = tuning_gain * (0.6 + 0.4 * (1.0 - caution));
        let quality_bias = 0.0;

        let mut events = DesireControlEvents::NONE;
        if hyper_rate_scale < 1.0 - 1e-3 || real_rate_scale < 1.0 - 1e-3 {
            events = events.insert(DesireControlEvents::LR_DECREASE);
        }
        if hyper_rate_scale > 1.0 + 1e-3 || real_rate_scale > 1.0 + 1e-3 {
            events = events.insert(DesireControlEvents::LR_INCREASE);
        }
        if (clip_norm - clip_floor).abs() < 1e-3 {
            events = events.insert(DesireControlEvents::CLIPPED);
        }
        if temperature_kappa > 0.0 {
            events = events.insert(DesireControlEvents::TEMPERATURE_ADJUST);
        }
        if quality_gain > 0.0 {
            events = events.insert(DesireControlEvents::QUALITY_BOOST);
        }

        Self {
            penalty_gain,
            bias_mix,
            observation_gain,
            damping,
            hyper_rate_scale,
            real_rate_scale,
            operator_mix,
            operator_gain,
            tuning_gain,
            target_entropy: entropy_bias,
            learning_rate_eta: lr_eta,
            learning_rate_min: lr_min,
            learning_rate_max: lr_max,
            learning_rate_slew: lr_slew,
            clip_norm,
            clip_floor,
            clip_ceiling,
            clip_ema,
            temperature_kappa,
            temperature_slew,
            quality_gain,
            quality_bias,
            events,
        }
>>>>>>> 5f9188e7
    }

    /// Hypergradient penalty amplification factor mirrored from the
    /// interpretation stage.
    pub fn penalty_gain(&self) -> f32 {
        self.penalty_gain
    }

    /// Desire bias blending factor for integration phases.
    pub fn bias_mix(&self) -> f32 {
        self.bias_mix
    }

    /// Observation accumulation gain applied to avoidance tracking.
    pub fn observation_gain(&self) -> f32 {
        self.observation_gain
    }

    /// Recommended damping factor for epsilon / tolerance schedules.
    pub fn damping(&self) -> f32 {
        self.damping
    }

    /// Multiplicative scale applied to the hypergradient learning rate.
    pub fn hyper_rate_scale(&self) -> f32 {
        self.hyper_rate_scale
    }

    /// Multiplicative scale applied to the Euclidean learning rate.
    pub fn real_rate_scale(&self) -> f32 {
        self.real_rate_scale
    }

    /// Suggested blend factor for GPU hypergradient kernels.
    pub fn operator_mix(&self) -> f32 {
        self.operator_mix
    }

    /// Suggested gain for GPU hypergradient kernels.
    pub fn operator_gain(&self) -> f32 {
        self.operator_gain
    }

    /// Strength applied to the adaptive heuristics. `0.0` disables the tuning
    /// feedback while `1.0` enables the recommended behaviour.
    pub fn tuning_gain(&self) -> f32 {
        self.tuning_gain
    }

    /// Target entropy that the learning-rate controller should chase.
    pub fn target_entropy(&self) -> f32 {
        self.target_entropy
    }

    /// Exponential learning-rate update coefficient.
    pub fn learning_rate_eta(&self) -> f32 {
        self.learning_rate_eta
    }

    /// Lower bound for the adaptive learning rate.
    pub fn learning_rate_min(&self) -> f32 {
        self.learning_rate_min
    }

    /// Upper bound for the adaptive learning rate.
    pub fn learning_rate_max(&self) -> f32 {
        self.learning_rate_max
    }

    /// Maximum relative change permitted between learning-rate updates.
    pub fn learning_rate_slew(&self) -> f32 {
        self.learning_rate_slew
    }

    /// Recommended gradient clipping norm.
    pub fn clip_norm(&self) -> f32 {
        self.clip_norm
    }

    /// Floor applied when smoothing the clipping window.
    pub fn clip_floor(&self) -> f32 {
        self.clip_floor
    }

    /// Ceiling applied when smoothing the clipping window.
    pub fn clip_ceiling(&self) -> f32 {
        self.clip_ceiling
    }

    /// Exponential moving-average factor for the clipping window.
    pub fn clip_ema(&self) -> f32 {
        self.clip_ema
    }

    /// Coupling factor applied when adjusting Desire temperature against the
    /// Z-order magnitude.
    pub fn temperature_kappa(&self) -> f32 {
        self.temperature_kappa
    }

    /// Maximum allowed change in Desire temperature per step.
    pub fn temperature_slew(&self) -> f32 {
        self.temperature_slew
    }

    /// Gain applied when incorporating external quality metrics.
    pub fn quality_gain(&self) -> f32 {
        self.quality_gain
    }

    /// Baseline offset for external quality metrics.
    pub fn quality_bias(&self) -> f32 {
        self.quality_bias
    }

    /// Event bitmask describing the adjustments suggested by the control.
    pub fn events(&self) -> DesireControlEvents {
        self.events
    }
}

impl Default for DesireGradientControl {
    fn default() -> Self {
        Self {
            penalty_gain: 1.0,
            bias_mix: 1.0,
            observation_gain: 1.0,
            damping: 1.0,
            hyper_rate_scale: 1.0,
            real_rate_scale: 1.0,
            operator_mix: 1.0,
            operator_gain: 1.0,
            tuning_gain: Self::default_tuning_gain(),
            target_entropy: Self::default_target_entropy(),
            learning_rate_eta: Self::default_lr_eta(),
            learning_rate_min: Self::default_lr_min(),
            learning_rate_max: Self::default_lr_max(),
            learning_rate_slew: Self::default_lr_slew(),
            clip_norm: Self::default_clip_norm(),
            clip_floor: Self::default_clip_floor(),
            clip_ceiling: Self::default_clip_ceiling(),
            clip_ema: Self::default_clip_ema(),
            temperature_kappa: Self::default_temperature_kappa(),
            temperature_slew: Self::default_temperature_slew(),
            quality_gain: Self::default_quality_gain(),
            quality_bias: Self::default_quality_bias(),
            events: Self::default_events(),
        }
    }
}

impl From<DesireGradientInterpretation> for DesireGradientControl {
    fn from(value: DesireGradientInterpretation) -> Self {
        Self::from_interpretation(value)
    }
}

<<<<<<< HEAD
/// Builder that assembles a [`DesireGradientControl`] packet from
/// interpretation metrics and live telemetry (entropy, Z magnitude, quality
/// estimates, etc.).
#[derive(Clone, Debug)]
pub struct DesireControlBuilder {
    control: DesireGradientControl,
    gain: f32,
    entropy: f32,
    target_entropy: f32,
    entropy_eta: f32,
    lr_min: f32,
    lr_max: f32,
    lr_slew: f32,
    hyper_base: f32,
    real_base: f32,
    operator_mix: f32,
    operator_gain: f32,
    clip_hint: f32,
    clip_floor: f32,
    clip_ceiling: f32,
    clip_ema: f32,
    z_magnitude: f32,
    z_kappa: f32,
    z_slew: f32,
    quality: f32,
    quality_bias: f32,
    quality_gain: f32,
    events: DesireControlEvents,
}

impl DesireControlBuilder {
    fn new() -> Self {
        Self {
            control: DesireGradientControl::default(),
            gain: 1.0,
            entropy: 0.8,
            target_entropy: DesireGradientControl::default_target_entropy(),
            entropy_eta: DesireGradientControl::default_lr_eta(),
            lr_min: DesireGradientControl::default_lr_min(),
            lr_max: DesireGradientControl::default_lr_max(),
            lr_slew: DesireGradientControl::default_lr_slew(),
            hyper_base: 1.0,
            real_base: 1.0,
            operator_mix: 1.0,
            operator_gain: 1.0,
            clip_hint: DesireGradientControl::default_clip_norm(),
            clip_floor: DesireGradientControl::default_clip_floor(),
            clip_ceiling: DesireGradientControl::default_clip_ceiling(),
            clip_ema: DesireGradientControl::default_clip_ema(),
            z_magnitude: 0.0,
            z_kappa: DesireGradientControl::default_temperature_kappa(),
            z_slew: DesireGradientControl::default_temperature_slew(),
            quality: 1.0,
            quality_bias: DesireGradientControl::default_quality_bias(),
            quality_gain: DesireGradientControl::default_quality_gain(),
            events: DesireControlEvents::NONE,
        }
    }

    pub fn with_interpretation(mut self, interpretation: DesireGradientInterpretation) -> Self {
        self.control.penalty_gain = interpretation.penalty_gain();
        self.control.bias_mix = interpretation.bias_mix();
        self.control.observation_gain = interpretation.observation_gain();
        self.control.damping = interpretation.damping();

        let imbalance = (interpretation.balance() - 1.0).clamp(-4.0, 4.0);
        let saturation = interpretation.saturation().tanh().clamp(0.0, 1.0);
        let stability = interpretation.stability().clamp(0.0, 1.0);
        let caution = (1.0 - stability).clamp(0.0, 1.0);

        let (hyper_base, real_base) = if imbalance >= 0.0 {
            (
                (1.0 / (1.0 + imbalance)).clamp(0.25, 1.0),
                (1.0 + 0.5 * imbalance).clamp(1.0, 1.8),
            )
        } else {
            (
                (1.0 - 0.5 * imbalance).clamp(1.0, 1.8),
                (1.0 / (1.0 - imbalance)).clamp(0.25, 1.0),
            )
        };

        let hyper_guard = (1.0 - 0.6 * caution - 0.4 * saturation).clamp(0.25, 1.0);
        let real_guard = (1.0 - 0.4 * caution - 0.25 * saturation).clamp(0.3, 1.0);
        self.hyper_base = (hyper_base * hyper_guard).clamp(0.25, 1.8);
        self.real_base = (real_base * real_guard).clamp(0.25, 1.8);

        self.operator_mix = (0.4 + 0.6 * stability).clamp(0.25, 1.0);
        self.operator_gain =
            (self.control.penalty_gain * (1.0 - 0.35 * saturation)).clamp(0.5, 1.5);

        self.target_entropy = 3.5 + 0.8 * caution;
        self.entropy_eta = 0.08 + 0.14 * caution;
        self.lr_slew = (0.25 - 0.15 * caution).clamp(0.05, 0.25);

        let clip_floor = (0.18 + 0.12 * caution).clamp(0.15, 0.3);
        let clip_target = interpretation
            .saturation()
            .max(interpretation.hyper_pressure() * 2.5)
            .max(interpretation.real_pressure() * 3.0);
        self.clip_floor = clip_floor;
        self.clip_hint = (clip_target * (0.6 + 0.4 * self.gain)).clamp(clip_floor, 32.0);
        self.clip_ceiling = (self.clip_hint * 1.6).max(self.clip_hint + 0.05);
        self.clip_ema = (0.25 + 0.35 * caution).clamp(0.2, 0.6);

        self.z_kappa = (0.02 + 0.08 * (1.0 - stability)).clamp(0.0, 0.12);
        self.z_slew = (0.22 - 0.1 * caution).clamp(0.05, 0.22);

        self.quality_gain = (0.6 + 0.4 * (1.0 - caution)).clamp(0.4, 1.0);

        self
    }

    pub fn with_gain(mut self, gain: f32) -> Self {
        self.gain = gain.clamp(0.0, 1.0);
        self
    }

    pub fn with_entropy(mut self, entropy: f32) -> Self {
        self.entropy = entropy.max(0.0);
        self
    }

    pub fn with_target_entropy(mut self, target: f32) -> Self {
        self.target_entropy = target.max(0.0);
        self
    }

    pub fn with_entropy_eta(mut self, eta: f32) -> Self {
        self.entropy_eta = eta.max(0.0);
        self
    }

    pub fn with_bounds(mut self, min: f32, max: f32) -> Self {
        self.lr_min = min.min(max).max(1e-8);
        self.lr_max = max.max(self.lr_min + 1e-8);
        self
    }

    pub fn with_slew_limit(mut self, slew: f32) -> Self {
        self.lr_slew = slew.max(0.0);
        self
    }

    pub fn with_clip_p95_hint(mut self, p95: f32) -> Self {
        self.clip_hint = p95.max(0.0);
        self
    }

    pub fn with_clip_parameters(mut self, floor: f32, ceiling: f32, ema: f32) -> Self {
        self.clip_floor = floor.max(0.0);
        self.clip_ceiling = ceiling.max(self.clip_floor + 1e-6);
        self.clip_ema = ema.clamp(0.0, 1.0);
        self
    }

    pub fn with_z_coupling(mut self, magnitude: f32) -> Self {
        self.z_magnitude = magnitude.abs();
        self
    }

    pub fn with_z_strength(mut self, kappa: f32) -> Self {
        self.z_kappa = kappa.max(0.0);
        self
    }

    pub fn with_quality(mut self, quality: f32) -> Self {
        self.quality = quality.max(0.0);
        self
    }

    pub fn with_quality_parameters(mut self, gain: f32, bias: f32) -> Self {
        self.quality_gain = gain.max(0.0);
        self.quality_bias = bias.clamp(0.0, 1.0);
        self
    }

    pub fn finalise(mut self) -> DesireGradientControl {
        self.control.tuning_gain = self.gain;
        self.control.target_entropy = self.target_entropy;
        self.control.learning_rate_eta = self.entropy_eta * self.gain;
        self.control.learning_rate_min = self.lr_min;
        self.control.learning_rate_max = self.lr_max;
        self.control.learning_rate_slew = self.lr_slew;

        self.control.clip_floor = self.clip_floor;
        self.control.clip_ceiling = self.clip_ceiling.max(self.clip_floor + 1e-6);
        self.control.clip_ema = self.clip_ema;
        let clip_norm = self
            .clip_hint
            .clamp(self.control.clip_floor, self.control.clip_ceiling);
        self.control.clip_norm = clip_norm;

        let z_kappa = self.z_kappa * self.gain;
        self.control.temperature_kappa = z_kappa;
        self.control.temperature_slew = self.z_slew;
        let z_suppress = (-z_kappa * self.z_magnitude).exp().clamp(0.05, 1.0);
        if z_kappa > 0.0 && self.z_magnitude > 1e-3 {
            self.events = self.events.insert(DesireControlEvents::Z_SUPPRESS);
            self.events = self
                .events
                .insert(DesireControlEvents::TEMPERATURE_SUPPRESS);
        }

        let entropy_error = (self.target_entropy - self.entropy).clamp(-8.0, 8.0);
        if entropy_error > 0.05 {
            self.events = self.events.insert(DesireControlEvents::LR_INCREASE);
        } else if entropy_error < -0.05 {
            self.events = self.events.insert(DesireControlEvents::LR_DECREASE);
        }

        if (clip_norm - self.control.clip_floor).abs() < 1e-4 {
            self.events = self.events.insert(DesireControlEvents::LR_CLIPPED);
        }

        if self.lr_slew < 0.1 {
            self.events = self.events.insert(DesireControlEvents::SLEW_LIMIT);
        }

        let quality_bias = self.quality_bias;
        self.control.quality_bias = quality_bias;
        let quality_gain = (self.quality_gain * self.gain).max(0.0);
        self.control.quality_gain = quality_gain;
        let q_delta = (self.quality - quality_bias).clamp(-4.0, 4.0);
        let quality_weight = 1.0 / (1.0 + (-quality_gain * q_delta).exp());
        if quality_weight > 0.55 {
            self.events = self.events.insert(DesireControlEvents::QUALITY_BOOST);
        } else if quality_weight < 0.45 {
            self.events = self.events.insert(DesireControlEvents::QUALITY_SUPPRESS);
        }

        let quality_scale = 0.4 + 0.9 * quality_weight;
        self.control.hyper_rate_scale =
            (self.hyper_base * z_suppress * quality_scale).clamp(0.1, 2.0);
        self.control.real_rate_scale =
            (self.real_base * z_suppress * quality_scale).clamp(0.1, 2.0);

        self.control.operator_mix = self.operator_mix;
        self.control.operator_gain = self.operator_gain;
        self.control.events = self.events;
        self.control
    }
}

impl DesireGradientControl {
    pub fn control_with_gain() -> DesireControlBuilder {
        DesireControlBuilder::new()
    }
}

=======
>>>>>>> 5f9188e7
pub struct AmegaRealgrad {
    learning_rate: f32,
    rows: usize,
    cols: usize,
    gradient: Vec<f32>,
}

impl AmegaHypergrad {
    /// Create a new hypergradient tape with the provided curvature and step size.
    pub fn new(curvature: f32, learning_rate: f32, rows: usize, cols: usize) -> PureResult<Self> {
        if rows == 0 || cols == 0 {
            return Err(TensorError::InvalidDimensions { rows, cols });
        }
        if curvature >= 0.0 {
            return Err(TensorError::NonHyperbolicCurvature { curvature });
        }
        if learning_rate <= 0.0 {
            return Err(TensorError::NonPositiveLearningRate {
                rate: learning_rate,
            });
        }
        let topos = topos::OpenCartesianTopos::new(
            curvature,
            1e-6,
            1e6,
            rows.saturating_mul(cols).saturating_mul(4).max(8),
            rows.saturating_mul(cols),
        )?;
        Ok(Self {
            curvature,
            learning_rate,
            rows,
            cols,
            gradient: vec![0.0; rows * cols],
            topos,
        })
    }

    /// Builds a hypergradient tape with a caller supplied open-cartesian topos.
    pub fn with_topos(
        curvature: f32,
        learning_rate: f32,
        rows: usize,
        cols: usize,
        topos: topos::OpenCartesianTopos,
    ) -> PureResult<Self> {
        if rows == 0 || cols == 0 {
            return Err(TensorError::InvalidDimensions { rows, cols });
        }
        if curvature >= 0.0 {
            return Err(TensorError::NonHyperbolicCurvature { curvature });
        }
        if learning_rate <= 0.0 {
            return Err(TensorError::NonPositiveLearningRate {
                rate: learning_rate,
            });
        }
        let capacity = rows.saturating_mul(cols);
        if capacity > topos.max_volume() {
            return Err(TensorError::TensorVolumeExceeded {
                volume: capacity,
                max_volume: topos.max_volume(),
            });
        }
        Ok(Self {
            curvature,
            learning_rate,
            rows,
            cols,
            gradient: vec![0.0; capacity],
            topos,
        })
    }

    /// Returns the hyperbolic curvature the tape is operating under.
    pub fn curvature(&self) -> f32 {
        self.curvature
    }

    /// Returns the geometric learning rate used for each Riemannian step.
    pub fn learning_rate(&self) -> f32 {
        self.learning_rate
    }

    /// Returns the `(rows, cols)` dimensions captured by the tape.
    pub fn shape(&self) -> (usize, usize) {
        (self.rows, self.cols)
    }

    /// Provides read-only access to the accumulated gradient buffer.
    pub fn gradient(&self) -> &[f32] {
        &self.gradient
    }

    /// Provides mutable access to the accumulated gradient buffer.
    pub fn gradient_mut(&mut self) -> &mut [f32] {
        &mut self.gradient
    }

    /// Summarise the accumulated gradient using basic norm statistics.
    pub fn summary(&self) -> GradientSummary {
        GradientSummary::from_slice(&self.gradient)
    }

    /// Returns the guard topos enforcing open-cartesian safety constraints.
    pub fn topos(&self) -> &topos::OpenCartesianTopos {
        &self.topos
    }

    /// Scales the learning rate used by subsequent hyperbolic updates.
    pub fn scale_learning_rate(&mut self, factor: f32) {
        if factor.is_finite() && factor > 0.0 {
            self.learning_rate *= factor;
        }
    }

    fn assert_tensor_shape(&self, tensor: &Tensor) -> PureResult<()> {
        if tensor.shape() != (self.rows, self.cols) {
            return Err(TensorError::ShapeMismatch {
                left: tensor.shape(),
                right: (self.rows, self.cols),
            });
        }
        Ok(())
    }

    /// Clears the accumulated gradient back to zero.
    pub fn reset(&mut self) {
        for g in self.gradient.iter_mut() {
            *g = 0.0;
        }
    }

    /// Accumulates a Euclidean tensor inside the hyperbolic tape using
    /// the standard conformal factor for the Poincaré ball.
    pub fn accumulate_wave(&mut self, tensor: &Tensor) -> PureResult<()> {
        self.assert_tensor_shape(tensor)?;
        self.topos.guard_tensor("hypergrad_wave", tensor)?;
        let tolerance = self.topos.tolerance();
        for (grad, value) in self.gradient.iter_mut().zip(tensor.data().iter()) {
            let denom = 1.0 - self.curvature * value * value;
            let update = *value / denom.abs().max(tolerance);
            *grad = self.topos.saturate(*grad + update);
        }
        Ok(())
    }

    /// Accumulates a complex wave by unfolding it into real and imaginary lanes.
    pub fn accumulate_complex_wave(&mut self, wave: &ComplexTensor) -> PureResult<()> {
        let tensor = wave.to_tensor()?;
        self.accumulate_wave(&tensor)
    }

    /// Absorbs text directly by encoding it into Z-space using the provided encoder.
    pub fn absorb_text(&mut self, encoder: &LanguageWaveEncoder, text: &str) -> PureResult<()> {
        if (encoder.curvature() - self.curvature).abs() > 1e-6 {
            return Err(TensorError::CurvatureMismatch {
                expected: self.curvature,
                got: encoder.curvature(),
            });
        }
        self.topos.ensure_loop_free(text.chars().count())?;
        let tensor = encoder.encode_z_space(text)?;
        self.accumulate_wave(&tensor)
    }

    /// Integrates a prediction/target pair to build a hyperbolic residual.
    pub fn accumulate_pair(&mut self, prediction: &Tensor, target: &Tensor) -> PureResult<()> {
        self.assert_tensor_shape(prediction)?;
        if prediction.shape() != target.shape() {
            return Err(TensorError::ShapeMismatch {
                left: prediction.shape(),
                right: target.shape(),
            });
        }
        self.topos
            .guard_tensor("hypergrad_prediction", prediction)?;
        self.topos.guard_tensor("hypergrad_target", target)?;
        for ((grad, pred), tgt) in self
            .gradient
            .iter_mut()
            .zip(prediction.data().iter())
            .zip(target.data().iter())
        {
            let delta = pred - tgt;
            *grad = self.topos.saturate(*grad + delta);
        }
        Ok(())
    }

    /// Applies the accumulated gradient to the provided tensor and reprojects it
    /// into the Poincaré ball. The gradient buffer is cleared afterwards so the
    /// tape can keep streaming samples without triggering a traceback.
    pub fn apply(&mut self, weights: &mut Tensor) -> PureResult<()> {
        self.assert_tensor_shape(weights)?;
        self.topos.guard_tensor("hypergrad_weights", weights)?;
        let tolerance = self.topos.tolerance();
        {
            let data = weights.data_mut();
            for (value, grad) in data.iter_mut().zip(self.gradient.iter()) {
                let denom = 1.0 - self.curvature * (*value) * (*value);
                let step = self.learning_rate / denom.abs().max(tolerance);
                let updated = *value - step * *grad;
                *value = self.topos.saturate(updated);
            }
        }
        let projected = weights.project_to_poincare(self.curvature)?;
        *weights = projected;
        self.topos
            .guard_tensor("hypergrad_weights_post_projection", weights)?;
        self.reset();
        Ok(())
    }

    /// Integrates the barycenter intermediate curve so the tape converges towards
    /// the Z-space minimiser through a loss-monotone path.
    pub fn accumulate_barycenter_path(
        &mut self,
        intermediates: &[BarycenterIntermediate],
    ) -> PureResult<()> {
        if intermediates.is_empty() {
            return Err(TensorError::EmptyInput("barycenter_intermediates"));
        }
        for stage in intermediates {
            self.assert_tensor_shape(&stage.density)?;
        }
        let mut stages = intermediates.iter();
        let first = stages.next().unwrap();
        self.accumulate_wave(&first.density)?;
        let mut previous = &first.density;
        for stage in stages {
            self.accumulate_pair(&stage.density, previous)?;
            previous = &stage.density;
        }
        Ok(())
    }
}

impl AmegaRealgrad {
    /// Create a new Euclidean gradient tape with the provided step size.
    pub fn new(learning_rate: f32, rows: usize, cols: usize) -> PureResult<Self> {
        if rows == 0 || cols == 0 {
            return Err(TensorError::InvalidDimensions { rows, cols });
        }
        if learning_rate <= 0.0 || !learning_rate.is_finite() {
            return Err(TensorError::NonPositiveLearningRate {
                rate: learning_rate,
            });
        }
        Ok(Self {
            learning_rate,
            rows,
            cols,
            gradient: vec![0.0; rows * cols],
        })
    }

    /// Returns the learning rate applied during [`apply`].
    pub fn learning_rate(&self) -> f32 {
        self.learning_rate
    }

    /// Adjust the learning rate used for subsequent updates.
    pub fn scale_learning_rate(&mut self, factor: f32) {
        if factor.is_finite() && factor > 0.0 {
            self.learning_rate *= factor;
        }
    }

    /// Dimensions of the gradient buffer.
    pub fn shape(&self) -> (usize, usize) {
        (self.rows, self.cols)
    }

    /// Read-only view into the accumulated gradient.
    pub fn gradient(&self) -> &[f32] {
        &self.gradient
    }

    /// Mutable access to the gradient buffer.
    pub fn gradient_mut(&mut self) -> &mut [f32] {
        &mut self.gradient
    }

    /// Summarise the accumulated gradient using basic norm statistics.
    pub fn summary(&self) -> GradientSummary {
        GradientSummary::from_slice(&self.gradient)
    }

    fn assert_tensor_shape(&self, tensor: &Tensor) -> PureResult<()> {
        if tensor.shape() != (self.rows, self.cols) {
            return Err(TensorError::ShapeMismatch {
                left: tensor.shape(),
                right: (self.rows, self.cols),
            });
        }
        Ok(())
    }

    /// Reset the accumulated gradient to zero.
    pub fn reset(&mut self) {
        for value in &mut self.gradient {
            *value = 0.0;
        }
    }

    /// Accumulate an Euclidean tensor into the tape.
    pub fn accumulate_wave(&mut self, tensor: &Tensor) -> PureResult<()> {
        self.assert_tensor_shape(tensor)?;
        for (grad, value) in self.gradient.iter_mut().zip(tensor.data().iter()) {
            *grad += *value;
        }
        Ok(())
    }

    /// Accumulate a complex wave by flattening it into real/imag lanes.
    pub fn accumulate_complex_wave(&mut self, wave: &ComplexTensor) -> PureResult<()> {
        let tensor = wave.to_tensor()?;
        self.accumulate_wave(&tensor)
    }

    /// Encode text into Z-space and accumulate the resulting tensor.
    pub fn absorb_text(&mut self, encoder: &LanguageWaveEncoder, text: &str) -> PureResult<()> {
        let tensor = encoder.encode_z_space(text)?;
        self.accumulate_wave(&tensor)
    }

    /// Integrate a prediction/target pair as a residual update.
    pub fn accumulate_pair(&mut self, prediction: &Tensor, target: &Tensor) -> PureResult<()> {
        self.assert_tensor_shape(prediction)?;
        if prediction.shape() != target.shape() {
            return Err(TensorError::ShapeMismatch {
                left: prediction.shape(),
                right: target.shape(),
            });
        }
        for ((grad, pred), tgt) in self
            .gradient
            .iter_mut()
            .zip(prediction.data().iter())
            .zip(target.data().iter())
        {
            *grad += pred - tgt;
        }
        Ok(())
    }

    /// Apply the accumulated gradient to the provided weights and clear it.
    pub fn apply(&mut self, weights: &mut Tensor) -> PureResult<()> {
        self.assert_tensor_shape(weights)?;
        for (value, grad) in weights.data_mut().iter_mut().zip(self.gradient.iter()) {
            *value -= self.learning_rate * *grad;
        }
        self.reset();
        Ok(())
    }
}

fn matmul_naive(lhs: &[f32], rhs: &[f32], rows: usize, inner: usize, cols: usize) -> Vec<f32> {
    let mut out = vec![0.0; rows * cols];
    for r in 0..rows {
        for k in 0..inner {
            let a = lhs[r * inner + k];
            let row_offset = k * cols;
            for c in 0..cols {
                out[r * cols + c] += a * rhs[row_offset + c];
            }
        }
    }
    out
}

fn matmul_faer(
    lhs: &[f32],
    rhs: &[f32],
    rows: usize,
    inner: usize,
    cols: usize,
) -> PureResult<Vec<f32>> {
    faer_dense::matmul(lhs, rhs, rows, inner, cols).map_err(|message| TensorError::BackendFailure {
        backend: "faer",
        message,
    })
}

#[cfg(feature = "wgpu")]
fn matmul_wgpu(
    lhs: &[f32],
    rhs: &[f32],
    rows: usize,
    inner: usize,
    cols: usize,
) -> PureResult<Vec<f32>> {
    wgpu_dense::matmul(lhs, rhs, rows, inner, cols).map_err(|message| TensorError::BackendFailure {
        backend: "wgpu",
        message,
    })
}

#[cfg(test)]
mod tests {
    use super::*;
    use ndarray::Array2;

    #[test]
    fn tensor_matmul_and_add_work_without_panicking() {
        let a = Tensor::from_vec(2, 3, vec![1.0, 2.0, 3.0, 4.0, 5.0, 6.0]).unwrap();
        let b = Tensor::from_vec(3, 2, vec![7.0, 8.0, 9.0, 10.0, 11.0, 12.0]).unwrap();
        let product = a.matmul(&b).unwrap();
        assert_eq!(product.shape(), (2, 2));
        let expected = Tensor::from_vec(2, 2, vec![58.0, 64.0, 139.0, 154.0]).unwrap();
        assert_eq!(product, expected);

        let sum = product
            .add(&Tensor::from_vec(2, 2, vec![1.0, 1.0, 1.0, 1.0]).unwrap())
            .unwrap();
        let expected_sum = Tensor::from_vec(2, 2, vec![59.0, 65.0, 140.0, 155.0]).unwrap();
        assert_eq!(sum, expected_sum);
    }

    #[test]
    fn tensor_hadamard_matches_manual_product() {
        let a = Tensor::from_vec(2, 2, vec![1.5, -2.0, 0.5, 3.0]).unwrap();
        let b = Tensor::from_vec(2, 2, vec![2.0, 4.0, -1.0, 0.5]).unwrap();
        let product = a.hadamard(&b).unwrap();
        let expected = Tensor::from_vec(2, 2, vec![3.0, -8.0, -0.5, 1.5]).unwrap();
        assert_eq!(product, expected);
    }

    #[test]
    fn linear_regression_converges_without_tracebacks() {
        let inputs = Tensor::from_vec(4, 1, vec![0.0, 1.0, 2.0, 3.0]).unwrap();
        let targets = Tensor::from_vec(4, 1, vec![1.0, 3.0, 5.0, 7.0]).unwrap();
        let mut model = LinearModel::new(1, 1).unwrap();
        let mut loss = 0.0;
        for _ in 0..200 {
            loss = model.train_batch(&inputs, &targets, 0.1).unwrap();
        }
        assert!(loss < 1e-3, "loss should converge, got {loss}");

        let predictions = model.forward(&inputs).unwrap();
        let mse = mean_squared_error(&predictions, &targets).unwrap();
        assert!(mse < 1e-3, "model should fit the line, got {mse}");

        let weight = model.weights().data()[0];
        let bias = model.bias()[0];
        assert!((weight - 2.0).abs() < 1e-2, "weight too far: {weight}");
        assert!((bias - 1.0).abs() < 1e-2, "bias too far: {bias}");
    }

    #[test]
    fn language_wave_encoder_maps_text_without_tokens() {
        let encoder = LanguageWaveEncoder::new(-1.0, 0.5).unwrap();
        let wave = encoder.encode_wave("spiral").unwrap();
        assert_eq!(wave.shape(), (1, 6));
        let z = encoder.encode_z_space("spiral").unwrap();
        assert_eq!(z.shape().0, 1);
        assert_eq!(z.shape().1, 12);
    }

    #[test]
    fn amega_hypergrad_tracks_z_space_updates() {
        let encoder = LanguageWaveEncoder::new(-1.25, 0.9).unwrap();
        let z = encoder
            .encode_z_space("non-euclidean waves stay token free")
            .unwrap();
        let shape = z.shape();
        let mut hypergrad =
            AmegaHypergrad::new(encoder.curvature(), 0.05, shape.0, shape.1).unwrap();
        hypergrad.accumulate_wave(&z).unwrap();
        let mut weights = Tensor::zeros(shape.0, shape.1).unwrap();
        let targets = Tensor::zeros(shape.0, shape.1).unwrap();
        hypergrad.accumulate_pair(&z, &targets).unwrap();
        hypergrad.apply(&mut weights).unwrap();
        assert_eq!(weights.shape(), shape);
        assert!(weights.squared_l2_norm() > 0.0);
    }

    #[test]
    fn amega_hypergrad_absorbs_text_directly() {
        let encoder = LanguageWaveEncoder::new(-0.8, 0.7).unwrap();
        let z = encoder
            .encode_z_space("SpiralTorch dances in Z-space")
            .unwrap();
        let shape = z.shape();
        let mut hypergrad =
            AmegaHypergrad::new(encoder.curvature(), 0.02, shape.0, shape.1).unwrap();
        hypergrad
            .absorb_text(&encoder, "SpiralTorch dances in Z-space")
            .unwrap();
        assert!(hypergrad
            .gradient()
            .iter()
            .any(|value| value.abs() > f32::EPSILON));
    }

    #[test]
    fn desire_gradient_control_respects_balance() {
        let hyper = GradientSummary::from_slice(&[0.8, -0.6, 0.4, -0.2]);
        let real = GradientSummary::from_slice(&[0.1, -0.05, 0.02, -0.01]);
        let interpretation = DesireGradientInterpretation::from_summaries(hyper, real);
        let control = interpretation.control();
        assert!(control.penalty_gain() >= interpretation.penalty_gain());
<<<<<<< HEAD
        assert!(control.hyper_rate_scale() >= 0.1);
        assert!(control.hyper_rate_scale() <= 2.0);
        assert!(control.real_rate_scale() >= 0.1);
        assert!(control.real_rate_scale() <= 2.0);
        assert!(control.operator_mix() <= 1.0);
        assert!(control.clip_norm() >= control.clip_floor());
        assert!(control.clip_ceiling() >= control.clip_norm());
        assert!(control.learning_rate_min() >= 0.0);
=======
        assert!(control.hyper_rate_scale() <= 1.0 + f32::EPSILON);
        assert!(control.real_rate_scale() >= 0.25);
        assert!(control.operator_mix() <= 1.0);
        assert!(control.clip_norm() >= control.clip_floor());
        assert!(control.clip_ceiling() >= control.clip_norm());
>>>>>>> 5f9188e7
        assert!(control.learning_rate_max() >= control.learning_rate_min());
        assert!(control.temperature_kappa() >= 0.0);
        assert!(control.events().bits() != 0);
    }

    #[test]
    fn desire_gradient_control_scales_with_gain() {
        let hyper = GradientSummary::from_slice(&[0.2, -0.1, 0.05, -0.02]);
        let real = GradientSummary::from_slice(&[0.2, -0.1, 0.05, -0.02]);
        let interpretation = DesireGradientInterpretation::from_summaries(hyper, real);
        let neutral = interpretation.control_with_gain(0.0);
        let tuned = interpretation.control_with_gain(1.0);
        assert!(neutral.learning_rate_eta() <= tuned.learning_rate_eta());
        assert!(neutral.temperature_kappa() <= tuned.temperature_kappa());
        assert!(neutral.quality_gain() <= tuned.quality_gain());
        assert!(tuned.events().bits() >= neutral.events().bits());
    }

    #[test]
    fn desire_control_events_report_labels() {
        let events = DesireControlEvents::LR_INCREASE
<<<<<<< HEAD
            .insert(DesireControlEvents::LR_CLIPPED)
            .insert(DesireControlEvents::QUALITY_SUPPRESS)
            .insert(DesireControlEvents::SLEW_LIMIT);
        let labels = events.labels();
        assert!(labels.contains(&"lr_increase"));
        assert!(labels.contains(&"lr_clipped"));
        assert!(labels.contains(&"quality_suppress"));
        assert!(labels.contains(&"lr_slew_limit"));
    }

    #[test]
    fn desire_control_builder_tracks_entropy_and_bounds() {
        let control = DesireGradientControl::control_with_gain()
            .with_entropy(0.5)
            .with_target_entropy(3.0)
            .with_bounds(1e-4, 5e-3)
            .with_slew_limit(0.05)
            .finalise();
        assert!(control.learning_rate_min() >= 1e-4);
        assert!((control.learning_rate_max() - 5e-3).abs() < 1e-8);
        assert!(control.events().contains(DesireControlEvents::LR_INCREASE));
        assert!(control.events().contains(DesireControlEvents::SLEW_LIMIT));
    }

    #[test]
    fn desire_control_builder_marks_z_suppression() {
        let control = DesireGradientControl::control_with_gain()
            .with_z_strength(0.6)
            .with_z_coupling(2.0)
            .finalise();
        assert!(control.temperature_kappa() > 0.0);
        assert!(control.hyper_rate_scale() < 1.0);
        assert!(control.events().contains(DesireControlEvents::Z_SUPPRESS));
        assert!(control
            .events()
            .contains(DesireControlEvents::TEMPERATURE_SUPPRESS));
    }

    #[test]
    fn desire_control_builder_quality_events() {
        let boosted = DesireGradientControl::control_with_gain()
            .with_quality_parameters(2.0, 0.1)
            .with_quality(0.9)
            .finalise();
        assert!(boosted
            .events()
            .contains(DesireControlEvents::QUALITY_BOOST));

        let suppressed = DesireGradientControl::control_with_gain()
            .with_quality_parameters(2.0, 0.6)
            .with_quality(0.05)
            .finalise();
        assert!(suppressed
            .events()
            .contains(DesireControlEvents::QUALITY_SUPPRESS));
        assert!(suppressed.real_rate_scale() <= boosted.real_rate_scale());
=======
            .insert(DesireControlEvents::CLIPPED)
            .insert(DesireControlEvents::QUALITY_BOOST);
        let labels = events.labels();
        assert!(labels.contains(&"lr_increase"));
        assert!(labels.contains(&"clip_adjust"));
        assert!(labels.contains(&"quality_weight"));
>>>>>>> 5f9188e7
    }

    #[test]
    fn amega_hypergrad_tracks_barycenter_curve() {
        use crate::pure::measure::z_space_barycenter;

        let densities = vec![
            Tensor::from_vec(1, 2, vec![0.8, 0.2]).unwrap(),
            Tensor::from_vec(1, 2, vec![0.3, 0.7]).unwrap(),
        ];
        let weights = vec![1.0, 2.0];
        let result = z_space_barycenter(&weights, &densities, 0.1, 0.0, None).unwrap();
        let mut tape = AmegaHypergrad::new(-1.0, 0.05, 1, 2).unwrap();
        tape.accumulate_barycenter_path(&result.intermediates)
            .unwrap();
        let gradient = tape.gradient();
        assert!(gradient.iter().any(|value| value.abs() > 0.0));
    }

    #[test]
    fn amega_realgrad_accumulates_and_applies() {
        let mut tape = AmegaRealgrad::new(0.1, 1, 3).unwrap();
        let tensor = Tensor::from_vec(1, 3, vec![1.0, -2.0, 0.5]).unwrap();
        tape.accumulate_wave(&tensor).unwrap();
        let mut weights = Tensor::from_vec(1, 3, vec![0.0, 0.0, 0.0]).unwrap();
        tape.apply(&mut weights).unwrap();
        assert!((weights.data()[0] + 0.1).abs() < 1e-6);
        assert!((weights.data()[1] - 0.2).abs() < 1e-6);
        assert!((weights.data()[2] + 0.05).abs() < 1e-6);
    }

    #[test]
    fn amega_realgrad_absorbs_text() {
        let encoder = LanguageWaveEncoder::new(-1.0, 0.6).unwrap();
        let z = encoder.encode_z_space("spiral torch realgrad").unwrap();
        let mut tape = AmegaRealgrad::new(0.05, z.shape().0, z.shape().1).unwrap();
        tape.absorb_text(&encoder, "spiral torch realgrad").unwrap();
        assert!(tape
            .gradient()
            .iter()
            .any(|value| value.abs() > f32::EPSILON));
    }

    #[test]
    fn gradient_summary_reports_norms() {
        let summary = GradientSummary::from_slice(&[1.0, -2.0, 0.0, 3.0]);
        assert_eq!(summary.count(), 4);
        assert!((summary.l1() - 6.0).abs() < 1e-6);
        let expected_l2 = (1.0f32 + 4.0 + 0.0 + 9.0).sqrt();
        assert!((summary.l2() - expected_l2).abs() < 1e-6);
        assert!((summary.mean_abs() - 1.5).abs() < 1e-6);
        let expected_rms = expected_l2 / (4.0f32).sqrt();
        assert!((summary.rms() - expected_rms).abs() < 1e-6);
        assert_eq!(summary.linf(), 3.0);
    }

    #[test]
    fn desire_gradient_interpretation_balances_metrics() {
        let hyper = GradientSummary::from_slice(&[1.0, -0.5, 0.25, 0.75]);
        let real = GradientSummary::from_slice(&[0.05, -0.1, 0.0, 0.1]);
        let interpretation = DesireGradientInterpretation::from_summaries(hyper, real);
        assert!(interpretation.balance() > 1.0);
        assert!(interpretation.penalty_gain() > 1.0);
        let stable = DesireGradientInterpretation::from_summaries(hyper, hyper);
        assert!(stable.stability() > interpretation.stability());
        assert!(stable.bias_mix() > interpretation.bias_mix());
        assert!(stable.observation_gain() >= interpretation.observation_gain());
    }

    #[test]
    fn gradient_tapes_surface_summary_metrics() {
        let tensor = Tensor::from_vec(1, 3, vec![1.0, -2.0, 4.0]).unwrap();
        let mut hypergrad = AmegaHypergrad::new(-1.0, 0.1, 1, 3).unwrap();
        hypergrad.accumulate_wave(&tensor).unwrap();
        let hyper_summary = hypergrad.summary();
        assert_eq!(hyper_summary.count(), 3);
        assert!(hyper_summary.l2() > 0.0);

        let mut realgrad = AmegaRealgrad::new(0.1, 1, 3).unwrap();
        realgrad.accumulate_wave(&tensor).unwrap();
        let real_summary = realgrad.summary();
        assert_eq!(real_summary.count(), 3);
        let expected_l1: f32 = tensor.data().iter().map(|value| value.abs()).sum();
        assert!((real_summary.l1() - expected_l1).abs() < 1e-6);
    }

    #[test]
    fn amega_realgrad_accumulates_pair() {
        let mut tape = AmegaRealgrad::new(0.01, 1, 2).unwrap();
        let prediction = Tensor::from_vec(1, 2, vec![0.5, -0.5]).unwrap();
        let target = Tensor::from_vec(1, 2, vec![0.25, -0.75]).unwrap();
        tape.accumulate_pair(&prediction, &target).unwrap();
        assert!((tape.gradient()[0] - 0.25).abs() < 1e-6);
        assert!((tape.gradient()[1] - 0.25).abs() < 1e-6);
    }

    #[test]
    fn random_uniform_respects_bounds_and_is_convertible_to_ndarray() {
        let tensor = Tensor::random_uniform(4, 3, -0.25, 0.75, Some(7)).unwrap();
        assert_eq!(tensor.shape(), (4, 3));
        assert!(tensor
            .data()
            .iter()
            .all(|value| (-0.25..0.75).contains(value)));
        let array = Array2::from_shape_vec((4, 3), tensor.data().to_vec()).unwrap();
        assert_eq!(array.dim(), (4, 3));
        assert_eq!(array[[0, 0]], tensor.data()[0]);
    }

    #[test]
    fn random_initialisers_are_deterministic_with_seed() {
        let left = Tensor::random_normal(2, 2, 0.0, 1.0, Some(42)).unwrap();
        let right = Tensor::random_normal(2, 2, 0.0, 1.0, Some(42)).unwrap();
        assert_eq!(left.data(), right.data());
    }

    #[test]
    fn random_uniform_rejects_invalid_bounds() {
        let err = Tensor::random_uniform(2, 2, 1.0, 1.0, None).unwrap_err();
        assert!(matches!(err, TensorError::InvalidValue { .. }));
    }
}<|MERGE_RESOLUTION|>--- conflicted
+++ resolved
@@ -1255,18 +1255,12 @@
     pub const NONE: Self = Self { bits: 0 };
     pub const LR_INCREASE: Self = Self { bits: 1 << 0 };
     pub const LR_DECREASE: Self = Self { bits: 1 << 1 };
-<<<<<<< HEAD
     pub const LR_CLIPPED: Self = Self { bits: 1 << 2 };
     pub const TEMPERATURE_SUPPRESS: Self = Self { bits: 1 << 3 };
     pub const QUALITY_BOOST: Self = Self { bits: 1 << 4 };
     pub const QUALITY_SUPPRESS: Self = Self { bits: 1 << 5 };
     pub const Z_SUPPRESS: Self = Self { bits: 1 << 6 };
     pub const SLEW_LIMIT: Self = Self { bits: 1 << 7 };
-=======
-    pub const CLIPPED: Self = Self { bits: 1 << 2 };
-    pub const TEMPERATURE_ADJUST: Self = Self { bits: 1 << 3 };
-    pub const QUALITY_BOOST: Self = Self { bits: 1 << 4 };
->>>>>>> 5f9188e7
 
     #[inline]
     pub const fn new(bits: u32) -> Self {
@@ -1303,24 +1297,15 @@
         if self.contains(Self::LR_DECREASE) {
             labels.push("lr_decrease");
         }
-<<<<<<< HEAD
         if self.contains(Self::LR_CLIPPED) {
             labels.push("lr_clipped");
         }
         if self.contains(Self::TEMPERATURE_SUPPRESS) {
             labels.push("temperature_suppress");
-=======
-        if self.contains(Self::CLIPPED) {
-            labels.push("clip_adjust");
-        }
-        if self.contains(Self::TEMPERATURE_ADJUST) {
-            labels.push("temperature_adjust");
->>>>>>> 5f9188e7
         }
         if self.contains(Self::QUALITY_BOOST) {
             labels.push("quality_weight");
         }
-<<<<<<< HEAD
         if self.contains(Self::QUALITY_SUPPRESS) {
             labels.push("quality_suppress");
         }
@@ -1330,8 +1315,6 @@
         if self.contains(Self::SLEW_LIMIT) {
             labels.push("lr_slew_limit");
         }
-=======
->>>>>>> 5f9188e7
         labels
     }
 }
@@ -1388,12 +1371,6 @@
 }
 
 impl DesireGradientControl {
-<<<<<<< HEAD
-=======
-    const MIN_RATE: f32 = 0.25;
-    const MAX_RATE: f32 = 1.6;
-
->>>>>>> 5f9188e7
     const fn default_tuning_gain() -> f32 {
         0.0
     }
@@ -1403,7 +1380,6 @@
     }
 
     const fn default_lr_eta() -> f32 {
-<<<<<<< HEAD
         1.0
     }
 
@@ -1417,21 +1393,6 @@
 
     const fn default_lr_slew() -> f32 {
         0.2
-=======
-        0.0
-    }
-
-    const fn default_lr_min() -> f32 {
-        1.0
-    }
-
-    const fn default_lr_max() -> f32 {
-        1.0
-    }
-
-    const fn default_lr_slew() -> f32 {
-        0.0
->>>>>>> 5f9188e7
     }
 
     const fn default_clip_norm() -> f32 {
@@ -1443,19 +1404,11 @@
     }
 
     const fn default_clip_ceiling() -> f32 {
-<<<<<<< HEAD
         8.0
     }
 
     const fn default_clip_ema() -> f32 {
         0.5
-=======
-        1.0
-    }
-
-    const fn default_clip_ema() -> f32 {
-        0.2
->>>>>>> 5f9188e7
     }
 
     const fn default_temperature_kappa() -> f32 {
@@ -1463,7 +1416,6 @@
     }
 
     const fn default_temperature_slew() -> f32 {
-<<<<<<< HEAD
         0.15
     }
 
@@ -1473,17 +1425,6 @@
 
     const fn default_quality_bias() -> f32 {
         0.1
-=======
-        0.0
-    }
-
-    const fn default_quality_gain() -> f32 {
-        0.0
-    }
-
-    const fn default_quality_bias() -> f32 {
-        0.0
->>>>>>> 5f9188e7
     }
 
     const fn default_events() -> DesireControlEvents {
@@ -1501,107 +1442,10 @@
         interpretation: DesireGradientInterpretation,
         gain: f32,
     ) -> Self {
-<<<<<<< HEAD
         DesireControlBuilder::new()
             .with_interpretation(interpretation)
             .with_gain(gain)
             .finalise()
-=======
-        let penalty_gain = interpretation.penalty_gain();
-        let bias_mix = interpretation.bias_mix();
-        let observation_gain = interpretation.observation_gain();
-        let damping = interpretation.damping();
-
-        let imbalance = (interpretation.balance() - 1.0).clamp(-4.0, 4.0);
-        let saturation = interpretation.saturation().tanh().clamp(0.0, 1.0);
-        let caution = (1.0 - interpretation.stability()).clamp(0.0, 1.0);
-
-        let (hyper_base, real_base) = if imbalance >= 0.0 {
-            (
-                (1.0 / (1.0 + imbalance)).clamp(Self::MIN_RATE, 1.0),
-                (1.0 + 0.5 * imbalance).clamp(1.0, Self::MAX_RATE),
-            )
-        } else {
-            (
-                (1.0 - 0.5 * imbalance).clamp(1.0, Self::MAX_RATE),
-                (1.0 / (1.0 - imbalance)).clamp(Self::MIN_RATE, 1.0),
-            )
-        };
-
-        let hyper_guard = (1.0 - 0.6 * caution - 0.4 * saturation).clamp(0.3, 1.0);
-        let real_guard = (1.0 - 0.4 * caution - 0.25 * saturation).clamp(0.4, 1.0);
-        let hyper_rate_scale = (hyper_base * hyper_guard).clamp(Self::MIN_RATE, Self::MAX_RATE);
-        let real_rate_scale = (real_base * real_guard).clamp(Self::MIN_RATE, Self::MAX_RATE);
-
-        let operator_mix = (0.4 + 0.6 * interpretation.stability()).clamp(0.25, 1.0);
-        let operator_gain = penalty_gain * (1.0 - 0.35 * saturation).clamp(0.5, 1.0);
-
-        let tuning_gain = gain.clamp(0.0, 1.0);
-        let entropy_bias = 3.5 + 0.8 * caution;
-        let lr_eta = tuning_gain * (0.08 + 0.14 * caution);
-        let lr_min = (Self::MIN_RATE * 0.6).max(0.05);
-        let lr_max = (Self::MAX_RATE * (1.0 + 0.25 * (1.0 - caution))).clamp(0.75, 2.5);
-        let lr_slew = tuning_gain * (0.25 - 0.15 * caution).clamp(0.05, 0.25);
-
-        let clip_floor = (0.18 + 0.12 * caution).clamp(0.15, 0.3);
-        let clip_target = interpretation
-            .saturation()
-            .max(interpretation.hyper_pressure() * 2.5)
-            .max(interpretation.real_pressure() * 3.0);
-        let clip_norm = (clip_target * (0.6 + 0.4 * tuning_gain)).clamp(clip_floor, 32.0);
-        let clip_ceiling = (clip_norm * 1.6).max(clip_norm + 0.05);
-        let clip_ema = (0.25 + 0.35 * caution).clamp(0.2, 0.6);
-
-        let temperature_kappa =
-            tuning_gain * (0.02 + 0.08 * (1.0 - interpretation.stability())).clamp(0.0, 0.12);
-        let temperature_slew = tuning_gain * (0.22 - 0.1 * caution).clamp(0.05, 0.22);
-
-        let quality_gain = tuning_gain * (0.6 + 0.4 * (1.0 - caution));
-        let quality_bias = 0.0;
-
-        let mut events = DesireControlEvents::NONE;
-        if hyper_rate_scale < 1.0 - 1e-3 || real_rate_scale < 1.0 - 1e-3 {
-            events = events.insert(DesireControlEvents::LR_DECREASE);
-        }
-        if hyper_rate_scale > 1.0 + 1e-3 || real_rate_scale > 1.0 + 1e-3 {
-            events = events.insert(DesireControlEvents::LR_INCREASE);
-        }
-        if (clip_norm - clip_floor).abs() < 1e-3 {
-            events = events.insert(DesireControlEvents::CLIPPED);
-        }
-        if temperature_kappa > 0.0 {
-            events = events.insert(DesireControlEvents::TEMPERATURE_ADJUST);
-        }
-        if quality_gain > 0.0 {
-            events = events.insert(DesireControlEvents::QUALITY_BOOST);
-        }
-
-        Self {
-            penalty_gain,
-            bias_mix,
-            observation_gain,
-            damping,
-            hyper_rate_scale,
-            real_rate_scale,
-            operator_mix,
-            operator_gain,
-            tuning_gain,
-            target_entropy: entropy_bias,
-            learning_rate_eta: lr_eta,
-            learning_rate_min: lr_min,
-            learning_rate_max: lr_max,
-            learning_rate_slew: lr_slew,
-            clip_norm,
-            clip_floor,
-            clip_ceiling,
-            clip_ema,
-            temperature_kappa,
-            temperature_slew,
-            quality_gain,
-            quality_bias,
-            events,
-        }
->>>>>>> 5f9188e7
     }
 
     /// Hypergradient penalty amplification factor mirrored from the
@@ -1759,7 +1603,6 @@
     }
 }
 
-<<<<<<< HEAD
 /// Builder that assembles a [`DesireGradientControl`] packet from
 /// interpretation metrics and live telemetry (entropy, Z magnitude, quality
 /// estimates, etc.).
@@ -2010,8 +1853,6 @@
     }
 }
 
-=======
->>>>>>> 5f9188e7
 pub struct AmegaRealgrad {
     learning_rate: f32,
     rows: usize,
@@ -2515,7 +2356,6 @@
         let interpretation = DesireGradientInterpretation::from_summaries(hyper, real);
         let control = interpretation.control();
         assert!(control.penalty_gain() >= interpretation.penalty_gain());
-<<<<<<< HEAD
         assert!(control.hyper_rate_scale() >= 0.1);
         assert!(control.hyper_rate_scale() <= 2.0);
         assert!(control.real_rate_scale() >= 0.1);
@@ -2524,13 +2364,6 @@
         assert!(control.clip_norm() >= control.clip_floor());
         assert!(control.clip_ceiling() >= control.clip_norm());
         assert!(control.learning_rate_min() >= 0.0);
-=======
-        assert!(control.hyper_rate_scale() <= 1.0 + f32::EPSILON);
-        assert!(control.real_rate_scale() >= 0.25);
-        assert!(control.operator_mix() <= 1.0);
-        assert!(control.clip_norm() >= control.clip_floor());
-        assert!(control.clip_ceiling() >= control.clip_norm());
->>>>>>> 5f9188e7
         assert!(control.learning_rate_max() >= control.learning_rate_min());
         assert!(control.temperature_kappa() >= 0.0);
         assert!(control.events().bits() != 0);
@@ -2552,7 +2385,6 @@
     #[test]
     fn desire_control_events_report_labels() {
         let events = DesireControlEvents::LR_INCREASE
-<<<<<<< HEAD
             .insert(DesireControlEvents::LR_CLIPPED)
             .insert(DesireControlEvents::QUALITY_SUPPRESS)
             .insert(DesireControlEvents::SLEW_LIMIT);
@@ -2609,14 +2441,6 @@
             .events()
             .contains(DesireControlEvents::QUALITY_SUPPRESS));
         assert!(suppressed.real_rate_scale() <= boosted.real_rate_scale());
-=======
-            .insert(DesireControlEvents::CLIPPED)
-            .insert(DesireControlEvents::QUALITY_BOOST);
-        let labels = events.labels();
-        assert!(labels.contains(&"lr_increase"));
-        assert!(labels.contains(&"clip_adjust"));
-        assert!(labels.contains(&"quality_weight"));
->>>>>>> 5f9188e7
     }
 
     #[test]
