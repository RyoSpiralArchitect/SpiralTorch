--- conflicted
+++ resolved
@@ -548,157 +548,6 @@
         call_managed_deleter(managed);
 
         Tensor::from_vec(rows, cols, data)
-<<<<<<< HEAD
-=======
-    }
-
-    /// Export the tensor as a managed DLPack tensor.
-    pub fn to_dlpack(&self) -> PureResult<*mut DLManagedTensor> {
-        let rows_i64 = i64::try_from(self.rows).map_err(|_| TensorError::DlpackError {
-            message: "tensor rows exceed i64 range".to_string(),
-        })?;
-        let cols_i64 = i64::try_from(self.cols).map_err(|_| TensorError::DlpackError {
-            message: "tensor cols exceed i64 range".to_string(),
-        })?;
-
-        let data = self.data.clone().into_boxed_slice();
-        let shape = vec![rows_i64, cols_i64].into_boxed_slice();
-        let strides = vec![cols_i64, 1].into_boxed_slice();
-        let state = Box::new(ManagedTensorState::new(data, shape, strides));
-
-        let dl_tensor = DLTensor {
-            data: state.data.as_ptr() as *mut c_void,
-            device: DLDevice {
-                device_type: DLDeviceType::Cpu as i32,
-                device_id: 0,
-            },
-            ndim: 2,
-            dtype: DLDataType {
-                code: DLDataTypeCode::Float as u8,
-                bits: 32,
-                lanes: 1,
-            },
-            shape: state.shape.as_ptr() as *mut i64,
-            strides: state.strides.as_ptr() as *mut i64,
-            byte_offset: 0,
-        };
-
-        let manager_ctx = Box::into_raw(state) as *mut ManagedTensorState as *mut c_void;
-        let managed = Box::new(DLManagedTensor {
-            dl_tensor,
-            manager_ctx,
-            deleter: Some(drop_exported_state),
-        });
-
-        Ok(Box::into_raw(managed))
-    }
-
-    /// Construct a tensor from a managed DLPack tensor. The managed tensor is consumed.
-    ///
-    /// # Safety
-    /// The caller must ensure `managed` points to a valid `DLManagedTensor`.
-    pub unsafe fn from_dlpack(managed: *mut DLManagedTensor) -> PureResult<Self> {
-        if managed.is_null() {
-            return Err(TensorError::EmptyInput("dlpack tensor"));
-        }
-
-        let tensor = &(*managed).dl_tensor;
-        if tensor.ndim != 2 {
-            return Err(TensorError::DlpackError {
-                message: format!("expected 2 dimensions, got {}", tensor.ndim),
-            });
-        }
-
-        if tensor.device.device_type != DLDeviceType::Cpu as i32 {
-            return Err(TensorError::DlpackError {
-                message: format!(
-                    "unsupported device type {}; only CPU tensors are accepted",
-                    tensor.device.device_type
-                ),
-            });
-        }
-
-        if tensor.dtype.code != DLDataTypeCode::Float as u8
-            || tensor.dtype.bits != 32
-            || tensor.dtype.lanes != 1
-        {
-            return Err(TensorError::DlpackError {
-                message: "only f32 tensors are supported".to_string(),
-            });
-        }
-
-        let ndim = usize::try_from(tensor.ndim).map_err(|_| TensorError::DlpackError {
-            message: format!("invalid ndim {}", tensor.ndim),
-        })?;
-
-        let shape = slice::from_raw_parts(tensor.shape, ndim);
-        let (rows_i64, cols_i64) = match *shape {
-            [rows, cols] => (rows, cols),
-            _ => {
-                return Err(TensorError::DlpackError {
-                    message: "shape must contain exactly two dimensions".to_string(),
-                })
-            }
-        };
-
-        if rows_i64 <= 0 || cols_i64 <= 0 {
-            return Err(TensorError::InvalidDimensions {
-                rows: rows_i64.max(0) as usize,
-                cols: cols_i64.max(0) as usize,
-            });
-        }
-
-        let rows = usize::try_from(rows_i64).map_err(|_| TensorError::DlpackError {
-            message: format!("rows {rows_i64} exceed usize range"),
-        })?;
-        let cols = usize::try_from(cols_i64).map_err(|_| TensorError::DlpackError {
-            message: format!("cols {cols_i64} exceed usize range"),
-        })?;
-
-        let expected_len = rows
-            .checked_mul(cols)
-            .ok_or_else(|| TensorError::DlpackError {
-                message: "tensor volume overflow".to_string(),
-            })?;
-
-        if tensor.byte_offset % mem::size_of::<f32>() != 0 {
-            return Err(TensorError::DlpackError {
-                message: format!(
-                    "byte offset {} is not aligned to f32 elements",
-                    tensor.byte_offset
-                ),
-            });
-        }
-
-        if tensor.data.is_null() {
-            return Err(TensorError::EmptyInput("dlpack tensor data"));
-        }
-
-        if !tensor.strides.is_null() {
-            let strides = slice::from_raw_parts(tensor.strides, ndim);
-            let expected_row = i64::try_from(cols).map_err(|_| TensorError::DlpackError {
-                message: format!("cols {cols} exceed i64 range"),
-            })?;
-            if strides != [expected_row, 1] {
-                return Err(TensorError::DlpackError {
-                    message: format!(
-                        "only contiguous row-major tensors are supported; received strides {:?}",
-                        strides
-                    ),
-                });
-            }
-        }
-
-        let offset = tensor.byte_offset / mem::size_of::<f32>();
-        let base_ptr = tensor.data as *mut f32;
-        let data_ptr = base_ptr.add(offset);
-        let slice = slice::from_raw_parts(data_ptr, expected_len);
-        let data = slice.to_vec();
-
-        call_managed_deleter(managed);
-
-        Tensor::from_vec(rows, cols, data)
->>>>>>> ee50e697
     }
 
     /// Matrix multiply (`self @ other`).
