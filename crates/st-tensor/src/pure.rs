--- conflicted
+++ resolved
@@ -35,11 +35,7 @@
 use crate::backend::wgpu_dense;
 use crate::dlpack::{
     call_managed_deleter, drop_exported_state, DLDataType, DLDataTypeCode, DLDevice, DLDeviceType,
-<<<<<<< HEAD
     DLManagedTensor, DLTensor, ExportData, ForeignTensor, ManagedTensorState,
-=======
-    DLManagedTensor, DLTensor, ManagedTensorState,
->>>>>>> 7afe3710
 };
 use core::fmt;
 use rand::distributions::{Distribution, Uniform};
@@ -53,11 +49,8 @@
 use std::f32::consts::PI;
 use std::ffi::c_void;
 use std::mem;
-<<<<<<< HEAD
 use std::ops::{Deref, DerefMut};
 use std::ptr::NonNull;
-=======
->>>>>>> 7afe3710
 use std::slice;
 use std::sync::Arc;
 
@@ -274,7 +267,6 @@
     }
 }
 
-<<<<<<< HEAD
 #[derive(Clone, Debug)]
 enum TensorBacking {
     Owned(Arc<Vec<f32>>),
@@ -351,12 +343,6 @@
 #[derive(Clone, Debug)]
 pub struct Tensor {
     data: Arc<TensorBuffer>,
-=======
-/// A simple row-major 2D tensor backed by a reference-counted `Vec<f32>`.
-#[derive(Clone, Debug, PartialEq)]
-pub struct Tensor {
-    data: Arc<Vec<f32>>,
->>>>>>> 7afe3710
     rows: usize,
     cols: usize,
 }
@@ -383,11 +369,7 @@
             return Err(TensorError::InvalidDimensions { rows, cols });
         }
         Ok(Self {
-<<<<<<< HEAD
             data: Arc::new(TensorBuffer::from_vec(vec![0.0; rows * cols])),
-=======
-            data: Arc::new(vec![0.0; rows * cols]),
->>>>>>> 7afe3710
             rows,
             cols,
         })
@@ -407,11 +389,7 @@
             });
         }
         Ok(Self {
-<<<<<<< HEAD
             data: Arc::new(TensorBuffer::from_vec(data)),
-=======
-            data: Arc::new(data),
->>>>>>> 7afe3710
             rows,
             cols,
         })
@@ -486,15 +464,7 @@
                 data.push(f(r, c));
             }
         }
-<<<<<<< HEAD
         Self::from_vec(rows, cols, data)
-=======
-        Ok(Self {
-            data: data.into(),
-            rows,
-            cols,
-        })
->>>>>>> 7afe3710
     }
 
     /// Returns the `(rows, cols)` pair of the tensor.
@@ -509,11 +479,7 @@
 
     /// Returns a mutable view of the underlying buffer.
     pub fn data_mut(&mut self) -> &mut [f32] {
-<<<<<<< HEAD
         Arc::make_mut(&mut self.data).make_mut_slice()
-=======
-        Arc::make_mut(&mut self.data).as_mut_slice()
->>>>>>> 7afe3710
     }
 
     /// Export the tensor as a managed DLPack tensor.
@@ -525,15 +491,9 @@
             message: "tensor cols exceed i64 range".to_string(),
         })?;
 
-<<<<<<< HEAD
         let export = self.data.export_handle();
         let mut state = Box::new(ManagedTensorState::new(
             export,
-=======
-        let data = Arc::clone(&self.data);
-        let mut state = Box::new(ManagedTensorState::new(
-            data,
->>>>>>> 7afe3710
             vec![rows_i64, cols_i64].into_boxed_slice(),
             vec![cols_i64, 1].into_boxed_slice(),
         ));
@@ -570,7 +530,6 @@
     /// # Safety
     /// The caller must ensure `managed` points to a valid `DLManagedTensor`.
     pub unsafe fn from_dlpack(managed: *mut DLManagedTensor) -> PureResult<Self> {
-<<<<<<< HEAD
         struct ManagedGuard {
             ptr: Option<NonNull<DLManagedTensor>>,
         }
@@ -628,38 +587,12 @@
         if dl_tensor.dtype.code != DLDataTypeCode::Float as u8
             || dl_tensor.dtype.bits != 32
             || dl_tensor.dtype.lanes != 1
-=======
-        if managed.is_null() {
-            return Err(TensorError::EmptyInput("dlpack tensor"));
-        }
-
-        let tensor = &(*managed).dl_tensor;
-        if tensor.ndim != 2 {
-            return Err(TensorError::DlpackError {
-                message: format!("expected 2 dimensions, got {}", tensor.ndim),
-            });
-        }
-
-        if tensor.device.device_type != DLDeviceType::Cpu as i32 {
-            return Err(TensorError::DlpackError {
-                message: format!(
-                    "unsupported device type {}; only CPU tensors are accepted",
-                    tensor.device.device_type
-                ),
-            });
-        }
-
-        if tensor.dtype.code != DLDataTypeCode::Float as u8
-            || tensor.dtype.bits != 32
-            || tensor.dtype.lanes != 1
->>>>>>> 7afe3710
         {
             return Err(TensorError::DlpackError {
                 message: "only f32 tensors are supported".to_string(),
             });
         }
 
-<<<<<<< HEAD
         if dl_tensor.shape.is_null() {
             return Err(TensorError::DlpackError {
                 message: "dlpack tensor provided a null shape pointer".to_string(),
@@ -677,13 +610,6 @@
         })?;
 
         let shape = slice::from_raw_parts(dl_tensor.shape, ndim);
-=======
-        let ndim = usize::try_from(tensor.ndim).map_err(|_| TensorError::DlpackError {
-            message: format!("invalid ndim {}", tensor.ndim),
-        })?;
-
-        let shape = slice::from_raw_parts(tensor.shape, ndim);
->>>>>>> 7afe3710
         let (rows_i64, cols_i64) = match *shape {
             [rows, cols] => (rows, cols),
             _ => {
@@ -713,7 +639,6 @@
                 message: "tensor volume overflow".to_string(),
             })?;
 
-<<<<<<< HEAD
         if dl_tensor.byte_offset % mem::size_of::<f32>() != 0 {
             return Err(TensorError::DlpackError {
                 message: format!(
@@ -739,23 +664,6 @@
 
         if !dl_tensor.strides.is_null() {
             let strides = slice::from_raw_parts(dl_tensor.strides, ndim);
-=======
-        if tensor.byte_offset % mem::size_of::<f32>() != 0 {
-            return Err(TensorError::DlpackError {
-                message: format!(
-                    "byte offset {} is not aligned to f32 elements",
-                    tensor.byte_offset
-                ),
-            });
-        }
-
-        if tensor.data.is_null() {
-            return Err(TensorError::EmptyInput("dlpack tensor data"));
-        }
-
-        if !tensor.strides.is_null() {
-            let strides = slice::from_raw_parts(tensor.strides, ndim);
->>>>>>> 7afe3710
             let expected_row = i64::try_from(cols).map_err(|_| TensorError::DlpackError {
                 message: format!("cols {cols} exceed i64 range"),
             })?;
@@ -769,7 +677,6 @@
             }
         }
 
-<<<<<<< HEAD
         let data_ptr = unsafe { base_ptr.as_ptr().add(offset) };
         let data_ptr = match NonNull::new(data_ptr) {
             Some(ptr) => ptr,
@@ -785,17 +692,6 @@
             rows,
             cols,
         })
-=======
-        let offset = tensor.byte_offset / mem::size_of::<f32>();
-        let base_ptr = tensor.data as *mut f32;
-        let data_ptr = base_ptr.add(offset);
-        let slice = slice::from_raw_parts(data_ptr, expected_len);
-        let data = slice.to_vec();
-
-        call_managed_deleter(managed);
-
-        Tensor::from_vec(rows, cols, data)
->>>>>>> 7afe3710
     }
 
     /// Matrix multiply (`self @ other`).
@@ -970,11 +866,7 @@
             }
         }
         Tensor {
-<<<<<<< HEAD
             data: Arc::new(TensorBuffer::from_vec(data)),
-=======
-            data: Arc::new(data),
->>>>>>> 7afe3710
             rows: self.cols,
             cols: self.rows,
         }
@@ -2742,10 +2634,7 @@
         let managed = tensor.to_dlpack().unwrap();
         let restored = unsafe { Tensor::from_dlpack(managed).unwrap() };
         assert_eq!(tensor, restored);
-<<<<<<< HEAD
         assert_eq!(tensor.data().as_ptr(), restored.data().as_ptr());
-=======
->>>>>>> 7afe3710
     }
 
     #[test]
