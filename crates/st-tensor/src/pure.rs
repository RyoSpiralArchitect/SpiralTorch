// SPDX-License-Identifier: AGPL-3.0-or-later
// © 2025 Ryo ∴ SpiralArchitect (kishkavsesvit@icloud.com)
// Part of SpiralTorch — Licensed under AGPL-3.0-or-later.
// Unauthorized derivative works or closed redistribution prohibited under AGPL §13.

//! Pure Rust tensor, complex wave, and non-Euclidean learning primitives with
//! only lightweight external dependencies.
//!
//! The goal of this module is to offer a pragmatic starting point for
//! high-dimensional experimentation that **does not rely on PyTorch, NumPy, or
//! any other native bindings**. Everything here is written in safe Rust so it
//! can serve as a foundation for a fully independent learning stack that stays
//! responsive even when the surrounding platform is sandboxed.

pub mod differential;
pub mod fractal;
pub mod measure;
pub mod topos;
pub mod wasm_canvas;

pub use self::differential::{
    DifferentialResonance, FunctorDifferential, HomotopyDifferential, InfinityDifferential,
    RecursiveDifferential, SpiralDifferential,
};
pub use self::measure::{
    nirt_weight_update, tesla_tail_spectrum, z_space_barycenter, z_space_barycenter_guarded,
    BarycenterIntermediate, TeslaTail, TeslaTailLine, ZSpaceBarycenter,
};
pub use self::topos::{
    GraphGuardProfile, GraphGuardReport, LawvereTierneyGuard, ModalityProfile, MultiModalAtlas,
    MultiModalBiome, MultiModalToposGuard, OpenCartesianTopos, RewardBoundary,
    RewardBoundarySignal, RewriteMonad, TensorBiome, ToposAtlas, ZBox, ZBoxSite,
};

use crate::backend::faer_dense;
#[cfg(feature = "wgpu")]
use crate::backend::wgpu_dense;
use crate::dlpack::{
    call_managed_deleter, drop_exported_state, DLDataType, DLDataTypeCode, DLDevice, DLDeviceType,
    DLManagedTensor, DLTensor, ExportData, ForeignTensor, ManagedTensorState,
};
use core::fmt;
use rand::distributions::{Distribution, Uniform};
use rand::rngs::StdRng;
use rand::SeedableRng;
#[allow(unused_imports)]
use rand_distr::StandardNormal;
use serde::{Deserialize, Serialize};
use std::convert::TryFrom;
use std::error::Error;
use std::f32::consts::PI;
use std::ffi::c_void;
use std::mem;
use std::ops::{Deref, DerefMut};
use std::ptr::NonNull;
use std::slice;
use std::sync::Arc;

/// Result alias used throughout the pure module.
pub type PureResult<T> = Result<T, TensorError>;

/// Errors emitted by tensor and wave utilities.
#[derive(Clone, Debug, PartialEq)]
pub enum TensorError {
    /// A tensor constructor received an invalid shape.
    InvalidDimensions { rows: usize, cols: usize },
    /// Data provided to a constructor or operator does not match the tensor shape.
    DataLength { expected: usize, got: usize },
    /// An operator was asked to combine tensors of incompatible shapes.
    ShapeMismatch {
        left: (usize, usize),
        right: (usize, usize),
    },
    /// A value that must be strictly negative curvature was not.
    NonHyperbolicCurvature { curvature: f32 },
    /// Temperature must stay positive for wave encoders.
    NonPositiveTemperature { temperature: f32 },
    /// Learning rate must be positive for hypergrad optimizers.
    NonPositiveLearningRate { rate: f32 },
    /// Coherence weights that scale fractal relations must stay positive.
    NonPositiveCoherence { coherence: f32 },
    /// Tension weights that soften relations must stay positive.
    NonPositiveTension { tension: f32 },
    /// Topos tolerance must stay positive to avoid degeneracy.
    NonPositiveTolerance { tolerance: f32 },
    /// Topos saturation window must stay positive.
    NonPositiveSaturation { saturation: f32 },
    /// Tensor biome weights must stay positive when accumulating shoots.
    NonPositiveWeight { weight: f32 },
    /// Computation received an empty input which would otherwise trigger a panic.
    EmptyInput(&'static str),
    /// Weighted Z-space barycenter collapsed because the total KL + entropy temperature vanished.
    DegenerateBarycenter { effective_weight: f32 },
    /// Attempted to load or update a parameter that was missing from the state dict.
    MissingParameter { name: String },
    /// Wrapper around I/O failures when persisting or restoring tensors.
    IoError { message: String },
    /// Wrapper around serde failures when deserialising tensors.
    SerializationError { message: String },
    /// A helper expected matching curvature parameters but received different values.
    CurvatureMismatch { expected: f32, got: f32 },
    /// Numeric guard detected a non-finite value that would otherwise propagate NaNs.
    NonFiniteValue { label: &'static str, value: f32 },
    /// The requested tensor volume exceeds the configured open-cartesian topos boundary.
    TensorVolumeExceeded {
        label: &'static str,
        volume: usize,
        max_volume: usize,
    },
    /// Loop detection tripped for an open-cartesian topos traversal.
    LoopDetected { depth: usize, max_depth: usize },
    /// Conjugate gradient solver could not reach the requested tolerance.
    ConjugateGradientDiverged { residual: f32, tolerance: f32 },
    /// Execution failed on an accelerator backend.
    BackendFailure {
        backend: &'static str,
        message: String,
    },
    /// Porosity parameters must stay within [0, 1].
    PorosityOutOfRange { porosity: f32 },
    /// Generic configuration violation for pure-language helpers.
    InvalidValue { label: &'static str },
    /// Interoperability bridge encountered an unsupported or malformed DLPack tensor.
    DlpackError { message: String },
}

impl fmt::Display for TensorError {
    fn fmt(&self, f: &mut fmt::Formatter<'_>) -> fmt::Result {
        match self {
            TensorError::InvalidDimensions { rows, cols } => {
                write!(
                    f,
                    "invalid tensor dimensions ({rows} x {cols}); both axes must be non-zero"
                )
            }
            TensorError::DataLength { expected, got } => {
                write!(f, "data length mismatch: expected {expected}, got {got}")
            }
            TensorError::ShapeMismatch { left, right } => {
                write!(
                    f,
                    "shape mismatch: left={:?}, right={:?} cannot be combined",
                    left, right
                )
            }
            TensorError::NonHyperbolicCurvature { curvature } => {
                write!(
                    f,
                    "hyperbolic operations require negative curvature; received {curvature}"
                )
            }
            TensorError::NonPositiveTemperature { temperature } => {
                write!(
                    f,
                    "language wave encoder temperature must be positive, got {temperature}"
                )
            }
            TensorError::NonPositiveLearningRate { rate } => {
                write!(f, "learning rate must be positive, got {rate}")
            }
            TensorError::NonPositiveCoherence { coherence } => {
                write!(f, "coherence must be positive, got {coherence}")
            }
            TensorError::NonPositiveTension { tension } => {
                write!(f, "tension must be positive, got {tension}")
            }
            TensorError::NonPositiveTolerance { tolerance } => {
                write!(f, "tolerance must be positive, got {tolerance}")
            }
            TensorError::NonPositiveSaturation { saturation } => {
                write!(f, "saturation window must be positive, got {saturation}")
            }
            TensorError::NonPositiveWeight { weight } => {
                write!(f, "tensor biome weight must be positive, got {weight}")
            }
            TensorError::EmptyInput(label) => {
                write!(f, "{label} must not be empty for this computation")
            }
            TensorError::DegenerateBarycenter { effective_weight } => {
                write!(
                    f,
                    "z-space barycenter degenerates when the total weight temperature ({effective_weight}) is non-positive"
                )
            }
            TensorError::CurvatureMismatch { expected, got } => {
                write!(
                    f,
                    "curvature mismatch: expected {expected} but pipeline reports {got}"
                )
            }
            TensorError::NonFiniteValue { label, value } => {
                write!(
                    f,
                    "non-finite value detected for {label}; rewrite monad absorbed {value}"
                )
            }
            TensorError::MissingParameter { name } => {
                write!(f, "missing parameter '{name}' while loading module state")
            }
            TensorError::IoError { message } => {
                write!(f, "i/o error while handling tensor data: {message}")
            }
            TensorError::SerializationError { message } => {
                write!(
                    f,
                    "serialization error while handling tensor data: {message}"
                )
            }
            TensorError::TensorVolumeExceeded {
                label,
                volume,
                max_volume,
            } => {
                write!(
                    f,
                    "tensor '{label}' volume {volume} exceeds open-cartesian capacity {max_volume}"
                )
            }
            TensorError::LoopDetected { depth, max_depth } => {
                write!(
                    f,
                    "topos traversal depth {depth} exceeded loop-free ceiling {max_depth}"
                )
            }
            TensorError::ConjugateGradientDiverged {
                residual,
                tolerance,
            } => {
                write!(
                    f,
                    "conjugate gradient residual {residual} failed to reach tolerance {tolerance}"
                )
            }
            TensorError::BackendFailure { backend, message } => {
                write!(f, "{backend} backend failure: {message}")
            }
            TensorError::PorosityOutOfRange { porosity } => {
                write!(f, "porosity must lie in [0, 1]; received {porosity}")
            }
            TensorError::InvalidValue { label } => {
                write!(f, "invalid value: {label}")
            }
            TensorError::DlpackError { message } => {
                write!(f, "dlpack error: {message}")
            }
        }
    }
}

impl Error for TensorError {}

/// Explicit matrix multiplication backend selection. `Auto` defers to the heuristics, while
/// `CpuFaer`/`GpuWgpu` force the respective accelerators.
#[derive(Clone, Copy, Debug, PartialEq, Eq)]
pub enum MatmulBackend {
    /// Use heuristics to pick the best available backend.
    Auto,
    /// Force the SIMD-accelerated faer kernel.
    CpuFaer,
    /// Always fallback to the scalar implementation.
    CpuNaive,
    /// Force the compute-path GEMM running through WGPU.
    #[cfg(feature = "wgpu")]
    GpuWgpu,
}

impl MatmulBackend {
    fn label(self) -> &'static str {
        match self {
            MatmulBackend::Auto => "auto",
            MatmulBackend::CpuFaer => "faer",
            MatmulBackend::CpuNaive => "naive",
            #[cfg(feature = "wgpu")]
            MatmulBackend::GpuWgpu => "wgpu",
        }
    }
}

impl fmt::Display for MatmulBackend {
    fn fmt(&self, f: &mut fmt::Formatter<'_>) -> fmt::Result {
        f.write_str((*self).label())
    }
}

/// Explicit backend selection for row-wise softmax.
#[derive(Clone, Copy, Debug, PartialEq, Eq)]
pub enum SoftmaxBackend {
    /// Allow SpiralTorch to pick the most appropriate backend.
    Auto,
    /// Force the pure Rust implementation.
    Cpu,
    /// Execute on the WGPU accelerator backend when available.
    #[cfg(feature = "wgpu")]
    GpuWgpu,
}

impl SoftmaxBackend {
    fn label(self) -> &'static str {
        match self {
            SoftmaxBackend::Auto => "auto",
            SoftmaxBackend::Cpu => "cpu",
            #[cfg(feature = "wgpu")]
            SoftmaxBackend::GpuWgpu => "wgpu",
        }
    }
}

impl fmt::Display for SoftmaxBackend {
    fn fmt(&self, f: &mut fmt::Formatter<'_>) -> fmt::Result {
        f.write_str(self.label())
    }
}

#[derive(Clone, Debug)]
enum TensorBacking {
    Owned(Arc<Vec<f32>>),
    Foreign(ForeignTensor),
}

#[derive(Clone, Debug)]
pub(crate) struct TensorBuffer {
    backing: TensorBacking,
}

impl TensorBuffer {
    fn from_vec(data: Vec<f32>) -> Self {
        Self {
            backing: TensorBacking::Owned(Arc::new(data)),
        }
    }

    fn from_foreign(foreign: ForeignTensor) -> Self {
        Self {
            backing: TensorBacking::Foreign(foreign),
        }
    }

    fn as_slice(&self) -> &[f32] {
        match &self.backing {
            TensorBacking::Owned(vec) => vec.as_slice(),
            TensorBacking::Foreign(foreign) => foreign.as_slice(),
        }
    }

    fn make_mut_slice(&mut self) -> &mut [f32] {
        if let TensorBacking::Foreign(foreign) = &self.backing {
            let owned = foreign.to_vec();
            self.backing = TensorBacking::Owned(Arc::new(owned));
        }

        if let TensorBacking::Owned(vec) = &mut self.backing {
            Arc::make_mut(vec).as_mut_slice()
        } else {
            unreachable!()
        }
    }

    fn export_handle(&self) -> ExportData {
        match &self.backing {
            TensorBacking::Owned(vec) => ExportData::Owned(Arc::clone(vec)),
            TensorBacking::Foreign(foreign) => ExportData::Foreign(foreign.clone()),
        }
    }
}

impl Deref for TensorBuffer {
    type Target = [f32];

    fn deref(&self) -> &Self::Target {
        self.as_slice()
    }
}

impl DerefMut for TensorBuffer {
    fn deref_mut(&mut self) -> &mut Self::Target {
        self.make_mut_slice()
    }
}

impl PartialEq for TensorBuffer {
    fn eq(&self, other: &Self) -> bool {
        self.as_slice() == other.as_slice()
    }
}

/// A simple row-major 2D tensor backed by a reference-counted buffer.
#[derive(Clone, Debug)]
pub struct Tensor {
    data: Arc<TensorBuffer>,
    rows: usize,
    cols: usize,
}

impl PartialEq for Tensor {
    fn eq(&self, other: &Self) -> bool {
        self.rows == other.rows
            && self.cols == other.cols
            && self.data.as_slice() == other.data.as_slice()
    }
}

impl Tensor {
    fn seedable_rng(seed: Option<u64>) -> StdRng {
        match seed {
            Some(value) => StdRng::seed_from_u64(value),
            None => StdRng::from_entropy(),
        }
    }

    /// Create a tensor filled with zeros.
    pub fn zeros(rows: usize, cols: usize) -> PureResult<Self> {
        if rows == 0 || cols == 0 {
            return Err(TensorError::InvalidDimensions { rows, cols });
        }
        Ok(Self {
            data: Arc::new(TensorBuffer::from_vec(vec![0.0; rows * cols])),
            rows,
            cols,
        })
    }

    /// Create a tensor from raw data. The provided vector must match
    /// `rows * cols` elements.
    pub fn from_vec(rows: usize, cols: usize, data: Vec<f32>) -> PureResult<Self> {
        if rows == 0 || cols == 0 {
            return Err(TensorError::InvalidDimensions { rows, cols });
        }
        let expected = rows * cols;
        if expected != data.len() {
            return Err(TensorError::DataLength {
                expected,
                got: data.len(),
            });
        }
        Ok(Self {
            data: Arc::new(TensorBuffer::from_vec(data)),
            rows,
            cols,
        })
    }

    /// Construct a tensor by sampling a uniform distribution in `[min, max)`.
    ///
    /// When `seed` is provided the RNG becomes deterministic which makes tests
    /// and benchmarks reproducible. Otherwise entropy from the host is used.
    pub fn random_uniform(
        rows: usize,
        cols: usize,
        min: f32,
        max: f32,
        seed: Option<u64>,
    ) -> PureResult<Self> {
        if rows == 0 || cols == 0 {
            return Err(TensorError::InvalidDimensions { rows, cols });
        }
        if !(min < max) {
            return Err(TensorError::InvalidValue {
                label: "random_uniform_bounds",
            });
        }
        let mut rng = Self::seedable_rng(seed);
        let distribution = Uniform::new(min, max);
        let mut data = Vec::with_capacity(rows * cols);
        for _ in 0..rows * cols {
            data.push(distribution.sample(&mut rng));
        }
        Self::from_vec(rows, cols, data)
    }

    /// Construct a tensor by sampling a normal distribution with the provided
    /// mean and standard deviation.
    pub fn random_normal(
        rows: usize,
        cols: usize,
        mean: f32,
        std: f32,
        seed: Option<u64>,
    ) -> PureResult<Self> {
        if rows == 0 || cols == 0 {
            return Err(TensorError::InvalidDimensions { rows, cols });
        }
        if std <= 0.0 {
            return Err(TensorError::InvalidValue {
                label: "random_normal_std",
            });
        }
        let mut rng = Self::seedable_rng(seed);
        let gaussian = StandardNormal;
        let mut data = Vec::with_capacity(rows * cols);
        for _ in 0..rows * cols {
            let sample: f64 = gaussian.sample(&mut rng);
            data.push(mean + std * sample as f32);
        }
        Self::from_vec(rows, cols, data)
    }

    /// Construct a tensor by applying a generator function to each coordinate.
    pub fn from_fn<F>(rows: usize, cols: usize, mut f: F) -> PureResult<Self>
    where
        F: FnMut(usize, usize) -> f32,
    {
        if rows == 0 || cols == 0 {
            return Err(TensorError::InvalidDimensions { rows, cols });
        }
        let mut data = Vec::with_capacity(rows * cols);
        for r in 0..rows {
            for c in 0..cols {
                data.push(f(r, c));
            }
        }
        Self::from_vec(rows, cols, data)
    }

    /// Returns the `(rows, cols)` pair of the tensor.
    pub fn shape(&self) -> (usize, usize) {
        (self.rows, self.cols)
    }

    /// Returns a read-only view of the underlying buffer.
    pub fn data(&self) -> &[f32] {
        self.data.as_slice()
    }

    /// Returns a mutable view of the underlying buffer.
    pub fn data_mut(&mut self) -> &mut [f32] {
        Arc::make_mut(&mut self.data).make_mut_slice()
    }

    /// Export the tensor as a managed DLPack tensor.
    pub fn to_dlpack(&self) -> PureResult<*mut DLManagedTensor> {
        let rows_i64 = i64::try_from(self.rows).map_err(|_| TensorError::DlpackError {
            message: "tensor rows exceed i64 range".to_string(),
        })?;
        let cols_i64 = i64::try_from(self.cols).map_err(|_| TensorError::DlpackError {
            message: "tensor cols exceed i64 range".to_string(),
        })?;

        let export = self.data.export_handle();
        let mut state = Box::new(ManagedTensorState::new(
            export,
            vec![rows_i64, cols_i64].into_boxed_slice(),
            vec![cols_i64, 1].into_boxed_slice(),
        ));

        let dl_tensor = DLTensor {
            data: state.data.as_ptr() as *mut c_void,
            device: DLDevice {
                device_type: DLDeviceType::Cpu as i32,
                device_id: 0,
            },
            ndim: 2,
            dtype: DLDataType {
                code: DLDataTypeCode::Float as u8,
                bits: 32,
                lanes: 1,
            },
            shape: state.shape.as_mut_ptr(),
            strides: state.strides.as_mut_ptr(),
            byte_offset: 0,
        };

        let manager_ctx = Box::into_raw(state) as *mut ManagedTensorState as *mut c_void;
        let managed = Box::new(DLManagedTensor {
            dl_tensor,
            manager_ctx,
            deleter: Some(drop_exported_state),
        });

        Ok(Box::into_raw(managed))
    }

    /// Construct a tensor from a managed DLPack tensor. The managed tensor is consumed.
    ///
    /// # Safety
    /// The caller must ensure `managed` points to a valid `DLManagedTensor`.
    pub unsafe fn from_dlpack(managed: *mut DLManagedTensor) -> PureResult<Self> {
        struct ManagedGuard {
            ptr: Option<NonNull<DLManagedTensor>>,
        }

        impl ManagedGuard {
            unsafe fn new(ptr: NonNull<DLManagedTensor>) -> Self {
                Self { ptr: Some(ptr) }
            }

            fn tensor(&self) -> &DLManagedTensor {
                unsafe { self.ptr.unwrap().as_ref() }
            }

            fn into_inner(mut self) -> NonNull<DLManagedTensor> {
                self.ptr.take().unwrap()
            }
        }

        impl Drop for ManagedGuard {
            fn drop(&mut self) {
                if let Some(ptr) = self.ptr.take() {
                    unsafe {
                        call_managed_deleter(ptr.as_ptr());
                    }
                }
            }
        }

        let managed_ptr = match NonNull::new(managed) {
            Some(ptr) => ptr,
            None => {
                return Err(TensorError::EmptyInput("dlpack tensor"));
            }
        };

        let guard = ManagedGuard::new(managed_ptr);
        let tensor = guard.tensor();
        let dl_tensor = &tensor.dl_tensor;

        if dl_tensor.ndim != 2 {
            return Err(TensorError::DlpackError {
                message: format!("expected 2 dimensions, got {}", dl_tensor.ndim),
            });
        }

        if dl_tensor.device.device_type != DLDeviceType::Cpu as i32 {
            return Err(TensorError::DlpackError {
                message: format!(
                    "unsupported device type {}; only CPU tensors are accepted",
                    dl_tensor.device.device_type
                ),
            });
        }

        if dl_tensor.dtype.code != DLDataTypeCode::Float as u8
            || dl_tensor.dtype.bits != 32
            || dl_tensor.dtype.lanes != 1
        {
            return Err(TensorError::DlpackError {
                message: "only f32 tensors are supported".to_string(),
            });
        }

        if dl_tensor.shape.is_null() {
            return Err(TensorError::DlpackError {
                message: "dlpack tensor provided a null shape pointer".to_string(),
            });
        }

        if tensor.deleter.is_none() {
            return Err(TensorError::DlpackError {
                message: "dlpack tensor is missing a deleter".to_string(),
            });
        }

        let ndim = usize::try_from(dl_tensor.ndim).map_err(|_| TensorError::DlpackError {
            message: format!("invalid ndim {}", dl_tensor.ndim),
        })?;

        let shape = slice::from_raw_parts(dl_tensor.shape, ndim);
        let (rows_i64, cols_i64) = match *shape {
            [rows, cols] => (rows, cols),
            _ => {
                return Err(TensorError::DlpackError {
                    message: "shape must contain exactly two dimensions".to_string(),
                })
            }
        };

        if rows_i64 <= 0 || cols_i64 <= 0 {
            return Err(TensorError::InvalidDimensions {
                rows: rows_i64.max(0) as usize,
                cols: cols_i64.max(0) as usize,
            });
        }

        let rows = usize::try_from(rows_i64).map_err(|_| TensorError::DlpackError {
            message: format!("rows {rows_i64} exceed usize range"),
        })?;
        let cols = usize::try_from(cols_i64).map_err(|_| TensorError::DlpackError {
            message: format!("cols {cols_i64} exceed usize range"),
        })?;

        let expected_len = rows
            .checked_mul(cols)
            .ok_or_else(|| TensorError::DlpackError {
                message: "tensor volume overflow".to_string(),
            })?;

        if dl_tensor.byte_offset % mem::size_of::<f32>() != 0 {
            return Err(TensorError::DlpackError {
                message: format!(
                    "byte offset {} is not aligned to f32 elements",
                    dl_tensor.byte_offset
                ),
            });
        }

        let offset = dl_tensor.byte_offset / mem::size_of::<f32>();
        if offset > expected_len {
            return Err(TensorError::DlpackError {
                message: format!("byte offset {offset} exceeds tensor length {expected_len}",),
            });
        }

        let base_ptr = match NonNull::new(dl_tensor.data as *mut f32) {
            Some(ptr) => ptr,
            None => {
                return Err(TensorError::EmptyInput("dlpack tensor data"));
            }
        };

        if !dl_tensor.strides.is_null() {
            let strides = slice::from_raw_parts(dl_tensor.strides, ndim);
            let expected_row = i64::try_from(cols).map_err(|_| TensorError::DlpackError {
                message: format!("cols {cols} exceed i64 range"),
            })?;
            if strides != [expected_row, 1] {
                return Err(TensorError::DlpackError {
                    message: format!(
                        "only contiguous row-major tensors are supported; received strides {:?}",
                        strides
                    ),
                });
            }
        }

        let data_ptr = unsafe { base_ptr.as_ptr().add(offset) };
        let data_ptr = match NonNull::new(data_ptr) {
            Some(ptr) => ptr,
            None => {
                return Err(TensorError::EmptyInput("dlpack tensor data"));
            }
        };

        let foreign = unsafe { ForeignTensor::new(guard.into_inner(), data_ptr, expected_len) };

        Ok(Self {
            data: Arc::new(TensorBuffer::from_foreign(foreign)),
            rows,
            cols,
        })
    }

    /// Matrix multiply (`self @ other`).
    pub fn matmul(&self, other: &Tensor) -> PureResult<Tensor> {
        self.matmul_with_backend(other, MatmulBackend::Auto)
    }

    /// Matrix multiply with an explicit backend selection.
    pub fn matmul_with_backend(
        &self,
        other: &Tensor,
        backend: MatmulBackend,
    ) -> PureResult<Tensor> {
        if self.cols != other.rows {
            return Err(TensorError::ShapeMismatch {
                left: self.shape(),
                right: other.shape(),
            });
        }

        let rows = self.rows;
        let cols = other.cols;
        let inner = self.cols;

        let data = match backend {
            MatmulBackend::Auto => self.matmul_auto(other, rows, inner, cols)?,
            MatmulBackend::CpuNaive => matmul_naive(self.data(), other.data(), rows, inner, cols),
            MatmulBackend::CpuFaer => matmul_faer(self.data(), other.data(), rows, inner, cols)?,
            #[cfg(feature = "wgpu")]
            MatmulBackend::GpuWgpu => matmul_wgpu(self.data(), other.data(), rows, inner, cols)?,
        };

        Tensor::from_vec(rows, cols, data)
    }

    fn matmul_auto(
        &self,
        other: &Tensor,
        rows: usize,
        inner: usize,
        cols: usize,
    ) -> PureResult<Vec<f32>> {
        #[cfg(feature = "wgpu")]
        {
            if wgpu_dense::is_available() && wgpu_dense::should_use(rows, inner, cols) {
                if let Ok(buffer) = wgpu_dense::matmul(self.data(), other.data(), rows, inner, cols)
                {
                    return Ok(buffer);
                }
            }
        }

        if faer_dense::is_available() && faer_dense::should_use(rows, inner, cols) {
            if let Ok(buffer) = faer_dense::matmul(self.data(), other.data(), rows, inner, cols) {
                return Ok(buffer);
            }
        }

        Ok(matmul_naive(self.data(), other.data(), rows, inner, cols))
    }

    fn row_softmax_auto(&self, rows: usize, cols: usize) -> PureResult<Tensor> {
        #[cfg(feature = "wgpu")]
        {
            if wgpu_dense::is_available() && wgpu_dense::supports_row_softmax(rows, cols) {
                if let Ok(buffer) = wgpu_dense::row_softmax(self.data(), rows, cols) {
                    return Tensor::from_vec(rows, cols, buffer);
                }
            }
        }

        let buffer = row_softmax_cpu(self.data(), rows, cols);
        Tensor::from_vec(rows, cols, buffer)
    }

    /// Matrix multiply using the WGPU backend when available.
    #[cfg(feature = "wgpu")]
    pub fn matmul_wgpu(&self, other: &Tensor) -> PureResult<Tensor> {
        if self.cols != other.rows {
            return Err(TensorError::ShapeMismatch {
                left: self.shape(),
                right: other.shape(),
            });
        }
        let data = wgpu_dense::matmul(self.data(), other.data(), self.rows, self.cols, other.cols)
            .map_err(|message| TensorError::BackendFailure {
                backend: "wgpu",
                message,
            })?;
        Tensor::from_vec(self.rows, other.cols, data)
    }

    /// Matrix multiply followed by bias addition and ReLU activation.
    pub fn matmul_bias_relu(&self, other: &Tensor, bias: &[f32]) -> PureResult<Tensor> {
        self.matmul_bias_relu_with_backend(other, bias, MatmulBackend::Auto)
    }

    /// Matrix multiply followed by bias addition and ReLU activation with explicit backend control.
    pub fn matmul_bias_relu_with_backend(
        &self,
        other: &Tensor,
        bias: &[f32],
        backend: MatmulBackend,
    ) -> PureResult<Tensor> {
        if self.cols != other.rows {
            return Err(TensorError::ShapeMismatch {
                left: self.shape(),
                right: other.shape(),
            });
        }
        if other.cols != bias.len() {
            return Err(TensorError::DataLength {
                expected: other.cols,
                got: bias.len(),
            });
        }

        let rows = self.rows;
        let cols = other.cols;
        let inner = self.cols;

        match backend {
            MatmulBackend::Auto => {
                #[cfg(feature = "wgpu")]
                {
                    if wgpu_dense::is_available() && wgpu_dense::should_use(rows, inner, cols) {
                        if let Ok(buffer) = wgpu_dense::matmul_bias_relu(
                            self.data(),
                            other.data(),
                            bias,
                            rows,
                            inner,
                            cols,
                        ) {
                            return Tensor::from_vec(rows, cols, buffer);
                        }
                    }
                }

                if faer_dense::is_available() && faer_dense::should_use(rows, inner, cols) {
                    if let Ok(tensor) =
                        self.matmul_bias_relu_with_backend(other, bias, MatmulBackend::CpuFaer)
                    {
                        return Ok(tensor);
                    }
                }

                self.matmul_bias_relu_with_backend(other, bias, MatmulBackend::CpuNaive)
            }
            MatmulBackend::CpuNaive => {
                let mut data = matmul_naive(self.data(), other.data(), rows, inner, cols);
                add_bias_relu_inplace(&mut data, rows, cols, bias);
                Tensor::from_vec(rows, cols, data)
            }
            MatmulBackend::CpuFaer => {
                let mut data = matmul_faer(self.data(), other.data(), rows, inner, cols)?;
                add_bias_relu_inplace(&mut data, rows, cols, bias);
                Tensor::from_vec(rows, cols, data)
            }
            #[cfg(feature = "wgpu")]
            MatmulBackend::GpuWgpu => {
                let data = wgpu_dense::matmul_bias_relu(
                    self.data(),
                    other.data(),
                    bias,
                    rows,
                    inner,
                    cols,
                )
                .map_err(|message| TensorError::BackendFailure {
                    backend: "wgpu",
                    message,
                })?;
                Tensor::from_vec(rows, cols, data)
            }
        }
    }

<<<<<<< HEAD
    /// Apply a numerically stable row-wise softmax with backend selection.
    pub fn row_softmax(&self) -> PureResult<Tensor> {
        self.row_softmax_with_backend(SoftmaxBackend::Auto)
    }

    /// Apply a numerically stable row-wise softmax using the requested backend.
    pub fn row_softmax_with_backend(&self, backend: SoftmaxBackend) -> PureResult<Tensor> {
        let (rows, cols) = self.shape();

        match backend {
            SoftmaxBackend::Auto => self.row_softmax_auto(rows, cols),
            SoftmaxBackend::Cpu => {
                let buffer = row_softmax_cpu(self.data(), rows, cols);
                Tensor::from_vec(rows, cols, buffer)
            }
            #[cfg(feature = "wgpu")]
            SoftmaxBackend::GpuWgpu => {
                let buffer =
                    wgpu_dense::row_softmax(self.data(), rows, cols).map_err(|message| {
                        TensorError::BackendFailure {
                            backend: "wgpu",
                            message,
                        }
                    })?;
                Tensor::from_vec(rows, cols, buffer)
=======
    /// Matrix multiply followed by bias addition and GELU activation.
    pub fn matmul_bias_gelu(&self, other: &Tensor, bias: &[f32]) -> PureResult<Tensor> {
        self.matmul_bias_gelu_with_backend(other, bias, MatmulBackend::Auto)
    }

    /// Matrix multiply followed by bias addition and GELU activation with explicit backend control.
    pub fn matmul_bias_gelu_with_backend(
        &self,
        other: &Tensor,
        bias: &[f32],
        backend: MatmulBackend,
    ) -> PureResult<Tensor> {
        if self.cols != other.rows {
            return Err(TensorError::ShapeMismatch {
                left: self.shape(),
                right: other.shape(),
            });
        }
        if other.cols != bias.len() {
            return Err(TensorError::DataLength {
                expected: other.cols,
                got: bias.len(),
            });
        }

        let rows = self.rows;
        let cols = other.cols;
        let inner = self.cols;

        match backend {
            MatmulBackend::Auto => {
                #[cfg(feature = "wgpu")]
                {
                    if wgpu_dense::is_available() && wgpu_dense::should_use(rows, inner, cols) {
                        if let Ok(buffer) = wgpu_dense::matmul_bias_gelu(
                            self.data(),
                            other.data(),
                            bias,
                            rows,
                            inner,
                            cols,
                        ) {
                            return Tensor::from_vec(rows, cols, buffer);
                        }
                    }
                }

                if faer_dense::is_available() && faer_dense::should_use(rows, inner, cols) {
                    if let Ok(tensor) =
                        self.matmul_bias_gelu_with_backend(other, bias, MatmulBackend::CpuFaer)
                    {
                        return Ok(tensor);
                    }
                }

                self.matmul_bias_gelu_with_backend(other, bias, MatmulBackend::CpuNaive)
            }
            MatmulBackend::CpuNaive => {
                let mut data = matmul_naive(self.data(), other.data(), rows, inner, cols);
                add_bias_gelu_inplace(&mut data, rows, cols, bias);
                Tensor::from_vec(rows, cols, data)
            }
            MatmulBackend::CpuFaer => {
                let mut data = matmul_faer(self.data(), other.data(), rows, inner, cols)?;
                add_bias_gelu_inplace(&mut data, rows, cols, bias);
                Tensor::from_vec(rows, cols, data)
            }
            #[cfg(feature = "wgpu")]
            MatmulBackend::GpuWgpu => {
                let data = wgpu_dense::matmul_bias_gelu(
                    self.data(),
                    other.data(),
                    bias,
                    rows,
                    inner,
                    cols,
                )
                .map_err(|message| TensorError::BackendFailure {
                    backend: "wgpu",
                    message,
                })?;
                Tensor::from_vec(rows, cols, data)
            }
        }
    }

    /// Matrix multiply with bias, residual addition, and ReLU activation.
    pub fn matmul_bias_add_relu(
        &self,
        other: &Tensor,
        bias: &[f32],
        residual: &Tensor,
    ) -> PureResult<Tensor> {
        self.matmul_bias_add_relu_with_backend(other, bias, residual, MatmulBackend::Auto)
    }

    /// Matrix multiply with bias, residual addition, and ReLU activation with explicit backend control.
    pub fn matmul_bias_add_relu_with_backend(
        &self,
        other: &Tensor,
        bias: &[f32],
        residual: &Tensor,
        backend: MatmulBackend,
    ) -> PureResult<Tensor> {
        if self.cols != other.rows {
            return Err(TensorError::ShapeMismatch {
                left: self.shape(),
                right: other.shape(),
            });
        }
        if other.cols != bias.len() {
            return Err(TensorError::DataLength {
                expected: other.cols,
                got: bias.len(),
            });
        }
        if residual.shape() != (self.rows, other.cols) {
            return Err(TensorError::ShapeMismatch {
                left: residual.shape(),
                right: (self.rows, other.cols),
            });
        }

        let rows = self.rows;
        let cols = other.cols;
        let inner = self.cols;

        match backend {
            MatmulBackend::Auto => {
                #[cfg(feature = "wgpu")]
                {
                    if wgpu_dense::is_available() && wgpu_dense::should_use(rows, inner, cols) {
                        if let Ok(buffer) = wgpu_dense::matmul_bias_add_relu(
                            self.data(),
                            other.data(),
                            bias,
                            residual.data(),
                            rows,
                            inner,
                            cols,
                        ) {
                            return Tensor::from_vec(rows, cols, buffer);
                        }
                    }
                }

                if faer_dense::is_available() && faer_dense::should_use(rows, inner, cols) {
                    if let Ok(tensor) = self.matmul_bias_add_relu_with_backend(
                        other,
                        bias,
                        residual,
                        MatmulBackend::CpuFaer,
                    ) {
                        return Ok(tensor);
                    }
                }

                self.matmul_bias_add_relu_with_backend(
                    other,
                    bias,
                    residual,
                    MatmulBackend::CpuNaive,
                )
            }
            MatmulBackend::CpuNaive => {
                let mut data = matmul_naive(self.data(), other.data(), rows, inner, cols);
                add_bias_residual_relu_inplace(&mut data, rows, cols, bias, residual.data());
                Tensor::from_vec(rows, cols, data)
            }
            MatmulBackend::CpuFaer => {
                let mut data = matmul_faer(self.data(), other.data(), rows, inner, cols)?;
                add_bias_residual_relu_inplace(&mut data, rows, cols, bias, residual.data());
                Tensor::from_vec(rows, cols, data)
            }
            #[cfg(feature = "wgpu")]
            MatmulBackend::GpuWgpu => {
                let data = wgpu_dense::matmul_bias_add_relu(
                    self.data(),
                    other.data(),
                    bias,
                    residual.data(),
                    rows,
                    inner,
                    cols,
                )
                .map_err(|message| TensorError::BackendFailure {
                    backend: "wgpu",
                    message,
                })?;
                Tensor::from_vec(rows, cols, data)
            }
        }
    }

    /// Matrix multiply with bias, residual addition, and GELU activation.
    pub fn matmul_bias_add_gelu(
        &self,
        other: &Tensor,
        bias: &[f32],
        residual: &Tensor,
    ) -> PureResult<Tensor> {
        self.matmul_bias_add_gelu_with_backend(other, bias, residual, MatmulBackend::Auto)
    }

    /// Matrix multiply with bias, residual addition, and GELU activation with explicit backend control.
    pub fn matmul_bias_add_gelu_with_backend(
        &self,
        other: &Tensor,
        bias: &[f32],
        residual: &Tensor,
        backend: MatmulBackend,
    ) -> PureResult<Tensor> {
        if self.cols != other.rows {
            return Err(TensorError::ShapeMismatch {
                left: self.shape(),
                right: other.shape(),
            });
        }
        if other.cols != bias.len() {
            return Err(TensorError::DataLength {
                expected: other.cols,
                got: bias.len(),
            });
        }
        if residual.shape() != (self.rows, other.cols) {
            return Err(TensorError::ShapeMismatch {
                left: residual.shape(),
                right: (self.rows, other.cols),
            });
        }

        let rows = self.rows;
        let cols = other.cols;
        let inner = self.cols;

        match backend {
            MatmulBackend::Auto => {
                #[cfg(feature = "wgpu")]
                {
                    if wgpu_dense::is_available() && wgpu_dense::should_use(rows, inner, cols) {
                        if let Ok(buffer) = wgpu_dense::matmul_bias_add_gelu(
                            self.data(),
                            other.data(),
                            bias,
                            residual.data(),
                            rows,
                            inner,
                            cols,
                        ) {
                            return Tensor::from_vec(rows, cols, buffer);
                        }
                    }
                }

                if faer_dense::is_available() && faer_dense::should_use(rows, inner, cols) {
                    if let Ok(tensor) = self.matmul_bias_add_gelu_with_backend(
                        other,
                        bias,
                        residual,
                        MatmulBackend::CpuFaer,
                    ) {
                        return Ok(tensor);
                    }
                }

                self.matmul_bias_add_gelu_with_backend(
                    other,
                    bias,
                    residual,
                    MatmulBackend::CpuNaive,
                )
            }
            MatmulBackend::CpuNaive => {
                let mut data = matmul_naive(self.data(), other.data(), rows, inner, cols);
                add_bias_residual_gelu_inplace(&mut data, rows, cols, bias, residual.data());
                Tensor::from_vec(rows, cols, data)
            }
            MatmulBackend::CpuFaer => {
                let mut data = matmul_faer(self.data(), other.data(), rows, inner, cols)?;
                add_bias_residual_gelu_inplace(&mut data, rows, cols, bias, residual.data());
                Tensor::from_vec(rows, cols, data)
            }
            #[cfg(feature = "wgpu")]
            MatmulBackend::GpuWgpu => {
                let data = wgpu_dense::matmul_bias_add_gelu(
                    self.data(),
                    other.data(),
                    bias,
                    residual.data(),
                    rows,
                    inner,
                    cols,
                )
                .map_err(|message| TensorError::BackendFailure {
                    backend: "wgpu",
                    message,
                })?;
                Tensor::from_vec(rows, cols, data)
>>>>>>> 850fc3b8
            }
        }
    }

    /// Element-wise addition.
    pub fn add(&self, other: &Tensor) -> PureResult<Tensor> {
        if self.shape() != other.shape() {
            return Err(TensorError::ShapeMismatch {
                left: self.shape(),
                right: other.shape(),
            });
        }
        let mut data = Vec::with_capacity(self.data.len());
        for (a, b) in self.data.iter().zip(other.data.iter()) {
            data.push(a + b);
        }
        Tensor::from_vec(self.rows, self.cols, data)
    }

    /// Element-wise subtraction.
    pub fn sub(&self, other: &Tensor) -> PureResult<Tensor> {
        if self.shape() != other.shape() {
            return Err(TensorError::ShapeMismatch {
                left: self.shape(),
                right: other.shape(),
            });
        }
        let mut data = Vec::with_capacity(self.data.len());
        for (a, b) in self.data.iter().zip(other.data.iter()) {
            data.push(a - b);
        }
        Tensor::from_vec(self.rows, self.cols, data)
    }

    /// Returns a new tensor where every element is scaled by `value`.
    pub fn scale(&self, value: f32) -> PureResult<Tensor> {
        let mut data = Vec::with_capacity(self.data.len());
        for &a in self.data.iter() {
            data.push(a * value);
        }
        Tensor::from_vec(self.rows, self.cols, data)
    }

    /// Element-wise product (Hadamard) between two tensors of identical shape.
    pub fn hadamard(&self, other: &Tensor) -> PureResult<Tensor> {
        if self.shape() != other.shape() {
            return Err(TensorError::ShapeMismatch {
                left: self.shape(),
                right: other.shape(),
            });
        }
        let mut data = Vec::with_capacity(self.data.len());
        for (a, b) in self.data.iter().zip(other.data.iter()) {
            data.push(a * b);
        }
        Tensor::from_vec(self.rows, self.cols, data)
    }

    /// Add a scaled tensor to this tensor (`self += scale * other`).
    pub fn add_scaled(&mut self, other: &Tensor, scale: f32) -> PureResult<()> {
        if self.shape() != other.shape() {
            return Err(TensorError::ShapeMismatch {
                left: self.shape(),
                right: other.shape(),
            });
        }
        let data = Arc::make_mut(&mut self.data);
        for (a, b) in data.iter_mut().zip(other.data.iter()) {
            *a += scale * b;
        }
        Ok(())
    }

    /// Add the provided row vector to every row (`self[row] += bias`).
    pub fn add_row_inplace(&mut self, bias: &[f32]) -> PureResult<()> {
        if bias.len() != self.cols {
            return Err(TensorError::DataLength {
                expected: self.cols,
                got: bias.len(),
            });
        }
        let data = Arc::make_mut(&mut self.data);
        for r in 0..self.rows {
            let offset = r * self.cols;
            for c in 0..self.cols {
                data[offset + c] += bias[c];
            }
        }
        Ok(())
    }

    /// Apply the ReLU activation in-place (`self[i] = max(self[i], 0)`).
    pub fn relu_inplace(&mut self) {
        let data = Arc::make_mut(&mut self.data);
        for value in data.iter_mut() {
            if *value < 0.0 {
                *value = 0.0;
            }
        }
    }

    /// Apply the GELU activation in-place (`self[i] = GELU(self[i])`).
    pub fn gelu_inplace(&mut self) {
        let data = Arc::make_mut(&mut self.data);
        for value in data.iter_mut() {
            *value = gelu(*value);
        }
    }

    /// Returns the transpose of the tensor.
    pub fn transpose(&self) -> Tensor {
        let mut data = vec![0.0; self.rows * self.cols];
        for r in 0..self.rows {
            for c in 0..self.cols {
                data[c * self.rows + r] = self.data[r * self.cols + c];
            }
        }
        Tensor {
            data: Arc::new(TensorBuffer::from_vec(data)),
            rows: self.cols,
            cols: self.rows,
        }
    }

    /// Returns a reshaped copy of the tensor when the requested dimensions are compatible.
    pub fn reshape(&self, rows: usize, cols: usize) -> PureResult<Tensor> {
        if rows == 0 || cols == 0 {
            return Err(TensorError::InvalidDimensions { rows, cols });
        }
        if rows * cols != self.data.len() {
            return Err(TensorError::DataLength {
                expected: rows * cols,
                got: self.data.len(),
            });
        }
        Tensor::from_vec(rows, cols, self.data().to_vec())
    }

    /// Returns the sum over rows for each column.
    pub fn sum_axis0(&self) -> Vec<f32> {
        let mut sums = vec![0.0; self.cols];
        for r in 0..self.rows {
            let offset = r * self.cols;
            for c in 0..self.cols {
                sums[c] += self.data[offset + c];
            }
        }
        sums
    }

    /// Concatenates tensors row-wise producing a new tensor whose row count is the sum
    /// of the inputs while preserving the shared column dimension.
    pub fn cat_rows(tensors: &[Tensor]) -> PureResult<Tensor> {
        if tensors.is_empty() {
            return Err(TensorError::EmptyInput("Tensor::cat_rows"));
        }
        let cols = tensors[0].cols;
        if cols == 0 {
            return Err(TensorError::InvalidDimensions { rows: 0, cols });
        }
        let mut total_rows = 0usize;
        for tensor in tensors {
            if tensor.cols != cols {
                return Err(TensorError::ShapeMismatch {
                    left: tensor.shape(),
                    right: (tensor.rows, cols),
                });
            }
            total_rows += tensor.rows;
        }
        let mut data = Vec::with_capacity(total_rows * cols);
        for tensor in tensors {
            data.extend_from_slice(tensor.data.as_slice());
        }
        Tensor::from_vec(total_rows, cols, data)
    }

    /// Computes the squared L2 norm of the tensor.
    pub fn squared_l2_norm(&self) -> f32 {
        self.data.iter().map(|v| v * v).sum()
    }

    /// Projects a flattened tensor onto the Poincaré ball.
    pub fn project_to_poincare(&self, curvature: f32) -> PureResult<Tensor> {
        if curvature >= 0.0 {
            return Err(TensorError::NonHyperbolicCurvature { curvature });
        }
        let scale = (-curvature).sqrt();
        let mut data = Vec::with_capacity(self.data.len());
        for r in 0..self.rows {
            let start = r * self.cols;
            let end = start + self.cols;
            let chunk = &self.data[start..end];
            let norm: f32 = chunk.iter().map(|v| v * v).sum::<f32>().sqrt();
            if norm > 0.0 {
                let clip = (norm / scale).tanh();
                let factor = clip / norm;
                for v in chunk {
                    data.push(v * factor);
                }
            } else {
                data.extend_from_slice(chunk);
            }
        }
        Tensor::from_vec(self.rows, self.cols, data)
    }

    /// Estimates the hyperbolic distance between two flattened tensors treated as points.
    pub fn hyperbolic_distance(&self, other: &Tensor, curvature: f32) -> PureResult<f32> {
        if self.shape() != other.shape() {
            return Err(TensorError::ShapeMismatch {
                left: self.shape(),
                right: other.shape(),
            });
        }
        if curvature >= 0.0 {
            return Err(TensorError::NonHyperbolicCurvature { curvature });
        }
        let scale = (-curvature).sqrt();
        let mut sum_norm = 0.0f32;
        let mut sum_inner = 0.0f32;
        for (a, b) in self.data.iter().zip(other.data.iter()) {
            let pa = a / scale;
            let pb = b / scale;
            sum_norm += (pa - pb).powi(2);
            sum_inner += (1.0 - pa.powi(2)) * (1.0 - pb.powi(2));
        }
        let denom = sum_inner.max(1e-6).sqrt();
        Ok(2.0 * (1.0 + (sum_norm / denom)).acosh())
    }
}

/// Computes the mean squared error between `predictions` and `targets`.
pub fn mean_squared_error(predictions: &Tensor, targets: &Tensor) -> PureResult<f32> {
    if predictions.shape() != targets.shape() {
        return Err(TensorError::ShapeMismatch {
            left: predictions.shape(),
            right: targets.shape(),
        });
    }
    let mut sum = 0.0f32;
    for (p, t) in predictions.data().iter().zip(targets.data().iter()) {
        let diff = p - t;
        sum += diff * diff;
    }
    Ok(sum / (predictions.rows * predictions.cols) as f32)
}

/// A minimal fully-connected linear model.
///
/// The model keeps its weights and bias in plain Rust vectors so it can be
/// embedded in `no_std` friendly environments (alloc-only) and easily extended
/// with additional layers.
#[derive(Clone, Debug)]
pub struct LinearModel {
    weights: Tensor,
    bias: Vec<f32>,
}

impl LinearModel {
    /// Creates a new linear model with small deterministic parameters.
    pub fn new(input_dim: usize, output_dim: usize) -> PureResult<Self> {
        if input_dim == 0 || output_dim == 0 {
            return Err(TensorError::InvalidDimensions {
                rows: input_dim,
                cols: output_dim,
            });
        }
        let mut weights = Tensor::zeros(input_dim, output_dim)?;
        let mut scale = 0.01f32;
        for w in weights.data_mut().iter_mut() {
            *w = scale;
            scale += 0.01;
        }
        Ok(Self {
            weights,
            bias: vec![0.0; output_dim],
        })
    }

    /// Runs a forward pass: `inputs @ weights + bias`.
    pub fn forward(&self, inputs: &Tensor) -> PureResult<Tensor> {
        if inputs.shape().1 != self.weights.shape().0 {
            return Err(TensorError::ShapeMismatch {
                left: inputs.shape(),
                right: self.weights.shape(),
            });
        }
        let mut out = inputs.matmul(&self.weights)?;
        out.add_row_inplace(&self.bias)?;
        Ok(out)
    }

    /// Performs a single batch of gradient descent and returns the batch loss.
    pub fn train_batch(
        &mut self,
        inputs: &Tensor,
        targets: &Tensor,
        learning_rate: f32,
    ) -> PureResult<f32> {
        if inputs.shape().0 != targets.shape().0 {
            return Err(TensorError::ShapeMismatch {
                left: inputs.shape(),
                right: targets.shape(),
            });
        }
        if targets.shape().1 != self.weights.shape().1 {
            return Err(TensorError::ShapeMismatch {
                left: targets.shape(),
                right: self.weights.shape(),
            });
        }
        let batch_size = inputs.shape().0 as f32;
        let predictions = self.forward(inputs)?;
        let diff = predictions.sub(targets)?;
        let inputs_t = inputs.transpose();
        let grad_w = inputs_t.matmul(&diff)?.scale(1.0 / batch_size)?;
        let mut grad_b = diff.sum_axis0();
        for val in grad_b.iter_mut() {
            *val /= batch_size;
        }
        self.weights.add_scaled(&grad_w, -learning_rate)?;
        for (b, g) in self.bias.iter_mut().zip(grad_b.iter()) {
            *b -= learning_rate * g;
        }
        Ok(mean_squared_error_from_diff(&diff))
    }

    /// Returns a reference to the model weights.
    pub fn weights(&self) -> &Tensor {
        &self.weights
    }

    /// Returns a reference to the model bias.
    pub fn bias(&self) -> &[f32] {
        &self.bias
    }
}

fn mean_squared_error_from_diff(diff: &Tensor) -> f32 {
    let mut sum = 0.0f32;
    for v in diff.data() {
        sum += v * v;
    }
    sum / (diff.rows * diff.cols) as f32
}

/// Lightweight complex number for wave encodings without external crates.
#[derive(Copy, Clone, Debug, PartialEq)]
pub struct Complex32 {
    pub re: f32,
    pub im: f32,
}

impl Complex32 {
    pub const fn new(re: f32, im: f32) -> Self {
        Self { re, im }
    }

    pub const fn zero() -> Self {
        Self { re: 0.0, im: 0.0 }
    }

    pub fn modulus(self) -> f32 {
        (self.re * self.re + self.im * self.im).sqrt()
    }

    pub fn argument(self) -> f32 {
        self.im.atan2(self.re)
    }
}

impl core::ops::Add for Complex32 {
    type Output = Self;

    fn add(self, rhs: Self) -> Self::Output {
        Self::new(self.re + rhs.re, self.im + rhs.im)
    }
}

impl core::ops::AddAssign for Complex32 {
    fn add_assign(&mut self, rhs: Self) {
        self.re += rhs.re;
        self.im += rhs.im;
    }
}

impl core::ops::Mul for Complex32 {
    type Output = Self;

    fn mul(self, rhs: Self) -> Self::Output {
        Self::new(
            self.re * rhs.re - self.im * rhs.im,
            self.re * rhs.im + self.im * rhs.re,
        )
    }
}

impl core::ops::Mul<f32> for Complex32 {
    type Output = Self;

    fn mul(self, rhs: f32) -> Self::Output {
        Self::new(self.re * rhs, self.im * rhs)
    }
}

impl core::ops::Sub for Complex32 {
    type Output = Self;

    fn sub(self, rhs: Self) -> Self::Output {
        Self::new(self.re - rhs.re, self.im - rhs.im)
    }
}

/// Complex tensor storing WGSL/FFT-friendly waveforms.
#[derive(Clone, Debug, PartialEq)]
pub struct ComplexTensor {
    data: Vec<Complex32>,
    rows: usize,
    cols: usize,
}

impl ComplexTensor {
    pub fn zeros(rows: usize, cols: usize) -> PureResult<Self> {
        if rows == 0 || cols == 0 {
            return Err(TensorError::InvalidDimensions { rows, cols });
        }
        Ok(Self {
            data: vec![Complex32::zero(); rows * cols],
            rows,
            cols,
        })
    }

    pub fn from_vec(rows: usize, cols: usize, data: Vec<Complex32>) -> PureResult<Self> {
        if rows == 0 || cols == 0 {
            return Err(TensorError::InvalidDimensions { rows, cols });
        }
        let expected = rows * cols;
        if expected != data.len() {
            return Err(TensorError::DataLength {
                expected,
                got: data.len(),
            });
        }
        Ok(Self {
            data: data.into(),
            rows,
            cols,
        })
    }

    pub fn shape(&self) -> (usize, usize) {
        (self.rows, self.cols)
    }

    pub fn data(&self) -> &[Complex32] {
        &self.data
    }

    /// Converts the complex tensor into a real tensor by splitting real/imag parts.
    pub fn to_tensor(&self) -> PureResult<Tensor> {
        let mut data = Vec::with_capacity(self.data.len() * 2);
        for value in &self.data {
            data.push(value.re);
            data.push(value.im);
        }
        Tensor::from_vec(self.rows, self.cols * 2, data)
    }

    pub fn matmul(&self, other: &ComplexTensor) -> PureResult<Self> {
        if self.cols != other.rows {
            return Err(TensorError::ShapeMismatch {
                left: self.shape(),
                right: other.shape(),
            });
        }
        let mut out = ComplexTensor::zeros(self.rows, other.cols)?;
        for r in 0..self.rows {
            for k in 0..self.cols {
                let a = self.data[r * self.cols + k];
                let row_offset = k * other.cols;
                for c in 0..other.cols {
                    out.data[r * other.cols + c] += a * other.data[row_offset + c];
                }
            }
        }
        Ok(out)
    }
}

fn discrete_fourier_transform(signal: &[f32]) -> Vec<Complex32> {
    let n = signal.len();
    if n == 0 {
        return Vec::new();
    }
    let factor = -2.0 * PI / n as f32;
    let mut out = Vec::with_capacity(n);
    for k in 0..n {
        let mut accum = Complex32::zero();
        for (idx, &value) in signal.iter().enumerate() {
            let angle = factor * (k as f32) * (idx as f32);
            let basis = Complex32::new(angle.cos(), angle.sin());
            accum += basis * value;
        }
        out.push(accum);
    }
    out
}

/// Encodes language streams into complex Z-space waves without tokenization.
#[derive(Clone, Debug)]
pub struct LanguageWaveEncoder {
    curvature: f32,
    temperature: f32,
}

impl LanguageWaveEncoder {
    pub fn new(curvature: f32, temperature: f32) -> PureResult<Self> {
        if curvature >= 0.0 {
            return Err(TensorError::NonHyperbolicCurvature { curvature });
        }
        if temperature <= 0.0 {
            return Err(TensorError::NonPositiveTemperature { temperature });
        }
        Ok(Self {
            curvature,
            temperature,
        })
    }

    /// Returns the curvature used for Z-space encodings.
    pub fn curvature(&self) -> f32 {
        self.curvature
    }

    /// Returns the thermal scaling applied to the wavefront.
    pub fn temperature(&self) -> f32 {
        self.temperature
    }

    /// Convert a sentence directly into a complex wave on the Z-space manifold.
    pub fn encode_wave(&self, text: &str) -> PureResult<ComplexTensor> {
        let char_count = text.chars().count();
        if char_count == 0 {
            return Err(TensorError::EmptyInput("text"));
        }
        let mut signal = Vec::with_capacity(char_count);
        let denom = char_count as f32;
        for (idx, ch) in text.chars().enumerate() {
            let ordinal = ch as u32;
            let bucket = (ordinal % 1024) as f32 / 1024.0;
            let envelope = ((idx as f32 + 1.0) / denom).sin().abs();
            signal.push((bucket + envelope) * self.temperature);
        }
        let spectrum = discrete_fourier_transform(&signal);
        ComplexTensor::from_vec(1, spectrum.len(), spectrum)
    }

    /// Projects the encoded wave into a hyperbolic chart for transformer-friendly inference.
    pub fn encode_z_space(&self, text: &str) -> PureResult<Tensor> {
        let wave = self.encode_wave(text)?;
        if wave.data().is_empty() {
            return Err(TensorError::EmptyInput("wave"));
        }
        let mut coords = Vec::with_capacity(wave.data().len() * 2);
        let curvature_scale = (-self.curvature).sqrt();
        for complex in wave.data() {
            let radius = (complex.modulus() * curvature_scale).tanh();
            let angle = complex.argument();
            coords.push(radius * angle.cos());
            coords.push(radius * angle.sin());
        }
        let euclid = Tensor::from_vec(1, coords.len(), coords)?;
        euclid.project_to_poincare(self.curvature)
    }
}

/// Hyperbolic gradient accumulator for zero-traceback learning loops.
///
/// The optimiser keeps its own curvature-aligned gradient buffer and can
/// integrate Euclidean tensors, complex waves, or direct text streams emitted
/// by [`LanguageWaveEncoder`]. Every update is projected back onto the
/// Poincaré ball so state never escapes the non-Euclidean manifold.
pub struct AmegaHypergrad {
    curvature: f32,
    learning_rate: f32,
    rows: usize,
    cols: usize,
    gradient: Vec<f32>,
    topos: topos::OpenCartesianTopos,
}

/// Euclidean gradient accumulator that mirrors the hypergradient API while
/// staying entirely within flat-space optimisation loops.
#[derive(Clone, Copy, Debug, PartialEq)]
pub struct GradientSummary {
    l1: f32,
    l2: f32,
    linf: f32,
    count: usize,
}

impl GradientSummary {
    #[inline]
    pub fn from_slice(values: &[f32]) -> Self {
        let mut l1 = 0.0f32;
        let mut sum_squares = 0.0f32;
        let mut linf = 0.0f32;
        let mut count = 0usize;
        for &value in values {
            if !value.is_finite() {
                continue;
            }
            let abs = value.abs();
            l1 += abs;
            sum_squares += value * value;
            linf = linf.max(abs);
            count += 1;
        }
        let l2 = sum_squares.sqrt();
        Self {
            l1,
            l2,
            linf,
            count,
        }
    }

    /// Builds a summary directly from raw moment statistics. `l1` captures the
    /// sum of absolute values, `sum_squares` is the accumulated \(L_2^2\)
    /// energy, `linf` is the maximum absolute entry, and `count` indicates how
    /// many samples contributed to the summary.
    #[inline]
    pub fn from_moments(l1: f32, sum_squares: f32, linf: f32, count: usize) -> Self {
        let l1 = if l1.is_finite() { l1.max(0.0) } else { 0.0 };
        let sum_squares = if sum_squares.is_finite() {
            sum_squares.max(0.0)
        } else {
            0.0
        };
        let linf = if linf.is_finite() { linf.max(0.0) } else { 0.0 };
        Self {
            l1,
            l2: sum_squares.sqrt(),
            linf,
            count,
        }
    }

    #[inline]
    pub fn l1(&self) -> f32 {
        self.l1
    }

    #[inline]
    pub fn l2(&self) -> f32 {
        self.l2
    }

    #[inline]
    pub fn linf(&self) -> f32 {
        self.linf
    }

    #[inline]
    pub fn count(&self) -> usize {
        self.count
    }

    #[inline]
    pub fn mean_abs(&self) -> f32 {
        if self.count == 0 {
            0.0
        } else {
            self.l1 / self.count as f32
        }
    }

    #[inline]
    pub fn rms(&self) -> f32 {
        if self.count == 0 {
            0.0
        } else {
            self.l2 / (self.count as f32).sqrt()
        }
    }

    /// Returns the accumulated sum of squares captured by the summary.
    #[inline]
    pub fn sum_squares(&self) -> f32 {
        self.l2 * self.l2
    }
}

impl Default for GradientSummary {
    fn default() -> Self {
        Self {
            l1: 0.0,
            l2: 0.0,
            linf: 0.0,
            count: 0,
        }
    }
}

/// Interprets paired gradient summaries into high-level signals that can drive
/// Desire Lagrangian feedback loops.
#[derive(Clone, Copy, Debug, PartialEq)]
pub struct DesireGradientInterpretation {
    hyper_pressure: f32,
    real_pressure: f32,
    balance: f32,
    stability: f32,
    saturation: f32,
}

impl DesireGradientInterpretation {
    const EPS: f32 = 1e-6;

    /// Analyse the hypergradient and Euclidean summaries returning a compact
    /// interpretation of their relative magnitudes and stability.
    #[inline]
    pub fn from_summaries(hyper: GradientSummary, real: GradientSummary) -> Self {
        let hyper_pressure = hyper.mean_abs();
        let real_pressure = real.mean_abs();
        let hyper_rms = hyper.rms();
        let real_rms = real.rms();
        let balance = if real_rms > Self::EPS {
            (hyper_rms / real_rms).clamp(0.0, 16.0)
        } else if hyper_rms > Self::EPS {
            16.0
        } else {
            1.0
        };
        let stability_raw = 1.0
            - (hyper_pressure - real_pressure).abs() / (hyper_pressure + real_pressure + Self::EPS);
        let stability = stability_raw.clamp(0.0, 1.0);
        let saturation = hyper.linf().max(real.linf());
        Self {
            hyper_pressure,
            real_pressure,
            balance,
            stability,
            saturation,
        }
    }

    /// Mean absolute magnitude of the hypergradient summary.
    #[inline]
    pub fn hyper_pressure(&self) -> f32 {
        self.hyper_pressure
    }

    /// Mean absolute magnitude of the Euclidean gradient summary.
    #[inline]
    pub fn real_pressure(&self) -> f32 {
        self.real_pressure
    }

    /// Ratio between the hypergradient and Euclidean RMS magnitudes.
    #[inline]
    pub fn balance(&self) -> f32 {
        self.balance
    }

    /// Stability score where `1` indicates matching mean-absolute gradients and
    /// `0` indicates divergent magnitudes.
    #[inline]
    pub fn stability(&self) -> f32 {
        self.stability
    }

    /// Maximum absolute value observed across both summaries.
    #[inline]
    pub fn saturation(&self) -> f32 {
        self.saturation
    }

    /// Gain factor for hypergradient penalties when the two tapes disagree.
    #[inline]
    pub fn penalty_gain(&self) -> f32 {
        let imbalance = (self.balance - 1.0).abs().min(2.0);
        let instability = (1.0 - self.stability).min(1.0);
        (1.0 + 0.5 * imbalance + 0.5 * instability).clamp(1.0, 2.5)
    }

    /// Mixing factor used when blending Desire bias updates – drops towards zero
    /// when the gradients disagree so the automation can tread lightly.
    #[inline]
    pub fn bias_mix(&self) -> f32 {
        (0.25 + 0.75 * self.stability).clamp(0.1, 1.0)
    }

    /// Gain used when accumulating avoidance reports during the observation
    /// phase. High saturation dampens the contribution to avoid runaway spikes.
    #[inline]
    pub fn observation_gain(&self) -> f32 {
        let saturation = self.saturation.tanh().clamp(0.0, 1.0);
        (0.5 + 0.5 * (1.0 - saturation)).clamp(0.25, 1.0)
    }

    /// Damping factor that can shrink epsilon-like tolerances when gradients
    /// spike.
    #[inline]
    pub fn damping(&self) -> f32 {
        (0.5 + 0.5 * self.saturation.tanh()).clamp(0.1, 1.0)
    }

    /// Collapse the interpretation into ready-to-apply control signals for
    /// Desire's automation layers. The returned structure encodes the tuned
    /// penalty, mixing, and learning-rate factors so downstream consumers can
    /// steer both the CPU and GPU loops without reimplementing the heuristics.
    #[inline]
    pub fn control(&self) -> DesireGradientControl {
        self.control_with_gain(1.0)
    }

    /// Collapse the interpretation into a control packet while scaling the
    /// adaptive heuristics by `gain`. Passing `0.0` retains the legacy neutral
    /// behaviour whereas `1.0` enables the full tuning guidance.
    #[inline]
    pub fn control_with_gain(&self, gain: f32) -> DesireGradientControl {
        DesireGradientControl::from_interpretation_with_gain(*self, gain)
    }
}

impl Default for DesireGradientInterpretation {
    fn default() -> Self {
        Self {
            hyper_pressure: 0.0,
            real_pressure: 0.0,
            balance: 1.0,
            stability: 1.0,
            saturation: 0.0,
        }
    }
}

/// Event bitflags describing notable actions suggested by
/// [`DesireGradientControl`]. The bitmask can be surfaced directly to telemetry
/// systems without additional allocation.
#[derive(Clone, Copy, Debug, PartialEq, Eq, Serialize, Deserialize)]
#[serde(transparent)]
pub struct DesireControlEvents {
    bits: u32,
}

impl DesireControlEvents {
    pub const NONE: Self = Self { bits: 0 };
    pub const LR_INCREASE: Self = Self { bits: 1 << 0 };
    pub const LR_DECREASE: Self = Self { bits: 1 << 1 };
    pub const LR_CLIPPED: Self = Self { bits: 1 << 2 };
    pub const TEMPERATURE_SUPPRESS: Self = Self { bits: 1 << 3 };
    pub const QUALITY_BOOST: Self = Self { bits: 1 << 4 };
    pub const QUALITY_SUPPRESS: Self = Self { bits: 1 << 5 };
    pub const Z_SUPPRESS: Self = Self { bits: 1 << 6 };
    pub const SLEW_LIMIT: Self = Self { bits: 1 << 7 };

    #[inline]
    pub const fn new(bits: u32) -> Self {
        Self { bits }
    }

    #[inline]
    pub const fn bits(self) -> u32 {
        self.bits
    }

    #[inline]
    pub const fn is_empty(self) -> bool {
        self.bits == 0
    }

    #[inline]
    pub const fn contains(self, other: Self) -> bool {
        (self.bits & other.bits) == other.bits
    }

    #[inline]
    pub const fn insert(self, other: Self) -> Self {
        Self {
            bits: self.bits | other.bits,
        }
    }

    pub fn labels(self) -> Vec<&'static str> {
        let mut labels = Vec::new();
        if self.contains(Self::LR_INCREASE) {
            labels.push("lr_increase");
        }
        if self.contains(Self::LR_DECREASE) {
            labels.push("lr_decrease");
        }
        if self.contains(Self::LR_CLIPPED) {
            labels.push("lr_clipped");
        }
        if self.contains(Self::TEMPERATURE_SUPPRESS) {
            labels.push("temperature_suppress");
        }
        if self.contains(Self::QUALITY_BOOST) {
            labels.push("quality_weight");
        }
        if self.contains(Self::QUALITY_SUPPRESS) {
            labels.push("quality_suppress");
        }
        if self.contains(Self::Z_SUPPRESS) {
            labels.push("z_suppress");
        }
        if self.contains(Self::SLEW_LIMIT) {
            labels.push("lr_slew_limit");
        }
        labels
    }
}

impl Default for DesireControlEvents {
    fn default() -> Self {
        Self::NONE
    }
}

/// Packaged feedback parameters derived from [`DesireGradientInterpretation`]
/// that automation layers can apply directly to gradient tapes, WGSL kernels,
/// and Desire's avoidance/bias mixers.
#[derive(Clone, Copy, Debug, PartialEq, Serialize, Deserialize)]
pub struct DesireGradientControl {
    penalty_gain: f32,
    bias_mix: f32,
    observation_gain: f32,
    damping: f32,
    hyper_rate_scale: f32,
    real_rate_scale: f32,
    operator_mix: f32,
    operator_gain: f32,
    #[serde(default = "DesireGradientControl::default_tuning_gain")]
    tuning_gain: f32,
    #[serde(default = "DesireGradientControl::default_target_entropy")]
    target_entropy: f32,
    #[serde(default = "DesireGradientControl::default_lr_eta")]
    learning_rate_eta: f32,
    #[serde(default = "DesireGradientControl::default_lr_min")]
    learning_rate_min: f32,
    #[serde(default = "DesireGradientControl::default_lr_max")]
    learning_rate_max: f32,
    #[serde(default = "DesireGradientControl::default_lr_slew")]
    learning_rate_slew: f32,
    #[serde(default = "DesireGradientControl::default_clip_norm")]
    clip_norm: f32,
    #[serde(default = "DesireGradientControl::default_clip_floor")]
    clip_floor: f32,
    #[serde(default = "DesireGradientControl::default_clip_ceiling")]
    clip_ceiling: f32,
    #[serde(default = "DesireGradientControl::default_clip_ema")]
    clip_ema: f32,
    #[serde(default = "DesireGradientControl::default_temperature_kappa")]
    temperature_kappa: f32,
    #[serde(default = "DesireGradientControl::default_temperature_slew")]
    temperature_slew: f32,
    #[serde(default = "DesireGradientControl::default_quality_gain")]
    quality_gain: f32,
    #[serde(default = "DesireGradientControl::default_quality_bias")]
    quality_bias: f32,
    #[serde(default = "DesireGradientControl::default_events")]
    events: DesireControlEvents,
}

impl DesireGradientControl {
    const fn default_tuning_gain() -> f32 {
        0.0
    }

    const fn default_target_entropy() -> f32 {
        3.5
    }

    const fn default_lr_eta() -> f32 {
        1.0
    }

    const fn default_lr_min() -> f32 {
        1e-4
    }

    const fn default_lr_max() -> f32 {
        3e-3
    }

    const fn default_lr_slew() -> f32 {
        0.2
    }

    const fn default_clip_norm() -> f32 {
        1.0
    }

    const fn default_clip_floor() -> f32 {
        0.1
    }

    const fn default_clip_ceiling() -> f32 {
        8.0
    }

    const fn default_clip_ema() -> f32 {
        0.5
    }

    const fn default_temperature_kappa() -> f32 {
        0.0
    }

    const fn default_temperature_slew() -> f32 {
        0.15
    }

    const fn default_quality_gain() -> f32 {
        4.0
    }

    const fn default_quality_bias() -> f32 {
        0.1
    }

    const fn default_events() -> DesireControlEvents {
        DesireControlEvents::NONE
    }

    /// Build a control packet from an interpretation, collapsing the
    /// higher-level descriptors into concrete gains and learning-rate scales.
    pub fn from_interpretation(interpretation: DesireGradientInterpretation) -> Self {
        Self::from_interpretation_with_gain(interpretation, 1.0)
    }

    /// Build a control packet while scaling the adaptive heuristics by `gain`.
    pub fn from_interpretation_with_gain(
        interpretation: DesireGradientInterpretation,
        gain: f32,
    ) -> Self {
        DesireControlBuilder::new()
            .with_interpretation(interpretation)
            .with_gain(gain)
            .finalise()
    }

    /// Hypergradient penalty amplification factor mirrored from the
    /// interpretation stage.
    pub fn penalty_gain(&self) -> f32 {
        self.penalty_gain
    }

    /// Desire bias blending factor for integration phases.
    pub fn bias_mix(&self) -> f32 {
        self.bias_mix
    }

    /// Observation accumulation gain applied to avoidance tracking.
    pub fn observation_gain(&self) -> f32 {
        self.observation_gain
    }

    /// Recommended damping factor for epsilon / tolerance schedules.
    pub fn damping(&self) -> f32 {
        self.damping
    }

    /// Multiplicative scale applied to the hypergradient learning rate.
    pub fn hyper_rate_scale(&self) -> f32 {
        self.hyper_rate_scale
    }

    /// Multiplicative scale applied to the Euclidean learning rate.
    pub fn real_rate_scale(&self) -> f32 {
        self.real_rate_scale
    }

    /// Suggested blend factor for GPU hypergradient kernels.
    pub fn operator_mix(&self) -> f32 {
        self.operator_mix
    }

    /// Suggested gain for GPU hypergradient kernels.
    pub fn operator_gain(&self) -> f32 {
        self.operator_gain
    }

    /// Strength applied to the adaptive heuristics. `0.0` disables the tuning
    /// feedback while `1.0` enables the recommended behaviour.
    pub fn tuning_gain(&self) -> f32 {
        self.tuning_gain
    }

    /// Target entropy that the learning-rate controller should chase.
    pub fn target_entropy(&self) -> f32 {
        self.target_entropy
    }

    /// Exponential learning-rate update coefficient.
    pub fn learning_rate_eta(&self) -> f32 {
        self.learning_rate_eta
    }

    /// Lower bound for the adaptive learning rate.
    pub fn learning_rate_min(&self) -> f32 {
        self.learning_rate_min
    }

    /// Upper bound for the adaptive learning rate.
    pub fn learning_rate_max(&self) -> f32 {
        self.learning_rate_max
    }

    /// Maximum relative change permitted between learning-rate updates.
    pub fn learning_rate_slew(&self) -> f32 {
        self.learning_rate_slew
    }

    /// Recommended gradient clipping norm.
    pub fn clip_norm(&self) -> f32 {
        self.clip_norm
    }

    /// Floor applied when smoothing the clipping window.
    pub fn clip_floor(&self) -> f32 {
        self.clip_floor
    }

    /// Ceiling applied when smoothing the clipping window.
    pub fn clip_ceiling(&self) -> f32 {
        self.clip_ceiling
    }

    /// Exponential moving-average factor for the clipping window.
    pub fn clip_ema(&self) -> f32 {
        self.clip_ema
    }

    /// Coupling factor applied when adjusting Desire temperature against the
    /// Z-order magnitude.
    pub fn temperature_kappa(&self) -> f32 {
        self.temperature_kappa
    }

    /// Maximum allowed change in Desire temperature per step.
    pub fn temperature_slew(&self) -> f32 {
        self.temperature_slew
    }

    /// Gain applied when incorporating external quality metrics.
    pub fn quality_gain(&self) -> f32 {
        self.quality_gain
    }

    /// Baseline offset for external quality metrics.
    pub fn quality_bias(&self) -> f32 {
        self.quality_bias
    }

    /// Event bitmask describing the adjustments suggested by the control.
    pub fn events(&self) -> DesireControlEvents {
        self.events
    }
}

impl Default for DesireGradientControl {
    fn default() -> Self {
        Self {
            penalty_gain: 1.0,
            bias_mix: 1.0,
            observation_gain: 1.0,
            damping: 1.0,
            hyper_rate_scale: 1.0,
            real_rate_scale: 1.0,
            operator_mix: 1.0,
            operator_gain: 1.0,
            tuning_gain: Self::default_tuning_gain(),
            target_entropy: Self::default_target_entropy(),
            learning_rate_eta: Self::default_lr_eta(),
            learning_rate_min: Self::default_lr_min(),
            learning_rate_max: Self::default_lr_max(),
            learning_rate_slew: Self::default_lr_slew(),
            clip_norm: Self::default_clip_norm(),
            clip_floor: Self::default_clip_floor(),
            clip_ceiling: Self::default_clip_ceiling(),
            clip_ema: Self::default_clip_ema(),
            temperature_kappa: Self::default_temperature_kappa(),
            temperature_slew: Self::default_temperature_slew(),
            quality_gain: Self::default_quality_gain(),
            quality_bias: Self::default_quality_bias(),
            events: Self::default_events(),
        }
    }
}

impl From<DesireGradientInterpretation> for DesireGradientControl {
    fn from(value: DesireGradientInterpretation) -> Self {
        Self::from_interpretation(value)
    }
}

/// Builder that assembles a [`DesireGradientControl`] packet from
/// interpretation metrics and live telemetry (entropy, Z magnitude, quality
/// estimates, etc.).
#[derive(Clone, Debug)]
pub struct DesireControlBuilder {
    control: DesireGradientControl,
    gain: f32,
    entropy: f32,
    target_entropy: f32,
    entropy_eta: f32,
    lr_min: f32,
    lr_max: f32,
    lr_slew: f32,
    hyper_base: f32,
    real_base: f32,
    operator_mix: f32,
    operator_gain: f32,
    clip_hint: f32,
    clip_floor: f32,
    clip_ceiling: f32,
    clip_ema: f32,
    z_magnitude: f32,
    z_kappa: f32,
    z_slew: f32,
    quality: f32,
    quality_bias: f32,
    quality_gain: f32,
    events: DesireControlEvents,
}

impl DesireControlBuilder {
    fn new() -> Self {
        Self {
            control: DesireGradientControl::default(),
            gain: 1.0,
            entropy: 0.8,
            target_entropy: DesireGradientControl::default_target_entropy(),
            entropy_eta: DesireGradientControl::default_lr_eta(),
            lr_min: DesireGradientControl::default_lr_min(),
            lr_max: DesireGradientControl::default_lr_max(),
            lr_slew: DesireGradientControl::default_lr_slew(),
            hyper_base: 1.0,
            real_base: 1.0,
            operator_mix: 1.0,
            operator_gain: 1.0,
            clip_hint: DesireGradientControl::default_clip_norm(),
            clip_floor: DesireGradientControl::default_clip_floor(),
            clip_ceiling: DesireGradientControl::default_clip_ceiling(),
            clip_ema: DesireGradientControl::default_clip_ema(),
            z_magnitude: 0.0,
            z_kappa: DesireGradientControl::default_temperature_kappa(),
            z_slew: DesireGradientControl::default_temperature_slew(),
            quality: 1.0,
            quality_bias: DesireGradientControl::default_quality_bias(),
            quality_gain: DesireGradientControl::default_quality_gain(),
            events: DesireControlEvents::NONE,
        }
    }

    pub fn with_interpretation(mut self, interpretation: DesireGradientInterpretation) -> Self {
        self.control.penalty_gain = interpretation.penalty_gain();
        self.control.bias_mix = interpretation.bias_mix();
        self.control.observation_gain = interpretation.observation_gain();
        self.control.damping = interpretation.damping();

        let imbalance = (interpretation.balance() - 1.0).clamp(-4.0, 4.0);
        let saturation = interpretation.saturation().tanh().clamp(0.0, 1.0);
        let stability = interpretation.stability().clamp(0.0, 1.0);
        let caution = (1.0 - stability).clamp(0.0, 1.0);

        let (hyper_base, real_base) = if imbalance >= 0.0 {
            (
                (1.0 / (1.0 + imbalance)).clamp(0.25, 1.0),
                (1.0 + 0.5 * imbalance).clamp(1.0, 1.8),
            )
        } else {
            (
                (1.0 - 0.5 * imbalance).clamp(1.0, 1.8),
                (1.0 / (1.0 - imbalance)).clamp(0.25, 1.0),
            )
        };

        let hyper_guard = (1.0 - 0.6 * caution - 0.4 * saturation).clamp(0.25, 1.0);
        let real_guard = (1.0 - 0.4 * caution - 0.25 * saturation).clamp(0.3, 1.0);
        self.hyper_base = (hyper_base * hyper_guard).clamp(0.25, 1.8);
        self.real_base = (real_base * real_guard).clamp(0.25, 1.8);

        self.operator_mix = (0.4 + 0.6 * stability).clamp(0.25, 1.0);
        self.operator_gain =
            (self.control.penalty_gain * (1.0 - 0.35 * saturation)).clamp(0.5, 1.5);

        self.target_entropy = 3.5 + 0.8 * caution;
        self.entropy_eta = 0.08 + 0.14 * caution;
        self.lr_slew = (0.25 - 0.15 * caution).clamp(0.05, 0.25);

        let clip_floor = (0.18 + 0.12 * caution).clamp(0.15, 0.3);
        let clip_target = interpretation
            .saturation()
            .max(interpretation.hyper_pressure() * 2.5)
            .max(interpretation.real_pressure() * 3.0);
        self.clip_floor = clip_floor;
        self.clip_hint = (clip_target * (0.6 + 0.4 * self.gain)).clamp(clip_floor, 32.0);
        self.clip_ceiling = (self.clip_hint * 1.6).max(self.clip_hint + 0.05);
        self.clip_ema = (0.25 + 0.35 * caution).clamp(0.2, 0.6);

        self.z_kappa = (0.02 + 0.08 * (1.0 - stability)).clamp(0.0, 0.12);
        self.z_slew = (0.22 - 0.1 * caution).clamp(0.05, 0.22);

        self.quality_gain = (0.6 + 0.4 * (1.0 - caution)).clamp(0.4, 1.0);

        self
    }

    pub fn with_gain(mut self, gain: f32) -> Self {
        self.gain = gain.clamp(0.0, 1.0);
        self
    }

    pub fn with_entropy(mut self, entropy: f32) -> Self {
        self.entropy = entropy.max(0.0);
        self
    }

    pub fn with_target_entropy(mut self, target: f32) -> Self {
        self.target_entropy = target.max(0.0);
        self
    }

    pub fn with_entropy_eta(mut self, eta: f32) -> Self {
        self.entropy_eta = eta.max(0.0);
        self
    }

    pub fn with_bounds(mut self, min: f32, max: f32) -> Self {
        self.lr_min = min.min(max).max(1e-8);
        self.lr_max = max.max(self.lr_min + 1e-8);
        self
    }

    pub fn with_slew_limit(mut self, slew: f32) -> Self {
        self.lr_slew = slew.max(0.0);
        self
    }

    pub fn with_clip_p95_hint(mut self, p95: f32) -> Self {
        self.clip_hint = p95.max(0.0);
        self
    }

    pub fn with_clip_parameters(mut self, floor: f32, ceiling: f32, ema: f32) -> Self {
        self.clip_floor = floor.max(0.0);
        self.clip_ceiling = ceiling.max(self.clip_floor + 1e-6);
        self.clip_ema = ema.clamp(0.0, 1.0);
        self
    }

    pub fn with_z_coupling(mut self, magnitude: f32) -> Self {
        self.z_magnitude = magnitude.abs();
        self
    }

    pub fn with_z_strength(mut self, kappa: f32) -> Self {
        self.z_kappa = kappa.max(0.0);
        self
    }

    pub fn with_quality(mut self, quality: f32) -> Self {
        self.quality = quality.max(0.0);
        self
    }

    pub fn with_quality_parameters(mut self, gain: f32, bias: f32) -> Self {
        self.quality_gain = gain.max(0.0);
        self.quality_bias = bias.clamp(0.0, 1.0);
        self
    }

    pub fn finalise(mut self) -> DesireGradientControl {
        self.control.tuning_gain = self.gain;
        self.control.target_entropy = self.target_entropy;
        self.control.learning_rate_eta = self.entropy_eta * self.gain;
        self.control.learning_rate_min = self.lr_min;
        self.control.learning_rate_max = self.lr_max;
        self.control.learning_rate_slew = self.lr_slew;

        self.control.clip_floor = self.clip_floor;
        self.control.clip_ceiling = self.clip_ceiling.max(self.clip_floor + 1e-6);
        self.control.clip_ema = self.clip_ema;
        let clip_norm = self
            .clip_hint
            .clamp(self.control.clip_floor, self.control.clip_ceiling);
        self.control.clip_norm = clip_norm;

        let z_kappa = self.z_kappa * self.gain;
        self.control.temperature_kappa = z_kappa;
        self.control.temperature_slew = self.z_slew;
        let z_suppress = (-z_kappa * self.z_magnitude).exp().clamp(0.05, 1.0);
        if z_kappa > 0.0 && self.z_magnitude > 1e-3 {
            self.events = self.events.insert(DesireControlEvents::Z_SUPPRESS);
            self.events = self
                .events
                .insert(DesireControlEvents::TEMPERATURE_SUPPRESS);
        }

        let entropy_error = (self.target_entropy - self.entropy).clamp(-8.0, 8.0);
        if entropy_error > 0.05 {
            self.events = self.events.insert(DesireControlEvents::LR_INCREASE);
        } else if entropy_error < -0.05 {
            self.events = self.events.insert(DesireControlEvents::LR_DECREASE);
        }

        if (clip_norm - self.control.clip_floor).abs() < 1e-4 {
            self.events = self.events.insert(DesireControlEvents::LR_CLIPPED);
        }

        if self.lr_slew < 0.1 {
            self.events = self.events.insert(DesireControlEvents::SLEW_LIMIT);
        }

        let quality_bias = self.quality_bias;
        self.control.quality_bias = quality_bias;
        let quality_gain = (self.quality_gain * self.gain).max(0.0);
        self.control.quality_gain = quality_gain;
        let q_delta = (self.quality - quality_bias).clamp(-4.0, 4.0);
        let quality_weight = 1.0 / (1.0 + (-quality_gain * q_delta).exp());
        if quality_weight > 0.55 {
            self.events = self.events.insert(DesireControlEvents::QUALITY_BOOST);
        } else if quality_weight < 0.45 {
            self.events = self.events.insert(DesireControlEvents::QUALITY_SUPPRESS);
        }

        let quality_scale = 0.4 + 0.9 * quality_weight;
        self.control.hyper_rate_scale =
            (self.hyper_base * z_suppress * quality_scale).clamp(0.1, 2.0);
        self.control.real_rate_scale =
            (self.real_base * z_suppress * quality_scale).clamp(0.1, 2.0);

        self.control.operator_mix = self.operator_mix;
        self.control.operator_gain = self.operator_gain;
        self.control.events = self.events;
        self.control
    }
}

impl DesireGradientControl {
    pub fn control_with_gain() -> DesireControlBuilder {
        DesireControlBuilder::new()
    }
}

pub struct AmegaRealgrad {
    learning_rate: f32,
    rows: usize,
    cols: usize,
    gradient: Vec<f32>,
}

impl AmegaHypergrad {
    /// Create a new hypergradient tape with the provided curvature and step size.
    pub fn new(curvature: f32, learning_rate: f32, rows: usize, cols: usize) -> PureResult<Self> {
        if rows == 0 || cols == 0 {
            return Err(TensorError::InvalidDimensions { rows, cols });
        }
        if curvature >= 0.0 {
            return Err(TensorError::NonHyperbolicCurvature { curvature });
        }
        if learning_rate <= 0.0 {
            return Err(TensorError::NonPositiveLearningRate {
                rate: learning_rate,
            });
        }
        let topos = topos::OpenCartesianTopos::new(
            curvature,
            1e-6,
            1e6,
            rows.saturating_mul(cols).saturating_mul(4).max(8),
            rows.saturating_mul(cols),
        )?;
        Ok(Self {
            curvature,
            learning_rate,
            rows,
            cols,
            gradient: vec![0.0; rows * cols],
            topos,
        })
    }

    /// Builds a hypergradient tape with a caller supplied open-cartesian topos.
    pub fn with_topos(
        curvature: f32,
        learning_rate: f32,
        rows: usize,
        cols: usize,
        topos: topos::OpenCartesianTopos,
    ) -> PureResult<Self> {
        if rows == 0 || cols == 0 {
            return Err(TensorError::InvalidDimensions { rows, cols });
        }
        if curvature >= 0.0 {
            return Err(TensorError::NonHyperbolicCurvature { curvature });
        }
        if learning_rate <= 0.0 {
            return Err(TensorError::NonPositiveLearningRate {
                rate: learning_rate,
            });
        }
        let capacity = rows.saturating_mul(cols);
        if capacity > topos.max_volume() {
            return Err(TensorError::TensorVolumeExceeded {
                label: "hypergradient_tape",
                volume: capacity,
                max_volume: topos.max_volume(),
            });
        }
        Ok(Self {
            curvature,
            learning_rate,
            rows,
            cols,
            gradient: vec![0.0; capacity],
            topos,
        })
    }

    /// Returns the hyperbolic curvature the tape is operating under.
    pub fn curvature(&self) -> f32 {
        self.curvature
    }

    /// Returns the geometric learning rate used for each Riemannian step.
    pub fn learning_rate(&self) -> f32 {
        self.learning_rate
    }

    /// Returns the `(rows, cols)` dimensions captured by the tape.
    pub fn shape(&self) -> (usize, usize) {
        (self.rows, self.cols)
    }

    /// Provides read-only access to the accumulated gradient buffer.
    pub fn gradient(&self) -> &[f32] {
        &self.gradient
    }

    /// Provides mutable access to the accumulated gradient buffer.
    pub fn gradient_mut(&mut self) -> &mut [f32] {
        &mut self.gradient
    }

    /// Summarise the accumulated gradient using basic norm statistics.
    pub fn summary(&self) -> GradientSummary {
        GradientSummary::from_slice(&self.gradient)
    }

    /// Returns the guard topos enforcing open-cartesian safety constraints.
    pub fn topos(&self) -> &topos::OpenCartesianTopos {
        &self.topos
    }

    /// Scales the learning rate used by subsequent hyperbolic updates.
    pub fn scale_learning_rate(&mut self, factor: f32) {
        if factor.is_finite() && factor > 0.0 {
            self.learning_rate *= factor;
        }
    }

    /// Retunes the curvature and learning rate while rebuilding the guard topos.
    /// The accumulated gradient buffer is cleared to avoid mixing incompatible
    /// geometries across updates.
    pub fn retune(&mut self, curvature: f32, learning_rate: f32) -> PureResult<()> {
        if curvature >= 0.0 {
            return Err(TensorError::NonHyperbolicCurvature { curvature });
        }
        if learning_rate <= 0.0 {
            return Err(TensorError::NonPositiveLearningRate {
                rate: learning_rate,
            });
        }
        let topos = topos::OpenCartesianTopos::new(
            curvature,
            self.topos.tolerance(),
            self.topos.saturation(),
            self.topos.max_depth(),
            self.topos.max_volume(),
        )?;
        self.curvature = curvature;
        self.learning_rate = learning_rate;
        self.topos = topos;
        self.reset();
        Ok(())
    }

    fn assert_tensor_shape(&self, tensor: &Tensor) -> PureResult<()> {
        if tensor.shape() != (self.rows, self.cols) {
            return Err(TensorError::ShapeMismatch {
                left: tensor.shape(),
                right: (self.rows, self.cols),
            });
        }
        Ok(())
    }

    /// Clears the accumulated gradient back to zero.
    pub fn reset(&mut self) {
        for g in self.gradient.iter_mut() {
            *g = 0.0;
        }
    }

    /// Accumulates a Euclidean tensor inside the hyperbolic tape using
    /// the standard conformal factor for the Poincaré ball.
    pub fn accumulate_wave(&mut self, tensor: &Tensor) -> PureResult<()> {
        self.assert_tensor_shape(tensor)?;
        self.topos.guard_tensor("hypergrad_wave", tensor)?;
        let tolerance = self.topos.tolerance();
        for (grad, value) in self.gradient.iter_mut().zip(tensor.data().iter()) {
            let denom = 1.0 - self.curvature * value * value;
            let update = *value / denom.abs().max(tolerance);
            *grad = self.topos.saturate(*grad + update);
        }
        Ok(())
    }

    /// Accumulates a complex wave by unfolding it into real and imaginary lanes.
    pub fn accumulate_complex_wave(&mut self, wave: &ComplexTensor) -> PureResult<()> {
        let tensor = wave.to_tensor()?;
        self.accumulate_wave(&tensor)
    }

    /// Absorbs text directly by encoding it into Z-space using the provided encoder.
    pub fn absorb_text(&mut self, encoder: &LanguageWaveEncoder, text: &str) -> PureResult<()> {
        if (encoder.curvature() - self.curvature).abs() > 1e-6 {
            return Err(TensorError::CurvatureMismatch {
                expected: self.curvature,
                got: encoder.curvature(),
            });
        }
        self.topos.ensure_loop_free(text.chars().count())?;
        let tensor = encoder.encode_z_space(text)?;
        self.accumulate_wave(&tensor)
    }

    /// Integrates a prediction/target pair to build a hyperbolic residual.
    pub fn accumulate_pair(&mut self, prediction: &Tensor, target: &Tensor) -> PureResult<()> {
        self.assert_tensor_shape(prediction)?;
        if prediction.shape() != target.shape() {
            return Err(TensorError::ShapeMismatch {
                left: prediction.shape(),
                right: target.shape(),
            });
        }
        self.topos
            .guard_tensor("hypergrad_prediction", prediction)?;
        self.topos.guard_tensor("hypergrad_target", target)?;
        for ((grad, pred), tgt) in self
            .gradient
            .iter_mut()
            .zip(prediction.data().iter())
            .zip(target.data().iter())
        {
            let delta = pred - tgt;
            *grad = self.topos.saturate(*grad + delta);
        }
        Ok(())
    }

    /// Applies the accumulated gradient to the provided tensor and reprojects it
    /// into the Poincaré ball. The gradient buffer is cleared afterwards so the
    /// tape can keep streaming samples without triggering a traceback.
    pub fn apply(&mut self, weights: &mut Tensor) -> PureResult<()> {
        self.assert_tensor_shape(weights)?;
        self.topos.guard_tensor("hypergrad_weights", weights)?;
        let tolerance = self.topos.tolerance();
        {
            let data = weights.data_mut();
            for (value, grad) in data.iter_mut().zip(self.gradient.iter()) {
                let denom = 1.0 - self.curvature * (*value) * (*value);
                let step = self.learning_rate / denom.abs().max(tolerance);
                let updated = *value - step * *grad;
                *value = self.topos.saturate(updated);
            }
        }
        let projected = weights.project_to_poincare(self.curvature)?;
        *weights = projected;
        self.topos
            .guard_tensor("hypergrad_weights_post_projection", weights)?;
        self.reset();
        Ok(())
    }

    /// Integrates the barycenter intermediate curve so the tape converges towards
    /// the Z-space minimiser through a loss-monotone path.
    pub fn accumulate_barycenter_path(
        &mut self,
        intermediates: &[BarycenterIntermediate],
    ) -> PureResult<()> {
        if intermediates.is_empty() {
            return Err(TensorError::EmptyInput("barycenter_intermediates"));
        }
        for stage in intermediates {
            self.assert_tensor_shape(&stage.density)?;
        }
        let mut stages = intermediates.iter();
        let first = stages.next().unwrap();
        self.accumulate_wave(&first.density)?;
        let mut previous = &first.density;
        for stage in stages {
            self.accumulate_pair(&stage.density, previous)?;
            previous = &stage.density;
        }
        Ok(())
    }
}

impl AmegaRealgrad {
    /// Create a new Euclidean gradient tape with the provided step size.
    pub fn new(learning_rate: f32, rows: usize, cols: usize) -> PureResult<Self> {
        if rows == 0 || cols == 0 {
            return Err(TensorError::InvalidDimensions { rows, cols });
        }
        if learning_rate <= 0.0 || !learning_rate.is_finite() {
            return Err(TensorError::NonPositiveLearningRate {
                rate: learning_rate,
            });
        }
        Ok(Self {
            learning_rate,
            rows,
            cols,
            gradient: vec![0.0; rows * cols],
        })
    }

    /// Returns the learning rate applied during [`apply`].
    pub fn learning_rate(&self) -> f32 {
        self.learning_rate
    }

    /// Adjust the learning rate used for subsequent updates.
    pub fn scale_learning_rate(&mut self, factor: f32) {
        if factor.is_finite() && factor > 0.0 {
            self.learning_rate *= factor;
        }
    }

    /// Dimensions of the gradient buffer.
    pub fn shape(&self) -> (usize, usize) {
        (self.rows, self.cols)
    }

    /// Read-only view into the accumulated gradient.
    pub fn gradient(&self) -> &[f32] {
        &self.gradient
    }

    /// Mutable access to the gradient buffer.
    pub fn gradient_mut(&mut self) -> &mut [f32] {
        &mut self.gradient
    }

    /// Summarise the accumulated gradient using basic norm statistics.
    pub fn summary(&self) -> GradientSummary {
        GradientSummary::from_slice(&self.gradient)
    }

    fn assert_tensor_shape(&self, tensor: &Tensor) -> PureResult<()> {
        if tensor.shape() != (self.rows, self.cols) {
            return Err(TensorError::ShapeMismatch {
                left: tensor.shape(),
                right: (self.rows, self.cols),
            });
        }
        Ok(())
    }

    /// Reset the accumulated gradient to zero.
    pub fn reset(&mut self) {
        for value in &mut self.gradient {
            *value = 0.0;
        }
    }

    /// Accumulate an Euclidean tensor into the tape.
    pub fn accumulate_wave(&mut self, tensor: &Tensor) -> PureResult<()> {
        self.assert_tensor_shape(tensor)?;
        for (grad, value) in self.gradient.iter_mut().zip(tensor.data().iter()) {
            *grad += *value;
        }
        Ok(())
    }

    /// Accumulate a complex wave by flattening it into real/imag lanes.
    pub fn accumulate_complex_wave(&mut self, wave: &ComplexTensor) -> PureResult<()> {
        let tensor = wave.to_tensor()?;
        self.accumulate_wave(&tensor)
    }

    /// Encode text into Z-space and accumulate the resulting tensor.
    pub fn absorb_text(&mut self, encoder: &LanguageWaveEncoder, text: &str) -> PureResult<()> {
        let tensor = encoder.encode_z_space(text)?;
        self.accumulate_wave(&tensor)
    }

    /// Integrate a prediction/target pair as a residual update.
    pub fn accumulate_pair(&mut self, prediction: &Tensor, target: &Tensor) -> PureResult<()> {
        self.assert_tensor_shape(prediction)?;
        if prediction.shape() != target.shape() {
            return Err(TensorError::ShapeMismatch {
                left: prediction.shape(),
                right: target.shape(),
            });
        }
        for ((grad, pred), tgt) in self
            .gradient
            .iter_mut()
            .zip(prediction.data().iter())
            .zip(target.data().iter())
        {
            *grad += pred - tgt;
        }
        Ok(())
    }

    /// Apply the accumulated gradient to the provided weights and clear it.
    pub fn apply(&mut self, weights: &mut Tensor) -> PureResult<()> {
        self.assert_tensor_shape(weights)?;
        for (value, grad) in weights.data_mut().iter_mut().zip(self.gradient.iter()) {
            *value -= self.learning_rate * *grad;
        }
        self.reset();
        Ok(())
    }
}

fn row_softmax_cpu(data: &[f32], rows: usize, cols: usize) -> Vec<f32> {
    let mut out = vec![0.0; rows * cols];
    if cols == 0 {
        return out;
    }
    for r in 0..rows {
        let offset = r * cols;
        let row_slice = &data[offset..offset + cols];
        let mut max_value = -1.0e30_f32;
        for &value in row_slice {
            if value > max_value {
                max_value = value;
            }
        }
        let mut sum = 0.0_f32;
        for c in 0..cols {
            let exp_value = (row_slice[c] - max_value).exp();
            out[offset + c] = exp_value;
            sum += exp_value;
        }
        let inv_sum = if sum > 0.0 { 1.0 / sum } else { 0.0 };
        for c in 0..cols {
            out[offset + c] *= inv_sum;
        }
    }
    out
}

fn matmul_naive(lhs: &[f32], rhs: &[f32], rows: usize, inner: usize, cols: usize) -> Vec<f32> {
    let mut out = vec![0.0; rows * cols];
    for r in 0..rows {
        for k in 0..inner {
            let a = lhs[r * inner + k];
            let row_offset = k * cols;
            for c in 0..cols {
                out[r * cols + c] += a * rhs[row_offset + c];
            }
        }
    }
    out
}

fn add_bias_relu_inplace(data: &mut [f32], rows: usize, cols: usize, bias: &[f32]) {
    for r in 0..rows {
        let offset = r * cols;
        for c in 0..cols {
            let index = offset + c;
            let sum = data[index] + bias[c];
            data[index] = if sum > 0.0 { sum } else { 0.0 };
        }
    }
}

fn gelu(x: f32) -> f32 {
    const COEFF: f32 = 0.044_715;
    const SQRT_2_OVER_PI: f32 = 0.797_884_6;
    let x_cubed = x * x * x;
    0.5 * x * (1.0 + (SQRT_2_OVER_PI * (x + COEFF * x_cubed)).tanh())
}

fn add_bias_gelu_inplace(data: &mut [f32], rows: usize, cols: usize, bias: &[f32]) {
    for r in 0..rows {
        let offset = r * cols;
        for c in 0..cols {
            let index = offset + c;
            let sum = data[index] + bias[c];
            data[index] = gelu(sum);
        }
    }
}

fn add_bias_residual_relu_inplace(
    data: &mut [f32],
    rows: usize,
    cols: usize,
    bias: &[f32],
    residual: &[f32],
) {
    for r in 0..rows {
        let offset = r * cols;
        for c in 0..cols {
            let index = offset + c;
            let sum = data[index] + bias[c] + residual[index];
            data[index] = if sum > 0.0 { sum } else { 0.0 };
        }
    }
}

fn add_bias_residual_gelu_inplace(
    data: &mut [f32],
    rows: usize,
    cols: usize,
    bias: &[f32],
    residual: &[f32],
) {
    for r in 0..rows {
        let offset = r * cols;
        for c in 0..cols {
            let index = offset + c;
            let sum = data[index] + bias[c] + residual[index];
            data[index] = gelu(sum);
        }
    }
}

fn matmul_faer(
    lhs: &[f32],
    rhs: &[f32],
    rows: usize,
    inner: usize,
    cols: usize,
) -> PureResult<Vec<f32>> {
    faer_dense::matmul(lhs, rhs, rows, inner, cols).map_err(|message| TensorError::BackendFailure {
        backend: "faer",
        message,
    })
}

#[cfg(feature = "wgpu")]
fn matmul_wgpu(
    lhs: &[f32],
    rhs: &[f32],
    rows: usize,
    inner: usize,
    cols: usize,
) -> PureResult<Vec<f32>> {
    wgpu_dense::matmul(lhs, rhs, rows, inner, cols).map_err(|message| TensorError::BackendFailure {
        backend: "wgpu",
        message,
    })
}

#[cfg(test)]
mod tests {
    use super::*;
    use ndarray::Array2;

    #[test]
    fn matmul_bias_relu_matches_scalar_pipeline() {
        let lhs = Tensor::from_vec(2, 3, vec![1.0, -2.0, 0.5, 0.25, 1.5, -0.75]).unwrap();
        let rhs = Tensor::from_vec(3, 2, vec![0.5, -1.0, 2.0, 0.25, -0.5, 1.0]).unwrap();
        let bias = vec![0.5, -0.25];

        let fused = lhs.matmul_bias_relu(&rhs, &bias).unwrap();

        let mut reference = lhs.matmul(&rhs).unwrap();
        reference.add_row_inplace(&bias).unwrap();
        reference.relu_inplace();

        assert_eq!(fused.shape(), reference.shape());
        for (a, b) in fused.data().iter().zip(reference.data().iter()) {
            assert!((a - b).abs() < 1e-6);
        }
    }

    #[test]
<<<<<<< HEAD
    fn row_softmax_rows_sum_to_one() {
        let tensor = Tensor::from_vec(2, 3, vec![1.0, -1.5, 0.25, 0.5, 0.0, -2.0]).unwrap();
        let softmax = tensor.row_softmax().unwrap();
        let (_, cols) = tensor.shape();
        for row in softmax.data().chunks(cols) {
            let sum: f32 = row.iter().copied().sum();
            assert!((sum - 1.0).abs() < 1e-5, "row sum = {}", sum);
=======
    fn matmul_bias_gelu_matches_scalar_pipeline() {
        let lhs =
            Tensor::from_vec(2, 4, vec![1.0, -1.5, 0.75, 2.0, -0.25, 0.5, 1.25, -0.75]).unwrap();
        let rhs = Tensor::from_vec(
            4,
            3,
            vec![
                0.5, -0.25, 1.0, 1.5, 0.75, -1.0, -0.5, 0.33, 0.8, -0.2, 1.2, 0.6,
            ],
        )
        .unwrap();
        let bias = vec![0.1, -0.05, 0.2];

        let fused = lhs.matmul_bias_gelu(&rhs, &bias).unwrap();

        let mut reference = lhs.matmul(&rhs).unwrap();
        reference.add_row_inplace(&bias).unwrap();
        reference.gelu_inplace();

        assert_eq!(fused.shape(), reference.shape());
        for (a, b) in fused.data().iter().zip(reference.data().iter()) {
            assert!((a - b).abs() < 1e-5);
>>>>>>> 850fc3b8
        }
    }

    #[test]
<<<<<<< HEAD
    fn row_softmax_cpu_backend_matches_auto() {
        let tensor = Tensor::from_vec(
            3,
            4,
            vec![
                0.5, -0.75, 1.25, 0.0, -1.0, 0.2, 0.4, -0.6, 1.2, -0.5, 0.3, -1.8,
            ],
        )
        .unwrap();
        let auto = tensor.row_softmax().unwrap();
        let cpu = tensor
            .row_softmax_with_backend(SoftmaxBackend::Cpu)
            .unwrap();

        for (a, b) in auto.data().iter().zip(cpu.data().iter()) {
=======
    fn matmul_bias_add_relu_matches_scalar_pipeline() {
        let lhs = Tensor::from_vec(
            3,
            4,
            vec![
                1.0, -0.5, 0.25, 2.0, 0.75, -1.25, 1.5, -0.75, 0.33, 0.5, -0.25, 1.0,
            ],
        )
        .unwrap();
        let rhs = Tensor::from_vec(
            4,
            3,
            vec![
                0.5, 1.25, -0.75, -1.0, 0.75, 0.5, 1.5, -0.25, 0.33, -0.66, 0.25, 0.8,
            ],
        )
        .unwrap();
        let bias = vec![0.2, -0.1, 0.05];
        let residual =
            Tensor::from_vec(3, 3, vec![0.1, 0.2, -0.3, -0.4, 0.5, 0.6, 0.0, -0.2, 0.3]).unwrap();

        let fused = lhs.matmul_bias_add_relu(&rhs, &bias, &residual).unwrap();

        let mut reference = lhs.matmul(&rhs).unwrap();
        reference.add_row_inplace(&bias).unwrap();
        let mut reference = reference.add(&residual).unwrap();
        reference.relu_inplace();

        assert_eq!(fused.shape(), reference.shape());
        for (a, b) in fused.data().iter().zip(reference.data().iter()) {
>>>>>>> 850fc3b8
            assert!((a - b).abs() < 1e-6);
        }
    }

    #[test]
<<<<<<< HEAD
=======
    fn matmul_bias_add_gelu_matches_scalar_pipeline() {
        let lhs = Tensor::from_vec(2, 3, vec![0.5, -1.0, 1.5, 0.25, 0.75, -0.5]).unwrap();
        let rhs = Tensor::from_vec(
            3,
            3,
            vec![1.0, -0.75, 0.5, -0.5, 0.33, 1.25, 0.8, -0.2, 0.4],
        )
        .unwrap();
        let bias = vec![0.2, -0.1, 0.05];
        let residual = Tensor::from_vec(2, 3, vec![0.1, -0.05, 0.0, -0.2, 0.3, 0.4]).unwrap();

        let fused = lhs.matmul_bias_add_gelu(&rhs, &bias, &residual).unwrap();

        let mut reference = lhs.matmul(&rhs).unwrap();
        reference.add_row_inplace(&bias).unwrap();
        let mut reference = reference.add(&residual).unwrap();
        reference.gelu_inplace();

        assert_eq!(fused.shape(), reference.shape());
        for (a, b) in fused.data().iter().zip(reference.data().iter()) {
            assert!((a - b).abs() < 1e-5);
        }
    }

    #[test]
>>>>>>> 850fc3b8
    fn tensor_roundtrip_dlpack_preserves_contents() {
        let tensor = Tensor::from_vec(2, 3, vec![1.0, 2.0, 3.0, 4.0, 5.0, 6.0]).unwrap();
        let managed = tensor.to_dlpack().unwrap();
        let restored = unsafe { Tensor::from_dlpack(managed).unwrap() };
        assert_eq!(tensor, restored);
        assert_eq!(tensor.data().as_ptr(), restored.data().as_ptr());
    }

    #[test]
    fn tensor_to_dlpack_shares_underlying_buffer() {
        let tensor = Tensor::from_vec(2, 2, vec![1.0, 2.0, 3.0, 4.0]).unwrap();
        let ptr = tensor.data.as_ptr();
        let managed = tensor.to_dlpack().unwrap();
        unsafe {
            let dl_tensor = &(*managed).dl_tensor;
            assert_eq!(dl_tensor.data as *mut f32, ptr as *mut f32);
        }
        unsafe {
            drop_exported_state(managed);
        }
    }

    #[test]
    fn tensor_matmul_and_add_work_without_panicking() {
        let a = Tensor::from_vec(2, 3, vec![1.0, 2.0, 3.0, 4.0, 5.0, 6.0]).unwrap();
        let b = Tensor::from_vec(3, 2, vec![7.0, 8.0, 9.0, 10.0, 11.0, 12.0]).unwrap();
        let product = a.matmul(&b).unwrap();
        assert_eq!(product.shape(), (2, 2));
        let expected = Tensor::from_vec(2, 2, vec![58.0, 64.0, 139.0, 154.0]).unwrap();
        assert_eq!(product, expected);

        let sum = product
            .add(&Tensor::from_vec(2, 2, vec![1.0, 1.0, 1.0, 1.0]).unwrap())
            .unwrap();
        let expected_sum = Tensor::from_vec(2, 2, vec![59.0, 65.0, 140.0, 155.0]).unwrap();
        assert_eq!(sum, expected_sum);
    }

    #[test]
    fn tensor_hadamard_matches_manual_product() {
        let a = Tensor::from_vec(2, 2, vec![1.5, -2.0, 0.5, 3.0]).unwrap();
        let b = Tensor::from_vec(2, 2, vec![2.0, 4.0, -1.0, 0.5]).unwrap();
        let product = a.hadamard(&b).unwrap();
        let expected = Tensor::from_vec(2, 2, vec![3.0, -8.0, -0.5, 1.5]).unwrap();
        assert_eq!(product, expected);
    }

    #[test]
    fn linear_regression_converges_without_tracebacks() {
        let inputs = Tensor::from_vec(4, 1, vec![0.0, 1.0, 2.0, 3.0]).unwrap();
        let targets = Tensor::from_vec(4, 1, vec![1.0, 3.0, 5.0, 7.0]).unwrap();
        let mut model = LinearModel::new(1, 1).unwrap();
        let mut loss = 0.0;
        for _ in 0..200 {
            loss = model.train_batch(&inputs, &targets, 0.1).unwrap();
        }
        assert!(loss < 1e-3, "loss should converge, got {loss}");

        let predictions = model.forward(&inputs).unwrap();
        let mse = mean_squared_error(&predictions, &targets).unwrap();
        assert!(mse < 1e-3, "model should fit the line, got {mse}");

        let weight = model.weights().data()[0];
        let bias = model.bias()[0];
        assert!((weight - 2.0).abs() < 1e-2, "weight too far: {weight}");
        assert!((bias - 1.0).abs() < 1e-2, "bias too far: {bias}");
    }

    #[test]
    fn language_wave_encoder_maps_text_without_tokens() {
        let encoder = LanguageWaveEncoder::new(-1.0, 0.5).unwrap();
        let wave = encoder.encode_wave("spiral").unwrap();
        assert_eq!(wave.shape(), (1, 6));
        let z = encoder.encode_z_space("spiral").unwrap();
        assert_eq!(z.shape().0, 1);
        assert_eq!(z.shape().1, 12);
    }

    #[test]
    fn amega_hypergrad_tracks_z_space_updates() {
        let encoder = LanguageWaveEncoder::new(-1.25, 0.9).unwrap();
        let z = encoder
            .encode_z_space("non-euclidean waves stay token free")
            .unwrap();
        let shape = z.shape();
        let mut hypergrad =
            AmegaHypergrad::new(encoder.curvature(), 0.05, shape.0, shape.1).unwrap();
        hypergrad.accumulate_wave(&z).unwrap();
        let mut weights = Tensor::zeros(shape.0, shape.1).unwrap();
        let targets = Tensor::zeros(shape.0, shape.1).unwrap();
        hypergrad.accumulate_pair(&z, &targets).unwrap();
        hypergrad.apply(&mut weights).unwrap();
        assert_eq!(weights.shape(), shape);
        assert!(weights.squared_l2_norm() > 0.0);
    }

    #[test]
    fn amega_hypergrad_absorbs_text_directly() {
        let encoder = LanguageWaveEncoder::new(-0.8, 0.7).unwrap();
        let z = encoder
            .encode_z_space("SpiralTorch dances in Z-space")
            .unwrap();
        let shape = z.shape();
        let mut hypergrad =
            AmegaHypergrad::new(encoder.curvature(), 0.02, shape.0, shape.1).unwrap();
        hypergrad
            .absorb_text(&encoder, "SpiralTorch dances in Z-space")
            .unwrap();
        assert!(hypergrad
            .gradient()
            .iter()
            .any(|value| value.abs() > f32::EPSILON));
    }

    #[test]
    fn desire_gradient_control_respects_balance() {
        let hyper = GradientSummary::from_slice(&[0.8, -0.6, 0.4, -0.2]);
        let real = GradientSummary::from_slice(&[0.1, -0.05, 0.02, -0.01]);
        let interpretation = DesireGradientInterpretation::from_summaries(hyper, real);
        let control = interpretation.control();
        assert!(control.penalty_gain() >= interpretation.penalty_gain());
        assert!(control.hyper_rate_scale() >= 0.1);
        assert!(control.hyper_rate_scale() <= 2.0);
        assert!(control.real_rate_scale() >= 0.1);
        assert!(control.real_rate_scale() <= 2.0);
        assert!(control.operator_mix() <= 1.0);
        assert!(control.clip_norm() >= control.clip_floor());
        assert!(control.clip_ceiling() >= control.clip_norm());
        assert!(control.learning_rate_min() >= 0.0);
        assert!(control.learning_rate_max() >= control.learning_rate_min());
        assert!(control.temperature_kappa() >= 0.0);
        assert!(control.events().bits() != 0);
    }

    #[test]
    fn desire_gradient_control_scales_with_gain() {
        let hyper = GradientSummary::from_slice(&[0.2, -0.1, 0.05, -0.02]);
        let real = GradientSummary::from_slice(&[0.2, -0.1, 0.05, -0.02]);
        let interpretation = DesireGradientInterpretation::from_summaries(hyper, real);
        let neutral = interpretation.control_with_gain(0.0);
        let tuned = interpretation.control_with_gain(1.0);
        assert!(neutral.learning_rate_eta() <= tuned.learning_rate_eta());
        assert!(neutral.temperature_kappa() <= tuned.temperature_kappa());
        assert!(neutral.quality_gain() <= tuned.quality_gain());
        assert!(tuned.events().bits() >= neutral.events().bits());
    }

    #[test]
    fn desire_control_events_report_labels() {
        let events = DesireControlEvents::LR_INCREASE
            .insert(DesireControlEvents::LR_CLIPPED)
            .insert(DesireControlEvents::QUALITY_SUPPRESS)
            .insert(DesireControlEvents::SLEW_LIMIT);
        let labels = events.labels();
        assert!(labels.contains(&"lr_increase"));
        assert!(labels.contains(&"lr_clipped"));
        assert!(labels.contains(&"quality_suppress"));
        assert!(labels.contains(&"lr_slew_limit"));
    }

    #[test]
    fn desire_control_builder_tracks_entropy_and_bounds() {
        let control = DesireGradientControl::control_with_gain()
            .with_entropy(0.5)
            .with_target_entropy(3.0)
            .with_bounds(1e-4, 5e-3)
            .with_slew_limit(0.05)
            .finalise();
        assert!(control.learning_rate_min() >= 1e-4);
        assert!((control.learning_rate_max() - 5e-3).abs() < 1e-8);
        assert!(control.events().contains(DesireControlEvents::LR_INCREASE));
        assert!(control.events().contains(DesireControlEvents::SLEW_LIMIT));
    }

    #[test]
    fn desire_control_builder_marks_z_suppression() {
        let control = DesireGradientControl::control_with_gain()
            .with_z_strength(0.6)
            .with_z_coupling(2.0)
            .finalise();
        assert!(control.temperature_kappa() > 0.0);
        assert!(control.hyper_rate_scale() < 1.0);
        assert!(control.events().contains(DesireControlEvents::Z_SUPPRESS));
        assert!(control
            .events()
            .contains(DesireControlEvents::TEMPERATURE_SUPPRESS));
    }

    #[test]
    fn desire_control_builder_quality_events() {
        let boosted = DesireGradientControl::control_with_gain()
            .with_quality_parameters(2.0, 0.1)
            .with_quality(0.9)
            .finalise();
        assert!(boosted
            .events()
            .contains(DesireControlEvents::QUALITY_BOOST));

        let suppressed = DesireGradientControl::control_with_gain()
            .with_quality_parameters(2.0, 0.6)
            .with_quality(0.05)
            .finalise();
        assert!(suppressed
            .events()
            .contains(DesireControlEvents::QUALITY_SUPPRESS));
        assert!(suppressed.real_rate_scale() <= boosted.real_rate_scale());
    }

    #[test]
    fn amega_hypergrad_tracks_barycenter_curve() {
        use crate::pure::measure::z_space_barycenter;

        let densities = vec![
            Tensor::from_vec(1, 2, vec![0.8, 0.2]).unwrap(),
            Tensor::from_vec(1, 2, vec![0.3, 0.7]).unwrap(),
        ];
        let weights = vec![1.0, 2.0];
        let result = z_space_barycenter(&weights, &densities, 0.1, 0.0, None).unwrap();
        let mut tape = AmegaHypergrad::new(-1.0, 0.05, 1, 2).unwrap();
        tape.accumulate_barycenter_path(&result.intermediates)
            .unwrap();
        let gradient = tape.gradient();
        assert!(gradient.iter().any(|value| value.abs() > 0.0));
    }

    #[test]
    fn amega_realgrad_accumulates_and_applies() {
        let mut tape = AmegaRealgrad::new(0.1, 1, 3).unwrap();
        let tensor = Tensor::from_vec(1, 3, vec![1.0, -2.0, 0.5]).unwrap();
        tape.accumulate_wave(&tensor).unwrap();
        let mut weights = Tensor::from_vec(1, 3, vec![0.0, 0.0, 0.0]).unwrap();
        tape.apply(&mut weights).unwrap();
        assert!((weights.data()[0] + 0.1).abs() < 1e-6);
        assert!((weights.data()[1] - 0.2).abs() < 1e-6);
        assert!((weights.data()[2] + 0.05).abs() < 1e-6);
    }

    #[test]
    fn amega_realgrad_absorbs_text() {
        let encoder = LanguageWaveEncoder::new(-1.0, 0.6).unwrap();
        let z = encoder.encode_z_space("spiral torch realgrad").unwrap();
        let mut tape = AmegaRealgrad::new(0.05, z.shape().0, z.shape().1).unwrap();
        tape.absorb_text(&encoder, "spiral torch realgrad").unwrap();
        assert!(tape
            .gradient()
            .iter()
            .any(|value| value.abs() > f32::EPSILON));
    }

    #[test]
    fn gradient_summary_reports_norms() {
        let summary = GradientSummary::from_slice(&[1.0, -2.0, 0.0, 3.0]);
        assert_eq!(summary.count(), 4);
        assert!((summary.l1() - 6.0).abs() < 1e-6);
        let expected_l2 = (1.0f32 + 4.0 + 0.0 + 9.0).sqrt();
        assert!((summary.l2() - expected_l2).abs() < 1e-6);
        assert!((summary.mean_abs() - 1.5).abs() < 1e-6);
        let expected_rms = expected_l2 / (4.0f32).sqrt();
        assert!((summary.rms() - expected_rms).abs() < 1e-6);
        assert_eq!(summary.linf(), 3.0);
    }

    #[test]
    fn gradient_summary_from_moments_matches_slice() {
        let from_slice = GradientSummary::from_slice(&[1.0, -2.0, 0.0, 3.0]);
        let from_moments = GradientSummary::from_moments(6.0, 14.0, 3.0, 4);
        assert!((from_slice.l1() - from_moments.l1()).abs() < 1e-6);
        assert!((from_slice.l2() - from_moments.l2()).abs() < 1e-6);
        assert_eq!(from_slice.count(), from_moments.count());
        assert_eq!(from_slice.linf(), from_moments.linf());
        assert!((from_slice.sum_squares() - from_moments.sum_squares()).abs() < 1e-6);
    }

    #[test]
    fn desire_gradient_interpretation_balances_metrics() {
        let hyper = GradientSummary::from_slice(&[1.0, -0.5, 0.25, 0.75]);
        let real = GradientSummary::from_slice(&[0.05, -0.1, 0.0, 0.1]);
        let interpretation = DesireGradientInterpretation::from_summaries(hyper, real);
        assert!(interpretation.balance() > 1.0);
        assert!(interpretation.penalty_gain() > 1.0);
        let stable = DesireGradientInterpretation::from_summaries(hyper, hyper);
        assert!(stable.stability() > interpretation.stability());
        assert!(stable.bias_mix() > interpretation.bias_mix());
        assert!(stable.observation_gain() >= interpretation.observation_gain());
    }

    #[test]
    fn gradient_tapes_surface_summary_metrics() {
        let tensor = Tensor::from_vec(1, 3, vec![1.0, -2.0, 4.0]).unwrap();
        let mut hypergrad = AmegaHypergrad::new(-1.0, 0.1, 1, 3).unwrap();
        hypergrad.accumulate_wave(&tensor).unwrap();
        let hyper_summary = hypergrad.summary();
        assert_eq!(hyper_summary.count(), 3);
        assert!(hyper_summary.l2() > 0.0);

        let mut realgrad = AmegaRealgrad::new(0.1, 1, 3).unwrap();
        realgrad.accumulate_wave(&tensor).unwrap();
        let real_summary = realgrad.summary();
        assert_eq!(real_summary.count(), 3);
        let expected_l1: f32 = tensor.data().iter().map(|value| value.abs()).sum();
        assert!((real_summary.l1() - expected_l1).abs() < 1e-6);
    }

    #[test]
    fn hypergrad_retune_updates_curvature_and_resets() {
        let mut tape = AmegaHypergrad::new(-1.0, 0.05, 1, 2).unwrap();
        let tensor = Tensor::from_vec(1, 2, vec![0.25, -0.4]).unwrap();
        tape.accumulate_wave(&tensor).unwrap();
        assert!(tape.gradient().iter().any(|value| value.abs() > 0.0));
        tape.retune(-0.5, 0.1).unwrap();
        assert!((tape.curvature() + 0.5).abs() < 1e-6);
        assert!((tape.learning_rate() - 0.1).abs() < 1e-6);
        assert!(tape.gradient().iter().all(|value| value.abs() < 1e-6));
        let guard = tape.topos();
        assert!((guard.curvature() + 0.5).abs() < 1e-6);
    }

    #[test]
    fn amega_realgrad_accumulates_pair() {
        let mut tape = AmegaRealgrad::new(0.01, 1, 2).unwrap();
        let prediction = Tensor::from_vec(1, 2, vec![0.5, -0.5]).unwrap();
        let target = Tensor::from_vec(1, 2, vec![0.25, -0.75]).unwrap();
        tape.accumulate_pair(&prediction, &target).unwrap();
        assert!((tape.gradient()[0] - 0.25).abs() < 1e-6);
        assert!((tape.gradient()[1] - 0.25).abs() < 1e-6);
    }

    #[test]
    fn random_uniform_respects_bounds_and_is_convertible_to_ndarray() {
        let tensor = Tensor::random_uniform(4, 3, -0.25, 0.75, Some(7)).unwrap();
        assert_eq!(tensor.shape(), (4, 3));
        assert!(tensor
            .data()
            .iter()
            .all(|value| (-0.25..0.75).contains(value)));
        let array = Array2::from_shape_vec((4, 3), tensor.data().to_vec()).unwrap();
        assert_eq!(array.dim(), (4, 3));
        assert_eq!(array[[0, 0]], tensor.data()[0]);
    }

    #[test]
    fn random_initialisers_are_deterministic_with_seed() {
        let left = Tensor::random_normal(2, 2, 0.0, 1.0, Some(42)).unwrap();
        let right = Tensor::random_normal(2, 2, 0.0, 1.0, Some(42)).unwrap();
        assert_eq!(left.data(), right.data());
    }

    #[test]
    fn random_uniform_rejects_invalid_bounds() {
        let err = Tensor::random_uniform(2, 2, 1.0, 1.0, None).unwrap_err();
        assert!(matches!(err, TensorError::InvalidValue { .. }));
    }
}<|MERGE_RESOLUTION|>--- conflicted
+++ resolved
@@ -914,33 +914,6 @@
         }
     }
 
-<<<<<<< HEAD
-    /// Apply a numerically stable row-wise softmax with backend selection.
-    pub fn row_softmax(&self) -> PureResult<Tensor> {
-        self.row_softmax_with_backend(SoftmaxBackend::Auto)
-    }
-
-    /// Apply a numerically stable row-wise softmax using the requested backend.
-    pub fn row_softmax_with_backend(&self, backend: SoftmaxBackend) -> PureResult<Tensor> {
-        let (rows, cols) = self.shape();
-
-        match backend {
-            SoftmaxBackend::Auto => self.row_softmax_auto(rows, cols),
-            SoftmaxBackend::Cpu => {
-                let buffer = row_softmax_cpu(self.data(), rows, cols);
-                Tensor::from_vec(rows, cols, buffer)
-            }
-            #[cfg(feature = "wgpu")]
-            SoftmaxBackend::GpuWgpu => {
-                let buffer =
-                    wgpu_dense::row_softmax(self.data(), rows, cols).map_err(|message| {
-                        TensorError::BackendFailure {
-                            backend: "wgpu",
-                            message,
-                        }
-                    })?;
-                Tensor::from_vec(rows, cols, buffer)
-=======
     /// Matrix multiply followed by bias addition and GELU activation.
     pub fn matmul_bias_gelu(&self, other: &Tensor, bias: &[f32]) -> PureResult<Tensor> {
         self.matmul_bias_gelu_with_backend(other, bias, MatmulBackend::Auto)
@@ -1239,7 +1212,6 @@
                     message,
                 })?;
                 Tensor::from_vec(rows, cols, data)
->>>>>>> 850fc3b8
             }
         }
     }
@@ -3231,15 +3203,6 @@
     }
 
     #[test]
-<<<<<<< HEAD
-    fn row_softmax_rows_sum_to_one() {
-        let tensor = Tensor::from_vec(2, 3, vec![1.0, -1.5, 0.25, 0.5, 0.0, -2.0]).unwrap();
-        let softmax = tensor.row_softmax().unwrap();
-        let (_, cols) = tensor.shape();
-        for row in softmax.data().chunks(cols) {
-            let sum: f32 = row.iter().copied().sum();
-            assert!((sum - 1.0).abs() < 1e-5, "row sum = {}", sum);
-=======
     fn matmul_bias_gelu_matches_scalar_pipeline() {
         let lhs =
             Tensor::from_vec(2, 4, vec![1.0, -1.5, 0.75, 2.0, -0.25, 0.5, 1.25, -0.75]).unwrap();
@@ -3262,28 +3225,10 @@
         assert_eq!(fused.shape(), reference.shape());
         for (a, b) in fused.data().iter().zip(reference.data().iter()) {
             assert!((a - b).abs() < 1e-5);
->>>>>>> 850fc3b8
         }
     }
 
     #[test]
-<<<<<<< HEAD
-    fn row_softmax_cpu_backend_matches_auto() {
-        let tensor = Tensor::from_vec(
-            3,
-            4,
-            vec![
-                0.5, -0.75, 1.25, 0.0, -1.0, 0.2, 0.4, -0.6, 1.2, -0.5, 0.3, -1.8,
-            ],
-        )
-        .unwrap();
-        let auto = tensor.row_softmax().unwrap();
-        let cpu = tensor
-            .row_softmax_with_backend(SoftmaxBackend::Cpu)
-            .unwrap();
-
-        for (a, b) in auto.data().iter().zip(cpu.data().iter()) {
-=======
     fn matmul_bias_add_relu_matches_scalar_pipeline() {
         let lhs = Tensor::from_vec(
             3,
@@ -3314,14 +3259,11 @@
 
         assert_eq!(fused.shape(), reference.shape());
         for (a, b) in fused.data().iter().zip(reference.data().iter()) {
->>>>>>> 850fc3b8
             assert!((a - b).abs() < 1e-6);
         }
     }
 
     #[test]
-<<<<<<< HEAD
-=======
     fn matmul_bias_add_gelu_matches_scalar_pipeline() {
         let lhs = Tensor::from_vec(2, 3, vec![0.5, -1.0, 1.5, 0.25, 0.75, -0.5]).unwrap();
         let rhs = Tensor::from_vec(
@@ -3347,7 +3289,6 @@
     }
 
     #[test]
->>>>>>> 850fc3b8
     fn tensor_roundtrip_dlpack_preserves_contents() {
         let tensor = Tensor::from_vec(2, 3, vec![1.0, 2.0, 3.0, 4.0, 5.0, 6.0]).unwrap();
         let managed = tensor.to_dlpack().unwrap();
