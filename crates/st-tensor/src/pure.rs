//! Pure Rust tensor, complex wave, and non-Euclidean learning primitives with
//! zero external dependencies.
//!
//! The goal of this module is to offer a pragmatic starting point for
//! high-dimensional experimentation that **does not rely on PyTorch, NumPy, or
//! any other native bindings**. Everything here is written in safe Rust so it
//! can serve as a foundation for a fully independent learning stack that stays
//! responsive even when the surrounding platform is sandboxed.

pub mod fractal;
<<<<<<< HEAD
=======
pub mod topos;
pub mod wasm_canvas;
pub mod python;

pub use topos::{ConjugateGradientSolver, OpenCartesianTopos, RewriteMonad};
>>>>>>> b7b086fa

use core::fmt;
use std::error::Error;
use std::f32::consts::PI;

/// Result alias used throughout the pure module.
pub type PureResult<T> = Result<T, TensorError>;

/// Errors emitted by tensor and wave utilities.
#[derive(Clone, Debug, PartialEq)]
pub enum TensorError {
    /// A tensor constructor received an invalid shape.
    InvalidDimensions { rows: usize, cols: usize },
    /// Data provided to a constructor or operator does not match the tensor shape.
    DataLength { expected: usize, got: usize },
    /// An operator was asked to combine tensors of incompatible shapes.
    ShapeMismatch {
        left: (usize, usize),
        right: (usize, usize),
    },
    /// A value that must be strictly negative curvature was not.
    NonHyperbolicCurvature { curvature: f32 },
    /// Temperature must stay positive for wave encoders.
    NonPositiveTemperature { temperature: f32 },
    /// Learning rate must be positive for hypergrad optimizers.
    NonPositiveLearningRate { rate: f32 },
    /// Coherence weights that scale fractal relations must stay positive.
    NonPositiveCoherence { coherence: f32 },
    /// Tension weights that soften relations must stay positive.
    NonPositiveTension { tension: f32 },
<<<<<<< HEAD
=======
    /// Numeric solvers require a strictly positive tolerance.
    NonPositiveTolerance { tolerance: f32 },
    /// Saturation windows used by open-cartesian topoi must be positive.
    NonPositiveSaturation { saturation: f32 },
>>>>>>> b7b086fa
    /// Computation received an empty input which would otherwise trigger a panic.
    EmptyInput(&'static str),
    /// A helper expected matching curvature parameters but received different values.
    CurvatureMismatch { expected: f32, got: f32 },
    /// Numeric guard detected a non-finite value that would otherwise propagate NaNs.
    NonFiniteValue { label: &'static str, value: f32 },
    /// The requested tensor volume exceeds the configured open-cartesian topos boundary.
    TensorVolumeExceeded { volume: usize, max_volume: usize },
    /// Loop detection tripped for an open-cartesian topos traversal.
    LoopDetected { depth: usize, max_depth: usize },
    /// Conjugate gradient solver could not reach the requested tolerance.
    ConjugateGradientDiverged { residual: f32, tolerance: f32 },
}

impl fmt::Display for TensorError {
    fn fmt(&self, f: &mut fmt::Formatter<'_>) -> fmt::Result {
        match self {
            TensorError::InvalidDimensions { rows, cols } => {
                write!(
                    f,
                    "invalid tensor dimensions ({rows} x {cols}); both axes must be non-zero"
                )
            }
            TensorError::DataLength { expected, got } => {
                write!(f, "data length mismatch: expected {expected}, got {got}")
            }
            TensorError::ShapeMismatch { left, right } => {
                write!(
                    f,
                    "shape mismatch: left={:?}, right={:?} cannot be combined",
                    left, right
                )
            }
            TensorError::NonHyperbolicCurvature { curvature } => {
                write!(
                    f,
                    "hyperbolic operations require negative curvature; received {curvature}"
                )
            }
            TensorError::NonPositiveTemperature { temperature } => {
                write!(
                    f,
                    "language wave encoder temperature must be positive, got {temperature}"
                )
            }
            TensorError::NonPositiveLearningRate { rate } => {
                write!(f, "learning rate must be positive, got {rate}")
            }
            TensorError::NonPositiveCoherence { coherence } => {
                write!(f, "coherence must be positive, got {coherence}")
            }
            TensorError::NonPositiveTension { tension } => {
                write!(f, "tension must be positive, got {tension}")
            }
<<<<<<< HEAD
=======
            TensorError::NonPositiveTolerance { tolerance } => {
                write!(f, "tolerance must be positive, got {tolerance}")
            }
            TensorError::NonPositiveSaturation { saturation } => {
                write!(f, "saturation must be positive, got {saturation}")
            }
>>>>>>> b7b086fa
            TensorError::EmptyInput(label) => {
                write!(f, "{label} must not be empty for this computation")
            }
            TensorError::CurvatureMismatch { expected, got } => {
                write!(
                    f,
                    "curvature mismatch: expected {expected} but pipeline reports {got}"
                )
            }
            TensorError::NonFiniteValue { label, value } => {
                write!(
                    f,
                    "non-finite value detected for {label}; rewrite monad absorbed {value}"
                )
            }
            TensorError::TensorVolumeExceeded { volume, max_volume } => {
                write!(
                    f,
                    "tensor volume {volume} exceeds open-cartesian capacity {max_volume}"
                )
            }
            TensorError::LoopDetected { depth, max_depth } => {
                write!(
                    f,
                    "topos traversal depth {depth} exceeded loop-free ceiling {max_depth}"
                )
            }
            TensorError::ConjugateGradientDiverged {
                residual,
                tolerance,
            } => {
                write!(
                    f,
                    "conjugate gradient residual {residual} failed to reach tolerance {tolerance}"
                )
            }
        }
    }
}

impl Error for TensorError {}

/// A simple row-major 2D tensor backed by a `Vec<f32>`.
#[derive(Clone, Debug, PartialEq)]
pub struct Tensor {
    data: Vec<f32>,
    rows: usize,
    cols: usize,
}

impl Tensor {
    /// Create a tensor filled with zeros.
    pub fn zeros(rows: usize, cols: usize) -> PureResult<Self> {
        if rows == 0 || cols == 0 {
            return Err(TensorError::InvalidDimensions { rows, cols });
        }
        Ok(Self {
            data: vec![0.0; rows * cols],
            rows,
            cols,
        })
    }

    /// Create a tensor from raw data. The provided vector must match
    /// `rows * cols` elements.
    pub fn from_vec(rows: usize, cols: usize, data: Vec<f32>) -> PureResult<Self> {
        if rows == 0 || cols == 0 {
            return Err(TensorError::InvalidDimensions { rows, cols });
        }
        let expected = rows * cols;
        if expected != data.len() {
            return Err(TensorError::DataLength {
                expected,
                got: data.len(),
            });
        }
        Ok(Self { data, rows, cols })
    }

    /// Construct a tensor by applying a generator function to each coordinate.
    pub fn from_fn<F>(rows: usize, cols: usize, mut f: F) -> PureResult<Self>
    where
        F: FnMut(usize, usize) -> f32,
    {
        if rows == 0 || cols == 0 {
            return Err(TensorError::InvalidDimensions { rows, cols });
        }
        let mut data = Vec::with_capacity(rows * cols);
        for r in 0..rows {
            for c in 0..cols {
                data.push(f(r, c));
            }
        }
        Ok(Self { data, rows, cols })
    }

    /// Returns the `(rows, cols)` pair of the tensor.
    pub fn shape(&self) -> (usize, usize) {
        (self.rows, self.cols)
    }

    /// Returns a read-only view of the underlying buffer.
    pub fn data(&self) -> &[f32] {
        &self.data
    }

    /// Returns a mutable view of the underlying buffer.
    pub fn data_mut(&mut self) -> &mut [f32] {
        &mut self.data
    }

    /// Matrix multiply (`self @ other`).
    pub fn matmul(&self, other: &Tensor) -> PureResult<Tensor> {
        if self.cols != other.rows {
            return Err(TensorError::ShapeMismatch {
                left: self.shape(),
                right: other.shape(),
            });
        }
        let mut out = Tensor::zeros(self.rows, other.cols)?;
        for r in 0..self.rows {
            for k in 0..self.cols {
                let a = self.data[r * self.cols + k];
                let row_offset = k * other.cols;
                for c in 0..other.cols {
                    out.data[r * other.cols + c] += a * other.data[row_offset + c];
                }
            }
        }
        Ok(out)
    }

    /// Element-wise addition.
    pub fn add(&self, other: &Tensor) -> PureResult<Tensor> {
        if self.shape() != other.shape() {
            return Err(TensorError::ShapeMismatch {
                left: self.shape(),
                right: other.shape(),
            });
        }
        let mut data = Vec::with_capacity(self.data.len());
        for (a, b) in self.data.iter().zip(other.data.iter()) {
            data.push(a + b);
        }
        Tensor::from_vec(self.rows, self.cols, data)
    }

    /// Element-wise subtraction.
    pub fn sub(&self, other: &Tensor) -> PureResult<Tensor> {
        if self.shape() != other.shape() {
            return Err(TensorError::ShapeMismatch {
                left: self.shape(),
                right: other.shape(),
            });
        }
        let mut data = Vec::with_capacity(self.data.len());
        for (a, b) in self.data.iter().zip(other.data.iter()) {
            data.push(a - b);
        }
        Tensor::from_vec(self.rows, self.cols, data)
    }

    /// Returns a new tensor where every element is scaled by `value`.
    pub fn scale(&self, value: f32) -> PureResult<Tensor> {
        let mut data = Vec::with_capacity(self.data.len());
        for a in &self.data {
            data.push(a * value);
        }
        Tensor::from_vec(self.rows, self.cols, data)
    }

    /// Add a scaled tensor to this tensor (`self += scale * other`).
    pub fn add_scaled(&mut self, other: &Tensor, scale: f32) -> PureResult<()> {
        if self.shape() != other.shape() {
            return Err(TensorError::ShapeMismatch {
                left: self.shape(),
                right: other.shape(),
            });
        }
        for (a, b) in self.data.iter_mut().zip(other.data.iter()) {
            *a += scale * b;
        }
        Ok(())
    }

    /// Add the provided row vector to every row (`self[row] += bias`).
    pub fn add_row_inplace(&mut self, bias: &[f32]) -> PureResult<()> {
        if bias.len() != self.cols {
            return Err(TensorError::DataLength {
                expected: self.cols,
                got: bias.len(),
            });
        }
        for r in 0..self.rows {
            let offset = r * self.cols;
            for c in 0..self.cols {
                self.data[offset + c] += bias[c];
            }
        }
        Ok(())
    }

    /// Returns the transpose of the tensor.
    pub fn transpose(&self) -> Tensor {
        let mut out = Tensor {
            data: vec![0.0; self.rows * self.cols],
            rows: self.cols,
            cols: self.rows,
        };
        for r in 0..self.rows {
            for c in 0..self.cols {
                out.data[c * self.rows + r] = self.data[r * self.cols + c];
            }
        }
        out
    }

    /// Returns the sum over rows for each column.
    pub fn sum_axis0(&self) -> Vec<f32> {
        let mut sums = vec![0.0; self.cols];
        for r in 0..self.rows {
            let offset = r * self.cols;
            for c in 0..self.cols {
                sums[c] += self.data[offset + c];
            }
        }
        sums
    }

    /// Computes the squared L2 norm of the tensor.
    pub fn squared_l2_norm(&self) -> f32 {
        self.data.iter().map(|v| v * v).sum()
    }

    /// Projects a flattened tensor onto the Poincaré ball.
    pub fn project_to_poincare(&self, curvature: f32) -> PureResult<Tensor> {
        if curvature >= 0.0 {
            return Err(TensorError::NonHyperbolicCurvature { curvature });
        }
        let scale = (-curvature).sqrt();
        let mut data = Vec::with_capacity(self.data.len());
        for r in 0..self.rows {
            let start = r * self.cols;
            let end = start + self.cols;
            let chunk = &self.data[start..end];
            let norm: f32 = chunk.iter().map(|v| v * v).sum::<f32>().sqrt();
            if norm > 0.0 {
                let clip = (norm / scale).tanh();
                let factor = clip / norm;
                for v in chunk {
                    data.push(v * factor);
                }
            } else {
                data.extend_from_slice(chunk);
            }
        }
        Tensor::from_vec(self.rows, self.cols, data)
    }

    /// Estimates the hyperbolic distance between two flattened tensors treated as points.
    pub fn hyperbolic_distance(&self, other: &Tensor, curvature: f32) -> PureResult<f32> {
        if self.shape() != other.shape() {
            return Err(TensorError::ShapeMismatch {
                left: self.shape(),
                right: other.shape(),
            });
        }
        if curvature >= 0.0 {
            return Err(TensorError::NonHyperbolicCurvature { curvature });
        }
        let scale = (-curvature).sqrt();
        let mut sum_norm = 0.0f32;
        let mut sum_inner = 0.0f32;
        for (a, b) in self.data.iter().zip(other.data.iter()) {
            let pa = a / scale;
            let pb = b / scale;
            sum_norm += (pa - pb).powi(2);
            sum_inner += (1.0 - pa.powi(2)) * (1.0 - pb.powi(2));
        }
        let denom = sum_inner.max(1e-6).sqrt();
        Ok(2.0 * (1.0 + (sum_norm / denom)).acosh())
    }
}

/// Computes the mean squared error between `predictions` and `targets`.
pub fn mean_squared_error(predictions: &Tensor, targets: &Tensor) -> PureResult<f32> {
    if predictions.shape() != targets.shape() {
        return Err(TensorError::ShapeMismatch {
            left: predictions.shape(),
            right: targets.shape(),
        });
    }
    let mut sum = 0.0f32;
    for (p, t) in predictions.data().iter().zip(targets.data().iter()) {
        let diff = p - t;
        sum += diff * diff;
    }
    Ok(sum / (predictions.rows * predictions.cols) as f32)
}

/// A minimal fully-connected linear model.
///
/// The model keeps its weights and bias in plain Rust vectors so it can be
/// embedded in `no_std` friendly environments (alloc-only) and easily extended
/// with additional layers.
#[derive(Clone, Debug)]
pub struct LinearModel {
    weights: Tensor,
    bias: Vec<f32>,
}

impl LinearModel {
    /// Creates a new linear model with small deterministic parameters.
    pub fn new(input_dim: usize, output_dim: usize) -> PureResult<Self> {
        if input_dim == 0 || output_dim == 0 {
            return Err(TensorError::InvalidDimensions {
                rows: input_dim,
                cols: output_dim,
            });
        }
        let mut weights = Tensor::zeros(input_dim, output_dim)?;
        let mut scale = 0.01f32;
        for w in weights.data_mut().iter_mut() {
            *w = scale;
            scale += 0.01;
        }
        Ok(Self {
            weights,
            bias: vec![0.0; output_dim],
        })
    }

    /// Runs a forward pass: `inputs @ weights + bias`.
    pub fn forward(&self, inputs: &Tensor) -> PureResult<Tensor> {
        if inputs.shape().1 != self.weights.shape().0 {
            return Err(TensorError::ShapeMismatch {
                left: inputs.shape(),
                right: self.weights.shape(),
            });
        }
        let mut out = inputs.matmul(&self.weights)?;
        out.add_row_inplace(&self.bias)?;
        Ok(out)
    }

    /// Performs a single batch of gradient descent and returns the batch loss.
    pub fn train_batch(
        &mut self,
        inputs: &Tensor,
        targets: &Tensor,
        learning_rate: f32,
    ) -> PureResult<f32> {
        if inputs.shape().0 != targets.shape().0 {
            return Err(TensorError::ShapeMismatch {
                left: inputs.shape(),
                right: targets.shape(),
            });
        }
        if targets.shape().1 != self.weights.shape().1 {
            return Err(TensorError::ShapeMismatch {
                left: targets.shape(),
                right: self.weights.shape(),
            });
        }
        let batch_size = inputs.shape().0 as f32;
        let predictions = self.forward(inputs)?;
        let diff = predictions.sub(targets)?;
        let inputs_t = inputs.transpose();
        let grad_w = inputs_t.matmul(&diff)?.scale(1.0 / batch_size)?;
        let mut grad_b = diff.sum_axis0();
        for val in grad_b.iter_mut() {
            *val /= batch_size;
        }
        self.weights.add_scaled(&grad_w, -learning_rate)?;
        for (b, g) in self.bias.iter_mut().zip(grad_b.iter()) {
            *b -= learning_rate * g;
        }
        Ok(mean_squared_error_from_diff(&diff))
    }

    /// Returns a reference to the model weights.
    pub fn weights(&self) -> &Tensor {
        &self.weights
    }

    /// Returns a reference to the model bias.
    pub fn bias(&self) -> &[f32] {
        &self.bias
    }
}

fn mean_squared_error_from_diff(diff: &Tensor) -> f32 {
    let mut sum = 0.0f32;
    for v in diff.data() {
        sum += v * v;
    }
    sum / (diff.rows * diff.cols) as f32
}

/// Lightweight complex number for wave encodings without external crates.
#[derive(Copy, Clone, Debug, PartialEq)]
pub struct Complex32 {
    pub re: f32,
    pub im: f32,
}

impl Complex32 {
    pub const fn new(re: f32, im: f32) -> Self {
        Self { re, im }
    }

    pub const fn zero() -> Self {
        Self { re: 0.0, im: 0.0 }
    }

    pub fn modulus(self) -> f32 {
        (self.re * self.re + self.im * self.im).sqrt()
    }

    pub fn argument(self) -> f32 {
        self.im.atan2(self.re)
    }
}

impl core::ops::Add for Complex32 {
    type Output = Self;

    fn add(self, rhs: Self) -> Self::Output {
        Self::new(self.re + rhs.re, self.im + rhs.im)
    }
}

impl core::ops::AddAssign for Complex32 {
    fn add_assign(&mut self, rhs: Self) {
        self.re += rhs.re;
        self.im += rhs.im;
    }
}

impl core::ops::Mul for Complex32 {
    type Output = Self;

    fn mul(self, rhs: Self) -> Self::Output {
        Self::new(
            self.re * rhs.re - self.im * rhs.im,
            self.re * rhs.im + self.im * rhs.re,
        )
    }
}

impl core::ops::Mul<f32> for Complex32 {
    type Output = Self;

    fn mul(self, rhs: f32) -> Self::Output {
        Self::new(self.re * rhs, self.im * rhs)
    }
}

impl core::ops::Sub for Complex32 {
    type Output = Self;

    fn sub(self, rhs: Self) -> Self::Output {
        Self::new(self.re - rhs.re, self.im - rhs.im)
    }
}

/// Complex tensor storing WGSL/FFT-friendly waveforms.
#[derive(Clone, Debug, PartialEq)]
pub struct ComplexTensor {
    data: Vec<Complex32>,
    rows: usize,
    cols: usize,
}

impl ComplexTensor {
    pub fn zeros(rows: usize, cols: usize) -> PureResult<Self> {
        if rows == 0 || cols == 0 {
            return Err(TensorError::InvalidDimensions { rows, cols });
        }
        Ok(Self {
            data: vec![Complex32::zero(); rows * cols],
            rows,
            cols,
        })
    }

    pub fn from_vec(rows: usize, cols: usize, data: Vec<Complex32>) -> PureResult<Self> {
        if rows == 0 || cols == 0 {
            return Err(TensorError::InvalidDimensions { rows, cols });
        }
        let expected = rows * cols;
        if expected != data.len() {
            return Err(TensorError::DataLength {
                expected,
                got: data.len(),
            });
        }
        Ok(Self { data, rows, cols })
    }

    pub fn shape(&self) -> (usize, usize) {
        (self.rows, self.cols)
    }

    pub fn data(&self) -> &[Complex32] {
        &self.data
    }

    /// Converts the complex tensor into a real tensor by splitting real/imag parts.
    pub fn to_tensor(&self) -> PureResult<Tensor> {
        let mut data = Vec::with_capacity(self.data.len() * 2);
        for value in &self.data {
            data.push(value.re);
            data.push(value.im);
        }
        Tensor::from_vec(self.rows, self.cols * 2, data)
    }

    pub fn matmul(&self, other: &ComplexTensor) -> PureResult<Self> {
        if self.cols != other.rows {
            return Err(TensorError::ShapeMismatch {
                left: self.shape(),
                right: other.shape(),
            });
        }
        let mut out = ComplexTensor::zeros(self.rows, other.cols)?;
        for r in 0..self.rows {
            for k in 0..self.cols {
                let a = self.data[r * self.cols + k];
                let row_offset = k * other.cols;
                for c in 0..other.cols {
                    out.data[r * other.cols + c] += a * other.data[row_offset + c];
                }
            }
        }
        Ok(out)
    }
}

fn discrete_fourier_transform(signal: &[f32]) -> Vec<Complex32> {
    let n = signal.len();
    if n == 0 {
        return Vec::new();
    }
    let factor = -2.0 * PI / n as f32;
    let mut out = Vec::with_capacity(n);
    for k in 0..n {
        let mut accum = Complex32::zero();
        for (idx, &value) in signal.iter().enumerate() {
            let angle = factor * (k as f32) * (idx as f32);
            let basis = Complex32::new(angle.cos(), angle.sin());
            accum += basis * value;
        }
        out.push(accum);
    }
    out
}

/// Encodes language streams into complex Z-space waves without tokenization.
#[derive(Clone, Debug)]
pub struct LanguageWaveEncoder {
    curvature: f32,
    temperature: f32,
}

impl LanguageWaveEncoder {
    pub fn new(curvature: f32, temperature: f32) -> PureResult<Self> {
        if curvature >= 0.0 {
            return Err(TensorError::NonHyperbolicCurvature { curvature });
        }
        if temperature <= 0.0 {
            return Err(TensorError::NonPositiveTemperature { temperature });
        }
        Ok(Self {
            curvature,
            temperature,
        })
    }

    /// Returns the curvature used for Z-space encodings.
    pub fn curvature(&self) -> f32 {
        self.curvature
    }

    /// Returns the thermal scaling applied to the wavefront.
    pub fn temperature(&self) -> f32 {
        self.temperature
    }

    /// Convert a sentence directly into a complex wave on the Z-space manifold.
    pub fn encode_wave(&self, text: &str) -> PureResult<ComplexTensor> {
        let char_count = text.chars().count();
        if char_count == 0 {
            return Err(TensorError::EmptyInput("text"));
        }
        let mut signal = Vec::with_capacity(char_count);
        let denom = char_count as f32;
        for (idx, ch) in text.chars().enumerate() {
            let ordinal = ch as u32;
            let bucket = (ordinal % 1024) as f32 / 1024.0;
            let envelope = ((idx as f32 + 1.0) / denom).sin().abs();
            signal.push((bucket + envelope) * self.temperature);
        }
        let spectrum = discrete_fourier_transform(&signal);
        ComplexTensor::from_vec(1, spectrum.len(), spectrum)
    }

    /// Projects the encoded wave into a hyperbolic chart for transformer-friendly inference.
    pub fn encode_z_space(&self, text: &str) -> PureResult<Tensor> {
        let wave = self.encode_wave(text)?;
        if wave.data().is_empty() {
            return Err(TensorError::EmptyInput("wave"));
        }
        let mut coords = Vec::with_capacity(wave.data().len() * 2);
        let curvature_scale = (-self.curvature).sqrt();
        for complex in wave.data() {
            let radius = (complex.modulus() * curvature_scale).tanh();
            let angle = complex.argument();
            coords.push(radius * angle.cos());
            coords.push(radius * angle.sin());
        }
        let euclid = Tensor::from_vec(1, coords.len(), coords)?;
        euclid.project_to_poincare(self.curvature)
    }
}

/// Hyperbolic gradient accumulator for zero-traceback learning loops.
///
/// The optimiser keeps its own curvature-aligned gradient buffer and can
/// integrate Euclidean tensors, complex waves, or direct text streams emitted
/// by [`LanguageWaveEncoder`]. Every update is projected back onto the
/// Poincaré ball so state never escapes the non-Euclidean manifold.
pub struct AmegaHypergrad {
    curvature: f32,
    learning_rate: f32,
    rows: usize,
    cols: usize,
    gradient: Vec<f32>,
    topos: OpenCartesianTopos,
}

impl AmegaHypergrad {
    /// Create a new hypergradient tape with the provided curvature and step size.
    pub fn new(curvature: f32, learning_rate: f32, rows: usize, cols: usize) -> PureResult<Self> {
        if rows == 0 || cols == 0 {
            return Err(TensorError::InvalidDimensions { rows, cols });
        }
        if curvature >= 0.0 {
            return Err(TensorError::NonHyperbolicCurvature { curvature });
        }
        if learning_rate <= 0.0 {
            return Err(TensorError::NonPositiveLearningRate {
                rate: learning_rate,
            });
        }
        let topos = OpenCartesianTopos::new(
            curvature,
            1e-6,
            1e6,
            rows.saturating_mul(cols).saturating_mul(4).max(8),
            rows.saturating_mul(cols),
        )?;
        Ok(Self {
            curvature,
            learning_rate,
            rows,
            cols,
            gradient: vec![0.0; rows * cols],
            topos,
        })
    }

    /// Builds a hypergradient tape with a caller supplied open-cartesian topos.
    pub fn with_topos(
        curvature: f32,
        learning_rate: f32,
        rows: usize,
        cols: usize,
        topos: OpenCartesianTopos,
    ) -> PureResult<Self> {
        if rows == 0 || cols == 0 {
            return Err(TensorError::InvalidDimensions { rows, cols });
        }
        if curvature >= 0.0 {
            return Err(TensorError::NonHyperbolicCurvature { curvature });
        }
        if learning_rate <= 0.0 {
            return Err(TensorError::NonPositiveLearningRate {
                rate: learning_rate,
            });
        }
        let capacity = rows.saturating_mul(cols);
        if capacity > topos.max_volume() {
            return Err(TensorError::TensorVolumeExceeded {
                volume: capacity,
                max_volume: topos.max_volume(),
            });
        }
        Ok(Self {
            curvature,
            learning_rate,
            rows,
            cols,
            gradient: vec![0.0; capacity],
            topos,
        })
    }

    /// Returns the hyperbolic curvature the tape is operating under.
    pub fn curvature(&self) -> f32 {
        self.curvature
    }

    /// Returns the geometric learning rate used for each Riemannian step.
    pub fn learning_rate(&self) -> f32 {
        self.learning_rate
    }

    /// Returns the `(rows, cols)` dimensions captured by the tape.
    pub fn shape(&self) -> (usize, usize) {
        (self.rows, self.cols)
    }

    /// Provides read-only access to the accumulated gradient buffer.
    pub fn gradient(&self) -> &[f32] {
        &self.gradient
    }

    /// Returns the guard topos enforcing open-cartesian safety constraints.
    pub fn topos(&self) -> &OpenCartesianTopos {
        &self.topos
    }

    fn assert_tensor_shape(&self, tensor: &Tensor) -> PureResult<()> {
        if tensor.shape() != (self.rows, self.cols) {
            return Err(TensorError::ShapeMismatch {
                left: tensor.shape(),
                right: (self.rows, self.cols),
            });
        }
        Ok(())
    }

    /// Clears the accumulated gradient back to zero.
    pub fn reset(&mut self) {
        for g in self.gradient.iter_mut() {
            *g = 0.0;
        }
    }

    /// Accumulates a Euclidean tensor inside the hyperbolic tape using
    /// the standard conformal factor for the Poincaré ball.
    pub fn accumulate_wave(&mut self, tensor: &Tensor) -> PureResult<()> {
        self.assert_tensor_shape(tensor)?;
        self.topos.guard_tensor("hypergrad_wave", tensor)?;
        let tolerance = self.topos.tolerance();
        for (grad, value) in self.gradient.iter_mut().zip(tensor.data().iter()) {
            let denom = 1.0 - self.curvature * value * value;
            let update = *value / denom.abs().max(tolerance);
            *grad = self.topos.saturate(*grad + update);
        }
        Ok(())
    }

    /// Accumulates a complex wave by unfolding it into real and imaginary lanes.
    pub fn accumulate_complex_wave(&mut self, wave: &ComplexTensor) -> PureResult<()> {
        let tensor = wave.to_tensor()?;
        self.accumulate_wave(&tensor)
    }

    /// Absorbs text directly by encoding it into Z-space using the provided encoder.
    pub fn absorb_text(&mut self, encoder: &LanguageWaveEncoder, text: &str) -> PureResult<()> {
        if (encoder.curvature() - self.curvature).abs() > 1e-6 {
            return Err(TensorError::CurvatureMismatch {
                expected: self.curvature,
                got: encoder.curvature(),
            });
        }
        self.topos.ensure_loop_free(text.chars().count())?;
        let tensor = encoder.encode_z_space(text)?;
        self.accumulate_wave(&tensor)
    }

    /// Integrates a prediction/target pair to build a hyperbolic residual.
    pub fn accumulate_pair(&mut self, prediction: &Tensor, target: &Tensor) -> PureResult<()> {
        self.assert_tensor_shape(prediction)?;
        if prediction.shape() != target.shape() {
            return Err(TensorError::ShapeMismatch {
                left: prediction.shape(),
                right: target.shape(),
            });
        }
        self.topos
            .guard_tensor("hypergrad_prediction", prediction)?;
        self.topos.guard_tensor("hypergrad_target", target)?;
        for ((grad, pred), tgt) in self
            .gradient
            .iter_mut()
            .zip(prediction.data().iter())
            .zip(target.data().iter())
        {
            let delta = pred - tgt;
            *grad = self.topos.saturate(*grad + delta);
        }
        Ok(())
    }

    /// Applies the accumulated gradient to the provided tensor and reprojects it
    /// into the Poincaré ball. The gradient buffer is cleared afterwards so the
    /// tape can keep streaming samples without triggering a traceback.
    pub fn apply(&mut self, weights: &mut Tensor) -> PureResult<()> {
        self.assert_tensor_shape(weights)?;
        self.topos.guard_tensor("hypergrad_weights", weights)?;
        let tolerance = self.topos.tolerance();
        {
            let data = weights.data_mut();
            for (value, grad) in data.iter_mut().zip(self.gradient.iter()) {
                let denom = 1.0 - self.curvature * (*value) * (*value);
                let step = self.learning_rate / denom.abs().max(tolerance);
                let updated = *value - step * *grad;
                *value = self.topos.saturate(updated);
            }
        }
        let projected = weights.project_to_poincare(self.curvature)?;
        *weights = projected;
        self.topos
            .guard_tensor("hypergrad_weights_post_projection", weights)?;
        self.reset();
        Ok(())
    }
}

#[cfg(test)]
mod tests {
    use super::*;

    #[test]
    fn tensor_matmul_and_add_work_without_panicking() {
        let a = Tensor::from_vec(2, 3, vec![1.0, 2.0, 3.0, 4.0, 5.0, 6.0]).unwrap();
        let b = Tensor::from_vec(3, 2, vec![7.0, 8.0, 9.0, 10.0, 11.0, 12.0]).unwrap();
        let product = a.matmul(&b).unwrap();
        assert_eq!(product.shape(), (2, 2));
        let expected = Tensor::from_vec(2, 2, vec![58.0, 64.0, 139.0, 154.0]).unwrap();
        assert_eq!(product, expected);

        let sum = product
            .add(&Tensor::from_vec(2, 2, vec![1.0, 1.0, 1.0, 1.0]).unwrap())
            .unwrap();
        let expected_sum = Tensor::from_vec(2, 2, vec![59.0, 65.0, 140.0, 155.0]).unwrap();
        assert_eq!(sum, expected_sum);
    }

    #[test]
    fn linear_regression_converges_without_tracebacks() {
        let inputs = Tensor::from_vec(4, 1, vec![0.0, 1.0, 2.0, 3.0]).unwrap();
        let targets = Tensor::from_vec(4, 1, vec![1.0, 3.0, 5.0, 7.0]).unwrap();
        let mut model = LinearModel::new(1, 1).unwrap();
        let mut loss = 0.0;
        for _ in 0..200 {
            loss = model.train_batch(&inputs, &targets, 0.1).unwrap();
        }
        assert!(loss < 1e-3, "loss should converge, got {loss}");

        let predictions = model.forward(&inputs).unwrap();
        let mse = mean_squared_error(&predictions, &targets).unwrap();
        assert!(mse < 1e-3, "model should fit the line, got {mse}");

        let weight = model.weights().data()[0];
        let bias = model.bias()[0];
        assert!((weight - 2.0).abs() < 1e-2, "weight too far: {weight}");
        assert!((bias - 1.0).abs() < 1e-2, "bias too far: {bias}");
    }

    #[test]
    fn language_wave_encoder_maps_text_without_tokens() {
        let encoder = LanguageWaveEncoder::new(-1.0, 0.5).unwrap();
        let wave = encoder.encode_wave("spiral").unwrap();
        assert_eq!(wave.shape(), (1, 6));
        let z = encoder.encode_z_space("spiral").unwrap();
        assert_eq!(z.shape().0, 1);
        assert_eq!(z.shape().1, 12);
    }

    #[test]
    fn amega_hypergrad_tracks_z_space_updates() {
        let encoder = LanguageWaveEncoder::new(-1.25, 0.9).unwrap();
        let z = encoder
            .encode_z_space("non-euclidean waves stay token free")
            .unwrap();
        let shape = z.shape();
        let mut hypergrad =
            AmegaHypergrad::new(encoder.curvature(), 0.05, shape.0, shape.1).unwrap();
        hypergrad.accumulate_wave(&z).unwrap();
        let mut weights = Tensor::zeros(shape.0, shape.1).unwrap();
        let targets = Tensor::zeros(shape.0, shape.1).unwrap();
        hypergrad.accumulate_pair(&z, &targets).unwrap();
        hypergrad.apply(&mut weights).unwrap();
        assert_eq!(weights.shape(), shape);
        assert!(weights.squared_l2_norm() > 0.0);
    }

    #[test]
    fn amega_hypergrad_absorbs_text_directly() {
        let encoder = LanguageWaveEncoder::new(-0.8, 0.7).unwrap();
        let z = encoder
            .encode_z_space("SpiralTorch dances in Z-space")
            .unwrap();
        let shape = z.shape();
        let mut hypergrad =
            AmegaHypergrad::new(encoder.curvature(), 0.02, shape.0, shape.1).unwrap();
        hypergrad
            .absorb_text(&encoder, "SpiralTorch dances in Z-space")
            .unwrap();
        assert!(hypergrad
            .gradient()
            .iter()
            .any(|value| value.abs() > f32::EPSILON));
    }
}<|MERGE_RESOLUTION|>--- conflicted
+++ resolved
@@ -8,14 +8,6 @@
 //! responsive even when the surrounding platform is sandboxed.
 
 pub mod fractal;
-<<<<<<< HEAD
-=======
-pub mod topos;
-pub mod wasm_canvas;
-pub mod python;
-
-pub use topos::{ConjugateGradientSolver, OpenCartesianTopos, RewriteMonad};
->>>>>>> b7b086fa
 
 use core::fmt;
 use std::error::Error;
@@ -46,13 +38,6 @@
     NonPositiveCoherence { coherence: f32 },
     /// Tension weights that soften relations must stay positive.
     NonPositiveTension { tension: f32 },
-<<<<<<< HEAD
-=======
-    /// Numeric solvers require a strictly positive tolerance.
-    NonPositiveTolerance { tolerance: f32 },
-    /// Saturation windows used by open-cartesian topoi must be positive.
-    NonPositiveSaturation { saturation: f32 },
->>>>>>> b7b086fa
     /// Computation received an empty input which would otherwise trigger a panic.
     EmptyInput(&'static str),
     /// A helper expected matching curvature parameters but received different values.
@@ -107,15 +92,6 @@
             TensorError::NonPositiveTension { tension } => {
                 write!(f, "tension must be positive, got {tension}")
             }
-<<<<<<< HEAD
-=======
-            TensorError::NonPositiveTolerance { tolerance } => {
-                write!(f, "tolerance must be positive, got {tolerance}")
-            }
-            TensorError::NonPositiveSaturation { saturation } => {
-                write!(f, "saturation must be positive, got {saturation}")
-            }
->>>>>>> b7b086fa
             TensorError::EmptyInput(label) => {
                 write!(f, "{label} must not be empty for this computation")
             }
