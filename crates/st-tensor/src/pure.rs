// SPDX-License-Identifier: AGPL-3.0-or-later
// © 2025 Ryo ∴ SpiralArchitect (kishkavsesvit@icloud.com)
// Part of SpiralTorch — Licensed under AGPL-3.0-or-later.
// Unauthorized derivative works or closed redistribution prohibited under AGPL §13.

//! Pure Rust tensor, complex wave, and non-Euclidean learning primitives with
//! only lightweight external dependencies.
//!
//! The goal of this module is to offer a pragmatic starting point for
//! high-dimensional experimentation that **does not rely on PyTorch, NumPy, or
//! any other native bindings**. Everything here is written in safe Rust so it
//! can serve as a foundation for a fully independent learning stack that stays
//! responsive even when the surrounding platform is sandboxed.

pub mod differential;
pub mod fractal;
pub mod measure;
pub mod topos;
pub mod wasm_canvas;

pub use self::differential::{
    DifferentialResonance, FunctorDifferential, HomotopyDifferential, InfinityDifferential,
    RecursiveDifferential, SpiralDifferential,
};
pub use self::measure::{
    nirt_weight_update, tesla_tail_spectrum, z_space_barycenter, z_space_barycenter_guarded,
    BarycenterIntermediate, TeslaTail, TeslaTailLine, ZSpaceBarycenter,
};
pub use self::topos::{
    GraphGuardProfile, GraphGuardReport, LawvereTierneyGuard, ModalityProfile, MultiModalAtlas,
    MultiModalBiome, MultiModalToposGuard, OpenCartesianTopos, RewardBoundary,
    RewardBoundarySignal, RewriteMonad, TensorBiome, ToposAtlas, ZBox, ZBoxSite,
};

#[cfg(feature = "hip")]
use crate::backend::hip_dense;
#[cfg(feature = "wgpu")]
use crate::backend::wgpu_dense;
use crate::backend::{cpu_dense, faer_dense};
use crate::dlpack::{
    call_managed_deleter, drop_exported_state, DLDataType, DLDataTypeCode, DLDevice, DLDeviceType,
    DLManagedTensor, DLTensor, ExportData, ForeignTensor, ManagedTensorState,
};
use crate::memory::{
    aligned_from_slice, aligned_from_vec, aligned_with_capacity, aligned_zeroed, is_ptr_aligned,
    AlignedVec,
};
use core::fmt;
use rand::distributions::{Distribution, Uniform};
use rand::rngs::StdRng;
#[allow(unused_imports)]
use rand_distr::StandardNormal;
use rayon::{current_num_threads, prelude::*};
use serde::{Deserialize, Serialize};
use spiral_config::determinism;
use std::cell::RefCell;
use std::convert::TryFrom;
use std::error::Error;
use std::f32::consts::PI;
use std::ffi::c_void;
use std::mem;
use std::ops::{Deref, DerefMut};
use std::ptr::NonNull;
use std::slice;
use std::sync::Arc;

/// Result alias used throughout the pure module.
pub type PureResult<T> = Result<T, TensorError>;

/// Errors emitted by tensor and wave utilities.
#[derive(Clone, Debug, PartialEq)]
pub enum TensorError {
    /// A tensor constructor received an invalid shape.
    InvalidDimensions { rows: usize, cols: usize },
    /// Data provided to a constructor or operator does not match the tensor shape.
    DataLength { expected: usize, got: usize },
    /// An operator was asked to combine tensors of incompatible shapes.
    ShapeMismatch {
        left: (usize, usize),
        right: (usize, usize),
    },
    /// A value that must be strictly negative curvature was not.
    NonHyperbolicCurvature { curvature: f32 },
    /// Temperature must stay positive for wave encoders.
    NonPositiveTemperature { temperature: f32 },
    /// Learning rate must be positive for hypergrad optimizers.
    NonPositiveLearningRate { rate: f32 },
    /// Coherence weights that scale fractal relations must stay positive.
    NonPositiveCoherence { coherence: f32 },
    /// Tension weights that soften relations must stay positive.
    NonPositiveTension { tension: f32 },
    /// Topos tolerance must stay positive to avoid degeneracy.
    NonPositiveTolerance { tolerance: f32 },
    /// Topos saturation window must stay positive.
    NonPositiveSaturation { saturation: f32 },
    /// Tensor biome weights must stay positive when accumulating shoots.
    NonPositiveWeight { weight: f32 },
    /// Computation received an empty input which would otherwise trigger a panic.
    EmptyInput(&'static str),
    /// Weighted Z-space barycenter collapsed because the total KL + entropy temperature vanished.
    DegenerateBarycenter { effective_weight: f32 },
    /// Attempted to load or update a parameter that was missing from the state dict.
    MissingParameter { name: String },
    /// Wrapper around I/O failures when persisting or restoring tensors.
    IoError { message: String },
    /// Wrapper around serde failures when deserialising tensors.
    SerializationError { message: String },
    /// A helper expected matching curvature parameters but received different values.
    CurvatureMismatch { expected: f32, got: f32 },
    /// Numeric guard detected a non-finite value that would otherwise propagate NaNs.
    NonFiniteValue { label: &'static str, value: f32 },
    /// The requested tensor volume exceeds the configured open-cartesian topos boundary.
    TensorVolumeExceeded {
        label: &'static str,
        volume: usize,
        max_volume: usize,
    },
    /// Loop detection tripped for an open-cartesian topos traversal.
    LoopDetected { depth: usize, max_depth: usize },
    /// Conjugate gradient solver could not reach the requested tolerance.
    ConjugateGradientDiverged { residual: f32, tolerance: f32 },
    /// Execution failed on an accelerator backend.
    BackendFailure {
        backend: &'static str,
        message: String,
    },
    /// Porosity parameters must stay within [0, 1].
    PorosityOutOfRange { porosity: f32 },
    /// Generic configuration violation for pure-language helpers.
    InvalidValue { label: &'static str },
    /// The tensor orientation is not supported by the requested computation.
    UnsupportedLayout { label: &'static str },
    /// Interoperability bridge encountered an unsupported or malformed DLPack tensor.
    DlpackError { message: String },
}

impl fmt::Display for TensorError {
    fn fmt(&self, f: &mut fmt::Formatter<'_>) -> fmt::Result {
        match self {
            TensorError::InvalidDimensions { rows, cols } => {
                write!(
                    f,
                    "invalid tensor dimensions ({rows} x {cols}); both axes must be non-zero"
                )
            }
            TensorError::DataLength { expected, got } => {
                write!(f, "data length mismatch: expected {expected}, got {got}")
            }
            TensorError::ShapeMismatch { left, right } => {
                write!(
                    f,
                    "shape mismatch: left={:?}, right={:?} cannot be combined",
                    left, right
                )
            }
            TensorError::NonHyperbolicCurvature { curvature } => {
                write!(
                    f,
                    "hyperbolic operations require negative curvature; received {curvature}"
                )
            }
            TensorError::NonPositiveTemperature { temperature } => {
                write!(
                    f,
                    "language wave encoder temperature must be positive, got {temperature}"
                )
            }
            TensorError::NonPositiveLearningRate { rate } => {
                write!(f, "learning rate must be positive, got {rate}")
            }
            TensorError::NonPositiveCoherence { coherence } => {
                write!(f, "coherence must be positive, got {coherence}")
            }
            TensorError::NonPositiveTension { tension } => {
                write!(f, "tension must be positive, got {tension}")
            }
            TensorError::NonPositiveTolerance { tolerance } => {
                write!(f, "tolerance must be positive, got {tolerance}")
            }
            TensorError::NonPositiveSaturation { saturation } => {
                write!(f, "saturation window must be positive, got {saturation}")
            }
            TensorError::NonPositiveWeight { weight } => {
                write!(f, "tensor biome weight must be positive, got {weight}")
            }
            TensorError::EmptyInput(label) => {
                write!(f, "{label} must not be empty for this computation")
            }
            TensorError::DegenerateBarycenter { effective_weight } => {
                write!(
                    f,
                    "z-space barycenter degenerates when the total weight temperature ({effective_weight}) is non-positive"
                )
            }
            TensorError::CurvatureMismatch { expected, got } => {
                write!(
                    f,
                    "curvature mismatch: expected {expected} but pipeline reports {got}"
                )
            }
            TensorError::NonFiniteValue { label, value } => {
                write!(
                    f,
                    "non-finite value detected for {label}; rewrite monad absorbed {value}"
                )
            }
            TensorError::MissingParameter { name } => {
                write!(f, "missing parameter '{name}' while loading module state")
            }
            TensorError::IoError { message } => {
                write!(f, "i/o error while handling tensor data: {message}")
            }
            TensorError::SerializationError { message } => {
                write!(
                    f,
                    "serialization error while handling tensor data: {message}"
                )
            }
            TensorError::TensorVolumeExceeded {
                label,
                volume,
                max_volume,
            } => {
                write!(
                    f,
                    "tensor '{label}' volume {volume} exceeds open-cartesian capacity {max_volume}"
                )
            }
            TensorError::LoopDetected { depth, max_depth } => {
                write!(
                    f,
                    "topos traversal depth {depth} exceeded loop-free ceiling {max_depth}"
                )
            }
            TensorError::ConjugateGradientDiverged {
                residual,
                tolerance,
            } => {
                write!(
                    f,
                    "conjugate gradient residual {residual} failed to reach tolerance {tolerance}"
                )
            }
            TensorError::BackendFailure { backend, message } => {
                write!(f, "{backend} backend failure: {message}")
            }
            TensorError::PorosityOutOfRange { porosity } => {
                write!(f, "porosity must lie in [0, 1]; received {porosity}")
            }
            TensorError::InvalidValue { label } => {
                write!(f, "invalid value: {label}")
            }
            TensorError::UnsupportedLayout { label } => {
                write!(
                    f,
                    "requested operation requires a different tensor layout ({label})"
                )
            }
            TensorError::DlpackError { message } => {
                write!(f, "dlpack error: {message}")
            }
        }
    }
}

impl Error for TensorError {}

/// Explicit matrix multiplication backend selection. `Auto` defers to the heuristics, while
/// `CpuFaer`/`GpuWgpu` force the respective accelerators.
#[derive(Clone, Copy, Debug, PartialEq, Eq)]
pub enum MatmulBackend {
    /// Use heuristics to pick the best available backend.
    Auto,
    /// Force the SIMD-accelerated faer kernel.
    CpuFaer,
    /// Use the built-in tiled SIMD micro-kernel.
    CpuSimd,
    /// Always fallback to the scalar implementation.
    CpuNaive,
    /// Force the compute-path GEMM running through WGPU.
    #[cfg(feature = "wgpu")]
    GpuWgpu,
    /// Execute GEMM via the HIP backend when available.
    #[cfg(feature = "hip")]
    GpuHip,
}

impl MatmulBackend {
    fn label(self) -> &'static str {
        match self {
            MatmulBackend::Auto => "auto",
            MatmulBackend::CpuFaer => "faer",
            MatmulBackend::CpuSimd => "simd",
            MatmulBackend::CpuNaive => "naive",
            #[cfg(feature = "wgpu")]
            MatmulBackend::GpuWgpu => "wgpu",
            #[cfg(feature = "hip")]
            MatmulBackend::GpuHip => "hip",
        }
    }
}

impl fmt::Display for MatmulBackend {
    fn fmt(&self, f: &mut fmt::Formatter<'_>) -> fmt::Result {
        f.write_str((*self).label())
    }
}

/// Explicit backend selection for row-wise softmax.
#[derive(Clone, Copy, Debug, PartialEq, Eq)]
pub enum SoftmaxBackend {
    /// Allow SpiralTorch to pick the most appropriate backend.
    Auto,
    /// Force the pure Rust implementation.
    Cpu,
    /// Execute on the WGPU accelerator backend when available.
    #[cfg(feature = "wgpu")]
    GpuWgpu,
}

impl SoftmaxBackend {
    fn label(self) -> &'static str {
        match self {
            SoftmaxBackend::Auto => "auto",
            SoftmaxBackend::Cpu => "cpu",
            #[cfg(feature = "wgpu")]
            SoftmaxBackend::GpuWgpu => "wgpu",
        }
    }
}

impl fmt::Display for SoftmaxBackend {
    fn fmt(&self, f: &mut fmt::Formatter<'_>) -> fmt::Result {
        f.write_str(self.label())
    }
}

/// Explicit backend selection for row-wise hardmax.
#[derive(Clone, Copy, Debug, PartialEq, Eq)]
pub enum HardmaxBackend {
    /// Allow SpiralTorch to pick the most appropriate backend.
    Auto,
    /// Force the pure Rust implementation.
    Cpu,
    /// Execute on the WGPU accelerator backend when available.
    #[cfg(feature = "wgpu")]
    GpuWgpu,
}

impl HardmaxBackend {
    fn label(self) -> &'static str {
        match self {
            HardmaxBackend::Auto => "auto",
            HardmaxBackend::Cpu => "cpu",
            #[cfg(feature = "wgpu")]
            HardmaxBackend::GpuWgpu => "wgpu",
        }
    }
}

impl fmt::Display for HardmaxBackend {
    fn fmt(&self, f: &mut fmt::Formatter<'_>) -> fmt::Result {
        f.write_str(self.label())
    }
}

/// Explicit backend selection for fused attention.
#[derive(Clone, Copy, Debug, PartialEq, Eq)]
pub enum AttentionBackend {
    /// Allow SpiralTorch to pick the most appropriate backend.
    Auto,
    /// Force the pure Rust implementation.
    Cpu,
    /// Execute on the WGPU fused kernel when available.
    GpuWgpu,
}

impl AttentionBackend {
    fn label(self) -> &'static str {
        match self {
            AttentionBackend::Auto => "auto",
            AttentionBackend::Cpu => "cpu",
            AttentionBackend::GpuWgpu => "wgpu",
        }
    }
}

impl fmt::Display for AttentionBackend {
    fn fmt(&self, f: &mut fmt::Formatter<'_>) -> fmt::Result {
        f.write_str(self.label())
    }
}

#[derive(Clone, Debug)]
enum TensorBacking {
    Owned(Arc<AlignedVec>),
    Foreign(ForeignTensor),
}

#[derive(Clone, Debug)]
pub(crate) struct TensorBuffer {
    backing: TensorBacking,
}

impl TensorBuffer {
    fn from_aligned(data: AlignedVec) -> Self {
        Self {
            backing: TensorBacking::Owned(Arc::new(data)),
        }
    }

    fn from_foreign(foreign: ForeignTensor) -> Self {
        Self {
            backing: TensorBacking::Foreign(foreign),
        }
    }

    fn as_slice(&self) -> &[f32] {
        match &self.backing {
            TensorBacking::Owned(vec) => vec.as_slice(),
            TensorBacking::Foreign(foreign) => foreign.as_slice(),
        }
    }

    fn make_mut_slice(&mut self) -> &mut [f32] {
        if let TensorBacking::Foreign(foreign) = &self.backing {
            let owned = aligned_from_slice(foreign.as_slice());
            self.backing = TensorBacking::Owned(Arc::new(owned));
        }

        if let TensorBacking::Owned(vec) = &mut self.backing {
            Arc::make_mut(vec).as_mut_slice()
        } else {
            unreachable!()
        }
    }

    fn as_ptr(&self) -> *const f32 {
        match &self.backing {
            TensorBacking::Owned(vec) => vec.as_ptr(),
            TensorBacking::Foreign(foreign) => foreign.as_ptr(),
        }
    }

    fn export_handle(&self) -> ExportData {
        match &self.backing {
            TensorBacking::Owned(vec) => ExportData::Owned(Arc::clone(vec)),
            TensorBacking::Foreign(foreign) => ExportData::Foreign(foreign.clone()),
        }
    }

    fn try_clone_owned(&self) -> Option<Arc<AlignedVec>> {
        match &self.backing {
            TensorBacking::Owned(vec) => Some(Arc::clone(vec)),
            TensorBacking::Foreign(_) => None,
        }
    }
}

impl Deref for TensorBuffer {
    type Target = [f32];

    fn deref(&self) -> &Self::Target {
        self.as_slice()
    }
}

impl DerefMut for TensorBuffer {
    fn deref_mut(&mut self) -> &mut Self::Target {
        self.make_mut_slice()
    }
}

impl PartialEq for TensorBuffer {
    fn eq(&self, other: &Self) -> bool {
        self.as_slice() == other.as_slice()
    }
}

/// Orientation tag for tensors and packed buffers.
#[derive(Clone, Copy, Debug, PartialEq, Eq)]
pub enum Layout {
    RowMajor,
    ColMajor,
    Tiled { tm: u32, tn: u32, tk: u32 },
    Chimera { stripes: u32, tile: u32 },
}

impl Layout {
    #[inline]
    fn expect_row_major(self, label: &'static str) -> PureResult<()> {
        if matches!(self, Layout::RowMajor) {
            Ok(())
        } else {
            Err(TensorError::UnsupportedLayout { label })
        }
    }

    #[inline]
    fn to_dense(self, rows: usize, cols: usize) -> Result<faer_dense::DenseLayout, TensorError> {
        let _ = (rows, cols);
        match self {
            Layout::RowMajor => Ok(faer_dense::DenseLayout::RowMajor),
            Layout::ColMajor => Ok(faer_dense::DenseLayout::ColMajor),
            Layout::Tiled { .. } => Err(TensorError::UnsupportedLayout {
                label: "tiled layout is not yet supported by the dense kernels",
            }),
            Layout::Chimera { .. } => Err(TensorError::UnsupportedLayout {
                label: "chimera layout cannot be treated as dense",
            }),
        }
    }
}

/// Tile configuration used when preparing packed matrices for matmul.
#[derive(Clone, Copy, Debug, PartialEq, Eq)]
pub struct Tile {
    pub tm: u32,
    pub tn: u32,
    pub tk: u32,
}

impl Tile {
    pub const fn new(tm: u32, tn: u32, tk: u32) -> Self {
        Self { tm, tn, tk }
    }

    pub const fn col_major() -> Self {
        Self::new(1, 1, 1)
    }
}

#[derive(Clone, Copy, Debug, PartialEq, Eq)]
pub enum PackedLayout {
    ColMajor,
    Tiled { tm: u32, tn: u32, tk: u32 },
}

impl PackedLayout {
    fn to_dense(self) -> faer_dense::DenseLayout {
        match self {
            PackedLayout::ColMajor => faer_dense::DenseLayout::ColMajor,
            PackedLayout::Tiled { .. } => faer_dense::DenseLayout::ColMajor,
        }
    }
}

/// Prepacked representation of the right-hand side operand used by matmul.
#[derive(Clone, Debug)]
pub struct PackedB {
    cols: usize,
    inner: usize,
    tile: Tile,
    layout: PackedLayout,
    buf: Arc<AlignedVec>,
}

impl PackedB {
    pub fn from_tensor(tensor: &Tensor, tile: Tile) -> PureResult<Self> {
        match tensor.layout {
            Layout::RowMajor => Self::from_row_major(tensor, tile),
            Layout::ColMajor => Ok(Self::from_col_major(tensor, tile)),
            Layout::Tiled { .. } => Err(TensorError::UnsupportedLayout {
                label: "packing tiled tensors is not yet supported",
            }),
            Layout::Chimera { .. } => Err(TensorError::UnsupportedLayout {
                label: "convert chimera tensors to row major before packing",
            }),
        }
    }

    fn from_row_major(tensor: &Tensor, tile: Tile) -> PureResult<Self> {
        let rows = tensor.rows;
        let cols = tensor.cols;
        let mut packed = aligned_zeroed(rows * cols);
        let data = tensor.data();
        for r in 0..rows {
            let offset = r * cols;
            for c in 0..cols {
                packed[c * rows + r] = data[offset + c];
            }
        }
        Ok(Self {
            cols,
            inner: rows,
            tile,
            layout: PackedLayout::ColMajor,
            buf: Arc::new(packed),
        })
    }

    fn from_col_major(tensor: &Tensor, tile: Tile) -> Self {
        let rows = tensor.rows;
        let cols = tensor.cols;
        let buf = tensor
            .data
            .try_clone_owned()
            .unwrap_or_else(|| Arc::new(aligned_from_slice(tensor.data())));
        Self {
            cols,
            inner: rows,
            tile,
            layout: PackedLayout::ColMajor,
            buf,
        }
    }

    pub fn from_tensor_transpose(tensor: &Tensor, tile: Tile) -> PureResult<Self> {
        match tensor.layout {
            Layout::RowMajor => Self::from_row_major_transpose(tensor, tile),
            Layout::ColMajor => Self::from_col_major_transpose(tensor, tile),
            Layout::Tiled { .. } => Err(TensorError::UnsupportedLayout {
                label: "packing tiled tensors is not yet supported",
            }),
            Layout::Chimera { .. } => Err(TensorError::UnsupportedLayout {
                label: "convert chimera tensors to row major before packing",
            }),
        }
    }

    fn from_row_major_transpose(tensor: &Tensor, tile: Tile) -> PureResult<Self> {
        let rows = tensor.rows;
        let cols = tensor.cols;
        let buf = tensor
            .data
            .try_clone_owned()
            .unwrap_or_else(|| Arc::new(aligned_from_slice(tensor.data())));
        Ok(Self {
            cols: rows,
            inner: cols,
            tile,
            layout: PackedLayout::ColMajor,
            buf,
        })
    }

    fn from_col_major_transpose(tensor: &Tensor, tile: Tile) -> PureResult<Self> {
        let transposed = tensor.transpose();
        let mut packed = PackedB::from_row_major(&transposed, tile)?;
        packed.cols = tensor.rows;
        packed.inner = tensor.cols;
        Ok(packed)
    }

    #[inline]
    pub fn cols(&self) -> usize {
        self.cols
    }

    #[inline]
    pub fn inner(&self) -> usize {
        self.inner
    }

    #[inline]
    pub fn tile(&self) -> Tile {
        self.tile
    }

    #[inline]
    pub fn layout(&self) -> PackedLayout {
        self.layout
    }

    #[inline]
    pub fn as_slice(&self) -> &[f32] {
        self.buf.as_slice()
    }
}

/// A simple 2D tensor backed by a reference-counted buffer with explicit layout metadata.
#[derive(Clone, Debug)]
pub struct Tensor {
    data: Arc<TensorBuffer>,
    rows: usize,
    cols: usize,
    layout: Layout,
}

impl PartialEq for Tensor {
    fn eq(&self, other: &Self) -> bool {
        self.rows == other.rows
            && self.cols == other.cols
            && self.layout == other.layout
            && self.data.as_slice() == other.data.as_slice()
    }
}

impl Tensor {
    fn from_aligned(
        rows: usize,
        cols: usize,
        data: AlignedVec,
        layout: Layout,
    ) -> PureResult<Self> {
        if rows == 0 || cols == 0 {
            return Err(TensorError::InvalidDimensions { rows, cols });
        }
        let expected = rows * cols;
        if expected != data.len() {
            return Err(TensorError::DataLength {
                expected,
                got: data.len(),
            });
        }
        Ok(Self {
            data: Arc::new(TensorBuffer::from_aligned(data)),
            rows,
            cols,
            layout,
        })
    }

    fn seedable_rng(seed: Option<u64>, label: &str) -> StdRng {
        determinism::rng_from_optional(seed, label)
    }

    /// Create a tensor filled with zeros.
    pub fn zeros(rows: usize, cols: usize) -> PureResult<Self> {
        let data = aligned_zeroed(rows * cols);
        Self::from_aligned(rows, cols, data, Layout::RowMajor)
    }

    /// Create a tensor from raw data. The provided vector must match
    /// `rows * cols` elements.
    pub fn from_vec(rows: usize, cols: usize, data: Vec<f32>) -> PureResult<Self> {
        let data = aligned_from_vec(data);
        Self::from_aligned(rows, cols, data, Layout::RowMajor)
    }

    /// Construct a tensor by sampling a uniform distribution in `[min, max)`.
    ///
    /// When `seed` is provided the RNG becomes deterministic which makes tests
    /// and benchmarks reproducible. Otherwise entropy from the host is used.
    pub fn random_uniform(
        rows: usize,
        cols: usize,
        min: f32,
        max: f32,
        seed: Option<u64>,
    ) -> PureResult<Self> {
        if rows == 0 || cols == 0 {
            return Err(TensorError::InvalidDimensions { rows, cols });
        }
        if !(min < max) {
            return Err(TensorError::InvalidValue {
                label: "random_uniform_bounds",
            });
        }
        let mut rng = Self::seedable_rng(seed, "st-tensor/tensor/uniform");
        let distribution = Uniform::new(min, max);
        let mut data = aligned_with_capacity(rows * cols);
        for _ in 0..rows * cols {
            data.push(distribution.sample(&mut rng));
        }
        Self::from_aligned(rows, cols, data, Layout::RowMajor)
    }

    /// Construct a tensor by sampling a normal distribution with the provided
    /// mean and standard deviation.
    pub fn random_normal(
        rows: usize,
        cols: usize,
        mean: f32,
        std: f32,
        seed: Option<u64>,
    ) -> PureResult<Self> {
        if rows == 0 || cols == 0 {
            return Err(TensorError::InvalidDimensions { rows, cols });
        }
        if std <= 0.0 {
            return Err(TensorError::InvalidValue {
                label: "random_normal_std",
            });
        }
        let mut rng = Self::seedable_rng(seed, "st-tensor/tensor/normal");
        let gaussian = StandardNormal;
        let mut data = aligned_with_capacity(rows * cols);
        for _ in 0..rows * cols {
            let sample: f64 = gaussian.sample(&mut rng);
            data.push(mean + std * sample as f32);
        }
        Self::from_aligned(rows, cols, data, Layout::RowMajor)
    }

    /// Construct a tensor by applying a generator function to each coordinate.
    pub fn from_fn<F>(rows: usize, cols: usize, mut f: F) -> PureResult<Self>
    where
        F: FnMut(usize, usize) -> f32,
    {
        if rows == 0 || cols == 0 {
            return Err(TensorError::InvalidDimensions { rows, cols });
        }
        let mut data = aligned_with_capacity(rows * cols);
        for r in 0..rows {
            for c in 0..cols {
                data.push(f(r, c));
            }
        }
        Self::from_aligned(rows, cols, data, Layout::RowMajor)
    }

    /// Returns the `(rows, cols)` pair of the tensor.
    pub fn shape(&self) -> (usize, usize) {
        (self.rows, self.cols)
    }

    /// Total number of elements stored in the tensor.
    #[inline]
    pub fn len(&self) -> usize {
        self.rows * self.cols
    }

    /// Returns the logical stride for advancing one row and one column.
    pub fn strides(&self) -> PureResult<(usize, usize)> {
        match self.layout {
            Layout::RowMajor => Ok((self.cols, 1)),
            Layout::ColMajor => Ok((1, self.rows)),
            Layout::Tiled { .. } => Err(TensorError::UnsupportedLayout {
                label: "tiled layout does not expose uniform strides",
            }),
            Layout::Chimera { .. } => Err(TensorError::UnsupportedLayout {
                label: "chimera layout does not have uniform row/col strides",
            }),
        }
    }

    /// Checks whether the tensor storage is contiguous for row- or column-major traversals.
    #[inline]
    pub fn is_contiguous(&self) -> bool {
        matches!(self.layout, Layout::RowMajor | Layout::ColMajor)
    }

    /// Returns `true` when the backing buffer is aligned to the requested byte boundary.
    #[inline]
    pub fn is_aligned_to(&self, alignment: usize) -> bool {
        is_ptr_aligned(self.data.as_ref().as_ptr(), alignment)
    }

    /// Returns `true` when the buffer is 16-byte aligned which enables `vec4` access on GPUs.
    #[inline]
    pub fn is_vec4_aligned(&self) -> bool {
        self.is_aligned_to(16)
    }

    /// Returns the layout descriptor attached to the tensor.
    pub fn layout(&self) -> Layout {
        self.layout
    }

    /// Returns a tensor whose buffer is reorganised to match the requested layout.
    pub fn to_layout(&self, layout: Layout) -> PureResult<Tensor> {
        if layout == self.layout {
            return Ok(self.clone());
        }

        match (self.layout, layout) {
            (Layout::RowMajor, Layout::ColMajor) => {
                let mut data = aligned_zeroed(self.len());
                let source = self.data();
                for r in 0..self.rows {
                    let offset = r * self.cols;
                    for c in 0..self.cols {
                        data[c * self.rows + r] = source[offset + c];
                    }
                }
                Tensor::from_aligned(self.rows, self.cols, data, Layout::ColMajor)
            }
            (Layout::ColMajor, Layout::RowMajor) => {
                let mut data = aligned_zeroed(self.len());
                let source = self.data();
                for c in 0..self.cols {
                    let offset = c * self.rows;
                    for r in 0..self.rows {
                        data[r * self.cols + c] = source[offset + r];
                    }
                }
                Tensor::from_aligned(self.rows, self.cols, data, Layout::RowMajor)
            }
            (Layout::RowMajor, Layout::Chimera { stripes, tile }) => {
                Self::convert_row_major_to_chimera(self, stripes, tile)
            }
            (Layout::Chimera { stripes, tile }, Layout::RowMajor) => {
                Self::convert_chimera_to_row_major(self, stripes, tile)
            }
            (Layout::Chimera { stripes, tile }, Layout::ColMajor) => {
                Self::convert_chimera_to_row_major(self, stripes, tile)?.to_layout(layout)
            }
            (Layout::ColMajor, Layout::Chimera { .. }) => {
                self.to_layout(Layout::RowMajor)?.to_layout(layout)
            }
            (
                Layout::Chimera {
                    stripes: src_stripes,
                    tile: src_tile,
                },
                Layout::Chimera {
                    stripes: dst_stripes,
                    tile: dst_tile,
                },
            ) => {
                if src_stripes == dst_stripes && src_tile == dst_tile {
                    Ok(self.clone())
                } else {
                    Self::convert_chimera_to_row_major(self, src_stripes, src_tile)?
                        .to_layout(layout)
                }
            }
            _ => Err(TensorError::UnsupportedLayout {
                label: "layout conversion requires row- or col-major tensors",
            }),
        }
    }

    fn convert_row_major_to_chimera(
        tensor: &Tensor,
        stripes: u32,
        tile: u32,
    ) -> PureResult<Tensor> {
        if stripes == 0 || tile == 0 {
            return Err(TensorError::UnsupportedLayout {
                label: "chimera layout requires positive stripes and tile",
            });
        }

        let stripes = stripes as usize;
        let tile = tile as usize;
        if stripes * tile != tensor.cols {
            return Err(TensorError::UnsupportedLayout {
                label: "chimera layout expects stripes * tile to equal the column count",
            });
        }

        let mut data = aligned_zeroed(tensor.len());
        let source = tensor.data();
        for r in 0..tensor.rows {
            let src_row_offset = r * tensor.cols;
            let dst_row_offset = r * tensor.cols;
            for c in 0..tensor.cols {
                let stripe = c / tile;
                let within = c % tile;
                let dst_index = dst_row_offset + within * stripes + stripe;
                data[dst_index] = source[src_row_offset + c];
            }
        }

        Tensor::from_aligned(
            tensor.rows,
            tensor.cols,
            data,
            Layout::Chimera {
                stripes: stripes as u32,
                tile: tile as u32,
            },
        )
    }

    fn convert_chimera_to_row_major(
        tensor: &Tensor,
        stripes: u32,
        tile: u32,
    ) -> PureResult<Tensor> {
        if stripes == 0 || tile == 0 {
            return Err(TensorError::UnsupportedLayout {
                label: "chimera layout requires positive stripes and tile",
            });
        }

        let stripes = stripes as usize;
        let tile = tile as usize;
        if stripes * tile != tensor.cols {
            return Err(TensorError::UnsupportedLayout {
                label: "chimera layout expects stripes * tile to equal the column count",
            });
        }

        let mut data = aligned_zeroed(tensor.len());
        let source = tensor.data();
        for r in 0..tensor.rows {
            let dst_row_offset = r * tensor.cols;
            let src_row_offset = r * tensor.cols;
            for stripe in 0..stripes {
                for within in 0..tile {
                    let c = stripe * tile + within;
                    let src_index = src_row_offset + within * stripes + stripe;
                    data[dst_row_offset + c] = source[src_index];
                }
            }
        }

        Tensor::from_aligned(tensor.rows, tensor.cols, data, Layout::RowMajor)
    }

    /// Returns a read-only view of the underlying buffer.
    pub fn data(&self) -> &[f32] {
        self.data.as_slice()
    }

    /// Returns a mutable view of the underlying buffer.
    pub fn data_mut(&mut self) -> &mut [f32] {
        self.layout = Layout::RowMajor;
        Arc::make_mut(&mut self.data).make_mut_slice()
    }

    /// Return the DLPack device descriptor for this tensor.
    pub fn dlpack_device(&self) -> DLDevice {
        DLDevice {
            device_type: DLDeviceType::Cpu as i32,
            device_id: 0,
        }
    }

    /// Export the tensor as a managed DLPack tensor.
    pub fn to_dlpack(&self) -> PureResult<*mut DLManagedTensor> {
        self.layout.expect_row_major("dlpack export")?;
        let rows_i64 = i64::try_from(self.rows).map_err(|_| TensorError::DlpackError {
            message: "tensor rows exceed i64 range".to_string(),
        })?;
        let cols_i64 = i64::try_from(self.cols).map_err(|_| TensorError::DlpackError {
            message: "tensor cols exceed i64 range".to_string(),
        })?;

        let export = self.data.export_handle();
        let mut state = Box::new(ManagedTensorState::new(
            export,
            vec![rows_i64, cols_i64].into_boxed_slice(),
            vec![cols_i64, 1].into_boxed_slice(),
        ));

        let dl_tensor = DLTensor {
            data: state.data.as_ptr() as *mut c_void,
            device: DLDevice {
                device_type: DLDeviceType::Cpu as i32,
                device_id: 0,
            },
            ndim: 2,
            dtype: DLDataType {
                code: DLDataTypeCode::Float as u8,
                bits: 32,
                lanes: 1,
            },
            shape: state.shape.as_mut_ptr(),
            strides: state.strides.as_mut_ptr(),
            byte_offset: 0,
        };

        let manager_ctx = Box::into_raw(state) as *mut ManagedTensorState as *mut c_void;
        let managed = Box::new(DLManagedTensor {
            dl_tensor,
            manager_ctx,
            deleter: Some(drop_exported_state),
        });

        Ok(Box::into_raw(managed))
    }

    /// Return a zero-copy view of the tensor with new row/column dimensions.
    pub fn view(&self, rows: usize, cols: usize) -> PureResult<Tensor> {
        if rows == 0 || cols == 0 {
            return Err(TensorError::InvalidDimensions { rows, cols });
        }
        if rows * cols != self.len() {
            return Err(TensorError::DataLength {
                expected: rows * cols,
                got: self.len(),
            });
        }
        self.layout
            .expect_row_major("Tensor::view requires row-major storage")?;
        Ok(Tensor {
            data: Arc::clone(&self.data),
            rows,
            cols,
            layout: Layout::RowMajor,
        })
    }

    /// Construct a tensor from a managed DLPack tensor. The managed tensor is consumed.
    ///
    /// # Safety
    /// The caller must ensure `managed` points to a valid `DLManagedTensor`.
    pub unsafe fn from_dlpack(managed: *mut DLManagedTensor) -> PureResult<Self> {
        struct ManagedGuard {
            ptr: Option<NonNull<DLManagedTensor>>,
        }

        impl ManagedGuard {
            unsafe fn new(ptr: NonNull<DLManagedTensor>) -> Self {
                Self { ptr: Some(ptr) }
            }

            fn tensor(&self) -> &DLManagedTensor {
                unsafe { self.ptr.unwrap().as_ref() }
            }

            fn into_inner(mut self) -> NonNull<DLManagedTensor> {
                self.ptr.take().unwrap()
            }
        }

        impl Drop for ManagedGuard {
            fn drop(&mut self) {
                if let Some(ptr) = self.ptr.take() {
                    unsafe {
                        call_managed_deleter(ptr.as_ptr());
                    }
                }
            }
        }

        let managed_ptr = match NonNull::new(managed) {
            Some(ptr) => ptr,
            None => {
                return Err(TensorError::EmptyInput("dlpack tensor"));
            }
        };

        let guard = ManagedGuard::new(managed_ptr);
        let tensor = guard.tensor();
        let dl_tensor = &tensor.dl_tensor;

        if dl_tensor.ndim != 2 {
            return Err(TensorError::DlpackError {
                message: format!("expected 2 dimensions, got {}", dl_tensor.ndim),
            });
        }

        if dl_tensor.device.device_type != DLDeviceType::Cpu as i32 {
            return Err(TensorError::DlpackError {
                message: format!(
                    "unsupported device type {}; only CPU tensors are accepted",
                    dl_tensor.device.device_type
                ),
            });
        }

        if dl_tensor.dtype.code != DLDataTypeCode::Float as u8
            || dl_tensor.dtype.bits != 32
            || dl_tensor.dtype.lanes != 1
        {
            return Err(TensorError::DlpackError {
                message: "only f32 tensors are supported".to_string(),
            });
        }

        if dl_tensor.shape.is_null() {
            return Err(TensorError::DlpackError {
                message: "dlpack tensor provided a null shape pointer".to_string(),
            });
        }

        if tensor.deleter.is_none() {
            return Err(TensorError::DlpackError {
                message: "dlpack tensor is missing a deleter".to_string(),
            });
        }

        let ndim = usize::try_from(dl_tensor.ndim).map_err(|_| TensorError::DlpackError {
            message: format!("invalid ndim {}", dl_tensor.ndim),
        })?;

        let shape = slice::from_raw_parts(dl_tensor.shape, ndim);
        let (rows_i64, cols_i64) = match *shape {
            [rows, cols] => (rows, cols),
            _ => {
                return Err(TensorError::DlpackError {
                    message: "shape must contain exactly two dimensions".to_string(),
                })
            }
        };

        if rows_i64 <= 0 || cols_i64 <= 0 {
            return Err(TensorError::InvalidDimensions {
                rows: rows_i64.max(0) as usize,
                cols: cols_i64.max(0) as usize,
            });
        }

        let rows = usize::try_from(rows_i64).map_err(|_| TensorError::DlpackError {
            message: format!("rows {rows_i64} exceed usize range"),
        })?;
        let cols = usize::try_from(cols_i64).map_err(|_| TensorError::DlpackError {
            message: format!("cols {cols_i64} exceed usize range"),
        })?;

        let expected_len = rows
            .checked_mul(cols)
            .ok_or_else(|| TensorError::DlpackError {
                message: "tensor volume overflow".to_string(),
            })?;

        if dl_tensor.byte_offset % mem::size_of::<f32>() != 0 {
            return Err(TensorError::DlpackError {
                message: format!(
                    "byte offset {} is not aligned to f32 elements",
                    dl_tensor.byte_offset
                ),
            });
        }

        let offset = dl_tensor.byte_offset / mem::size_of::<f32>();
        if offset > expected_len {
            return Err(TensorError::DlpackError {
                message: format!("byte offset {offset} exceeds tensor length {expected_len}",),
            });
        }

        let base_ptr = match NonNull::new(dl_tensor.data as *mut f32) {
            Some(ptr) => ptr,
            None => {
                return Err(TensorError::EmptyInput("dlpack tensor data"));
            }
        };

        if !dl_tensor.strides.is_null() {
            let strides = slice::from_raw_parts(dl_tensor.strides, ndim);
            let expected_row = i64::try_from(cols).map_err(|_| TensorError::DlpackError {
                message: format!("cols {cols} exceed i64 range"),
            })?;

            // Treat degenerate layouts as contiguous row-major:
            // * When there is a single row, the stride along that axis is irrelevant.
            // * When there is a single column, a stride of 1 still respects row-major
            //   assumptions and matches how column vectors are typically exported.
            let row_ok =
                strides[0] == expected_row || rows_i64 == 1 || (cols_i64 == 1 && strides[0] == 1);
            let col_ok = strides[1] == 1;

            if !(row_ok && col_ok) {
                return Err(TensorError::DlpackError {
                    message: format!(
                        "only contiguous row-major tensors are supported; received strides {:?}",
                        strides
                    ),
                });
            }
        }

        let data_ptr = unsafe { base_ptr.as_ptr().add(offset) };
        let data_ptr = match NonNull::new(data_ptr) {
            Some(ptr) => ptr,
            None => {
                return Err(TensorError::EmptyInput("dlpack tensor data"));
            }
        };

        let foreign = unsafe { ForeignTensor::new(guard.into_inner(), data_ptr, expected_len) };

        Ok(Self {
            data: Arc::new(TensorBuffer::from_foreign(foreign)),
            rows,
            cols,
            layout: Layout::RowMajor,
        })
    }

    /// Matrix multiply (`self @ other`).
    pub fn matmul(&self, other: &Tensor) -> PureResult<Tensor> {
        self.matmul_with_backend(other, MatmulBackend::Auto)
    }

    /// Matrix multiply with an explicit backend selection.
    pub fn matmul_with_backend(
        &self,
        other: &Tensor,
        backend: MatmulBackend,
    ) -> PureResult<Tensor> {
        let rows = self.rows;
        let cols = other.cols;
        let mut tensor = Tensor::zeros(rows, cols)?;
        self.matmul_into_with_backend(other, &mut tensor, backend)?;
        Ok(tensor)
    }

    /// Matrix multiply into an existing tensor buffer.
    pub fn matmul_into_with_backend(
        &self,
        other: &Tensor,
        dst: &mut Tensor,
        backend: MatmulBackend,
    ) -> PureResult<()> {
        if self.cols != other.rows {
            return Err(TensorError::ShapeMismatch {
                left: self.shape(),
                right: other.shape(),
            });
        }

        let rows = self.rows;
        let cols = other.cols;
        let inner = self.cols;

        if dst.rows != rows || dst.cols != cols {
            return Err(TensorError::ShapeMismatch {
                left: (rows, cols),
                right: dst.shape(),
            });
        }

        if Arc::ptr_eq(&self.data, &dst.data) || Arc::ptr_eq(&other.data, &dst.data) {
            return Err(TensorError::InvalidValue {
                label: "matmul_out_alias",
            });
        }

        self.layout.expect_row_major("matmul lhs")?;
        dst.layout.expect_row_major("matmul destination")?;
        dst.layout = Layout::RowMajor;

        let lhs = self.data();
        let dst_slice = dst.data_mut();

        match backend {
            MatmulBackend::Auto => self.matmul_auto_into(other, dst_slice, rows, inner, cols)?,
            MatmulBackend::CpuSimd => {
                if !matches!(other.layout, Layout::RowMajor) {
                    return Err(TensorError::UnsupportedLayout {
                        label: "simd matmul expects row-major rhs",
                    });
                }
                cpu_dense::matmul_into(dst_slice, lhs, other.data(), rows, inner, cols).map_err(
                    |message| TensorError::BackendFailure {
                        backend: "cpu_simd",
                        message,
                    },
                )?;
            }
            MatmulBackend::CpuNaive => {
                let packed = PackedB::from_tensor(other, Tile::col_major())?;
                matmul_naive_packed_into(dst_slice, lhs, rows, inner, cols, &packed);
            }
            MatmulBackend::CpuFaer => {
                let packed = PackedB::from_tensor(other, Tile::col_major())?;
                let lhs_layout = self.layout.to_dense(rows, inner)?;
                let rhs_layout = packed.layout().to_dense();
                faer_dense::matmul_oriented_into(
                    dst_slice,
                    lhs,
                    lhs_layout,
                    packed.as_slice(),
                    rhs_layout,
                    rows,
                    inner,
                    cols,
                )
                .map_err(|message| TensorError::BackendFailure {
                    backend: "faer",
                    message,
                })?;
            }
            #[cfg(feature = "wgpu")]
            MatmulBackend::GpuWgpu => {
                if !matches!(other.layout, Layout::RowMajor) {
                    return Err(TensorError::UnsupportedLayout {
                        label: "wgpu matmul expects row-major rhs",
                    });
                }
                let rhs = other.data();
                let buffer = matmul_wgpu(lhs, rhs, rows, inner, cols)?;
                dst_slice.copy_from_slice(&buffer);
            }
            #[cfg(feature = "hip")]
            MatmulBackend::GpuHip => {
                if !matches!(other.layout, Layout::RowMajor) {
                    return Err(TensorError::UnsupportedLayout {
                        label: "hip matmul expects row-major rhs",
                    });
                }
                let rhs = other.data();
                hip_dense::matmul_into(lhs, rhs, dst_slice, rows, inner, cols).map_err(
                    |message| TensorError::BackendFailure {
                        backend: "hip",
                        message,
                    },
                )?;
            }
        }

        Ok(())
    }

    /// Matrix multiply using a prepacked right-hand side operand.
    pub fn matmul_prepacked(&self, packed: &PackedB) -> PureResult<Tensor> {
        self.matmul_prepacked_with_backend(packed, MatmulBackend::Auto)
    }

    /// Matrix multiply against a prepacked operand with an explicit backend selection.
    pub fn matmul_prepacked_with_backend(
        &self,
        packed: &PackedB,
        backend: MatmulBackend,
    ) -> PureResult<Tensor> {
        let rows = self.rows;
        let cols = packed.cols();
        let mut tensor = Tensor::zeros(rows, cols)?;
        self.matmul_prepacked_into_with_backend(packed, &mut tensor, backend)?;
        Ok(tensor)
    }

    /// Matrix multiply into an existing tensor buffer using a prepacked operand.
    pub fn matmul_prepacked_into_with_backend(
        &self,
        packed: &PackedB,
        dst: &mut Tensor,
        backend: MatmulBackend,
    ) -> PureResult<()> {
        if self.cols != packed.inner() {
            return Err(TensorError::ShapeMismatch {
                left: self.shape(),
                right: (packed.inner(), packed.cols()),
            });
        }

        let rows = self.rows;
        let cols = packed.cols();
        let inner = packed.inner();

        if dst.rows != rows || dst.cols != cols {
            return Err(TensorError::ShapeMismatch {
                left: (rows, cols),
                right: dst.shape(),
            });
        }

        if Arc::ptr_eq(&self.data, &dst.data) {
            return Err(TensorError::InvalidValue {
                label: "matmul_out_alias",
            });
        }

        self.layout.expect_row_major("matmul lhs")?;
        dst.layout.expect_row_major("matmul destination")?;
        dst.layout = Layout::RowMajor;

        let lhs = self.data();
        let dst_slice = dst.data_mut();

        match backend {
            MatmulBackend::Auto => {
                self.matmul_prepacked_auto_into(packed, dst_slice, rows, inner, cols)?;
            }
            MatmulBackend::CpuSimd => {
                if !matches!(packed.layout(), PackedLayout::ColMajor) {
                    return Err(TensorError::UnsupportedLayout {
                        label: "simd matmul expects col-major packed rhs",
                    });
                }
                cpu_dense::matmul_packed_into(dst_slice, lhs, packed.as_slice(), rows, inner, cols)
                    .map_err(|message| TensorError::BackendFailure {
                        backend: "cpu_simd",
                        message,
                    })?;
            }
            MatmulBackend::CpuNaive => {
                matmul_naive_packed_into(dst_slice, lhs, rows, inner, cols, packed);
            }
            MatmulBackend::CpuFaer => {
                let lhs_layout = self.layout.to_dense(rows, inner)?;
                let rhs_layout = packed.layout().to_dense();
                faer_dense::matmul_oriented_into(
                    dst_slice,
                    lhs,
                    lhs_layout,
                    packed.as_slice(),
                    rhs_layout,
                    rows,
                    inner,
                    cols,
                )
                .map_err(|message| TensorError::BackendFailure {
                    backend: "faer",
                    message,
                })?;
            }
            #[cfg(feature = "wgpu")]
            MatmulBackend::GpuWgpu => {
                return Err(TensorError::UnsupportedLayout {
                    label: "wgpu matmul does not accept prepacked operands",
                });
            }
            #[cfg(feature = "hip")]
            MatmulBackend::GpuHip => {
                return Err(TensorError::BackendFailure {
                    backend: "hip",
                    message: "hip matmul does not yet support prepacked operands".into(),
                });
            }
        }

        Ok(())
    }

    /// Matrix multiply writing into an existing tensor using automatic backend selection.
    pub fn matmul_into(&self, other: &Tensor, dst: &mut Tensor) -> PureResult<()> {
        self.matmul_into_with_backend(other, dst, MatmulBackend::Auto)
    }

    fn matmul_auto_into(
        &self,
        other: &Tensor,
        dst: &mut [f32],
        rows: usize,
        inner: usize,
        cols: usize,
    ) -> PureResult<()> {
        #[cfg(feature = "wgpu")]
        {
            if matches!(other.layout, Layout::RowMajor)
                && wgpu_dense::is_available()
                && wgpu_dense::should_use(rows, inner, cols)
            {
                if let Ok(buffer) = wgpu_dense::matmul(self.data(), other.data(), rows, inner, cols)
                {
                    dst.copy_from_slice(&buffer);
                    return Ok(());
                }
            }
        }

        #[cfg(feature = "hip")]
        {
            if matches!(other.layout, Layout::RowMajor)
                && hip_dense::is_available()
                && hip_dense::should_use(rows, inner, cols)
            {
                if hip_dense::matmul_into(self.data(), other.data(), dst, rows, inner, cols).is_ok()
                {
                    return Ok(());
                }
            }
        }

        if matches!(other.layout, Layout::RowMajor) && cpu_dense::should_use(rows, inner, cols) {
            if let Ok(()) =
                cpu_dense::matmul_into(dst, self.data(), other.data(), rows, inner, cols)
            {
                return Ok(());
            }
        }

        let packed = PackedB::from_tensor(other, Tile::col_major())?;
        self.matmul_prepacked_auto_into(&packed, dst, rows, inner, cols)
    }

    fn matmul_prepacked_auto_into(
        &self,
        packed: &PackedB,
        dst: &mut [f32],
        rows: usize,
        inner: usize,
        cols: usize,
    ) -> PureResult<()> {
        #[cfg(feature = "wgpu")]
        {
            if wgpu_dense::is_available() && wgpu_dense::should_use(rows, inner, cols) {
                if let Ok(buffer) =
                    wgpu_dense::matmul_prepacked(self.data(), packed, rows, inner, cols)
                {
                    dst.copy_from_slice(&buffer);
                    return Ok(());
                }
            }
        }

        if faer_dense::is_available() && faer_dense::should_use(rows, inner, cols) {
            if let Ok(()) = faer_dense::matmul_oriented_into(
                dst,
                self.data(),
                self.layout.to_dense(rows, inner)?,
                packed.as_slice(),
                packed.layout().to_dense(),
                rows,
                inner,
                cols,
            ) {
                return Ok(());
            }
        }

        matmul_naive_packed_into(dst, self.data(), rows, inner, cols, packed);
        Ok(())
    }

    /// Row-wise softmax using automatic backend selection.
    pub fn row_softmax(&self) -> PureResult<Tensor> {
        self.row_softmax_with_backend(SoftmaxBackend::Auto)
    }

    /// Row-wise softmax with explicit backend control.
    pub fn row_softmax_with_backend(&self, backend: SoftmaxBackend) -> PureResult<Tensor> {
        let rows = self.rows;
        let cols = self.cols;

        match backend {
            SoftmaxBackend::Auto => self.row_softmax_auto(rows, cols),
            SoftmaxBackend::Cpu => {
                let buffer = row_softmax_cpu(self.data(), rows, cols);
                Tensor::from_vec(rows, cols, buffer)
            }
            #[cfg(feature = "wgpu")]
            SoftmaxBackend::GpuWgpu => {
                let data = wgpu_dense::row_softmax(self.data(), rows, cols, self.layout).map_err(
                    |message| TensorError::BackendFailure {
                        backend: "wgpu",
                        message,
                    },
                )?;
                Tensor::from_vec(rows, cols, data)
            }
        }
    }

<<<<<<< HEAD
    /// Row-wise softmax probabilities with accompanying hardmax mask using automatic backend selection.
    pub fn row_softmax_hardmax(&self) -> PureResult<(Tensor, Tensor)> {
        self.row_softmax_hardmax_with_backend(SoftmaxBackend::Auto)
    }

    /// Row-wise softmax and hardmax pair with explicit backend control.
    pub fn row_softmax_hardmax_with_backend(
        &self,
        backend: SoftmaxBackend,
    ) -> PureResult<(Tensor, Tensor)> {
        let rows = self.rows;
        let cols = self.cols;

        match backend {
            SoftmaxBackend::Auto => self.row_softmax_hardmax_auto(rows, cols),
            SoftmaxBackend::Cpu => {
                let (soft, hard) = row_softmax_hardmax_cpu(self.data(), rows, cols);
                let soft_tensor = Tensor::from_vec(rows, cols, soft)?;
                let hard_tensor = Tensor::from_vec(rows, cols, hard)?;
                Ok((soft_tensor, hard_tensor))
            }
            #[cfg(feature = "wgpu")]
            SoftmaxBackend::GpuWgpu => {
                let (soft, hard) =
                    wgpu_dense::row_softmax_hardmax(self.data(), rows, cols, self.layout).map_err(
                        |message| TensorError::BackendFailure {
                            backend: "wgpu",
                            message,
                        },
                    )?;
                let soft_tensor = Tensor::from_vec(rows, cols, soft)?;
                let hard_tensor = Tensor::from_vec(rows, cols, hard)?;
                Ok((soft_tensor, hard_tensor))
            }
        }
    }

=======
>>>>>>> 43b99840
    /// Row-wise hardmax using automatic backend selection.
    pub fn row_hardmax(&self) -> PureResult<Tensor> {
        self.row_hardmax_with_backend(HardmaxBackend::Auto)
    }

    /// Row-wise hardmax with explicit backend control.
    pub fn row_hardmax_with_backend(&self, backend: HardmaxBackend) -> PureResult<Tensor> {
        let rows = self.rows;
        let cols = self.cols;

        match backend {
            HardmaxBackend::Auto => self.row_hardmax_auto(rows, cols),
            HardmaxBackend::Cpu => {
                let buffer = row_hardmax_cpu(self.data(), rows, cols);
                Tensor::from_vec(rows, cols, buffer)
            }
            #[cfg(feature = "wgpu")]
            HardmaxBackend::GpuWgpu => {
                let data = wgpu_dense::row_hardmax(self.data(), rows, cols, self.layout).map_err(
                    |message| TensorError::BackendFailure {
                        backend: "wgpu",
                        message,
                    },
                )?;
                Tensor::from_vec(rows, cols, data)
            }
        }
    }

    fn row_softmax_auto(&self, rows: usize, cols: usize) -> PureResult<Tensor> {
        #[cfg(feature = "wgpu")]
        {
            if wgpu_dense::is_available() && wgpu_dense::supports_row_softmax(rows, cols) {
                if let Ok(buffer) = wgpu_dense::row_softmax(self.data(), rows, cols, self.layout) {
                    return Tensor::from_vec(rows, cols, buffer);
                }
            }
        }

        let buffer = row_softmax_cpu(self.data(), rows, cols);
        Tensor::from_vec(rows, cols, buffer)
    }

<<<<<<< HEAD
    fn row_softmax_hardmax_auto(&self, rows: usize, cols: usize) -> PureResult<(Tensor, Tensor)> {
        #[cfg(feature = "wgpu")]
        {
            if wgpu_dense::is_available() && wgpu_dense::supports_row_softmax_hardmax(rows, cols) {
                if let Ok((soft, hard)) =
                    wgpu_dense::row_softmax_hardmax(self.data(), rows, cols, self.layout)
                {
                    let soft_tensor = Tensor::from_vec(rows, cols, soft)?;
                    let hard_tensor = Tensor::from_vec(rows, cols, hard)?;
                    return Ok((soft_tensor, hard_tensor));
                }
            }
        }

        let (soft, hard) = row_softmax_hardmax_cpu(self.data(), rows, cols);
        let soft_tensor = Tensor::from_vec(rows, cols, soft)?;
        let hard_tensor = Tensor::from_vec(rows, cols, hard)?;
        Ok((soft_tensor, hard_tensor))
    }

=======
>>>>>>> 43b99840
    fn row_hardmax_auto(&self, rows: usize, cols: usize) -> PureResult<Tensor> {
        #[cfg(feature = "wgpu")]
        {
            if wgpu_dense::is_available() && wgpu_dense::supports_row_hardmax(rows, cols) {
                if let Ok(buffer) = wgpu_dense::row_hardmax(self.data(), rows, cols, self.layout) {
                    return Tensor::from_vec(rows, cols, buffer);
                }
            }
        }

        let buffer = row_hardmax_cpu(self.data(), rows, cols);
        Tensor::from_vec(rows, cols, buffer)
    }

    /// Scaled dot-product attention using automatic backend selection.
    pub fn scaled_dot_attention(
        &self,
        keys: &Tensor,
        values: &Tensor,
        contexts: usize,
        sequence: usize,
        scale: f32,
    ) -> PureResult<Tensor> {
        self.scaled_dot_attention_with_backend(
            keys,
            values,
            contexts,
            sequence,
            scale,
            None,
            None,
            AttentionBackend::Auto,
        )
    }

    /// Scaled dot-product attention with optional biases and backend override.
    #[allow(clippy::too_many_arguments)]
    pub fn scaled_dot_attention_with_backend(
        &self,
        keys: &Tensor,
        values: &Tensor,
        contexts: usize,
        sequence: usize,
        scale: f32,
        z_bias: Option<&Tensor>,
        attn_bias: Option<&Tensor>,
        backend: AttentionBackend,
    ) -> PureResult<Tensor> {
        if contexts == 0 || sequence == 0 {
            return Err(TensorError::InvalidDimensions {
                rows: contexts,
                cols: sequence,
            });
        }
        if self.cols == 0 {
            return Err(TensorError::InvalidDimensions {
                rows: self.rows,
                cols: self.cols,
            });
        }

        let expected_rows =
            contexts
                .checked_mul(sequence)
                .ok_or_else(|| TensorError::TensorVolumeExceeded {
                    label: "attention contexts*sequence",
                    volume: contexts,
                    max_volume: usize::MAX / sequence.max(1),
                })?;

        if self.rows != expected_rows {
            return Err(TensorError::ShapeMismatch {
                left: self.shape(),
                right: (expected_rows, self.cols),
            });
        }
        if keys.rows != expected_rows || keys.cols != self.cols {
            return Err(TensorError::ShapeMismatch {
                left: keys.shape(),
                right: (expected_rows, self.cols),
            });
        }
        if values.rows != expected_rows || values.cols != self.cols {
            return Err(TensorError::ShapeMismatch {
                left: values.shape(),
                right: (expected_rows, self.cols),
            });
        }

        let z_bias_slice = if let Some(bias) = z_bias {
            let (rows, cols) = bias.shape();
            if rows != contexts || cols != sequence {
                return Err(TensorError::ShapeMismatch {
                    left: bias.shape(),
                    right: (contexts, sequence),
                });
            }
            Some(bias.data())
        } else {
            None
        };

        let attn_bias_slice = if let Some(bias) = attn_bias {
            let (rows, cols) = bias.shape();
            if rows != expected_rows || cols != sequence {
                return Err(TensorError::ShapeMismatch {
                    left: bias.shape(),
                    right: (expected_rows, sequence),
                });
            }
            Some(bias.data())
        } else {
            None
        };

        let head_dim = self.cols;
        let queries = self.data();
        let keys_data = keys.data();
        let values_data = values.data();

        let make_tensor = |buffer: Vec<f32>| Tensor::from_vec(expected_rows, head_dim, buffer);

        match backend {
            AttentionBackend::Auto => {
                #[cfg(feature = "wgpu")]
                {
                    if wgpu_dense::is_available()
                        && wgpu_dense::supports_fused_attention(contexts, sequence, head_dim)
                    {
                        if let Ok(buffer) = wgpu_dense::fused_attention(
                            queries,
                            keys_data,
                            values_data,
                            contexts,
                            sequence,
                            head_dim,
                            scale,
                            z_bias_slice,
                            attn_bias_slice,
                        ) {
                            return make_tensor(buffer);
                        }
                    }
                }

                let buffer = fused_attention_cpu(
                    queries,
                    keys_data,
                    values_data,
                    contexts,
                    sequence,
                    head_dim,
                    scale,
                    z_bias_slice,
                    attn_bias_slice,
                );
                make_tensor(buffer)
            }
            AttentionBackend::Cpu => {
                let buffer = fused_attention_cpu(
                    queries,
                    keys_data,
                    values_data,
                    contexts,
                    sequence,
                    head_dim,
                    scale,
                    z_bias_slice,
                    attn_bias_slice,
                );
                make_tensor(buffer)
            }
            #[cfg(feature = "wgpu")]
            AttentionBackend::GpuWgpu => {
                let data = wgpu_dense::fused_attention(
                    queries,
                    keys_data,
                    values_data,
                    contexts,
                    sequence,
                    head_dim,
                    scale,
                    z_bias_slice,
                    attn_bias_slice,
                )
                .map_err(|message| TensorError::BackendFailure {
                    backend: "wgpu",
                    message,
                })?;
                make_tensor(data)
            }
            #[cfg(not(feature = "wgpu"))]
            AttentionBackend::GpuWgpu => Err(TensorError::BackendFailure {
                backend: "wgpu",
                message: "wgpu backend disabled at compile time".into(),
            }),
        }
    }

    /// Matrix multiply using the WGPU backend when available.
    #[cfg(feature = "wgpu")]
    pub fn matmul_wgpu(&self, other: &Tensor) -> PureResult<Tensor> {
        if self.cols != other.rows {
            return Err(TensorError::ShapeMismatch {
                left: self.shape(),
                right: other.shape(),
            });
        }
        let data = wgpu_dense::matmul(self.data(), other.data(), self.rows, self.cols, other.cols)
            .map_err(|message| TensorError::BackendFailure {
                backend: "wgpu",
                message,
            })?;
        Tensor::from_vec(self.rows, other.cols, data)
    }

    /// Matrix multiply followed by bias addition and ReLU activation.
    pub fn matmul_bias_relu(&self, other: &Tensor, bias: &[f32]) -> PureResult<Tensor> {
        self.matmul_bias_relu_with_backend(other, bias, MatmulBackend::Auto)
    }

    /// Matrix multiply followed by bias addition and ReLU activation with explicit backend control.
    pub fn matmul_bias_relu_with_backend(
        &self,
        other: &Tensor,
        bias: &[f32],
        backend: MatmulBackend,
    ) -> PureResult<Tensor> {
        if self.cols != other.rows {
            return Err(TensorError::ShapeMismatch {
                left: self.shape(),
                right: other.shape(),
            });
        }
        if other.cols != bias.len() {
            return Err(TensorError::DataLength {
                expected: other.cols,
                got: bias.len(),
            });
        }

        let rows = self.rows;
        let cols = other.cols;
        let mut tensor = Tensor::zeros(rows, cols)?;
        self.matmul_bias_relu_into_with_backend(other, bias, &mut tensor, backend)?;
        Ok(tensor)
    }

    pub fn matmul_bias_relu_into_with_backend(
        &self,
        other: &Tensor,
        bias: &[f32],
        dst: &mut Tensor,
        backend: MatmulBackend,
    ) -> PureResult<()> {
        if self.cols != other.rows {
            return Err(TensorError::ShapeMismatch {
                left: self.shape(),
                right: other.shape(),
            });
        }
        if dst.rows != self.rows || dst.cols != other.cols {
            return Err(TensorError::ShapeMismatch {
                left: (self.rows, other.cols),
                right: dst.shape(),
            });
        }
        if other.cols != bias.len() {
            return Err(TensorError::DataLength {
                expected: other.cols,
                got: bias.len(),
            });
        }
        if Arc::ptr_eq(&self.data, &dst.data) || Arc::ptr_eq(&other.data, &dst.data) {
            return Err(TensorError::InvalidValue {
                label: "matmul_out_alias",
            });
        }

        let rows = self.rows;
        let cols = other.cols;
        let inner = self.cols;
        let dst_slice = dst.data_mut();

        match backend {
            MatmulBackend::Auto => {
                self.matmul_bias_relu_into_auto(other, bias, dst_slice, rows, inner, cols)?;
            }
            MatmulBackend::CpuSimd => {
                cpu_dense::matmul_into(dst_slice, self.data(), other.data(), rows, inner, cols)
                    .map_err(|message| TensorError::BackendFailure {
                        backend: "cpu_simd",
                        message,
                    })?;
                add_bias_relu_inplace(dst_slice, rows, cols, bias);
            }
            MatmulBackend::CpuNaive => {
                matmul_naive_into(dst_slice, self.data(), other.data(), rows, inner, cols);
                add_bias_relu_inplace(dst_slice, rows, cols, bias);
            }
            MatmulBackend::CpuFaer => {
                faer_dense::matmul_into(dst_slice, self.data(), other.data(), rows, inner, cols)
                    .map_err(|message| TensorError::BackendFailure {
                        backend: "faer",
                        message,
                    })?;
                add_bias_relu_inplace(dst_slice, rows, cols, bias);
            }
            #[cfg(feature = "wgpu")]
            MatmulBackend::GpuWgpu => {
                let data = wgpu_dense::matmul_bias_relu(
                    self.data(),
                    other.data(),
                    bias,
                    rows,
                    inner,
                    cols,
                )
                .map_err(|message| TensorError::BackendFailure {
                    backend: "wgpu",
                    message,
                })?;
                dst_slice.copy_from_slice(&data);
            }
            #[cfg(feature = "hip")]
            MatmulBackend::GpuHip => {
                hip_dense::matmul_into(self.data(), other.data(), dst_slice, rows, inner, cols)
                    .map_err(|message| TensorError::BackendFailure {
                        backend: "hip",
                        message,
                    })?;
                add_bias_relu_inplace(dst_slice, rows, cols, bias);
            }
        }

        Ok(())
    }

    fn matmul_bias_relu_into_auto(
        &self,
        other: &Tensor,
        bias: &[f32],
        dst: &mut [f32],
        rows: usize,
        inner: usize,
        cols: usize,
    ) -> PureResult<()> {
        #[cfg(feature = "wgpu")]
        {
            if wgpu_dense::is_available() && wgpu_dense::should_use(rows, inner, cols) {
                if let Ok(buffer) =
                    wgpu_dense::matmul_bias_relu(self.data(), other.data(), bias, rows, inner, cols)
                {
                    dst.copy_from_slice(&buffer);
                    return Ok(());
                }
            }
        }

        #[cfg(feature = "hip")]
        {
            if hip_dense::is_available() && hip_dense::should_use(rows, inner, cols) {
                if hip_dense::matmul_into(self.data(), other.data(), dst, rows, inner, cols).is_ok()
                {
                    add_bias_relu_inplace(dst, rows, cols, bias);
                    return Ok(());
                }
            }
        }

        if cpu_dense::should_use(rows, inner, cols) {
            if let Ok(()) =
                cpu_dense::matmul_into(dst, self.data(), other.data(), rows, inner, cols)
            {
                add_bias_relu_inplace(dst, rows, cols, bias);
                return Ok(());
            }
        }

        if faer_dense::is_available() && faer_dense::should_use(rows, inner, cols) {
            if let Ok(()) =
                faer_dense::matmul_into(dst, self.data(), other.data(), rows, inner, cols)
            {
                add_bias_relu_inplace(dst, rows, cols, bias);
                return Ok(());
            }
        }

        matmul_naive_into(dst, self.data(), other.data(), rows, inner, cols);
        add_bias_relu_inplace(dst, rows, cols, bias);
        Ok(())
    }

    /// Matrix multiply followed by bias addition and GELU activation.
    pub fn matmul_bias_gelu(&self, other: &Tensor, bias: &[f32]) -> PureResult<Tensor> {
        self.matmul_bias_gelu_with_backend(other, bias, MatmulBackend::Auto)
    }

    /// Matrix multiply followed by bias addition and GELU activation with explicit backend control.
    pub fn matmul_bias_gelu_with_backend(
        &self,
        other: &Tensor,
        bias: &[f32],
        backend: MatmulBackend,
    ) -> PureResult<Tensor> {
        if self.cols != other.rows {
            return Err(TensorError::ShapeMismatch {
                left: self.shape(),
                right: other.shape(),
            });
        }
        if other.cols != bias.len() {
            return Err(TensorError::DataLength {
                expected: other.cols,
                got: bias.len(),
            });
        }

        let rows = self.rows;
        let cols = other.cols;
        let inner = self.cols;

        let data = match backend {
            MatmulBackend::Auto => self.matmul_bias_gelu_auto(other, bias, rows, inner, cols)?,
            MatmulBackend::CpuSimd => {
                let mut buffer = vec![0.0; rows * cols];
                cpu_dense::matmul_into(&mut buffer, self.data(), other.data(), rows, inner, cols)
                    .map_err(|message| TensorError::BackendFailure {
                    backend: "cpu_simd",
                    message,
                })?;
                add_bias_gelu_inplace(&mut buffer, rows, cols, bias);
                buffer
            }
            MatmulBackend::CpuNaive => {
                let mut buffer = matmul_naive(self.data(), other.data(), rows, inner, cols);
                add_bias_gelu_inplace(&mut buffer, rows, cols, bias);
                buffer
            }
            MatmulBackend::CpuFaer => {
                let mut buffer = faer_dense::matmul(self.data(), other.data(), rows, inner, cols)
                    .map_err(|message| TensorError::BackendFailure {
                    backend: "faer",
                    message,
                })?;
                add_bias_gelu_inplace(&mut buffer, rows, cols, bias);
                buffer
            }
            #[cfg(feature = "wgpu")]
            MatmulBackend::GpuWgpu => {
                wgpu_dense::matmul_bias_gelu(self.data(), other.data(), bias, rows, inner, cols)
                    .map_err(|message| TensorError::BackendFailure {
                        backend: "wgpu",
                        message,
                    })?
            }
            #[cfg(feature = "hip")]
            MatmulBackend::GpuHip => {
                let mut buffer = hip_dense::matmul(self.data(), other.data(), rows, inner, cols)
                    .map_err(|message| TensorError::BackendFailure {
                        backend: "hip",
                        message,
                    })?;
                add_bias_gelu_inplace(&mut buffer, rows, cols, bias);
                buffer
            }
        };

        Tensor::from_vec(rows, cols, data)
    }

    fn matmul_bias_gelu_auto(
        &self,
        other: &Tensor,
        bias: &[f32],
        rows: usize,
        inner: usize,
        cols: usize,
    ) -> PureResult<Vec<f32>> {
        #[cfg(feature = "wgpu")]
        {
            if wgpu_dense::is_available() && wgpu_dense::should_use(rows, inner, cols) {
                if let Ok(buffer) =
                    wgpu_dense::matmul_bias_gelu(self.data(), other.data(), bias, rows, inner, cols)
                {
                    return Ok(buffer);
                }
            }
        }

        #[cfg(feature = "hip")]
        {
            if hip_dense::is_available() && hip_dense::should_use(rows, inner, cols) {
                if let Ok(mut buffer) =
                    hip_dense::matmul(self.data(), other.data(), rows, inner, cols)
                {
                    add_bias_gelu_inplace(&mut buffer, rows, cols, bias);
                    return Ok(buffer);
                }
            }
        }

        if cpu_dense::should_use(rows, inner, cols) {
            let mut buffer = vec![0.0; rows * cols];
            if cpu_dense::matmul_into(&mut buffer, self.data(), other.data(), rows, inner, cols)
                .is_ok()
            {
                add_bias_gelu_inplace(&mut buffer, rows, cols, bias);
                return Ok(buffer);
            }
        }

        if faer_dense::is_available() && faer_dense::should_use(rows, inner, cols) {
            if let Ok(mut buffer) = faer_dense::matmul(self.data(), other.data(), rows, inner, cols)
            {
                add_bias_gelu_inplace(&mut buffer, rows, cols, bias);
                return Ok(buffer);
            }
        }

        let mut buffer = matmul_naive(self.data(), other.data(), rows, inner, cols);
        add_bias_gelu_inplace(&mut buffer, rows, cols, bias);
        Ok(buffer)
    }

    /// Matrix multiply with bias, residual addition, and ReLU activation.
    pub fn matmul_bias_add_relu(
        &self,
        other: &Tensor,
        bias: &[f32],
        residual: &Tensor,
    ) -> PureResult<Tensor> {
        self.matmul_bias_add_relu_with_backend(other, bias, residual, MatmulBackend::Auto)
    }

    /// Matrix multiply with bias, residual addition, and ReLU activation with explicit backend control.
    pub fn matmul_bias_add_relu_with_backend(
        &self,
        other: &Tensor,
        bias: &[f32],
        residual: &Tensor,
        backend: MatmulBackend,
    ) -> PureResult<Tensor> {
        if self.cols != other.rows {
            return Err(TensorError::ShapeMismatch {
                left: self.shape(),
                right: other.shape(),
            });
        }
        if other.cols != bias.len() {
            return Err(TensorError::DataLength {
                expected: other.cols,
                got: bias.len(),
            });
        }
        if residual.shape() != (self.rows, other.cols) {
            return Err(TensorError::ShapeMismatch {
                left: residual.shape(),
                right: (self.rows, other.cols),
            });
        }

        let rows = self.rows;
        let cols = other.cols;
        let mut tensor = Tensor::zeros(rows, cols)?;
        self.matmul_bias_add_relu_into_with_backend(other, bias, residual, &mut tensor, backend)?;
        Ok(tensor)
    }

    pub fn matmul_bias_add_relu_into_with_backend(
        &self,
        other: &Tensor,
        bias: &[f32],
        residual: &Tensor,
        dst: &mut Tensor,
        backend: MatmulBackend,
    ) -> PureResult<()> {
        if self.cols != other.rows {
            return Err(TensorError::ShapeMismatch {
                left: self.shape(),
                right: other.shape(),
            });
        }
        if dst.rows != self.rows || dst.cols != other.cols {
            return Err(TensorError::ShapeMismatch {
                left: (self.rows, other.cols),
                right: dst.shape(),
            });
        }
        if other.cols != bias.len() {
            return Err(TensorError::DataLength {
                expected: other.cols,
                got: bias.len(),
            });
        }
        if residual.shape() != (self.rows, other.cols) {
            return Err(TensorError::ShapeMismatch {
                left: residual.shape(),
                right: (self.rows, other.cols),
            });
        }
        if Arc::ptr_eq(&self.data, &dst.data)
            || Arc::ptr_eq(&other.data, &dst.data)
            || Arc::ptr_eq(&residual.data, &dst.data)
        {
            return Err(TensorError::InvalidValue {
                label: "matmul_out_alias",
            });
        }

        let rows = self.rows;
        let cols = other.cols;
        let inner = self.cols;
        let dst_slice = dst.data_mut();

        match backend {
            MatmulBackend::Auto => {
                self.matmul_bias_add_relu_into_auto(
                    other, bias, residual, dst_slice, rows, inner, cols,
                )?;
            }
            MatmulBackend::CpuSimd => {
                cpu_dense::matmul_into(dst_slice, self.data(), other.data(), rows, inner, cols)
                    .map_err(|message| TensorError::BackendFailure {
                        backend: "cpu_simd",
                        message,
                    })?;
                add_bias_residual_relu_inplace(dst_slice, rows, cols, bias, residual.data());
            }
            MatmulBackend::CpuNaive => {
                matmul_naive_into(dst_slice, self.data(), other.data(), rows, inner, cols);
                add_bias_residual_relu_inplace(dst_slice, rows, cols, bias, residual.data());
            }
            MatmulBackend::CpuFaer => {
                faer_dense::matmul_into(dst_slice, self.data(), other.data(), rows, inner, cols)
                    .map_err(|message| TensorError::BackendFailure {
                        backend: "faer",
                        message,
                    })?;
                add_bias_residual_relu_inplace(dst_slice, rows, cols, bias, residual.data());
            }
            #[cfg(feature = "wgpu")]
            MatmulBackend::GpuWgpu => {
                let data = wgpu_dense::matmul_bias_add_relu(
                    self.data(),
                    other.data(),
                    bias,
                    residual.data(),
                    rows,
                    inner,
                    cols,
                )
                .map_err(|message| TensorError::BackendFailure {
                    backend: "wgpu",
                    message,
                })?;
                dst_slice.copy_from_slice(&data);
            }
            #[cfg(feature = "hip")]
            MatmulBackend::GpuHip => {
                hip_dense::matmul_into(self.data(), other.data(), dst_slice, rows, inner, cols)
                    .map_err(|message| TensorError::BackendFailure {
                        backend: "hip",
                        message,
                    })?;
                add_bias_residual_relu_inplace(dst_slice, rows, cols, bias, residual.data());
            }
        }

        Ok(())
    }

    fn matmul_bias_add_relu_into_auto(
        &self,
        other: &Tensor,
        bias: &[f32],
        residual: &Tensor,
        dst: &mut [f32],
        rows: usize,
        inner: usize,
        cols: usize,
    ) -> PureResult<()> {
        #[cfg(feature = "wgpu")]
        {
            if wgpu_dense::is_available() && wgpu_dense::should_use(rows, inner, cols) {
                if let Ok(buffer) = wgpu_dense::matmul_bias_add_relu(
                    self.data(),
                    other.data(),
                    bias,
                    residual.data(),
                    rows,
                    inner,
                    cols,
                ) {
                    dst.copy_from_slice(&buffer);
                    return Ok(());
                }
            }
        }

        #[cfg(feature = "hip")]
        {
            if hip_dense::is_available() && hip_dense::should_use(rows, inner, cols) {
                if hip_dense::matmul_into(self.data(), other.data(), dst, rows, inner, cols).is_ok()
                {
                    add_bias_residual_relu_inplace(dst, rows, cols, bias, residual.data());
                    return Ok(());
                }
            }
        }

        if cpu_dense::should_use(rows, inner, cols) {
            if let Ok(()) =
                cpu_dense::matmul_into(dst, self.data(), other.data(), rows, inner, cols)
            {
                add_bias_residual_relu_inplace(dst, rows, cols, bias, residual.data());
                return Ok(());
            }
        }

        if faer_dense::is_available() && faer_dense::should_use(rows, inner, cols) {
            if let Ok(()) =
                faer_dense::matmul_into(dst, self.data(), other.data(), rows, inner, cols)
            {
                add_bias_residual_relu_inplace(dst, rows, cols, bias, residual.data());
                return Ok(());
            }
        }

        matmul_naive_into(dst, self.data(), other.data(), rows, inner, cols);
        add_bias_residual_relu_inplace(dst, rows, cols, bias, residual.data());
        Ok(())
    }

    /// Matrix multiply with bias, residual addition, and GELU activation.
    pub fn matmul_bias_add_gelu(
        &self,
        other: &Tensor,
        bias: &[f32],
        residual: &Tensor,
    ) -> PureResult<Tensor> {
        self.matmul_bias_add_gelu_with_backend(other, bias, residual, MatmulBackend::Auto)
    }

    /// Matrix multiply with bias, residual addition, and GELU activation with explicit backend control.
    pub fn matmul_bias_add_gelu_with_backend(
        &self,
        other: &Tensor,
        bias: &[f32],
        residual: &Tensor,
        backend: MatmulBackend,
    ) -> PureResult<Tensor> {
        if self.cols != other.rows {
            return Err(TensorError::ShapeMismatch {
                left: self.shape(),
                right: other.shape(),
            });
        }
        if other.cols != bias.len() {
            return Err(TensorError::DataLength {
                expected: other.cols,
                got: bias.len(),
            });
        }
        if residual.shape() != (self.rows, other.cols) {
            return Err(TensorError::ShapeMismatch {
                left: residual.shape(),
                right: (self.rows, other.cols),
            });
        }

        let rows = self.rows;
        let cols = other.cols;
        let inner = self.cols;

        let data = match backend {
            MatmulBackend::Auto => {
                self.matmul_bias_add_gelu_auto(other, bias, residual, rows, inner, cols)?
            }
            MatmulBackend::CpuSimd => {
                let mut buffer = vec![0.0; rows * cols];
                cpu_dense::matmul_into(&mut buffer, self.data(), other.data(), rows, inner, cols)
                    .map_err(|message| TensorError::BackendFailure {
                    backend: "cpu_simd",
                    message,
                })?;
                add_bias_residual_gelu_inplace(&mut buffer, rows, cols, bias, residual.data());
                buffer
            }
            MatmulBackend::CpuNaive => {
                let mut buffer = matmul_naive(self.data(), other.data(), rows, inner, cols);
                add_bias_residual_gelu_inplace(&mut buffer, rows, cols, bias, residual.data());
                buffer
            }
            MatmulBackend::CpuFaer => {
                let mut buffer = faer_dense::matmul(self.data(), other.data(), rows, inner, cols)
                    .map_err(|message| TensorError::BackendFailure {
                    backend: "faer",
                    message,
                })?;
                add_bias_residual_gelu_inplace(&mut buffer, rows, cols, bias, residual.data());
                buffer
            }
            #[cfg(feature = "wgpu")]
            MatmulBackend::GpuWgpu => wgpu_dense::matmul_bias_add_gelu(
                self.data(),
                other.data(),
                bias,
                residual.data(),
                rows,
                inner,
                cols,
            )
            .map_err(|message| TensorError::BackendFailure {
                backend: "wgpu",
                message,
            })?,
            #[cfg(feature = "hip")]
            MatmulBackend::GpuHip => {
                let mut buffer = hip_dense::matmul(self.data(), other.data(), rows, inner, cols)
                    .map_err(|message| TensorError::BackendFailure {
                        backend: "hip",
                        message,
                    })?;
                add_bias_residual_gelu_inplace(&mut buffer, rows, cols, bias, residual.data());
                buffer
            }
        };

        Tensor::from_vec(rows, cols, data)
    }

    fn matmul_bias_add_gelu_auto(
        &self,
        other: &Tensor,
        bias: &[f32],
        residual: &Tensor,
        rows: usize,
        inner: usize,
        cols: usize,
    ) -> PureResult<Vec<f32>> {
        #[cfg(feature = "wgpu")]
        {
            if wgpu_dense::is_available() && wgpu_dense::should_use(rows, inner, cols) {
                if let Ok(buffer) = wgpu_dense::matmul_bias_add_gelu(
                    self.data(),
                    other.data(),
                    bias,
                    residual.data(),
                    rows,
                    inner,
                    cols,
                ) {
                    return Ok(buffer);
                }
            }
        }

        #[cfg(feature = "hip")]
        {
            if hip_dense::is_available() && hip_dense::should_use(rows, inner, cols) {
                if let Ok(mut buffer) =
                    hip_dense::matmul(self.data(), other.data(), rows, inner, cols)
                {
                    add_bias_residual_gelu_inplace(&mut buffer, rows, cols, bias, residual.data());
                    return Ok(buffer);
                }
            }
        }

        if cpu_dense::should_use(rows, inner, cols) {
            let mut buffer = vec![0.0; rows * cols];
            if cpu_dense::matmul_into(&mut buffer, self.data(), other.data(), rows, inner, cols)
                .is_ok()
            {
                add_bias_residual_gelu_inplace(&mut buffer, rows, cols, bias, residual.data());
                return Ok(buffer);
            }
        }

        if faer_dense::is_available() && faer_dense::should_use(rows, inner, cols) {
            if let Ok(mut buffer) = faer_dense::matmul(self.data(), other.data(), rows, inner, cols)
            {
                add_bias_residual_gelu_inplace(&mut buffer, rows, cols, bias, residual.data());
                return Ok(buffer);
            }
        }

        let mut buffer = matmul_naive(self.data(), other.data(), rows, inner, cols);
        add_bias_residual_gelu_inplace(&mut buffer, rows, cols, bias, residual.data());
        Ok(buffer)
    }

    /// Element-wise addition.
    pub fn add(&self, other: &Tensor) -> PureResult<Tensor> {
        if self.shape() != other.shape() {
            return Err(TensorError::ShapeMismatch {
                left: self.shape(),
                right: other.shape(),
            });
        }
        let mut data = aligned_with_capacity(self.len());
        for (a, b) in self.data.iter().zip(other.data.iter()) {
            data.push(a + b);
        }
        Tensor::from_aligned(self.rows, self.cols, data, Layout::RowMajor)
    }

    /// Element-wise subtraction.
    pub fn sub(&self, other: &Tensor) -> PureResult<Tensor> {
        if self.shape() != other.shape() {
            return Err(TensorError::ShapeMismatch {
                left: self.shape(),
                right: other.shape(),
            });
        }
        let mut data = aligned_with_capacity(self.len());
        for (a, b) in self.data.iter().zip(other.data.iter()) {
            data.push(a - b);
        }
        Tensor::from_aligned(self.rows, self.cols, data, Layout::RowMajor)
    }

    /// Returns a new tensor where every element is scaled by `value`.
    pub fn scale(&self, value: f32) -> PureResult<Tensor> {
        let mut data = aligned_with_capacity(self.len());
        for &a in self.data.iter() {
            data.push(a * value);
        }
        Tensor::from_aligned(self.rows, self.cols, data, Layout::RowMajor)
    }

    /// Element-wise product (Hadamard) between two tensors of identical shape.
    pub fn hadamard(&self, other: &Tensor) -> PureResult<Tensor> {
        if self.shape() != other.shape() {
            return Err(TensorError::ShapeMismatch {
                left: self.shape(),
                right: other.shape(),
            });
        }
        let mut data = aligned_with_capacity(self.len());
        for (a, b) in self.data.iter().zip(other.data.iter()) {
            data.push(a * b);
        }
        Tensor::from_aligned(self.rows, self.cols, data, Layout::RowMajor)
    }

    /// Add a scaled tensor to this tensor (`self += scale * other`).
    pub fn add_scaled(&mut self, other: &Tensor, scale: f32) -> PureResult<()> {
        if self.shape() != other.shape() {
            return Err(TensorError::ShapeMismatch {
                left: self.shape(),
                right: other.shape(),
            });
        }
        let data = Arc::make_mut(&mut self.data);
        for (a, b) in data.iter_mut().zip(other.data.iter()) {
            *a += scale * b;
        }
        Ok(())
    }

    /// Add the provided row vector to every row (`self[row] += bias`).
    pub fn add_row_inplace(&mut self, bias: &[f32]) -> PureResult<()> {
        if bias.len() != self.cols {
            return Err(TensorError::DataLength {
                expected: self.cols,
                got: bias.len(),
            });
        }
        let data = Arc::make_mut(&mut self.data);
        for r in 0..self.rows {
            let offset = r * self.cols;
            for c in 0..self.cols {
                data[offset + c] += bias[c];
            }
        }
        Ok(())
    }

    /// Apply the ReLU activation in-place (`self[i] = max(self[i], 0)`).
    pub fn relu_inplace(&mut self) {
        let data = Arc::make_mut(&mut self.data);
        for value in data.iter_mut() {
            if *value < 0.0 {
                *value = 0.0;
            }
        }
    }

    /// Apply the GELU activation in-place (`self[i] = GELU(self[i])`).
    pub fn gelu_inplace(&mut self) {
        let data = Arc::make_mut(&mut self.data);
        for value in data.iter_mut() {
            *value = gelu(*value);
        }
    }

    /// Applies the derivative of GELU to the provided gradient tensor.
    pub fn gelu_backward(&self, grad_output: &Tensor) -> PureResult<Tensor> {
        if self.shape() != grad_output.shape() {
            return Err(TensorError::ShapeMismatch {
                left: self.shape(),
                right: grad_output.shape(),
            });
        }
        let (rows, cols) = self.shape();

        #[cfg(feature = "wgpu")]
        {
            if wgpu_dense::is_available() {
                if let Ok(buffer) =
                    wgpu_dense::gelu_backward(self.data(), grad_output.data(), rows, cols)
                {
                    return Tensor::from_vec(rows, cols, buffer);
                }
            }
        }

        let mut data = Vec::with_capacity(rows * cols);
        for (z, g) in self.data().iter().zip(grad_output.data().iter()) {
            data.push(gelu_prime(*z) * g);
        }
        Tensor::from_vec(rows, cols, data)
    }

    /// Returns the transpose of the tensor.
    pub fn transpose(&self) -> Tensor {
        let mut data = aligned_zeroed(self.len());
        for r in 0..self.rows {
            for c in 0..self.cols {
                data[c * self.rows + r] = self.data[r * self.cols + c];
            }
        }
        Tensor {
            data: Arc::new(TensorBuffer::from_aligned(data)),
            rows: self.cols,
            cols: self.rows,
            layout: Layout::RowMajor,
        }
    }

    /// Returns a reshaped copy of the tensor when the requested dimensions are compatible.
    pub fn reshape(&self, rows: usize, cols: usize) -> PureResult<Tensor> {
        if rows == 0 || cols == 0 {
            return Err(TensorError::InvalidDimensions { rows, cols });
        }
        if rows * cols != self.len() {
            return Err(TensorError::DataLength {
                expected: rows * cols,
                got: self.len(),
            });
        }

        if matches!(self.layout, Layout::RowMajor) {
            return self.view(rows, cols);
        }

        let row_major = self.to_layout(Layout::RowMajor)?;
        row_major.view(rows, cols)
    }

    /// Returns the sum over rows for each column.
    pub fn sum_axis0(&self) -> Vec<f32> {
        let mut sums = vec![0.0; self.cols];
        for r in 0..self.rows {
            let offset = r * self.cols;
            for c in 0..self.cols {
                sums[c] += self.data[offset + c];
            }
        }
        sums
    }

    /// Returns the sum over columns for each row.
    pub fn sum_axis1(&self) -> Vec<f32> {
        let mut sums = vec![0.0; self.rows];
        for r in 0..self.rows {
            let offset = r * self.cols;
            let mut total = 0.0f32;
            for c in 0..self.cols {
                total += self.data[offset + c];
            }
            sums[r] = total;
        }
        sums
    }

    /// Concatenates tensors row-wise producing a new tensor whose row count is the sum
    /// of the inputs while preserving the shared column dimension.
    pub fn cat_rows(tensors: &[Tensor]) -> PureResult<Tensor> {
        if tensors.is_empty() {
            return Err(TensorError::EmptyInput("Tensor::cat_rows"));
        }
        let cols = tensors[0].cols;
        if cols == 0 {
            return Err(TensorError::InvalidDimensions { rows: 0, cols });
        }
        let mut total_rows = 0usize;
        for tensor in tensors {
            if tensor.cols != cols {
                return Err(TensorError::ShapeMismatch {
                    left: tensor.shape(),
                    right: (tensor.rows, cols),
                });
            }
            total_rows += tensor.rows;
        }
        let mut data = aligned_with_capacity(total_rows * cols);
        for tensor in tensors {
            data.extend_from_slice(tensor.data.as_slice());
        }
        Tensor::from_aligned(total_rows, cols, data, Layout::RowMajor)
    }

    /// Computes the squared L2 norm of the tensor.
    pub fn squared_l2_norm(&self) -> f32 {
        self.data.iter().map(|v| v * v).sum()
    }

    /// Projects a flattened tensor onto the Poincaré ball.
    pub fn project_to_poincare(&self, curvature: f32) -> PureResult<Tensor> {
        if curvature >= 0.0 {
            return Err(TensorError::NonHyperbolicCurvature { curvature });
        }
        let scale = (-curvature).sqrt();
        let mut data = aligned_with_capacity(self.len());
        for r in 0..self.rows {
            let start = r * self.cols;
            let end = start + self.cols;
            let chunk = &self.data[start..end];
            let norm: f32 = chunk.iter().map(|v| v * v).sum::<f32>().sqrt();
            if norm > 0.0 {
                let clip = (norm / scale).tanh();
                let factor = clip / norm;
                for v in chunk {
                    data.push(v * factor);
                }
            } else {
                data.extend_from_slice(chunk);
            }
        }
        Tensor::from_aligned(self.rows, self.cols, data, Layout::RowMajor)
    }

    /// Estimates the hyperbolic distance between two flattened tensors treated as points.
    pub fn hyperbolic_distance(&self, other: &Tensor, curvature: f32) -> PureResult<f32> {
        if self.shape() != other.shape() {
            return Err(TensorError::ShapeMismatch {
                left: self.shape(),
                right: other.shape(),
            });
        }
        if curvature >= 0.0 {
            return Err(TensorError::NonHyperbolicCurvature { curvature });
        }
        let scale = (-curvature).sqrt();
        let mut sum_norm = 0.0f32;
        let mut sum_inner = 0.0f32;
        for (a, b) in self.data.iter().zip(other.data.iter()) {
            let pa = a / scale;
            let pb = b / scale;
            sum_norm += (pa - pb).powi(2);
            sum_inner += (1.0 - pa.powi(2)) * (1.0 - pb.powi(2));
        }
        let denom = sum_inner.max(1e-6).sqrt();
        Ok(2.0 * (1.0 + (sum_norm / denom)).acosh())
    }
}

/// Computes the mean squared error between `predictions` and `targets`.
pub fn mean_squared_error(predictions: &Tensor, targets: &Tensor) -> PureResult<f32> {
    if predictions.shape() != targets.shape() {
        return Err(TensorError::ShapeMismatch {
            left: predictions.shape(),
            right: targets.shape(),
        });
    }
    let mut sum = 0.0f32;
    for (p, t) in predictions.data().iter().zip(targets.data().iter()) {
        let diff = p - t;
        sum += diff * diff;
    }
    Ok(sum / (predictions.rows * predictions.cols) as f32)
}

/// A minimal fully-connected linear model.
///
/// The model keeps its weights and bias in plain Rust vectors so it can be
/// embedded in `no_std` friendly environments (alloc-only) and easily extended
/// with additional layers.
#[derive(Clone, Debug)]
pub struct LinearModel {
    weights: Tensor,
    bias: Vec<f32>,
    packed_weights: RefCell<Option<PackedB>>,
}

impl LinearModel {
    /// Creates a new linear model with small deterministic parameters.
    pub fn new(input_dim: usize, output_dim: usize) -> PureResult<Self> {
        if input_dim == 0 || output_dim == 0 {
            return Err(TensorError::InvalidDimensions {
                rows: input_dim,
                cols: output_dim,
            });
        }
        let mut weights = Tensor::zeros(input_dim, output_dim)?;
        let mut scale = 0.01f32;
        for w in weights.data_mut().iter_mut() {
            *w = scale;
            scale += 0.01;
        }
        Ok(Self {
            weights,
            bias: vec![0.0; output_dim],
            packed_weights: RefCell::new(None),
        })
    }

    /// Runs a forward pass: `inputs @ weights + bias`.
    pub fn forward(&self, inputs: &Tensor) -> PureResult<Tensor> {
        if inputs.shape().1 != self.weights.shape().0 {
            return Err(TensorError::ShapeMismatch {
                left: inputs.shape(),
                right: self.weights.shape(),
            });
        }
        let pack = self.ensure_packed_weights()?;
        let mut out = inputs.matmul_prepacked(&pack)?;
        out.add_row_inplace(&self.bias)?;
        Ok(out)
    }

    /// Performs a single batch of gradient descent and returns the batch loss.
    pub fn train_batch(
        &mut self,
        inputs: &Tensor,
        targets: &Tensor,
        learning_rate: f32,
    ) -> PureResult<f32> {
        if inputs.shape().0 != targets.shape().0 {
            return Err(TensorError::ShapeMismatch {
                left: inputs.shape(),
                right: targets.shape(),
            });
        }
        if targets.shape().1 != self.weights.shape().1 {
            return Err(TensorError::ShapeMismatch {
                left: targets.shape(),
                right: self.weights.shape(),
            });
        }
        let batch_size = inputs.shape().0 as f32;
        let pack = self.ensure_packed_weights()?;
        let mut predictions = inputs.matmul_prepacked(&pack)?;
        predictions.add_row_inplace(&self.bias)?;
        let diff = predictions.sub(targets)?;
        let inputs_t = inputs.transpose();
        let grad_w = inputs_t.matmul(&diff)?.scale(1.0 / batch_size)?;
        let mut grad_b = diff.sum_axis0();
        for val in grad_b.iter_mut() {
            *val /= batch_size;
        }
        self.weights.add_scaled(&grad_w, -learning_rate)?;
        for (b, g) in self.bias.iter_mut().zip(grad_b.iter()) {
            *b -= learning_rate * g;
        }
        self.packed_weights.borrow_mut().take();
        Ok(mean_squared_error_from_diff(&diff))
    }

    /// Returns a reference to the model weights.
    pub fn weights(&self) -> &Tensor {
        &self.weights
    }

    /// Returns a reference to the model bias.
    pub fn bias(&self) -> &[f32] {
        &self.bias
    }

    fn ensure_packed_weights(&self) -> PureResult<PackedB> {
        if let Some(existing) = self.packed_weights.borrow().clone() {
            return Ok(existing);
        }
        let pack = PackedB::from_tensor(&self.weights, Tile::col_major())?;
        *self.packed_weights.borrow_mut() = Some(pack.clone());
        Ok(pack)
    }
}

fn mean_squared_error_from_diff(diff: &Tensor) -> f32 {
    let mut sum = 0.0f32;
    for v in diff.data() {
        sum += v * v;
    }
    sum / (diff.rows * diff.cols) as f32
}

/// Lightweight complex number for wave encodings without external crates.
#[derive(Copy, Clone, Debug, PartialEq)]
pub struct Complex32 {
    pub re: f32,
    pub im: f32,
}

impl Complex32 {
    pub const fn new(re: f32, im: f32) -> Self {
        Self { re, im }
    }

    pub const fn zero() -> Self {
        Self { re: 0.0, im: 0.0 }
    }

    pub fn modulus(self) -> f32 {
        (self.re * self.re + self.im * self.im).sqrt()
    }

    pub fn argument(self) -> f32 {
        self.im.atan2(self.re)
    }
}

impl core::ops::Add for Complex32 {
    type Output = Self;

    fn add(self, rhs: Self) -> Self::Output {
        Self::new(self.re + rhs.re, self.im + rhs.im)
    }
}

impl core::ops::AddAssign for Complex32 {
    fn add_assign(&mut self, rhs: Self) {
        self.re += rhs.re;
        self.im += rhs.im;
    }
}

impl core::ops::Mul for Complex32 {
    type Output = Self;

    fn mul(self, rhs: Self) -> Self::Output {
        Self::new(
            self.re * rhs.re - self.im * rhs.im,
            self.re * rhs.im + self.im * rhs.re,
        )
    }
}

impl core::ops::Mul<f32> for Complex32 {
    type Output = Self;

    fn mul(self, rhs: f32) -> Self::Output {
        Self::new(self.re * rhs, self.im * rhs)
    }
}

impl core::ops::Sub for Complex32 {
    type Output = Self;

    fn sub(self, rhs: Self) -> Self::Output {
        Self::new(self.re - rhs.re, self.im - rhs.im)
    }
}

/// Complex tensor storing WGSL/FFT-friendly waveforms.
#[derive(Clone, Debug, PartialEq)]
pub struct ComplexTensor {
    data: Vec<Complex32>,
    rows: usize,
    cols: usize,
}

impl ComplexTensor {
    pub fn zeros(rows: usize, cols: usize) -> PureResult<Self> {
        if rows == 0 || cols == 0 {
            return Err(TensorError::InvalidDimensions { rows, cols });
        }
        Ok(Self {
            data: vec![Complex32::zero(); rows * cols],
            rows,
            cols,
        })
    }

    pub fn from_vec(rows: usize, cols: usize, data: Vec<Complex32>) -> PureResult<Self> {
        if rows == 0 || cols == 0 {
            return Err(TensorError::InvalidDimensions { rows, cols });
        }
        let expected = rows * cols;
        if expected != data.len() {
            return Err(TensorError::DataLength {
                expected,
                got: data.len(),
            });
        }
        Ok(Self {
            data: data.into(),
            rows,
            cols,
        })
    }

    pub fn shape(&self) -> (usize, usize) {
        (self.rows, self.cols)
    }

    pub fn data(&self) -> &[Complex32] {
        &self.data
    }

    /// Converts the complex tensor into a real tensor by splitting real/imag parts.
    pub fn to_tensor(&self) -> PureResult<Tensor> {
        let mut data = Vec::with_capacity(self.data.len() * 2);
        for value in &self.data {
            data.push(value.re);
            data.push(value.im);
        }
        Tensor::from_vec(self.rows, self.cols * 2, data)
    }

    pub fn matmul(&self, other: &ComplexTensor) -> PureResult<Self> {
        if self.cols != other.rows {
            return Err(TensorError::ShapeMismatch {
                left: self.shape(),
                right: other.shape(),
            });
        }
        let mut out = ComplexTensor::zeros(self.rows, other.cols)?;
        for r in 0..self.rows {
            for k in 0..self.cols {
                let a = self.data[r * self.cols + k];
                let row_offset = k * other.cols;
                for c in 0..other.cols {
                    out.data[r * other.cols + c] += a * other.data[row_offset + c];
                }
            }
        }
        Ok(out)
    }
}

fn discrete_fourier_transform(signal: &[f32]) -> Vec<Complex32> {
    let n = signal.len();
    if n == 0 {
        return Vec::new();
    }
    let factor = -2.0 * PI / n as f32;
    let mut out = Vec::with_capacity(n);
    for k in 0..n {
        let mut accum = Complex32::zero();
        for (idx, &value) in signal.iter().enumerate() {
            let angle = factor * (k as f32) * (idx as f32);
            let basis = Complex32::new(angle.cos(), angle.sin());
            accum += basis * value;
        }
        out.push(accum);
    }
    out
}

/// Encodes language streams into complex Z-space waves without tokenization.
#[derive(Clone, Debug)]
pub struct LanguageWaveEncoder {
    curvature: f32,
    temperature: f32,
}

impl LanguageWaveEncoder {
    pub fn new(curvature: f32, temperature: f32) -> PureResult<Self> {
        if curvature >= 0.0 {
            return Err(TensorError::NonHyperbolicCurvature { curvature });
        }
        if temperature <= 0.0 {
            return Err(TensorError::NonPositiveTemperature { temperature });
        }
        Ok(Self {
            curvature,
            temperature,
        })
    }

    /// Returns the curvature used for Z-space encodings.
    pub fn curvature(&self) -> f32 {
        self.curvature
    }

    /// Returns the thermal scaling applied to the wavefront.
    pub fn temperature(&self) -> f32 {
        self.temperature
    }

    /// Convert a sentence directly into a complex wave on the Z-space manifold.
    pub fn encode_wave(&self, text: &str) -> PureResult<ComplexTensor> {
        let char_count = text.chars().count();
        if char_count == 0 {
            return Err(TensorError::EmptyInput("text"));
        }
        let mut signal = Vec::with_capacity(char_count);
        let denom = char_count as f32;
        for (idx, ch) in text.chars().enumerate() {
            let ordinal = ch as u32;
            let bucket = (ordinal % 1024) as f32 / 1024.0;
            let envelope = ((idx as f32 + 1.0) / denom).sin().abs();
            signal.push((bucket + envelope) * self.temperature);
        }
        let spectrum = discrete_fourier_transform(&signal);
        ComplexTensor::from_vec(1, spectrum.len(), spectrum)
    }

    /// Projects the encoded wave into a hyperbolic chart for transformer-friendly inference.
    pub fn encode_z_space(&self, text: &str) -> PureResult<Tensor> {
        let wave = self.encode_wave(text)?;
        if wave.data().is_empty() {
            return Err(TensorError::EmptyInput("wave"));
        }
        let mut coords = Vec::with_capacity(wave.data().len() * 2);
        let curvature_scale = (-self.curvature).sqrt();
        for complex in wave.data() {
            let radius = (complex.modulus() * curvature_scale).tanh();
            let angle = complex.argument();
            coords.push(radius * angle.cos());
            coords.push(radius * angle.sin());
        }
        let euclid = Tensor::from_vec(1, coords.len(), coords)?;
        euclid.project_to_poincare(self.curvature)
    }
}

/// Hyperbolic gradient accumulator for zero-traceback learning loops.
///
/// The optimiser keeps its own curvature-aligned gradient buffer and can
/// integrate Euclidean tensors, complex waves, or direct text streams emitted
/// by [`LanguageWaveEncoder`]. Every update is projected back onto the
/// Poincaré ball so state never escapes the non-Euclidean manifold.
pub struct AmegaHypergrad {
    curvature: f32,
    learning_rate: f32,
    rows: usize,
    cols: usize,
    gradient: Vec<f32>,
    topos: topos::OpenCartesianTopos,
}

/// Euclidean gradient accumulator that mirrors the hypergradient API while
/// staying entirely within flat-space optimisation loops.
#[derive(Clone, Copy, Debug, PartialEq)]
pub struct GradientSummary {
    l1: f32,
    l2: f32,
    linf: f32,
    count: usize,
}

impl GradientSummary {
    #[inline]
    pub fn from_slice(values: &[f32]) -> Self {
        let mut l1 = 0.0f32;
        let mut sum_squares = 0.0f32;
        let mut linf = 0.0f32;
        let mut count = 0usize;
        for &value in values {
            if !value.is_finite() {
                continue;
            }
            let abs = value.abs();
            l1 += abs;
            sum_squares += value * value;
            linf = linf.max(abs);
            count += 1;
        }
        let l2 = sum_squares.sqrt();
        Self {
            l1,
            l2,
            linf,
            count,
        }
    }

    /// Builds a summary directly from raw moment statistics. `l1` captures the
    /// sum of absolute values, `sum_squares` is the accumulated \(L_2^2\)
    /// energy, `linf` is the maximum absolute entry, and `count` indicates how
    /// many samples contributed to the summary.
    #[inline]
    pub fn from_moments(l1: f32, sum_squares: f32, linf: f32, count: usize) -> Self {
        let l1 = if l1.is_finite() { l1.max(0.0) } else { 0.0 };
        let sum_squares = if sum_squares.is_finite() {
            sum_squares.max(0.0)
        } else {
            0.0
        };
        let linf = if linf.is_finite() { linf.max(0.0) } else { 0.0 };
        Self {
            l1,
            l2: sum_squares.sqrt(),
            linf,
            count,
        }
    }

    #[inline]
    pub fn l1(&self) -> f32 {
        self.l1
    }

    #[inline]
    pub fn l2(&self) -> f32 {
        self.l2
    }

    #[inline]
    pub fn linf(&self) -> f32 {
        self.linf
    }

    #[inline]
    pub fn count(&self) -> usize {
        self.count
    }

    #[inline]
    pub fn mean_abs(&self) -> f32 {
        if self.count == 0 {
            0.0
        } else {
            self.l1 / self.count as f32
        }
    }

    #[inline]
    pub fn rms(&self) -> f32 {
        if self.count == 0 {
            0.0
        } else {
            self.l2 / (self.count as f32).sqrt()
        }
    }

    /// Returns the accumulated sum of squares captured by the summary.
    #[inline]
    pub fn sum_squares(&self) -> f32 {
        self.l2 * self.l2
    }
}

impl Default for GradientSummary {
    fn default() -> Self {
        Self {
            l1: 0.0,
            l2: 0.0,
            linf: 0.0,
            count: 0,
        }
    }
}

/// Interprets paired gradient summaries into high-level signals that can drive
/// Desire Lagrangian feedback loops.
#[derive(Clone, Copy, Debug, PartialEq)]
pub struct DesireGradientInterpretation {
    hyper_pressure: f32,
    real_pressure: f32,
    balance: f32,
    stability: f32,
    saturation: f32,
}

impl DesireGradientInterpretation {
    const EPS: f32 = 1e-6;

    /// Analyse the hypergradient and Euclidean summaries returning a compact
    /// interpretation of their relative magnitudes and stability.
    #[inline]
    pub fn from_summaries(hyper: GradientSummary, real: GradientSummary) -> Self {
        let hyper_pressure = hyper.mean_abs();
        let real_pressure = real.mean_abs();
        let hyper_rms = hyper.rms();
        let real_rms = real.rms();
        let balance = if real_rms > Self::EPS {
            (hyper_rms / real_rms).clamp(0.0, 16.0)
        } else if hyper_rms > Self::EPS {
            16.0
        } else {
            1.0
        };
        let stability_raw = 1.0
            - (hyper_pressure - real_pressure).abs() / (hyper_pressure + real_pressure + Self::EPS);
        let stability = stability_raw.clamp(0.0, 1.0);
        let saturation = hyper.linf().max(real.linf());
        Self {
            hyper_pressure,
            real_pressure,
            balance,
            stability,
            saturation,
        }
    }

    /// Mean absolute magnitude of the hypergradient summary.
    #[inline]
    pub fn hyper_pressure(&self) -> f32 {
        self.hyper_pressure
    }

    /// Mean absolute magnitude of the Euclidean gradient summary.
    #[inline]
    pub fn real_pressure(&self) -> f32 {
        self.real_pressure
    }

    /// Ratio between the hypergradient and Euclidean RMS magnitudes.
    #[inline]
    pub fn balance(&self) -> f32 {
        self.balance
    }

    /// Stability score where `1` indicates matching mean-absolute gradients and
    /// `0` indicates divergent magnitudes.
    #[inline]
    pub fn stability(&self) -> f32 {
        self.stability
    }

    /// Maximum absolute value observed across both summaries.
    #[inline]
    pub fn saturation(&self) -> f32 {
        self.saturation
    }

    /// Gain factor for hypergradient penalties when the two tapes disagree.
    #[inline]
    pub fn penalty_gain(&self) -> f32 {
        let imbalance = (self.balance - 1.0).abs().min(2.0);
        let instability = (1.0 - self.stability).min(1.0);
        (1.0 + 0.5 * imbalance + 0.5 * instability).clamp(1.0, 2.5)
    }

    /// Mixing factor used when blending Desire bias updates – drops towards zero
    /// when the gradients disagree so the automation can tread lightly.
    #[inline]
    pub fn bias_mix(&self) -> f32 {
        (0.25 + 0.75 * self.stability).clamp(0.1, 1.0)
    }

    /// Gain used when accumulating avoidance reports during the observation
    /// phase. High saturation dampens the contribution to avoid runaway spikes.
    #[inline]
    pub fn observation_gain(&self) -> f32 {
        let saturation = self.saturation.tanh().clamp(0.0, 1.0);
        (0.5 + 0.5 * (1.0 - saturation)).clamp(0.25, 1.0)
    }

    /// Damping factor that can shrink epsilon-like tolerances when gradients
    /// spike.
    #[inline]
    pub fn damping(&self) -> f32 {
        (0.5 + 0.5 * self.saturation.tanh()).clamp(0.1, 1.0)
    }

    /// Collapse the interpretation into ready-to-apply control signals for
    /// Desire's automation layers. The returned structure encodes the tuned
    /// penalty, mixing, and learning-rate factors so downstream consumers can
    /// steer both the CPU and GPU loops without reimplementing the heuristics.
    #[inline]
    pub fn control(&self) -> DesireGradientControl {
        self.control_with_gain(1.0)
    }

    /// Collapse the interpretation into a control packet while scaling the
    /// adaptive heuristics by `gain`. Passing `0.0` retains the legacy neutral
    /// behaviour whereas `1.0` enables the full tuning guidance.
    #[inline]
    pub fn control_with_gain(&self, gain: f32) -> DesireGradientControl {
        DesireGradientControl::from_interpretation_with_gain(*self, gain)
    }
}

impl Default for DesireGradientInterpretation {
    fn default() -> Self {
        Self {
            hyper_pressure: 0.0,
            real_pressure: 0.0,
            balance: 1.0,
            stability: 1.0,
            saturation: 0.0,
        }
    }
}

/// Event bitflags describing notable actions suggested by
/// [`DesireGradientControl`]. The bitmask can be surfaced directly to telemetry
/// systems without additional allocation.
#[derive(Clone, Copy, Debug, PartialEq, Eq, Serialize, Deserialize)]
#[serde(transparent)]
pub struct DesireControlEvents {
    bits: u32,
}

impl DesireControlEvents {
    pub const NONE: Self = Self { bits: 0 };
    pub const LR_INCREASE: Self = Self { bits: 1 << 0 };
    pub const LR_DECREASE: Self = Self { bits: 1 << 1 };
    pub const LR_CLIPPED: Self = Self { bits: 1 << 2 };
    pub const TEMPERATURE_SUPPRESS: Self = Self { bits: 1 << 3 };
    pub const QUALITY_BOOST: Self = Self { bits: 1 << 4 };
    pub const QUALITY_SUPPRESS: Self = Self { bits: 1 << 5 };
    pub const Z_SUPPRESS: Self = Self { bits: 1 << 6 };
    pub const SLEW_LIMIT: Self = Self { bits: 1 << 7 };

    #[inline]
    pub const fn new(bits: u32) -> Self {
        Self { bits }
    }

    #[inline]
    pub const fn bits(self) -> u32 {
        self.bits
    }

    #[inline]
    pub const fn is_empty(self) -> bool {
        self.bits == 0
    }

    #[inline]
    pub const fn contains(self, other: Self) -> bool {
        (self.bits & other.bits) == other.bits
    }

    #[inline]
    pub const fn insert(self, other: Self) -> Self {
        Self {
            bits: self.bits | other.bits,
        }
    }

    pub fn labels(self) -> Vec<&'static str> {
        let mut labels = Vec::new();
        if self.contains(Self::LR_INCREASE) {
            labels.push("lr_increase");
        }
        if self.contains(Self::LR_DECREASE) {
            labels.push("lr_decrease");
        }
        if self.contains(Self::LR_CLIPPED) {
            labels.push("lr_clipped");
        }
        if self.contains(Self::TEMPERATURE_SUPPRESS) {
            labels.push("temperature_suppress");
        }
        if self.contains(Self::QUALITY_BOOST) {
            labels.push("quality_weight");
        }
        if self.contains(Self::QUALITY_SUPPRESS) {
            labels.push("quality_suppress");
        }
        if self.contains(Self::Z_SUPPRESS) {
            labels.push("z_suppress");
        }
        if self.contains(Self::SLEW_LIMIT) {
            labels.push("lr_slew_limit");
        }
        labels
    }
}

impl Default for DesireControlEvents {
    fn default() -> Self {
        Self::NONE
    }
}

/// Packaged feedback parameters derived from [`DesireGradientInterpretation`]
/// that automation layers can apply directly to gradient tapes, WGSL kernels,
/// and Desire's avoidance/bias mixers.
#[derive(Clone, Copy, Debug, PartialEq, Serialize, Deserialize)]
pub struct DesireGradientControl {
    penalty_gain: f32,
    bias_mix: f32,
    observation_gain: f32,
    damping: f32,
    hyper_rate_scale: f32,
    real_rate_scale: f32,
    operator_mix: f32,
    operator_gain: f32,
    #[serde(default = "DesireGradientControl::default_tuning_gain")]
    tuning_gain: f32,
    #[serde(default = "DesireGradientControl::default_target_entropy")]
    target_entropy: f32,
    #[serde(default = "DesireGradientControl::default_lr_eta")]
    learning_rate_eta: f32,
    #[serde(default = "DesireGradientControl::default_lr_min")]
    learning_rate_min: f32,
    #[serde(default = "DesireGradientControl::default_lr_max")]
    learning_rate_max: f32,
    #[serde(default = "DesireGradientControl::default_lr_slew")]
    learning_rate_slew: f32,
    #[serde(default = "DesireGradientControl::default_clip_norm")]
    clip_norm: f32,
    #[serde(default = "DesireGradientControl::default_clip_floor")]
    clip_floor: f32,
    #[serde(default = "DesireGradientControl::default_clip_ceiling")]
    clip_ceiling: f32,
    #[serde(default = "DesireGradientControl::default_clip_ema")]
    clip_ema: f32,
    #[serde(default = "DesireGradientControl::default_temperature_kappa")]
    temperature_kappa: f32,
    #[serde(default = "DesireGradientControl::default_temperature_slew")]
    temperature_slew: f32,
    #[serde(default = "DesireGradientControl::default_quality_gain")]
    quality_gain: f32,
    #[serde(default = "DesireGradientControl::default_quality_bias")]
    quality_bias: f32,
    #[serde(default = "DesireGradientControl::default_events")]
    events: DesireControlEvents,
}

impl DesireGradientControl {
    const fn default_tuning_gain() -> f32 {
        0.0
    }

    const fn default_target_entropy() -> f32 {
        3.5
    }

    const fn default_lr_eta() -> f32 {
        1.0
    }

    const fn default_lr_min() -> f32 {
        1e-4
    }

    const fn default_lr_max() -> f32 {
        3e-3
    }

    const fn default_lr_slew() -> f32 {
        0.2
    }

    const fn default_clip_norm() -> f32 {
        1.0
    }

    const fn default_clip_floor() -> f32 {
        0.1
    }

    const fn default_clip_ceiling() -> f32 {
        8.0
    }

    const fn default_clip_ema() -> f32 {
        0.5
    }

    const fn default_temperature_kappa() -> f32 {
        0.0
    }

    const fn default_temperature_slew() -> f32 {
        0.15
    }

    const fn default_quality_gain() -> f32 {
        4.0
    }

    const fn default_quality_bias() -> f32 {
        0.1
    }

    const fn default_events() -> DesireControlEvents {
        DesireControlEvents::NONE
    }

    /// Build a control packet from an interpretation, collapsing the
    /// higher-level descriptors into concrete gains and learning-rate scales.
    pub fn from_interpretation(interpretation: DesireGradientInterpretation) -> Self {
        Self::from_interpretation_with_gain(interpretation, 1.0)
    }

    /// Build a control packet while scaling the adaptive heuristics by `gain`.
    pub fn from_interpretation_with_gain(
        interpretation: DesireGradientInterpretation,
        gain: f32,
    ) -> Self {
        DesireControlBuilder::new()
            .with_interpretation(interpretation)
            .with_gain(gain)
            .finalise()
    }

    /// Hypergradient penalty amplification factor mirrored from the
    /// interpretation stage.
    pub fn penalty_gain(&self) -> f32 {
        self.penalty_gain
    }

    /// Desire bias blending factor for integration phases.
    pub fn bias_mix(&self) -> f32 {
        self.bias_mix
    }

    /// Observation accumulation gain applied to avoidance tracking.
    pub fn observation_gain(&self) -> f32 {
        self.observation_gain
    }

    /// Recommended damping factor for epsilon / tolerance schedules.
    pub fn damping(&self) -> f32 {
        self.damping
    }

    /// Multiplicative scale applied to the hypergradient learning rate.
    pub fn hyper_rate_scale(&self) -> f32 {
        self.hyper_rate_scale
    }

    /// Multiplicative scale applied to the Euclidean learning rate.
    pub fn real_rate_scale(&self) -> f32 {
        self.real_rate_scale
    }

    /// Suggested blend factor for GPU hypergradient kernels.
    pub fn operator_mix(&self) -> f32 {
        self.operator_mix
    }

    /// Suggested gain for GPU hypergradient kernels.
    pub fn operator_gain(&self) -> f32 {
        self.operator_gain
    }

    /// Strength applied to the adaptive heuristics. `0.0` disables the tuning
    /// feedback while `1.0` enables the recommended behaviour.
    pub fn tuning_gain(&self) -> f32 {
        self.tuning_gain
    }

    /// Target entropy that the learning-rate controller should chase.
    pub fn target_entropy(&self) -> f32 {
        self.target_entropy
    }

    /// Exponential learning-rate update coefficient.
    pub fn learning_rate_eta(&self) -> f32 {
        self.learning_rate_eta
    }

    /// Lower bound for the adaptive learning rate.
    pub fn learning_rate_min(&self) -> f32 {
        self.learning_rate_min
    }

    /// Upper bound for the adaptive learning rate.
    pub fn learning_rate_max(&self) -> f32 {
        self.learning_rate_max
    }

    /// Maximum relative change permitted between learning-rate updates.
    pub fn learning_rate_slew(&self) -> f32 {
        self.learning_rate_slew
    }

    /// Recommended gradient clipping norm.
    pub fn clip_norm(&self) -> f32 {
        self.clip_norm
    }

    /// Floor applied when smoothing the clipping window.
    pub fn clip_floor(&self) -> f32 {
        self.clip_floor
    }

    /// Ceiling applied when smoothing the clipping window.
    pub fn clip_ceiling(&self) -> f32 {
        self.clip_ceiling
    }

    /// Exponential moving-average factor for the clipping window.
    pub fn clip_ema(&self) -> f32 {
        self.clip_ema
    }

    /// Coupling factor applied when adjusting Desire temperature against the
    /// Z-order magnitude.
    pub fn temperature_kappa(&self) -> f32 {
        self.temperature_kappa
    }

    /// Maximum allowed change in Desire temperature per step.
    pub fn temperature_slew(&self) -> f32 {
        self.temperature_slew
    }

    /// Gain applied when incorporating external quality metrics.
    pub fn quality_gain(&self) -> f32 {
        self.quality_gain
    }

    /// Baseline offset for external quality metrics.
    pub fn quality_bias(&self) -> f32 {
        self.quality_bias
    }

    /// Event bitmask describing the adjustments suggested by the control.
    pub fn events(&self) -> DesireControlEvents {
        self.events
    }
}

impl Default for DesireGradientControl {
    fn default() -> Self {
        Self {
            penalty_gain: 1.0,
            bias_mix: 1.0,
            observation_gain: 1.0,
            damping: 1.0,
            hyper_rate_scale: 1.0,
            real_rate_scale: 1.0,
            operator_mix: 1.0,
            operator_gain: 1.0,
            tuning_gain: Self::default_tuning_gain(),
            target_entropy: Self::default_target_entropy(),
            learning_rate_eta: Self::default_lr_eta(),
            learning_rate_min: Self::default_lr_min(),
            learning_rate_max: Self::default_lr_max(),
            learning_rate_slew: Self::default_lr_slew(),
            clip_norm: Self::default_clip_norm(),
            clip_floor: Self::default_clip_floor(),
            clip_ceiling: Self::default_clip_ceiling(),
            clip_ema: Self::default_clip_ema(),
            temperature_kappa: Self::default_temperature_kappa(),
            temperature_slew: Self::default_temperature_slew(),
            quality_gain: Self::default_quality_gain(),
            quality_bias: Self::default_quality_bias(),
            events: Self::default_events(),
        }
    }
}

impl From<DesireGradientInterpretation> for DesireGradientControl {
    fn from(value: DesireGradientInterpretation) -> Self {
        Self::from_interpretation(value)
    }
}

/// Builder that assembles a [`DesireGradientControl`] packet from
/// interpretation metrics and live telemetry (entropy, Z magnitude, quality
/// estimates, etc.).
#[derive(Clone, Debug)]
pub struct DesireControlBuilder {
    control: DesireGradientControl,
    gain: f32,
    entropy: f32,
    target_entropy: f32,
    entropy_eta: f32,
    lr_min: f32,
    lr_max: f32,
    lr_slew: f32,
    hyper_base: f32,
    real_base: f32,
    operator_mix: f32,
    operator_gain: f32,
    clip_hint: f32,
    clip_floor: f32,
    clip_ceiling: f32,
    clip_ema: f32,
    z_magnitude: f32,
    z_kappa: f32,
    z_slew: f32,
    quality: f32,
    quality_bias: f32,
    quality_gain: f32,
    events: DesireControlEvents,
}

impl DesireControlBuilder {
    fn new() -> Self {
        Self {
            control: DesireGradientControl::default(),
            gain: 1.0,
            entropy: 0.8,
            target_entropy: DesireGradientControl::default_target_entropy(),
            entropy_eta: DesireGradientControl::default_lr_eta(),
            lr_min: DesireGradientControl::default_lr_min(),
            lr_max: DesireGradientControl::default_lr_max(),
            lr_slew: DesireGradientControl::default_lr_slew(),
            hyper_base: 1.0,
            real_base: 1.0,
            operator_mix: 1.0,
            operator_gain: 1.0,
            clip_hint: DesireGradientControl::default_clip_norm(),
            clip_floor: DesireGradientControl::default_clip_floor(),
            clip_ceiling: DesireGradientControl::default_clip_ceiling(),
            clip_ema: DesireGradientControl::default_clip_ema(),
            z_magnitude: 0.0,
            z_kappa: DesireGradientControl::default_temperature_kappa(),
            z_slew: DesireGradientControl::default_temperature_slew(),
            quality: 1.0,
            quality_bias: DesireGradientControl::default_quality_bias(),
            quality_gain: DesireGradientControl::default_quality_gain(),
            events: DesireControlEvents::NONE,
        }
    }

    pub fn with_interpretation(mut self, interpretation: DesireGradientInterpretation) -> Self {
        self.control.penalty_gain = interpretation.penalty_gain();
        self.control.bias_mix = interpretation.bias_mix();
        self.control.observation_gain = interpretation.observation_gain();
        self.control.damping = interpretation.damping();

        let imbalance = (interpretation.balance() - 1.0).clamp(-4.0, 4.0);
        let saturation = interpretation.saturation().tanh().clamp(0.0, 1.0);
        let stability = interpretation.stability().clamp(0.0, 1.0);
        let caution = (1.0 - stability).clamp(0.0, 1.0);

        let (hyper_base, real_base) = if imbalance >= 0.0 {
            (
                (1.0 / (1.0 + imbalance)).clamp(0.25, 1.0),
                (1.0 + 0.5 * imbalance).clamp(1.0, 1.8),
            )
        } else {
            (
                (1.0 - 0.5 * imbalance).clamp(1.0, 1.8),
                (1.0 / (1.0 - imbalance)).clamp(0.25, 1.0),
            )
        };

        let hyper_guard = (1.0 - 0.6 * caution - 0.4 * saturation).clamp(0.25, 1.0);
        let real_guard = (1.0 - 0.4 * caution - 0.25 * saturation).clamp(0.3, 1.0);
        self.hyper_base = (hyper_base * hyper_guard).clamp(0.25, 1.8);
        self.real_base = (real_base * real_guard).clamp(0.25, 1.8);

        self.operator_mix = (0.4 + 0.6 * stability).clamp(0.25, 1.0);
        self.operator_gain =
            (self.control.penalty_gain * (1.0 - 0.35 * saturation)).clamp(0.5, 1.5);

        self.target_entropy = 3.5 + 0.8 * caution;
        self.entropy_eta = 0.08 + 0.14 * caution;
        self.lr_slew = (0.25 - 0.15 * caution).clamp(0.05, 0.25);

        let clip_floor = (0.18 + 0.12 * caution).clamp(0.15, 0.3);
        let clip_target = interpretation
            .saturation()
            .max(interpretation.hyper_pressure() * 2.5)
            .max(interpretation.real_pressure() * 3.0);
        self.clip_floor = clip_floor;
        self.clip_hint = (clip_target * (0.6 + 0.4 * self.gain)).clamp(clip_floor, 32.0);
        self.clip_ceiling = (self.clip_hint * 1.6).max(self.clip_hint + 0.05);
        self.clip_ema = (0.25 + 0.35 * caution).clamp(0.2, 0.6);

        self.z_kappa = (0.02 + 0.08 * (1.0 - stability)).clamp(0.0, 0.12);
        self.z_slew = (0.22 - 0.1 * caution).clamp(0.05, 0.22);

        self.quality_gain = (0.6 + 0.4 * (1.0 - caution)).clamp(0.4, 1.0);

        self
    }

    pub fn with_gain(mut self, gain: f32) -> Self {
        self.gain = gain.clamp(0.0, 1.0);
        self
    }

    pub fn with_entropy(mut self, entropy: f32) -> Self {
        self.entropy = entropy.max(0.0);
        self
    }

    pub fn with_target_entropy(mut self, target: f32) -> Self {
        self.target_entropy = target.max(0.0);
        self
    }

    pub fn with_entropy_eta(mut self, eta: f32) -> Self {
        self.entropy_eta = eta.max(0.0);
        self
    }

    pub fn with_bounds(mut self, min: f32, max: f32) -> Self {
        self.lr_min = min.min(max).max(1e-8);
        self.lr_max = max.max(self.lr_min + 1e-8);
        self
    }

    pub fn with_slew_limit(mut self, slew: f32) -> Self {
        self.lr_slew = slew.max(0.0);
        self
    }

    pub fn with_clip_p95_hint(mut self, p95: f32) -> Self {
        self.clip_hint = p95.max(0.0);
        self
    }

    pub fn with_clip_parameters(mut self, floor: f32, ceiling: f32, ema: f32) -> Self {
        self.clip_floor = floor.max(0.0);
        self.clip_ceiling = ceiling.max(self.clip_floor + 1e-6);
        self.clip_ema = ema.clamp(0.0, 1.0);
        self
    }

    pub fn with_z_coupling(mut self, magnitude: f32) -> Self {
        self.z_magnitude = magnitude.abs();
        self
    }

    pub fn with_z_strength(mut self, kappa: f32) -> Self {
        self.z_kappa = kappa.max(0.0);
        self
    }

    pub fn with_quality(mut self, quality: f32) -> Self {
        self.quality = quality.max(0.0);
        self
    }

    pub fn with_quality_parameters(mut self, gain: f32, bias: f32) -> Self {
        self.quality_gain = gain.max(0.0);
        self.quality_bias = bias.clamp(0.0, 1.0);
        self
    }

    pub fn finalise(mut self) -> DesireGradientControl {
        self.control.tuning_gain = self.gain;
        self.control.target_entropy = self.target_entropy;
        self.control.learning_rate_eta = self.entropy_eta * self.gain;
        self.control.learning_rate_min = self.lr_min;
        self.control.learning_rate_max = self.lr_max;
        self.control.learning_rate_slew = self.lr_slew;

        self.control.clip_floor = self.clip_floor;
        self.control.clip_ceiling = self.clip_ceiling.max(self.clip_floor + 1e-6);
        self.control.clip_ema = self.clip_ema;
        let clip_norm = self
            .clip_hint
            .clamp(self.control.clip_floor, self.control.clip_ceiling);
        self.control.clip_norm = clip_norm;

        let z_kappa = self.z_kappa * self.gain;
        self.control.temperature_kappa = z_kappa;
        self.control.temperature_slew = self.z_slew;
        let z_suppress = (-z_kappa * self.z_magnitude).exp().clamp(0.05, 1.0);
        if z_kappa > 0.0 && self.z_magnitude > 1e-3 {
            self.events = self.events.insert(DesireControlEvents::Z_SUPPRESS);
            self.events = self
                .events
                .insert(DesireControlEvents::TEMPERATURE_SUPPRESS);
        }

        let entropy_error = (self.target_entropy - self.entropy).clamp(-8.0, 8.0);
        if entropy_error > 0.05 {
            self.events = self.events.insert(DesireControlEvents::LR_INCREASE);
        } else if entropy_error < -0.05 {
            self.events = self.events.insert(DesireControlEvents::LR_DECREASE);
        }

        if (clip_norm - self.control.clip_floor).abs() < 1e-4 {
            self.events = self.events.insert(DesireControlEvents::LR_CLIPPED);
        }

        if self.lr_slew < 0.1 {
            self.events = self.events.insert(DesireControlEvents::SLEW_LIMIT);
        }

        let quality_bias = self.quality_bias;
        self.control.quality_bias = quality_bias;
        let quality_gain = (self.quality_gain * self.gain).max(0.0);
        self.control.quality_gain = quality_gain;
        let q_delta = (self.quality - quality_bias).clamp(-4.0, 4.0);
        let quality_weight = 1.0 / (1.0 + (-quality_gain * q_delta).exp());
        if quality_weight > 0.55 {
            self.events = self.events.insert(DesireControlEvents::QUALITY_BOOST);
        } else if quality_weight < 0.45 {
            self.events = self.events.insert(DesireControlEvents::QUALITY_SUPPRESS);
        }

        let quality_scale = 0.4 + 0.9 * quality_weight;
        self.control.hyper_rate_scale =
            (self.hyper_base * z_suppress * quality_scale).clamp(0.1, 2.0);
        self.control.real_rate_scale =
            (self.real_base * z_suppress * quality_scale).clamp(0.1, 2.0);

        self.control.operator_mix = self.operator_mix;
        self.control.operator_gain = self.operator_gain;
        self.control.events = self.events;
        self.control
    }
}

impl DesireGradientControl {
    pub fn control_with_gain() -> DesireControlBuilder {
        DesireControlBuilder::new()
    }
}

pub struct AmegaRealgrad {
    learning_rate: f32,
    rows: usize,
    cols: usize,
    gradient: Vec<f32>,
}

impl AmegaHypergrad {
    /// Create a new hypergradient tape with the provided curvature and step size.
    pub fn new(curvature: f32, learning_rate: f32, rows: usize, cols: usize) -> PureResult<Self> {
        if rows == 0 || cols == 0 {
            return Err(TensorError::InvalidDimensions { rows, cols });
        }
        if curvature >= 0.0 {
            return Err(TensorError::NonHyperbolicCurvature { curvature });
        }
        if learning_rate <= 0.0 {
            return Err(TensorError::NonPositiveLearningRate {
                rate: learning_rate,
            });
        }
        let topos = topos::OpenCartesianTopos::new(
            curvature,
            1e-6,
            1e6,
            rows.saturating_mul(cols).saturating_mul(4).max(8),
            rows.saturating_mul(cols),
        )?;
        Ok(Self {
            curvature,
            learning_rate,
            rows,
            cols,
            gradient: vec![0.0; rows * cols],
            topos,
        })
    }

    /// Builds a hypergradient tape with a caller supplied open-cartesian topos.
    pub fn with_topos(
        curvature: f32,
        learning_rate: f32,
        rows: usize,
        cols: usize,
        topos: topos::OpenCartesianTopos,
    ) -> PureResult<Self> {
        if rows == 0 || cols == 0 {
            return Err(TensorError::InvalidDimensions { rows, cols });
        }
        if curvature >= 0.0 {
            return Err(TensorError::NonHyperbolicCurvature { curvature });
        }
        if learning_rate <= 0.0 {
            return Err(TensorError::NonPositiveLearningRate {
                rate: learning_rate,
            });
        }
        let capacity = rows.saturating_mul(cols);
        if capacity > topos.max_volume() {
            return Err(TensorError::TensorVolumeExceeded {
                label: "hypergradient_tape",
                volume: capacity,
                max_volume: topos.max_volume(),
            });
        }
        Ok(Self {
            curvature,
            learning_rate,
            rows,
            cols,
            gradient: vec![0.0; capacity],
            topos,
        })
    }

    /// Returns the hyperbolic curvature the tape is operating under.
    pub fn curvature(&self) -> f32 {
        self.curvature
    }

    /// Returns the geometric learning rate used for each Riemannian step.
    pub fn learning_rate(&self) -> f32 {
        self.learning_rate
    }

    /// Returns the `(rows, cols)` dimensions captured by the tape.
    pub fn shape(&self) -> (usize, usize) {
        (self.rows, self.cols)
    }

    /// Provides read-only access to the accumulated gradient buffer.
    pub fn gradient(&self) -> &[f32] {
        &self.gradient
    }

    /// Provides mutable access to the accumulated gradient buffer.
    pub fn gradient_mut(&mut self) -> &mut [f32] {
        &mut self.gradient
    }

    /// Summarise the accumulated gradient using basic norm statistics.
    pub fn summary(&self) -> GradientSummary {
        GradientSummary::from_slice(&self.gradient)
    }

    /// Returns the guard topos enforcing open-cartesian safety constraints.
    pub fn topos(&self) -> &topos::OpenCartesianTopos {
        &self.topos
    }

    /// Scales the learning rate used by subsequent hyperbolic updates.
    pub fn scale_learning_rate(&mut self, factor: f32) {
        if factor.is_finite() && factor > 0.0 {
            self.learning_rate *= factor;
        }
    }

    /// Retunes the curvature and learning rate while rebuilding the guard topos.
    /// The accumulated gradient buffer is cleared to avoid mixing incompatible
    /// geometries across updates.
    pub fn retune(&mut self, curvature: f32, learning_rate: f32) -> PureResult<()> {
        if curvature >= 0.0 {
            return Err(TensorError::NonHyperbolicCurvature { curvature });
        }
        if learning_rate <= 0.0 {
            return Err(TensorError::NonPositiveLearningRate {
                rate: learning_rate,
            });
        }
        let topos = topos::OpenCartesianTopos::new(
            curvature,
            self.topos.tolerance(),
            self.topos.saturation(),
            self.topos.max_depth(),
            self.topos.max_volume(),
        )?;
        self.curvature = curvature;
        self.learning_rate = learning_rate;
        self.topos = topos;
        self.reset();
        Ok(())
    }

    fn assert_tensor_shape(&self, tensor: &Tensor) -> PureResult<()> {
        if tensor.shape() != (self.rows, self.cols) {
            return Err(TensorError::ShapeMismatch {
                left: tensor.shape(),
                right: (self.rows, self.cols),
            });
        }
        Ok(())
    }

    /// Clears the accumulated gradient back to zero.
    pub fn reset(&mut self) {
        for g in self.gradient.iter_mut() {
            *g = 0.0;
        }
    }

    /// Accumulates a Euclidean tensor inside the hyperbolic tape using
    /// the standard conformal factor for the Poincaré ball.
    pub fn accumulate_wave(&mut self, tensor: &Tensor) -> PureResult<()> {
        self.assert_tensor_shape(tensor)?;
        self.topos.guard_tensor("hypergrad_wave", tensor)?;
        let tolerance = self.topos.tolerance();
        for (grad, value) in self.gradient.iter_mut().zip(tensor.data().iter()) {
            let denom = 1.0 - self.curvature * value * value;
            let update = *value / denom.abs().max(tolerance);
            *grad = self.topos.saturate(*grad + update);
        }
        Ok(())
    }

    /// Accumulates a complex wave by unfolding it into real and imaginary lanes.
    pub fn accumulate_complex_wave(&mut self, wave: &ComplexTensor) -> PureResult<()> {
        let tensor = wave.to_tensor()?;
        self.accumulate_wave(&tensor)
    }

    /// Absorbs text directly by encoding it into Z-space using the provided encoder.
    pub fn absorb_text(&mut self, encoder: &LanguageWaveEncoder, text: &str) -> PureResult<()> {
        if (encoder.curvature() - self.curvature).abs() > 1e-6 {
            return Err(TensorError::CurvatureMismatch {
                expected: self.curvature,
                got: encoder.curvature(),
            });
        }
        self.topos.ensure_loop_free(text.chars().count())?;
        let tensor = encoder.encode_z_space(text)?;
        self.accumulate_wave(&tensor)
    }

    /// Integrates a prediction/target pair to build a hyperbolic residual.
    pub fn accumulate_pair(&mut self, prediction: &Tensor, target: &Tensor) -> PureResult<()> {
        self.assert_tensor_shape(prediction)?;
        if prediction.shape() != target.shape() {
            return Err(TensorError::ShapeMismatch {
                left: prediction.shape(),
                right: target.shape(),
            });
        }
        self.topos
            .guard_tensor("hypergrad_prediction", prediction)?;
        self.topos.guard_tensor("hypergrad_target", target)?;
        for ((grad, pred), tgt) in self
            .gradient
            .iter_mut()
            .zip(prediction.data().iter())
            .zip(target.data().iter())
        {
            let delta = pred - tgt;
            *grad = self.topos.saturate(*grad + delta);
        }
        Ok(())
    }

    /// Applies the accumulated gradient to the provided tensor and reprojects it
    /// into the Poincaré ball. The gradient buffer is cleared afterwards so the
    /// tape can keep streaming samples without triggering a traceback.
    pub fn apply(&mut self, weights: &mut Tensor) -> PureResult<()> {
        self.assert_tensor_shape(weights)?;
        self.topos.guard_tensor("hypergrad_weights", weights)?;
        let tolerance = self.topos.tolerance();
        {
            let data = weights.data_mut();
            for (value, grad) in data.iter_mut().zip(self.gradient.iter()) {
                let denom = 1.0 - self.curvature * (*value) * (*value);
                let step = self.learning_rate / denom.abs().max(tolerance);
                let updated = *value - step * *grad;
                *value = self.topos.saturate(updated);
            }
        }
        let projected = weights.project_to_poincare(self.curvature)?;
        *weights = projected;
        self.topos
            .guard_tensor("hypergrad_weights_post_projection", weights)?;
        self.reset();
        Ok(())
    }

    /// Integrates the barycenter intermediate curve so the tape converges towards
    /// the Z-space minimiser through a loss-monotone path.
    pub fn accumulate_barycenter_path(
        &mut self,
        intermediates: &[BarycenterIntermediate],
    ) -> PureResult<()> {
        if intermediates.is_empty() {
            return Err(TensorError::EmptyInput("barycenter_intermediates"));
        }
        for stage in intermediates {
            self.assert_tensor_shape(&stage.density)?;
        }
        let mut stages = intermediates.iter();
        let first = stages.next().unwrap();
        self.accumulate_wave(&first.density)?;
        let mut previous = &first.density;
        for stage in stages {
            self.accumulate_pair(&stage.density, previous)?;
            previous = &stage.density;
        }
        Ok(())
    }
}

impl AmegaRealgrad {
    /// Create a new Euclidean gradient tape with the provided step size.
    pub fn new(learning_rate: f32, rows: usize, cols: usize) -> PureResult<Self> {
        if rows == 0 || cols == 0 {
            return Err(TensorError::InvalidDimensions { rows, cols });
        }
        if learning_rate <= 0.0 || !learning_rate.is_finite() {
            return Err(TensorError::NonPositiveLearningRate {
                rate: learning_rate,
            });
        }
        Ok(Self {
            learning_rate,
            rows,
            cols,
            gradient: vec![0.0; rows * cols],
        })
    }

    /// Returns the learning rate applied during [`apply`].
    pub fn learning_rate(&self) -> f32 {
        self.learning_rate
    }

    /// Adjust the learning rate used for subsequent updates.
    pub fn scale_learning_rate(&mut self, factor: f32) {
        if factor.is_finite() && factor > 0.0 {
            self.learning_rate *= factor;
        }
    }

    /// Dimensions of the gradient buffer.
    pub fn shape(&self) -> (usize, usize) {
        (self.rows, self.cols)
    }

    /// Read-only view into the accumulated gradient.
    pub fn gradient(&self) -> &[f32] {
        &self.gradient
    }

    /// Mutable access to the gradient buffer.
    pub fn gradient_mut(&mut self) -> &mut [f32] {
        &mut self.gradient
    }

    /// Summarise the accumulated gradient using basic norm statistics.
    pub fn summary(&self) -> GradientSummary {
        GradientSummary::from_slice(&self.gradient)
    }

    fn assert_tensor_shape(&self, tensor: &Tensor) -> PureResult<()> {
        if tensor.shape() != (self.rows, self.cols) {
            return Err(TensorError::ShapeMismatch {
                left: tensor.shape(),
                right: (self.rows, self.cols),
            });
        }
        Ok(())
    }

    /// Reset the accumulated gradient to zero.
    pub fn reset(&mut self) {
        for value in &mut self.gradient {
            *value = 0.0;
        }
    }

    /// Accumulate an Euclidean tensor into the tape.
    pub fn accumulate_wave(&mut self, tensor: &Tensor) -> PureResult<()> {
        self.assert_tensor_shape(tensor)?;
        for (grad, value) in self.gradient.iter_mut().zip(tensor.data().iter()) {
            *grad += *value;
        }
        Ok(())
    }

    /// Accumulate a complex wave by flattening it into real/imag lanes.
    pub fn accumulate_complex_wave(&mut self, wave: &ComplexTensor) -> PureResult<()> {
        let tensor = wave.to_tensor()?;
        self.accumulate_wave(&tensor)
    }

    /// Encode text into Z-space and accumulate the resulting tensor.
    pub fn absorb_text(&mut self, encoder: &LanguageWaveEncoder, text: &str) -> PureResult<()> {
        let tensor = encoder.encode_z_space(text)?;
        self.accumulate_wave(&tensor)
    }

    /// Integrate a prediction/target pair as a residual update.
    pub fn accumulate_pair(&mut self, prediction: &Tensor, target: &Tensor) -> PureResult<()> {
        self.assert_tensor_shape(prediction)?;
        if prediction.shape() != target.shape() {
            return Err(TensorError::ShapeMismatch {
                left: prediction.shape(),
                right: target.shape(),
            });
        }
        for ((grad, pred), tgt) in self
            .gradient
            .iter_mut()
            .zip(prediction.data().iter())
            .zip(target.data().iter())
        {
            *grad += pred - tgt;
        }
        Ok(())
    }

    /// Apply the accumulated gradient to the provided weights and clear it.
    pub fn apply(&mut self, weights: &mut Tensor) -> PureResult<()> {
        self.assert_tensor_shape(weights)?;
        for (value, grad) in weights.data_mut().iter_mut().zip(self.gradient.iter()) {
            *value -= self.learning_rate * *grad;
        }
        self.reset();
        Ok(())
    }
}

const PARALLEL_GEMM_THRESHOLD: usize = 32 * 32 * 32;
const MATMUL_BLOCK_INNER: usize = 64;
const MATMUL_BLOCK_COLS: usize = 128;
const PACKED_MATMUL_COL_BLOCK: usize = 4;

#[inline]
fn should_parallelize(rows: usize, inner: usize, cols: usize) -> bool {
    if current_num_threads() <= 1 {
        return false;
    }
    rows.saturating_mul(inner).saturating_mul(cols) >= PARALLEL_GEMM_THRESHOLD
}

#[inline]
fn fused_axpy(dst: &mut [f32], rhs: &[f32], scale: f32) {
    if scale == 0.0 {
        return;
    }
    debug_assert_eq!(dst.len(), rhs.len());
    let len = dst.len();
    let chunk_len = len - (len % 4);
    let (dst_head, dst_tail) = dst.split_at_mut(chunk_len);
    let (rhs_head, rhs_tail) = rhs.split_at(chunk_len);

    for (dst_chunk, rhs_chunk) in dst_head.chunks_exact_mut(4).zip(rhs_head.chunks_exact(4)) {
        dst_chunk[0] += scale * rhs_chunk[0];
        dst_chunk[1] += scale * rhs_chunk[1];
        dst_chunk[2] += scale * rhs_chunk[2];
        dst_chunk[3] += scale * rhs_chunk[3];
    }

    for (dst_value, &rhs_value) in dst_tail.iter_mut().zip(rhs_tail.iter()) {
        *dst_value += scale * rhs_value;
    }
}

#[inline]
fn matmul_row(dst_row: &mut [f32], lhs_row: &[f32], rhs: &[f32], inner: usize, cols: usize) {
    dst_row.fill(0.0);
    let col_block = MATMUL_BLOCK_COLS.max(1);
    let inner_block = MATMUL_BLOCK_INNER.max(1);
    let mut col_start = 0;
    while col_start < cols {
        let col_end = (col_start + col_block).min(cols);
        let dst_block = &mut dst_row[col_start..col_end];
        let mut k_start = 0;
        while k_start < inner {
            let k_end = (k_start + inner_block).min(inner);
            for k in k_start..k_end {
                let scale = lhs_row[k];
                if scale == 0.0 {
                    continue;
                }
                let rhs_slice = &rhs[k * cols + col_start..k * cols + col_end];
                fused_axpy(dst_block, rhs_slice, scale);
            }
            k_start = k_end;
        }
        col_start = col_end;
    }
}

#[inline]
fn matmul_naive_serial(dst: &mut [f32], lhs: &[f32], rhs: &[f32], inner: usize, cols: usize) {
    for (dst_row, lhs_row) in dst.chunks_mut(cols).zip(lhs.chunks(inner)) {
        matmul_row(dst_row, lhs_row, rhs, inner, cols);
    }
}

#[inline]
fn matmul_naive_parallel(dst: &mut [f32], lhs: &[f32], rhs: &[f32], inner: usize, cols: usize) {
    dst.par_chunks_mut(cols)
        .zip(lhs.par_chunks(inner))
        .for_each(|(dst_row, lhs_row)| matmul_row(dst_row, lhs_row, rhs, inner, cols));
}

#[inline]
fn dot_unrolled(lhs: &[f32], rhs: &[f32]) -> f32 {
    debug_assert_eq!(lhs.len(), rhs.len());
    let mut acc0 = 0.0f32;
    let mut acc1 = 0.0f32;
    let mut acc2 = 0.0f32;
    let mut acc3 = 0.0f32;

    let chunks = lhs.len() / 4;
    for i in 0..chunks {
        let base = i * 4;
        acc0 += lhs[base] * rhs[base];
        acc1 += lhs[base + 1] * rhs[base + 1];
        acc2 += lhs[base + 2] * rhs[base + 2];
        acc3 += lhs[base + 3] * rhs[base + 3];
    }

    let mut sum = acc0 + acc1 + acc2 + acc3;
    for i in chunks * 4..lhs.len() {
        sum += lhs[i] * rhs[i];
    }
    sum
}

#[inline]
fn matmul_naive_packed_row(
    dst_row: &mut [f32],
    lhs_row: &[f32],
    inner: usize,
    cols: usize,
    rhs: &[f32],
) {
    let mut col = 0;
    while col + PACKED_MATMUL_COL_BLOCK <= cols {
        let base0 = col * inner;
        let base1 = base0 + inner;
        let base2 = base1 + inner;
        let base3 = base2 + inner;
        let mut acc0 = 0.0f32;
        let mut acc1 = 0.0f32;
        let mut acc2 = 0.0f32;
        let mut acc3 = 0.0f32;

        let mut k = 0;
        while k + 4 <= inner {
            let l0 = lhs_row[k];
            let l1 = lhs_row[k + 1];
            let l2 = lhs_row[k + 2];
            let l3 = lhs_row[k + 3];

            acc0 += l0 * rhs[base0 + k];
            acc1 += l0 * rhs[base1 + k];
            acc2 += l0 * rhs[base2 + k];
            acc3 += l0 * rhs[base3 + k];

            acc0 += l1 * rhs[base0 + k + 1];
            acc1 += l1 * rhs[base1 + k + 1];
            acc2 += l1 * rhs[base2 + k + 1];
            acc3 += l1 * rhs[base3 + k + 1];

            acc0 += l2 * rhs[base0 + k + 2];
            acc1 += l2 * rhs[base1 + k + 2];
            acc2 += l2 * rhs[base2 + k + 2];
            acc3 += l2 * rhs[base3 + k + 2];

            acc0 += l3 * rhs[base0 + k + 3];
            acc1 += l3 * rhs[base1 + k + 3];
            acc2 += l3 * rhs[base2 + k + 3];
            acc3 += l3 * rhs[base3 + k + 3];

            k += 4;
        }

        while k < inner {
            let lhs_val = lhs_row[k];
            acc0 += lhs_val * rhs[base0 + k];
            acc1 += lhs_val * rhs[base1 + k];
            acc2 += lhs_val * rhs[base2 + k];
            acc3 += lhs_val * rhs[base3 + k];
            k += 1;
        }

        dst_row[col] = acc0;
        dst_row[col + 1] = acc1;
        dst_row[col + 2] = acc2;
        dst_row[col + 3] = acc3;
        col += PACKED_MATMUL_COL_BLOCK;
    }
    while col < cols {
        let base = col * inner;
        let column = &rhs[base..base + inner];
        dst_row[col] = dot_unrolled(lhs_row, column);
        col += 1;
    }
}

#[inline]
fn matmul_naive_packed_serial(
    dst: &mut [f32],
    lhs: &[f32],
    inner: usize,
    cols: usize,
    rhs: &[f32],
) {
    for (dst_row, lhs_row) in dst.chunks_mut(cols).zip(lhs.chunks(inner)) {
        matmul_naive_packed_row(dst_row, lhs_row, inner, cols, rhs);
    }
}

#[inline]
fn matmul_naive_packed_parallel(
    dst: &mut [f32],
    lhs: &[f32],
    inner: usize,
    cols: usize,
    rhs: &[f32],
) {
    dst.par_chunks_mut(cols)
        .zip(lhs.par_chunks(inner))
        .for_each(|(dst_row, lhs_row)| {
            matmul_naive_packed_row(dst_row, lhs_row, inner, cols, rhs);
        });
}

fn matmul_naive_into(
    dst: &mut [f32],
    lhs: &[f32],
    rhs: &[f32],
    rows: usize,
    inner: usize,
    cols: usize,
) {
    debug_assert_eq!(dst.len(), rows * cols);
    if rows == 0 || cols == 0 || inner == 0 {
        dst.fill(0.0);
        return;
    }
    let parallel = should_parallelize(rows, inner, cols) && !determinism::lock_reduction_order();
    if parallel {
        matmul_naive_parallel(dst, lhs, rhs, inner, cols);
    } else {
        matmul_naive_serial(dst, lhs, rhs, inner, cols);
    }
}

fn matmul_naive_packed_into(
    dst: &mut [f32],
    lhs: &[f32],
    rows: usize,
    inner: usize,
    cols: usize,
    packed: &PackedB,
) {
    debug_assert_eq!(dst.len(), rows * cols);
    debug_assert_eq!(inner, packed.inner());
    if rows == 0 || cols == 0 || inner == 0 {
        dst.fill(0.0);
        return;
    }

    let rhs = packed.as_slice();
    match packed.layout() {
        PackedLayout::ColMajor | PackedLayout::Tiled { .. } => {
            let parallel =
                should_parallelize(rows, inner, cols) && !determinism::lock_reduction_order();
            if parallel {
                matmul_naive_packed_parallel(dst, lhs, inner, cols, rhs);
            } else {
                matmul_naive_packed_serial(dst, lhs, inner, cols, rhs);
            }
        }
    }
}

fn matmul_naive(lhs: &[f32], rhs: &[f32], rows: usize, inner: usize, cols: usize) -> Vec<f32> {
    let mut out = vec![0.0; rows * cols];
    matmul_naive_into(&mut out, lhs, rhs, rows, inner, cols);
    out
}

fn fused_attention_cpu(
    queries: &[f32],
    keys: &[f32],
    values: &[f32],
    contexts: usize,
    sequence: usize,
    head_dim: usize,
    scale: f32,
    z_bias: Option<&[f32]>,
    attn_bias: Option<&[f32]>,
) -> Vec<f32> {
    let total = contexts * sequence * head_dim;
    let mut output = vec![0.0f32; total];
    let mut accum = vec![0.0f32; head_dim];

    for context in 0..contexts {
        let context_offset = context * sequence;
        for query_idx in 0..sequence {
            accum.iter_mut().for_each(|value| *value = 0.0);
            let mut running_max = f32::NEG_INFINITY;
            let mut running_sum = 0.0f32;
            let query_row = context_offset + query_idx;
            let query_offset = query_row * head_dim;

            for key_idx in 0..sequence {
                let key_row = context_offset + key_idx;
                let key_offset = key_row * head_dim;
                let mut dot = 0.0f32;
                for dim in 0..head_dim {
                    dot += queries[query_offset + dim] * keys[key_offset + dim];
                }

                let mut logit = dot * scale;
                if let Some(bias) = z_bias {
                    logit += bias[context_offset + key_idx];
                }
                if let Some(bias) = attn_bias {
                    logit += bias[query_row * sequence + key_idx];
                }

                let new_max = running_max.max(logit);
                let scaled_sum = if running_sum > 0.0 {
                    running_sum * (running_max - new_max).exp()
                } else {
                    0.0
                };
                let exp_curr = (logit - new_max).exp();
                let denom = scaled_sum + exp_curr;
                let alpha = if denom > 0.0 { scaled_sum / denom } else { 0.0 };
                let weight = if denom > 0.0 { exp_curr / denom } else { 0.0 };
                running_max = new_max;
                running_sum = denom;

                for dim in 0..head_dim {
                    accum[dim] = accum[dim] * alpha + weight * values[key_offset + dim];
                }
            }

            output[query_offset..query_offset + head_dim].copy_from_slice(&accum);
        }
    }

    output
}

fn row_softmax_hardmax_cpu(data: &[f32], rows: usize, cols: usize) -> (Vec<f32>, Vec<f32>) {
    let mut softmax = vec![0.0; rows * cols];
    let mut hardmax = vec![0.0; rows * cols];
    if cols == 0 {
        return (softmax, hardmax);
    }
    for r in 0..rows {
        let offset = r * cols;
        let row_slice = &data[offset..offset + cols];
        let mut max_value = f32::NEG_INFINITY;
        for &value in row_slice {
            if value > max_value {
                max_value = value;
            }
        }
        let mut sum = 0.0_f32;
        for c in 0..cols {
            let exp_value = (row_slice[c] - max_value).exp();
            softmax[offset + c] = exp_value;
            sum += exp_value;
        }
        let inv_sum = if sum > 0.0 { 1.0 / sum } else { 0.0 };
        for c in 0..cols {
            softmax[offset + c] *= inv_sum;
            let value = row_slice[c];
            hardmax[offset + c] = if value == max_value { 1.0 } else { 0.0 };
        }
    }
    (softmax, hardmax)
}

fn row_softmax_cpu(data: &[f32], rows: usize, cols: usize) -> Vec<f32> {
    row_softmax_hardmax_cpu(data, rows, cols).0
}

fn row_hardmax_cpu(data: &[f32], rows: usize, cols: usize) -> Vec<f32> {
    row_softmax_hardmax_cpu(data, rows, cols).1
}

fn row_hardmax_cpu(data: &[f32], rows: usize, cols: usize) -> Vec<f32> {
    let mut out = vec![0.0; rows * cols];
    if cols == 0 {
        return out;
    }
    for r in 0..rows {
        let offset = r * cols;
        let row_slice = &data[offset..offset + cols];
        let mut max_value = f32::NEG_INFINITY;
        for &value in row_slice {
            if value > max_value {
                max_value = value;
            }
        }
        for c in 0..cols {
            let value = row_slice[c];
            out[offset + c] = if value == max_value { 1.0 } else { 0.0 };
        }
    }
    out
}

fn add_bias_relu_inplace(data: &mut [f32], rows: usize, cols: usize, bias: &[f32]) {
    for r in 0..rows {
        let offset = r * cols;
        for c in 0..cols {
            let index = offset + c;
            let sum = data[index] + bias[c];
            data[index] = if sum > 0.0 { sum } else { 0.0 };
        }
    }
}

fn gelu(x: f32) -> f32 {
    const COEFF: f32 = 0.044_715;
    const SQRT_2_OVER_PI: f32 = 0.797_884_6;
    let x_cubed = x * x * x;
    0.5 * x * (1.0 + (SQRT_2_OVER_PI * (x + COEFF * x_cubed)).tanh())
}

fn gelu_prime(x: f32) -> f32 {
    const SQRT_2_OVER_PI: f32 = 0.797_884_560_802_865_4;
    const KAPPA: f32 = 0.044_715;
    let x2 = x * x;
    let inner = SQRT_2_OVER_PI * (x + KAPPA * x * x2);
    let t = inner.tanh();
    0.5 * (1.0 + t) + 0.5 * x * (1.0 - t * t) * SQRT_2_OVER_PI * (1.0 + 3.0 * KAPPA * x2)
}

fn add_bias_gelu_inplace(data: &mut [f32], rows: usize, cols: usize, bias: &[f32]) {
    for r in 0..rows {
        let offset = r * cols;
        for c in 0..cols {
            let index = offset + c;
            let sum = data[index] + bias[c];
            data[index] = gelu(sum);
        }
    }
}

fn add_bias_residual_relu_inplace(
    data: &mut [f32],
    rows: usize,
    cols: usize,
    bias: &[f32],
    residual: &[f32],
) {
    for r in 0..rows {
        let offset = r * cols;
        for c in 0..cols {
            let index = offset + c;
            let sum = data[index] + bias[c] + residual[index];
            data[index] = if sum > 0.0 { sum } else { 0.0 };
        }
    }
}

fn add_bias_residual_gelu_inplace(
    data: &mut [f32],
    rows: usize,
    cols: usize,
    bias: &[f32],
    residual: &[f32],
) {
    for r in 0..rows {
        let offset = r * cols;
        for c in 0..cols {
            let index = offset + c;
            let sum = data[index] + bias[c] + residual[index];
            data[index] = gelu(sum);
        }
    }
}

#[cfg(feature = "wgpu")]
fn matmul_wgpu(
    lhs: &[f32],
    rhs: &[f32],
    rows: usize,
    inner: usize,
    cols: usize,
) -> PureResult<Vec<f32>> {
    wgpu_dense::matmul(lhs, rhs, rows, inner, cols).map_err(|message| TensorError::BackendFailure {
        backend: "wgpu",
        message,
    })
}

#[cfg(test)]
mod tests {
    use super::*;
    use ndarray::Array2;

    #[test]
    fn matmul_bias_relu_matches_scalar_pipeline() {
        let lhs = Tensor::from_vec(2, 3, vec![1.0, -2.0, 0.5, 0.25, 1.5, -0.75]).unwrap();
        let rhs = Tensor::from_vec(3, 2, vec![0.5, -1.0, 2.0, 0.25, -0.5, 1.0]).unwrap();
        let bias = vec![0.5, -0.25];

        let fused = lhs.matmul_bias_relu(&rhs, &bias).unwrap();

        let mut reference = lhs.matmul(&rhs).unwrap();
        reference.add_row_inplace(&bias).unwrap();
        reference.relu_inplace();

        assert_eq!(fused.shape(), reference.shape());
        for (a, b) in fused.data().iter().zip(reference.data().iter()) {
            assert!((a - b).abs() < 1e-6);
        }
    }

    #[test]
    fn matmul_bias_gelu_matches_scalar_pipeline() {
        let lhs =
            Tensor::from_vec(2, 4, vec![1.0, -1.5, 0.75, 2.0, -0.25, 0.5, 1.25, -0.75]).unwrap();
        let rhs = Tensor::from_vec(
            4,
            3,
            vec![
                0.5, -0.25, 1.0, 1.5, 0.75, -1.0, -0.5, 0.33, 0.8, -0.2, 1.2, 0.6,
            ],
        )
        .unwrap();
        let bias = vec![0.1, -0.05, 0.2];

        let fused = lhs.matmul_bias_gelu(&rhs, &bias).unwrap();

        let mut reference = lhs.matmul(&rhs).unwrap();
        reference.add_row_inplace(&bias).unwrap();
        reference.gelu_inplace();

        assert_eq!(fused.shape(), reference.shape());
        for (a, b) in fused.data().iter().zip(reference.data().iter()) {
            assert!((a - b).abs() < 1e-5);
        }
    }

    #[test]
    fn matmul_bias_add_relu_matches_scalar_pipeline() {
        let lhs = Tensor::from_vec(
            3,
            4,
            vec![
                1.0, -0.5, 0.25, 2.0, 0.75, -1.25, 1.5, -0.75, 0.33, 0.5, -0.25, 1.0,
            ],
        )
        .unwrap();
        let rhs = Tensor::from_vec(
            4,
            3,
            vec![
                0.5, 1.25, -0.75, -1.0, 0.75, 0.5, 1.5, -0.25, 0.33, -0.66, 0.25, 0.8,
            ],
        )
        .unwrap();
        let bias = vec![0.2, -0.1, 0.05];
        let residual =
            Tensor::from_vec(3, 3, vec![0.1, 0.2, -0.3, -0.4, 0.5, 0.6, 0.0, -0.2, 0.3]).unwrap();

        let fused = lhs.matmul_bias_add_relu(&rhs, &bias, &residual).unwrap();

        let mut reference = lhs.matmul(&rhs).unwrap();
        reference.add_row_inplace(&bias).unwrap();
        let mut reference = reference.add(&residual).unwrap();
        reference.relu_inplace();

        assert_eq!(fused.shape(), reference.shape());
        for (a, b) in fused.data().iter().zip(reference.data().iter()) {
            assert!((a - b).abs() < 1e-6);
        }
    }

    #[test]
    fn tensor_gelu_backward_matches_manual() {
        let input = Tensor::from_vec(2, 3, vec![-1.0, 0.25, 0.75, -0.5, 0.0, 1.25]).unwrap();
        let grad = Tensor::from_vec(2, 3, vec![0.5, -0.75, 0.3, -0.2, 0.4, 0.1]).unwrap();
        let result = input.gelu_backward(&grad).unwrap();
        for ((z, g), value) in input
            .data()
            .iter()
            .zip(grad.data().iter())
            .zip(result.data().iter())
        {
            let expected = gelu_prime(*z) * g;
            assert!((expected - value).abs() < 1e-6);
        }
    }

    #[cfg(feature = "wgpu")]
    #[test]
    fn wgpu_fused_gelu_backward_matches_cpu() {
        if !wgpu_dense::is_available() {
            return;
        }
        let rows = 4;
        let cols = 5;
        let z: Vec<f32> = (0..rows * cols).map(|i| (i as f32 * 0.1) - 1.0).collect();
        let grad: Vec<f32> = (0..rows * cols)
            .map(|i| ((i as f32 % 7.0) - 3.0) * 0.2)
            .collect();
        let residual: Vec<f32> = vec![0.05; rows * cols];
        let (gz, dr, db) =
            wgpu_dense::fused_gelu_backward(&z, &grad, Some(&residual), rows, cols).unwrap();

        for ((z_val, g_val), gz_val) in z.iter().zip(grad.iter()).zip(gz.iter()) {
            let expected = gelu_prime(*z_val) * g_val;
            assert!((expected - gz_val).abs() < 1e-5);
        }

        for ((gz_val, residual_val), dr_val) in gz.iter().zip(residual.iter()).zip(dr.iter()) {
            let expected = gz_val + residual_val;
            assert!((expected - dr_val).abs() < 1e-5);
        }

        for c in 0..cols {
            let mut expected = 0.0f32;
            for r in 0..rows {
                expected += gz[r * cols + c];
            }
            assert!((expected - db[c]).abs() < 1e-4);
        }
    }

    #[test]
    fn matmul_bias_add_gelu_matches_scalar_pipeline() {
        let lhs = Tensor::from_vec(2, 3, vec![0.5, -1.0, 1.5, 0.25, 0.75, -0.5]).unwrap();
        let rhs = Tensor::from_vec(
            3,
            3,
            vec![1.0, -0.75, 0.5, -0.5, 0.33, 1.25, 0.8, -0.2, 0.4],
        )
        .unwrap();
        let bias = vec![0.2, -0.1, 0.05];
        let residual = Tensor::from_vec(2, 3, vec![0.1, -0.05, 0.0, -0.2, 0.3, 0.4]).unwrap();

        let fused = lhs.matmul_bias_add_gelu(&rhs, &bias, &residual).unwrap();

        let mut reference = lhs.matmul(&rhs).unwrap();
        reference.add_row_inplace(&bias).unwrap();
        let mut reference = reference.add(&residual).unwrap();
        reference.gelu_inplace();

        assert_eq!(fused.shape(), reference.shape());
        for (a, b) in fused.data().iter().zip(reference.data().iter()) {
            assert!((a - b).abs() < 1e-5);
        }
    }

    #[test]
    fn tensor_roundtrip_dlpack_preserves_contents() {
        let tensor = Tensor::from_vec(2, 3, vec![1.0, 2.0, 3.0, 4.0, 5.0, 6.0]).unwrap();
        let managed = tensor.to_dlpack().unwrap();
        let restored = unsafe { Tensor::from_dlpack(managed).unwrap() };
        assert_eq!(tensor, restored);
        assert_eq!(tensor.data().as_ptr(), restored.data().as_ptr());
    }

    #[test]
    fn tensor_to_dlpack_shares_underlying_buffer() {
        let tensor = Tensor::from_vec(2, 2, vec![1.0, 2.0, 3.0, 4.0]).unwrap();
        let ptr = tensor.data.as_ptr();
        let managed = tensor.to_dlpack().unwrap();
        unsafe {
            let dl_tensor = &(*managed).dl_tensor;
            assert_eq!(dl_tensor.data as *mut f32, ptr as *mut f32);
        }
        unsafe {
            drop_exported_state(managed);
        }
    }

    #[test]
    fn tensor_matmul_and_add_work_without_panicking() {
        let a = Tensor::from_vec(2, 3, vec![1.0, 2.0, 3.0, 4.0, 5.0, 6.0]).unwrap();
        let b = Tensor::from_vec(3, 2, vec![7.0, 8.0, 9.0, 10.0, 11.0, 12.0]).unwrap();
        let product = a.matmul(&b).unwrap();
        assert_eq!(product.shape(), (2, 2));
        let expected = Tensor::from_vec(2, 2, vec![58.0, 64.0, 139.0, 154.0]).unwrap();
        assert_eq!(product, expected);

        let sum = product
            .add(&Tensor::from_vec(2, 2, vec![1.0, 1.0, 1.0, 1.0]).unwrap())
            .unwrap();
        let expected_sum = Tensor::from_vec(2, 2, vec![59.0, 65.0, 140.0, 155.0]).unwrap();
        assert_eq!(sum, expected_sum);
    }

    #[test]
    fn matmul_prepacked_matches_standard() {
        let lhs = Tensor::from_vec(
            4,
            3,
            vec![
                1.0, -0.5, 2.0, 0.25, 1.5, -1.25, 0.75, 0.5, -0.75, 1.0, -1.5, 0.33,
            ],
        )
        .unwrap();
        let rhs = Tensor::from_vec(
            3,
            5,
            vec![
                0.5, -1.0, 0.25, 1.5, -0.75, 1.0, 0.5, -0.5, 0.75, -1.25, 0.66, 0.8, -0.2, 1.2,
                -0.4,
            ],
        )
        .unwrap();
        let packed = PackedB::from_tensor(&rhs, Tile::col_major()).unwrap();
        let standard = lhs.matmul(&rhs).unwrap();
        let prepacked = lhs.matmul_prepacked(&packed).unwrap();
        assert_eq!(standard, prepacked);
    }

    #[test]
    fn matmul_prepacked_transpose_matches_standard() {
        let lhs = Tensor::from_vec(
            4,
            3,
            vec![
                0.2, -0.4, 0.6, 1.1, -0.9, 0.7, 0.3, -0.2, 0.5, -1.3, 0.8, -0.1,
            ],
        )
        .unwrap();
        let rhs = Tensor::from_vec(
            5,
            3,
            vec![
                0.1, 0.2, -0.3, 0.4, -0.5, 0.6, -0.7, 0.8, -0.9, 1.0, -1.1, 1.2, -1.3, 1.4, -1.5,
            ],
        )
        .unwrap();
        let rhs_t = rhs.transpose();
        let packed_t = PackedB::from_tensor_transpose(&rhs, Tile::col_major()).unwrap();
        let standard = lhs.matmul(&rhs_t).unwrap();
        let prepacked = lhs.matmul_prepacked(&packed_t).unwrap();
        assert_eq!(standard, prepacked);
    }

    #[test]
    fn tensor_hadamard_matches_manual_product() {
        let a = Tensor::from_vec(2, 2, vec![1.5, -2.0, 0.5, 3.0]).unwrap();
        let b = Tensor::from_vec(2, 2, vec![2.0, 4.0, -1.0, 0.5]).unwrap();
        let product = a.hadamard(&b).unwrap();
        let expected = Tensor::from_vec(2, 2, vec![3.0, -8.0, -0.5, 1.5]).unwrap();
        assert_eq!(product, expected);
    }

    #[test]
    fn linear_regression_converges_without_tracebacks() {
        let inputs = Tensor::from_vec(4, 1, vec![0.0, 1.0, 2.0, 3.0]).unwrap();
        let targets = Tensor::from_vec(4, 1, vec![1.0, 3.0, 5.0, 7.0]).unwrap();
        let mut model = LinearModel::new(1, 1).unwrap();
        let mut loss = 0.0;
        for _ in 0..200 {
            loss = model.train_batch(&inputs, &targets, 0.1).unwrap();
        }
        assert!(loss < 1e-3, "loss should converge, got {loss}");

        let predictions = model.forward(&inputs).unwrap();
        let mse = mean_squared_error(&predictions, &targets).unwrap();
        assert!(mse < 1e-3, "model should fit the line, got {mse}");

        let weight = model.weights().data()[0];
        let bias = model.bias()[0];
        assert!((weight - 2.0).abs() < 1e-2, "weight too far: {weight}");
        assert!((bias - 1.0).abs() < 1e-2, "bias too far: {bias}");
    }

    #[test]
    fn language_wave_encoder_maps_text_without_tokens() {
        let encoder = LanguageWaveEncoder::new(-1.0, 0.5).unwrap();
        let wave = encoder.encode_wave("spiral").unwrap();
        assert_eq!(wave.shape(), (1, 6));
        let z = encoder.encode_z_space("spiral").unwrap();
        assert_eq!(z.shape().0, 1);
        assert_eq!(z.shape().1, 12);
    }

    #[test]
    fn amega_hypergrad_tracks_z_space_updates() {
        let encoder = LanguageWaveEncoder::new(-1.25, 0.9).unwrap();
        let z = encoder
            .encode_z_space("non-euclidean waves stay token free")
            .unwrap();
        let shape = z.shape();
        let mut hypergrad =
            AmegaHypergrad::new(encoder.curvature(), 0.05, shape.0, shape.1).unwrap();
        hypergrad.accumulate_wave(&z).unwrap();
        let mut weights = Tensor::zeros(shape.0, shape.1).unwrap();
        let targets = Tensor::zeros(shape.0, shape.1).unwrap();
        hypergrad.accumulate_pair(&z, &targets).unwrap();
        hypergrad.apply(&mut weights).unwrap();
        assert_eq!(weights.shape(), shape);
        assert!(weights.squared_l2_norm() > 0.0);
    }

    #[test]
    fn amega_hypergrad_absorbs_text_directly() {
        let encoder = LanguageWaveEncoder::new(-0.8, 0.7).unwrap();
        let z = encoder
            .encode_z_space("SpiralTorch dances in Z-space")
            .unwrap();
        let shape = z.shape();
        let mut hypergrad =
            AmegaHypergrad::new(encoder.curvature(), 0.02, shape.0, shape.1).unwrap();
        hypergrad
            .absorb_text(&encoder, "SpiralTorch dances in Z-space")
            .unwrap();
        assert!(hypergrad
            .gradient()
            .iter()
            .any(|value| value.abs() > f32::EPSILON));
    }

    #[test]
    fn desire_gradient_control_respects_balance() {
        let hyper = GradientSummary::from_slice(&[0.8, -0.6, 0.4, -0.2]);
        let real = GradientSummary::from_slice(&[0.1, -0.05, 0.02, -0.01]);
        let interpretation = DesireGradientInterpretation::from_summaries(hyper, real);
        let control = interpretation.control();
        assert!(control.penalty_gain() >= interpretation.penalty_gain());
        assert!(control.hyper_rate_scale() >= 0.1);
        assert!(control.hyper_rate_scale() <= 2.0);
        assert!(control.real_rate_scale() >= 0.1);
        assert!(control.real_rate_scale() <= 2.0);
        assert!(control.operator_mix() <= 1.0);
        assert!(control.clip_norm() >= control.clip_floor());
        assert!(control.clip_ceiling() >= control.clip_norm());
        assert!(control.learning_rate_min() >= 0.0);
        assert!(control.learning_rate_max() >= control.learning_rate_min());
        assert!(control.temperature_kappa() >= 0.0);
        assert!(control.events().bits() != 0);
    }

    #[test]
    fn desire_gradient_control_scales_with_gain() {
        let hyper = GradientSummary::from_slice(&[0.2, -0.1, 0.05, -0.02]);
        let real = GradientSummary::from_slice(&[0.2, -0.1, 0.05, -0.02]);
        let interpretation = DesireGradientInterpretation::from_summaries(hyper, real);
        let neutral = interpretation.control_with_gain(0.0);
        let tuned = interpretation.control_with_gain(1.0);
        assert!(neutral.learning_rate_eta() <= tuned.learning_rate_eta());
        assert!(neutral.temperature_kappa() <= tuned.temperature_kappa());
        assert!(neutral.quality_gain() <= tuned.quality_gain());
        assert!(tuned.events().bits() >= neutral.events().bits());
    }

    #[test]
    fn desire_control_events_report_labels() {
        let events = DesireControlEvents::LR_INCREASE
            .insert(DesireControlEvents::LR_CLIPPED)
            .insert(DesireControlEvents::QUALITY_SUPPRESS)
            .insert(DesireControlEvents::SLEW_LIMIT);
        let labels = events.labels();
        assert!(labels.contains(&"lr_increase"));
        assert!(labels.contains(&"lr_clipped"));
        assert!(labels.contains(&"quality_suppress"));
        assert!(labels.contains(&"lr_slew_limit"));
    }

    #[test]
    fn desire_control_builder_tracks_entropy_and_bounds() {
        let control = DesireGradientControl::control_with_gain()
            .with_entropy(0.5)
            .with_target_entropy(3.0)
            .with_bounds(1e-4, 5e-3)
            .with_slew_limit(0.05)
            .finalise();
        assert!(control.learning_rate_min() >= 1e-4);
        assert!((control.learning_rate_max() - 5e-3).abs() < 1e-8);
        assert!(control.events().contains(DesireControlEvents::LR_INCREASE));
        assert!(control.events().contains(DesireControlEvents::SLEW_LIMIT));
    }

    #[test]
    fn desire_control_builder_marks_z_suppression() {
        let control = DesireGradientControl::control_with_gain()
            .with_z_strength(0.6)
            .with_z_coupling(2.0)
            .finalise();
        assert!(control.temperature_kappa() > 0.0);
        assert!(control.hyper_rate_scale() < 1.0);
        assert!(control.events().contains(DesireControlEvents::Z_SUPPRESS));
        assert!(control
            .events()
            .contains(DesireControlEvents::TEMPERATURE_SUPPRESS));
    }

    #[test]
    fn desire_control_builder_quality_events() {
        let boosted = DesireGradientControl::control_with_gain()
            .with_quality_parameters(2.0, 0.1)
            .with_quality(0.9)
            .finalise();
        assert!(boosted
            .events()
            .contains(DesireControlEvents::QUALITY_BOOST));

        let suppressed = DesireGradientControl::control_with_gain()
            .with_quality_parameters(2.0, 0.6)
            .with_quality(0.05)
            .finalise();
        assert!(suppressed
            .events()
            .contains(DesireControlEvents::QUALITY_SUPPRESS));
        assert!(suppressed.real_rate_scale() <= boosted.real_rate_scale());
    }

    #[test]
    fn amega_hypergrad_tracks_barycenter_curve() {
        use crate::pure::measure::z_space_barycenter;

        let densities = vec![
            Tensor::from_vec(1, 2, vec![0.8, 0.2]).unwrap(),
            Tensor::from_vec(1, 2, vec![0.3, 0.7]).unwrap(),
        ];
        let weights = vec![1.0, 2.0];
        let result = z_space_barycenter(&weights, &densities, 0.1, 0.0, None).unwrap();
        let mut tape = AmegaHypergrad::new(-1.0, 0.05, 1, 2).unwrap();
        tape.accumulate_barycenter_path(&result.intermediates)
            .unwrap();
        let gradient = tape.gradient();
        assert!(gradient.iter().any(|value| value.abs() > 0.0));
    }

    #[test]
    fn amega_realgrad_accumulates_and_applies() {
        let mut tape = AmegaRealgrad::new(0.1, 1, 3).unwrap();
        let tensor = Tensor::from_vec(1, 3, vec![1.0, -2.0, 0.5]).unwrap();
        tape.accumulate_wave(&tensor).unwrap();
        let mut weights = Tensor::from_vec(1, 3, vec![0.0, 0.0, 0.0]).unwrap();
        tape.apply(&mut weights).unwrap();
        assert!((weights.data()[0] + 0.1).abs() < 1e-6);
        assert!((weights.data()[1] - 0.2).abs() < 1e-6);
        assert!((weights.data()[2] + 0.05).abs() < 1e-6);
    }

    #[test]
    fn amega_realgrad_absorbs_text() {
        let encoder = LanguageWaveEncoder::new(-1.0, 0.6).unwrap();
        let z = encoder.encode_z_space("spiral torch realgrad").unwrap();
        let mut tape = AmegaRealgrad::new(0.05, z.shape().0, z.shape().1).unwrap();
        tape.absorb_text(&encoder, "spiral torch realgrad").unwrap();
        assert!(tape
            .gradient()
            .iter()
            .any(|value| value.abs() > f32::EPSILON));
    }

    #[test]
    fn gradient_summary_reports_norms() {
        let summary = GradientSummary::from_slice(&[1.0, -2.0, 0.0, 3.0]);
        assert_eq!(summary.count(), 4);
        assert!((summary.l1() - 6.0).abs() < 1e-6);
        let expected_l2 = (1.0f32 + 4.0 + 0.0 + 9.0).sqrt();
        assert!((summary.l2() - expected_l2).abs() < 1e-6);
        assert!((summary.mean_abs() - 1.5).abs() < 1e-6);
        let expected_rms = expected_l2 / (4.0f32).sqrt();
        assert!((summary.rms() - expected_rms).abs() < 1e-6);
        assert_eq!(summary.linf(), 3.0);
    }

    #[test]
    fn gradient_summary_from_moments_matches_slice() {
        let from_slice = GradientSummary::from_slice(&[1.0, -2.0, 0.0, 3.0]);
        let from_moments = GradientSummary::from_moments(6.0, 14.0, 3.0, 4);
        assert!((from_slice.l1() - from_moments.l1()).abs() < 1e-6);
        assert!((from_slice.l2() - from_moments.l2()).abs() < 1e-6);
        assert_eq!(from_slice.count(), from_moments.count());
        assert_eq!(from_slice.linf(), from_moments.linf());
        assert!((from_slice.sum_squares() - from_moments.sum_squares()).abs() < 1e-6);
    }

    #[test]
    fn desire_gradient_interpretation_balances_metrics() {
        let hyper = GradientSummary::from_slice(&[1.0, -0.5, 0.25, 0.75]);
        let real = GradientSummary::from_slice(&[0.05, -0.1, 0.0, 0.1]);
        let interpretation = DesireGradientInterpretation::from_summaries(hyper, real);
        assert!(interpretation.balance() > 1.0);
        assert!(interpretation.penalty_gain() > 1.0);
        let stable = DesireGradientInterpretation::from_summaries(hyper, hyper);
        assert!(stable.stability() > interpretation.stability());
        assert!(stable.bias_mix() > interpretation.bias_mix());
        assert!(stable.observation_gain() >= interpretation.observation_gain());
    }

    #[test]
    fn gradient_tapes_surface_summary_metrics() {
        let tensor = Tensor::from_vec(1, 3, vec![1.0, -2.0, 4.0]).unwrap();
        let mut hypergrad = AmegaHypergrad::new(-1.0, 0.1, 1, 3).unwrap();
        hypergrad.accumulate_wave(&tensor).unwrap();
        let hyper_summary = hypergrad.summary();
        assert_eq!(hyper_summary.count(), 3);
        assert!(hyper_summary.l2() > 0.0);

        let mut realgrad = AmegaRealgrad::new(0.1, 1, 3).unwrap();
        realgrad.accumulate_wave(&tensor).unwrap();
        let real_summary = realgrad.summary();
        assert_eq!(real_summary.count(), 3);
        let expected_l1: f32 = tensor.data().iter().map(|value| value.abs()).sum();
        assert!((real_summary.l1() - expected_l1).abs() < 1e-6);
    }

    #[test]
    fn hypergrad_retune_updates_curvature_and_resets() {
        let mut tape = AmegaHypergrad::new(-1.0, 0.05, 1, 2).unwrap();
        let tensor = Tensor::from_vec(1, 2, vec![0.25, -0.4]).unwrap();
        tape.accumulate_wave(&tensor).unwrap();
        assert!(tape.gradient().iter().any(|value| value.abs() > 0.0));
        tape.retune(-0.5, 0.1).unwrap();
        assert!((tape.curvature() + 0.5).abs() < 1e-6);
        assert!((tape.learning_rate() - 0.1).abs() < 1e-6);
        assert!(tape.gradient().iter().all(|value| value.abs() < 1e-6));
        let guard = tape.topos();
        assert!((guard.curvature() + 0.5).abs() < 1e-6);
    }

    #[test]
    fn amega_realgrad_accumulates_pair() {
        let mut tape = AmegaRealgrad::new(0.01, 1, 2).unwrap();
        let prediction = Tensor::from_vec(1, 2, vec![0.5, -0.5]).unwrap();
        let target = Tensor::from_vec(1, 2, vec![0.25, -0.75]).unwrap();
        tape.accumulate_pair(&prediction, &target).unwrap();
        assert!((tape.gradient()[0] - 0.25).abs() < 1e-6);
        assert!((tape.gradient()[1] - 0.25).abs() < 1e-6);
    }

    #[test]
    fn random_uniform_respects_bounds_and_is_convertible_to_ndarray() {
        let tensor = Tensor::random_uniform(4, 3, -0.25, 0.75, Some(7)).unwrap();
        assert_eq!(tensor.shape(), (4, 3));
        assert!(tensor
            .data()
            .iter()
            .all(|value| (-0.25..0.75).contains(value)));
        let array = Array2::from_shape_vec((4, 3), tensor.data().to_vec()).unwrap();
        assert_eq!(array.dim(), (4, 3));
        assert_eq!(array[[0, 0]], tensor.data()[0]);
    }

    #[test]
    fn random_initialisers_are_deterministic_with_seed() {
        let left = Tensor::random_normal(2, 2, 0.0, 1.0, Some(42)).unwrap();
        let right = Tensor::random_normal(2, 2, 0.0, 1.0, Some(42)).unwrap();
        assert_eq!(left.data(), right.data());
    }

    #[test]
    fn random_uniform_rejects_invalid_bounds() {
        let err = Tensor::random_uniform(2, 2, 1.0, 1.0, None).unwrap_err();
        assert!(matches!(err, TensorError::InvalidValue { .. }));
    }
}<|MERGE_RESOLUTION|>--- conflicted
+++ resolved
@@ -1610,7 +1610,6 @@
         }
     }
 
-<<<<<<< HEAD
     /// Row-wise softmax probabilities with accompanying hardmax mask using automatic backend selection.
     pub fn row_softmax_hardmax(&self) -> PureResult<(Tensor, Tensor)> {
         self.row_softmax_hardmax_with_backend(SoftmaxBackend::Auto)
@@ -1648,8 +1647,6 @@
         }
     }
 
-=======
->>>>>>> 43b99840
     /// Row-wise hardmax using automatic backend selection.
     pub fn row_hardmax(&self) -> PureResult<Tensor> {
         self.row_hardmax_with_backend(HardmaxBackend::Auto)
@@ -1693,7 +1690,6 @@
         Tensor::from_vec(rows, cols, buffer)
     }
 
-<<<<<<< HEAD
     fn row_softmax_hardmax_auto(&self, rows: usize, cols: usize) -> PureResult<(Tensor, Tensor)> {
         #[cfg(feature = "wgpu")]
         {
@@ -1714,8 +1710,6 @@
         Ok((soft_tensor, hard_tensor))
     }
 
-=======
->>>>>>> 43b99840
     fn row_hardmax_auto(&self, rows: usize, cols: usize) -> PureResult<Tensor> {
         #[cfg(feature = "wgpu")]
         {
