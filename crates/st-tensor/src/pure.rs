--- conflicted
+++ resolved
@@ -50,10 +50,7 @@
 use std::ffi::c_void;
 use std::mem;
 use std::slice;
-<<<<<<< HEAD
 use std::sync::Arc;
-=======
->>>>>>> ad5f41a7
 
 /// Result alias used throughout the pure module.
 pub type PureResult<T> = Result<T, TensorError>;
@@ -2640,7 +2637,6 @@
     }
 
     #[test]
-<<<<<<< HEAD
     fn tensor_to_dlpack_shares_underlying_buffer() {
         let tensor = Tensor::from_vec(2, 2, vec![1.0, 2.0, 3.0, 4.0]).unwrap();
         let ptr = tensor.data.as_ptr();
@@ -2655,8 +2651,6 @@
     }
 
     #[test]
-=======
->>>>>>> ad5f41a7
     fn tensor_matmul_and_add_work_without_panicking() {
         let a = Tensor::from_vec(2, 3, vec![1.0, 2.0, 3.0, 4.0, 5.0, 6.0]).unwrap();
         let b = Tensor::from_vec(3, 2, vec![7.0, 8.0, 9.0, 10.0, 11.0, 12.0]).unwrap();
