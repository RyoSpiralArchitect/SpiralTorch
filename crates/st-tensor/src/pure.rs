--- conflicted
+++ resolved
@@ -1104,22 +1104,12 @@
                     });
                 }
                 let rhs = other.data();
-<<<<<<< HEAD
                 hip_dense::matmul_into(lhs, rhs, dst_slice, rows, inner, cols).map_err(
                     |message| TensorError::BackendFailure {
                         backend: "hip",
                         message,
                     },
                 )?;
-=======
-                let buffer = hip_dense::matmul(lhs, rhs, rows, inner, cols).map_err(|message| {
-                    TensorError::BackendFailure {
-                        backend: "hip",
-                        message,
-                    }
-                })?;
-                dst_slice.copy_from_slice(&buffer);
->>>>>>> b96afacf
             }
         }
 
@@ -1270,14 +1260,8 @@
                 && hip_dense::is_available()
                 && hip_dense::should_use(rows, inner, cols)
             {
-<<<<<<< HEAD
                 if hip_dense::matmul_into(self.data(), other.data(), dst, rows, inner, cols).is_ok()
                 {
-=======
-                if let Ok(buffer) = hip_dense::matmul(self.data(), other.data(), rows, inner, cols)
-                {
-                    dst.copy_from_slice(&buffer);
->>>>>>> b96afacf
                     return Ok(());
                 }
             }
@@ -1692,21 +1676,12 @@
             }
             #[cfg(feature = "hip")]
             MatmulBackend::GpuHip => {
-<<<<<<< HEAD
                 hip_dense::matmul_into(self.data(), other.data(), dst_slice, rows, inner, cols)
-=======
-                let mut data = hip_dense::matmul(self.data(), other.data(), rows, inner, cols)
->>>>>>> b96afacf
                     .map_err(|message| TensorError::BackendFailure {
                         backend: "hip",
                         message,
                     })?;
-<<<<<<< HEAD
                 add_bias_relu_inplace(dst_slice, rows, cols, bias);
-=======
-                add_bias_relu_inplace(&mut data, rows, cols, bias);
-                dst_slice.copy_from_slice(&data);
->>>>>>> b96afacf
             }
         }
 
@@ -1737,17 +1712,9 @@
         #[cfg(feature = "hip")]
         {
             if hip_dense::is_available() && hip_dense::should_use(rows, inner, cols) {
-<<<<<<< HEAD
                 if hip_dense::matmul_into(self.data(), other.data(), dst, rows, inner, cols).is_ok()
                 {
                     add_bias_relu_inplace(dst, rows, cols, bias);
-=======
-                if let Ok(mut buffer) =
-                    hip_dense::matmul(self.data(), other.data(), rows, inner, cols)
-                {
-                    add_bias_relu_inplace(&mut buffer, rows, cols, bias);
-                    dst.copy_from_slice(&buffer);
->>>>>>> b96afacf
                     return Ok(());
                 }
             }
@@ -2043,21 +2010,12 @@
             }
             #[cfg(feature = "hip")]
             MatmulBackend::GpuHip => {
-<<<<<<< HEAD
                 hip_dense::matmul_into(self.data(), other.data(), dst_slice, rows, inner, cols)
-=======
-                let mut data = hip_dense::matmul(self.data(), other.data(), rows, inner, cols)
->>>>>>> b96afacf
                     .map_err(|message| TensorError::BackendFailure {
                         backend: "hip",
                         message,
                     })?;
-<<<<<<< HEAD
                 add_bias_residual_relu_inplace(dst_slice, rows, cols, bias, residual.data());
-=======
-                add_bias_residual_relu_inplace(&mut data, rows, cols, bias, residual.data());
-                dst_slice.copy_from_slice(&data);
->>>>>>> b96afacf
             }
         }
 
@@ -2095,17 +2053,9 @@
         #[cfg(feature = "hip")]
         {
             if hip_dense::is_available() && hip_dense::should_use(rows, inner, cols) {
-<<<<<<< HEAD
                 if hip_dense::matmul_into(self.data(), other.data(), dst, rows, inner, cols).is_ok()
                 {
                     add_bias_residual_relu_inplace(dst, rows, cols, bias, residual.data());
-=======
-                if let Ok(mut buffer) =
-                    hip_dense::matmul(self.data(), other.data(), rows, inner, cols)
-                {
-                    add_bias_residual_relu_inplace(&mut buffer, rows, cols, bias, residual.data());
-                    dst.copy_from_slice(&buffer);
->>>>>>> b96afacf
                     return Ok(());
                 }
             }
