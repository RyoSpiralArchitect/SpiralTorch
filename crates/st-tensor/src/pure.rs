// SPDX-License-Identifier: AGPL-3.0-or-later
// © 2025 Ryo ∴ SpiralArchitect (kishkavsesvit@icloud.com)
// Part of SpiralTorch — Licensed under AGPL-3.0-or-later.
// Unauthorized derivative works or closed redistribution prohibited under AGPL §13.

//! Pure Rust tensor, complex wave, and non-Euclidean learning primitives with
//! only lightweight external dependencies.
//!
//! The goal of this module is to offer a pragmatic starting point for
//! high-dimensional experimentation that **does not rely on PyTorch, NumPy, or
//! any other native bindings**. Everything here is written in safe Rust so it
//! can serve as a foundation for a fully independent learning stack that stays
//! responsive even when the surrounding platform is sandboxed.

pub mod differential;
pub mod fractal;
pub mod measure;
pub mod topos;
pub mod wasm_canvas;

pub use self::differential::{
    DifferentialResonance, FunctorDifferential, HomotopyDifferential, InfinityDifferential,
    RecursiveDifferential, SpiralDifferential,
};
pub use self::measure::{
    z_space_barycenter, z_space_barycenter_guarded, BarycenterIntermediate, ZSpaceBarycenter,
};
pub use self::topos::{
    LawvereTierneyGuard, OpenCartesianTopos, RewriteMonad, TensorBiome, ToposAtlas, ZBox, ZBoxSite,
};

use crate::backend::faer_dense;
#[cfg(feature = "wgpu")]
use crate::backend::wgpu_dense;
use core::fmt;
use serde::{Deserialize, Serialize};
use rand::distributions::{Distribution, Uniform};
use rand::rngs::StdRng;
use rand::SeedableRng;
#[allow(unused_imports)]
use rand_distr::StandardNormal;
use serde::{Deserialize, Serialize};
use std::error::Error;
use std::f32::consts::PI;

/// Result alias used throughout the pure module.
pub type PureResult<T> = Result<T, TensorError>;

/// Errors emitted by tensor and wave utilities.
#[derive(Clone, Debug, PartialEq)]
pub enum TensorError {
    /// A tensor constructor received an invalid shape.
    InvalidDimensions { rows: usize, cols: usize },
    /// Data provided to a constructor or operator does not match the tensor shape.
    DataLength { expected: usize, got: usize },
    /// An operator was asked to combine tensors of incompatible shapes.
    ShapeMismatch {
        left: (usize, usize),
        right: (usize, usize),
    },
    /// A value that must be strictly negative curvature was not.
    NonHyperbolicCurvature { curvature: f32 },
    /// Temperature must stay positive for wave encoders.
    NonPositiveTemperature { temperature: f32 },
    /// Learning rate must be positive for hypergrad optimizers.
    NonPositiveLearningRate { rate: f32 },
    /// Coherence weights that scale fractal relations must stay positive.
    NonPositiveCoherence { coherence: f32 },
    /// Tension weights that soften relations must stay positive.
    NonPositiveTension { tension: f32 },
    /// Topos tolerance must stay positive to avoid degeneracy.
    NonPositiveTolerance { tolerance: f32 },
    /// Topos saturation window must stay positive.
    NonPositiveSaturation { saturation: f32 },
    /// Tensor biome weights must stay positive when accumulating shoots.
    NonPositiveWeight { weight: f32 },
    /// Computation received an empty input which would otherwise trigger a panic.
    EmptyInput(&'static str),
    /// Weighted Z-space barycenter collapsed because the entropy weight cancelled the KL pull.
    DegenerateBarycenter { effective_weight: f32 },
    /// Attempted to load or update a parameter that was missing from the state dict.
    MissingParameter { name: String },
    /// Wrapper around I/O failures when persisting or restoring tensors.
    IoError { message: String },
    /// Wrapper around serde failures when deserialising tensors.
    SerializationError { message: String },
    /// A helper expected matching curvature parameters but received different values.
    CurvatureMismatch { expected: f32, got: f32 },
    /// Numeric guard detected a non-finite value that would otherwise propagate NaNs.
    NonFiniteValue { label: &'static str, value: f32 },
    /// The requested tensor volume exceeds the configured open-cartesian topos boundary.
    TensorVolumeExceeded { volume: usize, max_volume: usize },
    /// Loop detection tripped for an open-cartesian topos traversal.
    LoopDetected { depth: usize, max_depth: usize },
    /// Conjugate gradient solver could not reach the requested tolerance.
    ConjugateGradientDiverged { residual: f32, tolerance: f32 },
    /// Execution failed on an accelerator backend.
    BackendFailure {
        backend: &'static str,
        message: String,
    },
    /// Generic configuration violation for pure-language helpers.
    InvalidValue { label: &'static str },
}

impl fmt::Display for TensorError {
    fn fmt(&self, f: &mut fmt::Formatter<'_>) -> fmt::Result {
        match self {
            TensorError::InvalidDimensions { rows, cols } => {
                write!(
                    f,
                    "invalid tensor dimensions ({rows} x {cols}); both axes must be non-zero"
                )
            }
            TensorError::DataLength { expected, got } => {
                write!(f, "data length mismatch: expected {expected}, got {got}")
            }
            TensorError::ShapeMismatch { left, right } => {
                write!(
                    f,
                    "shape mismatch: left={:?}, right={:?} cannot be combined",
                    left, right
                )
            }
            TensorError::NonHyperbolicCurvature { curvature } => {
                write!(
                    f,
                    "hyperbolic operations require negative curvature; received {curvature}"
                )
            }
            TensorError::NonPositiveTemperature { temperature } => {
                write!(
                    f,
                    "language wave encoder temperature must be positive, got {temperature}"
                )
            }
            TensorError::NonPositiveLearningRate { rate } => {
                write!(f, "learning rate must be positive, got {rate}")
            }
            TensorError::NonPositiveCoherence { coherence } => {
                write!(f, "coherence must be positive, got {coherence}")
            }
            TensorError::NonPositiveTension { tension } => {
                write!(f, "tension must be positive, got {tension}")
            }
            TensorError::NonPositiveTolerance { tolerance } => {
                write!(f, "tolerance must be positive, got {tolerance}")
            }
            TensorError::NonPositiveSaturation { saturation } => {
                write!(f, "saturation window must be positive, got {saturation}")
            }
            TensorError::NonPositiveWeight { weight } => {
                write!(f, "tensor biome weight must be positive, got {weight}")
            }
            TensorError::EmptyInput(label) => {
                write!(f, "{label} must not be empty for this computation")
            }
            TensorError::DegenerateBarycenter { effective_weight } => {
                write!(
                    f,
                    "z-space barycenter degenerates when the effective weight {effective_weight} vanishes"
                )
            }
            TensorError::CurvatureMismatch { expected, got } => {
                write!(
                    f,
                    "curvature mismatch: expected {expected} but pipeline reports {got}"
                )
            }
            TensorError::NonFiniteValue { label, value } => {
                write!(
                    f,
                    "non-finite value detected for {label}; rewrite monad absorbed {value}"
                )
            }
            TensorError::MissingParameter { name } => {
                write!(f, "missing parameter '{name}' while loading module state")
            }
            TensorError::IoError { message } => {
                write!(f, "i/o error while handling tensor data: {message}")
            }
            TensorError::SerializationError { message } => {
                write!(
                    f,
                    "serialization error while handling tensor data: {message}"
                )
            }
            TensorError::TensorVolumeExceeded { volume, max_volume } => {
                write!(
                    f,
                    "tensor volume {volume} exceeds open-cartesian capacity {max_volume}"
                )
            }
            TensorError::LoopDetected { depth, max_depth } => {
                write!(
                    f,
                    "topos traversal depth {depth} exceeded loop-free ceiling {max_depth}"
                )
            }
            TensorError::ConjugateGradientDiverged {
                residual,
                tolerance,
            } => {
                write!(
                    f,
                    "conjugate gradient residual {residual} failed to reach tolerance {tolerance}"
                )
            }
            TensorError::BackendFailure { backend, message } => {
                write!(f, "{backend} backend failure: {message}")
            }
            TensorError::InvalidValue { label } => {
                write!(f, "invalid value: {label}")
            }
        }
    }
}

impl Error for TensorError {}

/// Explicit matrix multiplication backend selection. `Auto` defers to the heuristics, while
/// `CpuFaer`/`GpuWgpu` force the respective accelerators.
#[derive(Clone, Copy, Debug, PartialEq, Eq)]
pub enum MatmulBackend {
    /// Use heuristics to pick the best available backend.
    Auto,
    /// Force the SIMD-accelerated faer kernel.
    CpuFaer,
    /// Always fallback to the scalar implementation.
    CpuNaive,
    /// Force the compute-path GEMM running through WGPU.
    #[cfg(feature = "wgpu")]
    GpuWgpu,
}

impl MatmulBackend {
    fn label(self) -> &'static str {
        match self {
            MatmulBackend::Auto => "auto",
            MatmulBackend::CpuFaer => "faer",
            MatmulBackend::CpuNaive => "naive",
            #[cfg(feature = "wgpu")]
            MatmulBackend::GpuWgpu => "wgpu",
        }
    }
}

impl fmt::Display for MatmulBackend {
    fn fmt(&self, f: &mut fmt::Formatter<'_>) -> fmt::Result {
        f.write_str((*self).label())
    }
}

/// A simple row-major 2D tensor backed by a `Vec<f32>`.
#[derive(Clone, Debug, PartialEq)]
pub struct Tensor {
    data: Vec<f32>,
    rows: usize,
    cols: usize,
}

impl Tensor {
    fn seedable_rng(seed: Option<u64>) -> StdRng {
        match seed {
            Some(value) => StdRng::seed_from_u64(value),
            None => StdRng::from_entropy(),
        }
    }

    /// Create a tensor filled with zeros.
    pub fn zeros(rows: usize, cols: usize) -> PureResult<Self> {
        if rows == 0 || cols == 0 {
            return Err(TensorError::InvalidDimensions { rows, cols });
        }
        Ok(Self {
            data: vec![0.0; rows * cols],
            rows,
            cols,
        })
    }

    /// Create a tensor from raw data. The provided vector must match
    /// `rows * cols` elements.
    pub fn from_vec(rows: usize, cols: usize, data: Vec<f32>) -> PureResult<Self> {
        if rows == 0 || cols == 0 {
            return Err(TensorError::InvalidDimensions { rows, cols });
        }
        let expected = rows * cols;
        if expected != data.len() {
            return Err(TensorError::DataLength {
                expected,
                got: data.len(),
            });
        }
        Ok(Self { data, rows, cols })
    }

    /// Construct a tensor by sampling a uniform distribution in `[min, max)`.
    ///
    /// When `seed` is provided the RNG becomes deterministic which makes tests
    /// and benchmarks reproducible. Otherwise entropy from the host is used.
    pub fn random_uniform(
        rows: usize,
        cols: usize,
        min: f32,
        max: f32,
        seed: Option<u64>,
    ) -> PureResult<Self> {
        if rows == 0 || cols == 0 {
            return Err(TensorError::InvalidDimensions { rows, cols });
        }
        if !(min < max) {
            return Err(TensorError::InvalidValue {
                label: "random_uniform_bounds",
            });
        }
        let mut rng = Self::seedable_rng(seed);
        let distribution = Uniform::new(min, max);
        let mut data = Vec::with_capacity(rows * cols);
        for _ in 0..rows * cols {
            data.push(distribution.sample(&mut rng));
        }
        Self::from_vec(rows, cols, data)
    }

    /// Construct a tensor by sampling a normal distribution with the provided
    /// mean and standard deviation.
    pub fn random_normal(
        rows: usize,
        cols: usize,
        mean: f32,
        std: f32,
        seed: Option<u64>,
    ) -> PureResult<Self> {
        if rows == 0 || cols == 0 {
            return Err(TensorError::InvalidDimensions { rows, cols });
        }
        if std <= 0.0 {
            return Err(TensorError::InvalidValue {
                label: "random_normal_std",
            });
        }
        let mut rng = Self::seedable_rng(seed);
        let gaussian = StandardNormal;
        let mut data = Vec::with_capacity(rows * cols);
        for _ in 0..rows * cols {
            let sample: f64 = gaussian.sample(&mut rng);
            data.push(mean + std * sample as f32);
        }
        Self::from_vec(rows, cols, data)
    }

    /// Construct a tensor by applying a generator function to each coordinate.
    pub fn from_fn<F>(rows: usize, cols: usize, mut f: F) -> PureResult<Self>
    where
        F: FnMut(usize, usize) -> f32,
    {
        if rows == 0 || cols == 0 {
            return Err(TensorError::InvalidDimensions { rows, cols });
        }
        let mut data = Vec::with_capacity(rows * cols);
        for r in 0..rows {
            for c in 0..cols {
                data.push(f(r, c));
            }
        }
        Ok(Self { data, rows, cols })
    }

    /// Returns the `(rows, cols)` pair of the tensor.
    pub fn shape(&self) -> (usize, usize) {
        (self.rows, self.cols)
    }

    /// Returns a read-only view of the underlying buffer.
    pub fn data(&self) -> &[f32] {
        &self.data
    }

    /// Returns a mutable view of the underlying buffer.
    pub fn data_mut(&mut self) -> &mut [f32] {
        &mut self.data
    }

    /// Matrix multiply (`self @ other`).
    pub fn matmul(&self, other: &Tensor) -> PureResult<Tensor> {
        self.matmul_with_backend(other, MatmulBackend::Auto)
    }

    /// Matrix multiply with an explicit backend selection.
    pub fn matmul_with_backend(
        &self,
        other: &Tensor,
        backend: MatmulBackend,
    ) -> PureResult<Tensor> {
        if self.cols != other.rows {
            return Err(TensorError::ShapeMismatch {
                left: self.shape(),
                right: other.shape(),
            });
        }

        let rows = self.rows;
        let cols = other.cols;
        let inner = self.cols;

        let data = match backend {
            MatmulBackend::Auto => self.matmul_auto(other, rows, inner, cols)?,
            MatmulBackend::CpuNaive => matmul_naive(self.data(), other.data(), rows, inner, cols),
            MatmulBackend::CpuFaer => matmul_faer(self.data(), other.data(), rows, inner, cols)?,
            #[cfg(feature = "wgpu")]
            MatmulBackend::GpuWgpu => matmul_wgpu(self.data(), other.data(), rows, inner, cols)?,
        };

        Tensor::from_vec(rows, cols, data)
    }

    fn matmul_auto(
        &self,
        other: &Tensor,
        rows: usize,
        inner: usize,
        cols: usize,
    ) -> PureResult<Vec<f32>> {
        #[cfg(feature = "wgpu")]
        {
            if wgpu_dense::is_available() && wgpu_dense::should_use(rows, inner, cols) {
                if let Ok(buffer) = wgpu_dense::matmul(self.data(), other.data(), rows, inner, cols)
                {
                    return Ok(buffer);
                }
            }
        }

        if faer_dense::is_available() && faer_dense::should_use(rows, inner, cols) {
            if let Ok(buffer) = faer_dense::matmul(self.data(), other.data(), rows, inner, cols) {
                return Ok(buffer);
            }
        }

        Ok(matmul_naive(self.data(), other.data(), rows, inner, cols))
    }

    /// Matrix multiply using the WGPU backend when available.
    #[cfg(feature = "wgpu")]
    pub fn matmul_wgpu(&self, other: &Tensor) -> PureResult<Tensor> {
        if self.cols != other.rows {
            return Err(TensorError::ShapeMismatch {
                left: self.shape(),
                right: other.shape(),
            });
        }
        let data = wgpu_dense::matmul(self.data(), other.data(), self.rows, other.cols, self.cols)
            .map_err(|message| TensorError::BackendFailure {
                backend: "wgpu",
                message,
            })?;
        Tensor::from_vec(self.rows, other.cols, data)
    }

    /// Element-wise addition.
    pub fn add(&self, other: &Tensor) -> PureResult<Tensor> {
        if self.shape() != other.shape() {
            return Err(TensorError::ShapeMismatch {
                left: self.shape(),
                right: other.shape(),
            });
        }
        let mut data = Vec::with_capacity(self.data.len());
        for (a, b) in self.data.iter().zip(other.data.iter()) {
            data.push(a + b);
        }
        Tensor::from_vec(self.rows, self.cols, data)
    }

    /// Element-wise subtraction.
    pub fn sub(&self, other: &Tensor) -> PureResult<Tensor> {
        if self.shape() != other.shape() {
            return Err(TensorError::ShapeMismatch {
                left: self.shape(),
                right: other.shape(),
            });
        }
        let mut data = Vec::with_capacity(self.data.len());
        for (a, b) in self.data.iter().zip(other.data.iter()) {
            data.push(a - b);
        }
        Tensor::from_vec(self.rows, self.cols, data)
    }

    /// Returns a new tensor where every element is scaled by `value`.
    pub fn scale(&self, value: f32) -> PureResult<Tensor> {
        let mut data = Vec::with_capacity(self.data.len());
        for a in &self.data {
            data.push(a * value);
        }
        Tensor::from_vec(self.rows, self.cols, data)
    }

    /// Element-wise product (Hadamard) between two tensors of identical shape.
    pub fn hadamard(&self, other: &Tensor) -> PureResult<Tensor> {
        if self.shape() != other.shape() {
            return Err(TensorError::ShapeMismatch {
                left: self.shape(),
                right: other.shape(),
            });
        }
        let mut data = Vec::with_capacity(self.data.len());
        for (a, b) in self.data.iter().zip(other.data.iter()) {
            data.push(a * b);
        }
        Tensor::from_vec(self.rows, self.cols, data)
    }

    /// Add a scaled tensor to this tensor (`self += scale * other`).
    pub fn add_scaled(&mut self, other: &Tensor, scale: f32) -> PureResult<()> {
        if self.shape() != other.shape() {
            return Err(TensorError::ShapeMismatch {
                left: self.shape(),
                right: other.shape(),
            });
        }
        for (a, b) in self.data.iter_mut().zip(other.data.iter()) {
            *a += scale * b;
        }
        Ok(())
    }

    /// Add the provided row vector to every row (`self[row] += bias`).
    pub fn add_row_inplace(&mut self, bias: &[f32]) -> PureResult<()> {
        if bias.len() != self.cols {
            return Err(TensorError::DataLength {
                expected: self.cols,
                got: bias.len(),
            });
        }
        for r in 0..self.rows {
            let offset = r * self.cols;
            for c in 0..self.cols {
                self.data[offset + c] += bias[c];
            }
        }
        Ok(())
    }

    /// Returns the transpose of the tensor.
    pub fn transpose(&self) -> Tensor {
        let mut out = Tensor {
            data: vec![0.0; self.rows * self.cols],
            rows: self.cols,
            cols: self.rows,
        };
        for r in 0..self.rows {
            for c in 0..self.cols {
                out.data[c * self.rows + r] = self.data[r * self.cols + c];
            }
        }
        out
    }

    /// Returns a reshaped copy of the tensor when the requested dimensions are compatible.
    pub fn reshape(&self, rows: usize, cols: usize) -> PureResult<Tensor> {
        if rows == 0 || cols == 0 {
            return Err(TensorError::InvalidDimensions { rows, cols });
        }
        if rows * cols != self.data.len() {
            return Err(TensorError::DataLength {
                expected: rows * cols,
                got: self.data.len(),
            });
        }
        Tensor::from_vec(rows, cols, self.data.clone())
    }

    /// Returns the sum over rows for each column.
    pub fn sum_axis0(&self) -> Vec<f32> {
        let mut sums = vec![0.0; self.cols];
        for r in 0..self.rows {
            let offset = r * self.cols;
            for c in 0..self.cols {
                sums[c] += self.data[offset + c];
            }
        }
        sums
    }

    /// Concatenates tensors row-wise producing a new tensor whose row count is the sum
    /// of the inputs while preserving the shared column dimension.
    pub fn cat_rows(tensors: &[Tensor]) -> PureResult<Tensor> {
        if tensors.is_empty() {
            return Err(TensorError::EmptyInput("Tensor::cat_rows"));
        }
        let cols = tensors[0].cols;
        if cols == 0 {
            return Err(TensorError::InvalidDimensions { rows: 0, cols });
        }
        let mut total_rows = 0usize;
        for tensor in tensors {
            if tensor.cols != cols {
                return Err(TensorError::ShapeMismatch {
                    left: tensor.shape(),
                    right: (tensor.rows, cols),
                });
            }
            total_rows += tensor.rows;
        }
        let mut data = Vec::with_capacity(total_rows * cols);
        for tensor in tensors {
            data.extend_from_slice(&tensor.data);
        }
        Tensor::from_vec(total_rows, cols, data)
    }

    /// Computes the squared L2 norm of the tensor.
    pub fn squared_l2_norm(&self) -> f32 {
        self.data.iter().map(|v| v * v).sum()
    }

    /// Projects a flattened tensor onto the Poincaré ball.
    pub fn project_to_poincare(&self, curvature: f32) -> PureResult<Tensor> {
        if curvature >= 0.0 {
            return Err(TensorError::NonHyperbolicCurvature { curvature });
        }
        let scale = (-curvature).sqrt();
        let mut data = Vec::with_capacity(self.data.len());
        for r in 0..self.rows {
            let start = r * self.cols;
            let end = start + self.cols;
            let chunk = &self.data[start..end];
            let norm: f32 = chunk.iter().map(|v| v * v).sum::<f32>().sqrt();
            if norm > 0.0 {
                let clip = (norm / scale).tanh();
                let factor = clip / norm;
                for v in chunk {
                    data.push(v * factor);
                }
            } else {
                data.extend_from_slice(chunk);
            }
        }
        Tensor::from_vec(self.rows, self.cols, data)
    }

    /// Estimates the hyperbolic distance between two flattened tensors treated as points.
    pub fn hyperbolic_distance(&self, other: &Tensor, curvature: f32) -> PureResult<f32> {
        if self.shape() != other.shape() {
            return Err(TensorError::ShapeMismatch {
                left: self.shape(),
                right: other.shape(),
            });
        }
        if curvature >= 0.0 {
            return Err(TensorError::NonHyperbolicCurvature { curvature });
        }
        let scale = (-curvature).sqrt();
        let mut sum_norm = 0.0f32;
        let mut sum_inner = 0.0f32;
        for (a, b) in self.data.iter().zip(other.data.iter()) {
            let pa = a / scale;
            let pb = b / scale;
            sum_norm += (pa - pb).powi(2);
            sum_inner += (1.0 - pa.powi(2)) * (1.0 - pb.powi(2));
        }
        let denom = sum_inner.max(1e-6).sqrt();
        Ok(2.0 * (1.0 + (sum_norm / denom)).acosh())
    }
}

/// Computes the mean squared error between `predictions` and `targets`.
pub fn mean_squared_error(predictions: &Tensor, targets: &Tensor) -> PureResult<f32> {
    if predictions.shape() != targets.shape() {
        return Err(TensorError::ShapeMismatch {
            left: predictions.shape(),
            right: targets.shape(),
        });
    }
    let mut sum = 0.0f32;
    for (p, t) in predictions.data().iter().zip(targets.data().iter()) {
        let diff = p - t;
        sum += diff * diff;
    }
    Ok(sum / (predictions.rows * predictions.cols) as f32)
}

/// A minimal fully-connected linear model.
///
/// The model keeps its weights and bias in plain Rust vectors so it can be
/// embedded in `no_std` friendly environments (alloc-only) and easily extended
/// with additional layers.
#[derive(Clone, Debug)]
pub struct LinearModel {
    weights: Tensor,
    bias: Vec<f32>,
}

impl LinearModel {
    /// Creates a new linear model with small deterministic parameters.
    pub fn new(input_dim: usize, output_dim: usize) -> PureResult<Self> {
        if input_dim == 0 || output_dim == 0 {
            return Err(TensorError::InvalidDimensions {
                rows: input_dim,
                cols: output_dim,
            });
        }
        let mut weights = Tensor::zeros(input_dim, output_dim)?;
        let mut scale = 0.01f32;
        for w in weights.data_mut().iter_mut() {
            *w = scale;
            scale += 0.01;
        }
        Ok(Self {
            weights,
            bias: vec![0.0; output_dim],
        })
    }

    /// Runs a forward pass: `inputs @ weights + bias`.
    pub fn forward(&self, inputs: &Tensor) -> PureResult<Tensor> {
        if inputs.shape().1 != self.weights.shape().0 {
            return Err(TensorError::ShapeMismatch {
                left: inputs.shape(),
                right: self.weights.shape(),
            });
        }
        let mut out = inputs.matmul(&self.weights)?;
        out.add_row_inplace(&self.bias)?;
        Ok(out)
    }

    /// Performs a single batch of gradient descent and returns the batch loss.
    pub fn train_batch(
        &mut self,
        inputs: &Tensor,
        targets: &Tensor,
        learning_rate: f32,
    ) -> PureResult<f32> {
        if inputs.shape().0 != targets.shape().0 {
            return Err(TensorError::ShapeMismatch {
                left: inputs.shape(),
                right: targets.shape(),
            });
        }
        if targets.shape().1 != self.weights.shape().1 {
            return Err(TensorError::ShapeMismatch {
                left: targets.shape(),
                right: self.weights.shape(),
            });
        }
        let batch_size = inputs.shape().0 as f32;
        let predictions = self.forward(inputs)?;
        let diff = predictions.sub(targets)?;
        let inputs_t = inputs.transpose();
        let grad_w = inputs_t.matmul(&diff)?.scale(1.0 / batch_size)?;
        let mut grad_b = diff.sum_axis0();
        for val in grad_b.iter_mut() {
            *val /= batch_size;
        }
        self.weights.add_scaled(&grad_w, -learning_rate)?;
        for (b, g) in self.bias.iter_mut().zip(grad_b.iter()) {
            *b -= learning_rate * g;
        }
        Ok(mean_squared_error_from_diff(&diff))
    }

    /// Returns a reference to the model weights.
    pub fn weights(&self) -> &Tensor {
        &self.weights
    }

    /// Returns a reference to the model bias.
    pub fn bias(&self) -> &[f32] {
        &self.bias
    }
}

fn mean_squared_error_from_diff(diff: &Tensor) -> f32 {
    let mut sum = 0.0f32;
    for v in diff.data() {
        sum += v * v;
    }
    sum / (diff.rows * diff.cols) as f32
}

/// Lightweight complex number for wave encodings without external crates.
#[derive(Copy, Clone, Debug, PartialEq)]
pub struct Complex32 {
    pub re: f32,
    pub im: f32,
}

impl Complex32 {
    pub const fn new(re: f32, im: f32) -> Self {
        Self { re, im }
    }

    pub const fn zero() -> Self {
        Self { re: 0.0, im: 0.0 }
    }

    pub fn modulus(self) -> f32 {
        (self.re * self.re + self.im * self.im).sqrt()
    }

    pub fn argument(self) -> f32 {
        self.im.atan2(self.re)
    }
}

impl core::ops::Add for Complex32 {
    type Output = Self;

    fn add(self, rhs: Self) -> Self::Output {
        Self::new(self.re + rhs.re, self.im + rhs.im)
    }
}

impl core::ops::AddAssign for Complex32 {
    fn add_assign(&mut self, rhs: Self) {
        self.re += rhs.re;
        self.im += rhs.im;
    }
}

impl core::ops::Mul for Complex32 {
    type Output = Self;

    fn mul(self, rhs: Self) -> Self::Output {
        Self::new(
            self.re * rhs.re - self.im * rhs.im,
            self.re * rhs.im + self.im * rhs.re,
        )
    }
}

impl core::ops::Mul<f32> for Complex32 {
    type Output = Self;

    fn mul(self, rhs: f32) -> Self::Output {
        Self::new(self.re * rhs, self.im * rhs)
    }
}

impl core::ops::Sub for Complex32 {
    type Output = Self;

    fn sub(self, rhs: Self) -> Self::Output {
        Self::new(self.re - rhs.re, self.im - rhs.im)
    }
}

/// Complex tensor storing WGSL/FFT-friendly waveforms.
#[derive(Clone, Debug, PartialEq)]
pub struct ComplexTensor {
    data: Vec<Complex32>,
    rows: usize,
    cols: usize,
}

impl ComplexTensor {
    pub fn zeros(rows: usize, cols: usize) -> PureResult<Self> {
        if rows == 0 || cols == 0 {
            return Err(TensorError::InvalidDimensions { rows, cols });
        }
        Ok(Self {
            data: vec![Complex32::zero(); rows * cols],
            rows,
            cols,
        })
    }

    pub fn from_vec(rows: usize, cols: usize, data: Vec<Complex32>) -> PureResult<Self> {
        if rows == 0 || cols == 0 {
            return Err(TensorError::InvalidDimensions { rows, cols });
        }
        let expected = rows * cols;
        if expected != data.len() {
            return Err(TensorError::DataLength {
                expected,
                got: data.len(),
            });
        }
        Ok(Self { data, rows, cols })
    }

    pub fn shape(&self) -> (usize, usize) {
        (self.rows, self.cols)
    }

    pub fn data(&self) -> &[Complex32] {
        &self.data
    }

    /// Converts the complex tensor into a real tensor by splitting real/imag parts.
    pub fn to_tensor(&self) -> PureResult<Tensor> {
        let mut data = Vec::with_capacity(self.data.len() * 2);
        for value in &self.data {
            data.push(value.re);
            data.push(value.im);
        }
        Tensor::from_vec(self.rows, self.cols * 2, data)
    }

    pub fn matmul(&self, other: &ComplexTensor) -> PureResult<Self> {
        if self.cols != other.rows {
            return Err(TensorError::ShapeMismatch {
                left: self.shape(),
                right: other.shape(),
            });
        }
        let mut out = ComplexTensor::zeros(self.rows, other.cols)?;
        for r in 0..self.rows {
            for k in 0..self.cols {
                let a = self.data[r * self.cols + k];
                let row_offset = k * other.cols;
                for c in 0..other.cols {
                    out.data[r * other.cols + c] += a * other.data[row_offset + c];
                }
            }
        }
        Ok(out)
    }
}

fn discrete_fourier_transform(signal: &[f32]) -> Vec<Complex32> {
    let n = signal.len();
    if n == 0 {
        return Vec::new();
    }
    let factor = -2.0 * PI / n as f32;
    let mut out = Vec::with_capacity(n);
    for k in 0..n {
        let mut accum = Complex32::zero();
        for (idx, &value) in signal.iter().enumerate() {
            let angle = factor * (k as f32) * (idx as f32);
            let basis = Complex32::new(angle.cos(), angle.sin());
            accum += basis * value;
        }
        out.push(accum);
    }
    out
}

/// Encodes language streams into complex Z-space waves without tokenization.
#[derive(Clone, Debug)]
pub struct LanguageWaveEncoder {
    curvature: f32,
    temperature: f32,
}

impl LanguageWaveEncoder {
    pub fn new(curvature: f32, temperature: f32) -> PureResult<Self> {
        if curvature >= 0.0 {
            return Err(TensorError::NonHyperbolicCurvature { curvature });
        }
        if temperature <= 0.0 {
            return Err(TensorError::NonPositiveTemperature { temperature });
        }
        Ok(Self {
            curvature,
            temperature,
        })
    }

    /// Returns the curvature used for Z-space encodings.
    pub fn curvature(&self) -> f32 {
        self.curvature
    }

    /// Returns the thermal scaling applied to the wavefront.
    pub fn temperature(&self) -> f32 {
        self.temperature
    }

    /// Convert a sentence directly into a complex wave on the Z-space manifold.
    pub fn encode_wave(&self, text: &str) -> PureResult<ComplexTensor> {
        let char_count = text.chars().count();
        if char_count == 0 {
            return Err(TensorError::EmptyInput("text"));
        }
        let mut signal = Vec::with_capacity(char_count);
        let denom = char_count as f32;
        for (idx, ch) in text.chars().enumerate() {
            let ordinal = ch as u32;
            let bucket = (ordinal % 1024) as f32 / 1024.0;
            let envelope = ((idx as f32 + 1.0) / denom).sin().abs();
            signal.push((bucket + envelope) * self.temperature);
        }
        let spectrum = discrete_fourier_transform(&signal);
        ComplexTensor::from_vec(1, spectrum.len(), spectrum)
    }

    /// Projects the encoded wave into a hyperbolic chart for transformer-friendly inference.
    pub fn encode_z_space(&self, text: &str) -> PureResult<Tensor> {
        let wave = self.encode_wave(text)?;
        if wave.data().is_empty() {
            return Err(TensorError::EmptyInput("wave"));
        }
        let mut coords = Vec::with_capacity(wave.data().len() * 2);
        let curvature_scale = (-self.curvature).sqrt();
        for complex in wave.data() {
            let radius = (complex.modulus() * curvature_scale).tanh();
            let angle = complex.argument();
            coords.push(radius * angle.cos());
            coords.push(radius * angle.sin());
        }
        let euclid = Tensor::from_vec(1, coords.len(), coords)?;
        euclid.project_to_poincare(self.curvature)
    }
}

/// Hyperbolic gradient accumulator for zero-traceback learning loops.
///
/// The optimiser keeps its own curvature-aligned gradient buffer and can
/// integrate Euclidean tensors, complex waves, or direct text streams emitted
/// by [`LanguageWaveEncoder`]. Every update is projected back onto the
/// Poincaré ball so state never escapes the non-Euclidean manifold.
pub struct AmegaHypergrad {
    curvature: f32,
    learning_rate: f32,
    rows: usize,
    cols: usize,
    gradient: Vec<f32>,
    topos: topos::OpenCartesianTopos,
}

/// Euclidean gradient accumulator that mirrors the hypergradient API while
/// staying entirely within flat-space optimisation loops.
#[derive(Clone, Copy, Debug, PartialEq)]
pub struct GradientSummary {
    l1: f32,
    l2: f32,
    linf: f32,
    count: usize,
}

impl GradientSummary {
    #[inline]
    pub fn from_slice(values: &[f32]) -> Self {
        let mut l1 = 0.0f32;
        let mut sum_squares = 0.0f32;
        let mut linf = 0.0f32;
        let mut count = 0usize;
        for &value in values {
            if !value.is_finite() {
                continue;
            }
            let abs = value.abs();
            l1 += abs;
            sum_squares += value * value;
            linf = linf.max(abs);
            count += 1;
        }
        let l2 = sum_squares.sqrt();
        Self {
            l1,
            l2,
            linf,
            count,
        }
    }

    #[inline]
    pub fn l1(&self) -> f32 {
        self.l1
    }

    #[inline]
    pub fn l2(&self) -> f32 {
        self.l2
    }

    #[inline]
    pub fn linf(&self) -> f32 {
        self.linf
    }

    #[inline]
    pub fn count(&self) -> usize {
        self.count
    }

    #[inline]
    pub fn mean_abs(&self) -> f32 {
        if self.count == 0 {
            0.0
        } else {
            self.l1 / self.count as f32
        }
    }

    #[inline]
    pub fn rms(&self) -> f32 {
        if self.count == 0 {
            0.0
        } else {
            self.l2 / (self.count as f32).sqrt()
        }
    }
}

impl Default for GradientSummary {
    fn default() -> Self {
        Self {
            l1: 0.0,
            l2: 0.0,
            linf: 0.0,
            count: 0,
        }
    }
}

/// Interprets paired gradient summaries into high-level signals that can drive
/// Desire Lagrangian feedback loops.
#[derive(Clone, Copy, Debug, PartialEq)]
pub struct DesireGradientInterpretation {
    hyper_pressure: f32,
    real_pressure: f32,
    balance: f32,
    stability: f32,
    saturation: f32,
}

impl DesireGradientInterpretation {
    const EPS: f32 = 1e-6;

    /// Analyse the hypergradient and Euclidean summaries returning a compact
    /// interpretation of their relative magnitudes and stability.
    #[inline]
    pub fn from_summaries(hyper: GradientSummary, real: GradientSummary) -> Self {
        let hyper_pressure = hyper.mean_abs();
        let real_pressure = real.mean_abs();
        let hyper_rms = hyper.rms();
        let real_rms = real.rms();
        let balance = if real_rms > Self::EPS {
            (hyper_rms / real_rms).clamp(0.0, 16.0)
        } else if hyper_rms > Self::EPS {
            16.0
        } else {
            1.0
        };
        let stability_raw = 1.0
            - (hyper_pressure - real_pressure).abs() / (hyper_pressure + real_pressure + Self::EPS);
        let stability = stability_raw.clamp(0.0, 1.0);
        let saturation = hyper.linf().max(real.linf());
        Self {
            hyper_pressure,
            real_pressure,
            balance,
            stability,
            saturation,
        }
    }

    /// Mean absolute magnitude of the hypergradient summary.
    #[inline]
    pub fn hyper_pressure(&self) -> f32 {
        self.hyper_pressure
    }

    /// Mean absolute magnitude of the Euclidean gradient summary.
    #[inline]
    pub fn real_pressure(&self) -> f32 {
        self.real_pressure
    }

    /// Ratio between the hypergradient and Euclidean RMS magnitudes.
    #[inline]
    pub fn balance(&self) -> f32 {
        self.balance
    }

    /// Stability score where `1` indicates matching mean-absolute gradients and
    /// `0` indicates divergent magnitudes.
    #[inline]
    pub fn stability(&self) -> f32 {
        self.stability
    }

    /// Maximum absolute value observed across both summaries.
    #[inline]
    pub fn saturation(&self) -> f32 {
        self.saturation
    }

    /// Gain factor for hypergradient penalties when the two tapes disagree.
    #[inline]
    pub fn penalty_gain(&self) -> f32 {
        let imbalance = (self.balance - 1.0).abs().min(2.0);
        let instability = (1.0 - self.stability).min(1.0);
        (1.0 + 0.5 * imbalance + 0.5 * instability).clamp(1.0, 2.5)
    }

    /// Mixing factor used when blending Desire bias updates – drops towards zero
    /// when the gradients disagree so the automation can tread lightly.
    #[inline]
    pub fn bias_mix(&self) -> f32 {
        (0.25 + 0.75 * self.stability).clamp(0.1, 1.0)
    }

    /// Gain used when accumulating avoidance reports during the observation
    /// phase. High saturation dampens the contribution to avoid runaway spikes.
    #[inline]
    pub fn observation_gain(&self) -> f32 {
        let saturation = self.saturation.tanh().clamp(0.0, 1.0);
        (0.5 + 0.5 * (1.0 - saturation)).clamp(0.25, 1.0)
    }

    /// Damping factor that can shrink epsilon-like tolerances when gradients
    /// spike.
    #[inline]
    pub fn damping(&self) -> f32 {
        (0.5 + 0.5 * self.saturation.tanh()).clamp(0.1, 1.0)
    }

    /// Collapse the interpretation into ready-to-apply control signals for
    /// Desire's automation layers. The returned structure encodes the tuned
    /// penalty, mixing, and learning-rate factors so downstream consumers can
    /// steer both the CPU and GPU loops without reimplementing the heuristics.
    #[inline]
    pub fn control(&self) -> DesireGradientControl {
<<<<<<< HEAD
        self.control_with_gain(1.0)
    }

    /// Collapse the interpretation into a control packet while scaling the
    /// adaptive heuristics by `gain`. Passing `0.0` retains the legacy neutral
    /// behaviour whereas `1.0` enables the full tuning guidance.
    #[inline]
    pub fn control_with_gain(&self, gain: f32) -> DesireGradientControl {
        DesireGradientControl::from_interpretation_with_gain(*self, gain)
=======
        DesireGradientControl::from_interpretation(*self)
>>>>>>> e53669cc
    }
}

impl Default for DesireGradientInterpretation {
    fn default() -> Self {
        Self {
            hyper_pressure: 0.0,
            real_pressure: 0.0,
            balance: 1.0,
            stability: 1.0,
            saturation: 0.0,
        }
    }
}

<<<<<<< HEAD
/// Event bitflags describing notable actions suggested by
/// [`DesireGradientControl`]. The bitmask can be surfaced directly to telemetry
/// systems without additional allocation.
#[derive(Clone, Copy, Debug, PartialEq, Eq, Serialize, Deserialize)]
#[serde(transparent)]
pub struct DesireControlEvents {
    bits: u32,
}

impl DesireControlEvents {
    pub const NONE: Self = Self { bits: 0 };
    pub const LR_INCREASE: Self = Self { bits: 1 << 0 };
    pub const LR_DECREASE: Self = Self { bits: 1 << 1 };
    pub const CLIPPED: Self = Self { bits: 1 << 2 };
    pub const TEMPERATURE_ADJUST: Self = Self { bits: 1 << 3 };
    pub const QUALITY_BOOST: Self = Self { bits: 1 << 4 };

    #[inline]
    pub const fn new(bits: u32) -> Self {
        Self { bits }
    }

    #[inline]
    pub const fn bits(self) -> u32 {
        self.bits
    }

    #[inline]
    pub const fn is_empty(self) -> bool {
        self.bits == 0
    }

    #[inline]
    pub const fn contains(self, other: Self) -> bool {
        (self.bits & other.bits) == other.bits
    }

    #[inline]
    pub const fn insert(self, other: Self) -> Self {
        Self {
            bits: self.bits | other.bits,
        }
    }

    pub fn labels(self) -> Vec<&'static str> {
        let mut labels = Vec::new();
        if self.contains(Self::LR_INCREASE) {
            labels.push("lr_increase");
        }
        if self.contains(Self::LR_DECREASE) {
            labels.push("lr_decrease");
        }
        if self.contains(Self::CLIPPED) {
            labels.push("clip_adjust");
        }
        if self.contains(Self::TEMPERATURE_ADJUST) {
            labels.push("temperature_adjust");
        }
        if self.contains(Self::QUALITY_BOOST) {
            labels.push("quality_weight");
        }
        labels
    }
}

impl Default for DesireControlEvents {
    fn default() -> Self {
        Self::NONE
    }
}

=======
>>>>>>> e53669cc
/// Packaged feedback parameters derived from [`DesireGradientInterpretation`]
/// that automation layers can apply directly to gradient tapes, WGSL kernels,
/// and Desire's avoidance/bias mixers.
#[derive(Clone, Copy, Debug, PartialEq, Serialize, Deserialize)]
pub struct DesireGradientControl {
    penalty_gain: f32,
    bias_mix: f32,
    observation_gain: f32,
    damping: f32,
    hyper_rate_scale: f32,
    real_rate_scale: f32,
    operator_mix: f32,
    operator_gain: f32,
<<<<<<< HEAD
    #[serde(default = "DesireGradientControl::default_tuning_gain")]
    tuning_gain: f32,
    #[serde(default = "DesireGradientControl::default_target_entropy")]
    target_entropy: f32,
    #[serde(default = "DesireGradientControl::default_lr_eta")]
    learning_rate_eta: f32,
    #[serde(default = "DesireGradientControl::default_lr_min")]
    learning_rate_min: f32,
    #[serde(default = "DesireGradientControl::default_lr_max")]
    learning_rate_max: f32,
    #[serde(default = "DesireGradientControl::default_lr_slew")]
    learning_rate_slew: f32,
    #[serde(default = "DesireGradientControl::default_clip_norm")]
    clip_norm: f32,
    #[serde(default = "DesireGradientControl::default_clip_floor")]
    clip_floor: f32,
    #[serde(default = "DesireGradientControl::default_clip_ceiling")]
    clip_ceiling: f32,
    #[serde(default = "DesireGradientControl::default_clip_ema")]
    clip_ema: f32,
    #[serde(default = "DesireGradientControl::default_temperature_kappa")]
    temperature_kappa: f32,
    #[serde(default = "DesireGradientControl::default_temperature_slew")]
    temperature_slew: f32,
    #[serde(default = "DesireGradientControl::default_quality_gain")]
    quality_gain: f32,
    #[serde(default = "DesireGradientControl::default_quality_bias")]
    quality_bias: f32,
    #[serde(default = "DesireGradientControl::default_events")]
    events: DesireControlEvents,
=======
>>>>>>> e53669cc
}

impl DesireGradientControl {
    const MIN_RATE: f32 = 0.25;
    const MAX_RATE: f32 = 1.6;

<<<<<<< HEAD
    const fn default_tuning_gain() -> f32 {
        0.0
    }

    const fn default_target_entropy() -> f32 {
        3.5
    }

    const fn default_lr_eta() -> f32 {
        0.0
    }

    const fn default_lr_min() -> f32 {
        1.0
    }

    const fn default_lr_max() -> f32 {
        1.0
    }

    const fn default_lr_slew() -> f32 {
        0.0
    }

    const fn default_clip_norm() -> f32 {
        1.0
    }

    const fn default_clip_floor() -> f32 {
        0.1
    }

    const fn default_clip_ceiling() -> f32 {
        1.0
    }

    const fn default_clip_ema() -> f32 {
        0.2
    }

    const fn default_temperature_kappa() -> f32 {
        0.0
    }

    const fn default_temperature_slew() -> f32 {
        0.0
    }

    const fn default_quality_gain() -> f32 {
        0.0
    }

    const fn default_quality_bias() -> f32 {
        0.0
    }

    const fn default_events() -> DesireControlEvents {
        DesireControlEvents::NONE
    }

    /// Build a control packet from an interpretation, collapsing the
    /// higher-level descriptors into concrete gains and learning-rate scales.
    pub fn from_interpretation(interpretation: DesireGradientInterpretation) -> Self {
        Self::from_interpretation_with_gain(interpretation, 1.0)
    }

    /// Build a control packet while scaling the adaptive heuristics by `gain`.
    pub fn from_interpretation_with_gain(
        interpretation: DesireGradientInterpretation,
        gain: f32,
    ) -> Self {
=======
    /// Build a control packet from an interpretation, collapsing the
    /// higher-level descriptors into concrete gains and learning-rate scales.
    pub fn from_interpretation(interpretation: DesireGradientInterpretation) -> Self {
>>>>>>> e53669cc
        let penalty_gain = interpretation.penalty_gain();
        let bias_mix = interpretation.bias_mix();
        let observation_gain = interpretation.observation_gain();
        let damping = interpretation.damping();

        let imbalance = (interpretation.balance() - 1.0).clamp(-4.0, 4.0);
        let saturation = interpretation.saturation().tanh().clamp(0.0, 1.0);
        let caution = (1.0 - interpretation.stability()).clamp(0.0, 1.0);

        let (hyper_base, real_base) = if imbalance >= 0.0 {
            (
                (1.0 / (1.0 + imbalance)).clamp(Self::MIN_RATE, 1.0),
                (1.0 + 0.5 * imbalance).clamp(1.0, Self::MAX_RATE),
            )
        } else {
            (
                (1.0 - 0.5 * imbalance).clamp(1.0, Self::MAX_RATE),
                (1.0 / (1.0 - imbalance)).clamp(Self::MIN_RATE, 1.0),
            )
        };

        let hyper_guard = (1.0 - 0.6 * caution - 0.4 * saturation).clamp(0.3, 1.0);
        let real_guard = (1.0 - 0.4 * caution - 0.25 * saturation).clamp(0.4, 1.0);
        let hyper_rate_scale = (hyper_base * hyper_guard).clamp(Self::MIN_RATE, Self::MAX_RATE);
        let real_rate_scale = (real_base * real_guard).clamp(Self::MIN_RATE, Self::MAX_RATE);

        let operator_mix = (0.4 + 0.6 * interpretation.stability()).clamp(0.25, 1.0);
        let operator_gain = penalty_gain * (1.0 - 0.35 * saturation).clamp(0.5, 1.0);

<<<<<<< HEAD
        let tuning_gain = gain.clamp(0.0, 1.0);
        let entropy_bias = 3.5 + 0.8 * caution;
        let lr_eta = tuning_gain * (0.08 + 0.14 * caution);
        let lr_min = (Self::MIN_RATE * 0.6).max(0.05);
        let lr_max = (Self::MAX_RATE * (1.0 + 0.25 * (1.0 - caution))).clamp(0.75, 2.5);
        let lr_slew = tuning_gain * (0.25 - 0.15 * caution).clamp(0.05, 0.25);

        let clip_floor = (0.18 + 0.12 * caution).clamp(0.15, 0.3);
        let clip_target = interpretation
            .saturation()
            .max(interpretation.hyper_pressure() * 2.5)
            .max(interpretation.real_pressure() * 3.0);
        let clip_norm = (clip_target * (0.6 + 0.4 * tuning_gain)).clamp(clip_floor, 32.0);
        let clip_ceiling = (clip_norm * 1.6).max(clip_norm + 0.05);
        let clip_ema = (0.25 + 0.35 * caution).clamp(0.2, 0.6);

        let temperature_kappa =
            tuning_gain * (0.02 + 0.08 * (1.0 - interpretation.stability())).clamp(0.0, 0.12);
        let temperature_slew = tuning_gain * (0.22 - 0.1 * caution).clamp(0.05, 0.22);

        let quality_gain = tuning_gain * (0.6 + 0.4 * (1.0 - caution));
        let quality_bias = 0.0;

        let mut events = DesireControlEvents::NONE;
        if hyper_rate_scale < 1.0 - 1e-3 || real_rate_scale < 1.0 - 1e-3 {
            events = events.insert(DesireControlEvents::LR_DECREASE);
        }
        if hyper_rate_scale > 1.0 + 1e-3 || real_rate_scale > 1.0 + 1e-3 {
            events = events.insert(DesireControlEvents::LR_INCREASE);
        }
        if (clip_norm - clip_floor).abs() < 1e-3 {
            events = events.insert(DesireControlEvents::CLIPPED);
        }
        if temperature_kappa > 0.0 {
            events = events.insert(DesireControlEvents::TEMPERATURE_ADJUST);
        }
        if quality_gain > 0.0 {
            events = events.insert(DesireControlEvents::QUALITY_BOOST);
        }

=======
>>>>>>> e53669cc
        Self {
            penalty_gain,
            bias_mix,
            observation_gain,
            damping,
            hyper_rate_scale,
            real_rate_scale,
            operator_mix,
            operator_gain,
<<<<<<< HEAD
            tuning_gain,
            target_entropy: entropy_bias,
            learning_rate_eta: lr_eta,
            learning_rate_min: lr_min,
            learning_rate_max: lr_max,
            learning_rate_slew: lr_slew,
            clip_norm,
            clip_floor,
            clip_ceiling,
            clip_ema,
            temperature_kappa,
            temperature_slew,
            quality_gain,
            quality_bias,
            events,
=======
>>>>>>> e53669cc
        }
    }

    /// Hypergradient penalty amplification factor mirrored from the
    /// interpretation stage.
    pub fn penalty_gain(&self) -> f32 {
        self.penalty_gain
    }

    /// Desire bias blending factor for integration phases.
    pub fn bias_mix(&self) -> f32 {
        self.bias_mix
    }

    /// Observation accumulation gain applied to avoidance tracking.
    pub fn observation_gain(&self) -> f32 {
        self.observation_gain
    }

    /// Recommended damping factor for epsilon / tolerance schedules.
    pub fn damping(&self) -> f32 {
        self.damping
    }

    /// Multiplicative scale applied to the hypergradient learning rate.
    pub fn hyper_rate_scale(&self) -> f32 {
        self.hyper_rate_scale
    }

    /// Multiplicative scale applied to the Euclidean learning rate.
    pub fn real_rate_scale(&self) -> f32 {
        self.real_rate_scale
    }

    /// Suggested blend factor for GPU hypergradient kernels.
    pub fn operator_mix(&self) -> f32 {
        self.operator_mix
    }

    /// Suggested gain for GPU hypergradient kernels.
    pub fn operator_gain(&self) -> f32 {
        self.operator_gain
    }
<<<<<<< HEAD

    /// Strength applied to the adaptive heuristics. `0.0` disables the tuning
    /// feedback while `1.0` enables the recommended behaviour.
    pub fn tuning_gain(&self) -> f32 {
        self.tuning_gain
    }

    /// Target entropy that the learning-rate controller should chase.
    pub fn target_entropy(&self) -> f32 {
        self.target_entropy
    }

    /// Exponential learning-rate update coefficient.
    pub fn learning_rate_eta(&self) -> f32 {
        self.learning_rate_eta
    }

    /// Lower bound for the adaptive learning rate.
    pub fn learning_rate_min(&self) -> f32 {
        self.learning_rate_min
    }

    /// Upper bound for the adaptive learning rate.
    pub fn learning_rate_max(&self) -> f32 {
        self.learning_rate_max
    }

    /// Maximum relative change permitted between learning-rate updates.
    pub fn learning_rate_slew(&self) -> f32 {
        self.learning_rate_slew
    }

    /// Recommended gradient clipping norm.
    pub fn clip_norm(&self) -> f32 {
        self.clip_norm
    }

    /// Floor applied when smoothing the clipping window.
    pub fn clip_floor(&self) -> f32 {
        self.clip_floor
    }

    /// Ceiling applied when smoothing the clipping window.
    pub fn clip_ceiling(&self) -> f32 {
        self.clip_ceiling
    }

    /// Exponential moving-average factor for the clipping window.
    pub fn clip_ema(&self) -> f32 {
        self.clip_ema
    }

    /// Coupling factor applied when adjusting Desire temperature against the
    /// Z-order magnitude.
    pub fn temperature_kappa(&self) -> f32 {
        self.temperature_kappa
    }

    /// Maximum allowed change in Desire temperature per step.
    pub fn temperature_slew(&self) -> f32 {
        self.temperature_slew
    }

    /// Gain applied when incorporating external quality metrics.
    pub fn quality_gain(&self) -> f32 {
        self.quality_gain
    }

    /// Baseline offset for external quality metrics.
    pub fn quality_bias(&self) -> f32 {
        self.quality_bias
    }

    /// Event bitmask describing the adjustments suggested by the control.
    pub fn events(&self) -> DesireControlEvents {
        self.events
    }
=======
>>>>>>> e53669cc
}

impl Default for DesireGradientControl {
    fn default() -> Self {
        Self {
            penalty_gain: 1.0,
            bias_mix: 1.0,
            observation_gain: 1.0,
            damping: 1.0,
            hyper_rate_scale: 1.0,
            real_rate_scale: 1.0,
            operator_mix: 1.0,
            operator_gain: 1.0,
<<<<<<< HEAD
            tuning_gain: Self::default_tuning_gain(),
            target_entropy: Self::default_target_entropy(),
            learning_rate_eta: Self::default_lr_eta(),
            learning_rate_min: Self::default_lr_min(),
            learning_rate_max: Self::default_lr_max(),
            learning_rate_slew: Self::default_lr_slew(),
            clip_norm: Self::default_clip_norm(),
            clip_floor: Self::default_clip_floor(),
            clip_ceiling: Self::default_clip_ceiling(),
            clip_ema: Self::default_clip_ema(),
            temperature_kappa: Self::default_temperature_kappa(),
            temperature_slew: Self::default_temperature_slew(),
            quality_gain: Self::default_quality_gain(),
            quality_bias: Self::default_quality_bias(),
            events: Self::default_events(),
=======
>>>>>>> e53669cc
        }
    }
}

impl From<DesireGradientInterpretation> for DesireGradientControl {
    fn from(value: DesireGradientInterpretation) -> Self {
        Self::from_interpretation(value)
    }
}

pub struct AmegaRealgrad {
    learning_rate: f32,
    rows: usize,
    cols: usize,
    gradient: Vec<f32>,
}

impl AmegaHypergrad {
    /// Create a new hypergradient tape with the provided curvature and step size.
    pub fn new(curvature: f32, learning_rate: f32, rows: usize, cols: usize) -> PureResult<Self> {
        if rows == 0 || cols == 0 {
            return Err(TensorError::InvalidDimensions { rows, cols });
        }
        if curvature >= 0.0 {
            return Err(TensorError::NonHyperbolicCurvature { curvature });
        }
        if learning_rate <= 0.0 {
            return Err(TensorError::NonPositiveLearningRate {
                rate: learning_rate,
            });
        }
        let topos = topos::OpenCartesianTopos::new(
            curvature,
            1e-6,
            1e6,
            rows.saturating_mul(cols).saturating_mul(4).max(8),
            rows.saturating_mul(cols),
        )?;
        Ok(Self {
            curvature,
            learning_rate,
            rows,
            cols,
            gradient: vec![0.0; rows * cols],
            topos,
        })
    }

    /// Builds a hypergradient tape with a caller supplied open-cartesian topos.
    pub fn with_topos(
        curvature: f32,
        learning_rate: f32,
        rows: usize,
        cols: usize,
        topos: topos::OpenCartesianTopos,
    ) -> PureResult<Self> {
        if rows == 0 || cols == 0 {
            return Err(TensorError::InvalidDimensions { rows, cols });
        }
        if curvature >= 0.0 {
            return Err(TensorError::NonHyperbolicCurvature { curvature });
        }
        if learning_rate <= 0.0 {
            return Err(TensorError::NonPositiveLearningRate {
                rate: learning_rate,
            });
        }
        let capacity = rows.saturating_mul(cols);
        if capacity > topos.max_volume() {
            return Err(TensorError::TensorVolumeExceeded {
                volume: capacity,
                max_volume: topos.max_volume(),
            });
        }
        Ok(Self {
            curvature,
            learning_rate,
            rows,
            cols,
            gradient: vec![0.0; capacity],
            topos,
        })
    }

    /// Returns the hyperbolic curvature the tape is operating under.
    pub fn curvature(&self) -> f32 {
        self.curvature
    }

    /// Returns the geometric learning rate used for each Riemannian step.
    pub fn learning_rate(&self) -> f32 {
        self.learning_rate
    }

    /// Returns the `(rows, cols)` dimensions captured by the tape.
    pub fn shape(&self) -> (usize, usize) {
        (self.rows, self.cols)
    }

    /// Provides read-only access to the accumulated gradient buffer.
    pub fn gradient(&self) -> &[f32] {
        &self.gradient
    }

    /// Provides mutable access to the accumulated gradient buffer.
    pub fn gradient_mut(&mut self) -> &mut [f32] {
        &mut self.gradient
    }

    /// Summarise the accumulated gradient using basic norm statistics.
    pub fn summary(&self) -> GradientSummary {
        GradientSummary::from_slice(&self.gradient)
    }

    /// Returns the guard topos enforcing open-cartesian safety constraints.
    pub fn topos(&self) -> &topos::OpenCartesianTopos {
        &self.topos
    }

    /// Scales the learning rate used by subsequent hyperbolic updates.
    pub fn scale_learning_rate(&mut self, factor: f32) {
        if factor.is_finite() && factor > 0.0 {
            self.learning_rate *= factor;
        }
    }

    fn assert_tensor_shape(&self, tensor: &Tensor) -> PureResult<()> {
        if tensor.shape() != (self.rows, self.cols) {
            return Err(TensorError::ShapeMismatch {
                left: tensor.shape(),
                right: (self.rows, self.cols),
            });
        }
        Ok(())
    }

    /// Clears the accumulated gradient back to zero.
    pub fn reset(&mut self) {
        for g in self.gradient.iter_mut() {
            *g = 0.0;
        }
    }

    /// Accumulates a Euclidean tensor inside the hyperbolic tape using
    /// the standard conformal factor for the Poincaré ball.
    pub fn accumulate_wave(&mut self, tensor: &Tensor) -> PureResult<()> {
        self.assert_tensor_shape(tensor)?;
        self.topos.guard_tensor("hypergrad_wave", tensor)?;
        let tolerance = self.topos.tolerance();
        for (grad, value) in self.gradient.iter_mut().zip(tensor.data().iter()) {
            let denom = 1.0 - self.curvature * value * value;
            let update = *value / denom.abs().max(tolerance);
            *grad = self.topos.saturate(*grad + update);
        }
        Ok(())
    }

    /// Accumulates a complex wave by unfolding it into real and imaginary lanes.
    pub fn accumulate_complex_wave(&mut self, wave: &ComplexTensor) -> PureResult<()> {
        let tensor = wave.to_tensor()?;
        self.accumulate_wave(&tensor)
    }

    /// Absorbs text directly by encoding it into Z-space using the provided encoder.
    pub fn absorb_text(&mut self, encoder: &LanguageWaveEncoder, text: &str) -> PureResult<()> {
        if (encoder.curvature() - self.curvature).abs() > 1e-6 {
            return Err(TensorError::CurvatureMismatch {
                expected: self.curvature,
                got: encoder.curvature(),
            });
        }
        self.topos.ensure_loop_free(text.chars().count())?;
        let tensor = encoder.encode_z_space(text)?;
        self.accumulate_wave(&tensor)
    }

    /// Integrates a prediction/target pair to build a hyperbolic residual.
    pub fn accumulate_pair(&mut self, prediction: &Tensor, target: &Tensor) -> PureResult<()> {
        self.assert_tensor_shape(prediction)?;
        if prediction.shape() != target.shape() {
            return Err(TensorError::ShapeMismatch {
                left: prediction.shape(),
                right: target.shape(),
            });
        }
        self.topos
            .guard_tensor("hypergrad_prediction", prediction)?;
        self.topos.guard_tensor("hypergrad_target", target)?;
        for ((grad, pred), tgt) in self
            .gradient
            .iter_mut()
            .zip(prediction.data().iter())
            .zip(target.data().iter())
        {
            let delta = pred - tgt;
            *grad = self.topos.saturate(*grad + delta);
        }
        Ok(())
    }

    /// Applies the accumulated gradient to the provided tensor and reprojects it
    /// into the Poincaré ball. The gradient buffer is cleared afterwards so the
    /// tape can keep streaming samples without triggering a traceback.
    pub fn apply(&mut self, weights: &mut Tensor) -> PureResult<()> {
        self.assert_tensor_shape(weights)?;
        self.topos.guard_tensor("hypergrad_weights", weights)?;
        let tolerance = self.topos.tolerance();
        {
            let data = weights.data_mut();
            for (value, grad) in data.iter_mut().zip(self.gradient.iter()) {
                let denom = 1.0 - self.curvature * (*value) * (*value);
                let step = self.learning_rate / denom.abs().max(tolerance);
                let updated = *value - step * *grad;
                *value = self.topos.saturate(updated);
            }
        }
        let projected = weights.project_to_poincare(self.curvature)?;
        *weights = projected;
        self.topos
            .guard_tensor("hypergrad_weights_post_projection", weights)?;
        self.reset();
        Ok(())
    }

    /// Integrates the barycenter intermediate curve so the tape converges towards
    /// the Z-space minimiser through a loss-monotone path.
    pub fn accumulate_barycenter_path(
        &mut self,
        intermediates: &[BarycenterIntermediate],
    ) -> PureResult<()> {
        if intermediates.is_empty() {
            return Err(TensorError::EmptyInput("barycenter_intermediates"));
        }
        for stage in intermediates {
            self.assert_tensor_shape(&stage.density)?;
        }
        let mut stages = intermediates.iter();
        let first = stages.next().unwrap();
        self.accumulate_wave(&first.density)?;
        let mut previous = &first.density;
        for stage in stages {
            self.accumulate_pair(&stage.density, previous)?;
            previous = &stage.density;
        }
        Ok(())
    }
}

impl AmegaRealgrad {
    /// Create a new Euclidean gradient tape with the provided step size.
    pub fn new(learning_rate: f32, rows: usize, cols: usize) -> PureResult<Self> {
        if rows == 0 || cols == 0 {
            return Err(TensorError::InvalidDimensions { rows, cols });
        }
        if learning_rate <= 0.0 || !learning_rate.is_finite() {
            return Err(TensorError::NonPositiveLearningRate {
                rate: learning_rate,
            });
        }
        Ok(Self {
            learning_rate,
            rows,
            cols,
            gradient: vec![0.0; rows * cols],
        })
    }

    /// Returns the learning rate applied during [`apply`].
    pub fn learning_rate(&self) -> f32 {
        self.learning_rate
    }

    /// Adjust the learning rate used for subsequent updates.
    pub fn scale_learning_rate(&mut self, factor: f32) {
        if factor.is_finite() && factor > 0.0 {
            self.learning_rate *= factor;
        }
    }

    /// Dimensions of the gradient buffer.
    pub fn shape(&self) -> (usize, usize) {
        (self.rows, self.cols)
    }

    /// Read-only view into the accumulated gradient.
    pub fn gradient(&self) -> &[f32] {
        &self.gradient
    }

    /// Mutable access to the gradient buffer.
    pub fn gradient_mut(&mut self) -> &mut [f32] {
        &mut self.gradient
    }

    /// Summarise the accumulated gradient using basic norm statistics.
    pub fn summary(&self) -> GradientSummary {
        GradientSummary::from_slice(&self.gradient)
    }

    fn assert_tensor_shape(&self, tensor: &Tensor) -> PureResult<()> {
        if tensor.shape() != (self.rows, self.cols) {
            return Err(TensorError::ShapeMismatch {
                left: tensor.shape(),
                right: (self.rows, self.cols),
            });
        }
        Ok(())
    }

    /// Reset the accumulated gradient to zero.
    pub fn reset(&mut self) {
        for value in &mut self.gradient {
            *value = 0.0;
        }
    }

    /// Accumulate an Euclidean tensor into the tape.
    pub fn accumulate_wave(&mut self, tensor: &Tensor) -> PureResult<()> {
        self.assert_tensor_shape(tensor)?;
        for (grad, value) in self.gradient.iter_mut().zip(tensor.data().iter()) {
            *grad += *value;
        }
        Ok(())
    }

    /// Accumulate a complex wave by flattening it into real/imag lanes.
    pub fn accumulate_complex_wave(&mut self, wave: &ComplexTensor) -> PureResult<()> {
        let tensor = wave.to_tensor()?;
        self.accumulate_wave(&tensor)
    }

    /// Encode text into Z-space and accumulate the resulting tensor.
    pub fn absorb_text(&mut self, encoder: &LanguageWaveEncoder, text: &str) -> PureResult<()> {
        let tensor = encoder.encode_z_space(text)?;
        self.accumulate_wave(&tensor)
    }

    /// Integrate a prediction/target pair as a residual update.
    pub fn accumulate_pair(&mut self, prediction: &Tensor, target: &Tensor) -> PureResult<()> {
        self.assert_tensor_shape(prediction)?;
        if prediction.shape() != target.shape() {
            return Err(TensorError::ShapeMismatch {
                left: prediction.shape(),
                right: target.shape(),
            });
        }
        for ((grad, pred), tgt) in self
            .gradient
            .iter_mut()
            .zip(prediction.data().iter())
            .zip(target.data().iter())
        {
            *grad += pred - tgt;
        }
        Ok(())
    }

    /// Apply the accumulated gradient to the provided weights and clear it.
    pub fn apply(&mut self, weights: &mut Tensor) -> PureResult<()> {
        self.assert_tensor_shape(weights)?;
        for (value, grad) in weights.data_mut().iter_mut().zip(self.gradient.iter()) {
            *value -= self.learning_rate * *grad;
        }
        self.reset();
        Ok(())
    }
}

fn matmul_naive(lhs: &[f32], rhs: &[f32], rows: usize, inner: usize, cols: usize) -> Vec<f32> {
    let mut out = vec![0.0; rows * cols];
    for r in 0..rows {
        for k in 0..inner {
            let a = lhs[r * inner + k];
            let row_offset = k * cols;
            for c in 0..cols {
                out[r * cols + c] += a * rhs[row_offset + c];
            }
        }
    }
    out
}

fn matmul_faer(
    lhs: &[f32],
    rhs: &[f32],
    rows: usize,
    inner: usize,
    cols: usize,
) -> PureResult<Vec<f32>> {
    faer_dense::matmul(lhs, rhs, rows, inner, cols).map_err(|message| TensorError::BackendFailure {
        backend: "faer",
        message,
    })
}

#[cfg(feature = "wgpu")]
fn matmul_wgpu(
    lhs: &[f32],
    rhs: &[f32],
    rows: usize,
    inner: usize,
    cols: usize,
) -> PureResult<Vec<f32>> {
    wgpu_dense::matmul(lhs, rhs, rows, inner, cols).map_err(|message| TensorError::BackendFailure {
        backend: "wgpu",
        message,
    })
}

#[cfg(test)]
mod tests {
    use super::*;
    use ndarray::Array2;

    #[test]
    fn tensor_matmul_and_add_work_without_panicking() {
        let a = Tensor::from_vec(2, 3, vec![1.0, 2.0, 3.0, 4.0, 5.0, 6.0]).unwrap();
        let b = Tensor::from_vec(3, 2, vec![7.0, 8.0, 9.0, 10.0, 11.0, 12.0]).unwrap();
        let product = a.matmul(&b).unwrap();
        assert_eq!(product.shape(), (2, 2));
        let expected = Tensor::from_vec(2, 2, vec![58.0, 64.0, 139.0, 154.0]).unwrap();
        assert_eq!(product, expected);

        let sum = product
            .add(&Tensor::from_vec(2, 2, vec![1.0, 1.0, 1.0, 1.0]).unwrap())
            .unwrap();
        let expected_sum = Tensor::from_vec(2, 2, vec![59.0, 65.0, 140.0, 155.0]).unwrap();
        assert_eq!(sum, expected_sum);
    }

    #[test]
    fn tensor_hadamard_matches_manual_product() {
        let a = Tensor::from_vec(2, 2, vec![1.5, -2.0, 0.5, 3.0]).unwrap();
        let b = Tensor::from_vec(2, 2, vec![2.0, 4.0, -1.0, 0.5]).unwrap();
        let product = a.hadamard(&b).unwrap();
        let expected = Tensor::from_vec(2, 2, vec![3.0, -8.0, -0.5, 1.5]).unwrap();
        assert_eq!(product, expected);
    }

    #[test]
    fn linear_regression_converges_without_tracebacks() {
        let inputs = Tensor::from_vec(4, 1, vec![0.0, 1.0, 2.0, 3.0]).unwrap();
        let targets = Tensor::from_vec(4, 1, vec![1.0, 3.0, 5.0, 7.0]).unwrap();
        let mut model = LinearModel::new(1, 1).unwrap();
        let mut loss = 0.0;
        for _ in 0..200 {
            loss = model.train_batch(&inputs, &targets, 0.1).unwrap();
        }
        assert!(loss < 1e-3, "loss should converge, got {loss}");

        let predictions = model.forward(&inputs).unwrap();
        let mse = mean_squared_error(&predictions, &targets).unwrap();
        assert!(mse < 1e-3, "model should fit the line, got {mse}");

        let weight = model.weights().data()[0];
        let bias = model.bias()[0];
        assert!((weight - 2.0).abs() < 1e-2, "weight too far: {weight}");
        assert!((bias - 1.0).abs() < 1e-2, "bias too far: {bias}");
    }

    #[test]
    fn language_wave_encoder_maps_text_without_tokens() {
        let encoder = LanguageWaveEncoder::new(-1.0, 0.5).unwrap();
        let wave = encoder.encode_wave("spiral").unwrap();
        assert_eq!(wave.shape(), (1, 6));
        let z = encoder.encode_z_space("spiral").unwrap();
        assert_eq!(z.shape().0, 1);
        assert_eq!(z.shape().1, 12);
    }

    #[test]
    fn amega_hypergrad_tracks_z_space_updates() {
        let encoder = LanguageWaveEncoder::new(-1.25, 0.9).unwrap();
        let z = encoder
            .encode_z_space("non-euclidean waves stay token free")
            .unwrap();
        let shape = z.shape();
        let mut hypergrad =
            AmegaHypergrad::new(encoder.curvature(), 0.05, shape.0, shape.1).unwrap();
        hypergrad.accumulate_wave(&z).unwrap();
        let mut weights = Tensor::zeros(shape.0, shape.1).unwrap();
        let targets = Tensor::zeros(shape.0, shape.1).unwrap();
        hypergrad.accumulate_pair(&z, &targets).unwrap();
        hypergrad.apply(&mut weights).unwrap();
        assert_eq!(weights.shape(), shape);
        assert!(weights.squared_l2_norm() > 0.0);
    }

    #[test]
    fn amega_hypergrad_absorbs_text_directly() {
        let encoder = LanguageWaveEncoder::new(-0.8, 0.7).unwrap();
        let z = encoder
            .encode_z_space("SpiralTorch dances in Z-space")
            .unwrap();
        let shape = z.shape();
        let mut hypergrad =
            AmegaHypergrad::new(encoder.curvature(), 0.02, shape.0, shape.1).unwrap();
        hypergrad
            .absorb_text(&encoder, "SpiralTorch dances in Z-space")
            .unwrap();
        assert!(hypergrad
            .gradient()
            .iter()
            .any(|value| value.abs() > f32::EPSILON));
    }

    #[test]
    fn desire_gradient_control_respects_balance() {
        let hyper = GradientSummary::from_slice(&[0.8, -0.6, 0.4, -0.2]);
        let real = GradientSummary::from_slice(&[0.1, -0.05, 0.02, -0.01]);
        let interpretation = DesireGradientInterpretation::from_summaries(hyper, real);
        let control = interpretation.control();
        assert!(control.penalty_gain() >= interpretation.penalty_gain());
        assert!(control.hyper_rate_scale() <= 1.0 + f32::EPSILON);
        assert!(control.real_rate_scale() >= 0.25);
        assert!(control.operator_mix() <= 1.0);
<<<<<<< HEAD
        assert!(control.clip_norm() >= control.clip_floor());
        assert!(control.clip_ceiling() >= control.clip_norm());
        assert!(control.learning_rate_max() >= control.learning_rate_min());
        assert!(control.temperature_kappa() >= 0.0);
        assert!(control.events().bits() != 0);
    }

    #[test]
    fn desire_gradient_control_scales_with_gain() {
        let hyper = GradientSummary::from_slice(&[0.2, -0.1, 0.05, -0.02]);
        let real = GradientSummary::from_slice(&[0.2, -0.1, 0.05, -0.02]);
        let interpretation = DesireGradientInterpretation::from_summaries(hyper, real);
        let neutral = interpretation.control_with_gain(0.0);
        let tuned = interpretation.control_with_gain(1.0);
        assert!(neutral.learning_rate_eta() <= tuned.learning_rate_eta());
        assert!(neutral.temperature_kappa() <= tuned.temperature_kappa());
        assert!(neutral.quality_gain() <= tuned.quality_gain());
        assert!(tuned.events().bits() >= neutral.events().bits());
    }

    #[test]
    fn desire_control_events_report_labels() {
        let events = DesireControlEvents::LR_INCREASE
            .insert(DesireControlEvents::CLIPPED)
            .insert(DesireControlEvents::QUALITY_BOOST);
        let labels = events.labels();
        assert!(labels.contains(&"lr_increase"));
        assert!(labels.contains(&"clip_adjust"));
        assert!(labels.contains(&"quality_weight"));
=======
>>>>>>> e53669cc
    }

    #[test]
    fn amega_hypergrad_tracks_barycenter_curve() {
        use crate::pure::measure::z_space_barycenter;

        let densities = vec![
            Tensor::from_vec(1, 2, vec![0.8, 0.2]).unwrap(),
            Tensor::from_vec(1, 2, vec![0.3, 0.7]).unwrap(),
        ];
        let weights = vec![1.0, 2.0];
        let result = z_space_barycenter(&weights, &densities, 0.1, 0.0, None).unwrap();
        let mut tape = AmegaHypergrad::new(-1.0, 0.05, 1, 2).unwrap();
        tape.accumulate_barycenter_path(&result.intermediates)
            .unwrap();
        let gradient = tape.gradient();
        assert!(gradient.iter().any(|value| value.abs() > 0.0));
    }

    #[test]
    fn amega_realgrad_accumulates_and_applies() {
        let mut tape = AmegaRealgrad::new(0.1, 1, 3).unwrap();
        let tensor = Tensor::from_vec(1, 3, vec![1.0, -2.0, 0.5]).unwrap();
        tape.accumulate_wave(&tensor).unwrap();
        let mut weights = Tensor::from_vec(1, 3, vec![0.0, 0.0, 0.0]).unwrap();
        tape.apply(&mut weights).unwrap();
        assert!((weights.data()[0] + 0.1).abs() < 1e-6);
        assert!((weights.data()[1] - 0.2).abs() < 1e-6);
        assert!((weights.data()[2] + 0.05).abs() < 1e-6);
    }

    #[test]
    fn amega_realgrad_absorbs_text() {
        let encoder = LanguageWaveEncoder::new(-1.0, 0.6).unwrap();
        let z = encoder.encode_z_space("spiral torch realgrad").unwrap();
        let mut tape = AmegaRealgrad::new(0.05, z.shape().0, z.shape().1).unwrap();
        tape.absorb_text(&encoder, "spiral torch realgrad").unwrap();
        assert!(tape
            .gradient()
            .iter()
            .any(|value| value.abs() > f32::EPSILON));
    }

    #[test]
    fn gradient_summary_reports_norms() {
        let summary = GradientSummary::from_slice(&[1.0, -2.0, 0.0, 3.0]);
        assert_eq!(summary.count(), 4);
        assert!((summary.l1() - 6.0).abs() < 1e-6);
        let expected_l2 = (1.0f32 + 4.0 + 0.0 + 9.0).sqrt();
        assert!((summary.l2() - expected_l2).abs() < 1e-6);
        assert!((summary.mean_abs() - 1.5).abs() < 1e-6);
        let expected_rms = expected_l2 / (4.0f32).sqrt();
        assert!((summary.rms() - expected_rms).abs() < 1e-6);
        assert_eq!(summary.linf(), 3.0);
    }

    #[test]
    fn desire_gradient_interpretation_balances_metrics() {
        let hyper = GradientSummary::from_slice(&[1.0, -0.5, 0.25, 0.75]);
        let real = GradientSummary::from_slice(&[0.05, -0.1, 0.0, 0.1]);
        let interpretation = DesireGradientInterpretation::from_summaries(hyper, real);
        assert!(interpretation.balance() > 1.0);
        assert!(interpretation.penalty_gain() > 1.0);
        let stable = DesireGradientInterpretation::from_summaries(hyper, hyper);
        assert!(stable.stability() > interpretation.stability());
        assert!(stable.bias_mix() > interpretation.bias_mix());
        assert!(stable.observation_gain() >= interpretation.observation_gain());
    }

    #[test]
    fn gradient_tapes_surface_summary_metrics() {
        let tensor = Tensor::from_vec(1, 3, vec![1.0, -2.0, 4.0]).unwrap();
        let mut hypergrad = AmegaHypergrad::new(-1.0, 0.1, 1, 3).unwrap();
        hypergrad.accumulate_wave(&tensor).unwrap();
        let hyper_summary = hypergrad.summary();
        assert_eq!(hyper_summary.count(), 3);
        assert!(hyper_summary.l2() > 0.0);

        let mut realgrad = AmegaRealgrad::new(0.1, 1, 3).unwrap();
        realgrad.accumulate_wave(&tensor).unwrap();
        let real_summary = realgrad.summary();
        assert_eq!(real_summary.count(), 3);
        let expected_l1: f32 = tensor.data().iter().map(|value| value.abs()).sum();
        assert!((real_summary.l1() - expected_l1).abs() < 1e-6);
    }

    #[test]
    fn amega_realgrad_accumulates_pair() {
        let mut tape = AmegaRealgrad::new(0.01, 1, 2).unwrap();
        let prediction = Tensor::from_vec(1, 2, vec![0.5, -0.5]).unwrap();
        let target = Tensor::from_vec(1, 2, vec![0.25, -0.75]).unwrap();
        tape.accumulate_pair(&prediction, &target).unwrap();
        assert!((tape.gradient()[0] - 0.25).abs() < 1e-6);
        assert!((tape.gradient()[1] - 0.25).abs() < 1e-6);
    }

    #[test]
    fn random_uniform_respects_bounds_and_is_convertible_to_ndarray() {
        let tensor = Tensor::random_uniform(4, 3, -0.25, 0.75, Some(7)).unwrap();
        assert_eq!(tensor.shape(), (4, 3));
        assert!(tensor
            .data()
            .iter()
            .all(|value| (-0.25..0.75).contains(value)));
        let array = Array2::from_shape_vec((4, 3), tensor.data().to_vec()).unwrap();
        assert_eq!(array.dim(), (4, 3));
        assert_eq!(array[[0, 0]], tensor.data()[0]);
    }

    #[test]
    fn random_initialisers_are_deterministic_with_seed() {
        let left = Tensor::random_normal(2, 2, 0.0, 1.0, Some(42)).unwrap();
        let right = Tensor::random_normal(2, 2, 0.0, 1.0, Some(42)).unwrap();
        assert_eq!(left.data(), right.data());
    }

    #[test]
    fn random_uniform_rejects_invalid_bounds() {
        let err = Tensor::random_uniform(2, 2, 1.0, 1.0, None).unwrap_err();
        assert!(matches!(err, TensorError::InvalidValue { .. }));
    }
}<|MERGE_RESOLUTION|>--- conflicted
+++ resolved
@@ -1218,7 +1218,6 @@
     /// steer both the CPU and GPU loops without reimplementing the heuristics.
     #[inline]
     pub fn control(&self) -> DesireGradientControl {
-<<<<<<< HEAD
         self.control_with_gain(1.0)
     }
 
@@ -1228,9 +1227,6 @@
     #[inline]
     pub fn control_with_gain(&self, gain: f32) -> DesireGradientControl {
         DesireGradientControl::from_interpretation_with_gain(*self, gain)
-=======
-        DesireGradientControl::from_interpretation(*self)
->>>>>>> e53669cc
     }
 }
 
@@ -1246,7 +1242,6 @@
     }
 }
 
-<<<<<<< HEAD
 /// Event bitflags describing notable actions suggested by
 /// [`DesireGradientControl`]. The bitmask can be surfaced directly to telemetry
 /// systems without additional allocation.
@@ -1318,8 +1313,6 @@
     }
 }
 
-=======
->>>>>>> e53669cc
 /// Packaged feedback parameters derived from [`DesireGradientInterpretation`]
 /// that automation layers can apply directly to gradient tapes, WGSL kernels,
 /// and Desire's avoidance/bias mixers.
@@ -1333,7 +1326,6 @@
     real_rate_scale: f32,
     operator_mix: f32,
     operator_gain: f32,
-<<<<<<< HEAD
     #[serde(default = "DesireGradientControl::default_tuning_gain")]
     tuning_gain: f32,
     #[serde(default = "DesireGradientControl::default_target_entropy")]
@@ -1364,15 +1356,12 @@
     quality_bias: f32,
     #[serde(default = "DesireGradientControl::default_events")]
     events: DesireControlEvents,
-=======
->>>>>>> e53669cc
 }
 
 impl DesireGradientControl {
     const MIN_RATE: f32 = 0.25;
     const MAX_RATE: f32 = 1.6;
 
-<<<<<<< HEAD
     const fn default_tuning_gain() -> f32 {
         0.0
     }
@@ -1444,11 +1433,6 @@
         interpretation: DesireGradientInterpretation,
         gain: f32,
     ) -> Self {
-=======
-    /// Build a control packet from an interpretation, collapsing the
-    /// higher-level descriptors into concrete gains and learning-rate scales.
-    pub fn from_interpretation(interpretation: DesireGradientInterpretation) -> Self {
->>>>>>> e53669cc
         let penalty_gain = interpretation.penalty_gain();
         let bias_mix = interpretation.bias_mix();
         let observation_gain = interpretation.observation_gain();
@@ -1478,7 +1462,6 @@
         let operator_mix = (0.4 + 0.6 * interpretation.stability()).clamp(0.25, 1.0);
         let operator_gain = penalty_gain * (1.0 - 0.35 * saturation).clamp(0.5, 1.0);
 
-<<<<<<< HEAD
         let tuning_gain = gain.clamp(0.0, 1.0);
         let entropy_bias = 3.5 + 0.8 * caution;
         let lr_eta = tuning_gain * (0.08 + 0.14 * caution);
@@ -1519,8 +1502,6 @@
             events = events.insert(DesireControlEvents::QUALITY_BOOST);
         }
 
-=======
->>>>>>> e53669cc
         Self {
             penalty_gain,
             bias_mix,
@@ -1530,7 +1511,6 @@
             real_rate_scale,
             operator_mix,
             operator_gain,
-<<<<<<< HEAD
             tuning_gain,
             target_entropy: entropy_bias,
             learning_rate_eta: lr_eta,
@@ -1546,8 +1526,6 @@
             quality_gain,
             quality_bias,
             events,
-=======
->>>>>>> e53669cc
         }
     }
 
@@ -1591,7 +1569,6 @@
     pub fn operator_gain(&self) -> f32 {
         self.operator_gain
     }
-<<<<<<< HEAD
 
     /// Strength applied to the adaptive heuristics. `0.0` disables the tuning
     /// feedback while `1.0` enables the recommended behaviour.
@@ -1669,8 +1646,6 @@
     pub fn events(&self) -> DesireControlEvents {
         self.events
     }
-=======
->>>>>>> e53669cc
 }
 
 impl Default for DesireGradientControl {
@@ -1684,7 +1659,6 @@
             real_rate_scale: 1.0,
             operator_mix: 1.0,
             operator_gain: 1.0,
-<<<<<<< HEAD
             tuning_gain: Self::default_tuning_gain(),
             target_entropy: Self::default_target_entropy(),
             learning_rate_eta: Self::default_lr_eta(),
@@ -1700,8 +1674,6 @@
             quality_gain: Self::default_quality_gain(),
             quality_bias: Self::default_quality_bias(),
             events: Self::default_events(),
-=======
->>>>>>> e53669cc
         }
     }
 }
@@ -2218,7 +2190,6 @@
         assert!(control.hyper_rate_scale() <= 1.0 + f32::EPSILON);
         assert!(control.real_rate_scale() >= 0.25);
         assert!(control.operator_mix() <= 1.0);
-<<<<<<< HEAD
         assert!(control.clip_norm() >= control.clip_floor());
         assert!(control.clip_ceiling() >= control.clip_norm());
         assert!(control.learning_rate_max() >= control.learning_rate_min());
@@ -2248,8 +2219,6 @@
         assert!(labels.contains(&"lr_increase"));
         assert!(labels.contains(&"clip_adjust"));
         assert!(labels.contains(&"quality_weight"));
-=======
->>>>>>> e53669cc
     }
 
     #[test]
