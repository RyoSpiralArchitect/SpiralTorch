--- conflicted
+++ resolved
@@ -3713,61 +3713,7 @@
             positive_count: 0,
             negative_count: 0,
             near_zero_count: 0,
-<<<<<<< HEAD
-=======
-        }
-    }
-
-    /// Attach support and sign statistics to an existing summary. When the
-    /// summary was constructed from aggregated power sums this method can be
-    /// used to backfill the additional metrics without reprocessing the raw
-    /// gradient samples.
-    #[inline]
-    #[allow(clippy::too_many_arguments)]
-    pub fn with_support(
-        mut self,
-        min: f32,
-        max: f32,
-        positive_count: usize,
-        negative_count: usize,
-        near_zero_count: usize,
-    ) -> Self {
-        if self.count == 0 {
-            self.min = 0.0;
-            self.max = 0.0;
-            self.positive_count = 0;
-            self.negative_count = 0;
-            self.near_zero_count = 0;
-            return self;
->>>>>>> 4aee7b09
-        }
-
-        let mut min = if min.is_finite() { min } else { 0.0 };
-        let mut max = if max.is_finite() { max } else { 0.0 };
-        if max < min {
-            mem::swap(&mut min, &mut max);
-        }
-
-        let mut positive_count = positive_count.min(self.count);
-        let mut negative_count = negative_count.min(self.count - positive_count);
-        let near_zero_count = near_zero_count.min(self.count);
-
-        if positive_count + negative_count > self.count {
-            let overflow = positive_count + negative_count - self.count;
-            if negative_count >= overflow {
-                negative_count -= overflow;
-            } else {
-                positive_count = positive_count.saturating_sub(overflow - negative_count);
-                negative_count = 0;
-            }
-        }
-
-        self.min = min;
-        self.max = max;
-        self.positive_count = positive_count;
-        self.negative_count = negative_count;
-        self.near_zero_count = near_zero_count;
-        self
+        }
     }
 
     /// Attach support and sign statistics to an existing summary. When the
