--- conflicted
+++ resolved
@@ -334,7 +334,6 @@
         Tensor::from_vec(self.height, self.width * 4, phases)
     }
 
-<<<<<<< HEAD
     /// Compute both the magnitude and phase spectra for the row-wise FFT in a
     /// single pass. Returns `(magnitude, phase)` tensors, each with shape
     /// `(height, width * 4)`.
@@ -343,8 +342,6 @@
         Self::polar_tensors_from_interleaved(self.height, self.width, &spectrum)
     }
 
-=======
->>>>>>> f7cc3efa
     /// Compute a column-wise FFT over the energy + chroma channels and expose
     /// the result as interleaved `[re, im]` floats for each component. This is
     /// the vertical counterpart to [`fft_rows_interleaved`] so WASM callers can
@@ -427,7 +424,6 @@
         Tensor::from_vec(self.width, self.height * 4, phases)
     }
 
-<<<<<<< HEAD
     /// Compute both the magnitude and phase spectra for the column-wise FFT in
     /// a single pass. Returns `(magnitude, phase)` tensors, each with shape
     /// `(width, height * 4)`.
@@ -436,8 +432,6 @@
         Self::polar_tensors_from_interleaved(self.width, self.height, &spectrum)
     }
 
-=======
->>>>>>> f7cc3efa
     /// Compute a 2D FFT over the energy + chroma channels. The returned buffer
     /// is laid out in row-major order with interleaved `[re, im]` floats for
     /// each channel, matching the row-wise layout so WASM callers can reuse the
@@ -548,7 +542,6 @@
         }
         Tensor::from_vec(self.height, self.width * 4, phases)
     }
-<<<<<<< HEAD
 
     /// Compute both the magnitude and phase spectra for the 2D FFT in a single
     /// pass. Returns `(magnitude, phase)` tensors, each with shape
@@ -588,8 +581,6 @@
         let phase = Tensor::from_vec(rows, cols * 4, phases)?;
         Ok((magnitude, phase))
     }
-=======
->>>>>>> f7cc3efa
 }
 
 /// Byte layout metadata for the WGSL canvas FFT pipeline.
@@ -991,7 +982,6 @@
         self.vectors.fft_rows_phase_tensor(inverse)
     }
 
-<<<<<<< HEAD
     /// Refresh the canvas and expose both the row-wise FFT magnitudes and
     /// phases as tensors with shape `(height, width * 4)`.
     pub fn refresh_vector_fft_polar_tensors(
@@ -1002,8 +992,6 @@
         self.vectors.fft_rows_polar_tensors(inverse)
     }
 
-=======
->>>>>>> f7cc3efa
     /// Refresh the canvas and expose the interleaved FFT spectrum for each
     /// column (energy + chroma channels). This mirrors
     /// [`refresh_vector_fft`] but operates along the vertical axis so WASM
@@ -1031,7 +1019,6 @@
         self.vectors.fft_cols_phase_tensor(inverse)
     }
 
-<<<<<<< HEAD
     /// Refresh the canvas and expose both the column-wise FFT magnitudes and
     /// phases as tensors with shape `(width, height * 4)`.
     pub fn refresh_vector_fft_columns_polar_tensors(
@@ -1042,8 +1029,6 @@
         self.vectors.fft_cols_polar_tensors(inverse)
     }
 
-=======
->>>>>>> f7cc3efa
     /// Refresh the canvas and expose the full 2D FFT spectrum (energy + chroma
     /// channels). This applies the row and column transforms sequentially so
     /// integrators can probe anisotropic features without piecing together two
@@ -1067,7 +1052,6 @@
         self.vectors.fft_2d_phase_tensor(inverse)
     }
 
-<<<<<<< HEAD
     /// Refresh the canvas and expose both the 2D FFT magnitudes and phases as
     /// tensors with shape `(height, width * 4)`.
     pub fn refresh_vector_fft_2d_polar_tensors(
@@ -1078,8 +1062,6 @@
         self.vectors.fft_2d_polar_tensors(inverse)
     }
 
-=======
->>>>>>> f7cc3efa
     /// Accumulate the refreshed tensor into the provided hypergradient tape.
     pub fn accumulate_hypergrad(&mut self, tape: &mut AmegaHypergrad) -> PureResult<()> {
         let tensor = self.refresh_tensor()?;
@@ -1138,7 +1120,6 @@
         self.vectors.fft_rows_phase_tensor(inverse)
     }
 
-<<<<<<< HEAD
     /// Access both the row-wise FFT magnitudes and phases without forcing a
     /// refresh. Returns `(magnitude, phase)` tensors with shape
     /// `(height, width * 4)`.
@@ -1146,8 +1127,6 @@
         self.vectors.fft_rows_polar_tensors(inverse)
     }
 
-=======
->>>>>>> f7cc3efa
     /// Access the last computed column-wise FFT spectrum without forcing a
     /// refresh. The returned buffer mirrors [`refresh_vector_fft_columns`]
     /// layout (columns laid out sequentially with interleaved `[re, im]`
@@ -1168,7 +1147,6 @@
         self.vectors.fft_cols_phase_tensor(inverse)
     }
 
-<<<<<<< HEAD
     /// Access both the column-wise FFT magnitudes and phases without forcing a
     /// refresh. Returns `(magnitude, phase)` tensors with shape
     /// `(width, height * 4)`.
@@ -1176,8 +1154,6 @@
         self.vectors.fft_cols_polar_tensors(inverse)
     }
 
-=======
->>>>>>> f7cc3efa
     /// Access the last computed 2D FFT spectrum without forcing a refresh. The
     /// returned buffer matches [`refresh_vector_fft_2d`] and can be fed
     /// directly into GPU upload pipelines.
@@ -1195,15 +1171,12 @@
         self.vectors.fft_2d_phase_tensor(inverse)
     }
 
-<<<<<<< HEAD
     /// Access both the 2D FFT magnitudes and phases without forcing a refresh.
     /// Returns `(magnitude, phase)` tensors with shape `(height, width * 4)`.
     pub fn vector_fft_2d_polar_tensors(&self, inverse: bool) -> PureResult<(Tensor, Tensor)> {
         self.vectors.fft_2d_polar_tensors(inverse)
     }
 
-=======
->>>>>>> f7cc3efa
     /// Uniform parameters expected by [`vector_fft_wgsl`]. The layout mirrors
     /// the WGSL `CanvasFftParams` struct and includes padding so the buffer
     /// occupies 16 bytes.
@@ -1764,7 +1737,6 @@
     }
 
     #[test]
-<<<<<<< HEAD
     fn vector_field_fft_rows_polar_tensors_align_with_components() {
         let mut field = ColorVectorField::new(3, 2);
         for idx in 0..6 {
@@ -1793,8 +1765,6 @@
     }
 
     #[test]
-=======
->>>>>>> f7cc3efa
     fn vector_field_fft_columns_tensor_rejects_empty_dimensions() {
         let field = ColorVectorField::new(1, 0);
         assert!(matches!(
@@ -1825,7 +1795,6 @@
     }
 
     #[test]
-<<<<<<< HEAD
     fn vector_field_fft_columns_polar_tensors_align_with_components() {
         let mut field = ColorVectorField::new(2, 3);
         for idx in 0..6 {
@@ -1854,8 +1823,6 @@
     }
 
     #[test]
-=======
->>>>>>> f7cc3efa
     fn vector_field_fft_2d_tensor_rejects_empty_dimensions() {
         let field = ColorVectorField::new(0, 0);
         assert!(matches!(
@@ -1886,7 +1853,6 @@
     }
 
     #[test]
-<<<<<<< HEAD
     fn vector_field_fft_2d_polar_tensors_align_with_components() {
         let mut field = ColorVectorField::new(3, 2);
         for idx in 0..6 {
@@ -1915,8 +1881,6 @@
     }
 
     #[test]
-=======
->>>>>>> f7cc3efa
     fn projector_refresh_tensor_exposes_workspace() {
         let scheduler = UringFractalScheduler::new(4).unwrap();
         scheduler
@@ -1969,7 +1933,6 @@
     }
 
     #[test]
-<<<<<<< HEAD
     fn projector_refresh_vector_fft_polar_tensors_align_with_components() {
         let scheduler = UringFractalScheduler::new(4).unwrap();
         scheduler
@@ -1994,8 +1957,6 @@
     }
 
     #[test]
-=======
->>>>>>> f7cc3efa
     fn projector_refresh_vector_fft_columns_magnitude_tensor_matches_shape() {
         let scheduler = UringFractalScheduler::new(4).unwrap();
         scheduler
@@ -2027,7 +1988,6 @@
     }
 
     #[test]
-<<<<<<< HEAD
     fn projector_refresh_vector_fft_columns_polar_tensors_align_with_components() {
         let scheduler = UringFractalScheduler::new(4).unwrap();
         scheduler
@@ -2056,8 +2016,6 @@
     }
 
     #[test]
-=======
->>>>>>> f7cc3efa
     fn projector_refresh_vector_fft_2d_magnitude_tensor_matches_shape() {
         let scheduler = UringFractalScheduler::new(4).unwrap();
         scheduler
@@ -2087,7 +2045,6 @@
     }
 
     #[test]
-<<<<<<< HEAD
     fn projector_refresh_vector_fft_2d_polar_tensors_align_with_components() {
         let scheduler = UringFractalScheduler::new(4).unwrap();
         scheduler
@@ -2114,8 +2071,6 @@
     }
 
     #[test]
-=======
->>>>>>> f7cc3efa
     fn projector_refresh_vector_fft_2d_tensor_matches_shape() {
         let scheduler = UringFractalScheduler::new(4).unwrap();
         scheduler
