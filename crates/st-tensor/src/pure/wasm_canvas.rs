// SPDX-License-Identifier: AGPL-3.0-or-later
// © 2025 Ryo ∴ SpiralArchitect (kishkavsesvit@icloud.com)
// Part of SpiralTorch — Licensed under AGPL-3.0-or-later.
// Unauthorized derivative works or closed redistribution prohibited under AGPL §13.

//! Minimal WASM canvas interop helpers for the pure fractal stack.
//!
//! The goal of this module is to keep the browser pathway fully Rust-native:
//! we stream `UringFractalScheduler` relations into a persistent tensor buffer,
//! then map that buffer onto an RGBA pixel grid that JavaScript can blit into a
//! `<canvas>` element without allocating intermediate copies. Everything here
//! stays in safe Rust so it can compile to WASM as-is, while HTML/JS glue code
//! can simply forward the produced byte slice into `ImageData`.

use super::{
    fractal::{FractalPatch, UringFractalScheduler},
    AmegaHypergrad, AmegaRealgrad, DesireGradientControl, DesireGradientInterpretation,
    GradientSummary, PureResult, Tensor, TensorError,
};
use core::f32::consts::PI;
use st_frac::fft::{self, Complex32};

/// Streaming Z-space normaliser that keeps canvas updates stable even when the
/// underlying tensor swings across vastly different value ranges.
///
/// The normaliser keeps a smoothed min/max window so that every refresh can be
/// mapped into the `[0, 1]` interval without triggering harsh brightness jumps
/// (common when exploring high-curvature Z-space during large model training).
#[derive(Clone, Debug)]
pub struct CanvasNormalizer {
    alpha: f32,
    epsilon: f32,
    state: Option<(f32, f32)>,
}

impl CanvasNormalizer {
    /// Construct a normaliser with a smoothing factor and minimum range
    /// epsilon. `alpha` controls how aggressively we adapt to new values while
    /// `epsilon` guards against zero-width ranges that would otherwise yield
    /// NaNs and panic the renderer.
    pub fn new(alpha: f32, epsilon: f32) -> Self {
        Self {
            alpha: alpha.clamp(0.0, 1.0),
            epsilon: epsilon.max(1e-6),
            state: None,
        }
    }

    /// Reset any accumulated state so the next update starts from scratch.
    pub fn reset(&mut self) {
        self.state = None;
    }

    /// Last observed min/max range.
    pub fn state(&self) -> Option<(f32, f32)> {
        self.state
    }

    /// Fold a new tensor slice into the normaliser. Returns the smoothed
    /// `(min, max)` pair that will be used to map values into `[0, 1]`.
    pub fn update(&mut self, data: &[f32]) -> (f32, f32) {
        let mut local_min = f32::INFINITY;
        let mut local_max = f32::NEG_INFINITY;
        for &value in data {
            if value.is_nan() {
                continue;
            }
            local_min = local_min.min(value);
            local_max = local_max.max(value);
        }

        if !local_min.is_finite() || !local_max.is_finite() {
            // Fallback if everything was NaN/inf; reuse previous state or clamp
            // to zero so we still emit a valid texture.
            let (min, max) = self.state.unwrap_or((0.0, 1.0));
            return (min, max.max(min + self.epsilon));
        }

        let (mut smoothed_min, mut smoothed_max) = (local_min, local_max);
        if let Some((prev_min, prev_max)) = self.state {
            let alpha = self.alpha;
            let one_minus = 1.0 - alpha;
            smoothed_min = prev_min * one_minus + local_min * alpha;
            smoothed_max = prev_max * one_minus + local_max * alpha;
        }

        if smoothed_max - smoothed_min < self.epsilon {
            smoothed_max = smoothed_min + self.epsilon;
        }

        self.state = Some((smoothed_min, smoothed_max));
        (smoothed_min, smoothed_max)
    }

    /// Map a raw tensor value into `[0, 1]` using the last computed range.
    pub fn normalize(&self, value: f32) -> f32 {
        match self.state {
            Some((min, max)) => ((value - min) / (max - min)).clamp(0.0, 1.0),
            None => 0.5,
        }
    }
}

impl Default for CanvasNormalizer {
    fn default() -> Self {
        Self::new(0.2, 1e-3)
    }
}

/// Palette used to colourise the normalised tensor energy.
#[derive(Clone, Copy, Debug)]
pub enum CanvasPalette {
    /// Blue → Magenta gradient tuned for Z-space phase portraits.
    BlueMagenta,
    /// "Turbo" inspired gradient with warm highlights.
    Turbo,
    /// Plain monochrome luminance for debugging / Python interop.
    Grayscale,
}

impl CanvasPalette {
    fn map(self, t: f32) -> [u8; 4] {
        match self {
            CanvasPalette::BlueMagenta => {
                let intensity = (t * 255.0) as u8;
                let accent = ((1.0 - t) * 255.0) as u8;
                [accent, intensity / 2, intensity, 255]
            }
            CanvasPalette::Turbo => {
                // Lightweight polynomial fit for the Turbo colour map.
                let r = (34.61
                    + t * (1172.33
                        + t * (-10793.56 + t * (33300.12 + t * (-38394.49 + t * 14825.05)))))
                    / 255.0;
                let g = (23.31
                    + t * (557.33 + t * (-1224.52 + t * (3934.66 + t * (-4372.56 + t * 1641.93)))))
                    / 255.0;
                let b = (27.2
                    + t * (321.15 + t * (-1449.66 + t * (2144.05 + t * (-1177.27 + t * 234.125)))))
                    / 255.0;
                [
                    (r.clamp(0.0, 1.0) * 255.0) as u8,
                    (g.clamp(0.0, 1.0) * 255.0) as u8,
                    (b.clamp(0.0, 1.0) * 255.0) as u8,
                    255,
                ]
            }
            CanvasPalette::Grayscale => {
                let luminance = (t * 255.0) as u8;
                [luminance, luminance, luminance, 255]
            }
        }
    }

    fn map_vectorised(self, t: f32) -> ([u8; 4], [f32; 3]) {
        let rgba = self.map(t);
        let chroma = [
            rgba[0] as f32 / 255.0 * 2.0 - 1.0,
            rgba[1] as f32 / 255.0 * 2.0 - 1.0,
            rgba[2] as f32 / 255.0 * 2.0 - 1.0,
        ];
        (rgba, chroma)
    }
}

impl Default for CanvasPalette {
    fn default() -> Self {
        CanvasPalette::BlueMagenta
    }
}

/// Window function used when projecting the vector field into frequency space.
#[derive(Clone, Copy, Debug, PartialEq)]
pub enum CanvasWindow {
    /// Plain rectangular window (no tapering).
    Rectangular,
    /// Hann window for moderate sidelobe suppression.
    Hann,
    /// Hamming window balancing main-lobe width and sidelobe height.
    Hamming,
    /// Blackman window for aggressive sidelobe attenuation.
    Blackman,
}

impl CanvasWindow {
    fn coefficients(self, len: usize) -> Vec<f32> {
        if len <= 1 {
            return vec![1.0; len];
        }
        let mut coeffs = Vec::with_capacity(len);
        let denom = (len - 1) as f32;
        for n in 0..len {
            let ratio = n as f32 / denom;
            let value = match self {
                CanvasWindow::Rectangular => 1.0,
                CanvasWindow::Hann => 0.5 - 0.5 * (2.0 * PI * ratio).cos(),
                CanvasWindow::Hamming => 0.54 - 0.46 * (2.0 * PI * ratio).cos(),
                CanvasWindow::Blackman => {
                    0.42 - 0.5 * (2.0 * PI * ratio).cos() + 0.08 * (4.0 * PI * ratio).cos()
                }
            };
            coeffs.push(value);
        }
        coeffs
    }
}

/// Vector field that captures both the normalised tensor energy and the
/// palette-projected chroma in Z-space friendly coordinates.
#[derive(Clone, Debug)]
pub struct ColorVectorField {
    width: usize,
    height: usize,
    vectors: Vec<[f32; 4]>,
}

impl ColorVectorField {
    const FFT_CHANNELS: usize = 4;
    const FFT_COMPLEX_STRIDE: usize = 2;
    const FFT_INTERLEAVED_STRIDE: usize = Self::FFT_CHANNELS * Self::FFT_COMPLEX_STRIDE;
    const POWER_DB_EPSILON: f32 = 1e-12;
    const POWER_DB_FLOOR: f32 = -160.0;

    pub fn new(width: usize, height: usize) -> Self {
        let mut field = Self {
            width,
            height,
            vectors: Vec::with_capacity(width * height),
        };
        field.ensure_shape(width, height);
        field
    }

    fn ensure_fft_dimensions(&self) -> PureResult<()> {
        if self.width == 0 || self.height == 0 {
            Err(TensorError::EmptyInput("canvas_fft"))
        } else {
            Ok(())
        }
    }

    fn ensure_shape(&mut self, width: usize, height: usize) {
        if self.width != width || self.height != height {
            self.width = width;
            self.height = height;
        }
        let expected = width * height;
        if self.vectors.len() != expected {
            self.vectors.resize(expected, [0.0; 4]);
        }
    }

    fn set(&mut self, idx: usize, energy: f32, chroma: [f32; 3]) {
        self.vectors[idx] = [energy, chroma[0], chroma[1], chroma[2]];
    }

    pub fn width(&self) -> usize {
        self.width
    }

    pub fn height(&self) -> usize {
        self.height
    }

    pub fn vectors(&self) -> &[[f32; 4]] {
        &self.vectors
    }

    pub fn iter(&self) -> impl Iterator<Item = [f32; 4]> + '_ {
        self.vectors.iter().copied()
    }

    pub fn as_tensor(&self) -> PureResult<Tensor> {
        let mut flat = Vec::with_capacity(self.vectors.len() * 4);
        for vector in &self.vectors {
            flat.extend_from_slice(vector);
        }
        Tensor::from_vec(self.height, self.width * 4, flat)
    }

    pub fn energy_tensor(&self) -> PureResult<Tensor> {
        let mut energy = Vec::with_capacity(self.vectors.len());
        for vector in &self.vectors {
            energy.push(vector[0]);
        }
        Tensor::from_vec(self.height, self.width, energy)
    }

    pub fn to_zspace_patch(
        &self,
        coherence: f32,
        tension: f32,
        depth: u32,
    ) -> PureResult<FractalPatch> {
        let relation = self.energy_tensor()?;
        FractalPatch::new(relation, coherence, tension, depth)
    }

    /// Compute a row-wise FFT over the energy + chroma channels and expose the
    /// result as interleaved `[re, im]` floats for each component. This keeps
    /// the layout transformer-friendly while letting WASM consumers reuse the
    /// CPU fallback when no tuned plan is available yet.
    pub fn fft_rows_interleaved(&self, inverse: bool) -> PureResult<Vec<f32>> {
        let width = self.width;
        let height = self.height;
        self.ensure_fft_dimensions()?;
        let mut energy = vec![Complex32::default(); width];
        let mut chroma_r = vec![Complex32::default(); width];
        let mut chroma_g = vec![Complex32::default(); width];
        let mut chroma_b = vec![Complex32::default(); width];
        let mut out = Vec::with_capacity(self.height * width * Self::FFT_INTERLEAVED_STRIDE);

        for row in 0..height {
            for col in 0..width {
                let vector = self.vectors[row * width + col];
                energy[col] = Complex32::new(vector[0], 0.0);
                chroma_r[col] = Complex32::new(vector[1], 0.0);
                chroma_g[col] = Complex32::new(vector[2], 0.0);
                chroma_b[col] = Complex32::new(vector[3], 0.0);
            }

            compute_fft(&mut energy, inverse)?;
            compute_fft(&mut chroma_r, inverse)?;
            compute_fft(&mut chroma_g, inverse)?;
            compute_fft(&mut chroma_b, inverse)?;

            for inner in 0..width {
                out.push(energy[inner].re);
                out.push(energy[inner].im);
                out.push(chroma_r[inner].re);
                out.push(chroma_r[inner].im);
                out.push(chroma_g[inner].re);
                out.push(chroma_g[inner].im);
                out.push(chroma_b[inner].re);
                out.push(chroma_b[inner].im);
            }
        }

        Ok(out)
    }

    /// Row-wise FFT with an explicit window applied before the transform.
    pub fn fft_rows_interleaved_with_window(
        &self,
        window: CanvasWindow,
        inverse: bool,
    ) -> PureResult<Vec<f32>> {
        let width = self.width;
        let height = self.height;
        self.ensure_fft_dimensions()?;
        let mut energy = vec![Complex32::default(); width];
        let mut chroma_r = vec![Complex32::default(); width];
        let mut chroma_g = vec![Complex32::default(); width];
        let mut chroma_b = vec![Complex32::default(); width];
        let mut out = Vec::with_capacity(self.height * width * Self::FFT_INTERLEAVED_STRIDE);
        let coeffs = window.coefficients(width);

        for row in 0..height {
            for col in 0..width {
                let vector = self.vectors[row * width + col];
                let w = coeffs[col];
                energy[col] = Complex32::new(vector[0] * w, 0.0);
                chroma_r[col] = Complex32::new(vector[1] * w, 0.0);
                chroma_g[col] = Complex32::new(vector[2] * w, 0.0);
                chroma_b[col] = Complex32::new(vector[3] * w, 0.0);
            }

            compute_fft(&mut energy, inverse)?;
            compute_fft(&mut chroma_r, inverse)?;
            compute_fft(&mut chroma_g, inverse)?;
            compute_fft(&mut chroma_b, inverse)?;

            for inner in 0..width {
                out.push(energy[inner].re);
                out.push(energy[inner].im);
                out.push(chroma_r[inner].re);
                out.push(chroma_r[inner].im);
                out.push(chroma_g[inner].re);
                out.push(chroma_g[inner].im);
                out.push(chroma_b[inner].re);
                out.push(chroma_b[inner].im);
            }
        }

        Ok(out)
    }

    /// Convenience wrapper around [`fft_rows_interleaved`] that returns the
    /// spectrum as a tensor with shape `(height, width * 8)`.
    pub fn fft_rows_tensor(&self, inverse: bool) -> PureResult<Tensor> {
        let data = self.fft_rows_interleaved(inverse)?;
        Tensor::from_vec(self.height, self.width * Self::FFT_INTERLEAVED_STRIDE, data)
    }

    /// Row-wise FFT tensor helper that applies `window` prior to transformation.
    pub fn fft_rows_tensor_with_window(
        &self,
        window: CanvasWindow,
        inverse: bool,
    ) -> PureResult<Tensor> {
        let data = self.fft_rows_interleaved_with_window(window, inverse)?;
        Tensor::from_vec(self.height, self.width * Self::FFT_INTERLEAVED_STRIDE, data)
    }

    /// Convenience wrapper that converts the row-wise FFT into magnitude space.
    /// The returned tensor has shape `(height, width * 4)` where each pixel packs
    /// the magnitude of the energy and chroma channels in order.
    pub fn fft_rows_magnitude_tensor(&self, inverse: bool) -> PureResult<Tensor> {
        let spectrum = self.fft_rows_interleaved(inverse)?;
        Self::magnitude_tensor_from_interleaved(self.height, self.width, &spectrum)
    }

    /// Row-wise FFT magnitude helper with a pre-transform window.
    pub fn fft_rows_magnitude_tensor_with_window(
        &self,
        window: CanvasWindow,
        inverse: bool,
    ) -> PureResult<Tensor> {
        let spectrum = self.fft_rows_interleaved_with_window(window, inverse)?;
        Self::magnitude_tensor_from_interleaved(self.height, self.width, &spectrum)
    }

    /// Row-wise FFT power helper mirroring [`fft_rows_interleaved`]. The
    /// returned tensor has shape `(height, width * 4)` storing the squared
    /// magnitude per channel so WASM integrations can directly sample spectral
    /// energy without recomputing it on the JavaScript side.
    pub fn fft_rows_power_tensor(&self, inverse: bool) -> PureResult<Tensor> {
        let spectrum = self.fft_rows_interleaved(inverse)?;
        Self::power_tensor_from_interleaved(self.height, self.width, &spectrum)
    }

    /// Row-wise FFT power helper with an explicit window.
    pub fn fft_rows_power_tensor_with_window(
        &self,
        window: CanvasWindow,
        inverse: bool,
    ) -> PureResult<Tensor> {
        let spectrum = self.fft_rows_interleaved_with_window(window, inverse)?;
        Self::power_tensor_from_interleaved(self.height, self.width, &spectrum)
    }

    /// Row-wise FFT log-power helper mirroring [`fft_rows_power_tensor`]. The
    /// returned tensor has shape `(height, width * 4)` storing the decibel-scaled
    /// magnitude with a floor at [`Self::POWER_DB_FLOOR`] to keep zeros finite.
    pub fn fft_rows_power_db_tensor(&self, inverse: bool) -> PureResult<Tensor> {
        let spectrum = self.fft_rows_interleaved(inverse)?;
        Self::power_db_tensor_from_interleaved(self.height, self.width, &spectrum)
    }

    /// Row-wise FFT log-power helper with a pre-transform window.
    pub fn fft_rows_power_db_tensor_with_window(
        &self,
        window: CanvasWindow,
        inverse: bool,
    ) -> PureResult<Tensor> {
        let spectrum = self.fft_rows_interleaved_with_window(window, inverse)?;
        Self::power_db_tensor_from_interleaved(self.height, self.width, &spectrum)
    }

    /// Row-wise FFT phase helper mirroring [`fft_rows_magnitude_tensor`]. The
    /// returned tensor has shape `(height, width * 4)` and stores phases in
    /// radians using `atan2(im, re)` for each channel.
    pub fn fft_rows_phase_tensor(&self, inverse: bool) -> PureResult<Tensor> {
        let spectrum = self.fft_rows_interleaved(inverse)?;
        Self::phase_tensor_from_interleaved(self.height, self.width, &spectrum)
    }

    /// Row-wise FFT phase helper with a window applied before transformation.
    pub fn fft_rows_phase_tensor_with_window(
        &self,
        window: CanvasWindow,
        inverse: bool,
    ) -> PureResult<Tensor> {
        let spectrum = self.fft_rows_interleaved_with_window(window, inverse)?;
        Self::phase_tensor_from_interleaved(self.height, self.width, &spectrum)
    }

    /// Compute both the magnitude and phase spectra for the row-wise FFT in a
    /// single pass. Returns `(magnitude, phase)` tensors, each with shape
    /// `(height, width * 4)`.
    pub fn fft_rows_polar_tensors(&self, inverse: bool) -> PureResult<(Tensor, Tensor)> {
        let spectrum = self.fft_rows_interleaved(inverse)?;
        Self::polar_tensors_from_interleaved(self.height, self.width, &spectrum)
    }

    /// Row-wise FFT polar helper with windowing.
    pub fn fft_rows_polar_tensors_with_window(
        &self,
        window: CanvasWindow,
        inverse: bool,
    ) -> PureResult<(Tensor, Tensor)> {
        let spectrum = self.fft_rows_interleaved_with_window(window, inverse)?;
        Self::polar_tensors_from_interleaved(self.height, self.width, &spectrum)
    }

    /// Compute a column-wise FFT over the energy + chroma channels and expose
    /// the result as interleaved `[re, im]` floats for each component. This is
    /// the vertical counterpart to [`fft_rows_interleaved`] so WASM callers can
    /// analyse spectra along either axis without bouncing back to native Rust
    /// helpers.
    pub fn fft_cols_interleaved(&self, inverse: bool) -> PureResult<Vec<f32>> {
        let height = self.height;
        let width = self.width;
        self.ensure_fft_dimensions()?;

        let mut energy = vec![Complex32::default(); height];
        let mut chroma_r = vec![Complex32::default(); height];
        let mut chroma_g = vec![Complex32::default(); height];
        let mut chroma_b = vec![Complex32::default(); height];
        let mut out = Vec::with_capacity(self.height * self.width * Self::FFT_INTERLEAVED_STRIDE);

        for col in 0..width {
            for row in 0..height {
                let vector = self.vectors[row * width + col];
                energy[row] = Complex32::new(vector[0], 0.0);
                chroma_r[row] = Complex32::new(vector[1], 0.0);
                chroma_g[row] = Complex32::new(vector[2], 0.0);
                chroma_b[row] = Complex32::new(vector[3], 0.0);
            }

            compute_fft(&mut energy, inverse)?;
            compute_fft(&mut chroma_r, inverse)?;
            compute_fft(&mut chroma_g, inverse)?;
            compute_fft(&mut chroma_b, inverse)?;

            for row in 0..height {
                out.push(energy[row].re);
                out.push(energy[row].im);
                out.push(chroma_r[row].re);
                out.push(chroma_r[row].im);
                out.push(chroma_g[row].re);
                out.push(chroma_g[row].im);
                out.push(chroma_b[row].re);
                out.push(chroma_b[row].im);
            }
        }

        Ok(out)
    }

    /// Column-wise FFT with an explicit window applied per column sample.
    pub fn fft_cols_interleaved_with_window(
        &self,
        window: CanvasWindow,
        inverse: bool,
    ) -> PureResult<Vec<f32>> {
        let height = self.height;
        let width = self.width;
        self.ensure_fft_dimensions()?;

        let mut energy = vec![Complex32::default(); height];
        let mut chroma_r = vec![Complex32::default(); height];
        let mut chroma_g = vec![Complex32::default(); height];
        let mut chroma_b = vec![Complex32::default(); height];
        let mut out = Vec::with_capacity(self.height * self.width * Self::FFT_INTERLEAVED_STRIDE);
        let coeffs = window.coefficients(height);

        for col in 0..width {
            for row in 0..height {
                let vector = self.vectors[row * width + col];
                let w = coeffs[row];
                energy[row] = Complex32::new(vector[0] * w, 0.0);
                chroma_r[row] = Complex32::new(vector[1] * w, 0.0);
                chroma_g[row] = Complex32::new(vector[2] * w, 0.0);
                chroma_b[row] = Complex32::new(vector[3] * w, 0.0);
            }

            compute_fft(&mut energy, inverse)?;
            compute_fft(&mut chroma_r, inverse)?;
            compute_fft(&mut chroma_g, inverse)?;
            compute_fft(&mut chroma_b, inverse)?;

            for row in 0..height {
                out.push(energy[row].re);
                out.push(energy[row].im);
                out.push(chroma_r[row].re);
                out.push(chroma_r[row].im);
                out.push(chroma_g[row].re);
                out.push(chroma_g[row].im);
                out.push(chroma_b[row].re);
                out.push(chroma_b[row].im);
            }
        }

        Ok(out)
    }

    /// Convenience wrapper around [`fft_cols_interleaved`] that returns the
    /// spectrum as a tensor with shape `(width, height * 8)` laid out in column
    /// order (one row per column with interleaved complex components).
    pub fn fft_cols_tensor(&self, inverse: bool) -> PureResult<Tensor> {
        let data = self.fft_cols_interleaved(inverse)?;
        Tensor::from_vec(self.width, self.height * Self::FFT_INTERLEAVED_STRIDE, data)
    }

    /// Column-wise FFT tensor helper that applies `window` prior to transformation.
    pub fn fft_cols_tensor_with_window(
        &self,
        window: CanvasWindow,
        inverse: bool,
    ) -> PureResult<Tensor> {
        let data = self.fft_cols_interleaved_with_window(window, inverse)?;
        Tensor::from_vec(self.width, self.height * Self::FFT_INTERLEAVED_STRIDE, data)
    }

    /// Column-wise FFT magnitude helper mirroring
    /// [`fft_rows_magnitude_tensor`]. The returned tensor has shape
    /// `(width, height * 4)` where each row corresponds to a column in the
    /// original canvas.
    pub fn fft_cols_magnitude_tensor(&self, inverse: bool) -> PureResult<Tensor> {
        let spectrum = self.fft_cols_interleaved(inverse)?;
        Self::magnitude_tensor_from_interleaved(self.width, self.height, &spectrum)
    }

    /// Column-wise FFT magnitude helper with a pre-transform window.
    pub fn fft_cols_magnitude_tensor_with_window(
        &self,
        window: CanvasWindow,
        inverse: bool,
    ) -> PureResult<Tensor> {
        let spectrum = self.fft_cols_interleaved_with_window(window, inverse)?;
        Self::magnitude_tensor_from_interleaved(self.width, self.height, &spectrum)
    }

    /// Column-wise FFT power helper mirroring [`fft_cols_interleaved`]. The
    /// returned tensor has shape `(width, height * 4)` storing squared
    /// magnitudes per channel for direct spectral energy sampling.
    pub fn fft_cols_power_tensor(&self, inverse: bool) -> PureResult<Tensor> {
        let spectrum = self.fft_cols_interleaved(inverse)?;
        Self::power_tensor_from_interleaved(self.width, self.height, &spectrum)
    }

    /// Column-wise FFT power helper that applies `window` before transformation.
    pub fn fft_cols_power_tensor_with_window(
        &self,
        window: CanvasWindow,
        inverse: bool,
    ) -> PureResult<Tensor> {
        let spectrum = self.fft_cols_interleaved_with_window(window, inverse)?;
        Self::power_tensor_from_interleaved(self.width, self.height, &spectrum)
    }

    /// Column-wise FFT log-power helper that mirrors [`fft_cols_power_tensor`].
    /// The returned tensor has shape `(width, height * 4)` storing decibel-scaled
    /// spectral energy for each channel.
    pub fn fft_cols_power_db_tensor(&self, inverse: bool) -> PureResult<Tensor> {
        let spectrum = self.fft_cols_interleaved(inverse)?;
        Self::power_db_tensor_from_interleaved(self.width, self.height, &spectrum)
    }

    /// Column-wise FFT log-power helper with windowing.
    pub fn fft_cols_power_db_tensor_with_window(
        &self,
        window: CanvasWindow,
        inverse: bool,
    ) -> PureResult<Tensor> {
        let spectrum = self.fft_cols_interleaved_with_window(window, inverse)?;
        Self::power_db_tensor_from_interleaved(self.width, self.height, &spectrum)
    }

    /// Column-wise FFT phase helper mirroring [`fft_rows_phase_tensor`].
    pub fn fft_cols_phase_tensor(&self, inverse: bool) -> PureResult<Tensor> {
        let spectrum = self.fft_cols_interleaved(inverse)?;
        Self::phase_tensor_from_interleaved(self.width, self.height, &spectrum)
    }

    /// Column-wise FFT phase helper with an explicit window.
    pub fn fft_cols_phase_tensor_with_window(
        &self,
        window: CanvasWindow,
        inverse: bool,
    ) -> PureResult<Tensor> {
        let spectrum = self.fft_cols_interleaved_with_window(window, inverse)?;
        Self::phase_tensor_from_interleaved(self.width, self.height, &spectrum)
    }

    /// Compute both the magnitude and phase spectra for the column-wise FFT in
    /// a single pass. Returns `(magnitude, phase)` tensors, each with shape
    /// `(width, height * 4)`.
    pub fn fft_cols_polar_tensors(&self, inverse: bool) -> PureResult<(Tensor, Tensor)> {
        let spectrum = self.fft_cols_interleaved(inverse)?;
        Self::polar_tensors_from_interleaved(self.width, self.height, &spectrum)
    }

    /// Column-wise FFT polar helper with windowing.
    pub fn fft_cols_polar_tensors_with_window(
        &self,
        window: CanvasWindow,
        inverse: bool,
    ) -> PureResult<(Tensor, Tensor)> {
        let spectrum = self.fft_cols_interleaved_with_window(window, inverse)?;
        Self::polar_tensors_from_interleaved(self.width, self.height, &spectrum)
    }

    /// Compute a 2D FFT over the energy + chroma channels. The returned buffer
    /// is laid out in row-major order with interleaved `[re, im]` floats for
    /// each channel, matching the row-wise layout so WASM callers can reuse the
    /// same upload paths.
    pub fn fft_2d_interleaved(&self, inverse: bool) -> PureResult<Vec<f32>> {
        let width = self.width;
        let height = self.height;
        self.ensure_fft_dimensions()?;

        let size = width * height;
        let mut energy = vec![Complex32::default(); size];
        let mut chroma_r = vec![Complex32::default(); size];
        let mut chroma_g = vec![Complex32::default(); size];
        let mut chroma_b = vec![Complex32::default(); size];

        for row in 0..height {
            for col in 0..width {
                let idx = row * width + col;
                let vector = self.vectors[idx];
                energy[idx] = Complex32::new(vector[0], 0.0);
                chroma_r[idx] = Complex32::new(vector[1], 0.0);
                chroma_g[idx] = Complex32::new(vector[2], 0.0);
                chroma_b[idx] = Complex32::new(vector[3], 0.0);
            }

            let start = row * width;
            let end = start + width;
            compute_fft(&mut energy[start..end], inverse)?;
            compute_fft(&mut chroma_r[start..end], inverse)?;
            compute_fft(&mut chroma_g[start..end], inverse)?;
            compute_fft(&mut chroma_b[start..end], inverse)?;
        }

        let mut column_energy = vec![Complex32::default(); height];
        let mut column_chroma_r = vec![Complex32::default(); height];
        let mut column_chroma_g = vec![Complex32::default(); height];
        let mut column_chroma_b = vec![Complex32::default(); height];

        for col in 0..width {
            for row in 0..height {
                let idx = row * width + col;
                column_energy[row] = energy[idx];
                column_chroma_r[row] = chroma_r[idx];
                column_chroma_g[row] = chroma_g[idx];
                column_chroma_b[row] = chroma_b[idx];
            }

            compute_fft(&mut column_energy, inverse)?;
            compute_fft(&mut column_chroma_r, inverse)?;
            compute_fft(&mut column_chroma_g, inverse)?;
            compute_fft(&mut column_chroma_b, inverse)?;

            for row in 0..height {
                let idx = row * width + col;
                energy[idx] = column_energy[row];
                chroma_r[idx] = column_chroma_r[row];
                chroma_g[idx] = column_chroma_g[row];
                chroma_b[idx] = column_chroma_b[row];
            }
        }

        let mut out = Vec::with_capacity(size * Self::FFT_INTERLEAVED_STRIDE);
        for idx in 0..size {
            out.push(energy[idx].re);
            out.push(energy[idx].im);
            out.push(chroma_r[idx].re);
            out.push(chroma_r[idx].im);
            out.push(chroma_g[idx].re);
            out.push(chroma_g[idx].im);
            out.push(chroma_b[idx].re);
            out.push(chroma_b[idx].im);
        }

        Ok(out)
    }

    /// 2D FFT with an explicit window applied along both axes.
    pub fn fft_2d_interleaved_with_window(
        &self,
        window: CanvasWindow,
        inverse: bool,
    ) -> PureResult<Vec<f32>> {
        let width = self.width;
        let height = self.height;
        self.ensure_fft_dimensions()?;

        let size = width * height;
        let mut energy = vec![Complex32::default(); size];
        let mut chroma_r = vec![Complex32::default(); size];
        let mut chroma_g = vec![Complex32::default(); size];
        let mut chroma_b = vec![Complex32::default(); size];
        let row_coeffs = window.coefficients(width);
        let col_coeffs = window.coefficients(height);

        for row in 0..height {
            let row_weight = col_coeffs[row];
            for col in 0..width {
                let idx = row * width + col;
                let vector = self.vectors[idx];
                let weight = row_weight * row_coeffs[col];
                energy[idx] = Complex32::new(vector[0] * weight, 0.0);
                chroma_r[idx] = Complex32::new(vector[1] * weight, 0.0);
                chroma_g[idx] = Complex32::new(vector[2] * weight, 0.0);
                chroma_b[idx] = Complex32::new(vector[3] * weight, 0.0);
            }

            let start = row * width;
            let end = start + width;
            compute_fft(&mut energy[start..end], inverse)?;
            compute_fft(&mut chroma_r[start..end], inverse)?;
            compute_fft(&mut chroma_g[start..end], inverse)?;
            compute_fft(&mut chroma_b[start..end], inverse)?;
        }

        let mut column_energy = vec![Complex32::default(); height];
        let mut column_chroma_r = vec![Complex32::default(); height];
        let mut column_chroma_g = vec![Complex32::default(); height];
        let mut column_chroma_b = vec![Complex32::default(); height];

        for col in 0..width {
            for row in 0..height {
                let idx = row * width + col;
                column_energy[row] = energy[idx];
                column_chroma_r[row] = chroma_r[idx];
                column_chroma_g[row] = chroma_g[idx];
                column_chroma_b[row] = chroma_b[idx];
            }

            compute_fft(&mut column_energy, inverse)?;
            compute_fft(&mut column_chroma_r, inverse)?;
            compute_fft(&mut column_chroma_g, inverse)?;
            compute_fft(&mut column_chroma_b, inverse)?;

            for row in 0..height {
                let idx = row * width + col;
                energy[idx] = column_energy[row];
                chroma_r[idx] = column_chroma_r[row];
                chroma_g[idx] = column_chroma_g[row];
                chroma_b[idx] = column_chroma_b[row];
            }
        }

        let mut out = Vec::with_capacity(size * Self::FFT_INTERLEAVED_STRIDE);
        for idx in 0..size {
            out.push(energy[idx].re);
            out.push(energy[idx].im);
            out.push(chroma_r[idx].re);
            out.push(chroma_r[idx].im);
            out.push(chroma_g[idx].re);
            out.push(chroma_g[idx].im);
            out.push(chroma_b[idx].re);
            out.push(chroma_b[idx].im);
        }

        Ok(out)
    }

    /// Convenience wrapper around [`fft_2d_interleaved`] that returns the
    /// spectrum as a tensor with shape `(height, width * 8)`.
    pub fn fft_2d_tensor(&self, inverse: bool) -> PureResult<Tensor> {
        let data = self.fft_2d_interleaved(inverse)?;
        Tensor::from_vec(self.height, self.width * Self::FFT_INTERLEAVED_STRIDE, data)
    }

    /// 2D FFT tensor helper that applies `window` prior to transformation.
    pub fn fft_2d_tensor_with_window(
        &self,
        window: CanvasWindow,
        inverse: bool,
    ) -> PureResult<Tensor> {
        let data = self.fft_2d_interleaved_with_window(window, inverse)?;
        Tensor::from_vec(self.height, self.width * Self::FFT_INTERLEAVED_STRIDE, data)
    }

    /// 2D FFT magnitude helper mirroring [`fft_2d_interleaved`]. The returned
    /// tensor has shape `(height, width * 4)` with magnitudes for each channel.
    pub fn fft_2d_magnitude_tensor(&self, inverse: bool) -> PureResult<Tensor> {
        let spectrum = self.fft_2d_interleaved(inverse)?;
        Self::magnitude_tensor_from_interleaved(self.height, self.width, &spectrum)
    }

    /// 2D FFT magnitude helper with windowing.
    pub fn fft_2d_magnitude_tensor_with_window(
        &self,
        window: CanvasWindow,
        inverse: bool,
    ) -> PureResult<Tensor> {
        let spectrum = self.fft_2d_interleaved_with_window(window, inverse)?;
        Self::magnitude_tensor_from_interleaved(self.height, self.width, &spectrum)
    }

    /// 2D FFT power helper mirroring [`fft_2d_interleaved`]. The returned tensor
    /// has shape `(height, width * 4)` storing squared magnitudes per channel so
    /// integrators can probe energy across both axes without recomputing.
    pub fn fft_2d_power_tensor(&self, inverse: bool) -> PureResult<Tensor> {
        let spectrum = self.fft_2d_interleaved(inverse)?;
        Self::power_tensor_from_interleaved(self.height, self.width, &spectrum)
    }

    /// 2D FFT power helper with an explicit window across both axes.
    pub fn fft_2d_power_tensor_with_window(
        &self,
        window: CanvasWindow,
        inverse: bool,
    ) -> PureResult<Tensor> {
        let spectrum = self.fft_2d_interleaved_with_window(window, inverse)?;
        Self::power_tensor_from_interleaved(self.height, self.width, &spectrum)
    }

    /// 2D FFT log-power helper mirroring [`fft_2d_power_tensor`]. Returns a
    /// tensor with shape `(height, width * 4)` packed with decibel-scaled
    /// spectral energy for each channel so WASM integrations can visualise
    /// logarithmic energy without extra processing.
    pub fn fft_2d_power_db_tensor(&self, inverse: bool) -> PureResult<Tensor> {
        let spectrum = self.fft_2d_interleaved(inverse)?;
        Self::power_db_tensor_from_interleaved(self.height, self.width, &spectrum)
    }

    /// 2D FFT log-power helper with windowing.
    pub fn fft_2d_power_db_tensor_with_window(
        &self,
        window: CanvasWindow,
        inverse: bool,
    ) -> PureResult<Tensor> {
        let spectrum = self.fft_2d_interleaved_with_window(window, inverse)?;
        Self::power_db_tensor_from_interleaved(self.height, self.width, &spectrum)
    }

    /// 2D FFT phase helper mirroring [`fft_2d_interleaved`]. The returned tensor
    /// has shape `(height, width * 4)` storing per-channel phase angles.
    pub fn fft_2d_phase_tensor(&self, inverse: bool) -> PureResult<Tensor> {
        let spectrum = self.fft_2d_interleaved(inverse)?;
        Self::phase_tensor_from_interleaved(self.height, self.width, &spectrum)
    }

    /// 2D FFT phase helper with windowing.
    pub fn fft_2d_phase_tensor_with_window(
        &self,
        window: CanvasWindow,
        inverse: bool,
    ) -> PureResult<Tensor> {
        let spectrum = self.fft_2d_interleaved_with_window(window, inverse)?;
        Self::phase_tensor_from_interleaved(self.height, self.width, &spectrum)
    }

    /// Compute both the magnitude and phase spectra for the 2D FFT in a single
    /// pass. Returns `(magnitude, phase)` tensors, each with shape
    /// `(height, width * 4)`.
    pub fn fft_2d_polar_tensors(&self, inverse: bool) -> PureResult<(Tensor, Tensor)> {
        let spectrum = self.fft_2d_interleaved(inverse)?;
        Self::polar_tensors_from_interleaved(self.height, self.width, &spectrum)
    }

    /// 2D FFT polar helper with a pre-transform window.
    pub fn fft_2d_polar_tensors_with_window(
        &self,
        window: CanvasWindow,
        inverse: bool,
    ) -> PureResult<(Tensor, Tensor)> {
        let spectrum = self.fft_2d_interleaved_with_window(window, inverse)?;
        Self::polar_tensors_from_interleaved(self.height, self.width, &spectrum)
    }

    fn map_tensor_from_interleaved<F>(
        rows: usize,
        cols: usize,
        spectrum: &[f32],
        mut map: F,
    ) -> PureResult<Tensor>
    where
        F: FnMut(&[f32]) -> [f32; Self::FFT_CHANNELS],
    {
        let expected_pairs = rows
            .checked_mul(cols)
            .ok_or(TensorError::TensorVolumeExceeded {
                label: "canvas_fft_map",
                volume: rows.saturating_mul(cols),
                max_volume: usize::MAX,
            })?;
        let expected_len = expected_pairs
            .checked_mul(Self::FFT_INTERLEAVED_STRIDE)
            .ok_or(TensorError::TensorVolumeExceeded {
                label: "canvas_fft_map",
                volume: rows
                    .saturating_mul(cols)
                    .saturating_mul(Self::FFT_INTERLEAVED_STRIDE),
                max_volume: usize::MAX,
            })?;

        if spectrum.len() != expected_len {
            return Err(TensorError::DataLength {
                expected: expected_len,
                got: spectrum.len(),
            });
        }

        let mut out = Vec::with_capacity(expected_pairs * Self::FFT_CHANNELS);
        for chunk in spectrum.chunks_exact(Self::FFT_INTERLEAVED_STRIDE) {
            let mapped = map(chunk);
            out.extend_from_slice(&mapped);
        }

        Tensor::from_vec(rows, cols * Self::FFT_CHANNELS, out)
    }

    fn magnitude_tensor_from_interleaved(
        rows: usize,
        cols: usize,
        spectrum: &[f32],
    ) -> PureResult<Tensor> {
        Self::map_tensor_from_interleaved(rows, cols, spectrum, |chunk| {
            [
                chunk[0].hypot(chunk[1]),
                chunk[2].hypot(chunk[3]),
                chunk[4].hypot(chunk[5]),
                chunk[6].hypot(chunk[7]),
            ]
        })
    }

    fn phase_tensor_from_interleaved(
        rows: usize,
        cols: usize,
        spectrum: &[f32],
    ) -> PureResult<Tensor> {
        Self::map_tensor_from_interleaved(rows, cols, spectrum, |chunk| {
            [
                chunk[1].atan2(chunk[0]),
                chunk[3].atan2(chunk[2]),
                chunk[5].atan2(chunk[4]),
                chunk[7].atan2(chunk[6]),
            ]
        })
    }

    fn polar_tensors_from_interleaved(
        rows: usize,
        cols: usize,
        spectrum: &[f32],
    ) -> PureResult<(Tensor, Tensor)> {
        let expected_pairs = rows
            .checked_mul(cols)
            .ok_or(TensorError::TensorVolumeExceeded {
                label: "canvas_fft_polar",
                volume: rows.saturating_mul(cols),
                max_volume: usize::MAX,
            })?;
        let expected_len = expected_pairs
            .checked_mul(Self::FFT_INTERLEAVED_STRIDE)
            .ok_or(TensorError::TensorVolumeExceeded {
                label: "canvas_fft_polar",
                volume: rows
                    .saturating_mul(cols)
                    .saturating_mul(Self::FFT_INTERLEAVED_STRIDE),
                max_volume: usize::MAX,
            })?;

        if spectrum.len() != expected_len {
            return Err(TensorError::DataLength {
                expected: expected_len,
                got: spectrum.len(),
            });
        }

        let mut magnitudes = Vec::with_capacity(expected_pairs * Self::FFT_CHANNELS);
        let mut phases = Vec::with_capacity(expected_pairs * Self::FFT_CHANNELS);
        for chunk in spectrum.chunks_exact(Self::FFT_INTERLEAVED_STRIDE) {
            let (re_energy, im_energy) = (chunk[0], chunk[1]);
            let (re_chroma_r, im_chroma_r) = (chunk[2], chunk[3]);
            let (re_chroma_g, im_chroma_g) = (chunk[4], chunk[5]);
            let (re_chroma_b, im_chroma_b) = (chunk[6], chunk[7]);

            magnitudes.push(re_energy.hypot(im_energy));
            phases.push(im_energy.atan2(re_energy));

            magnitudes.push(re_chroma_r.hypot(im_chroma_r));
            phases.push(im_chroma_r.atan2(re_chroma_r));

            magnitudes.push(re_chroma_g.hypot(im_chroma_g));
            phases.push(im_chroma_g.atan2(re_chroma_g));

            magnitudes.push(re_chroma_b.hypot(im_chroma_b));
            phases.push(im_chroma_b.atan2(re_chroma_b));
        }

        let magnitude = Tensor::from_vec(rows, cols * Self::FFT_CHANNELS, magnitudes)?;
        let phase = Tensor::from_vec(rows, cols * Self::FFT_CHANNELS, phases)?;
        Ok((magnitude, phase))
    }

    fn map_power_tensor_from_interleaved<F>(
        rows: usize,
        cols: usize,
        spectrum: &[f32],
        mut map: F,
    ) -> PureResult<Tensor>
    where
        F: FnMut(f32) -> f32,
    {
        let expected_pairs = rows
            .checked_mul(cols)
            .ok_or(TensorError::TensorVolumeExceeded {
                label: "canvas_fft_power",
                volume: rows.saturating_mul(cols),
                max_volume: usize::MAX,
            })?;
        let expected_len = expected_pairs
            .checked_mul(Self::FFT_INTERLEAVED_STRIDE)
            .ok_or(TensorError::TensorVolumeExceeded {
                label: "canvas_fft_power",
                volume: rows
                    .saturating_mul(cols)
                    .saturating_mul(Self::FFT_INTERLEAVED_STRIDE),
                max_volume: usize::MAX,
            })?;

        if spectrum.len() != expected_len {
            return Err(TensorError::DataLength {
                expected: expected_len,
                got: spectrum.len(),
            });
        }

        let mut power = Vec::with_capacity(expected_pairs * Self::FFT_CHANNELS);
        for chunk in spectrum.chunks_exact(Self::FFT_INTERLEAVED_STRIDE) {
            let (re_energy, im_energy) = (chunk[0], chunk[1]);
            let (re_chroma_r, im_chroma_r) = (chunk[2], chunk[3]);
            let (re_chroma_g, im_chroma_g) = (chunk[4], chunk[5]);
            let (re_chroma_b, im_chroma_b) = (chunk[6], chunk[7]);
<<<<<<< HEAD

            let energy = re_energy.mul_add(re_energy, im_energy * im_energy);
            let chroma_r = re_chroma_r.mul_add(re_chroma_r, im_chroma_r * im_chroma_r);
            let chroma_g = re_chroma_g.mul_add(re_chroma_g, im_chroma_g * im_chroma_g);
            let chroma_b = re_chroma_b.mul_add(re_chroma_b, im_chroma_b * im_chroma_b);

            power.push(map(energy));
            power.push(map(chroma_r));
            power.push(map(chroma_g));
            power.push(map(chroma_b));
        }

        Tensor::from_vec(rows, cols * Self::FFT_CHANNELS, power)
    }

    fn power_tensor_from_interleaved(
        rows: usize,
        cols: usize,
        spectrum: &[f32],
    ) -> PureResult<Tensor> {
        Self::map_power_tensor_from_interleaved(rows, cols, spectrum, |power| power)
    }

    fn power_db_tensor_from_interleaved(
        rows: usize,
        cols: usize,
        spectrum: &[f32],
    ) -> PureResult<Tensor> {
        Self::map_power_tensor_from_interleaved(rows, cols, spectrum, |power| {
            let clamped = power.max(Self::POWER_DB_EPSILON);
            let db = 10.0 * clamped.log10();
            db.max(Self::POWER_DB_FLOOR)
        })
    }
=======

            let energy = re_energy.mul_add(re_energy, im_energy * im_energy);
            let chroma_r = re_chroma_r.mul_add(re_chroma_r, im_chroma_r * im_chroma_r);
            let chroma_g = re_chroma_g.mul_add(re_chroma_g, im_chroma_g * im_chroma_g);
            let chroma_b = re_chroma_b.mul_add(re_chroma_b, im_chroma_b * im_chroma_b);

            power.push(map(energy));
            power.push(map(chroma_r));
            power.push(map(chroma_g));
            power.push(map(chroma_b));
        }

        Tensor::from_vec(rows, cols * Self::FFT_CHANNELS, power)
    }

    fn validate_power_interleaved_dimensions(
        rows: usize,
        cols: usize,
        spectrum_len: usize,
    ) -> PureResult<usize> {
        if rows == 0 || cols == 0 {
            return Err(TensorError::InvalidDimensions { rows, cols });
        }

        let expected_pairs = rows
            .checked_mul(cols)
            .ok_or(TensorError::TensorVolumeExceeded {
                label: "canvas_fft_power",
                volume: rows.saturating_mul(cols),
                max_volume: usize::MAX,
            })?;
        let expected_len = expected_pairs
            .checked_mul(Self::FFT_INTERLEAVED_STRIDE)
            .ok_or(TensorError::TensorVolumeExceeded {
                label: "canvas_fft_power",
                volume: rows
                    .saturating_mul(cols)
                    .saturating_mul(Self::FFT_INTERLEAVED_STRIDE),
                max_volume: usize::MAX,
            })?;

        if spectrum_len != expected_len {
            return Err(TensorError::DataLength {
                expected: expected_len,
                got: spectrum_len,
            });
        }

        Ok(expected_pairs)
    }

    #[inline]
    fn power_channels_from_interleaved_chunk(chunk: &[f32]) -> [f32; 4] {
        debug_assert_eq!(chunk.len(), Self::FFT_INTERLEAVED_STRIDE);
        let energy = chunk[0].mul_add(chunk[0], chunk[1] * chunk[1]);
        let chroma_r = chunk[2].mul_add(chunk[2], chunk[3] * chunk[3]);
        let chroma_g = chunk[4].mul_add(chunk[4], chunk[5] * chunk[5]);
        let chroma_b = chunk[6].mul_add(chunk[6], chunk[7] * chunk[7]);
        [energy, chroma_r, chroma_g, chroma_b]
    }

    fn power_tensor_from_interleaved(
        rows: usize,
        cols: usize,
        spectrum: &[f32],
    ) -> PureResult<Tensor> {
        Self::map_power_tensor_from_interleaved(rows, cols, spectrum, |power| power)
    }

    fn power_db_tensor_from_interleaved(
        rows: usize,
        cols: usize,
        spectrum: &[f32],
    ) -> PureResult<Tensor> {
        Self::map_power_tensor_from_interleaved(rows, cols, spectrum, Self::map_power_to_db)
    }

    fn power_and_power_db_tensors_from_interleaved(
        rows: usize,
        cols: usize,
        spectrum: &[f32],
    ) -> PureResult<(Tensor, Tensor)> {
        let expected_pairs =
            Self::validate_power_interleaved_dimensions(rows, cols, spectrum.len())?;
        let mut linear = Vec::with_capacity(expected_pairs * Self::FFT_CHANNELS);
        let mut decibel = Vec::with_capacity(expected_pairs * Self::FFT_CHANNELS);

        for chunk in spectrum.chunks_exact(Self::FFT_INTERLEAVED_STRIDE) {
            let [energy, chroma_r, chroma_g, chroma_b] =
                Self::power_channels_from_interleaved_chunk(chunk);

            linear.push(energy);
            linear.push(chroma_r);
            linear.push(chroma_g);
            linear.push(chroma_b);

            decibel.push(Self::map_power_to_db(energy));
            decibel.push(Self::map_power_to_db(chroma_r));
            decibel.push(Self::map_power_to_db(chroma_g));
            decibel.push(Self::map_power_to_db(chroma_b));
        }

        let power = Tensor::from_vec(rows, cols * Self::FFT_CHANNELS, linear)?;
        let power_db = Tensor::from_vec(rows, cols * Self::FFT_CHANNELS, decibel)?;
        Ok((power, power_db))
    }

    fn map_power_to_db(power: f32) -> f32 {
        let clamped = power.max(Self::POWER_DB_EPSILON);
        let db = 10.0 * clamped.log10();
        db.max(Self::POWER_DB_FLOOR)
    }

    fn validate_power_interleaved_dimensions(
        rows: usize,
        cols: usize,
        len: usize,
    ) -> PureResult<usize> {
        if rows == 0 || cols == 0 {
            return Err(TensorError::InvalidDimensions { rows, cols });
        }

        let expected_pairs = rows
            .checked_mul(cols)
            .ok_or(TensorError::TensorVolumeExceeded {
                label: "canvas_fft",
                volume: rows.saturating_mul(cols),
                max_volume: usize::MAX,
            })?;
        let expected_len = expected_pairs * Self::FFT_INTERLEAVED_STRIDE;
        if len != expected_len {
            return Err(TensorError::DataLength {
                expected: expected_len,
                got: len,
            });
        }

        Ok(expected_pairs)
    }

    fn power_channels_from_interleaved_chunk(chunk: &[f32]) -> [f32; 4] {
        debug_assert!(chunk.len() == Self::FFT_INTERLEAVED_STRIDE);
        let energy = chunk[0].mul_add(chunk[0], chunk[1] * chunk[1]);
        let chroma_r = chunk[2].mul_add(chunk[2], chunk[3] * chunk[3]);
        let chroma_g = chunk[4].mul_add(chunk[4], chunk[5] * chunk[5]);
        let chroma_b = chunk[6].mul_add(chunk[6], chunk[7] * chunk[7]);
        [energy, chroma_r, chroma_g, chroma_b]
    }

    fn power_and_power_db_tensors_from_interleaved(
        rows: usize,
        cols: usize,
        spectrum: &[f32],
    ) -> PureResult<(Tensor, Tensor)> {
        let expected_pairs =
            Self::validate_power_interleaved_dimensions(rows, cols, spectrum.len())?;
        let mut linear = Vec::with_capacity(expected_pairs * Self::FFT_CHANNELS);
        let mut logarithmic = Vec::with_capacity(expected_pairs * Self::FFT_CHANNELS);
        for chunk in spectrum.chunks_exact(Self::FFT_INTERLEAVED_STRIDE) {
            let [energy, chroma_r, chroma_g, chroma_b] =
                Self::power_channels_from_interleaved_chunk(chunk);
            for &component in [energy, chroma_r, chroma_g, chroma_b].iter() {
                linear.push(component);
                let clamped = component.max(Self::POWER_DB_EPSILON);
                let db = 10.0 * clamped.log10();
                logarithmic.push(db.max(Self::POWER_DB_FLOOR));
            }
        }

        let power = Tensor::from_vec(rows, cols * Self::FFT_CHANNELS, linear)?;
        let power_db = Tensor::from_vec(rows, cols * Self::FFT_CHANNELS, logarithmic)?;
        Ok((power, power_db))
    }

    fn power_and_power_db_tensors_from_interleaved(
        rows: usize,
        cols: usize,
        spectrum: &[f32],
    ) -> PureResult<(Tensor, Tensor)> {
        let expected_pairs =
            Self::validate_power_interleaved_dimensions(rows, cols, spectrum.len())?;
        let mut power = Vec::with_capacity(expected_pairs * Self::FFT_CHANNELS);
        let mut power_db = Vec::with_capacity(expected_pairs * Self::FFT_CHANNELS);

        for chunk in spectrum.chunks_exact(Self::FFT_INTERLEAVED_STRIDE) {
            let channels = Self::power_channels_from_interleaved_chunk(chunk);
            for value in channels {
                power.push(value);
                let clamped = value.max(Self::POWER_DB_EPSILON);
                let db = 10.0 * clamped.log10();
                power_db.push(db.max(Self::POWER_DB_FLOOR));
            }
        }

        let power = Tensor::from_vec(rows, cols * Self::FFT_CHANNELS, power)?;
        let power_db = Tensor::from_vec(rows, cols * Self::FFT_CHANNELS, power_db)?;
        Ok((power, power_db))
    }

    fn validate_power_interleaved_dimensions(
        rows: usize,
        cols: usize,
        spectrum_len: usize,
    ) -> PureResult<usize> {
        let expected_pairs = rows
            .checked_mul(cols)
            .ok_or(TensorError::TensorVolumeExceeded {
                label: "canvas_fft_power",
                volume: rows.saturating_mul(cols),
                max_volume: usize::MAX,
            })?;
        let expected_len = expected_pairs
            .checked_mul(Self::FFT_INTERLEAVED_STRIDE)
            .ok_or(TensorError::TensorVolumeExceeded {
                label: "canvas_fft_power",
                volume: expected_pairs.saturating_mul(Self::FFT_INTERLEAVED_STRIDE),
                max_volume: usize::MAX,
            })?;

        if spectrum_len != expected_len {
            return Err(TensorError::DataLength {
                expected: expected_len,
                got: spectrum_len,
            });
        }

        Ok(expected_pairs)
    }

    fn power_channels_from_interleaved_chunk(chunk: &[f32]) -> [f32; 4] {
        debug_assert_eq!(chunk.len(), Self::FFT_INTERLEAVED_STRIDE);

        let energy = chunk[0].mul_add(chunk[0], chunk[1] * chunk[1]);
        let chroma_r = chunk[2].mul_add(chunk[2], chunk[3] * chunk[3]);
        let chroma_g = chunk[4].mul_add(chunk[4], chunk[5] * chunk[5]);
        let chroma_b = chunk[6].mul_add(chunk[6], chunk[7] * chunk[7]);

        [energy, chroma_r, chroma_g, chroma_b]
    }

    fn power_and_power_db_tensors_from_interleaved(
        rows: usize,
        cols: usize,
        spectrum: &[f32],
    ) -> PureResult<(Tensor, Tensor)> {
        let expected_pairs =
            Self::validate_power_interleaved_dimensions(rows, cols, spectrum.len())?;
        let mut linear = Vec::with_capacity(expected_pairs * Self::FFT_CHANNELS);
        let mut logarithmic = Vec::with_capacity(expected_pairs * Self::FFT_CHANNELS);
        for chunk in spectrum.chunks_exact(Self::FFT_INTERLEAVED_STRIDE) {
            let [energy, chroma_r, chroma_g, chroma_b] =
                Self::power_channels_from_interleaved_chunk(chunk);
            for &component in [energy, chroma_r, chroma_g, chroma_b].iter() {
                linear.push(component);
                let clamped = component.max(Self::POWER_DB_EPSILON);
                let db = 10.0 * clamped.log10();
                logarithmic.push(db.max(Self::POWER_DB_FLOOR));
            }
        }

        let power = Tensor::from_vec(rows, cols * Self::FFT_CHANNELS, linear)?;
        let power_db = Tensor::from_vec(rows, cols * Self::FFT_CHANNELS, logarithmic)?;
        Ok((power, power_db))
    }
>>>>>>> eccd2d36
}
/// Byte layout metadata for the WGSL canvas FFT pipeline.
#[derive(Clone, Copy, Debug, PartialEq, Eq)]
pub struct CanvasFftLayout {
    field_bytes: usize,
    field_stride: usize,
    spectrum_bytes: usize,
    spectrum_stride: usize,
    uniform_bytes: usize,
}

impl CanvasFftLayout {
    /// Total byte length required for the vector field storage buffer.
    pub fn field_bytes(&self) -> usize {
        self.field_bytes
    }

    /// Size in bytes of each vector field sample.
    pub fn field_stride(&self) -> usize {
        self.field_stride
    }

    /// Total byte length required for the FFT spectrum storage buffer.
    pub fn spectrum_bytes(&self) -> usize {
        self.spectrum_bytes
    }

    /// Size in bytes of each FFT spectrum sample.
    pub fn spectrum_stride(&self) -> usize {
        self.spectrum_stride
    }

    /// Byte length of the uniform buffer used by the WGSL kernel.
    pub fn uniform_bytes(&self) -> usize {
        self.uniform_bytes
    }

    /// Number of pixels captured by the layout.
    pub fn pixel_count(&self) -> usize {
        if self.field_stride == 0 {
            0
        } else {
            self.field_bytes / self.field_stride
        }
    }
}

/// RGBA pixel surface that mirrors a HTML canvas.
#[derive(Clone, Debug)]
pub struct CanvasSurface {
    width: usize,
    height: usize,
    pixels: Vec<u8>,
}

impl CanvasSurface {
    /// Create a canvas surface. Width/height must both be non-zero so the WASM
    /// side does not attempt to upload empty textures.
    pub fn new(width: usize, height: usize) -> PureResult<Self> {
        if width == 0 || height == 0 {
            return Err(TensorError::InvalidDimensions {
                rows: height,
                cols: width,
            });
        }
        Ok(Self {
            width,
            height,
            pixels: vec![0; width * height * 4],
        })
    }

    /// Returns the raw RGBA pixel buffer ready for `ImageData`.
    pub fn as_rgba(&self) -> &[u8] {
        &self.pixels
    }

    /// Mutable access to the underlying buffer.
    pub fn as_rgba_mut(&mut self) -> &mut [u8] {
        &mut self.pixels
    }

    /// Clear the canvas to transparent black.
    pub fn clear(&mut self) {
        self.pixels.fill(0);
    }

    /// Paint a tensor onto the pixel grid using a simple blue-magenta gradient
    /// that emphasises relative relations instead of absolute brightness.
    pub fn paint_tensor(&mut self, tensor: &Tensor) -> PureResult<()> {
        let mut normalizer = CanvasNormalizer::default();
        self.paint_tensor_with_palette(tensor, &mut normalizer, CanvasPalette::default())
    }

    /// Paint the tensor using a caller-provided normaliser and palette. This
    /// keeps huge models stable while making it trivial to swap visual styles
    /// from Python or JavaScript glue code.
    pub fn paint_tensor_with_palette(
        &mut self,
        tensor: &Tensor,
        normalizer: &mut CanvasNormalizer,
        palette: CanvasPalette,
    ) -> PureResult<()> {
        let expected = (self.height, self.width);
        if tensor.shape() != expected {
            return Err(TensorError::ShapeMismatch {
                left: tensor.shape(),
                right: expected,
            });
        }

        let data = tensor.data();
        normalizer.update(data);
        for (idx, &value) in data.iter().enumerate() {
            let normalized = normalizer.normalize(value);
            let [r, g, b, a] = palette.map(normalized);
            let offset = idx * 4;
            self.pixels[offset] = r;
            self.pixels[offset + 1] = g;
            self.pixels[offset + 2] = b;
            self.pixels[offset + 3] = a;
        }
        Ok(())
    }

    /// Paint the tensor while simultaneously vectorising the chroma so that the
    /// caller can feed the result straight back into Z-space monads.
    pub fn paint_tensor_with_palette_into_vectors(
        &mut self,
        tensor: &Tensor,
        normalizer: &mut CanvasNormalizer,
        palette: CanvasPalette,
        vectors: &mut ColorVectorField,
    ) -> PureResult<()> {
        let expected = (self.height, self.width);
        if tensor.shape() != expected {
            return Err(TensorError::ShapeMismatch {
                left: tensor.shape(),
                right: expected,
            });
        }

        vectors.ensure_shape(self.width, self.height);
        let data = tensor.data();
        normalizer.update(data);
        for (idx, &value) in data.iter().enumerate() {
            let normalized = normalizer.normalize(value);
            let (rgba, chroma) = palette.map_vectorised(normalized);
            let offset = idx * 4;
            self.pixels[offset] = rgba[0];
            self.pixels[offset + 1] = rgba[1];
            self.pixels[offset + 2] = rgba[2];
            self.pixels[offset + 3] = rgba[3];
            vectors.set(idx, normalized, chroma);
        }
        Ok(())
    }

    /// Consume the surface returning the owned pixel vector.
    pub fn into_pixels(self) -> Vec<u8> {
        self.pixels
    }

    /// Canvas width in pixels.
    pub fn width(&self) -> usize {
        self.width
    }

    /// Canvas height in pixels.
    pub fn height(&self) -> usize {
        self.height
    }
}

/// Drives the fractal scheduler into an on-canvas tensor without extra copies.
#[derive(Clone, Debug)]
pub struct CanvasProjector {
    scheduler: UringFractalScheduler,
    surface: CanvasSurface,
    workspace: Tensor,
    normalizer: CanvasNormalizer,
    palette: CanvasPalette,
    vectors: ColorVectorField,
}

/// Convenience wrapper that mirrors the WASM `FractalCanvas` bindings while
/// remaining entirely in-process for native smoke tests.
#[derive(Clone, Debug)]
pub struct FractalCanvas {
    projector: CanvasProjector,
    width: usize,
    height: usize,
}

impl FractalCanvas {
    /// Construct a projector-backed canvas with the requested queue capacity.
    pub fn new(capacity: usize, width: usize, height: usize) -> PureResult<Self> {
        let scheduler = UringFractalScheduler::new(capacity)?;
        let projector = CanvasProjector::new(scheduler, width, height)?;
        Ok(Self {
            projector,
            width,
            height,
        })
    }

    /// Canvas width in pixels.
    pub fn width(&self) -> usize {
        self.width
    }

    /// Canvas height in pixels.
    pub fn height(&self) -> usize {
        self.height
    }

    /// Immutable access to the projector.
    pub fn projector(&self) -> &CanvasProjector {
        &self.projector
    }

    /// Mutable access to the projector.
    pub fn projector_mut(&mut self) -> &mut CanvasProjector {
        &mut self.projector
    }

    /// Immutable access to the underlying scheduler.
    pub fn scheduler(&self) -> &UringFractalScheduler {
        self.projector.scheduler()
    }

    /// Mutable access to the underlying scheduler.
    pub fn scheduler_mut(&mut self) -> &mut UringFractalScheduler {
        self.projector.scheduler_mut()
    }

    /// Refresh the canvas returning the latest RGBA buffer.
    pub fn refresh(&mut self) -> PureResult<&[u8]> {
        self.projector.refresh()
    }

    /// Refresh the canvas returning both the RGBA buffer and the vector field.
    pub fn refresh_with_vectors(&mut self) -> PureResult<(&[u8], &ColorVectorField)> {
        self.projector.refresh_with_vectors()
    }

    /// Refresh the canvas returning the latest tensor relation.
    pub fn refresh_tensor(&mut self) -> PureResult<&Tensor> {
        self.projector.refresh_tensor()
    }

    /// Push a new fractal patch into the scheduler.
    pub fn push_patch(
        &self,
        relation: Tensor,
        coherence: f32,
        tension: f32,
        depth: u32,
    ) -> PureResult<()> {
        let patch = FractalPatch::new(relation, coherence, tension, depth)?;
        self.projector.scheduler().push(patch)
    }
}

impl CanvasProjector {
    /// Construct a projector with a shared scheduler. The workspace tensor is
    /// reused for every refresh call to avoid hitting the WASM allocator.
    pub fn new(scheduler: UringFractalScheduler, width: usize, height: usize) -> PureResult<Self> {
        Self::with_config(scheduler, width, height, CanvasProjectorConfig::default())
    }

    /// Construct a projector with an explicit config.
    pub fn with_config(
        scheduler: UringFractalScheduler,
        width: usize,
        height: usize,
        config: CanvasProjectorConfig,
    ) -> PureResult<Self> {
        let surface = CanvasSurface::new(width, height)?;
        let workspace = Tensor::zeros(height, width)?;
        let vectors = ColorVectorField::new(width, height);
        Ok(Self {
            scheduler,
            surface,
            workspace,
            normalizer: config.normalizer,
            palette: config.palette,
            vectors,
        })
    }

    /// Expose the scheduler so producers can push new relation patches.
    pub fn scheduler(&self) -> &UringFractalScheduler {
        &self.scheduler
    }

    /// Mutable access to the scheduler for advanced consumers.
    pub fn scheduler_mut(&mut self) -> &mut UringFractalScheduler {
        &mut self.scheduler
    }

    /// Immutable view of the canvas surface.
    pub fn surface(&self) -> &CanvasSurface {
        &self.surface
    }

    /// Mutable access to the canvas surface (useful for custom palettes).
    pub fn surface_mut(&mut self) -> &mut CanvasSurface {
        &mut self.surface
    }

    /// Mutable access to the normaliser used for colouring.
    pub fn normalizer_mut(&mut self) -> &mut CanvasNormalizer {
        &mut self.normalizer
    }

    /// Current palette.
    pub fn palette(&self) -> CanvasPalette {
        self.palette
    }

    /// Swap the palette used for the next refresh.
    pub fn set_palette(&mut self, palette: CanvasPalette) {
        self.palette = palette;
    }

    /// Refresh the canvas by folding the queued patches straight into the
    /// workspace tensor and painting the result. Callers can ship the returned
    /// slice to JavaScript without cloning.
    pub fn refresh(&mut self) -> PureResult<&[u8]> {
        self.render()?;
        Ok(self.surface.as_rgba())
    }

    /// Refresh the canvas and expose the latest relation tensor.
    pub fn refresh_tensor(&mut self) -> PureResult<&Tensor> {
        self.render()?;
        Ok(&self.workspace)
    }

    /// Returns the last relation tensor without forcing a refresh.
    pub fn tensor(&self) -> &Tensor {
        &self.workspace
    }

    fn render(&mut self) -> PureResult<()> {
        let relation = self.scheduler.fold_coherence()?;
        if relation.shape() != self.workspace.shape() {
            self.workspace = relation;
        } else {
            self.workspace.data_mut().copy_from_slice(relation.data());
        }
        self.surface.paint_tensor_with_palette_into_vectors(
            &self.workspace,
            &mut self.normalizer,
            self.palette,
            &mut self.vectors,
        )
    }

    /// Refresh the canvas returning both the RGBA buffer and the vector field
    /// used to bind colours back into Z-space dynamics.
    pub fn refresh_with_vectors(&mut self) -> PureResult<(&[u8], &ColorVectorField)> {
        self.render()?;
        Ok((self.surface.as_rgba(), &self.vectors))
    }

    /// Ensure the projector is up to date and expose the vector field.
    pub fn refresh_vector_field(&mut self) -> PureResult<&ColorVectorField> {
        self.render()?;
        Ok(&self.vectors)
    }

    /// Last computed vector field without forcing a refresh.
    pub fn vector_field(&self) -> &ColorVectorField {
        &self.vectors
    }

    /// Refresh the canvas and expose the interleaved FFT spectrum for each row
    /// (energy + chroma channels). When `inverse` is `true`, the spectrum is
    /// inverted before returning.
    pub fn refresh_vector_fft(&mut self, inverse: bool) -> PureResult<Vec<f32>> {
        self.render()?;
        self.vectors.fft_rows_interleaved(inverse)
    }

    /// Refresh the canvas and expose the row-wise FFT with a custom window.
    pub fn refresh_vector_fft_with_window(
        &mut self,
        window: CanvasWindow,
        inverse: bool,
    ) -> PureResult<Vec<f32>> {
        self.render()?;
        self.vectors
            .fft_rows_interleaved_with_window(window, inverse)
    }

    /// Refresh the canvas and expose the row-wise FFT magnitudes as a tensor
    /// with shape `(height, width * 4)`.
    pub fn refresh_vector_fft_magnitude_tensor(&mut self, inverse: bool) -> PureResult<Tensor> {
        self.render()?;
        self.vectors.fft_rows_magnitude_tensor(inverse)
    }

    /// Refresh and expose the row-wise FFT magnitudes with windowing.
    pub fn refresh_vector_fft_magnitude_tensor_with_window(
        &mut self,
        window: CanvasWindow,
        inverse: bool,
    ) -> PureResult<Tensor> {
        self.render()?;
        self.vectors
            .fft_rows_magnitude_tensor_with_window(window, inverse)
    }

    /// Refresh the canvas and expose the row-wise FFT power as a tensor with
    /// shape `(height, width * 4)`.
    pub fn refresh_vector_fft_power_tensor(&mut self, inverse: bool) -> PureResult<Tensor> {
        self.render()?;
        self.vectors.fft_rows_power_tensor(inverse)
    }

    /// Refresh and expose the row-wise FFT power with windowing applied.
    pub fn refresh_vector_fft_power_tensor_with_window(
        &mut self,
        window: CanvasWindow,
        inverse: bool,
    ) -> PureResult<Tensor> {
        self.render()?;
        self.vectors
            .fft_rows_power_tensor_with_window(window, inverse)
    }

    /// Refresh the canvas and expose the row-wise FFT log-power (decibel) tensor
    /// with shape `(height, width * 4)`.
    pub fn refresh_vector_fft_power_db_tensor(&mut self, inverse: bool) -> PureResult<Tensor> {
        self.render()?;
        self.vectors.fft_rows_power_db_tensor(inverse)
    }

    /// Refresh and expose the row-wise FFT log-power with windowing.
    pub fn refresh_vector_fft_power_db_tensor_with_window(
        &mut self,
        window: CanvasWindow,
        inverse: bool,
    ) -> PureResult<Tensor> {
        self.render()?;
        self.vectors
            .fft_rows_power_db_tensor_with_window(window, inverse)
    }

    /// Refresh the canvas and expose the row-wise FFT phases as a tensor with
    /// shape `(height, width * 4)`.
    pub fn refresh_vector_fft_phase_tensor(&mut self, inverse: bool) -> PureResult<Tensor> {
        self.render()?;
        self.vectors.fft_rows_phase_tensor(inverse)
    }

    /// Refresh and expose the row-wise FFT phases with windowing applied.
    pub fn refresh_vector_fft_phase_tensor_with_window(
        &mut self,
        window: CanvasWindow,
        inverse: bool,
    ) -> PureResult<Tensor> {
        self.render()?;
        self.vectors
            .fft_rows_phase_tensor_with_window(window, inverse)
    }

    /// Refresh the canvas and expose both the row-wise FFT magnitudes and
    /// phases as tensors with shape `(height, width * 4)`.
    pub fn refresh_vector_fft_polar_tensors(
        &mut self,
        inverse: bool,
    ) -> PureResult<(Tensor, Tensor)> {
        self.render()?;
        self.vectors.fft_rows_polar_tensors(inverse)
    }

    /// Refresh and expose the row-wise FFT magnitude/phase pair with windowing.
    pub fn refresh_vector_fft_polar_tensors_with_window(
        &mut self,
        window: CanvasWindow,
        inverse: bool,
    ) -> PureResult<(Tensor, Tensor)> {
        self.render()?;
        self.vectors
            .fft_rows_polar_tensors_with_window(window, inverse)
    }

    /// Refresh the canvas and expose the interleaved FFT spectrum for each
    /// column (energy + chroma channels). This mirrors
    /// [`refresh_vector_fft`] but operates along the vertical axis so WASM
    /// consumers can probe anisotropic structures without reshaping data on the
    /// JavaScript side.
    pub fn refresh_vector_fft_columns(&mut self, inverse: bool) -> PureResult<Vec<f32>> {
        self.render()?;
        self.vectors.fft_cols_interleaved(inverse)
    }

    /// Refresh and expose the column-wise FFT with windowing applied vertically.
    pub fn refresh_vector_fft_columns_with_window(
        &mut self,
        window: CanvasWindow,
        inverse: bool,
    ) -> PureResult<Vec<f32>> {
        self.render()?;
        self.vectors
            .fft_cols_interleaved_with_window(window, inverse)
    }

    /// Refresh the canvas and expose column-wise FFT magnitudes as a tensor
    /// with shape `(width, height * 4)`.
    pub fn refresh_vector_fft_columns_magnitude_tensor(
        &mut self,
        inverse: bool,
    ) -> PureResult<Tensor> {
        self.render()?;
        self.vectors.fft_cols_magnitude_tensor(inverse)
    }

    /// Refresh and expose the column-wise FFT magnitudes with windowing.
    pub fn refresh_vector_fft_columns_magnitude_tensor_with_window(
        &mut self,
        window: CanvasWindow,
        inverse: bool,
    ) -> PureResult<Tensor> {
        self.render()?;
        self.vectors
            .fft_cols_magnitude_tensor_with_window(window, inverse)
    }

    /// Refresh the canvas and expose column-wise FFT power as a tensor with
    /// shape `(width, height * 4)`.
    pub fn refresh_vector_fft_columns_power_tensor(&mut self, inverse: bool) -> PureResult<Tensor> {
        self.render()?;
        self.vectors.fft_cols_power_tensor(inverse)
    }

    /// Refresh and expose the column-wise FFT power with windowing.
    pub fn refresh_vector_fft_columns_power_tensor_with_window(
        &mut self,
        window: CanvasWindow,
        inverse: bool,
    ) -> PureResult<Tensor> {
        self.render()?;
        self.vectors
            .fft_cols_power_tensor_with_window(window, inverse)
    }

    /// Refresh the canvas and expose the column-wise FFT log-power (decibel)
    /// tensor with shape `(width, height * 4)`.
    pub fn refresh_vector_fft_columns_power_db_tensor(
        &mut self,
        inverse: bool,
    ) -> PureResult<Tensor> {
        self.render()?;
        self.vectors.fft_cols_power_db_tensor(inverse)
    }

    /// Refresh and expose the column-wise FFT log-power with windowing.
    pub fn refresh_vector_fft_columns_power_db_tensor_with_window(
        &mut self,
        window: CanvasWindow,
        inverse: bool,
    ) -> PureResult<Tensor> {
        self.render()?;
        self.vectors
            .fft_cols_power_db_tensor_with_window(window, inverse)
    }

    /// Refresh the canvas and expose column-wise FFT phases as a tensor with
    /// shape `(width, height * 4)`.
    pub fn refresh_vector_fft_columns_phase_tensor(&mut self, inverse: bool) -> PureResult<Tensor> {
        self.render()?;
        self.vectors.fft_cols_phase_tensor(inverse)
    }

    /// Refresh and expose the column-wise FFT phases with windowing.
    pub fn refresh_vector_fft_columns_phase_tensor_with_window(
        &mut self,
        window: CanvasWindow,
        inverse: bool,
    ) -> PureResult<Tensor> {
        self.render()?;
        self.vectors
            .fft_cols_phase_tensor_with_window(window, inverse)
    }

    /// Refresh the canvas and expose both the column-wise FFT magnitudes and
    /// phases as tensors with shape `(width, height * 4)`.
    pub fn refresh_vector_fft_columns_polar_tensors(
<<<<<<< HEAD
=======
        &mut self,
        inverse: bool,
    ) -> PureResult<(Tensor, Tensor)> {
        self.render()?;
        self.vectors.fft_cols_polar_tensors(inverse)
    }

    /// Refresh and expose the column-wise FFT magnitude/phase with windowing.
    pub fn refresh_vector_fft_columns_polar_tensors_with_window(
>>>>>>> eccd2d36
        &mut self,
        window: CanvasWindow,
        inverse: bool,
    ) -> PureResult<(Tensor, Tensor)> {
        self.render()?;
        self.vectors
            .fft_cols_polar_tensors_with_window(window, inverse)
    }

    /// Refresh and expose the column-wise FFT magnitude/phase with windowing.
    pub fn refresh_vector_fft_columns_polar_tensors_with_window(
        &mut self,
        window: CanvasWindow,
        inverse: bool,
    ) -> PureResult<(Tensor, Tensor)> {
        self.render()?;
        self.vectors
            .fft_cols_polar_tensors_with_window(window, inverse)
    }

    /// Refresh the canvas and expose the full 2D FFT spectrum (energy + chroma
    /// channels). This applies the row and column transforms sequentially so
    /// integrators can probe anisotropic features without piecing together two
    /// separate passes on the JavaScript side.
    pub fn refresh_vector_fft_2d(&mut self, inverse: bool) -> PureResult<Vec<f32>> {
        self.render()?;
        self.vectors.fft_2d_interleaved(inverse)
    }

    /// Refresh and expose the 2D FFT with windowing along both axes.
    pub fn refresh_vector_fft_2d_with_window(
        &mut self,
        window: CanvasWindow,
        inverse: bool,
    ) -> PureResult<Vec<f32>> {
        self.render()?;
        self.vectors.fft_2d_interleaved_with_window(window, inverse)
    }

    /// Refresh the canvas and expose the 2D FFT magnitudes as a tensor with
    /// shape `(height, width * 4)`.
    pub fn refresh_vector_fft_2d_magnitude_tensor(&mut self, inverse: bool) -> PureResult<Tensor> {
        self.render()?;
        self.vectors.fft_2d_magnitude_tensor(inverse)
    }

    /// Refresh and expose the 2D FFT magnitudes with windowing.
    pub fn refresh_vector_fft_2d_magnitude_tensor_with_window(
        &mut self,
        window: CanvasWindow,
        inverse: bool,
    ) -> PureResult<Tensor> {
        self.render()?;
        self.vectors
            .fft_2d_magnitude_tensor_with_window(window, inverse)
    }

    /// Refresh the canvas and expose the 2D FFT power as a tensor with shape
    /// `(height, width * 4)`.
    pub fn refresh_vector_fft_2d_power_tensor(&mut self, inverse: bool) -> PureResult<Tensor> {
        self.render()?;
        self.vectors.fft_2d_power_tensor(inverse)
    }

    /// Refresh and expose the 2D FFT power with windowing.
    pub fn refresh_vector_fft_2d_power_tensor_with_window(
        &mut self,
        window: CanvasWindow,
        inverse: bool,
    ) -> PureResult<Tensor> {
        self.render()?;
        self.vectors
            .fft_2d_power_tensor_with_window(window, inverse)
    }

    /// Refresh the canvas and expose the 2D FFT log-power (decibel) tensor with
    /// shape `(height, width * 4)`.
    pub fn refresh_vector_fft_2d_power_db_tensor(&mut self, inverse: bool) -> PureResult<Tensor> {
        self.render()?;
        self.vectors.fft_2d_power_db_tensor(inverse)
    }

    /// Refresh and expose the 2D FFT log-power with windowing.
    pub fn refresh_vector_fft_2d_power_db_tensor_with_window(
        &mut self,
        window: CanvasWindow,
        inverse: bool,
    ) -> PureResult<Tensor> {
        self.render()?;
        self.vectors
            .fft_2d_power_db_tensor_with_window(window, inverse)
    }

    /// Refresh the canvas and expose the 2D FFT phases as a tensor with shape
    /// `(height, width * 4)`.
    pub fn refresh_vector_fft_2d_phase_tensor(&mut self, inverse: bool) -> PureResult<Tensor> {
        self.render()?;
        self.vectors.fft_2d_phase_tensor(inverse)
    }

    /// Refresh and expose the 2D FFT phases with windowing.
    pub fn refresh_vector_fft_2d_phase_tensor_with_window(
        &mut self,
        window: CanvasWindow,
        inverse: bool,
    ) -> PureResult<Tensor> {
        self.render()?;
        self.vectors
            .fft_2d_phase_tensor_with_window(window, inverse)
    }

    /// Refresh the canvas and expose both the 2D FFT magnitudes and phases as
    /// tensors with shape `(height, width * 4)`.
    pub fn refresh_vector_fft_2d_polar_tensors(
        &mut self,
        inverse: bool,
    ) -> PureResult<(Tensor, Tensor)> {
        self.render()?;
        self.vectors.fft_2d_polar_tensors(inverse)
    }

    /// Refresh and expose the 2D FFT magnitude/phase pair with windowing.
    pub fn refresh_vector_fft_2d_polar_tensors_with_window(
        &mut self,
        window: CanvasWindow,
        inverse: bool,
    ) -> PureResult<(Tensor, Tensor)> {
        self.render()?;
        self.vectors
            .fft_2d_polar_tensors_with_window(window, inverse)
    }

    /// Accumulate the refreshed tensor into the provided hypergradient tape.
    pub fn accumulate_hypergrad(&mut self, tape: &mut AmegaHypergrad) -> PureResult<()> {
        let tensor = self.refresh_tensor()?;
        tape.accumulate_wave(tensor)
    }

    /// Accumulate the refreshed tensor into the provided Euclidean gradient tape.
    pub fn accumulate_realgrad(&mut self, tape: &mut AmegaRealgrad) -> PureResult<()> {
        let tensor = self.refresh_tensor()?;
        tape.accumulate_wave(tensor)
    }

    /// Refresh the canvas and return gradient summary statistics for both the
    /// hypergradient and Euclidean tapes. The returned tuple packs
    /// `(hypergrad_summary, realgrad_summary)`.
    pub fn gradient_summary(
        &mut self,
        curvature: f32,
    ) -> PureResult<(GradientSummary, GradientSummary)> {
        let tensor = self.refresh_tensor()?;
        let (rows, cols) = tensor.shape();
        let mut hypergrad = AmegaHypergrad::new(curvature, 1.0, rows, cols)?;
        hypergrad.accumulate_wave(tensor)?;
        let mut realgrad = AmegaRealgrad::new(1.0, rows, cols)?;
        realgrad.accumulate_wave(tensor)?;
        Ok((hypergrad.summary(), realgrad.summary()))
    }

    /// Interpret the gradient summaries into Desire-aligned feedback signals.
    pub fn gradient_interpretation(
        &mut self,
        curvature: f32,
    ) -> PureResult<DesireGradientInterpretation> {
        let (hyper, real) = self.gradient_summary(curvature)?;
        Ok(DesireGradientInterpretation::from_summaries(hyper, real))
    }

    /// Derive Desire control signals directly from the refreshed canvas tensor.
    pub fn gradient_control(&mut self, curvature: f32) -> PureResult<DesireGradientControl> {
        let interpretation = self.gradient_interpretation(curvature)?;
        Ok(interpretation.control())
    }

    /// Access the last computed FFT spectrum without forcing a refresh.
    pub fn vector_fft(&self, inverse: bool) -> PureResult<Vec<f32>> {
        self.vectors.fft_rows_interleaved(inverse)
    }

    /// Last computed row-wise FFT spectrum with a custom window.
    pub fn vector_fft_with_window(
        &self,
        window: CanvasWindow,
        inverse: bool,
    ) -> PureResult<Vec<f32>> {
        self.vectors
            .fft_rows_interleaved_with_window(window, inverse)
    }

    /// Last computed row-wise FFT magnitudes without forcing a refresh.
    pub fn vector_fft_magnitude_tensor(&self, inverse: bool) -> PureResult<Tensor> {
        self.vectors.fft_rows_magnitude_tensor(inverse)
    }

    /// Last computed row-wise FFT magnitudes with windowing.
    pub fn vector_fft_magnitude_tensor_with_window(
        &self,
        window: CanvasWindow,
        inverse: bool,
    ) -> PureResult<Tensor> {
        self.vectors
            .fft_rows_magnitude_tensor_with_window(window, inverse)
    }

    /// Last computed row-wise FFT power without forcing a refresh.
    pub fn vector_fft_power_tensor(&self, inverse: bool) -> PureResult<Tensor> {
        self.vectors.fft_rows_power_tensor(inverse)
    }

    /// Last computed row-wise FFT power with windowing.
    pub fn vector_fft_power_tensor_with_window(
        &self,
        window: CanvasWindow,
        inverse: bool,
    ) -> PureResult<Tensor> {
        self.vectors
            .fft_rows_power_tensor_with_window(window, inverse)
    }

    /// Last computed row-wise FFT log-power tensor without forcing a refresh.
    pub fn vector_fft_power_db_tensor(&self, inverse: bool) -> PureResult<Tensor> {
        self.vectors.fft_rows_power_db_tensor(inverse)
    }

    /// Last computed row-wise FFT log-power with windowing.
    pub fn vector_fft_power_db_tensor_with_window(
        &self,
        window: CanvasWindow,
        inverse: bool,
    ) -> PureResult<Tensor> {
        self.vectors
            .fft_rows_power_db_tensor_with_window(window, inverse)
    }

    /// Last computed row-wise FFT phases without forcing a refresh.
    pub fn vector_fft_phase_tensor(&self, inverse: bool) -> PureResult<Tensor> {
        self.vectors.fft_rows_phase_tensor(inverse)
    }

    /// Last computed row-wise FFT phases with windowing.
    pub fn vector_fft_phase_tensor_with_window(
        &self,
        window: CanvasWindow,
        inverse: bool,
    ) -> PureResult<Tensor> {
        self.vectors
            .fft_rows_phase_tensor_with_window(window, inverse)
    }

    /// Access both the row-wise FFT magnitudes and phases without forcing a
    /// refresh. Returns `(magnitude, phase)` tensors with shape
    /// `(height, width * 4)`.
    pub fn vector_fft_polar_tensors(&self, inverse: bool) -> PureResult<(Tensor, Tensor)> {
        self.vectors.fft_rows_polar_tensors(inverse)
    }

    /// Last computed row-wise FFT magnitude/phase pair with windowing.
    pub fn vector_fft_polar_tensors_with_window(
        &self,
        window: CanvasWindow,
        inverse: bool,
    ) -> PureResult<(Tensor, Tensor)> {
        self.vectors
            .fft_rows_polar_tensors_with_window(window, inverse)
    }

    /// Access the last computed column-wise FFT spectrum without forcing a
    /// refresh. The returned buffer mirrors [`refresh_vector_fft_columns`]
    /// layout (columns laid out sequentially with interleaved `[re, im]`
    /// components).
    pub fn vector_fft_columns(&self, inverse: bool) -> PureResult<Vec<f32>> {
        self.vectors.fft_cols_interleaved(inverse)
    }

    /// Last computed column-wise FFT spectrum with windowing.
    pub fn vector_fft_columns_with_window(
        &self,
        window: CanvasWindow,
        inverse: bool,
    ) -> PureResult<Vec<f32>> {
        self.vectors
            .fft_cols_interleaved_with_window(window, inverse)
    }

    /// Access the last computed column-wise FFT magnitudes without forcing a
    /// refresh.
    pub fn vector_fft_columns_magnitude_tensor(&self, inverse: bool) -> PureResult<Tensor> {
        self.vectors.fft_cols_magnitude_tensor(inverse)
    }

    /// Last computed column-wise FFT magnitudes with windowing.
    pub fn vector_fft_columns_magnitude_tensor_with_window(
        &self,
        window: CanvasWindow,
        inverse: bool,
    ) -> PureResult<Tensor> {
        self.vectors
            .fft_cols_magnitude_tensor_with_window(window, inverse)
    }

    /// Access the last computed column-wise FFT power without forcing a refresh.
    pub fn vector_fft_columns_power_tensor(&self, inverse: bool) -> PureResult<Tensor> {
        self.vectors.fft_cols_power_tensor(inverse)
    }

    /// Last computed column-wise FFT power with windowing.
    pub fn vector_fft_columns_power_tensor_with_window(
        &self,
        window: CanvasWindow,
        inverse: bool,
    ) -> PureResult<Tensor> {
        self.vectors
            .fft_cols_power_tensor_with_window(window, inverse)
    }

    /// Access the last computed column-wise FFT log-power tensor without
    /// forcing a refresh.
    pub fn vector_fft_columns_power_db_tensor(&self, inverse: bool) -> PureResult<Tensor> {
        self.vectors.fft_cols_power_db_tensor(inverse)
    }

    /// Last computed column-wise FFT log-power with windowing.
    pub fn vector_fft_columns_power_db_tensor_with_window(
        &self,
        window: CanvasWindow,
        inverse: bool,
    ) -> PureResult<Tensor> {
        self.vectors
            .fft_cols_power_db_tensor_with_window(window, inverse)
    }

    /// Access the last computed column-wise FFT phases without forcing a
    /// refresh.
    pub fn vector_fft_columns_phase_tensor(&self, inverse: bool) -> PureResult<Tensor> {
        self.vectors.fft_cols_phase_tensor(inverse)
    }

    /// Last computed column-wise FFT phases with windowing.
    pub fn vector_fft_columns_phase_tensor_with_window(
        &self,
        window: CanvasWindow,
        inverse: bool,
    ) -> PureResult<Tensor> {
        self.vectors
            .fft_cols_phase_tensor_with_window(window, inverse)
    }

    /// Access both the column-wise FFT magnitudes and phases without forcing a
    /// refresh. Returns `(magnitude, phase)` tensors with shape
    /// `(width, height * 4)`.
    pub fn vector_fft_columns_polar_tensors(&self, inverse: bool) -> PureResult<(Tensor, Tensor)> {
        self.vectors.fft_cols_polar_tensors(inverse)
    }

    /// Last computed column-wise FFT magnitude/phase pair with windowing.
    pub fn vector_fft_columns_polar_tensors_with_window(
        &self,
        window: CanvasWindow,
        inverse: bool,
    ) -> PureResult<(Tensor, Tensor)> {
        self.vectors
            .fft_cols_polar_tensors_with_window(window, inverse)
    }

    /// Access the last computed 2D FFT spectrum without forcing a refresh. The
    /// returned buffer matches [`refresh_vector_fft_2d`] and can be fed
    /// directly into GPU upload pipelines.
    pub fn vector_fft_2d(&self, inverse: bool) -> PureResult<Vec<f32>> {
        self.vectors.fft_2d_interleaved(inverse)
    }

    /// Last computed 2D FFT spectrum with windowing.
    pub fn vector_fft_2d_with_window(
        &self,
        window: CanvasWindow,
        inverse: bool,
    ) -> PureResult<Vec<f32>> {
        self.vectors.fft_2d_interleaved_with_window(window, inverse)
    }

    /// Access the last computed 2D FFT magnitudes without forcing a refresh.
    pub fn vector_fft_2d_magnitude_tensor(&self, inverse: bool) -> PureResult<Tensor> {
        self.vectors.fft_2d_magnitude_tensor(inverse)
    }

    /// Last computed 2D FFT magnitudes with windowing.
    pub fn vector_fft_2d_magnitude_tensor_with_window(
        &self,
        window: CanvasWindow,
        inverse: bool,
    ) -> PureResult<Tensor> {
        self.vectors
            .fft_2d_magnitude_tensor_with_window(window, inverse)
    }

    /// Access the last computed 2D FFT power without forcing a refresh.
    pub fn vector_fft_2d_power_tensor(&self, inverse: bool) -> PureResult<Tensor> {
        self.vectors.fft_2d_power_tensor(inverse)
    }

    /// Last computed 2D FFT power with windowing.
    pub fn vector_fft_2d_power_tensor_with_window(
        &self,
        window: CanvasWindow,
        inverse: bool,
    ) -> PureResult<Tensor> {
        self.vectors
            .fft_2d_power_tensor_with_window(window, inverse)
    }

    /// Access the last computed 2D FFT log-power tensor without forcing a refresh.
    pub fn vector_fft_2d_power_db_tensor(&self, inverse: bool) -> PureResult<Tensor> {
        self.vectors.fft_2d_power_db_tensor(inverse)
    }

    /// Last computed 2D FFT log-power with windowing.
    pub fn vector_fft_2d_power_db_tensor_with_window(
        &self,
        window: CanvasWindow,
        inverse: bool,
    ) -> PureResult<Tensor> {
        self.vectors
            .fft_2d_power_db_tensor_with_window(window, inverse)
    }

    /// Access the last computed 2D FFT phases without forcing a refresh.
    pub fn vector_fft_2d_phase_tensor(&self, inverse: bool) -> PureResult<Tensor> {
        self.vectors.fft_2d_phase_tensor(inverse)
    }

    /// Last computed 2D FFT phases with windowing.
    pub fn vector_fft_2d_phase_tensor_with_window(
        &self,
        window: CanvasWindow,
        inverse: bool,
    ) -> PureResult<Tensor> {
        self.vectors
            .fft_2d_phase_tensor_with_window(window, inverse)
    }

    /// Access both the 2D FFT magnitudes and phases without forcing a refresh.
    /// Returns `(magnitude, phase)` tensors with shape `(height, width * 4)`.
    pub fn vector_fft_2d_polar_tensors(&self, inverse: bool) -> PureResult<(Tensor, Tensor)> {
        self.vectors.fft_2d_polar_tensors(inverse)
    }

    /// Last computed 2D FFT magnitude/phase pair with windowing.
    pub fn vector_fft_2d_polar_tensors_with_window(
        &self,
        window: CanvasWindow,
        inverse: bool,
    ) -> PureResult<(Tensor, Tensor)> {
        self.vectors
            .fft_2d_polar_tensors_with_window(window, inverse)
    }

    /// Uniform parameters expected by [`vector_fft_wgsl`]. The layout mirrors
    /// the WGSL `CanvasFftParams` struct and includes padding so the buffer
    /// occupies 16 bytes.
    pub fn vector_fft_uniform(&self, inverse: bool) -> [u32; 4] {
        [
            self.surface.width() as u32,
            self.surface.height() as u32,
            inverse as u32,
            0,
        ]
    }

    /// Byte layout metadata that mirrors the WGSL buffers emitted by
    /// [`vector_fft_wgsl`]. Callers can size storage/uniform buffers directly
    /// from the returned values without hard-coding struct sizes.
    pub fn vector_fft_layout(&self) -> CanvasFftLayout {
        const FIELD_STRIDE: usize = 4 * core::mem::size_of::<f32>();
        const SPECTRUM_STRIDE: usize = 8 * core::mem::size_of::<f32>();
        const UNIFORM_BYTES: usize = 4 * core::mem::size_of::<u32>();

        let width = self.surface.width();
        let height = self.surface.height();
        CanvasFftLayout {
            field_bytes: width * height * FIELD_STRIDE,
            field_stride: FIELD_STRIDE,
            spectrum_bytes: width * height * SPECTRUM_STRIDE,
            spectrum_stride: SPECTRUM_STRIDE,
            uniform_bytes: UNIFORM_BYTES,
        }
    }

    /// Suggested dispatch dimensions for [`vector_fft_wgsl`]. The kernel
    /// operates over the full canvas grid, so we pack the height into the
    /// `y`-dimension while the `x`-dimension is chunked by the workgroup size.
    /// Consumers can feed the returned triplet directly into
    /// `queue.write_buffer` / `compute_pass.dispatch_workgroups` without
    /// recomputing the ceil division in JavaScript.
    pub fn vector_fft_dispatch(&self, subgroup: bool) -> [u32; 3] {
        let width = self.surface.width() as u32;
        let height = self.surface.height() as u32;
        let workgroup = if subgroup { 32 } else { 64 };
        let groups_x = if width == 0 {
            0
        } else {
            (width + workgroup - 1) / workgroup
        };
        [groups_x, height, 1]
    }

    /// Uniform parameters for the hypergradient WGSL operator. The layout packs
    /// the canvas dimensions alongside the blend/gain controls as four floats
    /// (16 bytes) so WebGPU callers can upload them without manual padding.
    pub fn hypergrad_operator_uniform(&self, mix: f32, gain: f32) -> [f32; 4] {
        [
            self.surface.width() as f32,
            self.surface.height() as f32,
            mix.clamp(0.0, 1.0),
            gain,
        ]
    }

    /// Convenience wrapper that feeds Desire's control signals straight into the
    /// hypergradient WGSL uniform layout.
    pub fn hypergrad_operator_uniform_from_control(
        &self,
        control: &DesireGradientControl,
    ) -> [f32; 4] {
        self.hypergrad_operator_uniform(control.operator_mix(), control.operator_gain())
    }

    /// Pack Desire's control feedback into a 16-float uniform suitable for WGSL
    /// consumption. The layout keeps every block aligned to 16 bytes so WebGPU
    /// callers can upload it without manual padding or serde churn.
    pub fn desire_control_uniform(&self, control: &DesireGradientControl) -> [u32; 16] {
        [
            control.target_entropy().to_bits(),
            control.learning_rate_eta().to_bits(),
            control.learning_rate_min().to_bits(),
            control.learning_rate_max().to_bits(),
            control.learning_rate_slew().to_bits(),
            control.clip_norm().to_bits(),
            control.clip_floor().to_bits(),
            control.clip_ceiling().to_bits(),
            control.clip_ema().to_bits(),
            control.temperature_kappa().to_bits(),
            control.temperature_slew().to_bits(),
            control.hyper_rate_scale().to_bits(),
            control.real_rate_scale().to_bits(),
            control.tuning_gain().to_bits(),
            control.quality_gain().to_bits(),
            control.events().bits(),
        ]
    }

    /// Compute the workgroup triplet for the hypergradient WGSL operator.
    pub fn hypergrad_operator_dispatch(&self, subgroup: bool) -> [u32; 3] {
        let width = self.surface.width() as u32;
        let height = self.surface.height() as u32;
        let workgroup = if subgroup { 32 } else { 64 };
        let groups_x = if width == 0 {
            0
        } else {
            (width + workgroup - 1) / workgroup
        };
        [groups_x, height, 1]
    }

    /// Emit a WGSL kernel that accumulates the canvas relation directly into a
    /// hypergradient buffer entirely on the GPU.
    pub fn hypergrad_operator_wgsl(&self, subgroup: bool) -> String {
        emit_canvas_hypergrad_wgsl(
            self.surface.width() as u32,
            self.surface.height() as u32,
            subgroup,
        )
    }

    /// Emit a WGSL kernel that mirrors [`refresh_vector_fft`] so GPU/WebGPU
    /// callers can reproduce the spectrum without leaving the browser. The
    /// shader expects the following bindings:
    ///
    /// - `@group(0) @binding(0)`: storage buffer containing one
    ///   `FieldSample {{ energy: f32, chroma: vec3<f32> }}` per pixel laid out
    ///   in row-major order.
    /// - `@group(0) @binding(1)`: storage buffer containing one
    ///   `SpectrumSample` per pixel (output – 8 floats for the complex energy
    ///   and chroma channels).
    /// - `@group(0) @binding(2)`: uniform `CanvasFftParams` with the canvas
    ///   `width`, `height`, and an `inverse` flag (1 = inverse, 0 = forward)
    ///   plus one padding lane so the struct spans 16 bytes.
    pub fn vector_fft_wgsl(&self, subgroup: bool) -> String {
        emit_canvas_fft_wgsl(
            self.surface.width() as u32,
            self.surface.height() as u32,
            subgroup,
        )
    }

    /// Refresh the canvas and return the FFT spectrum as a tensor with shape
    /// `(height, width * 8)`.
    pub fn refresh_vector_fft_tensor(&mut self, inverse: bool) -> PureResult<Tensor> {
        self.render()?;
        self.vectors.fft_rows_tensor(inverse)
    }

    /// Refresh the canvas and return the column-wise FFT spectrum as a tensor.
    /// The resulting tensor has shape `(width, height * 8)` and matches the
    /// interleaved layout returned by [`refresh_vector_fft_columns`].
    pub fn refresh_vector_fft_columns_tensor(&mut self, inverse: bool) -> PureResult<Tensor> {
        self.render()?;
        self.vectors.fft_cols_tensor(inverse)
    }

    /// Refresh the canvas and return the full 2D FFT spectrum as a tensor with
    /// shape `(height, width * 8)`.
    pub fn refresh_vector_fft_2d_tensor(&mut self, inverse: bool) -> PureResult<Tensor> {
        self.render()?;
        self.vectors.fft_2d_tensor(inverse)
    }

    /// Emit a Z-space fractal patch built from the colour energy field so
    /// higher-level schedulers can feed the canvas feedback loop.
    pub fn emit_zspace_patch(
        &mut self,
        coherence: f32,
        tension: f32,
        depth: u32,
    ) -> PureResult<FractalPatch> {
        self.render()?;
        self.vectors.to_zspace_patch(coherence, tension, depth)
    }
}

/// Projector construction parameters so integrators (including Python glue)
/// can pick palettes and stability behaviour explicitly.
#[derive(Clone, Debug)]
pub struct CanvasProjectorConfig {
    pub normalizer: CanvasNormalizer,
    pub palette: CanvasPalette,
}

impl Default for CanvasProjectorConfig {
    fn default() -> Self {
        Self {
            normalizer: CanvasNormalizer::default(),
            palette: CanvasPalette::default(),
        }
    }
}

fn compute_fft(line: &mut [Complex32], inverse: bool) -> PureResult<()> {
    if line.is_empty() {
        return Err(TensorError::EmptyInput("canvas_fft"));
    }

    if line.len().is_power_of_two() {
        fft::fft_inplace(line, inverse).map_err(|err| match err {
            fft::FftError::Empty => TensorError::EmptyInput("canvas_fft"),
            fft::FftError::NonPowerOfTwo => TensorError::InvalidDimensions {
                rows: 1,
                cols: line.len(),
            },
        })?;
        return Ok(());
    }

    let len = line.len();
    let mut output = vec![Complex32::default(); len];
    let sign = if inverse { 1.0 } else { -1.0 };
    for k in 0..len {
        let mut acc = Complex32::default();
        for (n, value) in line.iter().enumerate() {
            let angle = 2.0 * PI * k as f32 * n as f32 / len as f32 * sign;
            let twiddle = Complex32::new(angle.cos(), angle.sin());
            acc = acc.add(value.mul(twiddle));
        }
        if inverse {
            acc = acc.scale(1.0 / len as f32);
        }
        output[k] = acc;
    }
    line.copy_from_slice(&output);
    Ok(())
}

fn emit_canvas_fft_wgsl(width: u32, height: u32, subgroup: bool) -> String {
    let workgroup = if subgroup { 32 } else { 64 };
    format!(
        "// Canvas vector FFT WGSL (width {width}, height {height})\n\
         const WORKGROUP_SIZE: u32 = {workgroup}u;\n\
         struct FieldSample {{\n\
             energy: f32,\n\
             chroma: vec3<f32>,\n\
         }};\n\
         struct SpectrumSample {{\n\
             energy: vec2<f32>,\n\
             chroma_r: vec2<f32>,\n\
             chroma_g: vec2<f32>,\n\
             chroma_b: vec2<f32>,\n\
         }};\n\
         struct CanvasFftParams {{\n\
             width: u32,\n\
             height: u32,\n\
             inverse: u32,\n\
             _pad: u32,\n\
         }};\n\
         @group(0) @binding(0) var<storage, read> field: array<FieldSample>;\n\
         @group(0) @binding(1) var<storage, read_write> spectrum: array<SpectrumSample>;\n\
         @group(0) @binding(2) var<uniform> params: CanvasFftParams;\n\
         fn twiddle(angle: f32, inverse: bool) -> vec2<f32> {{\n\
             let cos_a = cos(angle);\n\
             let sin_a = sin(angle);\n\
             let sign = select(-1.0, 1.0, inverse);\n\
             return vec2<f32>(cos_a, sign * sin_a);\n\
         }}\n\
         fn accumulate(acc: vec2<f32>, sample: f32, tw: vec2<f32>) -> vec2<f32> {{\n\
             return vec2<f32>(acc.x + sample * tw.x, acc.y + sample * tw.y);\n\
         }}\n\
         @compute @workgroup_size(WORKGROUP_SIZE)\n\
         fn main(@builtin(global_invocation_id) gid: vec3<u32>) {{\n\
             if (gid.x >= params.width || gid.y >= params.height) {{\n\
                 return;\n\
             }}\n\
             let row_offset = gid.y * params.width;\n\
             let inverse = params.inverse == 1u;\n\
             let frequency = f32(gid.x);\n\
             let norm = select(1.0, 1.0 / f32(params.width), inverse);\n\
             var energy = vec2<f32>(0.0, 0.0);\n\
             var chroma_r = vec2<f32>(0.0, 0.0);\n\
             var chroma_g = vec2<f32>(0.0, 0.0);\n\
             var chroma_b = vec2<f32>(0.0, 0.0);\n\
             for (var n = 0u; n < params.width; n = n + 1u) {{\n\
                 let sample = field[row_offset + n];\n\
                 let angle = 6.2831855 * frequency * f32(n) / f32(params.width);\n\
                 let tw = twiddle(angle, inverse);\n\
                 energy = accumulate(energy, sample.energy, tw);\n\
                 chroma_r = accumulate(chroma_r, sample.chroma.x, tw);\n\
                 chroma_g = accumulate(chroma_g, sample.chroma.y, tw);\n\
                 chroma_b = accumulate(chroma_b, sample.chroma.z, tw);\n\
             }}\n\
             spectrum[row_offset + gid.x] = SpectrumSample(\n\
                 energy * norm,\n\
                 chroma_r * norm,\n\
                 chroma_g * norm,\n\
                 chroma_b * norm,\n\
             );\n\
         }}\n",
        width = width,
        height = height,
        workgroup = workgroup,
    )
}

fn emit_canvas_hypergrad_wgsl(width: u32, height: u32, subgroup: bool) -> String {
    let workgroup = if subgroup { 32 } else { 64 };
    format!(
        "// Canvas hypergrad operator WGSL (width {width}, height {height})\n\
         const WORKGROUP_SIZE: u32 = {workgroup}u;\n\
         struct CanvasHypergradParams {{\n\
             width: f32;\n\
             height: f32;\n\
             mix: f32;\n\
             gain: f32;\n\
         }};\n\
         @group(0) @binding(0) var<storage, read> relation: array<f32>;\n\
         @group(0) @binding(1) var<storage, read_write> hypergrad: array<f32>;\n\
         @group(0) @binding(2) var<uniform> params: CanvasHypergradParams;\n\
         @compute @workgroup_size(WORKGROUP_SIZE)\n\
         fn main(@builtin(global_invocation_id) gid: vec3<u32>) {{\n\
             let width = u32(params.width + 0.5);\n\
             let height = u32(params.height + 0.5);\n\
             if (gid.x >= width || gid.y >= height) {{\n\
                 return;\n\
             }}\n\
             let index = gid.y * width + gid.x;\n\
             let blend = clamp(params.mix, 0.0, 1.0);\n\
             let gain = params.gain;\n\
             let current = hypergrad[index];\n\
             let update = relation[index] * gain;\n\
             hypergrad[index] = current * (1.0 - blend) + update;\n\
         }}\n",
        width = width,
        height = height,
        workgroup = workgroup,
    )
}

#[cfg(test)]
mod tests {
    use super::*;
    use crate::pure::fractal::FractalPatch;

    fn tensor(values: &[f32]) -> Tensor {
        Tensor::from_vec(1, values.len(), values.to_vec()).unwrap()
    }

    fn tensor_with_shape(rows: usize, cols: usize, values: &[f32]) -> Tensor {
        assert_eq!(rows * cols, values.len());
        Tensor::from_vec(rows, cols, values.to_vec()).unwrap()
    }

    #[test]
    fn canvas_window_rectangular_returns_unity() {
        let coeffs = CanvasWindow::Rectangular.coefficients(6);
        assert_eq!(coeffs.len(), 6);
        for value in coeffs {
            assert!((value - 1.0).abs() < 1e-6);
        }
    }

    #[test]
    fn canvas_window_hann_tapers_ends() {
        let coeffs = CanvasWindow::Hann.coefficients(8);
        assert_eq!(coeffs.len(), 8);
        assert!(coeffs.first().unwrap().abs() < 1e-6);
        assert!(coeffs.last().unwrap().abs() < 1e-6);
        let middle = coeffs[coeffs.len() / 2];
        assert!(middle > 0.9);
    }

    fn seeded_color_field(width: usize, height: usize) -> ColorVectorField {
        let mut field = ColorVectorField::new(width, height);
        for row in 0..height {
            for col in 0..width {
                let idx = row * width + col;
                let energy = idx as f32 / 10.0;
                let chroma = [0.1 * (idx as f32 + 1.0), -0.05 * (idx as f32 + 1.0), 0.2];
                field.set(idx, energy, chroma);
            }
        }
        field
    }

    #[test]
    fn rectangular_window_matches_row_fft_baseline() {
        let field = seeded_color_field(4, 3);
        let baseline = field.fft_rows_interleaved(false).unwrap();
        let windowed = field
            .fft_rows_interleaved_with_window(CanvasWindow::Rectangular, false)
            .unwrap();
        for (lhs, rhs) in baseline.iter().zip(windowed.iter()) {
            assert!((lhs - rhs).abs() < 1e-5);
        }
    }

    #[test]
    fn rectangular_window_matches_column_fft_baseline() {
        let field = seeded_color_field(5, 2);
        let baseline = field.fft_cols_interleaved(false).unwrap();
        let windowed = field
            .fft_cols_interleaved_with_window(CanvasWindow::Rectangular, false)
            .unwrap();
        for (lhs, rhs) in baseline.iter().zip(windowed.iter()) {
            assert!((lhs - rhs).abs() < 1e-5);
        }
    }

    #[test]
    fn rectangular_window_matches_fft_2d_baseline() {
        let field = seeded_color_field(4, 3);
        let baseline = field.fft_2d_interleaved(false).unwrap();
        let windowed = field
            .fft_2d_interleaved_with_window(CanvasWindow::Rectangular, false)
            .unwrap();
        for (lhs, rhs) in baseline.iter().zip(windowed.iter()) {
            assert!((lhs - rhs).abs() < 1e-5);
        }
    }

    #[test]
    fn normaliser_handles_constant_input() {
        let mut normaliser = CanvasNormalizer::new(0.5, 1e-3);
        let zeros = [0.0; 8];
        let (min, max) = normaliser.update(&zeros);
        assert!((min - 0.0).abs() < 1e-6);
        assert!((max - 1e-3).abs() < 1e-6);
        assert_eq!(normaliser.normalize(0.0), 0.0);
        assert_eq!(normaliser.normalize(1.0), 1.0);
    }

    #[test]
    fn palette_switch_applies_without_allocation() {
        let scheduler = UringFractalScheduler::new(4).unwrap();
        scheduler
            .push(FractalPatch::new(Tensor::zeros(2, 2).unwrap(), 1.0, 1.0, 0).unwrap())
            .unwrap();
        let mut projector = CanvasProjector::new(scheduler, 2, 2).unwrap();
        projector.set_palette(CanvasPalette::Grayscale);
        let bytes = projector.refresh().unwrap();
        assert_eq!(bytes.len(), 16);
    }

    #[test]
    fn refresh_with_vectors_surfaces_color_field() {
        let scheduler = UringFractalScheduler::new(4).unwrap();
        scheduler
            .push(FractalPatch::new(Tensor::zeros(2, 2).unwrap(), 1.0, 1.0, 0).unwrap())
            .unwrap();
        let mut projector = CanvasProjector::new(scheduler, 2, 2).unwrap();
        let (_bytes, field) = projector.refresh_with_vectors().unwrap();
        assert_eq!(field.vectors().len(), 4);
        for vector in field.iter() {
            assert!(vector[0] >= 0.0 && vector[0] <= 1.0);
        }
    }

    #[test]
    fn vector_fft_wgsl_covers_expected_bindings() {
        let scheduler = UringFractalScheduler::new(4).unwrap();
        scheduler
            .push(FractalPatch::new(Tensor::zeros(2, 2).unwrap(), 1.0, 1.0, 0).unwrap())
            .unwrap();
        let projector = CanvasProjector::new(scheduler, 4, 2).unwrap();
        let wgsl = projector.vector_fft_wgsl(false);
        assert!(wgsl.contains("@binding(2)"));
        assert!(wgsl.contains("SpectrumSample"));
        assert!(wgsl.contains("@compute"));
    }

    #[test]
    fn vector_fft_uniform_matches_canvas_dimensions() {
        let scheduler = UringFractalScheduler::new(4).unwrap();
        scheduler
            .push(FractalPatch::new(Tensor::zeros(2, 2).unwrap(), 1.0, 1.0, 0).unwrap())
            .unwrap();
        let projector = CanvasProjector::new(scheduler, 3, 5).unwrap();
        let params = projector.vector_fft_uniform(true);
        assert_eq!(params, [3, 5, 1, 0]);
    }

    #[test]
    fn vector_fft_dispatch_respects_workgroup_chunks() {
        let scheduler = UringFractalScheduler::new(4).unwrap();
        scheduler
            .push(FractalPatch::new(Tensor::zeros(2, 2).unwrap(), 1.0, 1.0, 0).unwrap())
            .unwrap();
        let projector = CanvasProjector::new(scheduler, 130, 4).unwrap();
        assert_eq!(projector.vector_fft_dispatch(false), [3, 4, 1]);
        assert_eq!(projector.vector_fft_dispatch(true), [5, 4, 1]);
    }

    #[test]
    fn vector_fft_layout_matches_wgsl_structs() {
        let scheduler = UringFractalScheduler::new(4).unwrap();
        let projector = CanvasProjector::new(scheduler, 64, 3).unwrap();
        let layout = projector.vector_fft_layout();
        assert_eq!(layout.field_stride(), 16);
        assert_eq!(layout.spectrum_stride(), 32);
        assert_eq!(layout.uniform_bytes(), 16);
        assert_eq!(layout.field_bytes(), 64 * 3 * 16);
        assert_eq!(layout.spectrum_bytes(), 64 * 3 * 32);
        assert_eq!(layout.pixel_count(), 64 * 3);
    }

    #[test]
    fn vector_field_fft_emits_interleaved_channels() {
        let mut field = ColorVectorField::new(4, 1);
        field.set(0, 1.0, [0.0, 0.0, 0.0]);
        let spectrum = field.fft_rows_interleaved(false).unwrap();
        assert_eq!(spectrum.len(), 32);
        for chunk in spectrum.chunks_exact(8) {
            assert!((chunk[0] - 1.0).abs() < 1e-6);
            assert!(chunk[1].abs() < 1e-6);
            for value in &chunk[2..] {
                assert!(value.abs() < 1e-6);
            }
        }
    }

    #[test]
    fn vector_field_fft_columns_emits_interleaved_channels() {
        let mut field = ColorVectorField::new(1, 4);
        field.set(0, 1.0, [0.0, 0.0, 0.0]);
        let spectrum = field.fft_cols_interleaved(false).unwrap();
        assert_eq!(spectrum.len(), 32);
        for chunk in spectrum.chunks_exact(8) {
            assert!((chunk[0] - 1.0).abs() < 1e-6);
            assert!(chunk[1].abs() < 1e-6);
            for value in &chunk[2..] {
                assert!(value.abs() < 1e-6);
            }
        }
    }

    #[test]
    fn vector_field_fft_2d_emits_interleaved_channels() {
        let mut field = ColorVectorField::new(2, 2);
        field.set(0, 1.0, [0.0, 0.0, 0.0]);
        let spectrum = field.fft_2d_interleaved(false).unwrap();
        assert_eq!(spectrum.len(), 2 * 2 * 8);
        for chunk in spectrum.chunks_exact(8) {
            assert!((chunk[0] - 1.0).abs() < 1e-6);
            assert!(chunk[1].abs() < 1e-6);
            for value in &chunk[2..] {
                assert!(value.abs() < 1e-6);
            }
        }
    }

    #[test]
    fn vector_field_fft_2d_handles_rectangular_canvas() {
        let mut field = ColorVectorField::new(3, 2);
        field.set(0, 1.0, [0.0, 0.0, 0.0]);
        let spectrum = field.fft_2d_interleaved(false).unwrap();
        assert_eq!(spectrum.len(), 3 * 2 * 8);
        assert!(spectrum.iter().all(|value| value.is_finite()));
    }

    #[test]
    fn vector_field_fft_columns_handles_non_power_of_two_height() {
        let mut field = ColorVectorField::new(2, 3);
        field.set(0, 1.0, [0.0, 0.0, 0.0]);
        let spectrum = field.fft_cols_interleaved(false).unwrap();
        assert_eq!(spectrum.len(), 48);
        for value in spectrum {
            assert!(value.is_finite());
        }
    }

    #[test]
    fn vector_field_fft_handles_non_power_of_two_width() {
        let mut field = ColorVectorField::new(3, 1);
        field.set(0, 1.0, [0.0, 0.0, 0.0]);
        let spectrum = field.fft_rows_interleaved(false).unwrap();
        assert_eq!(spectrum.len(), 24);
        for value in spectrum {
            assert!(value.is_finite());
        }
    }

    #[test]
    fn vector_field_fft_rows_rejects_empty_dimensions() {
        let field = ColorVectorField::new(0, 1);
        assert!(matches!(
            field.fft_rows_interleaved(false),
            Err(TensorError::EmptyInput("canvas_fft"))
        ));
    }

    #[test]
    fn vector_field_fft_columns_rejects_empty_dimensions() {
        let field = ColorVectorField::new(1, 0);
        assert!(matches!(
            field.fft_cols_interleaved(false),
            Err(TensorError::EmptyInput("canvas_fft"))
        ));
    }

    #[test]
    fn vector_field_fft_2d_rejects_empty_dimensions() {
        let field = ColorVectorField::new(0, 0);
        assert!(matches!(
            field.fft_2d_interleaved(false),
            Err(TensorError::EmptyInput("canvas_fft"))
        ));
    }

    #[test]
    fn vector_field_fft_rows_tensor_rejects_empty_dimensions() {
        let field = ColorVectorField::new(0, 1);
        assert!(matches!(
            field.fft_rows_tensor(false),
            Err(TensorError::EmptyInput("canvas_fft"))
        ));
    }

    #[test]
    fn vector_field_fft_rows_magnitude_tensor_matches_shape() {
        let mut field = ColorVectorField::new(2, 1);
        field.set(0, 1.0, [0.0, 0.0, 0.0]);
        let tensor = field.fft_rows_magnitude_tensor(false).unwrap();
        assert_eq!(tensor.shape(), (1, 8));
        assert!(tensor
            .data()
            .iter()
            .all(|value| value.is_finite() && *value >= 0.0));
    }

    #[test]
    fn vector_field_fft_rows_power_tensor_matches_squared_magnitude() {
        let mut field = ColorVectorField::new(3, 2);
        for idx in 0..6 {
            let energy = 0.2 * idx as f32;
            let chroma = [
                0.15 * (idx as f32 + 1.0),
                -0.1 * idx as f32,
                0.05 * (idx as f32 - 2.0),
            ];
            field.set(idx, energy, chroma);
        }

        let power = field.fft_rows_power_tensor(false).unwrap();
        let magnitude = field.fft_rows_magnitude_tensor(false).unwrap();

        assert_eq!(power.shape(), magnitude.shape());
        for (p, m) in power.data().iter().zip(magnitude.data()) {
            assert!((p - m * m).abs() < 1e-6);
        }
    }

    #[test]
    fn vector_field_fft_rows_power_db_tensor_matches_logarithmic_projection() {
        let mut field = ColorVectorField::new(3, 2);
        for idx in 0..6 {
            let energy = 0.25 * idx as f32;
            let chroma = [
                (-0.05 * idx as f32).sin(),
                0.1 * (idx as f32 + 0.5),
                0.075 * (idx as f32 - 1.0),
            ];
            field.set(idx, energy, chroma);
        }

        let power = field.fft_rows_power_tensor(false).unwrap();
        let power_db = field.fft_rows_power_db_tensor(false).unwrap();

        assert_eq!(power.shape(), power_db.shape());
        for (&linear, &db) in power.data().iter().zip(power_db.data()) {
            let expected = (10.0 * linear.max(ColorVectorField::POWER_DB_EPSILON).log10())
                .max(ColorVectorField::POWER_DB_FLOOR);
            assert!((expected - db).abs() < 1e-6);
        }
    }

    #[test]
    fn vector_field_fft_rows_power_with_db_tensors_match_components() {
        let mut field = ColorVectorField::new(4, 3);
        for idx in 0..12 {
            let energy = (idx as f32 * 0.1).cos();
            let chroma = [
                0.05 * (idx as f32 + 1.5),
                -0.03 * (idx as f32 - 2.0),
                (0.02 * idx as f32).sin(),
            ];
            field.set(idx, energy, chroma);
        }

        let (power, power_db) = field.fft_rows_power_with_db_tensors(false).unwrap();
        let solo_power = field.fft_rows_power_tensor(false).unwrap();
        let solo_power_db = field.fft_rows_power_db_tensor(false).unwrap();

        assert_eq!(power.shape(), solo_power.shape());
        assert_eq!(power_db.shape(), solo_power_db.shape());

        for (lhs, rhs) in power.data().iter().zip(solo_power.data()) {
            assert!((lhs - rhs).abs() < 1e-6);
        }
        for (lhs, rhs) in power_db.data().iter().zip(solo_power_db.data()) {
            assert!((lhs - rhs).abs() < 1e-6);
        }
    }

    #[test]
    fn vector_field_fft_rows_phase_tensor_matches_shape() {
        let mut field = ColorVectorField::new(2, 1);
        field.set(0, 1.0, [0.0, 0.0, 0.0]);
        let tensor = field.fft_rows_phase_tensor(false).unwrap();
        assert_eq!(tensor.shape(), (1, 8));
        assert!(tensor.data().iter().all(|value| value.is_finite()));
    }

    #[test]
    fn vector_field_fft_rows_polar_tensors_align_with_components() {
        let mut field = ColorVectorField::new(3, 2);
        for idx in 0..6 {
            let energy = 0.25 * idx as f32;
            let chroma = [
                0.1 * (idx as f32 + 1.0),
                -0.05 * idx as f32,
                0.075 * (idx as f32 - 1.0),
            ];
            field.set(idx, energy, chroma);
        }

        let (magnitude, phase) = field.fft_rows_polar_tensors(false).unwrap();
        let magnitude_only = field.fft_rows_magnitude_tensor(false).unwrap();
        let phase_only = field.fft_rows_phase_tensor(false).unwrap();

        assert_eq!(magnitude.shape(), magnitude_only.shape());
        assert_eq!(phase.shape(), phase_only.shape());

        for (lhs, rhs) in magnitude.data().iter().zip(magnitude_only.data()) {
            assert!((lhs - rhs).abs() < 1e-6);
        }
        for (lhs, rhs) in phase.data().iter().zip(phase_only.data()) {
            assert!((lhs - rhs).abs() < 1e-6);
        }
    }

    #[test]
    fn polar_tensor_helper_rejects_mismatched_spectrum_length() {
        let spectrum = vec![0.0; 7];
        let err = ColorVectorField::polar_tensors_from_interleaved(1, 1, &spectrum)
            .expect_err("expected data length mismatch");
        match err {
            TensorError::DataLength { expected, got } => {
                assert_eq!(expected, 8);
                assert_eq!(got, 7);
            }
            other => panic!("unexpected error: {other:?}"),
        }
    }

    #[test]
    fn vector_field_fft_columns_tensor_rejects_empty_dimensions() {
        let field = ColorVectorField::new(1, 0);
        assert!(matches!(
            field.fft_cols_tensor(false),
            Err(TensorError::EmptyInput("canvas_fft"))
        ));
    }

    #[test]
    fn vector_field_fft_columns_magnitude_tensor_matches_shape() {
        let mut field = ColorVectorField::new(1, 2);
        field.set(0, 1.0, [0.0, 0.0, 0.0]);
        let tensor = field.fft_cols_magnitude_tensor(false).unwrap();
        assert_eq!(tensor.shape(), (1, 8));
        assert!(tensor
            .data()
            .iter()
            .all(|value| value.is_finite() && *value >= 0.0));
    }

    #[test]
    fn vector_field_fft_columns_power_tensor_matches_squared_magnitude() {
        let mut field = ColorVectorField::new(2, 3);
        for idx in 0..6 {
            let energy = 0.3 * idx as f32;
            let chroma = [
                0.07 * (idx as f32 + 0.5),
                0.02 * (idx as f32 - 1.0),
                -0.03 * idx as f32,
            ];
            field.set(idx, energy, chroma);
        }

        let power = field.fft_cols_power_tensor(false).unwrap();
        let magnitude = field.fft_cols_magnitude_tensor(false).unwrap();

        assert_eq!(power.shape(), magnitude.shape());
        for (p, m) in power.data().iter().zip(magnitude.data()) {
            assert!((p - m * m).abs() < 1e-6);
        }
    }

    #[test]
    fn vector_field_fft_columns_power_db_tensor_matches_logarithmic_projection() {
        let mut field = ColorVectorField::new(2, 3);
        for idx in 0..6 {
            let energy = 0.18 * idx as f32;
            let chroma = [
                0.12 * (idx as f32 + 0.25),
                -0.07 * (idx as f32 - 0.5),
                0.05 * (idx as f32 - 1.75),
            ];
            field.set(idx, energy, chroma);
        }

        let power = field.fft_cols_power_tensor(false).unwrap();
        let power_db = field.fft_cols_power_db_tensor(false).unwrap();

        assert_eq!(power.shape(), power_db.shape());
        for (&linear, &db) in power.data().iter().zip(power_db.data()) {
            let expected = (10.0 * linear.max(ColorVectorField::POWER_DB_EPSILON).log10())
                .max(ColorVectorField::POWER_DB_FLOOR);
            assert!((expected - db).abs() < 1e-6);
        }
    }

    #[test]
    fn vector_field_fft_columns_power_with_db_tensors_match_components() {
        let mut field = ColorVectorField::new(3, 4);
        for idx in 0..12 {
            let energy = (idx as f32 * 0.07).sin();
            let chroma = [
                0.04 * (idx as f32 - 1.0),
                0.06 * (idx as f32 + 0.25),
                (-0.05 * idx as f32).cos(),
            ];
            field.set(idx, energy, chroma);
        }

        let (power, power_db) = field.fft_cols_power_with_db_tensors(false).unwrap();
        let solo_power = field.fft_cols_power_tensor(false).unwrap();
        let solo_power_db = field.fft_cols_power_db_tensor(false).unwrap();

        assert_eq!(power.shape(), solo_power.shape());
        assert_eq!(power_db.shape(), solo_power_db.shape());

        for (lhs, rhs) in power.data().iter().zip(solo_power.data()) {
            assert!((lhs - rhs).abs() < 1e-6);
        }
        for (lhs, rhs) in power_db.data().iter().zip(solo_power_db.data()) {
            assert!((lhs - rhs).abs() < 1e-6);
        }
    }

    #[test]
    fn vector_field_fft_columns_phase_tensor_matches_shape() {
        let mut field = ColorVectorField::new(1, 2);
        field.set(0, 1.0, [0.0, 0.0, 0.0]);
        let tensor = field.fft_cols_phase_tensor(false).unwrap();
        assert_eq!(tensor.shape(), (1, 8));
        assert!(tensor.data().iter().all(|value| value.is_finite()));
    }

    #[test]
    fn vector_field_fft_columns_polar_tensors_align_with_components() {
        let mut field = ColorVectorField::new(2, 3);
        for idx in 0..6 {
            let energy = 0.3 * idx as f32;
            let chroma = [
                0.2 * (idx as f32 + 0.5),
                0.1 * (idx as f32 - 0.5),
                -0.15 * idx as f32,
            ];
            field.set(idx, energy, chroma);
        }

        let (magnitude, phase) = field.fft_cols_polar_tensors(false).unwrap();
        let magnitude_only = field.fft_cols_magnitude_tensor(false).unwrap();
        let phase_only = field.fft_cols_phase_tensor(false).unwrap();

        assert_eq!(magnitude.shape(), magnitude_only.shape());
        assert_eq!(phase.shape(), phase_only.shape());

        for (lhs, rhs) in magnitude.data().iter().zip(magnitude_only.data()) {
            assert!((lhs - rhs).abs() < 1e-6);
        }
        for (lhs, rhs) in phase.data().iter().zip(phase_only.data()) {
            assert!((lhs - rhs).abs() < 1e-6);
        }
    }

    #[test]
    fn vector_field_fft_2d_tensor_rejects_empty_dimensions() {
        let field = ColorVectorField::new(0, 0);
        assert!(matches!(
            field.fft_2d_tensor(false),
            Err(TensorError::EmptyInput("canvas_fft"))
        ));
    }

    #[test]
    fn vector_field_fft_2d_magnitude_tensor_matches_shape() {
        let mut field = ColorVectorField::new(2, 2);
        field.set(0, 1.0, [0.0, 0.0, 0.0]);
        let tensor = field.fft_2d_magnitude_tensor(false).unwrap();
        assert_eq!(tensor.shape(), (2, 8));
        assert!(tensor
            .data()
            .iter()
            .all(|value| value.is_finite() && *value >= 0.0));
    }

    #[test]
    fn vector_field_fft_2d_power_tensor_matches_squared_magnitude() {
        let mut field = ColorVectorField::new(3, 2);
        for idx in 0..6 {
            let energy = -0.1 * idx as f32;
            let chroma = [
                0.05 * (idx as f32 + 1.5),
                0.025 * (idx as f32 - 0.5),
                -0.04 * idx as f32,
            ];
            field.set(idx, energy, chroma);
        }

        let power = field.fft_2d_power_tensor(false).unwrap();
        let magnitude = field.fft_2d_magnitude_tensor(false).unwrap();

        assert_eq!(power.shape(), magnitude.shape());
        for (p, m) in power.data().iter().zip(magnitude.data()) {
            assert!((p - m * m).abs() < 1e-6);
        }
    }

    #[test]
    fn vector_field_fft_2d_power_db_tensor_matches_logarithmic_projection() {
        let mut field = ColorVectorField::new(3, 2);
        for idx in 0..6 {
            let energy = 0.35 * idx as f32;
            let chroma = [
                0.21 * (idx as f32 + 0.25),
                -0.14 * (idx as f32 - 0.75),
                0.09 * (idx as f32 - 1.25),
            ];
            field.set(idx, energy, chroma);
        }

        let power = field.fft_2d_power_tensor(false).unwrap();
        let power_db = field.fft_2d_power_db_tensor(false).unwrap();

        assert_eq!(power.shape(), power_db.shape());
        for (&linear, &db) in power.data().iter().zip(power_db.data()) {
            let expected = (10.0 * linear.max(ColorVectorField::POWER_DB_EPSILON).log10())
                .max(ColorVectorField::POWER_DB_FLOOR);
            assert!((expected - db).abs() < 1e-6);
        }
    }

    #[test]
    fn vector_field_fft_2d_power_with_db_tensors_match_components() {
        let mut field = ColorVectorField::new(4, 3);
        for idx in 0..12 {
            let energy = 0.12 * (idx as f32 + 0.5);
            let chroma = [
                (-0.03 * idx as f32).sin(),
                0.08 * (idx as f32 - 1.2),
                (0.09 * idx as f32).cos(),
            ];
            field.set(idx, energy, chroma);
        }

        let (power, power_db) = field.fft_2d_power_with_db_tensors(false).unwrap();
        let solo_power = field.fft_2d_power_tensor(false).unwrap();
        let solo_power_db = field.fft_2d_power_db_tensor(false).unwrap();

        assert_eq!(power.shape(), solo_power.shape());
        assert_eq!(power_db.shape(), solo_power_db.shape());

        for (lhs, rhs) in power.data().iter().zip(solo_power.data()) {
            assert!((lhs - rhs).abs() < 1e-6);
        }
        for (lhs, rhs) in power_db.data().iter().zip(solo_power_db.data()) {
            assert!((lhs - rhs).abs() < 1e-6);
        }
    }

    #[test]
    fn vector_field_fft_2d_phase_tensor_matches_shape() {
        let mut field = ColorVectorField::new(2, 2);
        field.set(0, 1.0, [0.0, 0.0, 0.0]);
        let tensor = field.fft_2d_phase_tensor(false).unwrap();
        assert_eq!(tensor.shape(), (2, 8));
        assert!(tensor.data().iter().all(|value| value.is_finite()));
    }

    #[test]
    fn vector_field_fft_2d_polar_tensors_align_with_components() {
        let mut field = ColorVectorField::new(3, 2);
        for idx in 0..6 {
            let energy = 0.15 * idx as f32;
            let chroma = [
                -0.05 * (idx as f32 + 1.0),
                0.08 * (idx as f32 + 0.25),
                0.06 * (idx as f32 - 0.75),
            ];
            field.set(idx, energy, chroma);
        }

        let (magnitude, phase) = field.fft_2d_polar_tensors(false).unwrap();
        let magnitude_only = field.fft_2d_magnitude_tensor(false).unwrap();
        let phase_only = field.fft_2d_phase_tensor(false).unwrap();

        assert_eq!(magnitude.shape(), magnitude_only.shape());
        assert_eq!(phase.shape(), phase_only.shape());

        for (lhs, rhs) in magnitude.data().iter().zip(magnitude_only.data()) {
            assert!((lhs - rhs).abs() < 1e-6);
        }
        for (lhs, rhs) in phase.data().iter().zip(phase_only.data()) {
            assert!((lhs - rhs).abs() < 1e-6);
        }
    }

    #[test]
    fn projector_refresh_tensor_exposes_workspace() {
        let scheduler = UringFractalScheduler::new(4).unwrap();
        scheduler
            .push(FractalPatch::new(Tensor::zeros(2, 2).unwrap(), 1.0, 1.0, 0).unwrap())
            .unwrap();
        let mut projector = CanvasProjector::new(scheduler, 2, 2).unwrap();
        let tensor = projector.refresh_tensor().unwrap();
        assert_eq!(tensor.shape(), (2, 2));
        assert!(tensor.data().iter().all(|value| value.is_finite()));
    }

    #[test]
    fn projector_refresh_vector_fft_columns_tensor_matches_shape() {
        let scheduler = UringFractalScheduler::new(4).unwrap();
        scheduler
            .push(FractalPatch::new(Tensor::zeros(3, 5).unwrap(), 1.0, 1.0, 0).unwrap())
            .unwrap();
        let mut projector = CanvasProjector::new(scheduler, 5, 3).unwrap();
        let tensor = projector.refresh_vector_fft_columns_tensor(false).unwrap();
        assert_eq!(tensor.shape(), (5, 3 * 8));
    }

    #[test]
    fn projector_refresh_vector_fft_magnitude_tensor_matches_shape() {
        let scheduler = UringFractalScheduler::new(4).unwrap();
        scheduler
            .push(FractalPatch::new(Tensor::zeros(2, 4).unwrap(), 1.0, 1.0, 0).unwrap())
            .unwrap();
        let mut projector = CanvasProjector::new(scheduler, 4, 2).unwrap();
        let tensor = projector
            .refresh_vector_fft_magnitude_tensor(false)
            .unwrap();
        assert_eq!(tensor.shape(), (2, 4 * 4));
        assert!(tensor
            .data()
            .iter()
            .all(|value| value.is_finite() && *value >= 0.0));
    }

    #[test]
    fn projector_refresh_vector_fft_power_tensor_matches_squared_magnitude() {
        let scheduler = UringFractalScheduler::new(4).unwrap();
        scheduler
            .push(FractalPatch::new(Tensor::zeros(2, 4).unwrap(), 1.0, 1.0, 0).unwrap())
            .unwrap();
        let mut projector = CanvasProjector::new(scheduler, 4, 2).unwrap();
        let power = projector.refresh_vector_fft_power_tensor(false).unwrap();
        let magnitude = projector
            .refresh_vector_fft_magnitude_tensor(false)
            .unwrap();

        assert_eq!(power.shape(), magnitude.shape());
        for (p, m) in power.data().iter().zip(magnitude.data()) {
            assert!((p - m * m).abs() < 1e-6);
        }
    }

    #[test]
    fn projector_refresh_vector_fft_power_db_tensor_matches_logarithmic_projection() {
        let scheduler = UringFractalScheduler::new(4).unwrap();
        scheduler
            .push(FractalPatch::new(Tensor::zeros(2, 4).unwrap(), 1.0, 1.0, 0).unwrap())
            .unwrap();
        let mut projector = CanvasProjector::new(scheduler, 4, 2).unwrap();
        let power = projector.refresh_vector_fft_power_tensor(false).unwrap();
        let power_db = projector.refresh_vector_fft_power_db_tensor(false).unwrap();

        assert_eq!(power.shape(), power_db.shape());
        for (&linear, &db) in power.data().iter().zip(power_db.data()) {
            let expected = (10.0 * linear.max(ColorVectorField::POWER_DB_EPSILON).log10())
                .max(ColorVectorField::POWER_DB_FLOOR);
            assert!((expected - db).abs() < 1e-6);
        }
    }

    #[test]
    fn projector_refresh_vector_fft_power_with_db_tensors_match_components() {
        let scheduler = UringFractalScheduler::new(4).unwrap();
        scheduler
            .push(FractalPatch::new(Tensor::zeros(2, 4).unwrap(), 1.0, 1.0, 0).unwrap())
            .unwrap();
        let mut projector = CanvasProjector::new(scheduler, 4, 2).unwrap();

        let (power, power_db) = projector
            .refresh_vector_fft_power_with_db_tensors(false)
            .unwrap();
        let solo_power = projector.vector_fft_power_tensor(false).unwrap();
        let solo_power_db = projector.vector_fft_power_db_tensor(false).unwrap();

        assert_eq!(power.shape(), solo_power.shape());
        assert_eq!(power_db.shape(), solo_power_db.shape());

        for (lhs, rhs) in power.data().iter().zip(solo_power.data()) {
            assert!((lhs - rhs).abs() < 1e-6);
        }
        for (lhs, rhs) in power_db.data().iter().zip(solo_power_db.data()) {
            assert!((lhs - rhs).abs() < 1e-6);
        }
    }

    #[test]
    fn projector_refresh_vector_fft_phase_tensor_matches_shape() {
        let scheduler = UringFractalScheduler::new(4).unwrap();
        scheduler
            .push(FractalPatch::new(Tensor::zeros(2, 4).unwrap(), 1.0, 1.0, 0).unwrap())
            .unwrap();
        let mut projector = CanvasProjector::new(scheduler, 4, 2).unwrap();
        let tensor = projector.refresh_vector_fft_phase_tensor(false).unwrap();
        assert_eq!(tensor.shape(), (2, 4 * 4));
        assert!(tensor.data().iter().all(|value| value.is_finite()));
    }

    #[test]
    fn projector_refresh_vector_fft_polar_tensors_align_with_components() {
        let scheduler = UringFractalScheduler::new(4).unwrap();
        scheduler
            .push(FractalPatch::new(Tensor::zeros(2, 4).unwrap(), 1.0, 1.0, 0).unwrap())
            .unwrap();
        let mut projector = CanvasProjector::new(scheduler, 4, 2).unwrap();
        let (magnitude, phase) = projector.refresh_vector_fft_polar_tensors(false).unwrap();
        let magnitude_only = projector
            .refresh_vector_fft_magnitude_tensor(false)
            .unwrap();
        let phase_only = projector.refresh_vector_fft_phase_tensor(false).unwrap();

        assert_eq!(magnitude.shape(), (2, 4 * 4));
        assert_eq!(phase.shape(), (2, 4 * 4));

        for (lhs, rhs) in magnitude.data().iter().zip(magnitude_only.data()) {
            assert!((lhs - rhs).abs() < 1e-6);
        }
        for (lhs, rhs) in phase.data().iter().zip(phase_only.data()) {
            assert!((lhs - rhs).abs() < 1e-6);
        }
    }

    #[test]
    fn projector_refresh_vector_fft_columns_magnitude_tensor_matches_shape() {
        let scheduler = UringFractalScheduler::new(4).unwrap();
        scheduler
            .push(FractalPatch::new(Tensor::zeros(3, 5).unwrap(), 1.0, 1.0, 0).unwrap())
            .unwrap();
        let mut projector = CanvasProjector::new(scheduler, 5, 3).unwrap();
        let tensor = projector
            .refresh_vector_fft_columns_magnitude_tensor(false)
            .unwrap();
        assert_eq!(tensor.shape(), (5, 3 * 4));
        assert!(tensor
            .data()
            .iter()
            .all(|value| value.is_finite() && *value >= 0.0));
    }

    #[test]
    fn projector_refresh_vector_fft_columns_power_tensor_matches_squared_magnitude() {
        let scheduler = UringFractalScheduler::new(4).unwrap();
        scheduler
            .push(FractalPatch::new(Tensor::zeros(3, 5).unwrap(), 1.0, 1.0, 0).unwrap())
            .unwrap();
        let mut projector = CanvasProjector::new(scheduler, 5, 3).unwrap();
        let power = projector
            .refresh_vector_fft_columns_power_tensor(false)
            .unwrap();
        let magnitude = projector
            .refresh_vector_fft_columns_magnitude_tensor(false)
            .unwrap();

        assert_eq!(power.shape(), magnitude.shape());
        for (p, m) in power.data().iter().zip(magnitude.data()) {
            assert!((p - m * m).abs() < 1e-6);
        }
    }

    #[test]
    fn projector_refresh_vector_fft_columns_power_db_tensor_matches_logarithmic_projection() {
        let scheduler = UringFractalScheduler::new(4).unwrap();
        scheduler
            .push(FractalPatch::new(Tensor::zeros(3, 5).unwrap(), 1.0, 1.0, 0).unwrap())
            .unwrap();
        let mut projector = CanvasProjector::new(scheduler, 5, 3).unwrap();
        let power = projector
            .refresh_vector_fft_columns_power_tensor(false)
            .unwrap();
        let power_db = projector
            .refresh_vector_fft_columns_power_db_tensor(false)
            .unwrap();

        assert_eq!(power.shape(), power_db.shape());
        for (&linear, &db) in power.data().iter().zip(power_db.data()) {
            let expected = (10.0 * linear.max(ColorVectorField::POWER_DB_EPSILON).log10())
                .max(ColorVectorField::POWER_DB_FLOOR);
            assert!((expected - db).abs() < 1e-6);
        }
    }

    #[test]
    fn projector_refresh_vector_fft_columns_power_with_db_tensors_match_components() {
        let scheduler = UringFractalScheduler::new(4).unwrap();
        scheduler
            .push(FractalPatch::new(Tensor::zeros(3, 5).unwrap(), 1.0, 1.0, 0).unwrap())
            .unwrap();
        let mut projector = CanvasProjector::new(scheduler, 5, 3).unwrap();

        let (power, power_db) = projector
            .refresh_vector_fft_columns_power_with_db_tensors(false)
            .unwrap();
        let solo_power = projector.vector_fft_columns_power_tensor(false).unwrap();
        let solo_power_db = projector.vector_fft_columns_power_db_tensor(false).unwrap();

        assert_eq!(power.shape(), solo_power.shape());
        assert_eq!(power_db.shape(), solo_power_db.shape());

        for (lhs, rhs) in power.data().iter().zip(solo_power.data()) {
            assert!((lhs - rhs).abs() < 1e-6);
        }
        for (lhs, rhs) in power_db.data().iter().zip(solo_power_db.data()) {
            assert!((lhs - rhs).abs() < 1e-6);
        }
    }

    #[test]
    fn projector_refresh_vector_fft_columns_phase_tensor_matches_shape() {
        let scheduler = UringFractalScheduler::new(4).unwrap();
        scheduler
            .push(FractalPatch::new(Tensor::zeros(3, 5).unwrap(), 1.0, 1.0, 0).unwrap())
            .unwrap();
        let mut projector = CanvasProjector::new(scheduler, 5, 3).unwrap();
        let tensor = projector
            .refresh_vector_fft_columns_phase_tensor(false)
            .unwrap();
        assert_eq!(tensor.shape(), (5, 3 * 4));
        assert!(tensor.data().iter().all(|value| value.is_finite()));
    }

    #[test]
    fn projector_refresh_vector_fft_columns_polar_tensors_align_with_components() {
        let scheduler = UringFractalScheduler::new(4).unwrap();
        scheduler
            .push(FractalPatch::new(Tensor::zeros(3, 5).unwrap(), 1.0, 1.0, 0).unwrap())
            .unwrap();
        let mut projector = CanvasProjector::new(scheduler, 5, 3).unwrap();
        let (magnitude, phase) = projector
            .refresh_vector_fft_columns_polar_tensors(false)
            .unwrap();
        let magnitude_only = projector
            .refresh_vector_fft_columns_magnitude_tensor(false)
            .unwrap();
        let phase_only = projector
            .refresh_vector_fft_columns_phase_tensor(false)
            .unwrap();

        assert_eq!(magnitude.shape(), (5, 3 * 4));
        assert_eq!(phase.shape(), (5, 3 * 4));

        for (lhs, rhs) in magnitude.data().iter().zip(magnitude_only.data()) {
            assert!((lhs - rhs).abs() < 1e-6);
        }
        for (lhs, rhs) in phase.data().iter().zip(phase_only.data()) {
            assert!((lhs - rhs).abs() < 1e-6);
        }
    }

    #[test]
    fn projector_refresh_vector_fft_2d_magnitude_tensor_matches_shape() {
        let scheduler = UringFractalScheduler::new(4).unwrap();
        scheduler
            .push(FractalPatch::new(Tensor::zeros(3, 5).unwrap(), 1.0, 1.0, 0).unwrap())
            .unwrap();
        let mut projector = CanvasProjector::new(scheduler, 5, 3).unwrap();
        let tensor = projector
            .refresh_vector_fft_2d_magnitude_tensor(false)
            .unwrap();
        assert_eq!(tensor.shape(), (3, 5 * 4));
        assert!(tensor
            .data()
            .iter()
            .all(|value| value.is_finite() && *value >= 0.0));
    }

    #[test]
    fn projector_refresh_vector_fft_2d_power_tensor_matches_squared_magnitude() {
        let scheduler = UringFractalScheduler::new(4).unwrap();
        scheduler
            .push(FractalPatch::new(Tensor::zeros(3, 5).unwrap(), 1.0, 1.0, 0).unwrap())
            .unwrap();
        let mut projector = CanvasProjector::new(scheduler, 5, 3).unwrap();
        let power = projector.refresh_vector_fft_2d_power_tensor(false).unwrap();
        let magnitude = projector
            .refresh_vector_fft_2d_magnitude_tensor(false)
            .unwrap();

        assert_eq!(power.shape(), magnitude.shape());
        for (p, m) in power.data().iter().zip(magnitude.data()) {
            assert!((p - m * m).abs() < 1e-6);
        }
    }

    #[test]
    fn projector_refresh_vector_fft_2d_power_db_tensor_matches_logarithmic_projection() {
        let scheduler = UringFractalScheduler::new(4).unwrap();
        scheduler
            .push(FractalPatch::new(Tensor::zeros(3, 5).unwrap(), 1.0, 1.0, 0).unwrap())
            .unwrap();
        let mut projector = CanvasProjector::new(scheduler, 5, 3).unwrap();
        let power = projector.refresh_vector_fft_2d_power_tensor(false).unwrap();
        let power_db = projector
            .refresh_vector_fft_2d_power_db_tensor(false)
            .unwrap();

        assert_eq!(power.shape(), power_db.shape());
        for (&linear, &db) in power.data().iter().zip(power_db.data()) {
            let expected = (10.0 * linear.max(ColorVectorField::POWER_DB_EPSILON).log10())
                .max(ColorVectorField::POWER_DB_FLOOR);
            assert!((expected - db).abs() < 1e-6);
        }
    }

    #[test]
    fn projector_refresh_vector_fft_2d_power_with_db_tensors_match_components() {
        let scheduler = UringFractalScheduler::new(4).unwrap();
        scheduler
            .push(FractalPatch::new(Tensor::zeros(3, 5).unwrap(), 1.0, 1.0, 0).unwrap())
            .unwrap();
        let mut projector = CanvasProjector::new(scheduler, 5, 3).unwrap();

        let (power, power_db) = projector
            .refresh_vector_fft_2d_power_with_db_tensors(false)
            .unwrap();
        let solo_power = projector.vector_fft_2d_power_tensor(false).unwrap();
        let solo_power_db = projector.vector_fft_2d_power_db_tensor(false).unwrap();

        assert_eq!(power.shape(), solo_power.shape());
        assert_eq!(power_db.shape(), solo_power_db.shape());

        for (lhs, rhs) in power.data().iter().zip(solo_power.data()) {
            assert!((lhs - rhs).abs() < 1e-6);
        }
        for (lhs, rhs) in power_db.data().iter().zip(solo_power_db.data()) {
            assert!((lhs - rhs).abs() < 1e-6);
        }
    }

    #[test]
    fn projector_refresh_vector_fft_2d_phase_tensor_matches_shape() {
        let scheduler = UringFractalScheduler::new(4).unwrap();
        scheduler
            .push(FractalPatch::new(Tensor::zeros(3, 5).unwrap(), 1.0, 1.0, 0).unwrap())
            .unwrap();
        let mut projector = CanvasProjector::new(scheduler, 5, 3).unwrap();
        let tensor = projector.refresh_vector_fft_2d_phase_tensor(false).unwrap();
        assert_eq!(tensor.shape(), (3, 5 * 4));
        assert!(tensor.data().iter().all(|value| value.is_finite()));
    }

    #[test]
    fn projector_refresh_vector_fft_2d_polar_tensors_align_with_components() {
        let scheduler = UringFractalScheduler::new(4).unwrap();
        scheduler
            .push(FractalPatch::new(Tensor::zeros(3, 5).unwrap(), 1.0, 1.0, 0).unwrap())
            .unwrap();
        let mut projector = CanvasProjector::new(scheduler, 5, 3).unwrap();
        let (magnitude, phase) = projector
            .refresh_vector_fft_2d_polar_tensors(false)
            .unwrap();
        let magnitude_only = projector
            .refresh_vector_fft_2d_magnitude_tensor(false)
            .unwrap();
        let phase_only = projector.refresh_vector_fft_2d_phase_tensor(false).unwrap();

        assert_eq!(magnitude.shape(), (3, 5 * 4));
        assert_eq!(phase.shape(), (3, 5 * 4));

        for (lhs, rhs) in magnitude.data().iter().zip(magnitude_only.data()) {
            assert!((lhs - rhs).abs() < 1e-6);
        }
        for (lhs, rhs) in phase.data().iter().zip(phase_only.data()) {
            assert!((lhs - rhs).abs() < 1e-6);
        }
    }

    #[test]
    fn projector_refresh_vector_fft_2d_tensor_matches_shape() {
        let scheduler = UringFractalScheduler::new(4).unwrap();
        scheduler
            .push(FractalPatch::new(Tensor::zeros(3, 5).unwrap(), 1.0, 1.0, 0).unwrap())
            .unwrap();
        let mut projector = CanvasProjector::new(scheduler, 5, 3).unwrap();
        let tensor = projector.refresh_vector_fft_2d_tensor(false).unwrap();
        assert_eq!(tensor.shape(), (3, 5 * 8));
    }

    #[test]
    fn projector_accumulates_into_gradients() {
        let scheduler = UringFractalScheduler::new(4).unwrap();
        scheduler
            .push(FractalPatch::new(Tensor::zeros(2, 2).unwrap(), 1.0, 1.0, 0).unwrap())
            .unwrap();
        let mut projector = CanvasProjector::new(scheduler, 2, 2).unwrap();
        let mut hypergrad = AmegaHypergrad::new(-1.0, 0.05, 2, 2).unwrap();
        let mut realgrad = AmegaRealgrad::new(0.05, 2, 2).unwrap();
        projector.accumulate_hypergrad(&mut hypergrad).unwrap();
        projector.accumulate_realgrad(&mut realgrad).unwrap();
        assert!(hypergrad.gradient().iter().all(|value| value.is_finite()));
        assert_eq!(realgrad.gradient().len(), 4);
    }

    #[test]
    fn projector_surfaces_gradient_summary() {
        let scheduler = UringFractalScheduler::new(4).unwrap();
        scheduler
            .push(
                FractalPatch::new(tensor_with_shape(2, 2, &[1.0, -2.0, 0.5, 0.0]), 1.0, 1.0, 0)
                    .unwrap(),
            )
            .unwrap();
        let mut projector = CanvasProjector::new(scheduler, 2, 2).unwrap();
        let (hyper, real) = projector.gradient_summary(-1.0).unwrap();
        assert_eq!(hyper.count(), 4);
        assert_eq!(real.count(), 4);
        assert!(hyper.l2() > 0.0);
        assert!(real.l1() > 0.0);
        let mean_identity = real.mean_abs() * real.count() as f32;
        assert!((mean_identity - real.l1()).abs() < 1e-6);
        let rms_identity = real.rms() * (real.count() as f32).sqrt();
        assert!((rms_identity - real.l2()).abs() < 1e-6);
    }

    #[test]
    fn projector_surfaces_desire_interpretation() {
        let scheduler = UringFractalScheduler::new(4).unwrap();
        scheduler
            .push(
                FractalPatch::new(tensor_with_shape(2, 2, &[0.2, -0.1, 0.4, 0.3]), 1.0, 1.0, 0)
                    .unwrap(),
            )
            .unwrap();
        let mut projector = CanvasProjector::new(scheduler, 2, 2).unwrap();
        let interpretation = projector.gradient_interpretation(-1.0).unwrap();
        assert!(interpretation.penalty_gain() >= 1.0);
        assert!(interpretation.bias_mix() > 0.0);
    }

    #[test]
    fn projector_surfaces_desire_control() {
        let scheduler = UringFractalScheduler::new(4).unwrap();
        scheduler
            .push(
                FractalPatch::new(
                    tensor_with_shape(2, 2, &[0.25, 0.1, -0.35, 0.6]),
                    1.0,
                    1.0,
                    0,
                )
                .unwrap(),
            )
            .unwrap();
        let mut projector = CanvasProjector::new(scheduler, 2, 2).unwrap();
        let control = projector.gradient_control(-1.0).unwrap();
        assert!(control.penalty_gain() >= 1.0);
        assert!(control.hyper_rate_scale().is_finite());
        let uniform = projector.hypergrad_operator_uniform_from_control(&control);
        assert_eq!(uniform[0], 2.0);
        assert_eq!(uniform[1], 2.0);
        assert!((uniform[2] - control.operator_mix()).abs() < 1e-6);
        assert!((uniform[3] - control.operator_gain()).abs() < 1e-6);
        let packed = projector.desire_control_uniform(&control);
        assert_eq!(packed.len(), 16);
        assert!((f32::from_bits(packed[0]) - control.target_entropy()).abs() < 1e-6);
        assert!((f32::from_bits(packed[1]) - control.learning_rate_eta()).abs() < 1e-6);
        assert!((f32::from_bits(packed[5]) - control.clip_norm()).abs() < 1e-6);
        assert!((f32::from_bits(packed[9]) - control.temperature_kappa()).abs() < 1e-6);
    }

    #[test]
    fn hypergrad_operator_surfaces_wgsl_and_metadata() {
        let scheduler = UringFractalScheduler::new(4).unwrap();
        scheduler
            .push(
                FractalPatch::new(tensor_with_shape(2, 2, &[0.1, 0.2, 0.3, 0.4]), 1.0, 1.0, 0)
                    .unwrap(),
            )
            .unwrap();
        let projector = CanvasProjector::new(scheduler, 2, 2).unwrap();
        let shader = projector.hypergrad_operator_wgsl(false);
        assert!(shader.contains("CanvasHypergradParams"));
        assert!(shader.contains("width 2"));
        let uniform = projector.hypergrad_operator_uniform(0.5, 2.0);
        assert_eq!(uniform[0], 2.0);
        assert_eq!(uniform[1], 2.0);
        assert!((uniform[2] - 0.5).abs() < 1e-6);
        assert!((uniform[3] - 2.0).abs() < 1e-6);
        let dispatch = projector.hypergrad_operator_dispatch(false);
        assert_eq!(dispatch, [1, 2, 1]);
    }

    #[test]
    fn projector_refresh_vector_fft_matches_canvas_shape() {
        let scheduler = UringFractalScheduler::new(4).unwrap();
        scheduler
            .push(FractalPatch::new(Tensor::zeros(2, 2).unwrap(), 1.0, 1.0, 0).unwrap())
            .unwrap();
        let mut projector = CanvasProjector::new(scheduler, 2, 2).unwrap();
        let spectrum = projector.refresh_vector_fft(false).unwrap();
        assert_eq!(spectrum.len(), 2 * 2 * 8);
    }

    #[test]
    fn projector_refresh_vector_fft_2d_matches_canvas_shape() {
        let scheduler = UringFractalScheduler::new(4).unwrap();
        scheduler
            .push(FractalPatch::new(Tensor::zeros(2, 2).unwrap(), 1.0, 1.0, 0).unwrap())
            .unwrap();
        let mut projector = CanvasProjector::new(scheduler, 2, 2).unwrap();
        let spectrum = projector.refresh_vector_fft_2d(false).unwrap();
        assert_eq!(spectrum.len(), 2 * 2 * 8);
    }

    #[test]
    fn canvas_rejects_invalid_dimensions() {
        assert!(matches!(
            CanvasSurface::new(0, 1),
            Err(TensorError::InvalidDimensions { .. })
        ));
    }

    #[test]
    fn projector_refreshes_without_extra_allocations() {
        let scheduler = UringFractalScheduler::new(8).unwrap();
        scheduler
            .push(FractalPatch::new(tensor(&[1.0, 0.0, 0.5, 1.0]), 1.5, 1.0, 0).unwrap())
            .unwrap();
        scheduler
            .push(FractalPatch::new(tensor(&[0.25, 1.0, 0.75, 0.5]), 0.75, 0.5, 1).unwrap())
            .unwrap();

        let mut projector = CanvasProjector::new(scheduler.clone(), 4, 1).unwrap();
        let first = projector.refresh().unwrap().as_ptr();
        let second = projector.refresh().unwrap().as_ptr();
        assert_eq!(first, second);
        assert_eq!(projector.surface().as_rgba().len(), 4 * 4);
    }

    #[test]
    fn emit_zspace_patch_respects_canvas_shape() {
        let scheduler = UringFractalScheduler::new(4).unwrap();
        scheduler
            .push(
                FractalPatch::new(
                    tensor_with_shape(2, 2, &[1.0, 0.5, 0.25, 0.75]),
                    1.0,
                    1.0,
                    0,
                )
                .unwrap(),
            )
            .unwrap();

        let mut projector = CanvasProjector::new(scheduler, 2, 2).unwrap();
        let patch = projector.emit_zspace_patch(1.0, 1.0, 2).unwrap();
        assert_eq!(patch.relation().shape(), (2, 2));
        let data = patch.relation().data();
        assert_eq!(data.len(), 4);
    }
}<|MERGE_RESOLUTION|>--- conflicted
+++ resolved
@@ -1121,42 +1121,6 @@
             let (re_chroma_r, im_chroma_r) = (chunk[2], chunk[3]);
             let (re_chroma_g, im_chroma_g) = (chunk[4], chunk[5]);
             let (re_chroma_b, im_chroma_b) = (chunk[6], chunk[7]);
-<<<<<<< HEAD
-
-            let energy = re_energy.mul_add(re_energy, im_energy * im_energy);
-            let chroma_r = re_chroma_r.mul_add(re_chroma_r, im_chroma_r * im_chroma_r);
-            let chroma_g = re_chroma_g.mul_add(re_chroma_g, im_chroma_g * im_chroma_g);
-            let chroma_b = re_chroma_b.mul_add(re_chroma_b, im_chroma_b * im_chroma_b);
-
-            power.push(map(energy));
-            power.push(map(chroma_r));
-            power.push(map(chroma_g));
-            power.push(map(chroma_b));
-        }
-
-        Tensor::from_vec(rows, cols * Self::FFT_CHANNELS, power)
-    }
-
-    fn power_tensor_from_interleaved(
-        rows: usize,
-        cols: usize,
-        spectrum: &[f32],
-    ) -> PureResult<Tensor> {
-        Self::map_power_tensor_from_interleaved(rows, cols, spectrum, |power| power)
-    }
-
-    fn power_db_tensor_from_interleaved(
-        rows: usize,
-        cols: usize,
-        spectrum: &[f32],
-    ) -> PureResult<Tensor> {
-        Self::map_power_tensor_from_interleaved(rows, cols, spectrum, |power| {
-            let clamped = power.max(Self::POWER_DB_EPSILON);
-            let db = 10.0 * clamped.log10();
-            db.max(Self::POWER_DB_FLOOR)
-        })
-    }
-=======
 
             let energy = re_energy.mul_add(re_energy, im_energy * im_energy);
             let chroma_r = re_chroma_r.mul_add(re_chroma_r, im_chroma_r * im_chroma_r);
@@ -1421,7 +1385,6 @@
         let power_db = Tensor::from_vec(rows, cols * Self::FFT_CHANNELS, logarithmic)?;
         Ok((power, power_db))
     }
->>>>>>> eccd2d36
 }
 /// Byte layout metadata for the WGSL canvas FFT pipeline.
 #[derive(Clone, Copy, Debug, PartialEq, Eq)]
@@ -2014,8 +1977,6 @@
     /// Refresh the canvas and expose both the column-wise FFT magnitudes and
     /// phases as tensors with shape `(width, height * 4)`.
     pub fn refresh_vector_fft_columns_polar_tensors(
-<<<<<<< HEAD
-=======
         &mut self,
         inverse: bool,
     ) -> PureResult<(Tensor, Tensor)> {
@@ -2025,7 +1986,6 @@
 
     /// Refresh and expose the column-wise FFT magnitude/phase with windowing.
     pub fn refresh_vector_fft_columns_polar_tensors_with_window(
->>>>>>> eccd2d36
         &mut self,
         window: CanvasWindow,
         inverse: bool,
