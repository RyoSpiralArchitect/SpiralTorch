--- conflicted
+++ resolved
@@ -309,7 +309,6 @@
     /// the magnitude of the energy and chroma channels in order.
     pub fn fft_rows_magnitude_tensor(&self, inverse: bool) -> PureResult<Tensor> {
         let spectrum = self.fft_rows_interleaved(inverse)?;
-<<<<<<< HEAD
         let mut magnitudes = Vec::new();
         Self::accumulate_polar_components(
             self.height,
@@ -318,15 +317,6 @@
             Some(&mut magnitudes),
             None,
         )?;
-=======
-        let mut magnitudes = Vec::with_capacity(self.height * self.width * 4);
-        for chunk in spectrum.chunks_exact(8) {
-            magnitudes.push(chunk[0].hypot(chunk[1]));
-            magnitudes.push(chunk[2].hypot(chunk[3]));
-            magnitudes.push(chunk[4].hypot(chunk[5]));
-            magnitudes.push(chunk[6].hypot(chunk[7]));
-        }
->>>>>>> a291f9dc
         Tensor::from_vec(self.height, self.width * 4, magnitudes)
     }
 
@@ -335,7 +325,6 @@
     /// radians using `atan2(im, re)` for each channel.
     pub fn fft_rows_phase_tensor(&self, inverse: bool) -> PureResult<Tensor> {
         let spectrum = self.fft_rows_interleaved(inverse)?;
-<<<<<<< HEAD
         let mut phases = Vec::new();
         Self::accumulate_polar_components(
             self.height,
@@ -344,15 +333,6 @@
             None,
             Some(&mut phases),
         )?;
-=======
-        let mut phases = Vec::with_capacity(self.height * self.width * 4);
-        for chunk in spectrum.chunks_exact(8) {
-            phases.push(chunk[1].atan2(chunk[0]));
-            phases.push(chunk[3].atan2(chunk[2]));
-            phases.push(chunk[5].atan2(chunk[4]));
-            phases.push(chunk[7].atan2(chunk[6]));
-        }
->>>>>>> a291f9dc
         Tensor::from_vec(self.height, self.width * 4, phases)
     }
 
@@ -423,7 +403,6 @@
     /// original canvas.
     pub fn fft_cols_magnitude_tensor(&self, inverse: bool) -> PureResult<Tensor> {
         let spectrum = self.fft_cols_interleaved(inverse)?;
-<<<<<<< HEAD
         let mut magnitudes = Vec::new();
         Self::accumulate_polar_components(
             self.width,
@@ -432,22 +411,12 @@
             Some(&mut magnitudes),
             None,
         )?;
-=======
-        let mut magnitudes = Vec::with_capacity(self.width * self.height * 4);
-        for chunk in spectrum.chunks_exact(8) {
-            magnitudes.push(chunk[0].hypot(chunk[1]));
-            magnitudes.push(chunk[2].hypot(chunk[3]));
-            magnitudes.push(chunk[4].hypot(chunk[5]));
-            magnitudes.push(chunk[6].hypot(chunk[7]));
-        }
->>>>>>> a291f9dc
         Tensor::from_vec(self.width, self.height * 4, magnitudes)
     }
 
     /// Column-wise FFT phase helper mirroring [`fft_rows_phase_tensor`].
     pub fn fft_cols_phase_tensor(&self, inverse: bool) -> PureResult<Tensor> {
         let spectrum = self.fft_cols_interleaved(inverse)?;
-<<<<<<< HEAD
         let mut phases = Vec::new();
         Self::accumulate_polar_components(
             self.width,
@@ -456,15 +425,6 @@
             None,
             Some(&mut phases),
         )?;
-=======
-        let mut phases = Vec::with_capacity(self.width * self.height * 4);
-        for chunk in spectrum.chunks_exact(8) {
-            phases.push(chunk[1].atan2(chunk[0]));
-            phases.push(chunk[3].atan2(chunk[2]));
-            phases.push(chunk[5].atan2(chunk[4]));
-            phases.push(chunk[7].atan2(chunk[6]));
-        }
->>>>>>> a291f9dc
         Tensor::from_vec(self.width, self.height * 4, phases)
     }
 
@@ -563,7 +523,6 @@
     /// tensor has shape `(height, width * 4)` with magnitudes for each channel.
     pub fn fft_2d_magnitude_tensor(&self, inverse: bool) -> PureResult<Tensor> {
         let spectrum = self.fft_2d_interleaved(inverse)?;
-<<<<<<< HEAD
         let mut magnitudes = Vec::new();
         Self::accumulate_polar_components(
             self.height,
@@ -572,15 +531,6 @@
             Some(&mut magnitudes),
             None,
         )?;
-=======
-        let mut magnitudes = Vec::with_capacity(self.height * self.width * 4);
-        for chunk in spectrum.chunks_exact(8) {
-            magnitudes.push(chunk[0].hypot(chunk[1]));
-            magnitudes.push(chunk[2].hypot(chunk[3]));
-            magnitudes.push(chunk[4].hypot(chunk[5]));
-            magnitudes.push(chunk[6].hypot(chunk[7]));
-        }
->>>>>>> a291f9dc
         Tensor::from_vec(self.height, self.width * 4, magnitudes)
     }
 
@@ -588,7 +538,6 @@
     /// has shape `(height, width * 4)` storing per-channel phase angles.
     pub fn fft_2d_phase_tensor(&self, inverse: bool) -> PureResult<Tensor> {
         let spectrum = self.fft_2d_interleaved(inverse)?;
-<<<<<<< HEAD
         let mut phases = Vec::new();
         Self::accumulate_polar_components(
             self.height,
@@ -597,15 +546,6 @@
             None,
             Some(&mut phases),
         )?;
-=======
-        let mut phases = Vec::with_capacity(self.height * self.width * 4);
-        for chunk in spectrum.chunks_exact(8) {
-            phases.push(chunk[1].atan2(chunk[0]));
-            phases.push(chunk[3].atan2(chunk[2]));
-            phases.push(chunk[5].atan2(chunk[4]));
-            phases.push(chunk[7].atan2(chunk[6]));
-        }
->>>>>>> a291f9dc
         Tensor::from_vec(self.height, self.width * 4, phases)
     }
 
@@ -622,7 +562,6 @@
         cols: usize,
         spectrum: &[f32],
     ) -> PureResult<(Tensor, Tensor)> {
-<<<<<<< HEAD
         let mut magnitudes = Vec::new();
         let mut phases = Vec::new();
         Self::accumulate_polar_components(
@@ -705,32 +644,6 @@
         }
 
         Ok(())
-=======
-        let mut magnitudes = Vec::with_capacity(rows * cols * 4);
-        let mut phases = Vec::with_capacity(rows * cols * 4);
-        for chunk in spectrum.chunks_exact(8) {
-            let (re_energy, im_energy) = (chunk[0], chunk[1]);
-            let (re_chroma_r, im_chroma_r) = (chunk[2], chunk[3]);
-            let (re_chroma_g, im_chroma_g) = (chunk[4], chunk[5]);
-            let (re_chroma_b, im_chroma_b) = (chunk[6], chunk[7]);
-
-            magnitudes.push(re_energy.hypot(im_energy));
-            phases.push(im_energy.atan2(re_energy));
-
-            magnitudes.push(re_chroma_r.hypot(im_chroma_r));
-            phases.push(im_chroma_r.atan2(re_chroma_r));
-
-            magnitudes.push(re_chroma_g.hypot(im_chroma_g));
-            phases.push(im_chroma_g.atan2(re_chroma_g));
-
-            magnitudes.push(re_chroma_b.hypot(im_chroma_b));
-            phases.push(im_chroma_b.atan2(re_chroma_b));
-        }
-
-        let magnitude = Tensor::from_vec(rows, cols * 4, magnitudes)?;
-        let phase = Tensor::from_vec(rows, cols * 4, phases)?;
-        Ok((magnitude, phase))
->>>>>>> a291f9dc
     }
 }
 
