// SPDX-License-Identifier: AGPL-3.0-or-later
// © 2025 Ryo ∴ SpiralArchitect (kishkavsesvit@icloud.com)
// Part of SpiralTorch — Licensed under AGPL-3.0-or-later.
// Unauthorized derivative works or closed redistribution prohibited under AGPL §13.

//! Minimal WASM canvas interop helpers for the pure fractal stack.
//!
//! The goal of this module is to keep the browser pathway fully Rust-native:
//! we stream `UringFractalScheduler` relations into a persistent tensor buffer,
//! then map that buffer onto an RGBA pixel grid that JavaScript can blit into a
//! `<canvas>` element without allocating intermediate copies. Everything here
//! stays in safe Rust so it can compile to WASM as-is, while HTML/JS glue code
//! can simply forward the produced byte slice into `ImageData`.

use super::{
    fractal::{FractalPatch, UringFractalScheduler},
    AmegaHypergrad, AmegaRealgrad, DesireGradientControl, DesireGradientInterpretation,
    GradientSummary, PureResult, Tensor, TensorError,
};
use core::f32::consts::PI;
use st_frac::fft::{self, Complex32};

/// Streaming Z-space normaliser that keeps canvas updates stable even when the
/// underlying tensor swings across vastly different value ranges.
///
/// The normaliser keeps a smoothed min/max window so that every refresh can be
/// mapped into the `[0, 1]` interval without triggering harsh brightness jumps
/// (common when exploring high-curvature Z-space during large model training).
#[derive(Clone, Debug)]
pub struct CanvasNormalizer {
    alpha: f32,
    epsilon: f32,
    state: Option<(f32, f32)>,
}

impl CanvasNormalizer {
    /// Construct a normaliser with a smoothing factor and minimum range
    /// epsilon. `alpha` controls how aggressively we adapt to new values while
    /// `epsilon` guards against zero-width ranges that would otherwise yield
    /// NaNs and panic the renderer.
    pub fn new(alpha: f32, epsilon: f32) -> Self {
        Self {
            alpha: alpha.clamp(0.0, 1.0),
            epsilon: epsilon.max(1e-6),
            state: None,
        }
    }

    /// Reset any accumulated state so the next update starts from scratch.
    pub fn reset(&mut self) {
        self.state = None;
    }

    /// Last observed min/max range.
    pub fn state(&self) -> Option<(f32, f32)> {
        self.state
    }

    /// Fold a new tensor slice into the normaliser. Returns the smoothed
    /// `(min, max)` pair that will be used to map values into `[0, 1]`.
    pub fn update(&mut self, data: &[f32]) -> (f32, f32) {
        let mut local_min = f32::INFINITY;
        let mut local_max = f32::NEG_INFINITY;
        for &value in data {
            if value.is_nan() {
                continue;
            }
            local_min = local_min.min(value);
            local_max = local_max.max(value);
        }

        if !local_min.is_finite() || !local_max.is_finite() {
            // Fallback if everything was NaN/inf; reuse previous state or clamp
            // to zero so we still emit a valid texture.
            let (min, max) = self.state.unwrap_or((0.0, 1.0));
            return (min, max.max(min + self.epsilon));
        }

        let (mut smoothed_min, mut smoothed_max) = (local_min, local_max);
        if let Some((prev_min, prev_max)) = self.state {
            let alpha = self.alpha;
            let one_minus = 1.0 - alpha;
            smoothed_min = prev_min * one_minus + local_min * alpha;
            smoothed_max = prev_max * one_minus + local_max * alpha;
        }

        if smoothed_max - smoothed_min < self.epsilon {
            smoothed_max = smoothed_min + self.epsilon;
        }

        self.state = Some((smoothed_min, smoothed_max));
        (smoothed_min, smoothed_max)
    }

    /// Map a raw tensor value into `[0, 1]` using the last computed range.
    pub fn normalize(&self, value: f32) -> f32 {
        match self.state {
            Some((min, max)) => ((value - min) / (max - min)).clamp(0.0, 1.0),
            None => 0.5,
        }
    }
}

impl Default for CanvasNormalizer {
    fn default() -> Self {
        Self::new(0.2, 1e-3)
    }
}

/// Palette used to colourise the normalised tensor energy.
#[derive(Clone, Copy, Debug)]
pub enum CanvasPalette {
    /// Blue → Magenta gradient tuned for Z-space phase portraits.
    BlueMagenta,
    /// "Turbo" inspired gradient with warm highlights.
    Turbo,
    /// Plain monochrome luminance for debugging / Python interop.
    Grayscale,
}

impl CanvasPalette {
    fn map(self, t: f32) -> [u8; 4] {
        match self {
            CanvasPalette::BlueMagenta => {
                let intensity = (t * 255.0) as u8;
                let accent = ((1.0 - t) * 255.0) as u8;
                [accent, intensity / 2, intensity, 255]
            }
            CanvasPalette::Turbo => {
                // Lightweight polynomial fit for the Turbo colour map.
                let r = (34.61
                    + t * (1172.33
                        + t * (-10793.56 + t * (33300.12 + t * (-38394.49 + t * 14825.05)))))
                    / 255.0;
                let g = (23.31
                    + t * (557.33 + t * (-1224.52 + t * (3934.66 + t * (-4372.56 + t * 1641.93)))))
                    / 255.0;
                let b = (27.2
                    + t * (321.15 + t * (-1449.66 + t * (2144.05 + t * (-1177.27 + t * 234.125)))))
                    / 255.0;
                [
                    (r.clamp(0.0, 1.0) * 255.0) as u8,
                    (g.clamp(0.0, 1.0) * 255.0) as u8,
                    (b.clamp(0.0, 1.0) * 255.0) as u8,
                    255,
                ]
            }
            CanvasPalette::Grayscale => {
                let luminance = (t * 255.0) as u8;
                [luminance, luminance, luminance, 255]
            }
        }
    }

    fn map_vectorised(self, t: f32) -> ([u8; 4], [f32; 3]) {
        let rgba = self.map(t);
        let chroma = [
            rgba[0] as f32 / 255.0 * 2.0 - 1.0,
            rgba[1] as f32 / 255.0 * 2.0 - 1.0,
            rgba[2] as f32 / 255.0 * 2.0 - 1.0,
        ];
        (rgba, chroma)
    }
}

impl Default for CanvasPalette {
    fn default() -> Self {
        CanvasPalette::BlueMagenta
    }
}

/// Vector field that captures both the normalised tensor energy and the
/// palette-projected chroma in Z-space friendly coordinates.
#[derive(Clone, Debug)]
pub struct ColorVectorField {
    width: usize,
    height: usize,
    vectors: Vec<[f32; 4]>,
}

impl ColorVectorField {
    pub fn new(width: usize, height: usize) -> Self {
        let mut field = Self {
            width,
            height,
            vectors: Vec::with_capacity(width * height),
        };
        field.ensure_shape(width, height);
        field
    }

    fn ensure_fft_dimensions(&self) -> PureResult<()> {
        if self.width == 0 || self.height == 0 {
            Err(TensorError::EmptyInput("canvas_fft"))
        } else {
            Ok(())
        }
    }

    fn ensure_shape(&mut self, width: usize, height: usize) {
        if self.width != width || self.height != height {
            self.width = width;
            self.height = height;
        }
        let expected = width * height;
        if self.vectors.len() != expected {
            self.vectors.resize(expected, [0.0; 4]);
        }
    }

    fn set(&mut self, idx: usize, energy: f32, chroma: [f32; 3]) {
        self.vectors[idx] = [energy, chroma[0], chroma[1], chroma[2]];
    }

    pub fn width(&self) -> usize {
        self.width
    }

    pub fn height(&self) -> usize {
        self.height
    }

    pub fn vectors(&self) -> &[[f32; 4]] {
        &self.vectors
    }

    pub fn iter(&self) -> impl Iterator<Item = [f32; 4]> + '_ {
        self.vectors.iter().copied()
    }

    pub fn as_tensor(&self) -> PureResult<Tensor> {
        let mut flat = Vec::with_capacity(self.vectors.len() * 4);
        for vector in &self.vectors {
            flat.extend_from_slice(vector);
        }
        Tensor::from_vec(self.height, self.width * 4, flat)
    }

    pub fn energy_tensor(&self) -> PureResult<Tensor> {
        let mut energy = Vec::with_capacity(self.vectors.len());
        for vector in &self.vectors {
            energy.push(vector[0]);
        }
        Tensor::from_vec(self.height, self.width, energy)
    }

    pub fn to_zspace_patch(
        &self,
        coherence: f32,
        tension: f32,
        depth: u32,
    ) -> PureResult<FractalPatch> {
        let relation = self.energy_tensor()?;
        FractalPatch::new(relation, coherence, tension, depth)
    }

    /// Compute a row-wise FFT over the energy + chroma channels and expose the
    /// result as interleaved `[re, im]` floats for each component. This keeps
    /// the layout transformer-friendly while letting WASM consumers reuse the
    /// CPU fallback when no tuned plan is available yet.
    pub fn fft_rows_interleaved(&self, inverse: bool) -> PureResult<Vec<f32>> {
        let width = self.width;
        let height = self.height;
<<<<<<< HEAD
        self.ensure_fft_dimensions()?;
=======
        if width == 0 || height == 0 {
            return Err(TensorError::EmptyInput("canvas_fft"));
        }
>>>>>>> e906b667
        let mut energy = vec![Complex32::default(); width];
        let mut chroma_r = vec![Complex32::default(); width];
        let mut chroma_g = vec![Complex32::default(); width];
        let mut chroma_b = vec![Complex32::default(); width];
        let mut out = Vec::with_capacity(self.height * width * 8);

        for row in 0..height {
            for col in 0..width {
                let vector = self.vectors[row * width + col];
                energy[col] = Complex32::new(vector[0], 0.0);
                chroma_r[col] = Complex32::new(vector[1], 0.0);
                chroma_g[col] = Complex32::new(vector[2], 0.0);
                chroma_b[col] = Complex32::new(vector[3], 0.0);
            }

            compute_fft(&mut energy, inverse)?;
            compute_fft(&mut chroma_r, inverse)?;
            compute_fft(&mut chroma_g, inverse)?;
            compute_fft(&mut chroma_b, inverse)?;

            for inner in 0..axis_len {
                out.push(energy[inner].re);
                out.push(energy[inner].im);
                out.push(chroma_r[inner].re);
                out.push(chroma_r[inner].im);
                out.push(chroma_g[inner].re);
                out.push(chroma_g[inner].im);
                out.push(chroma_b[inner].re);
                out.push(chroma_b[inner].im);
            }
        }

        Ok(out)
    }

    /// Convenience wrapper around [`fft_rows_interleaved`] that returns the
    /// spectrum as a tensor with shape `(height, width * 8)`.
    pub fn fft_rows_tensor(&self, inverse: bool) -> PureResult<Tensor> {
        let data = self.fft_rows_interleaved(inverse)?;
        Tensor::from_vec(self.height, self.width * 8, data)
    }

<<<<<<< HEAD
    /// Convenience wrapper that converts the row-wise FFT into magnitude space.
    /// The returned tensor has shape `(height, width * 4)` where each pixel packs
    /// the magnitude of the energy and chroma channels in order.
    pub fn fft_rows_magnitude_tensor(&self, inverse: bool) -> PureResult<Tensor> {
        let spectrum = self.fft_rows_interleaved(inverse)?;
        let mut magnitudes = Vec::with_capacity(self.height * self.width * 4);
        for chunk in spectrum.chunks_exact(8) {
            magnitudes.push(chunk[0].hypot(chunk[1]));
            magnitudes.push(chunk[2].hypot(chunk[3]));
            magnitudes.push(chunk[4].hypot(chunk[5]));
            magnitudes.push(chunk[6].hypot(chunk[7]));
        }
        Tensor::from_vec(self.height, self.width * 4, magnitudes)
    }

    /// Row-wise FFT phase helper mirroring [`fft_rows_magnitude_tensor`]. The
    /// returned tensor has shape `(height, width * 4)` and stores phases in
    /// radians using `atan2(im, re)` for each channel.
    pub fn fft_rows_phase_tensor(&self, inverse: bool) -> PureResult<Tensor> {
        let spectrum = self.fft_rows_interleaved(inverse)?;
        let mut phases = Vec::with_capacity(self.height * self.width * 4);
        for chunk in spectrum.chunks_exact(8) {
            phases.push(chunk[1].atan2(chunk[0]));
            phases.push(chunk[3].atan2(chunk[2]));
            phases.push(chunk[5].atan2(chunk[4]));
            phases.push(chunk[7].atan2(chunk[6]));
        }
        Tensor::from_vec(self.height, self.width * 4, phases)
    }

=======
>>>>>>> e906b667
    /// Compute a column-wise FFT over the energy + chroma channels and expose
    /// the result as interleaved `[re, im]` floats for each component. This is
    /// the vertical counterpart to [`fft_rows_interleaved`] so WASM callers can
    /// analyse spectra along either axis without bouncing back to native Rust
    /// helpers.
    pub fn fft_cols_interleaved(&self, inverse: bool) -> PureResult<Vec<f32>> {
        let height = self.height;
        let width = self.width;
<<<<<<< HEAD
        self.ensure_fft_dimensions()?;
=======
        if width == 0 || height == 0 {
            return Err(TensorError::EmptyInput("canvas_fft"));
        }
>>>>>>> e906b667

        let mut energy = vec![Complex32::default(); height];
        let mut chroma_r = vec![Complex32::default(); height];
        let mut chroma_g = vec![Complex32::default(); height];
        let mut chroma_b = vec![Complex32::default(); height];
        let mut out = Vec::with_capacity(self.height * self.width * 8);

        for col in 0..width {
            for row in 0..height {
                let vector = self.vectors[row * width + col];
                energy[row] = Complex32::new(vector[0], 0.0);
                chroma_r[row] = Complex32::new(vector[1], 0.0);
                chroma_g[row] = Complex32::new(vector[2], 0.0);
                chroma_b[row] = Complex32::new(vector[3], 0.0);
            }

            compute_fft(&mut energy, inverse)?;
            compute_fft(&mut chroma_r, inverse)?;
            compute_fft(&mut chroma_g, inverse)?;
            compute_fft(&mut chroma_b, inverse)?;

            for row in 0..height {
                out.push(energy[row].re);
                out.push(energy[row].im);
                out.push(chroma_r[row].re);
                out.push(chroma_r[row].im);
                out.push(chroma_g[row].re);
                out.push(chroma_g[row].im);
                out.push(chroma_b[row].re);
                out.push(chroma_b[row].im);
            }
        }

        Ok(out)
    }

    /// Convenience wrapper around [`fft_cols_interleaved`] that returns the
    /// spectrum as a tensor with shape `(width, height * 8)` laid out in column
    /// order (one row per column with interleaved complex components).
    pub fn fft_cols_tensor(&self, inverse: bool) -> PureResult<Tensor> {
        let data = self.fft_cols_interleaved(inverse)?;
        Tensor::from_vec(self.width, self.height * 8, data)
    }

<<<<<<< HEAD
    /// Column-wise FFT magnitude helper mirroring
    /// [`fft_rows_magnitude_tensor`]. The returned tensor has shape
    /// `(width, height * 4)` where each row corresponds to a column in the
    /// original canvas.
    pub fn fft_cols_magnitude_tensor(&self, inverse: bool) -> PureResult<Tensor> {
        let spectrum = self.fft_cols_interleaved(inverse)?;
        let mut magnitudes = Vec::with_capacity(self.width * self.height * 4);
        for chunk in spectrum.chunks_exact(8) {
            magnitudes.push(chunk[0].hypot(chunk[1]));
            magnitudes.push(chunk[2].hypot(chunk[3]));
            magnitudes.push(chunk[4].hypot(chunk[5]));
            magnitudes.push(chunk[6].hypot(chunk[7]));
        }
        Tensor::from_vec(self.width, self.height * 4, magnitudes)
    }

    /// Column-wise FFT phase helper mirroring [`fft_rows_phase_tensor`].
    pub fn fft_cols_phase_tensor(&self, inverse: bool) -> PureResult<Tensor> {
        let spectrum = self.fft_cols_interleaved(inverse)?;
        let mut phases = Vec::with_capacity(self.width * self.height * 4);
        for chunk in spectrum.chunks_exact(8) {
            phases.push(chunk[1].atan2(chunk[0]));
            phases.push(chunk[3].atan2(chunk[2]));
            phases.push(chunk[5].atan2(chunk[4]));
            phases.push(chunk[7].atan2(chunk[6]));
        }
        Tensor::from_vec(self.width, self.height * 4, phases)
    }

=======
>>>>>>> e906b667
    /// Compute a 2D FFT over the energy + chroma channels. The returned buffer
    /// is laid out in row-major order with interleaved `[re, im]` floats for
    /// each channel, matching the row-wise layout so WASM callers can reuse the
    /// same upload paths.
    pub fn fft_2d_interleaved(&self, inverse: bool) -> PureResult<Vec<f32>> {
        let width = self.width;
        let height = self.height;
<<<<<<< HEAD
        self.ensure_fft_dimensions()?;
=======
        if width == 0 || height == 0 {
            return Err(TensorError::EmptyInput("canvas_fft"));
        }
>>>>>>> e906b667

        let size = width * height;
        let mut energy = vec![Complex32::default(); size];
        let mut chroma_r = vec![Complex32::default(); size];
        let mut chroma_g = vec![Complex32::default(); size];
        let mut chroma_b = vec![Complex32::default(); size];

        for row in 0..height {
            for col in 0..width {
                let idx = row * width + col;
                let vector = self.vectors[idx];
                energy[idx] = Complex32::new(vector[0], 0.0);
                chroma_r[idx] = Complex32::new(vector[1], 0.0);
                chroma_g[idx] = Complex32::new(vector[2], 0.0);
                chroma_b[idx] = Complex32::new(vector[3], 0.0);
            }

            let start = row * width;
            let end = start + width;
            compute_fft(&mut energy[start..end], inverse)?;
            compute_fft(&mut chroma_r[start..end], inverse)?;
            compute_fft(&mut chroma_g[start..end], inverse)?;
            compute_fft(&mut chroma_b[start..end], inverse)?;
        }

        let mut column_energy = vec![Complex32::default(); height];
        let mut column_chroma_r = vec![Complex32::default(); height];
        let mut column_chroma_g = vec![Complex32::default(); height];
        let mut column_chroma_b = vec![Complex32::default(); height];

        for col in 0..width {
            for row in 0..height {
                let idx = row * width + col;
                column_energy[row] = energy[idx];
                column_chroma_r[row] = chroma_r[idx];
                column_chroma_g[row] = chroma_g[idx];
                column_chroma_b[row] = chroma_b[idx];
            }

            compute_fft(&mut column_energy, inverse)?;
            compute_fft(&mut column_chroma_r, inverse)?;
            compute_fft(&mut column_chroma_g, inverse)?;
            compute_fft(&mut column_chroma_b, inverse)?;

            for row in 0..height {
                let idx = row * width + col;
                energy[idx] = column_energy[row];
                chroma_r[idx] = column_chroma_r[row];
                chroma_g[idx] = column_chroma_g[row];
                chroma_b[idx] = column_chroma_b[row];
            }
        }

        let mut out = Vec::with_capacity(size * 8);
        for idx in 0..size {
            out.push(energy[idx].re);
            out.push(energy[idx].im);
            out.push(chroma_r[idx].re);
            out.push(chroma_r[idx].im);
            out.push(chroma_g[idx].re);
            out.push(chroma_g[idx].im);
            out.push(chroma_b[idx].re);
            out.push(chroma_b[idx].im);
        }

        Ok(out)
    }

    /// Convenience wrapper around [`fft_2d_interleaved`] that returns the
    /// spectrum as a tensor with shape `(height, width * 8)`.
    pub fn fft_2d_tensor(&self, inverse: bool) -> PureResult<Tensor> {
        let data = self.fft_2d_interleaved(inverse)?;
        Tensor::from_vec(self.height, self.width * 8, data)
    }
<<<<<<< HEAD

    /// 2D FFT magnitude helper mirroring [`fft_2d_interleaved`]. The returned
    /// tensor has shape `(height, width * 4)` with magnitudes for each channel.
    pub fn fft_2d_magnitude_tensor(&self, inverse: bool) -> PureResult<Tensor> {
        let spectrum = self.fft_2d_interleaved(inverse)?;
        let mut magnitudes = Vec::with_capacity(self.height * self.width * 4);
        for chunk in spectrum.chunks_exact(8) {
            magnitudes.push(chunk[0].hypot(chunk[1]));
            magnitudes.push(chunk[2].hypot(chunk[3]));
            magnitudes.push(chunk[4].hypot(chunk[5]));
            magnitudes.push(chunk[6].hypot(chunk[7]));
        }
        Tensor::from_vec(self.height, self.width * 4, magnitudes)
    }

    /// 2D FFT phase helper mirroring [`fft_2d_interleaved`]. The returned tensor
    /// has shape `(height, width * 4)` storing per-channel phase angles.
    pub fn fft_2d_phase_tensor(&self, inverse: bool) -> PureResult<Tensor> {
        let spectrum = self.fft_2d_interleaved(inverse)?;
        let mut phases = Vec::with_capacity(self.height * self.width * 4);
        for chunk in spectrum.chunks_exact(8) {
            phases.push(chunk[1].atan2(chunk[0]));
            phases.push(chunk[3].atan2(chunk[2]));
            phases.push(chunk[5].atan2(chunk[4]));
            phases.push(chunk[7].atan2(chunk[6]));
        }
        Tensor::from_vec(self.height, self.width * 4, phases)
    }
=======
>>>>>>> e906b667
}

/// Byte layout metadata for the WGSL canvas FFT pipeline.
#[derive(Clone, Copy, Debug, PartialEq, Eq)]
pub struct CanvasFftLayout {
    field_bytes: usize,
    field_stride: usize,
    spectrum_bytes: usize,
    spectrum_stride: usize,
    uniform_bytes: usize,
}

impl CanvasFftLayout {
    /// Total byte length required for the vector field storage buffer.
    pub fn field_bytes(&self) -> usize {
        self.field_bytes
    }

    /// Size in bytes of each vector field sample.
    pub fn field_stride(&self) -> usize {
        self.field_stride
    }

    /// Total byte length required for the FFT spectrum storage buffer.
    pub fn spectrum_bytes(&self) -> usize {
        self.spectrum_bytes
    }

    /// Size in bytes of each FFT spectrum sample.
    pub fn spectrum_stride(&self) -> usize {
        self.spectrum_stride
    }

    /// Byte length of the uniform buffer used by the WGSL kernel.
    pub fn uniform_bytes(&self) -> usize {
        self.uniform_bytes
    }

    /// Number of pixels captured by the layout.
    pub fn pixel_count(&self) -> usize {
        if self.field_stride == 0 {
            0
        } else {
            self.field_bytes / self.field_stride
        }
    }
}

/// RGBA pixel surface that mirrors a HTML canvas.
#[derive(Clone, Debug)]
pub struct CanvasSurface {
    width: usize,
    height: usize,
    pixels: Vec<u8>,
}

impl CanvasSurface {
    /// Create a canvas surface. Width/height must both be non-zero so the WASM
    /// side does not attempt to upload empty textures.
    pub fn new(width: usize, height: usize) -> PureResult<Self> {
        if width == 0 || height == 0 {
            return Err(TensorError::InvalidDimensions {
                rows: height,
                cols: width,
            });
        }
        Ok(Self {
            width,
            height,
            pixels: vec![0; width * height * 4],
        })
    }

    /// Returns the raw RGBA pixel buffer ready for `ImageData`.
    pub fn as_rgba(&self) -> &[u8] {
        &self.pixels
    }

    /// Mutable access to the underlying buffer.
    pub fn as_rgba_mut(&mut self) -> &mut [u8] {
        &mut self.pixels
    }

    /// Clear the canvas to transparent black.
    pub fn clear(&mut self) {
        self.pixels.fill(0);
    }

    /// Paint a tensor onto the pixel grid using a simple blue-magenta gradient
    /// that emphasises relative relations instead of absolute brightness.
    pub fn paint_tensor(&mut self, tensor: &Tensor) -> PureResult<()> {
        let mut normalizer = CanvasNormalizer::default();
        self.paint_tensor_with_palette(tensor, &mut normalizer, CanvasPalette::default())
    }

    /// Paint the tensor using a caller-provided normaliser and palette. This
    /// keeps huge models stable while making it trivial to swap visual styles
    /// from Python or JavaScript glue code.
    pub fn paint_tensor_with_palette(
        &mut self,
        tensor: &Tensor,
        normalizer: &mut CanvasNormalizer,
        palette: CanvasPalette,
    ) -> PureResult<()> {
        let expected = (self.height, self.width);
        if tensor.shape() != expected {
            return Err(TensorError::ShapeMismatch {
                left: tensor.shape(),
                right: expected,
            });
        }

        let data = tensor.data();
        normalizer.update(data);
        for (idx, &value) in data.iter().enumerate() {
            let normalized = normalizer.normalize(value);
            let [r, g, b, a] = palette.map(normalized);
            let offset = idx * 4;
            self.pixels[offset] = r;
            self.pixels[offset + 1] = g;
            self.pixels[offset + 2] = b;
            self.pixels[offset + 3] = a;
        }
        Ok(())
    }

    /// Paint the tensor while simultaneously vectorising the chroma so that the
    /// caller can feed the result straight back into Z-space monads.
    pub fn paint_tensor_with_palette_into_vectors(
        &mut self,
        tensor: &Tensor,
        normalizer: &mut CanvasNormalizer,
        palette: CanvasPalette,
        vectors: &mut ColorVectorField,
    ) -> PureResult<()> {
        let expected = (self.height, self.width);
        if tensor.shape() != expected {
            return Err(TensorError::ShapeMismatch {
                left: tensor.shape(),
                right: expected,
            });
        }

        vectors.ensure_shape(self.width, self.height);
        let data = tensor.data();
        normalizer.update(data);
        for (idx, &value) in data.iter().enumerate() {
            let normalized = normalizer.normalize(value);
            let (rgba, chroma) = palette.map_vectorised(normalized);
            let offset = idx * 4;
            self.pixels[offset] = rgba[0];
            self.pixels[offset + 1] = rgba[1];
            self.pixels[offset + 2] = rgba[2];
            self.pixels[offset + 3] = rgba[3];
            vectors.set(idx, normalized, chroma);
        }
        Ok(())
    }

    /// Consume the surface returning the owned pixel vector.
    pub fn into_pixels(self) -> Vec<u8> {
        self.pixels
    }

    /// Canvas width in pixels.
    pub fn width(&self) -> usize {
        self.width
    }

    /// Canvas height in pixels.
    pub fn height(&self) -> usize {
        self.height
    }
}

/// Drives the fractal scheduler into an on-canvas tensor without extra copies.
#[derive(Clone, Debug)]
pub struct CanvasProjector {
    scheduler: UringFractalScheduler,
    surface: CanvasSurface,
    workspace: Tensor,
    normalizer: CanvasNormalizer,
    palette: CanvasPalette,
    vectors: ColorVectorField,
}

/// Convenience wrapper that mirrors the WASM `FractalCanvas` bindings while
/// remaining entirely in-process for native smoke tests.
#[derive(Clone, Debug)]
pub struct FractalCanvas {
    projector: CanvasProjector,
    width: usize,
    height: usize,
}

impl FractalCanvas {
    /// Construct a projector-backed canvas with the requested queue capacity.
    pub fn new(capacity: usize, width: usize, height: usize) -> PureResult<Self> {
        let scheduler = UringFractalScheduler::new(capacity)?;
        let projector = CanvasProjector::new(scheduler, width, height)?;
        Ok(Self {
            projector,
            width,
            height,
        })
    }

    /// Canvas width in pixels.
    pub fn width(&self) -> usize {
        self.width
    }

    /// Canvas height in pixels.
    pub fn height(&self) -> usize {
        self.height
    }

    /// Immutable access to the projector.
    pub fn projector(&self) -> &CanvasProjector {
        &self.projector
    }

    /// Mutable access to the projector.
    pub fn projector_mut(&mut self) -> &mut CanvasProjector {
        &mut self.projector
    }

    /// Immutable access to the underlying scheduler.
    pub fn scheduler(&self) -> &UringFractalScheduler {
        self.projector.scheduler()
    }

    /// Mutable access to the underlying scheduler.
    pub fn scheduler_mut(&mut self) -> &mut UringFractalScheduler {
        self.projector.scheduler_mut()
    }

    /// Refresh the canvas returning the latest RGBA buffer.
    pub fn refresh(&mut self) -> PureResult<&[u8]> {
        self.projector.refresh()
    }

    /// Refresh the canvas returning both the RGBA buffer and the vector field.
    pub fn refresh_with_vectors(&mut self) -> PureResult<(&[u8], &ColorVectorField)> {
        self.projector.refresh_with_vectors()
    }

    /// Refresh the canvas returning the latest tensor relation.
    pub fn refresh_tensor(&mut self) -> PureResult<&Tensor> {
        self.projector.refresh_tensor()
    }

    /// Push a new fractal patch into the scheduler.
    pub fn push_patch(
        &self,
        relation: Tensor,
        coherence: f32,
        tension: f32,
        depth: u32,
    ) -> PureResult<()> {
        let patch = FractalPatch::new(relation, coherence, tension, depth)?;
        self.projector.scheduler().push(patch)
    }
}

impl CanvasProjector {
    /// Construct a projector with a shared scheduler. The workspace tensor is
    /// reused for every refresh call to avoid hitting the WASM allocator.
    pub fn new(scheduler: UringFractalScheduler, width: usize, height: usize) -> PureResult<Self> {
        Self::with_config(scheduler, width, height, CanvasProjectorConfig::default())
    }

    /// Construct a projector with an explicit config.
    pub fn with_config(
        scheduler: UringFractalScheduler,
        width: usize,
        height: usize,
        config: CanvasProjectorConfig,
    ) -> PureResult<Self> {
        let surface = CanvasSurface::new(width, height)?;
        let workspace = Tensor::zeros(height, width)?;
        let vectors = ColorVectorField::new(width, height);
        Ok(Self {
            scheduler,
            surface,
            workspace,
            normalizer: config.normalizer,
            palette: config.palette,
            vectors,
        })
    }

    /// Expose the scheduler so producers can push new relation patches.
    pub fn scheduler(&self) -> &UringFractalScheduler {
        &self.scheduler
    }

    /// Mutable access to the scheduler for advanced consumers.
    pub fn scheduler_mut(&mut self) -> &mut UringFractalScheduler {
        &mut self.scheduler
    }

    /// Immutable view of the canvas surface.
    pub fn surface(&self) -> &CanvasSurface {
        &self.surface
    }

    /// Mutable access to the canvas surface (useful for custom palettes).
    pub fn surface_mut(&mut self) -> &mut CanvasSurface {
        &mut self.surface
    }

    /// Mutable access to the normaliser used for colouring.
    pub fn normalizer_mut(&mut self) -> &mut CanvasNormalizer {
        &mut self.normalizer
    }

    /// Current palette.
    pub fn palette(&self) -> CanvasPalette {
        self.palette
    }

    /// Swap the palette used for the next refresh.
    pub fn set_palette(&mut self, palette: CanvasPalette) {
        self.palette = palette;
    }

    /// Refresh the canvas by folding the queued patches straight into the
    /// workspace tensor and painting the result. Callers can ship the returned
    /// slice to JavaScript without cloning.
    pub fn refresh(&mut self) -> PureResult<&[u8]> {
        self.render()?;
        Ok(self.surface.as_rgba())
    }

    /// Refresh the canvas and expose the latest relation tensor.
    pub fn refresh_tensor(&mut self) -> PureResult<&Tensor> {
        self.render()?;
        Ok(&self.workspace)
    }

    /// Returns the last relation tensor without forcing a refresh.
    pub fn tensor(&self) -> &Tensor {
        &self.workspace
    }

    fn render(&mut self) -> PureResult<()> {
        let relation = self.scheduler.fold_coherence()?;
        if relation.shape() != self.workspace.shape() {
            self.workspace = relation;
        } else {
            self.workspace.data_mut().copy_from_slice(relation.data());
        }
        self.surface.paint_tensor_with_palette_into_vectors(
            &self.workspace,
            &mut self.normalizer,
            self.palette,
            &mut self.vectors,
        )
    }

    /// Refresh the canvas returning both the RGBA buffer and the vector field
    /// used to bind colours back into Z-space dynamics.
    pub fn refresh_with_vectors(&mut self) -> PureResult<(&[u8], &ColorVectorField)> {
        self.render()?;
        Ok((self.surface.as_rgba(), &self.vectors))
    }

    /// Ensure the projector is up to date and expose the vector field.
    pub fn refresh_vector_field(&mut self) -> PureResult<&ColorVectorField> {
        self.render()?;
        Ok(&self.vectors)
    }

    /// Last computed vector field without forcing a refresh.
    pub fn vector_field(&self) -> &ColorVectorField {
        &self.vectors
    }

    /// Refresh the canvas and expose the interleaved FFT spectrum for each row
    /// (energy + chroma channels). When `inverse` is `true`, the spectrum is
    /// inverted before returning.
    pub fn refresh_vector_fft(&mut self, inverse: bool) -> PureResult<Vec<f32>> {
        self.render()?;
        self.vectors.fft_rows_interleaved(inverse)
    }

<<<<<<< HEAD
    /// Refresh the canvas and expose the row-wise FFT magnitudes as a tensor
    /// with shape `(height, width * 4)`.
    pub fn refresh_vector_fft_magnitude_tensor(&mut self, inverse: bool) -> PureResult<Tensor> {
        self.render()?;
        self.vectors.fft_rows_magnitude_tensor(inverse)
    }

    /// Refresh the canvas and expose the row-wise FFT phases as a tensor with
    /// shape `(height, width * 4)`.
    pub fn refresh_vector_fft_phase_tensor(&mut self, inverse: bool) -> PureResult<Tensor> {
        self.render()?;
        self.vectors.fft_rows_phase_tensor(inverse)
    }

=======
>>>>>>> e906b667
    /// Refresh the canvas and expose the interleaved FFT spectrum for each
    /// column (energy + chroma channels). This mirrors
    /// [`refresh_vector_fft`] but operates along the vertical axis so WASM
    /// consumers can probe anisotropic structures without reshaping data on the
    /// JavaScript side.
    pub fn refresh_vector_fft_columns(&mut self, inverse: bool) -> PureResult<Vec<f32>> {
        self.render()?;
        self.vectors.fft_cols_interleaved(inverse)
    }

<<<<<<< HEAD
    /// Refresh the canvas and expose column-wise FFT magnitudes as a tensor
    /// with shape `(width, height * 4)`.
    pub fn refresh_vector_fft_columns_magnitude_tensor(
        &mut self,
        inverse: bool,
    ) -> PureResult<Tensor> {
        self.render()?;
        self.vectors.fft_cols_magnitude_tensor(inverse)
    }

    /// Refresh the canvas and expose column-wise FFT phases as a tensor with
    /// shape `(width, height * 4)`.
    pub fn refresh_vector_fft_columns_phase_tensor(
        &mut self,
        inverse: bool,
    ) -> PureResult<Tensor> {
        self.render()?;
        self.vectors.fft_cols_phase_tensor(inverse)
    }

=======
>>>>>>> e906b667
    /// Refresh the canvas and expose the full 2D FFT spectrum (energy + chroma
    /// channels). This applies the row and column transforms sequentially so
    /// integrators can probe anisotropic features without piecing together two
    /// separate passes on the JavaScript side.
    pub fn refresh_vector_fft_2d(&mut self, inverse: bool) -> PureResult<Vec<f32>> {
        self.render()?;
        self.vectors.fft_2d_interleaved(inverse)
    }

<<<<<<< HEAD
    /// Refresh the canvas and expose the 2D FFT magnitudes as a tensor with
    /// shape `(height, width * 4)`.
    pub fn refresh_vector_fft_2d_magnitude_tensor(&mut self, inverse: bool) -> PureResult<Tensor> {
        self.render()?;
        self.vectors.fft_2d_magnitude_tensor(inverse)
    }

    /// Refresh the canvas and expose the 2D FFT phases as a tensor with shape
    /// `(height, width * 4)`.
    pub fn refresh_vector_fft_2d_phase_tensor(&mut self, inverse: bool) -> PureResult<Tensor> {
        self.render()?;
        self.vectors.fft_2d_phase_tensor(inverse)
    }

=======
>>>>>>> e906b667
    /// Accumulate the refreshed tensor into the provided hypergradient tape.
    pub fn accumulate_hypergrad(&mut self, tape: &mut AmegaHypergrad) -> PureResult<()> {
        let tensor = self.refresh_tensor()?;
        tape.accumulate_wave(tensor)
    }

    /// Accumulate the refreshed tensor into the provided Euclidean gradient tape.
    pub fn accumulate_realgrad(&mut self, tape: &mut AmegaRealgrad) -> PureResult<()> {
        let tensor = self.refresh_tensor()?;
        tape.accumulate_wave(tensor)
    }

    /// Refresh the canvas and return gradient summary statistics for both the
    /// hypergradient and Euclidean tapes. The returned tuple packs
    /// `(hypergrad_summary, realgrad_summary)`.
    pub fn gradient_summary(
        &mut self,
        curvature: f32,
    ) -> PureResult<(GradientSummary, GradientSummary)> {
        let tensor = self.refresh_tensor()?;
        let (rows, cols) = tensor.shape();
        let mut hypergrad = AmegaHypergrad::new(curvature, 1.0, rows, cols)?;
        hypergrad.accumulate_wave(tensor)?;
        let mut realgrad = AmegaRealgrad::new(1.0, rows, cols)?;
        realgrad.accumulate_wave(tensor)?;
        Ok((hypergrad.summary(), realgrad.summary()))
    }

    /// Interpret the gradient summaries into Desire-aligned feedback signals.
    pub fn gradient_interpretation(
        &mut self,
        curvature: f32,
    ) -> PureResult<DesireGradientInterpretation> {
        let (hyper, real) = self.gradient_summary(curvature)?;
        Ok(DesireGradientInterpretation::from_summaries(hyper, real))
    }

    /// Derive Desire control signals directly from the refreshed canvas tensor.
    pub fn gradient_control(&mut self, curvature: f32) -> PureResult<DesireGradientControl> {
        let interpretation = self.gradient_interpretation(curvature)?;
        Ok(interpretation.control())
    }

    /// Access the last computed FFT spectrum without forcing a refresh.
    pub fn vector_fft(&self, inverse: bool) -> PureResult<Vec<f32>> {
        self.vectors.fft_rows_interleaved(inverse)
    }

<<<<<<< HEAD
    /// Last computed row-wise FFT magnitudes without forcing a refresh.
    pub fn vector_fft_magnitude_tensor(&self, inverse: bool) -> PureResult<Tensor> {
        self.vectors.fft_rows_magnitude_tensor(inverse)
    }

    /// Last computed row-wise FFT phases without forcing a refresh.
    pub fn vector_fft_phase_tensor(&self, inverse: bool) -> PureResult<Tensor> {
        self.vectors.fft_rows_phase_tensor(inverse)
    }

=======
>>>>>>> e906b667
    /// Access the last computed column-wise FFT spectrum without forcing a
    /// refresh. The returned buffer mirrors [`refresh_vector_fft_columns`]
    /// layout (columns laid out sequentially with interleaved `[re, im]`
    /// components).
    pub fn vector_fft_columns(&self, inverse: bool) -> PureResult<Vec<f32>> {
        self.vectors.fft_cols_interleaved(inverse)
    }

<<<<<<< HEAD
    /// Access the last computed column-wise FFT magnitudes without forcing a
    /// refresh.
    pub fn vector_fft_columns_magnitude_tensor(&self, inverse: bool) -> PureResult<Tensor> {
        self.vectors.fft_cols_magnitude_tensor(inverse)
    }

    /// Access the last computed column-wise FFT phases without forcing a
    /// refresh.
    pub fn vector_fft_columns_phase_tensor(&self, inverse: bool) -> PureResult<Tensor> {
        self.vectors.fft_cols_phase_tensor(inverse)
    }

=======
>>>>>>> e906b667
    /// Access the last computed 2D FFT spectrum without forcing a refresh. The
    /// returned buffer matches [`refresh_vector_fft_2d`] and can be fed
    /// directly into GPU upload pipelines.
    pub fn vector_fft_2d(&self, inverse: bool) -> PureResult<Vec<f32>> {
        self.vectors.fft_2d_interleaved(inverse)
    }

<<<<<<< HEAD
    /// Access the last computed 2D FFT magnitudes without forcing a refresh.
    pub fn vector_fft_2d_magnitude_tensor(&self, inverse: bool) -> PureResult<Tensor> {
        self.vectors.fft_2d_magnitude_tensor(inverse)
    }

    /// Access the last computed 2D FFT phases without forcing a refresh.
    pub fn vector_fft_2d_phase_tensor(&self, inverse: bool) -> PureResult<Tensor> {
        self.vectors.fft_2d_phase_tensor(inverse)
    }

=======
>>>>>>> e906b667
    /// Uniform parameters expected by [`vector_fft_wgsl`]. The layout mirrors
    /// the WGSL `CanvasFftParams` struct and includes padding so the buffer
    /// occupies 16 bytes.
    pub fn vector_fft_uniform(&self, inverse: bool) -> [u32; 4] {
        [
            self.surface.width() as u32,
            self.surface.height() as u32,
            inverse as u32,
            0,
        ]
    }

    /// Byte layout metadata that mirrors the WGSL buffers emitted by
    /// [`vector_fft_wgsl`]. Callers can size storage/uniform buffers directly
    /// from the returned values without hard-coding struct sizes.
    pub fn vector_fft_layout(&self) -> CanvasFftLayout {
        const FIELD_STRIDE: usize = 4 * core::mem::size_of::<f32>();
        const SPECTRUM_STRIDE: usize = 8 * core::mem::size_of::<f32>();
        const UNIFORM_BYTES: usize = 4 * core::mem::size_of::<u32>();

        let width = self.surface.width();
        let height = self.surface.height();
        CanvasFftLayout {
            field_bytes: width * height * FIELD_STRIDE,
            field_stride: FIELD_STRIDE,
            spectrum_bytes: width * height * SPECTRUM_STRIDE,
            spectrum_stride: SPECTRUM_STRIDE,
            uniform_bytes: UNIFORM_BYTES,
        }
    }

    /// Suggested dispatch dimensions for [`vector_fft_wgsl`]. The kernel
    /// operates over the full canvas grid, so we pack the height into the
    /// `y`-dimension while the `x`-dimension is chunked by the workgroup size.
    /// Consumers can feed the returned triplet directly into
    /// `queue.write_buffer` / `compute_pass.dispatch_workgroups` without
    /// recomputing the ceil division in JavaScript.
    pub fn vector_fft_dispatch(&self, subgroup: bool) -> [u32; 3] {
        let width = self.surface.width() as u32;
        let height = self.surface.height() as u32;
        let workgroup = if subgroup { 32 } else { 64 };
        let groups_x = if width == 0 {
            0
        } else {
            (width + workgroup - 1) / workgroup
        };
        [groups_x, height, 1]
    }

    /// Uniform parameters for the hypergradient WGSL operator. The layout packs
    /// the canvas dimensions alongside the blend/gain controls as four floats
    /// (16 bytes) so WebGPU callers can upload them without manual padding.
    pub fn hypergrad_operator_uniform(&self, mix: f32, gain: f32) -> [f32; 4] {
        [
            self.surface.width() as f32,
            self.surface.height() as f32,
            mix.clamp(0.0, 1.0),
            gain,
        ]
    }

    /// Convenience wrapper that feeds Desire's control signals straight into the
    /// hypergradient WGSL uniform layout.
    pub fn hypergrad_operator_uniform_from_control(
        &self,
        control: &DesireGradientControl,
    ) -> [f32; 4] {
        self.hypergrad_operator_uniform(control.operator_mix(), control.operator_gain())
    }

    /// Pack Desire's control feedback into a 16-float uniform suitable for WGSL
    /// consumption. The layout keeps every block aligned to 16 bytes so WebGPU
    /// callers can upload it without manual padding or serde churn.
    pub fn desire_control_uniform(&self, control: &DesireGradientControl) -> [u32; 16] {
        [
            control.target_entropy().to_bits(),
            control.learning_rate_eta().to_bits(),
            control.learning_rate_min().to_bits(),
            control.learning_rate_max().to_bits(),
            control.learning_rate_slew().to_bits(),
            control.clip_norm().to_bits(),
            control.clip_floor().to_bits(),
            control.clip_ceiling().to_bits(),
            control.clip_ema().to_bits(),
            control.temperature_kappa().to_bits(),
            control.temperature_slew().to_bits(),
            control.hyper_rate_scale().to_bits(),
            control.real_rate_scale().to_bits(),
            control.tuning_gain().to_bits(),
            control.quality_gain().to_bits(),
            control.events().bits(),
        ]
    }

    /// Compute the workgroup triplet for the hypergradient WGSL operator.
    pub fn hypergrad_operator_dispatch(&self, subgroup: bool) -> [u32; 3] {
        let width = self.surface.width() as u32;
        let height = self.surface.height() as u32;
        let workgroup = if subgroup { 32 } else { 64 };
        let groups_x = if width == 0 {
            0
        } else {
            (width + workgroup - 1) / workgroup
        };
        [groups_x, height, 1]
    }

    /// Emit a WGSL kernel that accumulates the canvas relation directly into a
    /// hypergradient buffer entirely on the GPU.
    pub fn hypergrad_operator_wgsl(&self, subgroup: bool) -> String {
        emit_canvas_hypergrad_wgsl(
            self.surface.width() as u32,
            self.surface.height() as u32,
            subgroup,
        )
    }

    /// Emit a WGSL kernel that mirrors [`refresh_vector_fft`] so GPU/WebGPU
    /// callers can reproduce the spectrum without leaving the browser. The
    /// shader expects the following bindings:
    ///
    /// - `@group(0) @binding(0)`: storage buffer containing one
    ///   `FieldSample {{ energy: f32, chroma: vec3<f32> }}` per pixel laid out
    ///   in row-major order.
    /// - `@group(0) @binding(1)`: storage buffer containing one
    ///   `SpectrumSample` per pixel (output – 8 floats for the complex energy
    ///   and chroma channels).
    /// - `@group(0) @binding(2)`: uniform `CanvasFftParams` with the canvas
    ///   `width`, `height`, and an `inverse` flag (1 = inverse, 0 = forward)
    ///   plus one padding lane so the struct spans 16 bytes.
    pub fn vector_fft_wgsl(&self, subgroup: bool) -> String {
        emit_canvas_fft_wgsl(
            self.surface.width() as u32,
            self.surface.height() as u32,
            subgroup,
        )
    }

    /// Refresh the canvas and return the FFT spectrum as a tensor with shape
    /// `(height, width * 8)`.
    pub fn refresh_vector_fft_tensor(&mut self, inverse: bool) -> PureResult<Tensor> {
        self.render()?;
        self.vectors.fft_rows_tensor(inverse)
    }

    /// Refresh the canvas and return the column-wise FFT spectrum as a tensor.
    /// The resulting tensor has shape `(width, height * 8)` and matches the
    /// interleaved layout returned by [`refresh_vector_fft_columns`].
    pub fn refresh_vector_fft_columns_tensor(&mut self, inverse: bool) -> PureResult<Tensor> {
        self.render()?;
        self.vectors.fft_cols_tensor(inverse)
    }

    /// Refresh the canvas and return the full 2D FFT spectrum as a tensor with
    /// shape `(height, width * 8)`.
    pub fn refresh_vector_fft_2d_tensor(&mut self, inverse: bool) -> PureResult<Tensor> {
        self.render()?;
        self.vectors.fft_2d_tensor(inverse)
    }

    /// Emit a Z-space fractal patch built from the colour energy field so
    /// higher-level schedulers can feed the canvas feedback loop.
    pub fn emit_zspace_patch(
        &mut self,
        coherence: f32,
        tension: f32,
        depth: u32,
    ) -> PureResult<FractalPatch> {
        self.render()?;
        self.vectors.to_zspace_patch(coherence, tension, depth)
    }
}

/// Projector construction parameters so integrators (including Python glue)
/// can pick palettes and stability behaviour explicitly.
#[derive(Clone, Debug)]
pub struct CanvasProjectorConfig {
    pub normalizer: CanvasNormalizer,
    pub palette: CanvasPalette,
}

impl Default for CanvasProjectorConfig {
    fn default() -> Self {
        Self {
            normalizer: CanvasNormalizer::default(),
            palette: CanvasPalette::default(),
        }
    }
}

fn compute_fft(line: &mut [Complex32], inverse: bool) -> PureResult<()> {
    if line.is_empty() {
        return Err(TensorError::EmptyInput("canvas_fft"));
    }

    if line.len().is_power_of_two() {
        fft::fft_inplace(line, inverse).map_err(|err| match err {
            fft::FftError::Empty => TensorError::EmptyInput("canvas_fft"),
            fft::FftError::NonPowerOfTwo => TensorError::InvalidDimensions {
                rows: 1,
                cols: line.len(),
            },
        })?;
        return Ok(());
    }

    let len = line.len();
    let mut output = vec![Complex32::default(); len];
    let sign = if inverse { 1.0 } else { -1.0 };
    for k in 0..len {
        let mut acc = Complex32::default();
        for (n, value) in line.iter().enumerate() {
            let angle = 2.0 * PI * k as f32 * n as f32 / len as f32 * sign;
            let twiddle = Complex32::new(angle.cos(), angle.sin());
            acc = acc.add(value.mul(twiddle));
        }
        if inverse {
            acc = acc.scale(1.0 / len as f32);
        }
        output[k] = acc;
    }
    line.copy_from_slice(&output);
    Ok(())
}

fn emit_canvas_fft_wgsl(width: u32, height: u32, subgroup: bool) -> String {
    let workgroup = if subgroup { 32 } else { 64 };
    format!(
        "// Canvas vector FFT WGSL (width {width}, height {height})\n\
         const WORKGROUP_SIZE: u32 = {workgroup}u;\n\
         struct FieldSample {{\n\
             energy: f32,\n\
             chroma: vec3<f32>,\n\
         }};\n\
         struct SpectrumSample {{\n\
             energy: vec2<f32>,\n\
             chroma_r: vec2<f32>,\n\
             chroma_g: vec2<f32>,\n\
             chroma_b: vec2<f32>,\n\
         }};\n\
         struct CanvasFftParams {{\n\
             width: u32,\n\
             height: u32,\n\
             inverse: u32,\n\
             _pad: u32,\n\
         }};\n\
         @group(0) @binding(0) var<storage, read> field: array<FieldSample>;\n\
         @group(0) @binding(1) var<storage, read_write> spectrum: array<SpectrumSample>;\n\
         @group(0) @binding(2) var<uniform> params: CanvasFftParams;\n\
         fn twiddle(angle: f32, inverse: bool) -> vec2<f32> {{\n\
             let cos_a = cos(angle);\n\
             let sin_a = sin(angle);\n\
             let sign = select(-1.0, 1.0, inverse);\n\
             return vec2<f32>(cos_a, sign * sin_a);\n\
         }}\n\
         fn accumulate(acc: vec2<f32>, sample: f32, tw: vec2<f32>) -> vec2<f32> {{\n\
             return vec2<f32>(acc.x + sample * tw.x, acc.y + sample * tw.y);\n\
         }}\n\
         @compute @workgroup_size(WORKGROUP_SIZE)\n\
         fn main(@builtin(global_invocation_id) gid: vec3<u32>) {{\n\
             if (gid.x >= params.width || gid.y >= params.height) {{\n\
                 return;\n\
             }}\n\
             let row_offset = gid.y * params.width;\n\
             let inverse = params.inverse == 1u;\n\
             let frequency = f32(gid.x);\n\
             let norm = select(1.0, 1.0 / f32(params.width), inverse);\n\
             var energy = vec2<f32>(0.0, 0.0);\n\
             var chroma_r = vec2<f32>(0.0, 0.0);\n\
             var chroma_g = vec2<f32>(0.0, 0.0);\n\
             var chroma_b = vec2<f32>(0.0, 0.0);\n\
             for (var n = 0u; n < params.width; n = n + 1u) {{\n\
                 let sample = field[row_offset + n];\n\
                 let angle = 6.2831855 * frequency * f32(n) / f32(params.width);\n\
                 let tw = twiddle(angle, inverse);\n\
                 energy = accumulate(energy, sample.energy, tw);\n\
                 chroma_r = accumulate(chroma_r, sample.chroma.x, tw);\n\
                 chroma_g = accumulate(chroma_g, sample.chroma.y, tw);\n\
                 chroma_b = accumulate(chroma_b, sample.chroma.z, tw);\n\
             }}\n\
             spectrum[row_offset + gid.x] = SpectrumSample(\n\
                 energy * norm,\n\
                 chroma_r * norm,\n\
                 chroma_g * norm,\n\
                 chroma_b * norm,\n\
             );\n\
         }}\n",
        width = width,
        height = height,
        workgroup = workgroup,
    )
}

fn emit_canvas_hypergrad_wgsl(width: u32, height: u32, subgroup: bool) -> String {
    let workgroup = if subgroup { 32 } else { 64 };
    format!(
        "// Canvas hypergrad operator WGSL (width {width}, height {height})\n\
         const WORKGROUP_SIZE: u32 = {workgroup}u;\n\
         struct CanvasHypergradParams {{\n\
             width: f32;\n\
             height: f32;\n\
             mix: f32;\n\
             gain: f32;\n\
         }};\n\
         @group(0) @binding(0) var<storage, read> relation: array<f32>;\n\
         @group(0) @binding(1) var<storage, read_write> hypergrad: array<f32>;\n\
         @group(0) @binding(2) var<uniform> params: CanvasHypergradParams;\n\
         @compute @workgroup_size(WORKGROUP_SIZE)\n\
         fn main(@builtin(global_invocation_id) gid: vec3<u32>) {{\n\
             let width = u32(params.width + 0.5);\n\
             let height = u32(params.height + 0.5);\n\
             if (gid.x >= width || gid.y >= height) {{\n\
                 return;\n\
             }}\n\
             let index = gid.y * width + gid.x;\n\
             let blend = clamp(params.mix, 0.0, 1.0);\n\
             let gain = params.gain;\n\
             let current = hypergrad[index];\n\
             let update = relation[index] * gain;\n\
             hypergrad[index] = current * (1.0 - blend) + update;\n\
         }}\n",
        width = width,
        height = height,
        workgroup = workgroup,
    )
}

#[cfg(test)]
mod tests {
    use super::*;
    use crate::pure::fractal::FractalPatch;

    fn tensor(values: &[f32]) -> Tensor {
        Tensor::from_vec(1, values.len(), values.to_vec()).unwrap()
    }

    fn tensor_with_shape(rows: usize, cols: usize, values: &[f32]) -> Tensor {
        assert_eq!(rows * cols, values.len());
        Tensor::from_vec(rows, cols, values.to_vec()).unwrap()
    }

    #[test]
    fn normaliser_handles_constant_input() {
        let mut normaliser = CanvasNormalizer::new(0.5, 1e-3);
        let zeros = [0.0; 8];
        let (min, max) = normaliser.update(&zeros);
        assert!((min - 0.0).abs() < 1e-6);
        assert!((max - 1e-3).abs() < 1e-6);
        assert_eq!(normaliser.normalize(0.0), 0.0);
        assert_eq!(normaliser.normalize(1.0), 1.0);
    }

    #[test]
    fn palette_switch_applies_without_allocation() {
        let scheduler = UringFractalScheduler::new(4).unwrap();
        scheduler
            .push(FractalPatch::new(Tensor::zeros(2, 2).unwrap(), 1.0, 1.0, 0).unwrap())
            .unwrap();
        let mut projector = CanvasProjector::new(scheduler, 2, 2).unwrap();
        projector.set_palette(CanvasPalette::Grayscale);
        let bytes = projector.refresh().unwrap();
        assert_eq!(bytes.len(), 16);
    }

    #[test]
    fn refresh_with_vectors_surfaces_color_field() {
        let scheduler = UringFractalScheduler::new(4).unwrap();
        scheduler
            .push(FractalPatch::new(Tensor::zeros(2, 2).unwrap(), 1.0, 1.0, 0).unwrap())
            .unwrap();
        let mut projector = CanvasProjector::new(scheduler, 2, 2).unwrap();
        let (_bytes, field) = projector.refresh_with_vectors().unwrap();
        assert_eq!(field.vectors().len(), 4);
        for vector in field.iter() {
            assert!(vector[0] >= 0.0 && vector[0] <= 1.0);
        }
    }

    #[test]
    fn vector_fft_wgsl_covers_expected_bindings() {
        let scheduler = UringFractalScheduler::new(4).unwrap();
        scheduler
            .push(FractalPatch::new(Tensor::zeros(2, 2).unwrap(), 1.0, 1.0, 0).unwrap())
            .unwrap();
        let projector = CanvasProjector::new(scheduler, 4, 2).unwrap();
        let wgsl = projector.vector_fft_wgsl(false);
        assert!(wgsl.contains("@binding(2)"));
        assert!(wgsl.contains("SpectrumSample"));
        assert!(wgsl.contains("@compute"));
    }

    #[test]
    fn vector_fft_uniform_matches_canvas_dimensions() {
        let scheduler = UringFractalScheduler::new(4).unwrap();
        scheduler
            .push(FractalPatch::new(Tensor::zeros(2, 2).unwrap(), 1.0, 1.0, 0).unwrap())
            .unwrap();
        let projector = CanvasProjector::new(scheduler, 3, 5).unwrap();
        let params = projector.vector_fft_uniform(true);
        assert_eq!(params, [3, 5, 1, 0]);
    }

    #[test]
    fn vector_fft_dispatch_respects_workgroup_chunks() {
        let scheduler = UringFractalScheduler::new(4).unwrap();
        scheduler
            .push(FractalPatch::new(Tensor::zeros(2, 2).unwrap(), 1.0, 1.0, 0).unwrap())
            .unwrap();
        let projector = CanvasProjector::new(scheduler, 130, 4).unwrap();
        assert_eq!(projector.vector_fft_dispatch(false), [3, 4, 1]);
        assert_eq!(projector.vector_fft_dispatch(true), [5, 4, 1]);
    }

    #[test]
    fn vector_fft_layout_matches_wgsl_structs() {
        let scheduler = UringFractalScheduler::new(4).unwrap();
        let projector = CanvasProjector::new(scheduler, 64, 3).unwrap();
        let layout = projector.vector_fft_layout();
        assert_eq!(layout.field_stride(), 16);
        assert_eq!(layout.spectrum_stride(), 32);
        assert_eq!(layout.uniform_bytes(), 16);
        assert_eq!(layout.field_bytes(), 64 * 3 * 16);
        assert_eq!(layout.spectrum_bytes(), 64 * 3 * 32);
        assert_eq!(layout.pixel_count(), 64 * 3);
    }

    #[test]
    fn vector_field_fft_emits_interleaved_channels() {
        let mut field = ColorVectorField::new(4, 1);
        field.set(0, 1.0, [0.0, 0.0, 0.0]);
        let spectrum = field.fft_rows_interleaved(false).unwrap();
        assert_eq!(spectrum.len(), 32);
        for chunk in spectrum.chunks_exact(8) {
            assert!((chunk[0] - 1.0).abs() < 1e-6);
            assert!(chunk[1].abs() < 1e-6);
            for value in &chunk[2..] {
                assert!(value.abs() < 1e-6);
            }
        }
    }

    #[test]
    fn vector_field_fft_columns_emits_interleaved_channels() {
        let mut field = ColorVectorField::new(1, 4);
        field.set(0, 1.0, [0.0, 0.0, 0.0]);
        let spectrum = field.fft_cols_interleaved(false).unwrap();
        assert_eq!(spectrum.len(), 32);
        for chunk in spectrum.chunks_exact(8) {
            assert!((chunk[0] - 1.0).abs() < 1e-6);
            assert!(chunk[1].abs() < 1e-6);
            for value in &chunk[2..] {
                assert!(value.abs() < 1e-6);
            }
        }
    }

    #[test]
    fn vector_field_fft_2d_emits_interleaved_channels() {
        let mut field = ColorVectorField::new(2, 2);
        field.set(0, 1.0, [0.0, 0.0, 0.0]);
        let spectrum = field.fft_2d_interleaved(false).unwrap();
        assert_eq!(spectrum.len(), 2 * 2 * 8);
        for chunk in spectrum.chunks_exact(8) {
            assert!((chunk[0] - 1.0).abs() < 1e-6);
            assert!(chunk[1].abs() < 1e-6);
            for value in &chunk[2..] {
                assert!(value.abs() < 1e-6);
            }
        }
    }

    #[test]
    fn vector_field_fft_2d_handles_rectangular_canvas() {
        let mut field = ColorVectorField::new(3, 2);
        field.set(0, 1.0, [0.0, 0.0, 0.0]);
        let spectrum = field.fft_2d_interleaved(false).unwrap();
        assert_eq!(spectrum.len(), 3 * 2 * 8);
        assert!(spectrum.iter().all(|value| value.is_finite()));
    }

    #[test]
    fn vector_field_fft_columns_handles_non_power_of_two_height() {
        let mut field = ColorVectorField::new(2, 3);
        field.set(0, 1.0, [0.0, 0.0, 0.0]);
        let spectrum = field.fft_cols_interleaved(false).unwrap();
        assert_eq!(spectrum.len(), 48);
        for value in spectrum {
            assert!(value.is_finite());
        }
    }

    #[test]
    fn vector_field_fft_handles_non_power_of_two_width() {
        let mut field = ColorVectorField::new(3, 1);
        field.set(0, 1.0, [0.0, 0.0, 0.0]);
        let spectrum = field.fft_rows_interleaved(false).unwrap();
        assert_eq!(spectrum.len(), 24);
        for value in spectrum {
            assert!(value.is_finite());
        }
    }

    #[test]
    fn vector_field_fft_rows_rejects_empty_dimensions() {
        let field = ColorVectorField::new(0, 1);
        assert!(matches!(
            field.fft_rows_interleaved(false),
            Err(TensorError::EmptyInput("canvas_fft"))
        ));
    }

    #[test]
    fn vector_field_fft_columns_rejects_empty_dimensions() {
        let field = ColorVectorField::new(1, 0);
        assert!(matches!(
            field.fft_cols_interleaved(false),
            Err(TensorError::EmptyInput("canvas_fft"))
        ));
    }

    #[test]
    fn vector_field_fft_2d_rejects_empty_dimensions() {
        let field = ColorVectorField::new(0, 0);
        assert!(matches!(
            field.fft_2d_interleaved(false),
            Err(TensorError::EmptyInput("canvas_fft"))
        ));
    }

    #[test]
<<<<<<< HEAD
    fn vector_field_fft_rows_tensor_rejects_empty_dimensions() {
        let field = ColorVectorField::new(0, 1);
        assert!(matches!(
            field.fft_rows_tensor(false),
            Err(TensorError::EmptyInput("canvas_fft"))
        ));
    }

    #[test]
    fn vector_field_fft_rows_magnitude_tensor_matches_shape() {
        let mut field = ColorVectorField::new(2, 1);
        field.set(0, 1.0, [0.0, 0.0, 0.0]);
        let tensor = field.fft_rows_magnitude_tensor(false).unwrap();
        assert_eq!(tensor.shape(), (1, 8));
        assert!(tensor.data().iter().all(|value| value.is_finite() && *value >= 0.0));
    }

    #[test]
    fn vector_field_fft_rows_phase_tensor_matches_shape() {
        let mut field = ColorVectorField::new(2, 1);
        field.set(0, 1.0, [0.0, 0.0, 0.0]);
        let tensor = field.fft_rows_phase_tensor(false).unwrap();
        assert_eq!(tensor.shape(), (1, 8));
        assert!(tensor.data().iter().all(|value| value.is_finite()));
    }

    #[test]
    fn vector_field_fft_columns_tensor_rejects_empty_dimensions() {
        let field = ColorVectorField::new(1, 0);
        assert!(matches!(
            field.fft_cols_tensor(false),
            Err(TensorError::EmptyInput("canvas_fft"))
        ));
    }

    #[test]
    fn vector_field_fft_columns_magnitude_tensor_matches_shape() {
        let mut field = ColorVectorField::new(1, 2);
        field.set(0, 1.0, [0.0, 0.0, 0.0]);
        let tensor = field.fft_cols_magnitude_tensor(false).unwrap();
        assert_eq!(tensor.shape(), (1, 8));
        assert!(tensor.data().iter().all(|value| value.is_finite() && *value >= 0.0));
    }

    #[test]
    fn vector_field_fft_columns_phase_tensor_matches_shape() {
        let mut field = ColorVectorField::new(1, 2);
        field.set(0, 1.0, [0.0, 0.0, 0.0]);
        let tensor = field.fft_cols_phase_tensor(false).unwrap();
        assert_eq!(tensor.shape(), (1, 8));
        assert!(tensor.data().iter().all(|value| value.is_finite()));
    }

    #[test]
    fn vector_field_fft_2d_tensor_rejects_empty_dimensions() {
        let field = ColorVectorField::new(0, 0);
        assert!(matches!(
            field.fft_2d_tensor(false),
            Err(TensorError::EmptyInput("canvas_fft"))
        ));
    }

    #[test]
    fn vector_field_fft_2d_magnitude_tensor_matches_shape() {
        let mut field = ColorVectorField::new(2, 2);
        field.set(0, 1.0, [0.0, 0.0, 0.0]);
        let tensor = field.fft_2d_magnitude_tensor(false).unwrap();
        assert_eq!(tensor.shape(), (2, 8));
        assert!(tensor.data().iter().all(|value| value.is_finite() && *value >= 0.0));
    }

    #[test]
    fn vector_field_fft_2d_phase_tensor_matches_shape() {
        let mut field = ColorVectorField::new(2, 2);
        field.set(0, 1.0, [0.0, 0.0, 0.0]);
        let tensor = field.fft_2d_phase_tensor(false).unwrap();
        assert_eq!(tensor.shape(), (2, 8));
        assert!(tensor.data().iter().all(|value| value.is_finite()));
    }

    #[test]
=======
>>>>>>> e906b667
    fn projector_refresh_tensor_exposes_workspace() {
        let scheduler = UringFractalScheduler::new(4).unwrap();
        scheduler
            .push(FractalPatch::new(Tensor::zeros(2, 2).unwrap(), 1.0, 1.0, 0).unwrap())
            .unwrap();
        let mut projector = CanvasProjector::new(scheduler, 2, 2).unwrap();
        let tensor = projector.refresh_tensor().unwrap();
        assert_eq!(tensor.shape(), (2, 2));
        assert!(tensor.data().iter().all(|value| value.is_finite()));
    }

    #[test]
    fn projector_refresh_vector_fft_columns_tensor_matches_shape() {
        let scheduler = UringFractalScheduler::new(4).unwrap();
        scheduler
            .push(FractalPatch::new(Tensor::zeros(3, 5).unwrap(), 1.0, 1.0, 0).unwrap())
            .unwrap();
        let mut projector = CanvasProjector::new(scheduler, 5, 3).unwrap();
        let tensor = projector.refresh_vector_fft_columns_tensor(false).unwrap();
        assert_eq!(tensor.shape(), (5, 3 * 8));
    }

    #[test]
<<<<<<< HEAD
    fn projector_refresh_vector_fft_magnitude_tensor_matches_shape() {
        let scheduler = UringFractalScheduler::new(4).unwrap();
        scheduler
            .push(FractalPatch::new(Tensor::zeros(2, 4).unwrap(), 1.0, 1.0, 0).unwrap())
            .unwrap();
        let mut projector = CanvasProjector::new(scheduler, 4, 2).unwrap();
        let tensor = projector.refresh_vector_fft_magnitude_tensor(false).unwrap();
        assert_eq!(tensor.shape(), (2, 4 * 4));
        assert!(tensor.data().iter().all(|value| value.is_finite() && *value >= 0.0));
    }

    #[test]
    fn projector_refresh_vector_fft_phase_tensor_matches_shape() {
        let scheduler = UringFractalScheduler::new(4).unwrap();
        scheduler
            .push(FractalPatch::new(Tensor::zeros(2, 4).unwrap(), 1.0, 1.0, 0).unwrap())
            .unwrap();
        let mut projector = CanvasProjector::new(scheduler, 4, 2).unwrap();
        let tensor = projector.refresh_vector_fft_phase_tensor(false).unwrap();
        assert_eq!(tensor.shape(), (2, 4 * 4));
        assert!(tensor.data().iter().all(|value| value.is_finite()));
    }

    #[test]
    fn projector_refresh_vector_fft_columns_magnitude_tensor_matches_shape() {
        let scheduler = UringFractalScheduler::new(4).unwrap();
        scheduler
            .push(FractalPatch::new(Tensor::zeros(3, 5).unwrap(), 1.0, 1.0, 0).unwrap())
            .unwrap();
        let mut projector = CanvasProjector::new(scheduler, 5, 3).unwrap();
        let tensor = projector
            .refresh_vector_fft_columns_magnitude_tensor(false)
            .unwrap();
        assert_eq!(tensor.shape(), (5, 3 * 4));
        assert!(tensor.data().iter().all(|value| value.is_finite() && *value >= 0.0));
    }

    #[test]
    fn projector_refresh_vector_fft_columns_phase_tensor_matches_shape() {
        let scheduler = UringFractalScheduler::new(4).unwrap();
        scheduler
            .push(FractalPatch::new(Tensor::zeros(3, 5).unwrap(), 1.0, 1.0, 0).unwrap())
            .unwrap();
        let mut projector = CanvasProjector::new(scheduler, 5, 3).unwrap();
        let tensor = projector
            .refresh_vector_fft_columns_phase_tensor(false)
            .unwrap();
        assert_eq!(tensor.shape(), (5, 3 * 4));
        assert!(tensor.data().iter().all(|value| value.is_finite()));
    }

    #[test]
    fn projector_refresh_vector_fft_2d_magnitude_tensor_matches_shape() {
        let scheduler = UringFractalScheduler::new(4).unwrap();
        scheduler
            .push(FractalPatch::new(Tensor::zeros(3, 5).unwrap(), 1.0, 1.0, 0).unwrap())
            .unwrap();
        let mut projector = CanvasProjector::new(scheduler, 5, 3).unwrap();
        let tensor = projector
            .refresh_vector_fft_2d_magnitude_tensor(false)
            .unwrap();
        assert_eq!(tensor.shape(), (3, 5 * 4));
        assert!(tensor.data().iter().all(|value| value.is_finite() && *value >= 0.0));
    }

    #[test]
    fn projector_refresh_vector_fft_2d_phase_tensor_matches_shape() {
        let scheduler = UringFractalScheduler::new(4).unwrap();
        scheduler
            .push(FractalPatch::new(Tensor::zeros(3, 5).unwrap(), 1.0, 1.0, 0).unwrap())
            .unwrap();
        let mut projector = CanvasProjector::new(scheduler, 5, 3).unwrap();
        let tensor = projector
            .refresh_vector_fft_2d_phase_tensor(false)
            .unwrap();
        assert_eq!(tensor.shape(), (3, 5 * 4));
        assert!(tensor.data().iter().all(|value| value.is_finite()));
    }

    #[test]
=======
>>>>>>> e906b667
    fn projector_refresh_vector_fft_2d_tensor_matches_shape() {
        let scheduler = UringFractalScheduler::new(4).unwrap();
        scheduler
            .push(FractalPatch::new(Tensor::zeros(3, 5).unwrap(), 1.0, 1.0, 0).unwrap())
            .unwrap();
        let mut projector = CanvasProjector::new(scheduler, 5, 3).unwrap();
        let tensor = projector.refresh_vector_fft_2d_tensor(false).unwrap();
        assert_eq!(tensor.shape(), (3, 5 * 8));
    }

    #[test]
    fn projector_accumulates_into_gradients() {
        let scheduler = UringFractalScheduler::new(4).unwrap();
        scheduler
            .push(FractalPatch::new(Tensor::zeros(2, 2).unwrap(), 1.0, 1.0, 0).unwrap())
            .unwrap();
        let mut projector = CanvasProjector::new(scheduler, 2, 2).unwrap();
        let mut hypergrad = AmegaHypergrad::new(-1.0, 0.05, 2, 2).unwrap();
        let mut realgrad = AmegaRealgrad::new(0.05, 2, 2).unwrap();
        projector.accumulate_hypergrad(&mut hypergrad).unwrap();
        projector.accumulate_realgrad(&mut realgrad).unwrap();
        assert!(hypergrad.gradient().iter().all(|value| value.is_finite()));
        assert_eq!(realgrad.gradient().len(), 4);
    }

    #[test]
    fn projector_surfaces_gradient_summary() {
        let scheduler = UringFractalScheduler::new(4).unwrap();
        scheduler
            .push(
                FractalPatch::new(tensor_with_shape(2, 2, &[1.0, -2.0, 0.5, 0.0]), 1.0, 1.0, 0)
                    .unwrap(),
            )
            .unwrap();
        let mut projector = CanvasProjector::new(scheduler, 2, 2).unwrap();
        let (hyper, real) = projector.gradient_summary(-1.0).unwrap();
        assert_eq!(hyper.count(), 4);
        assert_eq!(real.count(), 4);
        assert!(hyper.l2() > 0.0);
        assert!(real.l1() > 0.0);
        let mean_identity = real.mean_abs() * real.count() as f32;
        assert!((mean_identity - real.l1()).abs() < 1e-6);
        let rms_identity = real.rms() * (real.count() as f32).sqrt();
        assert!((rms_identity - real.l2()).abs() < 1e-6);
    }

    #[test]
    fn projector_surfaces_desire_interpretation() {
        let scheduler = UringFractalScheduler::new(4).unwrap();
        scheduler
            .push(
                FractalPatch::new(tensor_with_shape(2, 2, &[0.2, -0.1, 0.4, 0.3]), 1.0, 1.0, 0)
                    .unwrap(),
            )
            .unwrap();
        let mut projector = CanvasProjector::new(scheduler, 2, 2).unwrap();
        let interpretation = projector.gradient_interpretation(-1.0).unwrap();
        assert!(interpretation.penalty_gain() >= 1.0);
        assert!(interpretation.bias_mix() > 0.0);
    }

    #[test]
    fn projector_surfaces_desire_control() {
        let scheduler = UringFractalScheduler::new(4).unwrap();
        scheduler
            .push(
                FractalPatch::new(
                    tensor_with_shape(2, 2, &[0.25, 0.1, -0.35, 0.6]),
                    1.0,
                    1.0,
                    0,
                )
                .unwrap(),
            )
            .unwrap();
        let mut projector = CanvasProjector::new(scheduler, 2, 2).unwrap();
        let control = projector.gradient_control(-1.0).unwrap();
        assert!(control.penalty_gain() >= 1.0);
        assert!(control.hyper_rate_scale().is_finite());
        let uniform = projector.hypergrad_operator_uniform_from_control(&control);
        assert_eq!(uniform[0], 2.0);
        assert_eq!(uniform[1], 2.0);
        assert!((uniform[2] - control.operator_mix()).abs() < 1e-6);
        assert!((uniform[3] - control.operator_gain()).abs() < 1e-6);
        let packed = projector.desire_control_uniform(&control);
        assert_eq!(packed.len(), 16);
        assert!((f32::from_bits(packed[0]) - control.target_entropy()).abs() < 1e-6);
        assert!((f32::from_bits(packed[1]) - control.learning_rate_eta()).abs() < 1e-6);
        assert!((f32::from_bits(packed[5]) - control.clip_norm()).abs() < 1e-6);
        assert!((f32::from_bits(packed[9]) - control.temperature_kappa()).abs() < 1e-6);
    }

    #[test]
    fn hypergrad_operator_surfaces_wgsl_and_metadata() {
        let scheduler = UringFractalScheduler::new(4).unwrap();
        scheduler
            .push(
                FractalPatch::new(tensor_with_shape(2, 2, &[0.1, 0.2, 0.3, 0.4]), 1.0, 1.0, 0)
                    .unwrap(),
            )
            .unwrap();
        let projector = CanvasProjector::new(scheduler, 2, 2).unwrap();
        let shader = projector.hypergrad_operator_wgsl(false);
        assert!(shader.contains("CanvasHypergradParams"));
        assert!(shader.contains("width 2"));
        let uniform = projector.hypergrad_operator_uniform(0.5, 2.0);
        assert_eq!(uniform[0], 2.0);
        assert_eq!(uniform[1], 2.0);
        assert!((uniform[2] - 0.5).abs() < 1e-6);
        assert!((uniform[3] - 2.0).abs() < 1e-6);
        let dispatch = projector.hypergrad_operator_dispatch(false);
        assert_eq!(dispatch, [1, 2, 1]);
    }

    #[test]
    fn projector_refresh_vector_fft_matches_canvas_shape() {
        let scheduler = UringFractalScheduler::new(4).unwrap();
        scheduler
            .push(FractalPatch::new(Tensor::zeros(2, 2).unwrap(), 1.0, 1.0, 0).unwrap())
            .unwrap();
        let mut projector = CanvasProjector::new(scheduler, 2, 2).unwrap();
        let spectrum = projector.refresh_vector_fft(false).unwrap();
        assert_eq!(spectrum.len(), 2 * 2 * 8);
    }

    #[test]
    fn projector_refresh_vector_fft_2d_matches_canvas_shape() {
        let scheduler = UringFractalScheduler::new(4).unwrap();
        scheduler
            .push(FractalPatch::new(Tensor::zeros(2, 2).unwrap(), 1.0, 1.0, 0).unwrap())
            .unwrap();
        let mut projector = CanvasProjector::new(scheduler, 2, 2).unwrap();
        let spectrum = projector.refresh_vector_fft_2d(false).unwrap();
        assert_eq!(spectrum.len(), 2 * 2 * 8);
    }

    #[test]
    fn canvas_rejects_invalid_dimensions() {
        assert!(matches!(
            CanvasSurface::new(0, 1),
            Err(TensorError::InvalidDimensions { .. })
        ));
    }

    #[test]
    fn projector_refreshes_without_extra_allocations() {
        let scheduler = UringFractalScheduler::new(8).unwrap();
        scheduler
            .push(FractalPatch::new(tensor(&[1.0, 0.0, 0.5, 1.0]), 1.5, 1.0, 0).unwrap())
            .unwrap();
        scheduler
            .push(FractalPatch::new(tensor(&[0.25, 1.0, 0.75, 0.5]), 0.75, 0.5, 1).unwrap())
            .unwrap();

        let mut projector = CanvasProjector::new(scheduler.clone(), 4, 1).unwrap();
        let first = projector.refresh().unwrap().as_ptr();
        let second = projector.refresh().unwrap().as_ptr();
        assert_eq!(first, second);
        assert_eq!(projector.surface().as_rgba().len(), 4 * 4);
    }

    #[test]
    fn emit_zspace_patch_respects_canvas_shape() {
        let scheduler = UringFractalScheduler::new(4).unwrap();
        scheduler
            .push(
                FractalPatch::new(
                    tensor_with_shape(2, 2, &[1.0, 0.5, 0.25, 0.75]),
                    1.0,
                    1.0,
                    0,
                )
                .unwrap(),
            )
            .unwrap();

        let mut projector = CanvasProjector::new(scheduler, 2, 2).unwrap();
        let patch = projector.emit_zspace_patch(1.0, 1.0, 2).unwrap();
        assert_eq!(patch.relation().shape(), (2, 2));
        let data = patch.relation().data();
        assert_eq!(data.len(), 4);
    }
}<|MERGE_RESOLUTION|>--- conflicted
+++ resolved
@@ -261,13 +261,7 @@
     pub fn fft_rows_interleaved(&self, inverse: bool) -> PureResult<Vec<f32>> {
         let width = self.width;
         let height = self.height;
-<<<<<<< HEAD
         self.ensure_fft_dimensions()?;
-=======
-        if width == 0 || height == 0 {
-            return Err(TensorError::EmptyInput("canvas_fft"));
-        }
->>>>>>> e906b667
         let mut energy = vec![Complex32::default(); width];
         let mut chroma_r = vec![Complex32::default(); width];
         let mut chroma_g = vec![Complex32::default(); width];
@@ -310,7 +304,6 @@
         Tensor::from_vec(self.height, self.width * 8, data)
     }
 
-<<<<<<< HEAD
     /// Convenience wrapper that converts the row-wise FFT into magnitude space.
     /// The returned tensor has shape `(height, width * 4)` where each pixel packs
     /// the magnitude of the energy and chroma channels in order.
@@ -341,8 +334,6 @@
         Tensor::from_vec(self.height, self.width * 4, phases)
     }
 
-=======
->>>>>>> e906b667
     /// Compute a column-wise FFT over the energy + chroma channels and expose
     /// the result as interleaved `[re, im]` floats for each component. This is
     /// the vertical counterpart to [`fft_rows_interleaved`] so WASM callers can
@@ -351,13 +342,7 @@
     pub fn fft_cols_interleaved(&self, inverse: bool) -> PureResult<Vec<f32>> {
         let height = self.height;
         let width = self.width;
-<<<<<<< HEAD
         self.ensure_fft_dimensions()?;
-=======
-        if width == 0 || height == 0 {
-            return Err(TensorError::EmptyInput("canvas_fft"));
-        }
->>>>>>> e906b667
 
         let mut energy = vec![Complex32::default(); height];
         let mut chroma_r = vec![Complex32::default(); height];
@@ -402,7 +387,6 @@
         Tensor::from_vec(self.width, self.height * 8, data)
     }
 
-<<<<<<< HEAD
     /// Column-wise FFT magnitude helper mirroring
     /// [`fft_rows_magnitude_tensor`]. The returned tensor has shape
     /// `(width, height * 4)` where each row corresponds to a column in the
@@ -432,8 +416,6 @@
         Tensor::from_vec(self.width, self.height * 4, phases)
     }
 
-=======
->>>>>>> e906b667
     /// Compute a 2D FFT over the energy + chroma channels. The returned buffer
     /// is laid out in row-major order with interleaved `[re, im]` floats for
     /// each channel, matching the row-wise layout so WASM callers can reuse the
@@ -441,13 +423,7 @@
     pub fn fft_2d_interleaved(&self, inverse: bool) -> PureResult<Vec<f32>> {
         let width = self.width;
         let height = self.height;
-<<<<<<< HEAD
         self.ensure_fft_dimensions()?;
-=======
-        if width == 0 || height == 0 {
-            return Err(TensorError::EmptyInput("canvas_fft"));
-        }
->>>>>>> e906b667
 
         let size = width * height;
         let mut energy = vec![Complex32::default(); size];
@@ -522,7 +498,6 @@
         let data = self.fft_2d_interleaved(inverse)?;
         Tensor::from_vec(self.height, self.width * 8, data)
     }
-<<<<<<< HEAD
 
     /// 2D FFT magnitude helper mirroring [`fft_2d_interleaved`]. The returned
     /// tensor has shape `(height, width * 4)` with magnitudes for each channel.
@@ -551,8 +526,6 @@
         }
         Tensor::from_vec(self.height, self.width * 4, phases)
     }
-=======
->>>>>>> e906b667
 }
 
 /// Byte layout metadata for the WGSL canvas FFT pipeline.
@@ -940,7 +913,6 @@
         self.vectors.fft_rows_interleaved(inverse)
     }
 
-<<<<<<< HEAD
     /// Refresh the canvas and expose the row-wise FFT magnitudes as a tensor
     /// with shape `(height, width * 4)`.
     pub fn refresh_vector_fft_magnitude_tensor(&mut self, inverse: bool) -> PureResult<Tensor> {
@@ -955,8 +927,6 @@
         self.vectors.fft_rows_phase_tensor(inverse)
     }
 
-=======
->>>>>>> e906b667
     /// Refresh the canvas and expose the interleaved FFT spectrum for each
     /// column (energy + chroma channels). This mirrors
     /// [`refresh_vector_fft`] but operates along the vertical axis so WASM
@@ -967,7 +937,6 @@
         self.vectors.fft_cols_interleaved(inverse)
     }
 
-<<<<<<< HEAD
     /// Refresh the canvas and expose column-wise FFT magnitudes as a tensor
     /// with shape `(width, height * 4)`.
     pub fn refresh_vector_fft_columns_magnitude_tensor(
@@ -988,8 +957,6 @@
         self.vectors.fft_cols_phase_tensor(inverse)
     }
 
-=======
->>>>>>> e906b667
     /// Refresh the canvas and expose the full 2D FFT spectrum (energy + chroma
     /// channels). This applies the row and column transforms sequentially so
     /// integrators can probe anisotropic features without piecing together two
@@ -999,7 +966,6 @@
         self.vectors.fft_2d_interleaved(inverse)
     }
 
-<<<<<<< HEAD
     /// Refresh the canvas and expose the 2D FFT magnitudes as a tensor with
     /// shape `(height, width * 4)`.
     pub fn refresh_vector_fft_2d_magnitude_tensor(&mut self, inverse: bool) -> PureResult<Tensor> {
@@ -1014,8 +980,6 @@
         self.vectors.fft_2d_phase_tensor(inverse)
     }
 
-=======
->>>>>>> e906b667
     /// Accumulate the refreshed tensor into the provided hypergradient tape.
     pub fn accumulate_hypergrad(&mut self, tape: &mut AmegaHypergrad) -> PureResult<()> {
         let tensor = self.refresh_tensor()?;
@@ -1064,7 +1028,6 @@
         self.vectors.fft_rows_interleaved(inverse)
     }
 
-<<<<<<< HEAD
     /// Last computed row-wise FFT magnitudes without forcing a refresh.
     pub fn vector_fft_magnitude_tensor(&self, inverse: bool) -> PureResult<Tensor> {
         self.vectors.fft_rows_magnitude_tensor(inverse)
@@ -1075,8 +1038,6 @@
         self.vectors.fft_rows_phase_tensor(inverse)
     }
 
-=======
->>>>>>> e906b667
     /// Access the last computed column-wise FFT spectrum without forcing a
     /// refresh. The returned buffer mirrors [`refresh_vector_fft_columns`]
     /// layout (columns laid out sequentially with interleaved `[re, im]`
@@ -1085,7 +1046,6 @@
         self.vectors.fft_cols_interleaved(inverse)
     }
 
-<<<<<<< HEAD
     /// Access the last computed column-wise FFT magnitudes without forcing a
     /// refresh.
     pub fn vector_fft_columns_magnitude_tensor(&self, inverse: bool) -> PureResult<Tensor> {
@@ -1098,8 +1058,6 @@
         self.vectors.fft_cols_phase_tensor(inverse)
     }
 
-=======
->>>>>>> e906b667
     /// Access the last computed 2D FFT spectrum without forcing a refresh. The
     /// returned buffer matches [`refresh_vector_fft_2d`] and can be fed
     /// directly into GPU upload pipelines.
@@ -1107,7 +1065,6 @@
         self.vectors.fft_2d_interleaved(inverse)
     }
 
-<<<<<<< HEAD
     /// Access the last computed 2D FFT magnitudes without forcing a refresh.
     pub fn vector_fft_2d_magnitude_tensor(&self, inverse: bool) -> PureResult<Tensor> {
         self.vectors.fft_2d_magnitude_tensor(inverse)
@@ -1118,8 +1075,6 @@
         self.vectors.fft_2d_phase_tensor(inverse)
     }
 
-=======
->>>>>>> e906b667
     /// Uniform parameters expected by [`vector_fft_wgsl`]. The layout mirrors
     /// the WGSL `CanvasFftParams` struct and includes padding so the buffer
     /// occupies 16 bytes.
@@ -1650,7 +1605,6 @@
     }
 
     #[test]
-<<<<<<< HEAD
     fn vector_field_fft_rows_tensor_rejects_empty_dimensions() {
         let field = ColorVectorField::new(0, 1);
         assert!(matches!(
@@ -1732,8 +1686,6 @@
     }
 
     #[test]
-=======
->>>>>>> e906b667
     fn projector_refresh_tensor_exposes_workspace() {
         let scheduler = UringFractalScheduler::new(4).unwrap();
         scheduler
@@ -1757,7 +1709,6 @@
     }
 
     #[test]
-<<<<<<< HEAD
     fn projector_refresh_vector_fft_magnitude_tensor_matches_shape() {
         let scheduler = UringFractalScheduler::new(4).unwrap();
         scheduler
@@ -1838,8 +1789,6 @@
     }
 
     #[test]
-=======
->>>>>>> e906b667
     fn projector_refresh_vector_fft_2d_tensor_matches_shape() {
         let scheduler = UringFractalScheduler::new(4).unwrap();
         scheduler
