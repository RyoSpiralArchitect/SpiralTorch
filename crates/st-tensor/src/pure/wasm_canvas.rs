--- conflicted
+++ resolved
@@ -254,14 +254,7 @@
         let width = self.width;
         let height = self.height;
         if width == 0 || height == 0 {
-<<<<<<< HEAD
             return Err(TensorError::EmptyInput("canvas_fft"));
-=======
-            return Err(TensorError::InvalidDimensions {
-                rows: height,
-                cols: width,
-            });
->>>>>>> 09193795
         }
         let mut energy = vec![Complex32::default(); width];
         let mut chroma_r = vec![Complex32::default(); width];
@@ -314,14 +307,7 @@
         let height = self.height;
         let width = self.width;
         if width == 0 || height == 0 {
-<<<<<<< HEAD
             return Err(TensorError::EmptyInput("canvas_fft"));
-=======
-            return Err(TensorError::InvalidDimensions {
-                rows: height,
-                cols: width,
-            });
->>>>>>> 09193795
         }
 
         let mut energy = vec![Complex32::default(); height];
@@ -375,14 +361,7 @@
         let width = self.width;
         let height = self.height;
         if width == 0 || height == 0 {
-<<<<<<< HEAD
             return Err(TensorError::EmptyInput("canvas_fft"));
-=======
-            return Err(TensorError::InvalidDimensions {
-                rows: height,
-                cols: width,
-            });
->>>>>>> 09193795
         }
 
         let size = width * height;
