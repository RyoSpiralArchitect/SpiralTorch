// SPDX-License-Identifier: AGPL-3.0-or-later
// © 2025 Ryo ∴ SpiralArchitect (kishkavsesvit@icloud.com)
// Part of SpiralTorch — Licensed under AGPL-3.0-or-later.
// Unauthorized derivative works or closed redistribution prohibited under AGPL §13.

//! Minimal WASM canvas interop helpers for the pure fractal stack.
//!
//! The goal of this module is to keep the browser pathway fully Rust-native:
//! we stream `UringFractalScheduler` relations into a persistent tensor buffer,
//! then map that buffer onto an RGBA pixel grid that JavaScript can blit into a
//! `<canvas>` element without allocating intermediate copies. Everything here
//! stays in safe Rust so it can compile to WASM as-is, while HTML/JS glue code
//! can simply forward the produced byte slice into `ImageData`.

use super::{
    fractal::{FractalPatch, UringFractalScheduler},
    AmegaHypergrad, AmegaRealgrad, DesireGradientControl, DesireGradientInterpretation,
    GradientSummary, PureResult, Tensor, TensorError,
};
use core::f32::consts::PI;
use st_frac::fft::{self, Complex32};

/// Streaming Z-space normaliser that keeps canvas updates stable even when the
/// underlying tensor swings across vastly different value ranges.
///
/// The normaliser keeps a smoothed min/max window so that every refresh can be
/// mapped into the `[0, 1]` interval without triggering harsh brightness jumps
/// (common when exploring high-curvature Z-space during large model training).
#[derive(Clone, Debug)]
pub struct CanvasNormalizer {
    alpha: f32,
    epsilon: f32,
    state: Option<(f32, f32)>,
}

impl CanvasNormalizer {
    /// Construct a normaliser with a smoothing factor and minimum range
    /// epsilon. `alpha` controls how aggressively we adapt to new values while
    /// `epsilon` guards against zero-width ranges that would otherwise yield
    /// NaNs and panic the renderer.
    pub fn new(alpha: f32, epsilon: f32) -> Self {
        Self {
            alpha: alpha.clamp(0.0, 1.0),
            epsilon: epsilon.max(1e-6),
            state: None,
        }
    }

    /// Reset any accumulated state so the next update starts from scratch.
    pub fn reset(&mut self) {
        self.state = None;
    }

    /// Last observed min/max range.
    pub fn state(&self) -> Option<(f32, f32)> {
        self.state
    }

    /// Fold a new tensor slice into the normaliser. Returns the smoothed
    /// `(min, max)` pair that will be used to map values into `[0, 1]`.
    pub fn update(&mut self, data: &[f32]) -> (f32, f32) {
        let mut local_min = f32::INFINITY;
        let mut local_max = f32::NEG_INFINITY;
        for &value in data {
            if value.is_nan() {
                continue;
            }
            local_min = local_min.min(value);
            local_max = local_max.max(value);
        }

        if !local_min.is_finite() || !local_max.is_finite() {
            // Fallback if everything was NaN/inf; reuse previous state or clamp
            // to zero so we still emit a valid texture.
            let (min, max) = self.state.unwrap_or((0.0, 1.0));
            return (min, max.max(min + self.epsilon));
        }

        let (mut smoothed_min, mut smoothed_max) = (local_min, local_max);
        if let Some((prev_min, prev_max)) = self.state {
            let alpha = self.alpha;
            let one_minus = 1.0 - alpha;
            smoothed_min = prev_min * one_minus + local_min * alpha;
            smoothed_max = prev_max * one_minus + local_max * alpha;
        }

        if smoothed_max - smoothed_min < self.epsilon {
            smoothed_max = smoothed_min + self.epsilon;
        }

        self.state = Some((smoothed_min, smoothed_max));
        (smoothed_min, smoothed_max)
    }

    /// Map a raw tensor value into `[0, 1]` using the last computed range.
    pub fn normalize(&self, value: f32) -> f32 {
        match self.state {
            Some((min, max)) => ((value - min) / (max - min)).clamp(0.0, 1.0),
            None => 0.5,
        }
    }
}

impl Default for CanvasNormalizer {
    fn default() -> Self {
        Self::new(0.2, 1e-3)
    }
}

/// Palette used to colourise the normalised tensor energy.
#[derive(Clone, Copy, Debug)]
pub enum CanvasPalette {
    /// Blue → Magenta gradient tuned for Z-space phase portraits.
    BlueMagenta,
    /// "Turbo" inspired gradient with warm highlights.
    Turbo,
    /// Plain monochrome luminance for debugging / Python interop.
    Grayscale,
}

impl CanvasPalette {
    fn map(self, t: f32) -> [u8; 4] {
        match self {
            CanvasPalette::BlueMagenta => {
                let intensity = (t * 255.0) as u8;
                let accent = ((1.0 - t) * 255.0) as u8;
                [accent, intensity / 2, intensity, 255]
            }
            CanvasPalette::Turbo => {
                // Lightweight polynomial fit for the Turbo colour map.
                let r = (34.61
                    + t * (1172.33
                        + t * (-10793.56 + t * (33300.12 + t * (-38394.49 + t * 14825.05)))))
                    / 255.0;
                let g = (23.31
                    + t * (557.33 + t * (-1224.52 + t * (3934.66 + t * (-4372.56 + t * 1641.93)))))
                    / 255.0;
                let b = (27.2
                    + t * (321.15 + t * (-1449.66 + t * (2144.05 + t * (-1177.27 + t * 234.125)))))
                    / 255.0;
                [
                    (r.clamp(0.0, 1.0) * 255.0) as u8,
                    (g.clamp(0.0, 1.0) * 255.0) as u8,
                    (b.clamp(0.0, 1.0) * 255.0) as u8,
                    255,
                ]
            }
            CanvasPalette::Grayscale => {
                let luminance = (t * 255.0) as u8;
                [luminance, luminance, luminance, 255]
            }
        }
    }

    fn map_vectorised(self, t: f32) -> ([u8; 4], [f32; 3]) {
        let rgba = self.map(t);
        let chroma = [
            rgba[0] as f32 / 255.0 * 2.0 - 1.0,
            rgba[1] as f32 / 255.0 * 2.0 - 1.0,
            rgba[2] as f32 / 255.0 * 2.0 - 1.0,
        ];
        (rgba, chroma)
    }
}

impl Default for CanvasPalette {
    fn default() -> Self {
        CanvasPalette::BlueMagenta
    }
}

/// Window function used when projecting the vector field into frequency space.
#[derive(Clone, Copy, Debug, PartialEq)]
pub enum CanvasWindow {
    /// Plain rectangular window (no tapering).
    Rectangular,
    /// Hann window for moderate sidelobe suppression.
    Hann,
    /// Hamming window balancing main-lobe width and sidelobe height.
    Hamming,
    /// Blackman window for aggressive sidelobe attenuation.
    Blackman,
}

impl CanvasWindow {
    fn coefficients(self, len: usize) -> Vec<f32> {
        if len <= 1 {
            return vec![1.0; len];
        }
        let mut coeffs = Vec::with_capacity(len);
        let denom = (len - 1) as f32;
        for n in 0..len {
            let ratio = n as f32 / denom;
            let value = match self {
                CanvasWindow::Rectangular => 1.0,
                CanvasWindow::Hann => 0.5 - 0.5 * (2.0 * PI * ratio).cos(),
                CanvasWindow::Hamming => 0.54 - 0.46 * (2.0 * PI * ratio).cos(),
                CanvasWindow::Blackman => {
                    0.42 - 0.5 * (2.0 * PI * ratio).cos() + 0.08 * (4.0 * PI * ratio).cos()
                }
            };
            coeffs.push(value);
        }
        coeffs
    }
}

/// Vector field that captures both the normalised tensor energy and the
/// palette-projected chroma in Z-space friendly coordinates.
#[derive(Clone, Debug)]
pub struct ColorVectorField {
    width: usize,
    height: usize,
    vectors: Vec<[f32; 4]>,
}

impl ColorVectorField {
    const FFT_CHANNELS: usize = 4;
    const FFT_COMPLEX_STRIDE: usize = 2;
    const FFT_INTERLEAVED_STRIDE: usize = Self::FFT_CHANNELS * Self::FFT_COMPLEX_STRIDE;
    const POWER_DB_EPSILON: f32 = 1e-12;
    const POWER_DB_FLOOR: f32 = -160.0;

    pub fn new(width: usize, height: usize) -> Self {
        let mut field = Self {
            width,
            height,
            vectors: Vec::with_capacity(width * height),
        };
        field.ensure_shape(width, height);
        field
    }

    fn ensure_fft_dimensions(&self) -> PureResult<()> {
        if self.width == 0 || self.height == 0 {
            Err(TensorError::EmptyInput("canvas_fft"))
        } else {
            Ok(())
        }
    }

    fn ensure_shape(&mut self, width: usize, height: usize) {
        if self.width != width || self.height != height {
            self.width = width;
            self.height = height;
        }
        let expected = width * height;
        if self.vectors.len() != expected {
            self.vectors.resize(expected, [0.0; 4]);
        }
    }

    fn set(&mut self, idx: usize, energy: f32, chroma: [f32; 3]) {
        self.vectors[idx] = [energy, chroma[0], chroma[1], chroma[2]];
    }

    pub fn width(&self) -> usize {
        self.width
    }

    pub fn height(&self) -> usize {
        self.height
    }

    pub fn vectors(&self) -> &[[f32; 4]] {
        &self.vectors
    }

    pub fn iter(&self) -> impl Iterator<Item = [f32; 4]> + '_ {
        self.vectors.iter().copied()
    }

    pub fn as_tensor(&self) -> PureResult<Tensor> {
        let mut flat = Vec::with_capacity(self.vectors.len() * 4);
        for vector in &self.vectors {
            flat.extend_from_slice(vector);
        }
        Tensor::from_vec(self.height, self.width * 4, flat)
    }

    pub fn energy_tensor(&self) -> PureResult<Tensor> {
        let mut energy = Vec::with_capacity(self.vectors.len());
        for vector in &self.vectors {
            energy.push(vector[0]);
        }
        Tensor::from_vec(self.height, self.width, energy)
    }

    pub fn to_zspace_patch(
        &self,
        coherence: f32,
        tension: f32,
        depth: u32,
    ) -> PureResult<FractalPatch> {
        let relation = self.energy_tensor()?;
        FractalPatch::new(relation, coherence, tension, depth)
    }

    /// Compute a row-wise FFT over the energy + chroma channels and expose the
    /// result as interleaved `[re, im]` floats for each component. This keeps
    /// the layout transformer-friendly while letting WASM consumers reuse the
    /// CPU fallback when no tuned plan is available yet.
    pub fn fft_rows_interleaved(&self, inverse: bool) -> PureResult<Vec<f32>> {
        let width = self.width;
        let height = self.height;
        self.ensure_fft_dimensions()?;
        let mut energy = vec![Complex32::default(); width];
        let mut chroma_r = vec![Complex32::default(); width];
        let mut chroma_g = vec![Complex32::default(); width];
        let mut chroma_b = vec![Complex32::default(); width];
        let mut out = Vec::with_capacity(self.height * width * Self::FFT_INTERLEAVED_STRIDE);

        for row in 0..height {
            for col in 0..width {
                let vector = self.vectors[row * width + col];
                energy[col] = Complex32::new(vector[0], 0.0);
                chroma_r[col] = Complex32::new(vector[1], 0.0);
                chroma_g[col] = Complex32::new(vector[2], 0.0);
                chroma_b[col] = Complex32::new(vector[3], 0.0);
            }

            compute_fft(&mut energy, inverse)?;
            compute_fft(&mut chroma_r, inverse)?;
            compute_fft(&mut chroma_g, inverse)?;
            compute_fft(&mut chroma_b, inverse)?;

            for inner in 0..width {
                out.push(energy[inner].re);
                out.push(energy[inner].im);
                out.push(chroma_r[inner].re);
                out.push(chroma_r[inner].im);
                out.push(chroma_g[inner].re);
                out.push(chroma_g[inner].im);
                out.push(chroma_b[inner].re);
                out.push(chroma_b[inner].im);
            }
        }

        Ok(out)
    }

    /// Row-wise FFT with an explicit window applied before the transform.
    pub fn fft_rows_interleaved_with_window(
        &self,
        window: CanvasWindow,
        inverse: bool,
    ) -> PureResult<Vec<f32>> {
        let width = self.width;
        let height = self.height;
        self.ensure_fft_dimensions()?;
        let mut energy = vec![Complex32::default(); width];
        let mut chroma_r = vec![Complex32::default(); width];
        let mut chroma_g = vec![Complex32::default(); width];
        let mut chroma_b = vec![Complex32::default(); width];
        let mut out = Vec::with_capacity(self.height * width * Self::FFT_INTERLEAVED_STRIDE);
        let coeffs = window.coefficients(width);

        for row in 0..height {
            for col in 0..width {
                let vector = self.vectors[row * width + col];
                let w = coeffs[col];
                energy[col] = Complex32::new(vector[0] * w, 0.0);
                chroma_r[col] = Complex32::new(vector[1] * w, 0.0);
                chroma_g[col] = Complex32::new(vector[2] * w, 0.0);
                chroma_b[col] = Complex32::new(vector[3] * w, 0.0);
            }

            compute_fft(&mut energy, inverse)?;
            compute_fft(&mut chroma_r, inverse)?;
            compute_fft(&mut chroma_g, inverse)?;
            compute_fft(&mut chroma_b, inverse)?;

            for inner in 0..width {
                out.push(energy[inner].re);
                out.push(energy[inner].im);
                out.push(chroma_r[inner].re);
                out.push(chroma_r[inner].im);
                out.push(chroma_g[inner].re);
                out.push(chroma_g[inner].im);
                out.push(chroma_b[inner].re);
                out.push(chroma_b[inner].im);
            }
        }

        Ok(out)
    }

    /// Convenience wrapper around [`fft_rows_interleaved`] that returns the
    /// spectrum as a tensor with shape `(height, width * 8)`.
    pub fn fft_rows_tensor(&self, inverse: bool) -> PureResult<Tensor> {
        let data = self.fft_rows_interleaved(inverse)?;
        Tensor::from_vec(self.height, self.width * Self::FFT_INTERLEAVED_STRIDE, data)
    }

    /// Row-wise FFT tensor helper that applies `window` prior to transformation.
    pub fn fft_rows_tensor_with_window(
        &self,
        window: CanvasWindow,
        inverse: bool,
    ) -> PureResult<Tensor> {
        let data = self.fft_rows_interleaved_with_window(window, inverse)?;
        Tensor::from_vec(self.height, self.width * Self::FFT_INTERLEAVED_STRIDE, data)
    }

    /// Convenience wrapper that converts the row-wise FFT into magnitude space.
    /// The returned tensor has shape `(height, width * 4)` where each pixel packs
    /// the magnitude of the energy and chroma channels in order.
    pub fn fft_rows_magnitude_tensor(&self, inverse: bool) -> PureResult<Tensor> {
        let spectrum = self.fft_rows_interleaved(inverse)?;
        Self::magnitude_tensor_from_interleaved(self.height, self.width, &spectrum)
    }

    /// Row-wise FFT magnitude helper with a pre-transform window.
    pub fn fft_rows_magnitude_tensor_with_window(
        &self,
        window: CanvasWindow,
        inverse: bool,
    ) -> PureResult<Tensor> {
        let spectrum = self.fft_rows_interleaved_with_window(window, inverse)?;
        Self::magnitude_tensor_from_interleaved(self.height, self.width, &spectrum)
    }

    /// Row-wise FFT power helper mirroring [`fft_rows_interleaved`]. The
    /// returned tensor has shape `(height, width * 4)` storing the squared
    /// magnitude per channel so WASM integrations can directly sample spectral
    /// energy without recomputing it on the JavaScript side.
    pub fn fft_rows_power_tensor(&self, inverse: bool) -> PureResult<Tensor> {
        let spectrum = self.fft_rows_interleaved(inverse)?;
        Self::power_tensor_from_interleaved(self.height, self.width, &spectrum)
    }

    /// Row-wise FFT power helper with an explicit window.
    pub fn fft_rows_power_tensor_with_window(
        &self,
        window: CanvasWindow,
        inverse: bool,
    ) -> PureResult<Tensor> {
        let spectrum = self.fft_rows_interleaved_with_window(window, inverse)?;
        Self::power_tensor_from_interleaved(self.height, self.width, &spectrum)
    }

    /// Row-wise FFT log-power helper mirroring [`fft_rows_power_tensor`]. The
    /// returned tensor has shape `(height, width * 4)` storing the decibel-scaled
    /// magnitude with a floor at [`Self::POWER_DB_FLOOR`] to keep zeros finite.
    pub fn fft_rows_power_db_tensor(&self, inverse: bool) -> PureResult<Tensor> {
        let spectrum = self.fft_rows_interleaved(inverse)?;
        Self::power_db_tensor_from_interleaved(self.height, self.width, &spectrum)
    }

    /// Row-wise FFT log-power helper with a pre-transform window.
    pub fn fft_rows_power_db_tensor_with_window(
        &self,
        window: CanvasWindow,
        inverse: bool,
    ) -> PureResult<Tensor> {
        let spectrum = self.fft_rows_interleaved_with_window(window, inverse)?;
        Self::power_db_tensor_from_interleaved(self.height, self.width, &spectrum)
    }

    /// Row-wise FFT phase helper mirroring [`fft_rows_magnitude_tensor`]. The
    /// returned tensor has shape `(height, width * 4)` and stores phases in
    /// radians using `atan2(im, re)` for each channel.
    pub fn fft_rows_phase_tensor(&self, inverse: bool) -> PureResult<Tensor> {
        let spectrum = self.fft_rows_interleaved(inverse)?;
        Self::phase_tensor_from_interleaved(self.height, self.width, &spectrum)
    }

    /// Row-wise FFT phase helper with a window applied before transformation.
    pub fn fft_rows_phase_tensor_with_window(
        &self,
        window: CanvasWindow,
        inverse: bool,
    ) -> PureResult<Tensor> {
        let spectrum = self.fft_rows_interleaved_with_window(window, inverse)?;
        Self::phase_tensor_from_interleaved(self.height, self.width, &spectrum)
    }

    /// Compute both the magnitude and phase spectra for the row-wise FFT in a
    /// single pass. Returns `(magnitude, phase)` tensors, each with shape
    /// `(height, width * 4)`.
    pub fn fft_rows_polar_tensors(&self, inverse: bool) -> PureResult<(Tensor, Tensor)> {
        let spectrum = self.fft_rows_interleaved(inverse)?;
        Self::polar_tensors_from_interleaved(self.height, self.width, &spectrum)
    }

    /// Row-wise FFT polar helper with windowing.
    pub fn fft_rows_polar_tensors_with_window(
        &self,
        window: CanvasWindow,
        inverse: bool,
    ) -> PureResult<(Tensor, Tensor)> {
        let spectrum = self.fft_rows_interleaved_with_window(window, inverse)?;
        Self::polar_tensors_from_interleaved(self.height, self.width, &spectrum)
    }

    /// Compute a column-wise FFT over the energy + chroma channels and expose
    /// the result as interleaved `[re, im]` floats for each component. This is
    /// the vertical counterpart to [`fft_rows_interleaved`] so WASM callers can
    /// analyse spectra along either axis without bouncing back to native Rust
    /// helpers.
    pub fn fft_cols_interleaved(&self, inverse: bool) -> PureResult<Vec<f32>> {
        let height = self.height;
        let width = self.width;
        self.ensure_fft_dimensions()?;

        let mut energy = vec![Complex32::default(); height];
        let mut chroma_r = vec![Complex32::default(); height];
        let mut chroma_g = vec![Complex32::default(); height];
        let mut chroma_b = vec![Complex32::default(); height];
        let mut out = Vec::with_capacity(self.height * self.width * Self::FFT_INTERLEAVED_STRIDE);

        for col in 0..width {
            for row in 0..height {
                let vector = self.vectors[row * width + col];
                energy[row] = Complex32::new(vector[0], 0.0);
                chroma_r[row] = Complex32::new(vector[1], 0.0);
                chroma_g[row] = Complex32::new(vector[2], 0.0);
                chroma_b[row] = Complex32::new(vector[3], 0.0);
            }

            compute_fft(&mut energy, inverse)?;
            compute_fft(&mut chroma_r, inverse)?;
            compute_fft(&mut chroma_g, inverse)?;
            compute_fft(&mut chroma_b, inverse)?;

            for row in 0..height {
                out.push(energy[row].re);
                out.push(energy[row].im);
                out.push(chroma_r[row].re);
                out.push(chroma_r[row].im);
                out.push(chroma_g[row].re);
                out.push(chroma_g[row].im);
                out.push(chroma_b[row].re);
                out.push(chroma_b[row].im);
            }
        }

        Ok(out)
    }

    /// Column-wise FFT with an explicit window applied per column sample.
    pub fn fft_cols_interleaved_with_window(
        &self,
        window: CanvasWindow,
        inverse: bool,
    ) -> PureResult<Vec<f32>> {
        let height = self.height;
        let width = self.width;
        self.ensure_fft_dimensions()?;

        let mut energy = vec![Complex32::default(); height];
        let mut chroma_r = vec![Complex32::default(); height];
        let mut chroma_g = vec![Complex32::default(); height];
        let mut chroma_b = vec![Complex32::default(); height];
        let mut out = Vec::with_capacity(self.height * self.width * Self::FFT_INTERLEAVED_STRIDE);
        let coeffs = window.coefficients(height);

        for col in 0..width {
            for row in 0..height {
                let vector = self.vectors[row * width + col];
                let w = coeffs[row];
                energy[row] = Complex32::new(vector[0] * w, 0.0);
                chroma_r[row] = Complex32::new(vector[1] * w, 0.0);
                chroma_g[row] = Complex32::new(vector[2] * w, 0.0);
                chroma_b[row] = Complex32::new(vector[3] * w, 0.0);
            }

            compute_fft(&mut energy, inverse)?;
            compute_fft(&mut chroma_r, inverse)?;
            compute_fft(&mut chroma_g, inverse)?;
            compute_fft(&mut chroma_b, inverse)?;

            for row in 0..height {
                out.push(energy[row].re);
                out.push(energy[row].im);
                out.push(chroma_r[row].re);
                out.push(chroma_r[row].im);
                out.push(chroma_g[row].re);
                out.push(chroma_g[row].im);
                out.push(chroma_b[row].re);
                out.push(chroma_b[row].im);
            }
        }

        Ok(out)
    }

    /// Convenience wrapper around [`fft_cols_interleaved`] that returns the
    /// spectrum as a tensor with shape `(width, height * 8)` laid out in column
    /// order (one row per column with interleaved complex components).
    pub fn fft_cols_tensor(&self, inverse: bool) -> PureResult<Tensor> {
        let data = self.fft_cols_interleaved(inverse)?;
        Tensor::from_vec(self.width, self.height * Self::FFT_INTERLEAVED_STRIDE, data)
    }

    /// Column-wise FFT tensor helper that applies `window` prior to transformation.
    pub fn fft_cols_tensor_with_window(
        &self,
        window: CanvasWindow,
        inverse: bool,
    ) -> PureResult<Tensor> {
        let data = self.fft_cols_interleaved_with_window(window, inverse)?;
        Tensor::from_vec(self.width, self.height * Self::FFT_INTERLEAVED_STRIDE, data)
    }

    /// Column-wise FFT magnitude helper mirroring
    /// [`fft_rows_magnitude_tensor`]. The returned tensor has shape
    /// `(width, height * 4)` where each row corresponds to a column in the
    /// original canvas.
    pub fn fft_cols_magnitude_tensor(&self, inverse: bool) -> PureResult<Tensor> {
        let spectrum = self.fft_cols_interleaved(inverse)?;
        Self::magnitude_tensor_from_interleaved(self.width, self.height, &spectrum)
    }

    /// Column-wise FFT magnitude helper with a pre-transform window.
    pub fn fft_cols_magnitude_tensor_with_window(
        &self,
        window: CanvasWindow,
        inverse: bool,
    ) -> PureResult<Tensor> {
        let spectrum = self.fft_cols_interleaved_with_window(window, inverse)?;
        Self::magnitude_tensor_from_interleaved(self.width, self.height, &spectrum)
    }

    /// Column-wise FFT power helper mirroring [`fft_cols_interleaved`]. The
    /// returned tensor has shape `(width, height * 4)` storing squared
    /// magnitudes per channel for direct spectral energy sampling.
    pub fn fft_cols_power_tensor(&self, inverse: bool) -> PureResult<Tensor> {
        let spectrum = self.fft_cols_interleaved(inverse)?;
        Self::power_tensor_from_interleaved(self.width, self.height, &spectrum)
    }

    /// Column-wise FFT power helper that applies `window` before transformation.
    pub fn fft_cols_power_tensor_with_window(
        &self,
        window: CanvasWindow,
        inverse: bool,
    ) -> PureResult<Tensor> {
        let spectrum = self.fft_cols_interleaved_with_window(window, inverse)?;
        Self::power_tensor_from_interleaved(self.width, self.height, &spectrum)
    }

    /// Column-wise FFT log-power helper that mirrors [`fft_cols_power_tensor`].
    /// The returned tensor has shape `(width, height * 4)` storing decibel-scaled
    /// spectral energy for each channel.
    pub fn fft_cols_power_db_tensor(&self, inverse: bool) -> PureResult<Tensor> {
        let spectrum = self.fft_cols_interleaved(inverse)?;
        Self::power_db_tensor_from_interleaved(self.width, self.height, &spectrum)
    }

    /// Column-wise FFT log-power helper with windowing.
    pub fn fft_cols_power_db_tensor_with_window(
        &self,
        window: CanvasWindow,
        inverse: bool,
    ) -> PureResult<Tensor> {
        let spectrum = self.fft_cols_interleaved_with_window(window, inverse)?;
        Self::power_db_tensor_from_interleaved(self.width, self.height, &spectrum)
    }

    /// Column-wise FFT phase helper mirroring [`fft_rows_phase_tensor`].
    pub fn fft_cols_phase_tensor(&self, inverse: bool) -> PureResult<Tensor> {
        let spectrum = self.fft_cols_interleaved(inverse)?;
        Self::phase_tensor_from_interleaved(self.width, self.height, &spectrum)
    }

    /// Column-wise FFT phase helper with an explicit window.
    pub fn fft_cols_phase_tensor_with_window(
        &self,
        window: CanvasWindow,
        inverse: bool,
    ) -> PureResult<Tensor> {
        let spectrum = self.fft_cols_interleaved_with_window(window, inverse)?;
        Self::phase_tensor_from_interleaved(self.width, self.height, &spectrum)
    }

    /// Compute both the magnitude and phase spectra for the column-wise FFT in
    /// a single pass. Returns `(magnitude, phase)` tensors, each with shape
    /// `(width, height * 4)`.
    pub fn fft_cols_polar_tensors(&self, inverse: bool) -> PureResult<(Tensor, Tensor)> {
        let spectrum = self.fft_cols_interleaved(inverse)?;
        Self::polar_tensors_from_interleaved(self.width, self.height, &spectrum)
    }

    /// Column-wise FFT polar helper with windowing.
    pub fn fft_cols_polar_tensors_with_window(
        &self,
        window: CanvasWindow,
        inverse: bool,
    ) -> PureResult<(Tensor, Tensor)> {
        let spectrum = self.fft_cols_interleaved_with_window(window, inverse)?;
        Self::polar_tensors_from_interleaved(self.width, self.height, &spectrum)
    }

    /// Compute a 2D FFT over the energy + chroma channels. The returned buffer
    /// is laid out in row-major order with interleaved `[re, im]` floats for
    /// each channel, matching the row-wise layout so WASM callers can reuse the
    /// same upload paths.
    pub fn fft_2d_interleaved(&self, inverse: bool) -> PureResult<Vec<f32>> {
        let width = self.width;
        let height = self.height;
        self.ensure_fft_dimensions()?;

        let size = width * height;
        let mut energy = vec![Complex32::default(); size];
        let mut chroma_r = vec![Complex32::default(); size];
        let mut chroma_g = vec![Complex32::default(); size];
        let mut chroma_b = vec![Complex32::default(); size];

        for row in 0..height {
            for col in 0..width {
                let idx = row * width + col;
                let vector = self.vectors[idx];
                energy[idx] = Complex32::new(vector[0], 0.0);
                chroma_r[idx] = Complex32::new(vector[1], 0.0);
                chroma_g[idx] = Complex32::new(vector[2], 0.0);
                chroma_b[idx] = Complex32::new(vector[3], 0.0);
            }

            let start = row * width;
            let end = start + width;
            compute_fft(&mut energy[start..end], inverse)?;
            compute_fft(&mut chroma_r[start..end], inverse)?;
            compute_fft(&mut chroma_g[start..end], inverse)?;
            compute_fft(&mut chroma_b[start..end], inverse)?;
        }

        let mut column_energy = vec![Complex32::default(); height];
        let mut column_chroma_r = vec![Complex32::default(); height];
        let mut column_chroma_g = vec![Complex32::default(); height];
        let mut column_chroma_b = vec![Complex32::default(); height];

        for col in 0..width {
            for row in 0..height {
                let idx = row * width + col;
                column_energy[row] = energy[idx];
                column_chroma_r[row] = chroma_r[idx];
                column_chroma_g[row] = chroma_g[idx];
                column_chroma_b[row] = chroma_b[idx];
            }

            compute_fft(&mut column_energy, inverse)?;
            compute_fft(&mut column_chroma_r, inverse)?;
            compute_fft(&mut column_chroma_g, inverse)?;
            compute_fft(&mut column_chroma_b, inverse)?;

            for row in 0..height {
                let idx = row * width + col;
                energy[idx] = column_energy[row];
                chroma_r[idx] = column_chroma_r[row];
                chroma_g[idx] = column_chroma_g[row];
                chroma_b[idx] = column_chroma_b[row];
            }
        }

        let mut out = Vec::with_capacity(size * Self::FFT_INTERLEAVED_STRIDE);
        for idx in 0..size {
            out.push(energy[idx].re);
            out.push(energy[idx].im);
            out.push(chroma_r[idx].re);
            out.push(chroma_r[idx].im);
            out.push(chroma_g[idx].re);
            out.push(chroma_g[idx].im);
            out.push(chroma_b[idx].re);
            out.push(chroma_b[idx].im);
        }

        Ok(out)
    }

    /// 2D FFT with an explicit window applied along both axes.
    pub fn fft_2d_interleaved_with_window(
        &self,
        window: CanvasWindow,
        inverse: bool,
    ) -> PureResult<Vec<f32>> {
        let width = self.width;
        let height = self.height;
        self.ensure_fft_dimensions()?;

        let size = width * height;
        let mut energy = vec![Complex32::default(); size];
        let mut chroma_r = vec![Complex32::default(); size];
        let mut chroma_g = vec![Complex32::default(); size];
        let mut chroma_b = vec![Complex32::default(); size];
        let row_coeffs = window.coefficients(width);
        let col_coeffs = window.coefficients(height);

        for row in 0..height {
            let row_weight = col_coeffs[row];
            for col in 0..width {
                let idx = row * width + col;
                let vector = self.vectors[idx];
                let weight = row_weight * row_coeffs[col];
                energy[idx] = Complex32::new(vector[0] * weight, 0.0);
                chroma_r[idx] = Complex32::new(vector[1] * weight, 0.0);
                chroma_g[idx] = Complex32::new(vector[2] * weight, 0.0);
                chroma_b[idx] = Complex32::new(vector[3] * weight, 0.0);
            }

            let start = row * width;
            let end = start + width;
            compute_fft(&mut energy[start..end], inverse)?;
            compute_fft(&mut chroma_r[start..end], inverse)?;
            compute_fft(&mut chroma_g[start..end], inverse)?;
            compute_fft(&mut chroma_b[start..end], inverse)?;
        }

        let mut column_energy = vec![Complex32::default(); height];
        let mut column_chroma_r = vec![Complex32::default(); height];
        let mut column_chroma_g = vec![Complex32::default(); height];
        let mut column_chroma_b = vec![Complex32::default(); height];

        for col in 0..width {
            for row in 0..height {
                let idx = row * width + col;
                column_energy[row] = energy[idx];
                column_chroma_r[row] = chroma_r[idx];
                column_chroma_g[row] = chroma_g[idx];
                column_chroma_b[row] = chroma_b[idx];
            }

            compute_fft(&mut column_energy, inverse)?;
            compute_fft(&mut column_chroma_r, inverse)?;
            compute_fft(&mut column_chroma_g, inverse)?;
            compute_fft(&mut column_chroma_b, inverse)?;

            for row in 0..height {
                let idx = row * width + col;
                energy[idx] = column_energy[row];
                chroma_r[idx] = column_chroma_r[row];
                chroma_g[idx] = column_chroma_g[row];
                chroma_b[idx] = column_chroma_b[row];
            }
        }

        let mut out = Vec::with_capacity(size * Self::FFT_INTERLEAVED_STRIDE);
        for idx in 0..size {
            out.push(energy[idx].re);
            out.push(energy[idx].im);
            out.push(chroma_r[idx].re);
            out.push(chroma_r[idx].im);
            out.push(chroma_g[idx].re);
            out.push(chroma_g[idx].im);
            out.push(chroma_b[idx].re);
            out.push(chroma_b[idx].im);
        }

        Ok(out)
    }

    /// Convenience wrapper around [`fft_2d_interleaved`] that returns the
    /// spectrum as a tensor with shape `(height, width * 8)`.
    pub fn fft_2d_tensor(&self, inverse: bool) -> PureResult<Tensor> {
        let data = self.fft_2d_interleaved(inverse)?;
        Tensor::from_vec(self.height, self.width * Self::FFT_INTERLEAVED_STRIDE, data)
    }

    /// 2D FFT tensor helper that applies `window` prior to transformation.
    pub fn fft_2d_tensor_with_window(
        &self,
        window: CanvasWindow,
        inverse: bool,
    ) -> PureResult<Tensor> {
        let data = self.fft_2d_interleaved_with_window(window, inverse)?;
        Tensor::from_vec(self.height, self.width * Self::FFT_INTERLEAVED_STRIDE, data)
    }

    /// 2D FFT magnitude helper mirroring [`fft_2d_interleaved`]. The returned
    /// tensor has shape `(height, width * 4)` with magnitudes for each channel.
    pub fn fft_2d_magnitude_tensor(&self, inverse: bool) -> PureResult<Tensor> {
        let spectrum = self.fft_2d_interleaved(inverse)?;
        Self::magnitude_tensor_from_interleaved(self.height, self.width, &spectrum)
    }

    /// 2D FFT magnitude helper with windowing.
    pub fn fft_2d_magnitude_tensor_with_window(
        &self,
        window: CanvasWindow,
        inverse: bool,
    ) -> PureResult<Tensor> {
        let spectrum = self.fft_2d_interleaved_with_window(window, inverse)?;
        Self::magnitude_tensor_from_interleaved(self.height, self.width, &spectrum)
    }

    /// 2D FFT power helper mirroring [`fft_2d_interleaved`]. The returned tensor
    /// has shape `(height, width * 4)` storing squared magnitudes per channel so
    /// integrators can probe energy across both axes without recomputing.
    pub fn fft_2d_power_tensor(&self, inverse: bool) -> PureResult<Tensor> {
        let spectrum = self.fft_2d_interleaved(inverse)?;
        Self::power_tensor_from_interleaved(self.height, self.width, &spectrum)
    }

    /// 2D FFT power helper with an explicit window across both axes.
    pub fn fft_2d_power_tensor_with_window(
        &self,
        window: CanvasWindow,
        inverse: bool,
    ) -> PureResult<Tensor> {
        let spectrum = self.fft_2d_interleaved_with_window(window, inverse)?;
        Self::power_tensor_from_interleaved(self.height, self.width, &spectrum)
    }

    /// 2D FFT log-power helper mirroring [`fft_2d_power_tensor`]. Returns a
    /// tensor with shape `(height, width * 4)` packed with decibel-scaled
    /// spectral energy for each channel so WASM integrations can visualise
    /// logarithmic energy without extra processing.
    pub fn fft_2d_power_db_tensor(&self, inverse: bool) -> PureResult<Tensor> {
        let spectrum = self.fft_2d_interleaved(inverse)?;
        Self::power_db_tensor_from_interleaved(self.height, self.width, &spectrum)
    }

    /// 2D FFT log-power helper with windowing.
    pub fn fft_2d_power_db_tensor_with_window(
        &self,
        window: CanvasWindow,
        inverse: bool,
    ) -> PureResult<Tensor> {
        let spectrum = self.fft_2d_interleaved_with_window(window, inverse)?;
        Self::power_db_tensor_from_interleaved(self.height, self.width, &spectrum)
    }

    /// 2D FFT phase helper mirroring [`fft_2d_interleaved`]. The returned tensor
    /// has shape `(height, width * 4)` storing per-channel phase angles.
    pub fn fft_2d_phase_tensor(&self, inverse: bool) -> PureResult<Tensor> {
        let spectrum = self.fft_2d_interleaved(inverse)?;
        Self::phase_tensor_from_interleaved(self.height, self.width, &spectrum)
    }

    /// 2D FFT phase helper with windowing.
    pub fn fft_2d_phase_tensor_with_window(
        &self,
        window: CanvasWindow,
        inverse: bool,
    ) -> PureResult<Tensor> {
        let spectrum = self.fft_2d_interleaved_with_window(window, inverse)?;
        Self::phase_tensor_from_interleaved(self.height, self.width, &spectrum)
    }

    /// Compute both the magnitude and phase spectra for the 2D FFT in a single
    /// pass. Returns `(magnitude, phase)` tensors, each with shape
    /// `(height, width * 4)`.
    pub fn fft_2d_polar_tensors(&self, inverse: bool) -> PureResult<(Tensor, Tensor)> {
        let spectrum = self.fft_2d_interleaved(inverse)?;
        Self::polar_tensors_from_interleaved(self.height, self.width, &spectrum)
    }

    /// 2D FFT polar helper with a pre-transform window.
    pub fn fft_2d_polar_tensors_with_window(
        &self,
        window: CanvasWindow,
        inverse: bool,
    ) -> PureResult<(Tensor, Tensor)> {
        let spectrum = self.fft_2d_interleaved_with_window(window, inverse)?;
        Self::polar_tensors_from_interleaved(self.height, self.width, &spectrum)
    }

    fn map_tensor_from_interleaved<F>(
        rows: usize,
        cols: usize,
        spectrum: &[f32],
        mut map: F,
    ) -> PureResult<Tensor>
    where
        F: FnMut(&[f32]) -> [f32; Self::FFT_CHANNELS],
    {
        let expected_pairs = rows
            .checked_mul(cols)
            .ok_or(TensorError::TensorVolumeExceeded {
                label: "canvas_fft_map",
                volume: rows.saturating_mul(cols),
                max_volume: usize::MAX,
            })?;
        let expected_len = expected_pairs
            .checked_mul(Self::FFT_INTERLEAVED_STRIDE)
            .ok_or(TensorError::TensorVolumeExceeded {
                label: "canvas_fft_map",
                volume: rows
                    .saturating_mul(cols)
                    .saturating_mul(Self::FFT_INTERLEAVED_STRIDE),
                max_volume: usize::MAX,
            })?;

        if spectrum.len() != expected_len {
            return Err(TensorError::DataLength {
                expected: expected_len,
                got: spectrum.len(),
            });
        }

        let mut out = Vec::with_capacity(expected_pairs * Self::FFT_CHANNELS);
        for chunk in spectrum.chunks_exact(Self::FFT_INTERLEAVED_STRIDE) {
            let mapped = map(chunk);
            out.extend_from_slice(&mapped);
        }

        Tensor::from_vec(rows, cols * Self::FFT_CHANNELS, out)
    }

    fn magnitude_tensor_from_interleaved(
        rows: usize,
        cols: usize,
        spectrum: &[f32],
    ) -> PureResult<Tensor> {
        Self::map_tensor_from_interleaved(rows, cols, spectrum, |chunk| {
            [
                chunk[0].hypot(chunk[1]),
                chunk[2].hypot(chunk[3]),
                chunk[4].hypot(chunk[5]),
                chunk[6].hypot(chunk[7]),
            ]
        })
    }

    fn phase_tensor_from_interleaved(
        rows: usize,
        cols: usize,
        spectrum: &[f32],
    ) -> PureResult<Tensor> {
        Self::map_tensor_from_interleaved(rows, cols, spectrum, |chunk| {
            [
                chunk[1].atan2(chunk[0]),
                chunk[3].atan2(chunk[2]),
                chunk[5].atan2(chunk[4]),
                chunk[7].atan2(chunk[6]),
            ]
        })
    }

    fn polar_tensors_from_interleaved(
        rows: usize,
        cols: usize,
        spectrum: &[f32],
    ) -> PureResult<(Tensor, Tensor)> {
        let expected_pairs = rows
            .checked_mul(cols)
            .ok_or(TensorError::TensorVolumeExceeded {
                label: "canvas_fft_polar",
                volume: rows.saturating_mul(cols),
                max_volume: usize::MAX,
            })?;
        let expected_len = expected_pairs
            .checked_mul(Self::FFT_INTERLEAVED_STRIDE)
            .ok_or(TensorError::TensorVolumeExceeded {
                label: "canvas_fft_polar",
                volume: rows
                    .saturating_mul(cols)
                    .saturating_mul(Self::FFT_INTERLEAVED_STRIDE),
                max_volume: usize::MAX,
            })?;

        if spectrum.len() != expected_len {
            return Err(TensorError::DataLength {
                expected: expected_len,
                got: spectrum.len(),
            });
        }

        let mut magnitudes = Vec::with_capacity(expected_pairs * Self::FFT_CHANNELS);
        let mut phases = Vec::with_capacity(expected_pairs * Self::FFT_CHANNELS);
        for chunk in spectrum.chunks_exact(Self::FFT_INTERLEAVED_STRIDE) {
            let (re_energy, im_energy) = (chunk[0], chunk[1]);
            let (re_chroma_r, im_chroma_r) = (chunk[2], chunk[3]);
            let (re_chroma_g, im_chroma_g) = (chunk[4], chunk[5]);
            let (re_chroma_b, im_chroma_b) = (chunk[6], chunk[7]);

            magnitudes.push(re_energy.hypot(im_energy));
            phases.push(im_energy.atan2(re_energy));

            magnitudes.push(re_chroma_r.hypot(im_chroma_r));
            phases.push(im_chroma_r.atan2(re_chroma_r));

            magnitudes.push(re_chroma_g.hypot(im_chroma_g));
            phases.push(im_chroma_g.atan2(re_chroma_g));

            magnitudes.push(re_chroma_b.hypot(im_chroma_b));
            phases.push(im_chroma_b.atan2(re_chroma_b));
        }

        let magnitude = Tensor::from_vec(rows, cols * Self::FFT_CHANNELS, magnitudes)?;
        let phase = Tensor::from_vec(rows, cols * Self::FFT_CHANNELS, phases)?;
        Ok((magnitude, phase))
    }

    fn map_power_tensor_from_interleaved<F>(
        rows: usize,
        cols: usize,
        spectrum: &[f32],
        mut map: F,
    ) -> PureResult<Tensor>
    where
        F: FnMut(f32) -> f32,
    {
        let expected_pairs = rows
            .checked_mul(cols)
            .ok_or(TensorError::TensorVolumeExceeded {
                label: "canvas_fft_power",
                volume: rows.saturating_mul(cols),
                max_volume: usize::MAX,
            })?;
        let expected_len = expected_pairs
            .checked_mul(Self::FFT_INTERLEAVED_STRIDE)
            .ok_or(TensorError::TensorVolumeExceeded {
                label: "canvas_fft_power",
                volume: rows
                    .saturating_mul(cols)
                    .saturating_mul(Self::FFT_INTERLEAVED_STRIDE),
                max_volume: usize::MAX,
            })?;

        if spectrum.len() != expected_len {
            return Err(TensorError::DataLength {
                expected: expected_len,
                got: spectrum.len(),
            });
        }

        let mut power = Vec::with_capacity(expected_pairs * Self::FFT_CHANNELS);
        for chunk in spectrum.chunks_exact(Self::FFT_INTERLEAVED_STRIDE) {
            let (re_energy, im_energy) = (chunk[0], chunk[1]);
            let (re_chroma_r, im_chroma_r) = (chunk[2], chunk[3]);
            let (re_chroma_g, im_chroma_g) = (chunk[4], chunk[5]);
            let (re_chroma_b, im_chroma_b) = (chunk[6], chunk[7]);

            let energy = re_energy.mul_add(re_energy, im_energy * im_energy);
            let chroma_r = re_chroma_r.mul_add(re_chroma_r, im_chroma_r * im_chroma_r);
            let chroma_g = re_chroma_g.mul_add(re_chroma_g, im_chroma_g * im_chroma_g);
            let chroma_b = re_chroma_b.mul_add(re_chroma_b, im_chroma_b * im_chroma_b);

            power.push(map(energy));
            power.push(map(chroma_r));
            power.push(map(chroma_g));
            power.push(map(chroma_b));
        }

        Tensor::from_vec(rows, cols * Self::FFT_CHANNELS, power)
    }

    fn validate_power_interleaved_dimensions(
        rows: usize,
        cols: usize,
        spectrum_len: usize,
    ) -> PureResult<usize> {
        if rows == 0 || cols == 0 {
            return Err(TensorError::InvalidDimensions { rows, cols });
        }

        let expected_pairs = rows
            .checked_mul(cols)
            .ok_or(TensorError::TensorVolumeExceeded {
                label: "canvas_fft_power",
                volume: rows.saturating_mul(cols),
                max_volume: usize::MAX,
            })?;
        let expected_len = expected_pairs
            .checked_mul(Self::FFT_INTERLEAVED_STRIDE)
            .ok_or(TensorError::TensorVolumeExceeded {
                label: "canvas_fft_power",
                volume: rows
                    .saturating_mul(cols)
                    .saturating_mul(Self::FFT_INTERLEAVED_STRIDE),
                max_volume: usize::MAX,
            })?;

        if spectrum_len != expected_len {
            return Err(TensorError::DataLength {
                expected: expected_len,
                got: spectrum_len,
            });
        }

        Ok(expected_pairs)
    }

    #[inline]
    fn power_channels_from_interleaved_chunk(chunk: &[f32]) -> [f32; 4] {
        debug_assert_eq!(chunk.len(), Self::FFT_INTERLEAVED_STRIDE);
        let energy = chunk[0].mul_add(chunk[0], chunk[1] * chunk[1]);
        let chroma_r = chunk[2].mul_add(chunk[2], chunk[3] * chunk[3]);
        let chroma_g = chunk[4].mul_add(chunk[4], chunk[5] * chunk[5]);
        let chroma_b = chunk[6].mul_add(chunk[6], chunk[7] * chunk[7]);
        [energy, chroma_r, chroma_g, chroma_b]
    }

    fn power_tensor_from_interleaved(
        rows: usize,
        cols: usize,
        spectrum: &[f32],
    ) -> PureResult<Tensor> {
        Self::map_power_tensor_from_interleaved(rows, cols, spectrum, |power| power)
    }

    fn power_db_tensor_from_interleaved(
        rows: usize,
        cols: usize,
        spectrum: &[f32],
    ) -> PureResult<Tensor> {
        Self::map_power_tensor_from_interleaved(rows, cols, spectrum, Self::map_power_to_db)
    }

    fn power_and_power_db_tensors_from_interleaved(
        rows: usize,
        cols: usize,
        spectrum: &[f32],
    ) -> PureResult<(Tensor, Tensor)> {
        let expected_pairs =
            Self::validate_power_interleaved_dimensions(rows, cols, spectrum.len())?;
        let mut linear = Vec::with_capacity(expected_pairs * Self::FFT_CHANNELS);
        let mut decibel = Vec::with_capacity(expected_pairs * Self::FFT_CHANNELS);

        for chunk in spectrum.chunks_exact(Self::FFT_INTERLEAVED_STRIDE) {
            let [energy, chroma_r, chroma_g, chroma_b] =
                Self::power_channels_from_interleaved_chunk(chunk);

            linear.push(energy);
            linear.push(chroma_r);
            linear.push(chroma_g);
            linear.push(chroma_b);

            decibel.push(Self::map_power_to_db(energy));
            decibel.push(Self::map_power_to_db(chroma_r));
            decibel.push(Self::map_power_to_db(chroma_g));
            decibel.push(Self::map_power_to_db(chroma_b));
        }

        let power = Tensor::from_vec(rows, cols * Self::FFT_CHANNELS, linear)?;
        let power_db = Tensor::from_vec(rows, cols * Self::FFT_CHANNELS, decibel)?;
        Ok((power, power_db))
    }

    fn map_power_to_db(power: f32) -> f32 {
        let clamped = power.max(Self::POWER_DB_EPSILON);
        let db = 10.0 * clamped.log10();
        db.max(Self::POWER_DB_FLOOR)
    }

    fn validate_power_interleaved_dimensions(
        rows: usize,
        cols: usize,
        len: usize,
    ) -> PureResult<usize> {
        if rows == 0 || cols == 0 {
            return Err(TensorError::InvalidDimensions { rows, cols });
        }

        let expected_pairs = rows
            .checked_mul(cols)
            .ok_or(TensorError::TensorVolumeExceeded {
                label: "canvas_fft",
                volume: rows.saturating_mul(cols),
                max_volume: usize::MAX,
            })?;
        let expected_len = expected_pairs * Self::FFT_INTERLEAVED_STRIDE;
        if len != expected_len {
            return Err(TensorError::DataLength {
                expected: expected_len,
                got: len,
            });
        }

        Ok(expected_pairs)
    }

    fn power_channels_from_interleaved_chunk(chunk: &[f32]) -> [f32; 4] {
        debug_assert!(chunk.len() == Self::FFT_INTERLEAVED_STRIDE);
        let energy = chunk[0].mul_add(chunk[0], chunk[1] * chunk[1]);
        let chroma_r = chunk[2].mul_add(chunk[2], chunk[3] * chunk[3]);
        let chroma_g = chunk[4].mul_add(chunk[4], chunk[5] * chunk[5]);
        let chroma_b = chunk[6].mul_add(chunk[6], chunk[7] * chunk[7]);
        [energy, chroma_r, chroma_g, chroma_b]
    }

    fn power_and_power_db_tensors_from_interleaved(
        rows: usize,
        cols: usize,
        spectrum: &[f32],
    ) -> PureResult<(Tensor, Tensor)> {
        let expected_pairs =
            Self::validate_power_interleaved_dimensions(rows, cols, spectrum.len())?;
        let mut linear = Vec::with_capacity(expected_pairs * Self::FFT_CHANNELS);
        let mut logarithmic = Vec::with_capacity(expected_pairs * Self::FFT_CHANNELS);
        for chunk in spectrum.chunks_exact(Self::FFT_INTERLEAVED_STRIDE) {
            let [energy, chroma_r, chroma_g, chroma_b] =
                Self::power_channels_from_interleaved_chunk(chunk);
            for &component in [energy, chroma_r, chroma_g, chroma_b].iter() {
                linear.push(component);
                let clamped = component.max(Self::POWER_DB_EPSILON);
                let db = 10.0 * clamped.log10();
                logarithmic.push(db.max(Self::POWER_DB_FLOOR));
            }
        }

        let power = Tensor::from_vec(rows, cols * Self::FFT_CHANNELS, linear)?;
        let power_db = Tensor::from_vec(rows, cols * Self::FFT_CHANNELS, logarithmic)?;
        Ok((power, power_db))
    }

<<<<<<< HEAD
    fn validate_power_interleaved_dimensions(
        rows: usize,
        cols: usize,
        spectrum_len: usize,
    ) -> PureResult<usize> {
        if rows == 0 || cols == 0 {
            return Err(TensorError::InvalidDimensions { rows, cols });
        }

        let expected_pairs = rows
            .checked_mul(cols)
            .ok_or(TensorError::TensorVolumeExceeded {
                label: "canvas_fft_power",
                volume: rows.saturating_mul(cols),
                max_volume: usize::MAX,
            })?;
        let expected_len = expected_pairs
            .checked_mul(Self::FFT_INTERLEAVED_STRIDE)
            .ok_or(TensorError::TensorVolumeExceeded {
                label: "canvas_fft_power",
                volume: rows
                    .saturating_mul(cols)
                    .saturating_mul(Self::FFT_INTERLEAVED_STRIDE),
                max_volume: usize::MAX,
            })?;

        if spectrum_len != expected_len {
            return Err(TensorError::DataLength {
                expected: expected_len,
                got: spectrum_len,
            });
        }

        Ok(expected_pairs)
    }

    #[inline]
    fn power_channels_from_interleaved_chunk(chunk: &[f32]) -> [f32; 4] {
        debug_assert_eq!(chunk.len(), Self::FFT_INTERLEAVED_STRIDE);
        let energy = chunk[0].mul_add(chunk[0], chunk[1] * chunk[1]);
        let chroma_r = chunk[2].mul_add(chunk[2], chunk[3] * chunk[3]);
        let chroma_g = chunk[4].mul_add(chunk[4], chunk[5] * chunk[5]);
        let chroma_b = chunk[6].mul_add(chunk[6], chunk[7] * chunk[7]);
        [energy, chroma_r, chroma_g, chroma_b]
    }

    fn power_tensor_from_interleaved(
=======
    fn power_and_power_db_tensors_from_interleaved(
>>>>>>> 2d57f075
        rows: usize,
        cols: usize,
        spectrum: &[f32],
    ) -> PureResult<(Tensor, Tensor)> {
        let expected_pairs =
            Self::validate_power_interleaved_dimensions(rows, cols, spectrum.len())?;
        let mut power = Vec::with_capacity(expected_pairs * Self::FFT_CHANNELS);
        let mut power_db = Vec::with_capacity(expected_pairs * Self::FFT_CHANNELS);

        for chunk in spectrum.chunks_exact(Self::FFT_INTERLEAVED_STRIDE) {
            let channels = Self::power_channels_from_interleaved_chunk(chunk);
            for value in channels {
                power.push(value);
                let clamped = value.max(Self::POWER_DB_EPSILON);
                let db = 10.0 * clamped.log10();
                power_db.push(db.max(Self::POWER_DB_FLOOR));
            }
        }

        let power = Tensor::from_vec(rows, cols * Self::FFT_CHANNELS, power)?;
        let power_db = Tensor::from_vec(rows, cols * Self::FFT_CHANNELS, power_db)?;
        Ok((power, power_db))
    }

    fn validate_power_interleaved_dimensions(
        rows: usize,
        cols: usize,
        spectrum_len: usize,
    ) -> PureResult<usize> {
        let expected_pairs = rows
            .checked_mul(cols)
            .ok_or(TensorError::TensorVolumeExceeded {
                label: "canvas_fft_power",
                volume: rows.saturating_mul(cols),
                max_volume: usize::MAX,
            })?;
        let expected_len = expected_pairs
            .checked_mul(Self::FFT_INTERLEAVED_STRIDE)
            .ok_or(TensorError::TensorVolumeExceeded {
                label: "canvas_fft_power",
                volume: expected_pairs.saturating_mul(Self::FFT_INTERLEAVED_STRIDE),
                max_volume: usize::MAX,
            })?;

        if spectrum_len != expected_len {
            return Err(TensorError::DataLength {
                expected: expected_len,
                got: spectrum_len,
            });
        }

        Ok(expected_pairs)
    }

    fn power_channels_from_interleaved_chunk(chunk: &[f32]) -> [f32; 4] {
        debug_assert_eq!(chunk.len(), Self::FFT_INTERLEAVED_STRIDE);

        let energy = chunk[0].mul_add(chunk[0], chunk[1] * chunk[1]);
        let chroma_r = chunk[2].mul_add(chunk[2], chunk[3] * chunk[3]);
        let chroma_g = chunk[4].mul_add(chunk[4], chunk[5] * chunk[5]);
        let chroma_b = chunk[6].mul_add(chunk[6], chunk[7] * chunk[7]);

        [energy, chroma_r, chroma_g, chroma_b]
    }

    fn power_and_power_db_tensors_from_interleaved(
        rows: usize,
        cols: usize,
        spectrum: &[f32],
    ) -> PureResult<(Tensor, Tensor)> {
        let expected_pairs =
            Self::validate_power_interleaved_dimensions(rows, cols, spectrum.len())?;
        let mut linear = Vec::with_capacity(expected_pairs * Self::FFT_CHANNELS);
        let mut logarithmic = Vec::with_capacity(expected_pairs * Self::FFT_CHANNELS);
        for chunk in spectrum.chunks_exact(Self::FFT_INTERLEAVED_STRIDE) {
            let [energy, chroma_r, chroma_g, chroma_b] =
                Self::power_channels_from_interleaved_chunk(chunk);
            for &component in [energy, chroma_r, chroma_g, chroma_b].iter() {
                linear.push(component);
                let clamped = component.max(Self::POWER_DB_EPSILON);
                let db = 10.0 * clamped.log10();
                logarithmic.push(db.max(Self::POWER_DB_FLOOR));
            }
        }

        let power = Tensor::from_vec(rows, cols * Self::FFT_CHANNELS, linear)?;
        let power_db = Tensor::from_vec(rows, cols * Self::FFT_CHANNELS, logarithmic)?;
        Ok((power, power_db))
    }
}
/// Byte layout metadata for the WGSL canvas FFT pipeline.
#[derive(Clone, Copy, Debug, PartialEq, Eq)]
pub struct CanvasFftLayout {
    field_bytes: usize,
    field_stride: usize,
    spectrum_bytes: usize,
    spectrum_stride: usize,
    uniform_bytes: usize,
}

impl CanvasFftLayout {
    /// Total byte length required for the vector field storage buffer.
    pub fn field_bytes(&self) -> usize {
        self.field_bytes
    }

    /// Size in bytes of each vector field sample.
    pub fn field_stride(&self) -> usize {
        self.field_stride
    }

    /// Total byte length required for the FFT spectrum storage buffer.
    pub fn spectrum_bytes(&self) -> usize {
        self.spectrum_bytes
    }

    /// Size in bytes of each FFT spectrum sample.
    pub fn spectrum_stride(&self) -> usize {
        self.spectrum_stride
    }

    /// Byte length of the uniform buffer used by the WGSL kernel.
    pub fn uniform_bytes(&self) -> usize {
        self.uniform_bytes
    }

    /// Number of pixels captured by the layout.
    pub fn pixel_count(&self) -> usize {
        if self.field_stride == 0 {
            0
        } else {
            self.field_bytes / self.field_stride
        }
    }
}

/// RGBA pixel surface that mirrors a HTML canvas.
#[derive(Clone, Debug)]
pub struct CanvasSurface {
    width: usize,
    height: usize,
    pixels: Vec<u8>,
}

impl CanvasSurface {
    /// Create a canvas surface. Width/height must both be non-zero so the WASM
    /// side does not attempt to upload empty textures.
    pub fn new(width: usize, height: usize) -> PureResult<Self> {
        if width == 0 || height == 0 {
            return Err(TensorError::InvalidDimensions {
                rows: height,
                cols: width,
            });
        }
        Ok(Self {
            width,
            height,
            pixels: vec![0; width * height * 4],
        })
    }

    /// Returns the raw RGBA pixel buffer ready for `ImageData`.
    pub fn as_rgba(&self) -> &[u8] {
        &self.pixels
    }

    /// Mutable access to the underlying buffer.
    pub fn as_rgba_mut(&mut self) -> &mut [u8] {
        &mut self.pixels
    }

    /// Clear the canvas to transparent black.
    pub fn clear(&mut self) {
        self.pixels.fill(0);
    }

    /// Paint a tensor onto the pixel grid using a simple blue-magenta gradient
    /// that emphasises relative relations instead of absolute brightness.
    pub fn paint_tensor(&mut self, tensor: &Tensor) -> PureResult<()> {
        let mut normalizer = CanvasNormalizer::default();
        self.paint_tensor_with_palette(tensor, &mut normalizer, CanvasPalette::default())
    }

    /// Paint the tensor using a caller-provided normaliser and palette. This
    /// keeps huge models stable while making it trivial to swap visual styles
    /// from Python or JavaScript glue code.
    pub fn paint_tensor_with_palette(
        &mut self,
        tensor: &Tensor,
        normalizer: &mut CanvasNormalizer,
        palette: CanvasPalette,
    ) -> PureResult<()> {
        let expected = (self.height, self.width);
        if tensor.shape() != expected {
            return Err(TensorError::ShapeMismatch {
                left: tensor.shape(),
                right: expected,
            });
        }

        let data = tensor.data();
        normalizer.update(data);
        for (idx, &value) in data.iter().enumerate() {
            let normalized = normalizer.normalize(value);
            let [r, g, b, a] = palette.map(normalized);
            let offset = idx * 4;
            self.pixels[offset] = r;
            self.pixels[offset + 1] = g;
            self.pixels[offset + 2] = b;
            self.pixels[offset + 3] = a;
        }
        Ok(())
    }

    /// Paint the tensor while simultaneously vectorising the chroma so that the
    /// caller can feed the result straight back into Z-space monads.
    pub fn paint_tensor_with_palette_into_vectors(
        &mut self,
        tensor: &Tensor,
        normalizer: &mut CanvasNormalizer,
        palette: CanvasPalette,
        vectors: &mut ColorVectorField,
    ) -> PureResult<()> {
        let expected = (self.height, self.width);
        if tensor.shape() != expected {
            return Err(TensorError::ShapeMismatch {
                left: tensor.shape(),
                right: expected,
            });
        }

        vectors.ensure_shape(self.width, self.height);
        let data = tensor.data();
        normalizer.update(data);
        for (idx, &value) in data.iter().enumerate() {
            let normalized = normalizer.normalize(value);
            let (rgba, chroma) = palette.map_vectorised(normalized);
            let offset = idx * 4;
            self.pixels[offset] = rgba[0];
            self.pixels[offset + 1] = rgba[1];
            self.pixels[offset + 2] = rgba[2];
            self.pixels[offset + 3] = rgba[3];
            vectors.set(idx, normalized, chroma);
        }
        Ok(())
    }

    /// Consume the surface returning the owned pixel vector.
    pub fn into_pixels(self) -> Vec<u8> {
        self.pixels
    }

    /// Canvas width in pixels.
    pub fn width(&self) -> usize {
        self.width
    }

    /// Canvas height in pixels.
    pub fn height(&self) -> usize {
        self.height
    }
}

/// Drives the fractal scheduler into an on-canvas tensor without extra copies.
#[derive(Clone, Debug)]
pub struct CanvasProjector {
    scheduler: UringFractalScheduler,
    surface: CanvasSurface,
    workspace: Tensor,
    normalizer: CanvasNormalizer,
    palette: CanvasPalette,
    vectors: ColorVectorField,
}

/// Convenience wrapper that mirrors the WASM `FractalCanvas` bindings while
/// remaining entirely in-process for native smoke tests.
#[derive(Clone, Debug)]
pub struct FractalCanvas {
    projector: CanvasProjector,
    width: usize,
    height: usize,
}

impl FractalCanvas {
    /// Construct a projector-backed canvas with the requested queue capacity.
    pub fn new(capacity: usize, width: usize, height: usize) -> PureResult<Self> {
        let scheduler = UringFractalScheduler::new(capacity)?;
        let projector = CanvasProjector::new(scheduler, width, height)?;
        Ok(Self {
            projector,
            width,
            height,
        })
    }

    /// Canvas width in pixels.
    pub fn width(&self) -> usize {
        self.width
    }

    /// Canvas height in pixels.
    pub fn height(&self) -> usize {
        self.height
    }

    /// Immutable access to the projector.
    pub fn projector(&self) -> &CanvasProjector {
        &self.projector
    }

    /// Mutable access to the projector.
    pub fn projector_mut(&mut self) -> &mut CanvasProjector {
        &mut self.projector
    }

    /// Immutable access to the underlying scheduler.
    pub fn scheduler(&self) -> &UringFractalScheduler {
        self.projector.scheduler()
    }

    /// Mutable access to the underlying scheduler.
    pub fn scheduler_mut(&mut self) -> &mut UringFractalScheduler {
        self.projector.scheduler_mut()
    }

    /// Refresh the canvas returning the latest RGBA buffer.
    pub fn refresh(&mut self) -> PureResult<&[u8]> {
        self.projector.refresh()
    }

    /// Refresh the canvas returning both the RGBA buffer and the vector field.
    pub fn refresh_with_vectors(&mut self) -> PureResult<(&[u8], &ColorVectorField)> {
        self.projector.refresh_with_vectors()
    }

    /// Refresh the canvas returning the latest tensor relation.
    pub fn refresh_tensor(&mut self) -> PureResult<&Tensor> {
        self.projector.refresh_tensor()
    }

    /// Push a new fractal patch into the scheduler.
    pub fn push_patch(
        &self,
        relation: Tensor,
        coherence: f32,
        tension: f32,
        depth: u32,
    ) -> PureResult<()> {
        let patch = FractalPatch::new(relation, coherence, tension, depth)?;
        self.projector.scheduler().push(patch)
    }
}

impl CanvasProjector {
    /// Construct a projector with a shared scheduler. The workspace tensor is
    /// reused for every refresh call to avoid hitting the WASM allocator.
    pub fn new(scheduler: UringFractalScheduler, width: usize, height: usize) -> PureResult<Self> {
        Self::with_config(scheduler, width, height, CanvasProjectorConfig::default())
    }

    /// Construct a projector with an explicit config.
    pub fn with_config(
        scheduler: UringFractalScheduler,
        width: usize,
        height: usize,
        config: CanvasProjectorConfig,
    ) -> PureResult<Self> {
        let surface = CanvasSurface::new(width, height)?;
        let workspace = Tensor::zeros(height, width)?;
        let vectors = ColorVectorField::new(width, height);
        Ok(Self {
            scheduler,
            surface,
            workspace,
            normalizer: config.normalizer,
            palette: config.palette,
            vectors,
        })
    }

    /// Expose the scheduler so producers can push new relation patches.
    pub fn scheduler(&self) -> &UringFractalScheduler {
        &self.scheduler
    }

    /// Mutable access to the scheduler for advanced consumers.
    pub fn scheduler_mut(&mut self) -> &mut UringFractalScheduler {
        &mut self.scheduler
    }

    /// Immutable view of the canvas surface.
    pub fn surface(&self) -> &CanvasSurface {
        &self.surface
    }

    /// Mutable access to the canvas surface (useful for custom palettes).
    pub fn surface_mut(&mut self) -> &mut CanvasSurface {
        &mut self.surface
    }

    /// Mutable access to the normaliser used for colouring.
    pub fn normalizer_mut(&mut self) -> &mut CanvasNormalizer {
        &mut self.normalizer
    }

    /// Current palette.
    pub fn palette(&self) -> CanvasPalette {
        self.palette
    }

    /// Swap the palette used for the next refresh.
    pub fn set_palette(&mut self, palette: CanvasPalette) {
        self.palette = palette;
    }

    /// Refresh the canvas by folding the queued patches straight into the
    /// workspace tensor and painting the result. Callers can ship the returned
    /// slice to JavaScript without cloning.
    pub fn refresh(&mut self) -> PureResult<&[u8]> {
        self.render()?;
        Ok(self.surface.as_rgba())
    }

    /// Refresh the canvas and expose the latest relation tensor.
    pub fn refresh_tensor(&mut self) -> PureResult<&Tensor> {
        self.render()?;
        Ok(&self.workspace)
    }

    /// Returns the last relation tensor without forcing a refresh.
    pub fn tensor(&self) -> &Tensor {
        &self.workspace
    }

    fn render(&mut self) -> PureResult<()> {
        let relation = self.scheduler.fold_coherence()?;
        if relation.shape() != self.workspace.shape() {
            self.workspace = relation;
        } else {
            self.workspace.data_mut().copy_from_slice(relation.data());
        }
        self.surface.paint_tensor_with_palette_into_vectors(
            &self.workspace,
            &mut self.normalizer,
            self.palette,
            &mut self.vectors,
        )
    }

    /// Refresh the canvas returning both the RGBA buffer and the vector field
    /// used to bind colours back into Z-space dynamics.
    pub fn refresh_with_vectors(&mut self) -> PureResult<(&[u8], &ColorVectorField)> {
        self.render()?;
        Ok((self.surface.as_rgba(), &self.vectors))
    }

    /// Ensure the projector is up to date and expose the vector field.
    pub fn refresh_vector_field(&mut self) -> PureResult<&ColorVectorField> {
        self.render()?;
        Ok(&self.vectors)
    }

    /// Last computed vector field without forcing a refresh.
    pub fn vector_field(&self) -> &ColorVectorField {
        &self.vectors
    }

    /// Refresh the canvas and expose the interleaved FFT spectrum for each row
    /// (energy + chroma channels). When `inverse` is `true`, the spectrum is
    /// inverted before returning.
    pub fn refresh_vector_fft(&mut self, inverse: bool) -> PureResult<Vec<f32>> {
        self.render()?;
        self.vectors.fft_rows_interleaved(inverse)
    }

    /// Refresh the canvas and expose the row-wise FFT with a custom window.
    pub fn refresh_vector_fft_with_window(
        &mut self,
        window: CanvasWindow,
        inverse: bool,
    ) -> PureResult<Vec<f32>> {
        self.render()?;
        self.vectors
            .fft_rows_interleaved_with_window(window, inverse)
    }

    /// Refresh the canvas and expose the row-wise FFT magnitudes as a tensor
    /// with shape `(height, width * 4)`.
    pub fn refresh_vector_fft_magnitude_tensor(&mut self, inverse: bool) -> PureResult<Tensor> {
        self.render()?;
        self.vectors.fft_rows_magnitude_tensor(inverse)
    }

    /// Refresh and expose the row-wise FFT magnitudes with windowing.
    pub fn refresh_vector_fft_magnitude_tensor_with_window(
        &mut self,
        window: CanvasWindow,
        inverse: bool,
    ) -> PureResult<Tensor> {
        self.render()?;
        self.vectors
            .fft_rows_magnitude_tensor_with_window(window, inverse)
    }

    /// Refresh the canvas and expose the row-wise FFT power as a tensor with
    /// shape `(height, width * 4)`.
    pub fn refresh_vector_fft_power_tensor(&mut self, inverse: bool) -> PureResult<Tensor> {
        self.render()?;
        self.vectors.fft_rows_power_tensor(inverse)
    }

    /// Refresh and expose the row-wise FFT power with windowing applied.
    pub fn refresh_vector_fft_power_tensor_with_window(
        &mut self,
        window: CanvasWindow,
        inverse: bool,
    ) -> PureResult<Tensor> {
        self.render()?;
        self.vectors
            .fft_rows_power_tensor_with_window(window, inverse)
    }

    /// Refresh the canvas and expose the row-wise FFT log-power (decibel) tensor
    /// with shape `(height, width * 4)`.
    pub fn refresh_vector_fft_power_db_tensor(&mut self, inverse: bool) -> PureResult<Tensor> {
        self.render()?;
        self.vectors.fft_rows_power_db_tensor(inverse)
    }

    /// Refresh and expose the row-wise FFT log-power with windowing.
    pub fn refresh_vector_fft_power_db_tensor_with_window(
        &mut self,
        window: CanvasWindow,
        inverse: bool,
    ) -> PureResult<Tensor> {
        self.render()?;
        self.vectors
            .fft_rows_power_db_tensor_with_window(window, inverse)
    }

    /// Refresh the canvas and expose the row-wise FFT phases as a tensor with
    /// shape `(height, width * 4)`.
    pub fn refresh_vector_fft_phase_tensor(&mut self, inverse: bool) -> PureResult<Tensor> {
        self.render()?;
        self.vectors.fft_rows_phase_tensor(inverse)
    }

    /// Refresh and expose the row-wise FFT phases with windowing applied.
    pub fn refresh_vector_fft_phase_tensor_with_window(
        &mut self,
        window: CanvasWindow,
        inverse: bool,
    ) -> PureResult<Tensor> {
        self.render()?;
        self.vectors
            .fft_rows_phase_tensor_with_window(window, inverse)
    }

    /// Refresh the canvas and expose both the row-wise FFT magnitudes and
    /// phases as tensors with shape `(height, width * 4)`.
    pub fn refresh_vector_fft_polar_tensors(
        &mut self,
        inverse: bool,
    ) -> PureResult<(Tensor, Tensor)> {
        self.render()?;
        self.vectors.fft_rows_polar_tensors(inverse)
    }

    /// Refresh and expose the row-wise FFT magnitude/phase pair with windowing.
    pub fn refresh_vector_fft_polar_tensors_with_window(
        &mut self,
        window: CanvasWindow,
        inverse: bool,
    ) -> PureResult<(Tensor, Tensor)> {
        self.render()?;
        self.vectors
            .fft_rows_polar_tensors_with_window(window, inverse)
    }

    /// Refresh the canvas and expose the interleaved FFT spectrum for each
    /// column (energy + chroma channels). This mirrors
    /// [`refresh_vector_fft`] but operates along the vertical axis so WASM
    /// consumers can probe anisotropic structures without reshaping data on the
    /// JavaScript side.
    pub fn refresh_vector_fft_columns(&mut self, inverse: bool) -> PureResult<Vec<f32>> {
        self.render()?;
        self.vectors.fft_cols_interleaved(inverse)
    }

    /// Refresh and expose the column-wise FFT with windowing applied vertically.
    pub fn refresh_vector_fft_columns_with_window(
        &mut self,
        window: CanvasWindow,
        inverse: bool,
    ) -> PureResult<Vec<f32>> {
        self.render()?;
        self.vectors
            .fft_cols_interleaved_with_window(window, inverse)
    }

    /// Refresh the canvas and expose column-wise FFT magnitudes as a tensor
    /// with shape `(width, height * 4)`.
    pub fn refresh_vector_fft_columns_magnitude_tensor(
        &mut self,
        inverse: bool,
    ) -> PureResult<Tensor> {
        self.render()?;
        self.vectors.fft_cols_magnitude_tensor(inverse)
    }

    /// Refresh and expose the column-wise FFT magnitudes with windowing.
    pub fn refresh_vector_fft_columns_magnitude_tensor_with_window(
        &mut self,
        window: CanvasWindow,
        inverse: bool,
    ) -> PureResult<Tensor> {
        self.render()?;
        self.vectors
            .fft_cols_magnitude_tensor_with_window(window, inverse)
    }

    /// Refresh the canvas and expose column-wise FFT power as a tensor with
    /// shape `(width, height * 4)`.
    pub fn refresh_vector_fft_columns_power_tensor(&mut self, inverse: bool) -> PureResult<Tensor> {
        self.render()?;
        self.vectors.fft_cols_power_tensor(inverse)
    }

    /// Refresh and expose the column-wise FFT power with windowing.
    pub fn refresh_vector_fft_columns_power_tensor_with_window(
        &mut self,
        window: CanvasWindow,
        inverse: bool,
    ) -> PureResult<Tensor> {
        self.render()?;
        self.vectors
            .fft_cols_power_tensor_with_window(window, inverse)
    }

    /// Refresh the canvas and expose the column-wise FFT log-power (decibel)
    /// tensor with shape `(width, height * 4)`.
    pub fn refresh_vector_fft_columns_power_db_tensor(
        &mut self,
        inverse: bool,
    ) -> PureResult<Tensor> {
        self.render()?;
        self.vectors.fft_cols_power_db_tensor(inverse)
    }

    /// Refresh and expose the column-wise FFT log-power with windowing.
    pub fn refresh_vector_fft_columns_power_db_tensor_with_window(
        &mut self,
        window: CanvasWindow,
        inverse: bool,
    ) -> PureResult<Tensor> {
        self.render()?;
        self.vectors
            .fft_cols_power_db_tensor_with_window(window, inverse)
    }

    /// Refresh the canvas and expose column-wise FFT phases as a tensor with
    /// shape `(width, height * 4)`.
    pub fn refresh_vector_fft_columns_phase_tensor(&mut self, inverse: bool) -> PureResult<Tensor> {
        self.render()?;
        self.vectors.fft_cols_phase_tensor(inverse)
    }

    /// Refresh and expose the column-wise FFT phases with windowing.
    pub fn refresh_vector_fft_columns_phase_tensor_with_window(
        &mut self,
        window: CanvasWindow,
        inverse: bool,
    ) -> PureResult<Tensor> {
        self.render()?;
        self.vectors
            .fft_cols_phase_tensor_with_window(window, inverse)
    }

    /// Refresh the canvas and expose both the column-wise FFT magnitudes and
    /// phases as tensors with shape `(width, height * 4)`.
    pub fn refresh_vector_fft_columns_polar_tensors(
        &mut self,
        inverse: bool,
    ) -> PureResult<(Tensor, Tensor)> {
        self.render()?;
        self.vectors.fft_cols_polar_tensors(inverse)
    }

    /// Refresh and expose the column-wise FFT magnitude/phase with windowing.
    pub fn refresh_vector_fft_columns_polar_tensors_with_window(
        &mut self,
        window: CanvasWindow,
        inverse: bool,
    ) -> PureResult<(Tensor, Tensor)> {
        self.render()?;
        self.vectors
            .fft_cols_polar_tensors_with_window(window, inverse)
    }

    /// Refresh the canvas and expose the full 2D FFT spectrum (energy + chroma
    /// channels). This applies the row and column transforms sequentially so
    /// integrators can probe anisotropic features without piecing together two
    /// separate passes on the JavaScript side.
    pub fn refresh_vector_fft_2d(&mut self, inverse: bool) -> PureResult<Vec<f32>> {
        self.render()?;
        self.vectors.fft_2d_interleaved(inverse)
    }

    /// Refresh and expose the 2D FFT with windowing along both axes.
    pub fn refresh_vector_fft_2d_with_window(
        &mut self,
        window: CanvasWindow,
        inverse: bool,
    ) -> PureResult<Vec<f32>> {
        self.render()?;
        self.vectors.fft_2d_interleaved_with_window(window, inverse)
    }

    /// Refresh the canvas and expose the 2D FFT magnitudes as a tensor with
    /// shape `(height, width * 4)`.
    pub fn refresh_vector_fft_2d_magnitude_tensor(&mut self, inverse: bool) -> PureResult<Tensor> {
        self.render()?;
        self.vectors.fft_2d_magnitude_tensor(inverse)
    }

    /// Refresh and expose the 2D FFT magnitudes with windowing.
    pub fn refresh_vector_fft_2d_magnitude_tensor_with_window(
        &mut self,
        window: CanvasWindow,
        inverse: bool,
    ) -> PureResult<Tensor> {
        self.render()?;
        self.vectors
            .fft_2d_magnitude_tensor_with_window(window, inverse)
    }

    /// Refresh the canvas and expose the 2D FFT power as a tensor with shape
    /// `(height, width * 4)`.
    pub fn refresh_vector_fft_2d_power_tensor(&mut self, inverse: bool) -> PureResult<Tensor> {
        self.render()?;
        self.vectors.fft_2d_power_tensor(inverse)
    }

    /// Refresh and expose the 2D FFT power with windowing.
    pub fn refresh_vector_fft_2d_power_tensor_with_window(
        &mut self,
        window: CanvasWindow,
        inverse: bool,
    ) -> PureResult<Tensor> {
        self.render()?;
        self.vectors
            .fft_2d_power_tensor_with_window(window, inverse)
    }

    /// Refresh the canvas and expose the 2D FFT log-power (decibel) tensor with
    /// shape `(height, width * 4)`.
    pub fn refresh_vector_fft_2d_power_db_tensor(&mut self, inverse: bool) -> PureResult<Tensor> {
        self.render()?;
        self.vectors.fft_2d_power_db_tensor(inverse)
    }

    /// Refresh and expose the 2D FFT log-power with windowing.
    pub fn refresh_vector_fft_2d_power_db_tensor_with_window(
        &mut self,
        window: CanvasWindow,
        inverse: bool,
    ) -> PureResult<Tensor> {
        self.render()?;
        self.vectors
            .fft_2d_power_db_tensor_with_window(window, inverse)
    }

    /// Refresh the canvas and expose the 2D FFT phases as a tensor with shape
    /// `(height, width * 4)`.
    pub fn refresh_vector_fft_2d_phase_tensor(&mut self, inverse: bool) -> PureResult<Tensor> {
        self.render()?;
        self.vectors.fft_2d_phase_tensor(inverse)
    }

    /// Refresh and expose the 2D FFT phases with windowing.
    pub fn refresh_vector_fft_2d_phase_tensor_with_window(
        &mut self,
        window: CanvasWindow,
        inverse: bool,
    ) -> PureResult<Tensor> {
        self.render()?;
        self.vectors
            .fft_2d_phase_tensor_with_window(window, inverse)
    }

    /// Refresh the canvas and expose both the 2D FFT magnitudes and phases as
    /// tensors with shape `(height, width * 4)`.
    pub fn refresh_vector_fft_2d_polar_tensors(
        &mut self,
        inverse: bool,
    ) -> PureResult<(Tensor, Tensor)> {
        self.render()?;
        self.vectors.fft_2d_polar_tensors(inverse)
    }

    /// Refresh and expose the 2D FFT magnitude/phase pair with windowing.
    pub fn refresh_vector_fft_2d_polar_tensors_with_window(
        &mut self,
        window: CanvasWindow,
        inverse: bool,
    ) -> PureResult<(Tensor, Tensor)> {
        self.render()?;
        self.vectors
            .fft_2d_polar_tensors_with_window(window, inverse)
    }

    /// Accumulate the refreshed tensor into the provided hypergradient tape.
    pub fn accumulate_hypergrad(&mut self, tape: &mut AmegaHypergrad) -> PureResult<()> {
        let tensor = self.refresh_tensor()?;
        tape.accumulate_wave(tensor)
    }

    /// Accumulate the refreshed tensor into the provided Euclidean gradient tape.
    pub fn accumulate_realgrad(&mut self, tape: &mut AmegaRealgrad) -> PureResult<()> {
        let tensor = self.refresh_tensor()?;
        tape.accumulate_wave(tensor)
    }

    /// Refresh the canvas and return gradient summary statistics for both the
    /// hypergradient and Euclidean tapes. The returned tuple packs
    /// `(hypergrad_summary, realgrad_summary)`.
    pub fn gradient_summary(
        &mut self,
        curvature: f32,
    ) -> PureResult<(GradientSummary, GradientSummary)> {
        let tensor = self.refresh_tensor()?;
        let (rows, cols) = tensor.shape();
        let mut hypergrad = AmegaHypergrad::new(curvature, 1.0, rows, cols)?;
        hypergrad.accumulate_wave(tensor)?;
        let mut realgrad = AmegaRealgrad::new(1.0, rows, cols)?;
        realgrad.accumulate_wave(tensor)?;
        Ok((hypergrad.summary(), realgrad.summary()))
    }

    /// Interpret the gradient summaries into Desire-aligned feedback signals.
    pub fn gradient_interpretation(
        &mut self,
        curvature: f32,
    ) -> PureResult<DesireGradientInterpretation> {
        let (hyper, real) = self.gradient_summary(curvature)?;
        Ok(DesireGradientInterpretation::from_summaries(hyper, real))
    }

    /// Derive Desire control signals directly from the refreshed canvas tensor.
    pub fn gradient_control(&mut self, curvature: f32) -> PureResult<DesireGradientControl> {
        let interpretation = self.gradient_interpretation(curvature)?;
        Ok(interpretation.control())
    }

    /// Access the last computed FFT spectrum without forcing a refresh.
    pub fn vector_fft(&self, inverse: bool) -> PureResult<Vec<f32>> {
        self.vectors.fft_rows_interleaved(inverse)
    }

    /// Last computed row-wise FFT spectrum with a custom window.
    pub fn vector_fft_with_window(
        &self,
        window: CanvasWindow,
        inverse: bool,
    ) -> PureResult<Vec<f32>> {
        self.vectors
            .fft_rows_interleaved_with_window(window, inverse)
    }

    /// Last computed row-wise FFT magnitudes without forcing a refresh.
    pub fn vector_fft_magnitude_tensor(&self, inverse: bool) -> PureResult<Tensor> {
        self.vectors.fft_rows_magnitude_tensor(inverse)
    }

    /// Last computed row-wise FFT magnitudes with windowing.
    pub fn vector_fft_magnitude_tensor_with_window(
        &self,
        window: CanvasWindow,
        inverse: bool,
    ) -> PureResult<Tensor> {
        self.vectors
            .fft_rows_magnitude_tensor_with_window(window, inverse)
    }

    /// Last computed row-wise FFT power without forcing a refresh.
    pub fn vector_fft_power_tensor(&self, inverse: bool) -> PureResult<Tensor> {
        self.vectors.fft_rows_power_tensor(inverse)
    }

    /// Last computed row-wise FFT power with windowing.
    pub fn vector_fft_power_tensor_with_window(
        &self,
        window: CanvasWindow,
        inverse: bool,
    ) -> PureResult<Tensor> {
        self.vectors
            .fft_rows_power_tensor_with_window(window, inverse)
    }

    /// Last computed row-wise FFT log-power tensor without forcing a refresh.
    pub fn vector_fft_power_db_tensor(&self, inverse: bool) -> PureResult<Tensor> {
        self.vectors.fft_rows_power_db_tensor(inverse)
    }

    /// Last computed row-wise FFT log-power with windowing.
    pub fn vector_fft_power_db_tensor_with_window(
        &self,
        window: CanvasWindow,
        inverse: bool,
    ) -> PureResult<Tensor> {
        self.vectors
            .fft_rows_power_db_tensor_with_window(window, inverse)
    }

    /// Last computed row-wise FFT phases without forcing a refresh.
    pub fn vector_fft_phase_tensor(&self, inverse: bool) -> PureResult<Tensor> {
        self.vectors.fft_rows_phase_tensor(inverse)
    }

    /// Last computed row-wise FFT phases with windowing.
    pub fn vector_fft_phase_tensor_with_window(
        &self,
        window: CanvasWindow,
        inverse: bool,
    ) -> PureResult<Tensor> {
        self.vectors
            .fft_rows_phase_tensor_with_window(window, inverse)
    }

    /// Access both the row-wise FFT magnitudes and phases without forcing a
    /// refresh. Returns `(magnitude, phase)` tensors with shape
    /// `(height, width * 4)`.
    pub fn vector_fft_polar_tensors(&self, inverse: bool) -> PureResult<(Tensor, Tensor)> {
        self.vectors.fft_rows_polar_tensors(inverse)
    }

    /// Last computed row-wise FFT magnitude/phase pair with windowing.
    pub fn vector_fft_polar_tensors_with_window(
        &self,
        window: CanvasWindow,
        inverse: bool,
    ) -> PureResult<(Tensor, Tensor)> {
        self.vectors
            .fft_rows_polar_tensors_with_window(window, inverse)
    }

    /// Access the last computed column-wise FFT spectrum without forcing a
    /// refresh. The returned buffer mirrors [`refresh_vector_fft_columns`]
    /// layout (columns laid out sequentially with interleaved `[re, im]`
    /// components).
    pub fn vector_fft_columns(&self, inverse: bool) -> PureResult<Vec<f32>> {
        self.vectors.fft_cols_interleaved(inverse)
    }

    /// Last computed column-wise FFT spectrum with windowing.
    pub fn vector_fft_columns_with_window(
        &self,
        window: CanvasWindow,
        inverse: bool,
    ) -> PureResult<Vec<f32>> {
        self.vectors
            .fft_cols_interleaved_with_window(window, inverse)
    }

    /// Access the last computed column-wise FFT magnitudes without forcing a
    /// refresh.
    pub fn vector_fft_columns_magnitude_tensor(&self, inverse: bool) -> PureResult<Tensor> {
        self.vectors.fft_cols_magnitude_tensor(inverse)
    }

    /// Last computed column-wise FFT magnitudes with windowing.
    pub fn vector_fft_columns_magnitude_tensor_with_window(
        &self,
        window: CanvasWindow,
        inverse: bool,
    ) -> PureResult<Tensor> {
        self.vectors
            .fft_cols_magnitude_tensor_with_window(window, inverse)
    }

    /// Access the last computed column-wise FFT power without forcing a refresh.
    pub fn vector_fft_columns_power_tensor(&self, inverse: bool) -> PureResult<Tensor> {
        self.vectors.fft_cols_power_tensor(inverse)
    }

    /// Last computed column-wise FFT power with windowing.
    pub fn vector_fft_columns_power_tensor_with_window(
        &self,
        window: CanvasWindow,
        inverse: bool,
    ) -> PureResult<Tensor> {
        self.vectors
            .fft_cols_power_tensor_with_window(window, inverse)
    }

    /// Access the last computed column-wise FFT log-power tensor without
    /// forcing a refresh.
    pub fn vector_fft_columns_power_db_tensor(&self, inverse: bool) -> PureResult<Tensor> {
        self.vectors.fft_cols_power_db_tensor(inverse)
    }

    /// Last computed column-wise FFT log-power with windowing.
    pub fn vector_fft_columns_power_db_tensor_with_window(
        &self,
        window: CanvasWindow,
        inverse: bool,
    ) -> PureResult<Tensor> {
        self.vectors
            .fft_cols_power_db_tensor_with_window(window, inverse)
    }

    /// Access the last computed column-wise FFT phases without forcing a
    /// refresh.
    pub fn vector_fft_columns_phase_tensor(&self, inverse: bool) -> PureResult<Tensor> {
        self.vectors.fft_cols_phase_tensor(inverse)
    }

    /// Last computed column-wise FFT phases with windowing.
    pub fn vector_fft_columns_phase_tensor_with_window(
        &self,
        window: CanvasWindow,
        inverse: bool,
    ) -> PureResult<Tensor> {
        self.vectors
            .fft_cols_phase_tensor_with_window(window, inverse)
    }

    /// Access both the column-wise FFT magnitudes and phases without forcing a
    /// refresh. Returns `(magnitude, phase)` tensors with shape
    /// `(width, height * 4)`.
    pub fn vector_fft_columns_polar_tensors(&self, inverse: bool) -> PureResult<(Tensor, Tensor)> {
        self.vectors.fft_cols_polar_tensors(inverse)
    }

    /// Last computed column-wise FFT magnitude/phase pair with windowing.
    pub fn vector_fft_columns_polar_tensors_with_window(
        &self,
        window: CanvasWindow,
        inverse: bool,
    ) -> PureResult<(Tensor, Tensor)> {
        self.vectors
            .fft_cols_polar_tensors_with_window(window, inverse)
    }

    /// Access the last computed 2D FFT spectrum without forcing a refresh. The
    /// returned buffer matches [`refresh_vector_fft_2d`] and can be fed
    /// directly into GPU upload pipelines.
    pub fn vector_fft_2d(&self, inverse: bool) -> PureResult<Vec<f32>> {
        self.vectors.fft_2d_interleaved(inverse)
    }

    /// Last computed 2D FFT spectrum with windowing.
    pub fn vector_fft_2d_with_window(
        &self,
        window: CanvasWindow,
        inverse: bool,
    ) -> PureResult<Vec<f32>> {
        self.vectors.fft_2d_interleaved_with_window(window, inverse)
    }

    /// Access the last computed 2D FFT magnitudes without forcing a refresh.
    pub fn vector_fft_2d_magnitude_tensor(&self, inverse: bool) -> PureResult<Tensor> {
        self.vectors.fft_2d_magnitude_tensor(inverse)
    }

    /// Last computed 2D FFT magnitudes with windowing.
    pub fn vector_fft_2d_magnitude_tensor_with_window(
        &self,
        window: CanvasWindow,
        inverse: bool,
    ) -> PureResult<Tensor> {
        self.vectors
            .fft_2d_magnitude_tensor_with_window(window, inverse)
    }

    /// Access the last computed 2D FFT power without forcing a refresh.
    pub fn vector_fft_2d_power_tensor(&self, inverse: bool) -> PureResult<Tensor> {
        self.vectors.fft_2d_power_tensor(inverse)
    }

    /// Last computed 2D FFT power with windowing.
    pub fn vector_fft_2d_power_tensor_with_window(
        &self,
        window: CanvasWindow,
        inverse: bool,
    ) -> PureResult<Tensor> {
        self.vectors
            .fft_2d_power_tensor_with_window(window, inverse)
    }

    /// Access the last computed 2D FFT log-power tensor without forcing a refresh.
    pub fn vector_fft_2d_power_db_tensor(&self, inverse: bool) -> PureResult<Tensor> {
        self.vectors.fft_2d_power_db_tensor(inverse)
    }

    /// Last computed 2D FFT log-power with windowing.
    pub fn vector_fft_2d_power_db_tensor_with_window(
        &self,
        window: CanvasWindow,
        inverse: bool,
    ) -> PureResult<Tensor> {
        self.vectors
            .fft_2d_power_db_tensor_with_window(window, inverse)
    }

    /// Access the last computed 2D FFT phases without forcing a refresh.
    pub fn vector_fft_2d_phase_tensor(&self, inverse: bool) -> PureResult<Tensor> {
        self.vectors.fft_2d_phase_tensor(inverse)
    }

    /// Last computed 2D FFT phases with windowing.
    pub fn vector_fft_2d_phase_tensor_with_window(
        &self,
        window: CanvasWindow,
        inverse: bool,
    ) -> PureResult<Tensor> {
        self.vectors
            .fft_2d_phase_tensor_with_window(window, inverse)
    }

    /// Access both the 2D FFT magnitudes and phases without forcing a refresh.
    /// Returns `(magnitude, phase)` tensors with shape `(height, width * 4)`.
    pub fn vector_fft_2d_polar_tensors(&self, inverse: bool) -> PureResult<(Tensor, Tensor)> {
        self.vectors.fft_2d_polar_tensors(inverse)
    }

    /// Last computed 2D FFT magnitude/phase pair with windowing.
    pub fn vector_fft_2d_polar_tensors_with_window(
        &self,
        window: CanvasWindow,
        inverse: bool,
    ) -> PureResult<(Tensor, Tensor)> {
        self.vectors
            .fft_2d_polar_tensors_with_window(window, inverse)
    }

    /// Uniform parameters expected by [`vector_fft_wgsl`]. The layout mirrors
    /// the WGSL `CanvasFftParams` struct and includes padding so the buffer
    /// occupies 16 bytes.
    pub fn vector_fft_uniform(&self, inverse: bool) -> [u32; 4] {
        [
            self.surface.width() as u32,
            self.surface.height() as u32,
            inverse as u32,
            0,
        ]
    }

    /// Byte layout metadata that mirrors the WGSL buffers emitted by
    /// [`vector_fft_wgsl`]. Callers can size storage/uniform buffers directly
    /// from the returned values without hard-coding struct sizes.
    pub fn vector_fft_layout(&self) -> CanvasFftLayout {
        const FIELD_STRIDE: usize = 4 * core::mem::size_of::<f32>();
        const SPECTRUM_STRIDE: usize = 8 * core::mem::size_of::<f32>();
        const UNIFORM_BYTES: usize = 4 * core::mem::size_of::<u32>();

        let width = self.surface.width();
        let height = self.surface.height();
        CanvasFftLayout {
            field_bytes: width * height * FIELD_STRIDE,
            field_stride: FIELD_STRIDE,
            spectrum_bytes: width * height * SPECTRUM_STRIDE,
            spectrum_stride: SPECTRUM_STRIDE,
            uniform_bytes: UNIFORM_BYTES,
        }
    }

    /// Suggested dispatch dimensions for [`vector_fft_wgsl`]. The kernel
    /// operates over the full canvas grid, so we pack the height into the
    /// `y`-dimension while the `x`-dimension is chunked by the workgroup size.
    /// Consumers can feed the returned triplet directly into
    /// `queue.write_buffer` / `compute_pass.dispatch_workgroups` without
    /// recomputing the ceil division in JavaScript.
    pub fn vector_fft_dispatch(&self, subgroup: bool) -> [u32; 3] {
        let width = self.surface.width() as u32;
        let height = self.surface.height() as u32;
        let workgroup = if subgroup { 32 } else { 64 };
        let groups_x = if width == 0 {
            0
        } else {
            (width + workgroup - 1) / workgroup
        };
        [groups_x, height, 1]
    }

    /// Uniform parameters for the hypergradient WGSL operator. The layout packs
    /// the canvas dimensions alongside the blend/gain controls as four floats
    /// (16 bytes) so WebGPU callers can upload them without manual padding.
    pub fn hypergrad_operator_uniform(&self, mix: f32, gain: f32) -> [f32; 4] {
        [
            self.surface.width() as f32,
            self.surface.height() as f32,
            mix.clamp(0.0, 1.0),
            gain,
        ]
    }

    /// Convenience wrapper that feeds Desire's control signals straight into the
    /// hypergradient WGSL uniform layout.
    pub fn hypergrad_operator_uniform_from_control(
        &self,
        control: &DesireGradientControl,
    ) -> [f32; 4] {
        self.hypergrad_operator_uniform(control.operator_mix(), control.operator_gain())
    }

    /// Pack Desire's control feedback into a 16-float uniform suitable for WGSL
    /// consumption. The layout keeps every block aligned to 16 bytes so WebGPU
    /// callers can upload it without manual padding or serde churn.
    pub fn desire_control_uniform(&self, control: &DesireGradientControl) -> [u32; 16] {
        [
            control.target_entropy().to_bits(),
            control.learning_rate_eta().to_bits(),
            control.learning_rate_min().to_bits(),
            control.learning_rate_max().to_bits(),
            control.learning_rate_slew().to_bits(),
            control.clip_norm().to_bits(),
            control.clip_floor().to_bits(),
            control.clip_ceiling().to_bits(),
            control.clip_ema().to_bits(),
            control.temperature_kappa().to_bits(),
            control.temperature_slew().to_bits(),
            control.hyper_rate_scale().to_bits(),
            control.real_rate_scale().to_bits(),
            control.tuning_gain().to_bits(),
            control.quality_gain().to_bits(),
            control.events().bits(),
        ]
    }

    /// Compute the workgroup triplet for the hypergradient WGSL operator.
    pub fn hypergrad_operator_dispatch(&self, subgroup: bool) -> [u32; 3] {
        let width = self.surface.width() as u32;
        let height = self.surface.height() as u32;
        let workgroup = if subgroup { 32 } else { 64 };
        let groups_x = if width == 0 {
            0
        } else {
            (width + workgroup - 1) / workgroup
        };
        [groups_x, height, 1]
    }

    /// Emit a WGSL kernel that accumulates the canvas relation directly into a
    /// hypergradient buffer entirely on the GPU.
    pub fn hypergrad_operator_wgsl(&self, subgroup: bool) -> String {
        emit_canvas_hypergrad_wgsl(
            self.surface.width() as u32,
            self.surface.height() as u32,
            subgroup,
        )
    }

    /// Emit a WGSL kernel that mirrors [`refresh_vector_fft`] so GPU/WebGPU
    /// callers can reproduce the spectrum without leaving the browser. The
    /// shader expects the following bindings:
    ///
    /// - `@group(0) @binding(0)`: storage buffer containing one
    ///   `FieldSample {{ energy: f32, chroma: vec3<f32> }}` per pixel laid out
    ///   in row-major order.
    /// - `@group(0) @binding(1)`: storage buffer containing one
    ///   `SpectrumSample` per pixel (output – 8 floats for the complex energy
    ///   and chroma channels).
    /// - `@group(0) @binding(2)`: uniform `CanvasFftParams` with the canvas
    ///   `width`, `height`, and an `inverse` flag (1 = inverse, 0 = forward)
    ///   plus one padding lane so the struct spans 16 bytes.
    pub fn vector_fft_wgsl(&self, subgroup: bool) -> String {
        emit_canvas_fft_wgsl(
            self.surface.width() as u32,
            self.surface.height() as u32,
            subgroup,
        )
    }

    /// Refresh the canvas and return the FFT spectrum as a tensor with shape
    /// `(height, width * 8)`.
    pub fn refresh_vector_fft_tensor(&mut self, inverse: bool) -> PureResult<Tensor> {
        self.render()?;
        self.vectors.fft_rows_tensor(inverse)
    }

    /// Refresh the canvas and return the column-wise FFT spectrum as a tensor.
    /// The resulting tensor has shape `(width, height * 8)` and matches the
    /// interleaved layout returned by [`refresh_vector_fft_columns`].
    pub fn refresh_vector_fft_columns_tensor(&mut self, inverse: bool) -> PureResult<Tensor> {
        self.render()?;
        self.vectors.fft_cols_tensor(inverse)
    }

    /// Refresh the canvas and return the full 2D FFT spectrum as a tensor with
    /// shape `(height, width * 8)`.
    pub fn refresh_vector_fft_2d_tensor(&mut self, inverse: bool) -> PureResult<Tensor> {
        self.render()?;
        self.vectors.fft_2d_tensor(inverse)
    }

    /// Emit a Z-space fractal patch built from the colour energy field so
    /// higher-level schedulers can feed the canvas feedback loop.
    pub fn emit_zspace_patch(
        &mut self,
        coherence: f32,
        tension: f32,
        depth: u32,
    ) -> PureResult<FractalPatch> {
        self.render()?;
        self.vectors.to_zspace_patch(coherence, tension, depth)
    }
}

/// Projector construction parameters so integrators (including Python glue)
/// can pick palettes and stability behaviour explicitly.
#[derive(Clone, Debug)]
pub struct CanvasProjectorConfig {
    pub normalizer: CanvasNormalizer,
    pub palette: CanvasPalette,
}

impl Default for CanvasProjectorConfig {
    fn default() -> Self {
        Self {
            normalizer: CanvasNormalizer::default(),
            palette: CanvasPalette::default(),
        }
    }
}

fn compute_fft(line: &mut [Complex32], inverse: bool) -> PureResult<()> {
    if line.is_empty() {
        return Err(TensorError::EmptyInput("canvas_fft"));
    }

    if line.len().is_power_of_two() {
        fft::fft_inplace(line, inverse).map_err(|err| match err {
            fft::FftError::Empty => TensorError::EmptyInput("canvas_fft"),
            fft::FftError::NonPowerOfTwo => TensorError::InvalidDimensions {
                rows: 1,
                cols: line.len(),
            },
        })?;
        return Ok(());
    }

    let len = line.len();
    let mut output = vec![Complex32::default(); len];
    let sign = if inverse { 1.0 } else { -1.0 };
    for k in 0..len {
        let mut acc = Complex32::default();
        for (n, value) in line.iter().enumerate() {
            let angle = 2.0 * PI * k as f32 * n as f32 / len as f32 * sign;
            let twiddle = Complex32::new(angle.cos(), angle.sin());
            acc = acc.add(value.mul(twiddle));
        }
        if inverse {
            acc = acc.scale(1.0 / len as f32);
        }
        output[k] = acc;
    }
    line.copy_from_slice(&output);
    Ok(())
}

fn emit_canvas_fft_wgsl(width: u32, height: u32, subgroup: bool) -> String {
    let workgroup = if subgroup { 32 } else { 64 };
    format!(
        "// Canvas vector FFT WGSL (width {width}, height {height})\n\
         const WORKGROUP_SIZE: u32 = {workgroup}u;\n\
         struct FieldSample {{\n\
             energy: f32,\n\
             chroma: vec3<f32>,\n\
         }};\n\
         struct SpectrumSample {{\n\
             energy: vec2<f32>,\n\
             chroma_r: vec2<f32>,\n\
             chroma_g: vec2<f32>,\n\
             chroma_b: vec2<f32>,\n\
         }};\n\
         struct CanvasFftParams {{\n\
             width: u32,\n\
             height: u32,\n\
             inverse: u32,\n\
             _pad: u32,\n\
         }};\n\
         @group(0) @binding(0) var<storage, read> field: array<FieldSample>;\n\
         @group(0) @binding(1) var<storage, read_write> spectrum: array<SpectrumSample>;\n\
         @group(0) @binding(2) var<uniform> params: CanvasFftParams;\n\
         fn twiddle(angle: f32, inverse: bool) -> vec2<f32> {{\n\
             let cos_a = cos(angle);\n\
             let sin_a = sin(angle);\n\
             let sign = select(-1.0, 1.0, inverse);\n\
             return vec2<f32>(cos_a, sign * sin_a);\n\
         }}\n\
         fn accumulate(acc: vec2<f32>, sample: f32, tw: vec2<f32>) -> vec2<f32> {{\n\
             return vec2<f32>(acc.x + sample * tw.x, acc.y + sample * tw.y);\n\
         }}\n\
         @compute @workgroup_size(WORKGROUP_SIZE)\n\
         fn main(@builtin(global_invocation_id) gid: vec3<u32>) {{\n\
             if (gid.x >= params.width || gid.y >= params.height) {{\n\
                 return;\n\
             }}\n\
             let row_offset = gid.y * params.width;\n\
             let inverse = params.inverse == 1u;\n\
             let frequency = f32(gid.x);\n\
             let norm = select(1.0, 1.0 / f32(params.width), inverse);\n\
             var energy = vec2<f32>(0.0, 0.0);\n\
             var chroma_r = vec2<f32>(0.0, 0.0);\n\
             var chroma_g = vec2<f32>(0.0, 0.0);\n\
             var chroma_b = vec2<f32>(0.0, 0.0);\n\
             for (var n = 0u; n < params.width; n = n + 1u) {{\n\
                 let sample = field[row_offset + n];\n\
                 let angle = 6.2831855 * frequency * f32(n) / f32(params.width);\n\
                 let tw = twiddle(angle, inverse);\n\
                 energy = accumulate(energy, sample.energy, tw);\n\
                 chroma_r = accumulate(chroma_r, sample.chroma.x, tw);\n\
                 chroma_g = accumulate(chroma_g, sample.chroma.y, tw);\n\
                 chroma_b = accumulate(chroma_b, sample.chroma.z, tw);\n\
             }}\n\
             spectrum[row_offset + gid.x] = SpectrumSample(\n\
                 energy * norm,\n\
                 chroma_r * norm,\n\
                 chroma_g * norm,\n\
                 chroma_b * norm,\n\
             );\n\
         }}\n",
        width = width,
        height = height,
        workgroup = workgroup,
    )
}

fn emit_canvas_hypergrad_wgsl(width: u32, height: u32, subgroup: bool) -> String {
    let workgroup = if subgroup { 32 } else { 64 };
    format!(
        "// Canvas hypergrad operator WGSL (width {width}, height {height})\n\
         const WORKGROUP_SIZE: u32 = {workgroup}u;\n\
         struct CanvasHypergradParams {{\n\
             width: f32;\n\
             height: f32;\n\
             mix: f32;\n\
             gain: f32;\n\
         }};\n\
         @group(0) @binding(0) var<storage, read> relation: array<f32>;\n\
         @group(0) @binding(1) var<storage, read_write> hypergrad: array<f32>;\n\
         @group(0) @binding(2) var<uniform> params: CanvasHypergradParams;\n\
         @compute @workgroup_size(WORKGROUP_SIZE)\n\
         fn main(@builtin(global_invocation_id) gid: vec3<u32>) {{\n\
             let width = u32(params.width + 0.5);\n\
             let height = u32(params.height + 0.5);\n\
             if (gid.x >= width || gid.y >= height) {{\n\
                 return;\n\
             }}\n\
             let index = gid.y * width + gid.x;\n\
             let blend = clamp(params.mix, 0.0, 1.0);\n\
             let gain = params.gain;\n\
             let current = hypergrad[index];\n\
             let update = relation[index] * gain;\n\
             hypergrad[index] = current * (1.0 - blend) + update;\n\
         }}\n",
        width = width,
        height = height,
        workgroup = workgroup,
    )
}

#[cfg(test)]
mod tests {
    use super::*;
    use crate::pure::fractal::FractalPatch;

    fn tensor(values: &[f32]) -> Tensor {
        Tensor::from_vec(1, values.len(), values.to_vec()).unwrap()
    }

    fn tensor_with_shape(rows: usize, cols: usize, values: &[f32]) -> Tensor {
        assert_eq!(rows * cols, values.len());
        Tensor::from_vec(rows, cols, values.to_vec()).unwrap()
    }

    #[test]
    fn canvas_window_rectangular_returns_unity() {
        let coeffs = CanvasWindow::Rectangular.coefficients(6);
        assert_eq!(coeffs.len(), 6);
        for value in coeffs {
            assert!((value - 1.0).abs() < 1e-6);
        }
    }

    #[test]
    fn canvas_window_hann_tapers_ends() {
        let coeffs = CanvasWindow::Hann.coefficients(8);
        assert_eq!(coeffs.len(), 8);
        assert!(coeffs.first().unwrap().abs() < 1e-6);
        assert!(coeffs.last().unwrap().abs() < 1e-6);
        let middle = coeffs[coeffs.len() / 2];
        assert!(middle > 0.9);
    }

    fn seeded_color_field(width: usize, height: usize) -> ColorVectorField {
        let mut field = ColorVectorField::new(width, height);
        for row in 0..height {
            for col in 0..width {
                let idx = row * width + col;
                let energy = idx as f32 / 10.0;
                let chroma = [0.1 * (idx as f32 + 1.0), -0.05 * (idx as f32 + 1.0), 0.2];
                field.set(idx, energy, chroma);
            }
        }
        field
    }

    #[test]
    fn rectangular_window_matches_row_fft_baseline() {
        let field = seeded_color_field(4, 3);
        let baseline = field.fft_rows_interleaved(false).unwrap();
        let windowed = field
            .fft_rows_interleaved_with_window(CanvasWindow::Rectangular, false)
            .unwrap();
        for (lhs, rhs) in baseline.iter().zip(windowed.iter()) {
            assert!((lhs - rhs).abs() < 1e-5);
        }
    }

    #[test]
    fn rectangular_window_matches_column_fft_baseline() {
        let field = seeded_color_field(5, 2);
        let baseline = field.fft_cols_interleaved(false).unwrap();
        let windowed = field
            .fft_cols_interleaved_with_window(CanvasWindow::Rectangular, false)
            .unwrap();
        for (lhs, rhs) in baseline.iter().zip(windowed.iter()) {
            assert!((lhs - rhs).abs() < 1e-5);
        }
    }

    #[test]
    fn rectangular_window_matches_fft_2d_baseline() {
        let field = seeded_color_field(4, 3);
        let baseline = field.fft_2d_interleaved(false).unwrap();
        let windowed = field
            .fft_2d_interleaved_with_window(CanvasWindow::Rectangular, false)
            .unwrap();
        for (lhs, rhs) in baseline.iter().zip(windowed.iter()) {
            assert!((lhs - rhs).abs() < 1e-5);
        }
    }

    #[test]
    fn normaliser_handles_constant_input() {
        let mut normaliser = CanvasNormalizer::new(0.5, 1e-3);
        let zeros = [0.0; 8];
        let (min, max) = normaliser.update(&zeros);
        assert!((min - 0.0).abs() < 1e-6);
        assert!((max - 1e-3).abs() < 1e-6);
        assert_eq!(normaliser.normalize(0.0), 0.0);
        assert_eq!(normaliser.normalize(1.0), 1.0);
    }

    #[test]
    fn palette_switch_applies_without_allocation() {
        let scheduler = UringFractalScheduler::new(4).unwrap();
        scheduler
            .push(FractalPatch::new(Tensor::zeros(2, 2).unwrap(), 1.0, 1.0, 0).unwrap())
            .unwrap();
        let mut projector = CanvasProjector::new(scheduler, 2, 2).unwrap();
        projector.set_palette(CanvasPalette::Grayscale);
        let bytes = projector.refresh().unwrap();
        assert_eq!(bytes.len(), 16);
    }

    #[test]
    fn refresh_with_vectors_surfaces_color_field() {
        let scheduler = UringFractalScheduler::new(4).unwrap();
        scheduler
            .push(FractalPatch::new(Tensor::zeros(2, 2).unwrap(), 1.0, 1.0, 0).unwrap())
            .unwrap();
        let mut projector = CanvasProjector::new(scheduler, 2, 2).unwrap();
        let (_bytes, field) = projector.refresh_with_vectors().unwrap();
        assert_eq!(field.vectors().len(), 4);
        for vector in field.iter() {
            assert!(vector[0] >= 0.0 && vector[0] <= 1.0);
        }
    }

    #[test]
    fn vector_fft_wgsl_covers_expected_bindings() {
        let scheduler = UringFractalScheduler::new(4).unwrap();
        scheduler
            .push(FractalPatch::new(Tensor::zeros(2, 2).unwrap(), 1.0, 1.0, 0).unwrap())
            .unwrap();
        let projector = CanvasProjector::new(scheduler, 4, 2).unwrap();
        let wgsl = projector.vector_fft_wgsl(false);
        assert!(wgsl.contains("@binding(2)"));
        assert!(wgsl.contains("SpectrumSample"));
        assert!(wgsl.contains("@compute"));
    }

    #[test]
    fn vector_fft_uniform_matches_canvas_dimensions() {
        let scheduler = UringFractalScheduler::new(4).unwrap();
        scheduler
            .push(FractalPatch::new(Tensor::zeros(2, 2).unwrap(), 1.0, 1.0, 0).unwrap())
            .unwrap();
        let projector = CanvasProjector::new(scheduler, 3, 5).unwrap();
        let params = projector.vector_fft_uniform(true);
        assert_eq!(params, [3, 5, 1, 0]);
    }

    #[test]
    fn vector_fft_dispatch_respects_workgroup_chunks() {
        let scheduler = UringFractalScheduler::new(4).unwrap();
        scheduler
            .push(FractalPatch::new(Tensor::zeros(2, 2).unwrap(), 1.0, 1.0, 0).unwrap())
            .unwrap();
        let projector = CanvasProjector::new(scheduler, 130, 4).unwrap();
        assert_eq!(projector.vector_fft_dispatch(false), [3, 4, 1]);
        assert_eq!(projector.vector_fft_dispatch(true), [5, 4, 1]);
    }

    #[test]
    fn vector_fft_layout_matches_wgsl_structs() {
        let scheduler = UringFractalScheduler::new(4).unwrap();
        let projector = CanvasProjector::new(scheduler, 64, 3).unwrap();
        let layout = projector.vector_fft_layout();
        assert_eq!(layout.field_stride(), 16);
        assert_eq!(layout.spectrum_stride(), 32);
        assert_eq!(layout.uniform_bytes(), 16);
        assert_eq!(layout.field_bytes(), 64 * 3 * 16);
        assert_eq!(layout.spectrum_bytes(), 64 * 3 * 32);
        assert_eq!(layout.pixel_count(), 64 * 3);
    }

    #[test]
    fn vector_field_fft_emits_interleaved_channels() {
        let mut field = ColorVectorField::new(4, 1);
        field.set(0, 1.0, [0.0, 0.0, 0.0]);
        let spectrum = field.fft_rows_interleaved(false).unwrap();
        assert_eq!(spectrum.len(), 32);
        for chunk in spectrum.chunks_exact(8) {
            assert!((chunk[0] - 1.0).abs() < 1e-6);
            assert!(chunk[1].abs() < 1e-6);
            for value in &chunk[2..] {
                assert!(value.abs() < 1e-6);
            }
        }
    }

    #[test]
    fn vector_field_fft_columns_emits_interleaved_channels() {
        let mut field = ColorVectorField::new(1, 4);
        field.set(0, 1.0, [0.0, 0.0, 0.0]);
        let spectrum = field.fft_cols_interleaved(false).unwrap();
        assert_eq!(spectrum.len(), 32);
        for chunk in spectrum.chunks_exact(8) {
            assert!((chunk[0] - 1.0).abs() < 1e-6);
            assert!(chunk[1].abs() < 1e-6);
            for value in &chunk[2..] {
                assert!(value.abs() < 1e-6);
            }
        }
    }

    #[test]
    fn vector_field_fft_2d_emits_interleaved_channels() {
        let mut field = ColorVectorField::new(2, 2);
        field.set(0, 1.0, [0.0, 0.0, 0.0]);
        let spectrum = field.fft_2d_interleaved(false).unwrap();
        assert_eq!(spectrum.len(), 2 * 2 * 8);
        for chunk in spectrum.chunks_exact(8) {
            assert!((chunk[0] - 1.0).abs() < 1e-6);
            assert!(chunk[1].abs() < 1e-6);
            for value in &chunk[2..] {
                assert!(value.abs() < 1e-6);
            }
        }
    }

    #[test]
    fn vector_field_fft_2d_handles_rectangular_canvas() {
        let mut field = ColorVectorField::new(3, 2);
        field.set(0, 1.0, [0.0, 0.0, 0.0]);
        let spectrum = field.fft_2d_interleaved(false).unwrap();
        assert_eq!(spectrum.len(), 3 * 2 * 8);
        assert!(spectrum.iter().all(|value| value.is_finite()));
    }

    #[test]
    fn vector_field_fft_columns_handles_non_power_of_two_height() {
        let mut field = ColorVectorField::new(2, 3);
        field.set(0, 1.0, [0.0, 0.0, 0.0]);
        let spectrum = field.fft_cols_interleaved(false).unwrap();
        assert_eq!(spectrum.len(), 48);
        for value in spectrum {
            assert!(value.is_finite());
        }
    }

    #[test]
    fn vector_field_fft_handles_non_power_of_two_width() {
        let mut field = ColorVectorField::new(3, 1);
        field.set(0, 1.0, [0.0, 0.0, 0.0]);
        let spectrum = field.fft_rows_interleaved(false).unwrap();
        assert_eq!(spectrum.len(), 24);
        for value in spectrum {
            assert!(value.is_finite());
        }
    }

    #[test]
    fn vector_field_fft_rows_rejects_empty_dimensions() {
        let field = ColorVectorField::new(0, 1);
        assert!(matches!(
            field.fft_rows_interleaved(false),
            Err(TensorError::EmptyInput("canvas_fft"))
        ));
    }

    #[test]
    fn vector_field_fft_columns_rejects_empty_dimensions() {
        let field = ColorVectorField::new(1, 0);
        assert!(matches!(
            field.fft_cols_interleaved(false),
            Err(TensorError::EmptyInput("canvas_fft"))
        ));
    }

    #[test]
    fn vector_field_fft_2d_rejects_empty_dimensions() {
        let field = ColorVectorField::new(0, 0);
        assert!(matches!(
            field.fft_2d_interleaved(false),
            Err(TensorError::EmptyInput("canvas_fft"))
        ));
    }

    #[test]
    fn vector_field_fft_rows_tensor_rejects_empty_dimensions() {
        let field = ColorVectorField::new(0, 1);
        assert!(matches!(
            field.fft_rows_tensor(false),
            Err(TensorError::EmptyInput("canvas_fft"))
        ));
    }

    #[test]
    fn vector_field_fft_rows_magnitude_tensor_matches_shape() {
        let mut field = ColorVectorField::new(2, 1);
        field.set(0, 1.0, [0.0, 0.0, 0.0]);
        let tensor = field.fft_rows_magnitude_tensor(false).unwrap();
        assert_eq!(tensor.shape(), (1, 8));
        assert!(tensor
            .data()
            .iter()
            .all(|value| value.is_finite() && *value >= 0.0));
    }

    #[test]
    fn vector_field_fft_rows_power_tensor_matches_squared_magnitude() {
        let mut field = ColorVectorField::new(3, 2);
        for idx in 0..6 {
            let energy = 0.2 * idx as f32;
            let chroma = [
                0.15 * (idx as f32 + 1.0),
                -0.1 * idx as f32,
                0.05 * (idx as f32 - 2.0),
            ];
            field.set(idx, energy, chroma);
        }

        let power = field.fft_rows_power_tensor(false).unwrap();
        let magnitude = field.fft_rows_magnitude_tensor(false).unwrap();

        assert_eq!(power.shape(), magnitude.shape());
        for (p, m) in power.data().iter().zip(magnitude.data()) {
            assert!((p - m * m).abs() < 1e-6);
        }
    }

    #[test]
    fn vector_field_fft_rows_power_db_tensor_matches_logarithmic_projection() {
        let mut field = ColorVectorField::new(3, 2);
        for idx in 0..6 {
            let energy = 0.25 * idx as f32;
            let chroma = [
                (-0.05 * idx as f32).sin(),
                0.1 * (idx as f32 + 0.5),
                0.075 * (idx as f32 - 1.0),
            ];
            field.set(idx, energy, chroma);
        }

        let power = field.fft_rows_power_tensor(false).unwrap();
        let power_db = field.fft_rows_power_db_tensor(false).unwrap();

        assert_eq!(power.shape(), power_db.shape());
        for (&linear, &db) in power.data().iter().zip(power_db.data()) {
            let expected = (10.0 * linear.max(ColorVectorField::POWER_DB_EPSILON).log10())
                .max(ColorVectorField::POWER_DB_FLOOR);
            assert!((expected - db).abs() < 1e-6);
        }
    }

    #[test]
    fn vector_field_fft_rows_power_with_db_tensors_match_components() {
        let mut field = ColorVectorField::new(4, 3);
        for idx in 0..12 {
            let energy = (idx as f32 * 0.1).cos();
            let chroma = [
                0.05 * (idx as f32 + 1.5),
                -0.03 * (idx as f32 - 2.0),
                (0.02 * idx as f32).sin(),
            ];
            field.set(idx, energy, chroma);
        }

        let (power, power_db) = field.fft_rows_power_with_db_tensors(false).unwrap();
        let solo_power = field.fft_rows_power_tensor(false).unwrap();
        let solo_power_db = field.fft_rows_power_db_tensor(false).unwrap();

        assert_eq!(power.shape(), solo_power.shape());
        assert_eq!(power_db.shape(), solo_power_db.shape());

        for (lhs, rhs) in power.data().iter().zip(solo_power.data()) {
            assert!((lhs - rhs).abs() < 1e-6);
        }
        for (lhs, rhs) in power_db.data().iter().zip(solo_power_db.data()) {
            assert!((lhs - rhs).abs() < 1e-6);
        }
    }

    #[test]
    fn vector_field_fft_rows_phase_tensor_matches_shape() {
        let mut field = ColorVectorField::new(2, 1);
        field.set(0, 1.0, [0.0, 0.0, 0.0]);
        let tensor = field.fft_rows_phase_tensor(false).unwrap();
        assert_eq!(tensor.shape(), (1, 8));
        assert!(tensor.data().iter().all(|value| value.is_finite()));
    }

    #[test]
    fn vector_field_fft_rows_polar_tensors_align_with_components() {
        let mut field = ColorVectorField::new(3, 2);
        for idx in 0..6 {
            let energy = 0.25 * idx as f32;
            let chroma = [
                0.1 * (idx as f32 + 1.0),
                -0.05 * idx as f32,
                0.075 * (idx as f32 - 1.0),
            ];
            field.set(idx, energy, chroma);
        }

        let (magnitude, phase) = field.fft_rows_polar_tensors(false).unwrap();
        let magnitude_only = field.fft_rows_magnitude_tensor(false).unwrap();
        let phase_only = field.fft_rows_phase_tensor(false).unwrap();

        assert_eq!(magnitude.shape(), magnitude_only.shape());
        assert_eq!(phase.shape(), phase_only.shape());

        for (lhs, rhs) in magnitude.data().iter().zip(magnitude_only.data()) {
            assert!((lhs - rhs).abs() < 1e-6);
        }
        for (lhs, rhs) in phase.data().iter().zip(phase_only.data()) {
            assert!((lhs - rhs).abs() < 1e-6);
        }
    }

    #[test]
    fn polar_tensor_helper_rejects_mismatched_spectrum_length() {
        let spectrum = vec![0.0; 7];
        let err = ColorVectorField::polar_tensors_from_interleaved(1, 1, &spectrum)
            .expect_err("expected data length mismatch");
        match err {
            TensorError::DataLength { expected, got } => {
                assert_eq!(expected, 8);
                assert_eq!(got, 7);
            }
            other => panic!("unexpected error: {other:?}"),
        }
    }

    #[test]
    fn vector_field_fft_columns_tensor_rejects_empty_dimensions() {
        let field = ColorVectorField::new(1, 0);
        assert!(matches!(
            field.fft_cols_tensor(false),
            Err(TensorError::EmptyInput("canvas_fft"))
        ));
    }

    #[test]
    fn vector_field_fft_columns_magnitude_tensor_matches_shape() {
        let mut field = ColorVectorField::new(1, 2);
        field.set(0, 1.0, [0.0, 0.0, 0.0]);
        let tensor = field.fft_cols_magnitude_tensor(false).unwrap();
        assert_eq!(tensor.shape(), (1, 8));
        assert!(tensor
            .data()
            .iter()
            .all(|value| value.is_finite() && *value >= 0.0));
    }

    #[test]
    fn vector_field_fft_columns_power_tensor_matches_squared_magnitude() {
        let mut field = ColorVectorField::new(2, 3);
        for idx in 0..6 {
            let energy = 0.3 * idx as f32;
            let chroma = [
                0.07 * (idx as f32 + 0.5),
                0.02 * (idx as f32 - 1.0),
                -0.03 * idx as f32,
            ];
            field.set(idx, energy, chroma);
        }

        let power = field.fft_cols_power_tensor(false).unwrap();
        let magnitude = field.fft_cols_magnitude_tensor(false).unwrap();

        assert_eq!(power.shape(), magnitude.shape());
        for (p, m) in power.data().iter().zip(magnitude.data()) {
            assert!((p - m * m).abs() < 1e-6);
        }
    }

    #[test]
    fn vector_field_fft_columns_power_db_tensor_matches_logarithmic_projection() {
        let mut field = ColorVectorField::new(2, 3);
        for idx in 0..6 {
            let energy = 0.18 * idx as f32;
            let chroma = [
                0.12 * (idx as f32 + 0.25),
                -0.07 * (idx as f32 - 0.5),
                0.05 * (idx as f32 - 1.75),
            ];
            field.set(idx, energy, chroma);
        }

        let power = field.fft_cols_power_tensor(false).unwrap();
        let power_db = field.fft_cols_power_db_tensor(false).unwrap();

        assert_eq!(power.shape(), power_db.shape());
        for (&linear, &db) in power.data().iter().zip(power_db.data()) {
            let expected = (10.0 * linear.max(ColorVectorField::POWER_DB_EPSILON).log10())
                .max(ColorVectorField::POWER_DB_FLOOR);
            assert!((expected - db).abs() < 1e-6);
        }
    }

    #[test]
    fn vector_field_fft_columns_power_with_db_tensors_match_components() {
        let mut field = ColorVectorField::new(3, 4);
        for idx in 0..12 {
            let energy = (idx as f32 * 0.07).sin();
            let chroma = [
                0.04 * (idx as f32 - 1.0),
                0.06 * (idx as f32 + 0.25),
                (-0.05 * idx as f32).cos(),
            ];
            field.set(idx, energy, chroma);
        }

        let (power, power_db) = field.fft_cols_power_with_db_tensors(false).unwrap();
        let solo_power = field.fft_cols_power_tensor(false).unwrap();
        let solo_power_db = field.fft_cols_power_db_tensor(false).unwrap();

        assert_eq!(power.shape(), solo_power.shape());
        assert_eq!(power_db.shape(), solo_power_db.shape());

        for (lhs, rhs) in power.data().iter().zip(solo_power.data()) {
            assert!((lhs - rhs).abs() < 1e-6);
        }
        for (lhs, rhs) in power_db.data().iter().zip(solo_power_db.data()) {
            assert!((lhs - rhs).abs() < 1e-6);
        }
    }

    #[test]
    fn vector_field_fft_columns_phase_tensor_matches_shape() {
        let mut field = ColorVectorField::new(1, 2);
        field.set(0, 1.0, [0.0, 0.0, 0.0]);
        let tensor = field.fft_cols_phase_tensor(false).unwrap();
        assert_eq!(tensor.shape(), (1, 8));
        assert!(tensor.data().iter().all(|value| value.is_finite()));
    }

    #[test]
    fn vector_field_fft_columns_polar_tensors_align_with_components() {
        let mut field = ColorVectorField::new(2, 3);
        for idx in 0..6 {
            let energy = 0.3 * idx as f32;
            let chroma = [
                0.2 * (idx as f32 + 0.5),
                0.1 * (idx as f32 - 0.5),
                -0.15 * idx as f32,
            ];
            field.set(idx, energy, chroma);
        }

        let (magnitude, phase) = field.fft_cols_polar_tensors(false).unwrap();
        let magnitude_only = field.fft_cols_magnitude_tensor(false).unwrap();
        let phase_only = field.fft_cols_phase_tensor(false).unwrap();

        assert_eq!(magnitude.shape(), magnitude_only.shape());
        assert_eq!(phase.shape(), phase_only.shape());

        for (lhs, rhs) in magnitude.data().iter().zip(magnitude_only.data()) {
            assert!((lhs - rhs).abs() < 1e-6);
        }
        for (lhs, rhs) in phase.data().iter().zip(phase_only.data()) {
            assert!((lhs - rhs).abs() < 1e-6);
        }
    }

    #[test]
    fn vector_field_fft_2d_tensor_rejects_empty_dimensions() {
        let field = ColorVectorField::new(0, 0);
        assert!(matches!(
            field.fft_2d_tensor(false),
            Err(TensorError::EmptyInput("canvas_fft"))
        ));
    }

    #[test]
    fn vector_field_fft_2d_magnitude_tensor_matches_shape() {
        let mut field = ColorVectorField::new(2, 2);
        field.set(0, 1.0, [0.0, 0.0, 0.0]);
        let tensor = field.fft_2d_magnitude_tensor(false).unwrap();
        assert_eq!(tensor.shape(), (2, 8));
        assert!(tensor
            .data()
            .iter()
            .all(|value| value.is_finite() && *value >= 0.0));
    }

    #[test]
    fn vector_field_fft_2d_power_tensor_matches_squared_magnitude() {
        let mut field = ColorVectorField::new(3, 2);
        for idx in 0..6 {
            let energy = -0.1 * idx as f32;
            let chroma = [
                0.05 * (idx as f32 + 1.5),
                0.025 * (idx as f32 - 0.5),
                -0.04 * idx as f32,
            ];
            field.set(idx, energy, chroma);
        }

        let power = field.fft_2d_power_tensor(false).unwrap();
        let magnitude = field.fft_2d_magnitude_tensor(false).unwrap();

        assert_eq!(power.shape(), magnitude.shape());
        for (p, m) in power.data().iter().zip(magnitude.data()) {
            assert!((p - m * m).abs() < 1e-6);
        }
    }

    #[test]
    fn vector_field_fft_2d_power_db_tensor_matches_logarithmic_projection() {
        let mut field = ColorVectorField::new(3, 2);
        for idx in 0..6 {
            let energy = 0.35 * idx as f32;
            let chroma = [
                0.21 * (idx as f32 + 0.25),
                -0.14 * (idx as f32 - 0.75),
                0.09 * (idx as f32 - 1.25),
            ];
            field.set(idx, energy, chroma);
        }

        let power = field.fft_2d_power_tensor(false).unwrap();
        let power_db = field.fft_2d_power_db_tensor(false).unwrap();

        assert_eq!(power.shape(), power_db.shape());
        for (&linear, &db) in power.data().iter().zip(power_db.data()) {
            let expected = (10.0 * linear.max(ColorVectorField::POWER_DB_EPSILON).log10())
                .max(ColorVectorField::POWER_DB_FLOOR);
            assert!((expected - db).abs() < 1e-6);
        }
    }

    #[test]
    fn vector_field_fft_2d_power_with_db_tensors_match_components() {
        let mut field = ColorVectorField::new(4, 3);
        for idx in 0..12 {
            let energy = 0.12 * (idx as f32 + 0.5);
            let chroma = [
                (-0.03 * idx as f32).sin(),
                0.08 * (idx as f32 - 1.2),
                (0.09 * idx as f32).cos(),
            ];
            field.set(idx, energy, chroma);
        }

        let (power, power_db) = field.fft_2d_power_with_db_tensors(false).unwrap();
        let solo_power = field.fft_2d_power_tensor(false).unwrap();
        let solo_power_db = field.fft_2d_power_db_tensor(false).unwrap();

        assert_eq!(power.shape(), solo_power.shape());
        assert_eq!(power_db.shape(), solo_power_db.shape());

        for (lhs, rhs) in power.data().iter().zip(solo_power.data()) {
            assert!((lhs - rhs).abs() < 1e-6);
        }
        for (lhs, rhs) in power_db.data().iter().zip(solo_power_db.data()) {
            assert!((lhs - rhs).abs() < 1e-6);
        }
    }

    #[test]
    fn vector_field_fft_2d_phase_tensor_matches_shape() {
        let mut field = ColorVectorField::new(2, 2);
        field.set(0, 1.0, [0.0, 0.0, 0.0]);
        let tensor = field.fft_2d_phase_tensor(false).unwrap();
        assert_eq!(tensor.shape(), (2, 8));
        assert!(tensor.data().iter().all(|value| value.is_finite()));
    }

    #[test]
    fn vector_field_fft_2d_polar_tensors_align_with_components() {
        let mut field = ColorVectorField::new(3, 2);
        for idx in 0..6 {
            let energy = 0.15 * idx as f32;
            let chroma = [
                -0.05 * (idx as f32 + 1.0),
                0.08 * (idx as f32 + 0.25),
                0.06 * (idx as f32 - 0.75),
            ];
            field.set(idx, energy, chroma);
        }

        let (magnitude, phase) = field.fft_2d_polar_tensors(false).unwrap();
        let magnitude_only = field.fft_2d_magnitude_tensor(false).unwrap();
        let phase_only = field.fft_2d_phase_tensor(false).unwrap();

        assert_eq!(magnitude.shape(), magnitude_only.shape());
        assert_eq!(phase.shape(), phase_only.shape());

        for (lhs, rhs) in magnitude.data().iter().zip(magnitude_only.data()) {
            assert!((lhs - rhs).abs() < 1e-6);
        }
        for (lhs, rhs) in phase.data().iter().zip(phase_only.data()) {
            assert!((lhs - rhs).abs() < 1e-6);
        }
    }

    #[test]
    fn projector_refresh_tensor_exposes_workspace() {
        let scheduler = UringFractalScheduler::new(4).unwrap();
        scheduler
            .push(FractalPatch::new(Tensor::zeros(2, 2).unwrap(), 1.0, 1.0, 0).unwrap())
            .unwrap();
        let mut projector = CanvasProjector::new(scheduler, 2, 2).unwrap();
        let tensor = projector.refresh_tensor().unwrap();
        assert_eq!(tensor.shape(), (2, 2));
        assert!(tensor.data().iter().all(|value| value.is_finite()));
    }

    #[test]
    fn projector_refresh_vector_fft_columns_tensor_matches_shape() {
        let scheduler = UringFractalScheduler::new(4).unwrap();
        scheduler
            .push(FractalPatch::new(Tensor::zeros(3, 5).unwrap(), 1.0, 1.0, 0).unwrap())
            .unwrap();
        let mut projector = CanvasProjector::new(scheduler, 5, 3).unwrap();
        let tensor = projector.refresh_vector_fft_columns_tensor(false).unwrap();
        assert_eq!(tensor.shape(), (5, 3 * 8));
    }

    #[test]
    fn projector_refresh_vector_fft_magnitude_tensor_matches_shape() {
        let scheduler = UringFractalScheduler::new(4).unwrap();
        scheduler
            .push(FractalPatch::new(Tensor::zeros(2, 4).unwrap(), 1.0, 1.0, 0).unwrap())
            .unwrap();
        let mut projector = CanvasProjector::new(scheduler, 4, 2).unwrap();
        let tensor = projector
            .refresh_vector_fft_magnitude_tensor(false)
            .unwrap();
        assert_eq!(tensor.shape(), (2, 4 * 4));
        assert!(tensor
            .data()
            .iter()
            .all(|value| value.is_finite() && *value >= 0.0));
    }

    #[test]
    fn projector_refresh_vector_fft_power_tensor_matches_squared_magnitude() {
        let scheduler = UringFractalScheduler::new(4).unwrap();
        scheduler
            .push(FractalPatch::new(Tensor::zeros(2, 4).unwrap(), 1.0, 1.0, 0).unwrap())
            .unwrap();
        let mut projector = CanvasProjector::new(scheduler, 4, 2).unwrap();
        let power = projector.refresh_vector_fft_power_tensor(false).unwrap();
        let magnitude = projector
            .refresh_vector_fft_magnitude_tensor(false)
            .unwrap();

        assert_eq!(power.shape(), magnitude.shape());
        for (p, m) in power.data().iter().zip(magnitude.data()) {
            assert!((p - m * m).abs() < 1e-6);
        }
    }

    #[test]
    fn projector_refresh_vector_fft_power_db_tensor_matches_logarithmic_projection() {
        let scheduler = UringFractalScheduler::new(4).unwrap();
        scheduler
            .push(FractalPatch::new(Tensor::zeros(2, 4).unwrap(), 1.0, 1.0, 0).unwrap())
            .unwrap();
        let mut projector = CanvasProjector::new(scheduler, 4, 2).unwrap();
        let power = projector.refresh_vector_fft_power_tensor(false).unwrap();
        let power_db = projector.refresh_vector_fft_power_db_tensor(false).unwrap();

        assert_eq!(power.shape(), power_db.shape());
        for (&linear, &db) in power.data().iter().zip(power_db.data()) {
            let expected = (10.0 * linear.max(ColorVectorField::POWER_DB_EPSILON).log10())
                .max(ColorVectorField::POWER_DB_FLOOR);
            assert!((expected - db).abs() < 1e-6);
        }
    }

    #[test]
    fn projector_refresh_vector_fft_power_with_db_tensors_match_components() {
        let scheduler = UringFractalScheduler::new(4).unwrap();
        scheduler
            .push(FractalPatch::new(Tensor::zeros(2, 4).unwrap(), 1.0, 1.0, 0).unwrap())
            .unwrap();
        let mut projector = CanvasProjector::new(scheduler, 4, 2).unwrap();

        let (power, power_db) = projector
            .refresh_vector_fft_power_with_db_tensors(false)
            .unwrap();
        let solo_power = projector.vector_fft_power_tensor(false).unwrap();
        let solo_power_db = projector.vector_fft_power_db_tensor(false).unwrap();

        assert_eq!(power.shape(), solo_power.shape());
        assert_eq!(power_db.shape(), solo_power_db.shape());

        for (lhs, rhs) in power.data().iter().zip(solo_power.data()) {
            assert!((lhs - rhs).abs() < 1e-6);
        }
        for (lhs, rhs) in power_db.data().iter().zip(solo_power_db.data()) {
            assert!((lhs - rhs).abs() < 1e-6);
        }
    }

    #[test]
    fn projector_refresh_vector_fft_phase_tensor_matches_shape() {
        let scheduler = UringFractalScheduler::new(4).unwrap();
        scheduler
            .push(FractalPatch::new(Tensor::zeros(2, 4).unwrap(), 1.0, 1.0, 0).unwrap())
            .unwrap();
        let mut projector = CanvasProjector::new(scheduler, 4, 2).unwrap();
        let tensor = projector.refresh_vector_fft_phase_tensor(false).unwrap();
        assert_eq!(tensor.shape(), (2, 4 * 4));
        assert!(tensor.data().iter().all(|value| value.is_finite()));
    }

    #[test]
    fn projector_refresh_vector_fft_polar_tensors_align_with_components() {
        let scheduler = UringFractalScheduler::new(4).unwrap();
        scheduler
            .push(FractalPatch::new(Tensor::zeros(2, 4).unwrap(), 1.0, 1.0, 0).unwrap())
            .unwrap();
        let mut projector = CanvasProjector::new(scheduler, 4, 2).unwrap();
        let (magnitude, phase) = projector.refresh_vector_fft_polar_tensors(false).unwrap();
        let magnitude_only = projector
            .refresh_vector_fft_magnitude_tensor(false)
            .unwrap();
        let phase_only = projector.refresh_vector_fft_phase_tensor(false).unwrap();

        assert_eq!(magnitude.shape(), (2, 4 * 4));
        assert_eq!(phase.shape(), (2, 4 * 4));

        for (lhs, rhs) in magnitude.data().iter().zip(magnitude_only.data()) {
            assert!((lhs - rhs).abs() < 1e-6);
        }
        for (lhs, rhs) in phase.data().iter().zip(phase_only.data()) {
            assert!((lhs - rhs).abs() < 1e-6);
        }
    }

    #[test]
    fn projector_refresh_vector_fft_columns_magnitude_tensor_matches_shape() {
        let scheduler = UringFractalScheduler::new(4).unwrap();
        scheduler
            .push(FractalPatch::new(Tensor::zeros(3, 5).unwrap(), 1.0, 1.0, 0).unwrap())
            .unwrap();
        let mut projector = CanvasProjector::new(scheduler, 5, 3).unwrap();
        let tensor = projector
            .refresh_vector_fft_columns_magnitude_tensor(false)
            .unwrap();
        assert_eq!(tensor.shape(), (5, 3 * 4));
        assert!(tensor
            .data()
            .iter()
            .all(|value| value.is_finite() && *value >= 0.0));
    }

    #[test]
    fn projector_refresh_vector_fft_columns_power_tensor_matches_squared_magnitude() {
        let scheduler = UringFractalScheduler::new(4).unwrap();
        scheduler
            .push(FractalPatch::new(Tensor::zeros(3, 5).unwrap(), 1.0, 1.0, 0).unwrap())
            .unwrap();
        let mut projector = CanvasProjector::new(scheduler, 5, 3).unwrap();
        let power = projector
            .refresh_vector_fft_columns_power_tensor(false)
            .unwrap();
        let magnitude = projector
            .refresh_vector_fft_columns_magnitude_tensor(false)
            .unwrap();

        assert_eq!(power.shape(), magnitude.shape());
        for (p, m) in power.data().iter().zip(magnitude.data()) {
            assert!((p - m * m).abs() < 1e-6);
        }
    }

    #[test]
    fn projector_refresh_vector_fft_columns_power_db_tensor_matches_logarithmic_projection() {
        let scheduler = UringFractalScheduler::new(4).unwrap();
        scheduler
            .push(FractalPatch::new(Tensor::zeros(3, 5).unwrap(), 1.0, 1.0, 0).unwrap())
            .unwrap();
        let mut projector = CanvasProjector::new(scheduler, 5, 3).unwrap();
        let power = projector
            .refresh_vector_fft_columns_power_tensor(false)
            .unwrap();
        let power_db = projector
            .refresh_vector_fft_columns_power_db_tensor(false)
            .unwrap();

        assert_eq!(power.shape(), power_db.shape());
        for (&linear, &db) in power.data().iter().zip(power_db.data()) {
            let expected = (10.0 * linear.max(ColorVectorField::POWER_DB_EPSILON).log10())
                .max(ColorVectorField::POWER_DB_FLOOR);
            assert!((expected - db).abs() < 1e-6);
        }
    }

    #[test]
    fn projector_refresh_vector_fft_columns_power_with_db_tensors_match_components() {
        let scheduler = UringFractalScheduler::new(4).unwrap();
        scheduler
            .push(FractalPatch::new(Tensor::zeros(3, 5).unwrap(), 1.0, 1.0, 0).unwrap())
            .unwrap();
        let mut projector = CanvasProjector::new(scheduler, 5, 3).unwrap();

        let (power, power_db) = projector
            .refresh_vector_fft_columns_power_with_db_tensors(false)
            .unwrap();
        let solo_power = projector.vector_fft_columns_power_tensor(false).unwrap();
        let solo_power_db = projector.vector_fft_columns_power_db_tensor(false).unwrap();

        assert_eq!(power.shape(), solo_power.shape());
        assert_eq!(power_db.shape(), solo_power_db.shape());

        for (lhs, rhs) in power.data().iter().zip(solo_power.data()) {
            assert!((lhs - rhs).abs() < 1e-6);
        }
        for (lhs, rhs) in power_db.data().iter().zip(solo_power_db.data()) {
            assert!((lhs - rhs).abs() < 1e-6);
        }
    }

    #[test]
    fn projector_refresh_vector_fft_columns_phase_tensor_matches_shape() {
        let scheduler = UringFractalScheduler::new(4).unwrap();
        scheduler
            .push(FractalPatch::new(Tensor::zeros(3, 5).unwrap(), 1.0, 1.0, 0).unwrap())
            .unwrap();
        let mut projector = CanvasProjector::new(scheduler, 5, 3).unwrap();
        let tensor = projector
            .refresh_vector_fft_columns_phase_tensor(false)
            .unwrap();
        assert_eq!(tensor.shape(), (5, 3 * 4));
        assert!(tensor.data().iter().all(|value| value.is_finite()));
    }

    #[test]
    fn projector_refresh_vector_fft_columns_polar_tensors_align_with_components() {
        let scheduler = UringFractalScheduler::new(4).unwrap();
        scheduler
            .push(FractalPatch::new(Tensor::zeros(3, 5).unwrap(), 1.0, 1.0, 0).unwrap())
            .unwrap();
        let mut projector = CanvasProjector::new(scheduler, 5, 3).unwrap();
        let (magnitude, phase) = projector
            .refresh_vector_fft_columns_polar_tensors(false)
            .unwrap();
        let magnitude_only = projector
            .refresh_vector_fft_columns_magnitude_tensor(false)
            .unwrap();
        let phase_only = projector
            .refresh_vector_fft_columns_phase_tensor(false)
            .unwrap();

        assert_eq!(magnitude.shape(), (5, 3 * 4));
        assert_eq!(phase.shape(), (5, 3 * 4));

        for (lhs, rhs) in magnitude.data().iter().zip(magnitude_only.data()) {
            assert!((lhs - rhs).abs() < 1e-6);
        }
        for (lhs, rhs) in phase.data().iter().zip(phase_only.data()) {
            assert!((lhs - rhs).abs() < 1e-6);
        }
    }

    #[test]
    fn projector_refresh_vector_fft_2d_magnitude_tensor_matches_shape() {
        let scheduler = UringFractalScheduler::new(4).unwrap();
        scheduler
            .push(FractalPatch::new(Tensor::zeros(3, 5).unwrap(), 1.0, 1.0, 0).unwrap())
            .unwrap();
        let mut projector = CanvasProjector::new(scheduler, 5, 3).unwrap();
        let tensor = projector
            .refresh_vector_fft_2d_magnitude_tensor(false)
            .unwrap();
        assert_eq!(tensor.shape(), (3, 5 * 4));
        assert!(tensor
            .data()
            .iter()
            .all(|value| value.is_finite() && *value >= 0.0));
    }

    #[test]
    fn projector_refresh_vector_fft_2d_power_tensor_matches_squared_magnitude() {
        let scheduler = UringFractalScheduler::new(4).unwrap();
        scheduler
            .push(FractalPatch::new(Tensor::zeros(3, 5).unwrap(), 1.0, 1.0, 0).unwrap())
            .unwrap();
        let mut projector = CanvasProjector::new(scheduler, 5, 3).unwrap();
        let power = projector.refresh_vector_fft_2d_power_tensor(false).unwrap();
        let magnitude = projector
            .refresh_vector_fft_2d_magnitude_tensor(false)
            .unwrap();

        assert_eq!(power.shape(), magnitude.shape());
        for (p, m) in power.data().iter().zip(magnitude.data()) {
            assert!((p - m * m).abs() < 1e-6);
        }
    }

    #[test]
    fn projector_refresh_vector_fft_2d_power_db_tensor_matches_logarithmic_projection() {
        let scheduler = UringFractalScheduler::new(4).unwrap();
        scheduler
            .push(FractalPatch::new(Tensor::zeros(3, 5).unwrap(), 1.0, 1.0, 0).unwrap())
            .unwrap();
        let mut projector = CanvasProjector::new(scheduler, 5, 3).unwrap();
        let power = projector.refresh_vector_fft_2d_power_tensor(false).unwrap();
        let power_db = projector
            .refresh_vector_fft_2d_power_db_tensor(false)
            .unwrap();

        assert_eq!(power.shape(), power_db.shape());
        for (&linear, &db) in power.data().iter().zip(power_db.data()) {
            let expected = (10.0 * linear.max(ColorVectorField::POWER_DB_EPSILON).log10())
                .max(ColorVectorField::POWER_DB_FLOOR);
            assert!((expected - db).abs() < 1e-6);
        }
    }

    #[test]
    fn projector_refresh_vector_fft_2d_power_with_db_tensors_match_components() {
        let scheduler = UringFractalScheduler::new(4).unwrap();
        scheduler
            .push(FractalPatch::new(Tensor::zeros(3, 5).unwrap(), 1.0, 1.0, 0).unwrap())
            .unwrap();
        let mut projector = CanvasProjector::new(scheduler, 5, 3).unwrap();

        let (power, power_db) = projector
            .refresh_vector_fft_2d_power_with_db_tensors(false)
            .unwrap();
        let solo_power = projector.vector_fft_2d_power_tensor(false).unwrap();
        let solo_power_db = projector.vector_fft_2d_power_db_tensor(false).unwrap();

        assert_eq!(power.shape(), solo_power.shape());
        assert_eq!(power_db.shape(), solo_power_db.shape());

        for (lhs, rhs) in power.data().iter().zip(solo_power.data()) {
            assert!((lhs - rhs).abs() < 1e-6);
        }
        for (lhs, rhs) in power_db.data().iter().zip(solo_power_db.data()) {
            assert!((lhs - rhs).abs() < 1e-6);
        }
    }

    #[test]
    fn projector_refresh_vector_fft_2d_phase_tensor_matches_shape() {
        let scheduler = UringFractalScheduler::new(4).unwrap();
        scheduler
            .push(FractalPatch::new(Tensor::zeros(3, 5).unwrap(), 1.0, 1.0, 0).unwrap())
            .unwrap();
        let mut projector = CanvasProjector::new(scheduler, 5, 3).unwrap();
        let tensor = projector.refresh_vector_fft_2d_phase_tensor(false).unwrap();
        assert_eq!(tensor.shape(), (3, 5 * 4));
        assert!(tensor.data().iter().all(|value| value.is_finite()));
    }

    #[test]
    fn projector_refresh_vector_fft_2d_polar_tensors_align_with_components() {
        let scheduler = UringFractalScheduler::new(4).unwrap();
        scheduler
            .push(FractalPatch::new(Tensor::zeros(3, 5).unwrap(), 1.0, 1.0, 0).unwrap())
            .unwrap();
        let mut projector = CanvasProjector::new(scheduler, 5, 3).unwrap();
        let (magnitude, phase) = projector
            .refresh_vector_fft_2d_polar_tensors(false)
            .unwrap();
        let magnitude_only = projector
            .refresh_vector_fft_2d_magnitude_tensor(false)
            .unwrap();
        let phase_only = projector.refresh_vector_fft_2d_phase_tensor(false).unwrap();

        assert_eq!(magnitude.shape(), (3, 5 * 4));
        assert_eq!(phase.shape(), (3, 5 * 4));

        for (lhs, rhs) in magnitude.data().iter().zip(magnitude_only.data()) {
            assert!((lhs - rhs).abs() < 1e-6);
        }
        for (lhs, rhs) in phase.data().iter().zip(phase_only.data()) {
            assert!((lhs - rhs).abs() < 1e-6);
        }
    }

    #[test]
    fn projector_refresh_vector_fft_2d_tensor_matches_shape() {
        let scheduler = UringFractalScheduler::new(4).unwrap();
        scheduler
            .push(FractalPatch::new(Tensor::zeros(3, 5).unwrap(), 1.0, 1.0, 0).unwrap())
            .unwrap();
        let mut projector = CanvasProjector::new(scheduler, 5, 3).unwrap();
        let tensor = projector.refresh_vector_fft_2d_tensor(false).unwrap();
        assert_eq!(tensor.shape(), (3, 5 * 8));
    }

    #[test]
    fn projector_accumulates_into_gradients() {
        let scheduler = UringFractalScheduler::new(4).unwrap();
        scheduler
            .push(FractalPatch::new(Tensor::zeros(2, 2).unwrap(), 1.0, 1.0, 0).unwrap())
            .unwrap();
        let mut projector = CanvasProjector::new(scheduler, 2, 2).unwrap();
        let mut hypergrad = AmegaHypergrad::new(-1.0, 0.05, 2, 2).unwrap();
        let mut realgrad = AmegaRealgrad::new(0.05, 2, 2).unwrap();
        projector.accumulate_hypergrad(&mut hypergrad).unwrap();
        projector.accumulate_realgrad(&mut realgrad).unwrap();
        assert!(hypergrad.gradient().iter().all(|value| value.is_finite()));
        assert_eq!(realgrad.gradient().len(), 4);
    }

    #[test]
    fn projector_surfaces_gradient_summary() {
        let scheduler = UringFractalScheduler::new(4).unwrap();
        scheduler
            .push(
                FractalPatch::new(tensor_with_shape(2, 2, &[1.0, -2.0, 0.5, 0.0]), 1.0, 1.0, 0)
                    .unwrap(),
            )
            .unwrap();
        let mut projector = CanvasProjector::new(scheduler, 2, 2).unwrap();
        let (hyper, real) = projector.gradient_summary(-1.0).unwrap();
        assert_eq!(hyper.count(), 4);
        assert_eq!(real.count(), 4);
        assert!(hyper.l2() > 0.0);
        assert!(real.l1() > 0.0);
        let mean_identity = real.mean_abs() * real.count() as f32;
        assert!((mean_identity - real.l1()).abs() < 1e-6);
        let rms_identity = real.rms() * (real.count() as f32).sqrt();
        assert!((rms_identity - real.l2()).abs() < 1e-6);
    }

    #[test]
    fn projector_surfaces_desire_interpretation() {
        let scheduler = UringFractalScheduler::new(4).unwrap();
        scheduler
            .push(
                FractalPatch::new(tensor_with_shape(2, 2, &[0.2, -0.1, 0.4, 0.3]), 1.0, 1.0, 0)
                    .unwrap(),
            )
            .unwrap();
        let mut projector = CanvasProjector::new(scheduler, 2, 2).unwrap();
        let interpretation = projector.gradient_interpretation(-1.0).unwrap();
        assert!(interpretation.penalty_gain() >= 1.0);
        assert!(interpretation.bias_mix() > 0.0);
    }

    #[test]
    fn projector_surfaces_desire_control() {
        let scheduler = UringFractalScheduler::new(4).unwrap();
        scheduler
            .push(
                FractalPatch::new(
                    tensor_with_shape(2, 2, &[0.25, 0.1, -0.35, 0.6]),
                    1.0,
                    1.0,
                    0,
                )
                .unwrap(),
            )
            .unwrap();
        let mut projector = CanvasProjector::new(scheduler, 2, 2).unwrap();
        let control = projector.gradient_control(-1.0).unwrap();
        assert!(control.penalty_gain() >= 1.0);
        assert!(control.hyper_rate_scale().is_finite());
        let uniform = projector.hypergrad_operator_uniform_from_control(&control);
        assert_eq!(uniform[0], 2.0);
        assert_eq!(uniform[1], 2.0);
        assert!((uniform[2] - control.operator_mix()).abs() < 1e-6);
        assert!((uniform[3] - control.operator_gain()).abs() < 1e-6);
        let packed = projector.desire_control_uniform(&control);
        assert_eq!(packed.len(), 16);
        assert!((f32::from_bits(packed[0]) - control.target_entropy()).abs() < 1e-6);
        assert!((f32::from_bits(packed[1]) - control.learning_rate_eta()).abs() < 1e-6);
        assert!((f32::from_bits(packed[5]) - control.clip_norm()).abs() < 1e-6);
        assert!((f32::from_bits(packed[9]) - control.temperature_kappa()).abs() < 1e-6);
    }

    #[test]
    fn hypergrad_operator_surfaces_wgsl_and_metadata() {
        let scheduler = UringFractalScheduler::new(4).unwrap();
        scheduler
            .push(
                FractalPatch::new(tensor_with_shape(2, 2, &[0.1, 0.2, 0.3, 0.4]), 1.0, 1.0, 0)
                    .unwrap(),
            )
            .unwrap();
        let projector = CanvasProjector::new(scheduler, 2, 2).unwrap();
        let shader = projector.hypergrad_operator_wgsl(false);
        assert!(shader.contains("CanvasHypergradParams"));
        assert!(shader.contains("width 2"));
        let uniform = projector.hypergrad_operator_uniform(0.5, 2.0);
        assert_eq!(uniform[0], 2.0);
        assert_eq!(uniform[1], 2.0);
        assert!((uniform[2] - 0.5).abs() < 1e-6);
        assert!((uniform[3] - 2.0).abs() < 1e-6);
        let dispatch = projector.hypergrad_operator_dispatch(false);
        assert_eq!(dispatch, [1, 2, 1]);
    }

    #[test]
    fn projector_refresh_vector_fft_matches_canvas_shape() {
        let scheduler = UringFractalScheduler::new(4).unwrap();
        scheduler
            .push(FractalPatch::new(Tensor::zeros(2, 2).unwrap(), 1.0, 1.0, 0).unwrap())
            .unwrap();
        let mut projector = CanvasProjector::new(scheduler, 2, 2).unwrap();
        let spectrum = projector.refresh_vector_fft(false).unwrap();
        assert_eq!(spectrum.len(), 2 * 2 * 8);
    }

    #[test]
    fn projector_refresh_vector_fft_2d_matches_canvas_shape() {
        let scheduler = UringFractalScheduler::new(4).unwrap();
        scheduler
            .push(FractalPatch::new(Tensor::zeros(2, 2).unwrap(), 1.0, 1.0, 0).unwrap())
            .unwrap();
        let mut projector = CanvasProjector::new(scheduler, 2, 2).unwrap();
        let spectrum = projector.refresh_vector_fft_2d(false).unwrap();
        assert_eq!(spectrum.len(), 2 * 2 * 8);
    }

    #[test]
    fn canvas_rejects_invalid_dimensions() {
        assert!(matches!(
            CanvasSurface::new(0, 1),
            Err(TensorError::InvalidDimensions { .. })
        ));
    }

    #[test]
    fn projector_refreshes_without_extra_allocations() {
        let scheduler = UringFractalScheduler::new(8).unwrap();
        scheduler
            .push(FractalPatch::new(tensor(&[1.0, 0.0, 0.5, 1.0]), 1.5, 1.0, 0).unwrap())
            .unwrap();
        scheduler
            .push(FractalPatch::new(tensor(&[0.25, 1.0, 0.75, 0.5]), 0.75, 0.5, 1).unwrap())
            .unwrap();

        let mut projector = CanvasProjector::new(scheduler.clone(), 4, 1).unwrap();
        let first = projector.refresh().unwrap().as_ptr();
        let second = projector.refresh().unwrap().as_ptr();
        assert_eq!(first, second);
        assert_eq!(projector.surface().as_rgba().len(), 4 * 4);
    }

    #[test]
    fn emit_zspace_patch_respects_canvas_shape() {
        let scheduler = UringFractalScheduler::new(4).unwrap();
        scheduler
            .push(
                FractalPatch::new(
                    tensor_with_shape(2, 2, &[1.0, 0.5, 0.25, 0.75]),
                    1.0,
                    1.0,
                    0,
                )
                .unwrap(),
            )
            .unwrap();

        let mut projector = CanvasProjector::new(scheduler, 2, 2).unwrap();
        let patch = projector.emit_zspace_patch(1.0, 1.0, 2).unwrap();
        assert_eq!(patch.relation().shape(), (2, 2));
        let data = patch.relation().data();
        assert_eq!(data.len(), 4);
    }
}<|MERGE_RESOLUTION|>--- conflicted
+++ resolved
@@ -1295,57 +1295,7 @@
         Ok((power, power_db))
     }
 
-<<<<<<< HEAD
-    fn validate_power_interleaved_dimensions(
-        rows: usize,
-        cols: usize,
-        spectrum_len: usize,
-    ) -> PureResult<usize> {
-        if rows == 0 || cols == 0 {
-            return Err(TensorError::InvalidDimensions { rows, cols });
-        }
-
-        let expected_pairs = rows
-            .checked_mul(cols)
-            .ok_or(TensorError::TensorVolumeExceeded {
-                label: "canvas_fft_power",
-                volume: rows.saturating_mul(cols),
-                max_volume: usize::MAX,
-            })?;
-        let expected_len = expected_pairs
-            .checked_mul(Self::FFT_INTERLEAVED_STRIDE)
-            .ok_or(TensorError::TensorVolumeExceeded {
-                label: "canvas_fft_power",
-                volume: rows
-                    .saturating_mul(cols)
-                    .saturating_mul(Self::FFT_INTERLEAVED_STRIDE),
-                max_volume: usize::MAX,
-            })?;
-
-        if spectrum_len != expected_len {
-            return Err(TensorError::DataLength {
-                expected: expected_len,
-                got: spectrum_len,
-            });
-        }
-
-        Ok(expected_pairs)
-    }
-
-    #[inline]
-    fn power_channels_from_interleaved_chunk(chunk: &[f32]) -> [f32; 4] {
-        debug_assert_eq!(chunk.len(), Self::FFT_INTERLEAVED_STRIDE);
-        let energy = chunk[0].mul_add(chunk[0], chunk[1] * chunk[1]);
-        let chroma_r = chunk[2].mul_add(chunk[2], chunk[3] * chunk[3]);
-        let chroma_g = chunk[4].mul_add(chunk[4], chunk[5] * chunk[5]);
-        let chroma_b = chunk[6].mul_add(chunk[6], chunk[7] * chunk[7]);
-        [energy, chroma_r, chroma_g, chroma_b]
-    }
-
-    fn power_tensor_from_interleaved(
-=======
     fn power_and_power_db_tensors_from_interleaved(
->>>>>>> 2d57f075
         rows: usize,
         cols: usize,
         spectrum: &[f32],
