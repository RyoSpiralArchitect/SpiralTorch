// SPDX-License-Identifier: AGPL-3.0-or-later
// © 2025 Ryo ∴ SpiralArchitect (kishkavsesvit@icloud.com)
// Part of SpiralTorch — Licensed under AGPL-3.0-or-later.
// Unauthorized derivative works or closed redistribution prohibited under AGPL §13.

//! Minimal WASM canvas interop helpers for the pure fractal stack.
//!
//! The goal of this module is to keep the browser pathway fully Rust-native:
//! we stream `UringFractalScheduler` relations into a persistent tensor buffer,
//! then map that buffer onto an RGBA pixel grid that JavaScript can blit into a
//! `<canvas>` element without allocating intermediate copies. Everything here
//! stays in safe Rust so it can compile to WASM as-is, while HTML/JS glue code
//! can simply forward the produced byte slice into `ImageData`.

use super::{
    fractal::{FractalPatch, UringFractalScheduler},
    AmegaHypergrad, AmegaRealgrad, DesireGradientControl, DesireGradientInterpretation,
    GradientSummary, PureResult, Tensor, TensorError,
};
use core::f32::consts::PI;
use st_frac::fft::{self, Complex32};

/// Streaming Z-space normaliser that keeps canvas updates stable even when the
/// underlying tensor swings across vastly different value ranges.
///
/// The normaliser keeps a smoothed min/max window so that every refresh can be
/// mapped into the `[0, 1]` interval without triggering harsh brightness jumps
/// (common when exploring high-curvature Z-space during large model training).
#[derive(Clone, Debug)]
pub struct CanvasNormalizer {
    alpha: f32,
    epsilon: f32,
    state: Option<(f32, f32)>,
}

impl CanvasNormalizer {
    /// Construct a normaliser with a smoothing factor and minimum range
    /// epsilon. `alpha` controls how aggressively we adapt to new values while
    /// `epsilon` guards against zero-width ranges that would otherwise yield
    /// NaNs and panic the renderer.
    pub fn new(alpha: f32, epsilon: f32) -> Self {
        Self {
            alpha: alpha.clamp(0.0, 1.0),
            epsilon: epsilon.max(1e-6),
            state: None,
        }
    }

    /// Reset any accumulated state so the next update starts from scratch.
    pub fn reset(&mut self) {
        self.state = None;
    }

    /// Last observed min/max range.
    pub fn state(&self) -> Option<(f32, f32)> {
        self.state
    }

    /// Fold a new tensor slice into the normaliser. Returns the smoothed
    /// `(min, max)` pair that will be used to map values into `[0, 1]`.
    pub fn update(&mut self, data: &[f32]) -> (f32, f32) {
        let mut local_min = f32::INFINITY;
        let mut local_max = f32::NEG_INFINITY;
        for &value in data {
            if value.is_nan() {
                continue;
            }
            local_min = local_min.min(value);
            local_max = local_max.max(value);
        }

        if !local_min.is_finite() || !local_max.is_finite() {
            // Fallback if everything was NaN/inf; reuse previous state or clamp
            // to zero so we still emit a valid texture.
            let (min, max) = self.state.unwrap_or((0.0, 1.0));
            return (min, max.max(min + self.epsilon));
        }

        let (mut smoothed_min, mut smoothed_max) = (local_min, local_max);
        if let Some((prev_min, prev_max)) = self.state {
            let alpha = self.alpha;
            let one_minus = 1.0 - alpha;
            smoothed_min = prev_min * one_minus + local_min * alpha;
            smoothed_max = prev_max * one_minus + local_max * alpha;
        }

        if smoothed_max - smoothed_min < self.epsilon {
            smoothed_max = smoothed_min + self.epsilon;
        }

        self.state = Some((smoothed_min, smoothed_max));
        (smoothed_min, smoothed_max)
    }

    /// Map a raw tensor value into `[0, 1]` using the last computed range.
    pub fn normalize(&self, value: f32) -> f32 {
        match self.state {
            Some((min, max)) => ((value - min) / (max - min)).clamp(0.0, 1.0),
            None => 0.5,
        }
    }
}

impl Default for CanvasNormalizer {
    fn default() -> Self {
        Self::new(0.2, 1e-3)
    }
}

/// Palette used to colourise the normalised tensor energy.
#[derive(Clone, Copy, Debug)]
pub enum CanvasPalette {
    /// Blue → Magenta gradient tuned for Z-space phase portraits.
    BlueMagenta,
    /// "Turbo" inspired gradient with warm highlights.
    Turbo,
    /// Plain monochrome luminance for debugging / Python interop.
    Grayscale,
}

impl CanvasPalette {
    fn map(self, t: f32) -> [u8; 4] {
        match self {
            CanvasPalette::BlueMagenta => {
                let intensity = (t * 255.0) as u8;
                let accent = ((1.0 - t) * 255.0) as u8;
                [accent, intensity / 2, intensity, 255]
            }
            CanvasPalette::Turbo => {
                // Lightweight polynomial fit for the Turbo colour map.
                let r = (34.61
                    + t * (1172.33
                        + t * (-10793.56 + t * (33300.12 + t * (-38394.49 + t * 14825.05)))))
                    / 255.0;
                let g = (23.31
                    + t * (557.33 + t * (-1224.52 + t * (3934.66 + t * (-4372.56 + t * 1641.93)))))
                    / 255.0;
                let b = (27.2
                    + t * (321.15 + t * (-1449.66 + t * (2144.05 + t * (-1177.27 + t * 234.125)))))
                    / 255.0;
                [
                    (r.clamp(0.0, 1.0) * 255.0) as u8,
                    (g.clamp(0.0, 1.0) * 255.0) as u8,
                    (b.clamp(0.0, 1.0) * 255.0) as u8,
                    255,
                ]
            }
            CanvasPalette::Grayscale => {
                let luminance = (t * 255.0) as u8;
                [luminance, luminance, luminance, 255]
            }
        }
    }

    fn map_vectorised(self, t: f32) -> ([u8; 4], [f32; 3]) {
        let rgba = self.map(t);
        let chroma = [
            rgba[0] as f32 / 255.0 * 2.0 - 1.0,
            rgba[1] as f32 / 255.0 * 2.0 - 1.0,
            rgba[2] as f32 / 255.0 * 2.0 - 1.0,
        ];
        (rgba, chroma)
    }
}

impl Default for CanvasPalette {
    fn default() -> Self {
        CanvasPalette::BlueMagenta
    }
}

/// Window function used when projecting the vector field into frequency space.
#[derive(Clone, Copy, Debug, PartialEq)]
pub enum CanvasWindow {
    /// Plain rectangular window (no tapering).
    Rectangular,
    /// Hann window for moderate sidelobe suppression.
    Hann,
    /// Hamming window balancing main-lobe width and sidelobe height.
    Hamming,
    /// Blackman window for aggressive sidelobe attenuation.
    Blackman,
}

impl CanvasWindow {
    fn coefficients(self, len: usize) -> Vec<f32> {
        if len <= 1 {
            return vec![1.0; len];
        }
        let mut coeffs = Vec::with_capacity(len);
        let denom = (len - 1) as f32;
        for n in 0..len {
            let ratio = n as f32 / denom;
            let value = match self {
                CanvasWindow::Rectangular => 1.0,
                CanvasWindow::Hann => 0.5 - 0.5 * (2.0 * PI * ratio).cos(),
                CanvasWindow::Hamming => 0.54 - 0.46 * (2.0 * PI * ratio).cos(),
                CanvasWindow::Blackman => {
                    0.42 - 0.5 * (2.0 * PI * ratio).cos() + 0.08 * (4.0 * PI * ratio).cos()
                }
            };
            coeffs.push(value);
        }
        coeffs
    }
}

/// Vector field that captures both the normalised tensor energy and the
/// palette-projected chroma in Z-space friendly coordinates.
#[derive(Clone, Debug)]
pub struct ColorVectorField {
    width: usize,
    height: usize,
    vectors: Vec<[f32; 4]>,
}

impl ColorVectorField {
    const FFT_CHANNELS: usize = 4;
    const FFT_COMPLEX_STRIDE: usize = 2;
    const FFT_INTERLEAVED_STRIDE: usize = Self::FFT_CHANNELS * Self::FFT_COMPLEX_STRIDE;
    const POWER_DB_EPSILON: f32 = 1e-12;
    const POWER_DB_FLOOR: f32 = -160.0;

    pub fn new(width: usize, height: usize) -> Self {
        let mut field = Self {
            width,
            height,
            vectors: Vec::with_capacity(width * height),
        };
        field.ensure_shape(width, height);
        field
    }

    fn ensure_fft_dimensions(&self) -> PureResult<()> {
        if self.width == 0 || self.height == 0 {
            Err(TensorError::EmptyInput("canvas_fft"))
        } else {
            Ok(())
        }
    }

    fn ensure_shape(&mut self, width: usize, height: usize) {
        if self.width != width || self.height != height {
            self.width = width;
            self.height = height;
        }
        let expected = width * height;
        if self.vectors.len() != expected {
            self.vectors.resize(expected, [0.0; 4]);
        }
    }

    fn set(&mut self, idx: usize, energy: f32, chroma: [f32; 3]) {
        self.vectors[idx] = [energy, chroma[0], chroma[1], chroma[2]];
    }

    pub fn width(&self) -> usize {
        self.width
    }

    pub fn height(&self) -> usize {
        self.height
    }

    pub fn vectors(&self) -> &[[f32; 4]] {
        &self.vectors
    }

    pub fn iter(&self) -> impl Iterator<Item = [f32; 4]> + '_ {
        self.vectors.iter().copied()
    }

    pub fn as_tensor(&self) -> PureResult<Tensor> {
        let mut flat = Vec::with_capacity(self.vectors.len() * 4);
        for vector in &self.vectors {
            flat.extend_from_slice(vector);
        }
        Tensor::from_vec(self.height, self.width * 4, flat)
    }

    pub fn energy_tensor(&self) -> PureResult<Tensor> {
        let mut energy = Vec::with_capacity(self.vectors.len());
        for vector in &self.vectors {
            energy.push(vector[0]);
        }
        Tensor::from_vec(self.height, self.width, energy)
    }

    pub fn to_zspace_patch(
        &self,
        coherence: f32,
        tension: f32,
        depth: u32,
    ) -> PureResult<FractalPatch> {
        let relation = self.energy_tensor()?;
        FractalPatch::new(relation, coherence, tension, depth)
    }

    /// Compute a row-wise FFT over the energy + chroma channels and expose the
    /// result as interleaved `[re, im]` floats for each component. This keeps
    /// the layout transformer-friendly while letting WASM consumers reuse the
    /// CPU fallback when no tuned plan is available yet.
    pub fn fft_rows_interleaved(&self, inverse: bool) -> PureResult<Vec<f32>> {
        let width = self.width;
        let height = self.height;
        self.ensure_fft_dimensions()?;
        let mut energy = vec![Complex32::default(); width];
        let mut chroma_r = vec![Complex32::default(); width];
        let mut chroma_g = vec![Complex32::default(); width];
        let mut chroma_b = vec![Complex32::default(); width];
        let mut out = Vec::with_capacity(self.height * width * Self::FFT_INTERLEAVED_STRIDE);

        for row in 0..height {
            for col in 0..width {
                let vector = self.vectors[row * width + col];
                energy[col] = Complex32::new(vector[0], 0.0);
                chroma_r[col] = Complex32::new(vector[1], 0.0);
                chroma_g[col] = Complex32::new(vector[2], 0.0);
                chroma_b[col] = Complex32::new(vector[3], 0.0);
            }

            compute_fft(&mut energy, inverse)?;
            compute_fft(&mut chroma_r, inverse)?;
            compute_fft(&mut chroma_g, inverse)?;
            compute_fft(&mut chroma_b, inverse)?;

            for inner in 0..width {
                out.push(energy[inner].re);
                out.push(energy[inner].im);
                out.push(chroma_r[inner].re);
                out.push(chroma_r[inner].im);
                out.push(chroma_g[inner].re);
                out.push(chroma_g[inner].im);
                out.push(chroma_b[inner].re);
                out.push(chroma_b[inner].im);
            }
        }

        Ok(out)
    }

    /// Row-wise FFT with an explicit window applied before the transform.
    pub fn fft_rows_interleaved_with_window(
        &self,
        window: CanvasWindow,
        inverse: bool,
    ) -> PureResult<Vec<f32>> {
        let width = self.width;
        let height = self.height;
        self.ensure_fft_dimensions()?;
        let mut energy = vec![Complex32::default(); width];
        let mut chroma_r = vec![Complex32::default(); width];
        let mut chroma_g = vec![Complex32::default(); width];
        let mut chroma_b = vec![Complex32::default(); width];
        let mut out = Vec::with_capacity(self.height * width * Self::FFT_INTERLEAVED_STRIDE);
        let coeffs = window.coefficients(width);

        for row in 0..height {
            for col in 0..width {
                let vector = self.vectors[row * width + col];
                let w = coeffs[col];
                energy[col] = Complex32::new(vector[0] * w, 0.0);
                chroma_r[col] = Complex32::new(vector[1] * w, 0.0);
                chroma_g[col] = Complex32::new(vector[2] * w, 0.0);
                chroma_b[col] = Complex32::new(vector[3] * w, 0.0);
            }

            compute_fft(&mut energy, inverse)?;
            compute_fft(&mut chroma_r, inverse)?;
            compute_fft(&mut chroma_g, inverse)?;
            compute_fft(&mut chroma_b, inverse)?;

            for inner in 0..width {
                out.push(energy[inner].re);
                out.push(energy[inner].im);
                out.push(chroma_r[inner].re);
                out.push(chroma_r[inner].im);
                out.push(chroma_g[inner].re);
                out.push(chroma_g[inner].im);
                out.push(chroma_b[inner].re);
                out.push(chroma_b[inner].im);
            }
        }

        Ok(out)
    }

    /// Convenience wrapper around [`fft_rows_interleaved`] that returns the
    /// spectrum as a tensor with shape `(height, width * 8)`.
    pub fn fft_rows_tensor(&self, inverse: bool) -> PureResult<Tensor> {
        let data = self.fft_rows_interleaved(inverse)?;
        Tensor::from_vec(self.height, self.width * Self::FFT_INTERLEAVED_STRIDE, data)
<<<<<<< HEAD
=======
    }

    /// Row-wise FFT tensor helper that applies `window` prior to transformation.
    pub fn fft_rows_tensor_with_window(
        &self,
        window: CanvasWindow,
        inverse: bool,
    ) -> PureResult<Tensor> {
        let data = self.fft_rows_interleaved_with_window(window, inverse)?;
        Tensor::from_vec(self.height, self.width * Self::FFT_INTERLEAVED_STRIDE, data)
>>>>>>> e3e8c1e3
    }

    /// Convenience wrapper that converts the row-wise FFT into magnitude space.
    /// The returned tensor has shape `(height, width * 4)` where each pixel packs
    /// the magnitude of the energy and chroma channels in order.
    pub fn fft_rows_magnitude_tensor(&self, inverse: bool) -> PureResult<Tensor> {
        let spectrum = self.fft_rows_interleaved(inverse)?;
<<<<<<< HEAD
        let mut magnitudes = Vec::with_capacity(self.height * self.width * Self::FFT_CHANNELS);
        for chunk in spectrum.chunks_exact(Self::FFT_INTERLEAVED_STRIDE) {
            magnitudes.push(chunk[0].hypot(chunk[1]));
            magnitudes.push(chunk[2].hypot(chunk[3]));
            magnitudes.push(chunk[4].hypot(chunk[5]));
            magnitudes.push(chunk[6].hypot(chunk[7]));
        }
        Tensor::from_vec(self.height, self.width * Self::FFT_CHANNELS, magnitudes)
=======
        Self::magnitude_tensor_from_interleaved(self.height, self.width, &spectrum)
    }

    /// Row-wise FFT magnitude helper with a pre-transform window.
    pub fn fft_rows_magnitude_tensor_with_window(
        &self,
        window: CanvasWindow,
        inverse: bool,
    ) -> PureResult<Tensor> {
        let spectrum = self.fft_rows_interleaved_with_window(window, inverse)?;
        Self::magnitude_tensor_from_interleaved(self.height, self.width, &spectrum)
>>>>>>> e3e8c1e3
    }

    /// Row-wise FFT power helper mirroring [`fft_rows_interleaved`]. The
    /// returned tensor has shape `(height, width * 4)` storing the squared
    /// magnitude per channel so WASM integrations can directly sample spectral
    /// energy without recomputing it on the JavaScript side.
    pub fn fft_rows_power_tensor(&self, inverse: bool) -> PureResult<Tensor> {
        let spectrum = self.fft_rows_interleaved(inverse)?;
        Self::power_tensor_from_interleaved(self.height, self.width, &spectrum)
    }

    /// Row-wise FFT power helper with an explicit window.
    pub fn fft_rows_power_tensor_with_window(
        &self,
        window: CanvasWindow,
        inverse: bool,
    ) -> PureResult<Tensor> {
        let spectrum = self.fft_rows_interleaved_with_window(window, inverse)?;
        Self::power_tensor_from_interleaved(self.height, self.width, &spectrum)
    }

    /// Row-wise FFT log-power helper mirroring [`fft_rows_power_tensor`]. The
    /// returned tensor has shape `(height, width * 4)` storing the decibel-scaled
    /// magnitude with a floor at [`Self::POWER_DB_FLOOR`] to keep zeros finite.
    pub fn fft_rows_power_db_tensor(&self, inverse: bool) -> PureResult<Tensor> {
        let spectrum = self.fft_rows_interleaved(inverse)?;
        Self::power_db_tensor_from_interleaved(self.height, self.width, &spectrum)
    }

    /// Row-wise FFT log-power helper with a pre-transform window.
    pub fn fft_rows_power_db_tensor_with_window(
        &self,
        window: CanvasWindow,
        inverse: bool,
    ) -> PureResult<Tensor> {
        let spectrum = self.fft_rows_interleaved_with_window(window, inverse)?;
        Self::power_db_tensor_from_interleaved(self.height, self.width, &spectrum)
    }

    /// Row-wise FFT phase helper mirroring [`fft_rows_magnitude_tensor`]. The
    /// returned tensor has shape `(height, width * 4)` and stores phases in
    /// radians using `atan2(im, re)` for each channel.
    pub fn fft_rows_phase_tensor(&self, inverse: bool) -> PureResult<Tensor> {
        let spectrum = self.fft_rows_interleaved(inverse)?;
<<<<<<< HEAD
        let mut phases = Vec::with_capacity(self.height * self.width * Self::FFT_CHANNELS);
        for chunk in spectrum.chunks_exact(Self::FFT_INTERLEAVED_STRIDE) {
            phases.push(chunk[1].atan2(chunk[0]));
            phases.push(chunk[3].atan2(chunk[2]));
            phases.push(chunk[5].atan2(chunk[4]));
            phases.push(chunk[7].atan2(chunk[6]));
        }
        Tensor::from_vec(self.height, self.width * Self::FFT_CHANNELS, phases)
=======
        Self::phase_tensor_from_interleaved(self.height, self.width, &spectrum)
    }

    /// Row-wise FFT phase helper with a window applied before transformation.
    pub fn fft_rows_phase_tensor_with_window(
        &self,
        window: CanvasWindow,
        inverse: bool,
    ) -> PureResult<Tensor> {
        let spectrum = self.fft_rows_interleaved_with_window(window, inverse)?;
        Self::phase_tensor_from_interleaved(self.height, self.width, &spectrum)
>>>>>>> e3e8c1e3
    }

    /// Compute both the magnitude and phase spectra for the row-wise FFT in a
    /// single pass. Returns `(magnitude, phase)` tensors, each with shape
    /// `(height, width * 4)`.
    pub fn fft_rows_polar_tensors(&self, inverse: bool) -> PureResult<(Tensor, Tensor)> {
        let spectrum = self.fft_rows_interleaved(inverse)?;
        Self::polar_tensors_from_interleaved(self.height, self.width, &spectrum)
    }

    /// Row-wise FFT polar helper with windowing.
    pub fn fft_rows_polar_tensors_with_window(
        &self,
        window: CanvasWindow,
        inverse: bool,
    ) -> PureResult<(Tensor, Tensor)> {
        let spectrum = self.fft_rows_interleaved_with_window(window, inverse)?;
        Self::polar_tensors_from_interleaved(self.height, self.width, &spectrum)
    }

    /// Compute a column-wise FFT over the energy + chroma channels and expose
    /// the result as interleaved `[re, im]` floats for each component. This is
    /// the vertical counterpart to [`fft_rows_interleaved`] so WASM callers can
    /// analyse spectra along either axis without bouncing back to native Rust
    /// helpers.
    pub fn fft_cols_interleaved(&self, inverse: bool) -> PureResult<Vec<f32>> {
        let height = self.height;
        let width = self.width;
        self.ensure_fft_dimensions()?;

        let mut energy = vec![Complex32::default(); height];
        let mut chroma_r = vec![Complex32::default(); height];
        let mut chroma_g = vec![Complex32::default(); height];
        let mut chroma_b = vec![Complex32::default(); height];
        let mut out = Vec::with_capacity(self.height * self.width * Self::FFT_INTERLEAVED_STRIDE);

        for col in 0..width {
            for row in 0..height {
                let vector = self.vectors[row * width + col];
                energy[row] = Complex32::new(vector[0], 0.0);
                chroma_r[row] = Complex32::new(vector[1], 0.0);
                chroma_g[row] = Complex32::new(vector[2], 0.0);
                chroma_b[row] = Complex32::new(vector[3], 0.0);
            }

            compute_fft(&mut energy, inverse)?;
            compute_fft(&mut chroma_r, inverse)?;
            compute_fft(&mut chroma_g, inverse)?;
            compute_fft(&mut chroma_b, inverse)?;

            for row in 0..height {
                out.push(energy[row].re);
                out.push(energy[row].im);
                out.push(chroma_r[row].re);
                out.push(chroma_r[row].im);
                out.push(chroma_g[row].re);
                out.push(chroma_g[row].im);
                out.push(chroma_b[row].re);
                out.push(chroma_b[row].im);
            }
        }

        Ok(out)
    }

    /// Column-wise FFT with an explicit window applied per column sample.
    pub fn fft_cols_interleaved_with_window(
        &self,
        window: CanvasWindow,
        inverse: bool,
    ) -> PureResult<Vec<f32>> {
        let height = self.height;
        let width = self.width;
        self.ensure_fft_dimensions()?;

        let mut energy = vec![Complex32::default(); height];
        let mut chroma_r = vec![Complex32::default(); height];
        let mut chroma_g = vec![Complex32::default(); height];
        let mut chroma_b = vec![Complex32::default(); height];
        let mut out = Vec::with_capacity(self.height * self.width * Self::FFT_INTERLEAVED_STRIDE);
        let coeffs = window.coefficients(height);

        for col in 0..width {
            for row in 0..height {
                let vector = self.vectors[row * width + col];
                let w = coeffs[row];
                energy[row] = Complex32::new(vector[0] * w, 0.0);
                chroma_r[row] = Complex32::new(vector[1] * w, 0.0);
                chroma_g[row] = Complex32::new(vector[2] * w, 0.0);
                chroma_b[row] = Complex32::new(vector[3] * w, 0.0);
            }

            compute_fft(&mut energy, inverse)?;
            compute_fft(&mut chroma_r, inverse)?;
            compute_fft(&mut chroma_g, inverse)?;
            compute_fft(&mut chroma_b, inverse)?;

            for row in 0..height {
                out.push(energy[row].re);
                out.push(energy[row].im);
                out.push(chroma_r[row].re);
                out.push(chroma_r[row].im);
                out.push(chroma_g[row].re);
                out.push(chroma_g[row].im);
                out.push(chroma_b[row].re);
                out.push(chroma_b[row].im);
            }
        }

        Ok(out)
    }

    /// Convenience wrapper around [`fft_cols_interleaved`] that returns the
    /// spectrum as a tensor with shape `(width, height * 8)` laid out in column
    /// order (one row per column with interleaved complex components).
    pub fn fft_cols_tensor(&self, inverse: bool) -> PureResult<Tensor> {
        let data = self.fft_cols_interleaved(inverse)?;
        Tensor::from_vec(self.width, self.height * Self::FFT_INTERLEAVED_STRIDE, data)
<<<<<<< HEAD
=======
    }

    /// Column-wise FFT tensor helper that applies `window` prior to transformation.
    pub fn fft_cols_tensor_with_window(
        &self,
        window: CanvasWindow,
        inverse: bool,
    ) -> PureResult<Tensor> {
        let data = self.fft_cols_interleaved_with_window(window, inverse)?;
        Tensor::from_vec(self.width, self.height * Self::FFT_INTERLEAVED_STRIDE, data)
>>>>>>> e3e8c1e3
    }

    /// Column-wise FFT magnitude helper mirroring
    /// [`fft_rows_magnitude_tensor`]. The returned tensor has shape
    /// `(width, height * 4)` where each row corresponds to a column in the
    /// original canvas.
    pub fn fft_cols_magnitude_tensor(&self, inverse: bool) -> PureResult<Tensor> {
        let spectrum = self.fft_cols_interleaved(inverse)?;
<<<<<<< HEAD
        let mut magnitudes = Vec::with_capacity(self.width * self.height * Self::FFT_CHANNELS);
        for chunk in spectrum.chunks_exact(Self::FFT_INTERLEAVED_STRIDE) {
            magnitudes.push(chunk[0].hypot(chunk[1]));
            magnitudes.push(chunk[2].hypot(chunk[3]));
            magnitudes.push(chunk[4].hypot(chunk[5]));
            magnitudes.push(chunk[6].hypot(chunk[7]));
        }
        Tensor::from_vec(self.width, self.height * Self::FFT_CHANNELS, magnitudes)
=======
        Self::magnitude_tensor_from_interleaved(self.width, self.height, &spectrum)
    }

    /// Column-wise FFT magnitude helper with a pre-transform window.
    pub fn fft_cols_magnitude_tensor_with_window(
        &self,
        window: CanvasWindow,
        inverse: bool,
    ) -> PureResult<Tensor> {
        let spectrum = self.fft_cols_interleaved_with_window(window, inverse)?;
        Self::magnitude_tensor_from_interleaved(self.width, self.height, &spectrum)
>>>>>>> e3e8c1e3
    }

    /// Column-wise FFT power helper mirroring [`fft_cols_interleaved`]. The
    /// returned tensor has shape `(width, height * 4)` storing squared
    /// magnitudes per channel for direct spectral energy sampling.
    pub fn fft_cols_power_tensor(&self, inverse: bool) -> PureResult<Tensor> {
        let spectrum = self.fft_cols_interleaved(inverse)?;
        Self::power_tensor_from_interleaved(self.width, self.height, &spectrum)
    }

    /// Column-wise FFT power helper that applies `window` before transformation.
    pub fn fft_cols_power_tensor_with_window(
        &self,
        window: CanvasWindow,
        inverse: bool,
    ) -> PureResult<Tensor> {
        let spectrum = self.fft_cols_interleaved_with_window(window, inverse)?;
        Self::power_tensor_from_interleaved(self.width, self.height, &spectrum)
    }

    /// Column-wise FFT log-power helper that mirrors [`fft_cols_power_tensor`].
    /// The returned tensor has shape `(width, height * 4)` storing decibel-scaled
    /// spectral energy for each channel.
    pub fn fft_cols_power_db_tensor(&self, inverse: bool) -> PureResult<Tensor> {
        let spectrum = self.fft_cols_interleaved(inverse)?;
        Self::power_db_tensor_from_interleaved(self.width, self.height, &spectrum)
    }

    /// Column-wise FFT log-power helper with windowing.
    pub fn fft_cols_power_db_tensor_with_window(
        &self,
        window: CanvasWindow,
        inverse: bool,
    ) -> PureResult<Tensor> {
        let spectrum = self.fft_cols_interleaved_with_window(window, inverse)?;
        Self::power_db_tensor_from_interleaved(self.width, self.height, &spectrum)
    }

    /// Column-wise FFT phase helper mirroring [`fft_rows_phase_tensor`].
    pub fn fft_cols_phase_tensor(&self, inverse: bool) -> PureResult<Tensor> {
        let spectrum = self.fft_cols_interleaved(inverse)?;
<<<<<<< HEAD
        let mut phases = Vec::with_capacity(self.width * self.height * Self::FFT_CHANNELS);
        for chunk in spectrum.chunks_exact(Self::FFT_INTERLEAVED_STRIDE) {
            phases.push(chunk[1].atan2(chunk[0]));
            phases.push(chunk[3].atan2(chunk[2]));
            phases.push(chunk[5].atan2(chunk[4]));
            phases.push(chunk[7].atan2(chunk[6]));
        }
        Tensor::from_vec(self.width, self.height * Self::FFT_CHANNELS, phases)
=======
        Self::phase_tensor_from_interleaved(self.width, self.height, &spectrum)
    }

    /// Column-wise FFT phase helper with an explicit window.
    pub fn fft_cols_phase_tensor_with_window(
        &self,
        window: CanvasWindow,
        inverse: bool,
    ) -> PureResult<Tensor> {
        let spectrum = self.fft_cols_interleaved_with_window(window, inverse)?;
        Self::phase_tensor_from_interleaved(self.width, self.height, &spectrum)
>>>>>>> e3e8c1e3
    }

    /// Compute both the magnitude and phase spectra for the column-wise FFT in
    /// a single pass. Returns `(magnitude, phase)` tensors, each with shape
    /// `(width, height * 4)`.
    pub fn fft_cols_polar_tensors(&self, inverse: bool) -> PureResult<(Tensor, Tensor)> {
        let spectrum = self.fft_cols_interleaved(inverse)?;
        Self::polar_tensors_from_interleaved(self.width, self.height, &spectrum)
    }

    /// Column-wise FFT polar helper with windowing.
    pub fn fft_cols_polar_tensors_with_window(
        &self,
        window: CanvasWindow,
        inverse: bool,
    ) -> PureResult<(Tensor, Tensor)> {
        let spectrum = self.fft_cols_interleaved_with_window(window, inverse)?;
        Self::polar_tensors_from_interleaved(self.width, self.height, &spectrum)
    }

    /// Compute a 2D FFT over the energy + chroma channels. The returned buffer
    /// is laid out in row-major order with interleaved `[re, im]` floats for
    /// each channel, matching the row-wise layout so WASM callers can reuse the
    /// same upload paths.
    pub fn fft_2d_interleaved(&self, inverse: bool) -> PureResult<Vec<f32>> {
        let width = self.width;
        let height = self.height;
        self.ensure_fft_dimensions()?;

        let size = width * height;
        let mut energy = vec![Complex32::default(); size];
        let mut chroma_r = vec![Complex32::default(); size];
        let mut chroma_g = vec![Complex32::default(); size];
        let mut chroma_b = vec![Complex32::default(); size];

        for row in 0..height {
            for col in 0..width {
                let idx = row * width + col;
                let vector = self.vectors[idx];
                energy[idx] = Complex32::new(vector[0], 0.0);
                chroma_r[idx] = Complex32::new(vector[1], 0.0);
                chroma_g[idx] = Complex32::new(vector[2], 0.0);
                chroma_b[idx] = Complex32::new(vector[3], 0.0);
            }

            let start = row * width;
            let end = start + width;
            compute_fft(&mut energy[start..end], inverse)?;
            compute_fft(&mut chroma_r[start..end], inverse)?;
            compute_fft(&mut chroma_g[start..end], inverse)?;
            compute_fft(&mut chroma_b[start..end], inverse)?;
        }

        let mut column_energy = vec![Complex32::default(); height];
        let mut column_chroma_r = vec![Complex32::default(); height];
        let mut column_chroma_g = vec![Complex32::default(); height];
        let mut column_chroma_b = vec![Complex32::default(); height];

        for col in 0..width {
            for row in 0..height {
                let idx = row * width + col;
                column_energy[row] = energy[idx];
                column_chroma_r[row] = chroma_r[idx];
                column_chroma_g[row] = chroma_g[idx];
                column_chroma_b[row] = chroma_b[idx];
            }

            compute_fft(&mut column_energy, inverse)?;
            compute_fft(&mut column_chroma_r, inverse)?;
            compute_fft(&mut column_chroma_g, inverse)?;
            compute_fft(&mut column_chroma_b, inverse)?;

            for row in 0..height {
                let idx = row * width + col;
                energy[idx] = column_energy[row];
                chroma_r[idx] = column_chroma_r[row];
                chroma_g[idx] = column_chroma_g[row];
                chroma_b[idx] = column_chroma_b[row];
            }
        }

        let mut out = Vec::with_capacity(size * Self::FFT_INTERLEAVED_STRIDE);
        for idx in 0..size {
            out.push(energy[idx].re);
            out.push(energy[idx].im);
            out.push(chroma_r[idx].re);
            out.push(chroma_r[idx].im);
            out.push(chroma_g[idx].re);
            out.push(chroma_g[idx].im);
            out.push(chroma_b[idx].re);
            out.push(chroma_b[idx].im);
        }

        Ok(out)
    }

    /// 2D FFT with an explicit window applied along both axes.
    pub fn fft_2d_interleaved_with_window(
        &self,
        window: CanvasWindow,
        inverse: bool,
    ) -> PureResult<Vec<f32>> {
        let width = self.width;
        let height = self.height;
        self.ensure_fft_dimensions()?;

        let size = width * height;
        let mut energy = vec![Complex32::default(); size];
        let mut chroma_r = vec![Complex32::default(); size];
        let mut chroma_g = vec![Complex32::default(); size];
        let mut chroma_b = vec![Complex32::default(); size];
        let row_coeffs = window.coefficients(width);
        let col_coeffs = window.coefficients(height);

        for row in 0..height {
            let row_weight = col_coeffs[row];
            for col in 0..width {
                let idx = row * width + col;
                let vector = self.vectors[idx];
                let weight = row_weight * row_coeffs[col];
                energy[idx] = Complex32::new(vector[0] * weight, 0.0);
                chroma_r[idx] = Complex32::new(vector[1] * weight, 0.0);
                chroma_g[idx] = Complex32::new(vector[2] * weight, 0.0);
                chroma_b[idx] = Complex32::new(vector[3] * weight, 0.0);
            }

            let start = row * width;
            let end = start + width;
            compute_fft(&mut energy[start..end], inverse)?;
            compute_fft(&mut chroma_r[start..end], inverse)?;
            compute_fft(&mut chroma_g[start..end], inverse)?;
            compute_fft(&mut chroma_b[start..end], inverse)?;
        }

        let mut column_energy = vec![Complex32::default(); height];
        let mut column_chroma_r = vec![Complex32::default(); height];
        let mut column_chroma_g = vec![Complex32::default(); height];
        let mut column_chroma_b = vec![Complex32::default(); height];

        for col in 0..width {
            for row in 0..height {
                let idx = row * width + col;
                column_energy[row] = energy[idx];
                column_chroma_r[row] = chroma_r[idx];
                column_chroma_g[row] = chroma_g[idx];
                column_chroma_b[row] = chroma_b[idx];
            }

            compute_fft(&mut column_energy, inverse)?;
            compute_fft(&mut column_chroma_r, inverse)?;
            compute_fft(&mut column_chroma_g, inverse)?;
            compute_fft(&mut column_chroma_b, inverse)?;

            for row in 0..height {
                let idx = row * width + col;
                energy[idx] = column_energy[row];
                chroma_r[idx] = column_chroma_r[row];
                chroma_g[idx] = column_chroma_g[row];
                chroma_b[idx] = column_chroma_b[row];
            }
        }

        let mut out = Vec::with_capacity(size * Self::FFT_INTERLEAVED_STRIDE);
        for idx in 0..size {
            out.push(energy[idx].re);
            out.push(energy[idx].im);
            out.push(chroma_r[idx].re);
            out.push(chroma_r[idx].im);
            out.push(chroma_g[idx].re);
            out.push(chroma_g[idx].im);
            out.push(chroma_b[idx].re);
            out.push(chroma_b[idx].im);
        }

        Ok(out)
    }

    /// Convenience wrapper around [`fft_2d_interleaved`] that returns the
    /// spectrum as a tensor with shape `(height, width * 8)`.
    pub fn fft_2d_tensor(&self, inverse: bool) -> PureResult<Tensor> {
        let data = self.fft_2d_interleaved(inverse)?;
        Tensor::from_vec(self.height, self.width * Self::FFT_INTERLEAVED_STRIDE, data)
<<<<<<< HEAD
=======
    }

    /// 2D FFT tensor helper that applies `window` prior to transformation.
    pub fn fft_2d_tensor_with_window(
        &self,
        window: CanvasWindow,
        inverse: bool,
    ) -> PureResult<Tensor> {
        let data = self.fft_2d_interleaved_with_window(window, inverse)?;
        Tensor::from_vec(self.height, self.width * Self::FFT_INTERLEAVED_STRIDE, data)
>>>>>>> e3e8c1e3
    }

    /// 2D FFT magnitude helper mirroring [`fft_2d_interleaved`]. The returned
    /// tensor has shape `(height, width * 4)` with magnitudes for each channel.
    pub fn fft_2d_magnitude_tensor(&self, inverse: bool) -> PureResult<Tensor> {
        let spectrum = self.fft_2d_interleaved(inverse)?;
<<<<<<< HEAD
        let mut magnitudes = Vec::with_capacity(self.height * self.width * Self::FFT_CHANNELS);
        for chunk in spectrum.chunks_exact(Self::FFT_INTERLEAVED_STRIDE) {
            magnitudes.push(chunk[0].hypot(chunk[1]));
            magnitudes.push(chunk[2].hypot(chunk[3]));
            magnitudes.push(chunk[4].hypot(chunk[5]));
            magnitudes.push(chunk[6].hypot(chunk[7]));
        }
        Tensor::from_vec(self.height, self.width * Self::FFT_CHANNELS, magnitudes)
=======
        Self::magnitude_tensor_from_interleaved(self.height, self.width, &spectrum)
    }

    /// 2D FFT magnitude helper with windowing.
    pub fn fft_2d_magnitude_tensor_with_window(
        &self,
        window: CanvasWindow,
        inverse: bool,
    ) -> PureResult<Tensor> {
        let spectrum = self.fft_2d_interleaved_with_window(window, inverse)?;
        Self::magnitude_tensor_from_interleaved(self.height, self.width, &spectrum)
>>>>>>> e3e8c1e3
    }

    /// 2D FFT power helper mirroring [`fft_2d_interleaved`]. The returned tensor
    /// has shape `(height, width * 4)` storing squared magnitudes per channel so
    /// integrators can probe energy across both axes without recomputing.
    pub fn fft_2d_power_tensor(&self, inverse: bool) -> PureResult<Tensor> {
        let spectrum = self.fft_2d_interleaved(inverse)?;
        Self::power_tensor_from_interleaved(self.height, self.width, &spectrum)
    }

    /// 2D FFT power helper with an explicit window across both axes.
    pub fn fft_2d_power_tensor_with_window(
        &self,
        window: CanvasWindow,
        inverse: bool,
    ) -> PureResult<Tensor> {
        let spectrum = self.fft_2d_interleaved_with_window(window, inverse)?;
        Self::power_tensor_from_interleaved(self.height, self.width, &spectrum)
    }

    /// 2D FFT log-power helper mirroring [`fft_2d_power_tensor`]. Returns a
    /// tensor with shape `(height, width * 4)` packed with decibel-scaled
    /// spectral energy for each channel so WASM integrations can visualise
    /// logarithmic energy without extra processing.
    pub fn fft_2d_power_db_tensor(&self, inverse: bool) -> PureResult<Tensor> {
        let spectrum = self.fft_2d_interleaved(inverse)?;
        Self::power_db_tensor_from_interleaved(self.height, self.width, &spectrum)
    }

    /// 2D FFT log-power helper with windowing.
    pub fn fft_2d_power_db_tensor_with_window(
        &self,
        window: CanvasWindow,
        inverse: bool,
    ) -> PureResult<Tensor> {
        let spectrum = self.fft_2d_interleaved_with_window(window, inverse)?;
        Self::power_db_tensor_from_interleaved(self.height, self.width, &spectrum)
    }

    /// 2D FFT phase helper mirroring [`fft_2d_interleaved`]. The returned tensor
    /// has shape `(height, width * 4)` storing per-channel phase angles.
    pub fn fft_2d_phase_tensor(&self, inverse: bool) -> PureResult<Tensor> {
        let spectrum = self.fft_2d_interleaved(inverse)?;
<<<<<<< HEAD
        let mut phases = Vec::with_capacity(self.height * self.width * Self::FFT_CHANNELS);
        for chunk in spectrum.chunks_exact(Self::FFT_INTERLEAVED_STRIDE) {
            phases.push(chunk[1].atan2(chunk[0]));
            phases.push(chunk[3].atan2(chunk[2]));
            phases.push(chunk[5].atan2(chunk[4]));
            phases.push(chunk[7].atan2(chunk[6]));
        }
        Tensor::from_vec(self.height, self.width * Self::FFT_CHANNELS, phases)
=======
        Self::phase_tensor_from_interleaved(self.height, self.width, &spectrum)
    }

    /// 2D FFT phase helper with windowing.
    pub fn fft_2d_phase_tensor_with_window(
        &self,
        window: CanvasWindow,
        inverse: bool,
    ) -> PureResult<Tensor> {
        let spectrum = self.fft_2d_interleaved_with_window(window, inverse)?;
        Self::phase_tensor_from_interleaved(self.height, self.width, &spectrum)
>>>>>>> e3e8c1e3
    }

    /// Compute both the magnitude and phase spectra for the 2D FFT in a single
    /// pass. Returns `(magnitude, phase)` tensors, each with shape
    /// `(height, width * 4)`.
    pub fn fft_2d_polar_tensors(&self, inverse: bool) -> PureResult<(Tensor, Tensor)> {
        let spectrum = self.fft_2d_interleaved(inverse)?;
        Self::polar_tensors_from_interleaved(self.height, self.width, &spectrum)
    }

    /// 2D FFT polar helper with a pre-transform window.
    pub fn fft_2d_polar_tensors_with_window(
        &self,
        window: CanvasWindow,
        inverse: bool,
    ) -> PureResult<(Tensor, Tensor)> {
        let spectrum = self.fft_2d_interleaved_with_window(window, inverse)?;
        Self::polar_tensors_from_interleaved(self.height, self.width, &spectrum)
    }

    fn map_tensor_from_interleaved<F>(
        rows: usize,
        cols: usize,
        spectrum: &[f32],
        mut map: F,
    ) -> PureResult<Tensor>
    where
        F: FnMut(&[f32]) -> [f32; Self::FFT_CHANNELS],
    {
        let expected_pairs = rows
            .checked_mul(cols)
            .ok_or(TensorError::TensorVolumeExceeded {
                label: "canvas_fft_map",
                volume: rows.saturating_mul(cols),
                max_volume: usize::MAX,
            })?;
        let expected_len = expected_pairs
            .checked_mul(Self::FFT_INTERLEAVED_STRIDE)
            .ok_or(TensorError::TensorVolumeExceeded {
                label: "canvas_fft_map",
                volume: rows
                    .saturating_mul(cols)
                    .saturating_mul(Self::FFT_INTERLEAVED_STRIDE),
                max_volume: usize::MAX,
            })?;

        if spectrum.len() != expected_len {
            return Err(TensorError::DataLength {
                expected: expected_len,
                got: spectrum.len(),
            });
        }

        let mut out = Vec::with_capacity(expected_pairs * Self::FFT_CHANNELS);
        for chunk in spectrum.chunks_exact(Self::FFT_INTERLEAVED_STRIDE) {
            let mapped = map(chunk);
            out.extend_from_slice(&mapped);
        }

        Tensor::from_vec(rows, cols * Self::FFT_CHANNELS, out)
    }

    fn magnitude_tensor_from_interleaved(
        rows: usize,
        cols: usize,
        spectrum: &[f32],
    ) -> PureResult<Tensor> {
        Self::map_tensor_from_interleaved(rows, cols, spectrum, |chunk| {
            [
                chunk[0].hypot(chunk[1]),
                chunk[2].hypot(chunk[3]),
                chunk[4].hypot(chunk[5]),
                chunk[6].hypot(chunk[7]),
            ]
        })
    }

    fn phase_tensor_from_interleaved(
        rows: usize,
        cols: usize,
        spectrum: &[f32],
    ) -> PureResult<Tensor> {
        Self::map_tensor_from_interleaved(rows, cols, spectrum, |chunk| {
            [
                chunk[1].atan2(chunk[0]),
                chunk[3].atan2(chunk[2]),
                chunk[5].atan2(chunk[4]),
                chunk[7].atan2(chunk[6]),
            ]
        })
    }

    fn polar_tensors_from_interleaved(
        rows: usize,
        cols: usize,
        spectrum: &[f32],
    ) -> PureResult<(Tensor, Tensor)> {
        let expected_pairs = rows
            .checked_mul(cols)
            .ok_or(TensorError::TensorVolumeExceeded {
                label: "canvas_fft_polar",
                volume: rows.saturating_mul(cols),
                max_volume: usize::MAX,
            })?;
        let expected_len = expected_pairs
            .checked_mul(Self::FFT_INTERLEAVED_STRIDE)
            .ok_or(TensorError::TensorVolumeExceeded {
                label: "canvas_fft_polar",
                volume: rows
                    .saturating_mul(cols)
                    .saturating_mul(Self::FFT_INTERLEAVED_STRIDE),
                max_volume: usize::MAX,
            })?;

        if spectrum.len() != expected_len {
            return Err(TensorError::DataLength {
                expected: expected_len,
                got: spectrum.len(),
            });
        }

        let mut magnitudes = Vec::with_capacity(expected_pairs * Self::FFT_CHANNELS);
        let mut phases = Vec::with_capacity(expected_pairs * Self::FFT_CHANNELS);
        for chunk in spectrum.chunks_exact(Self::FFT_INTERLEAVED_STRIDE) {
            let (re_energy, im_energy) = (chunk[0], chunk[1]);
            let (re_chroma_r, im_chroma_r) = (chunk[2], chunk[3]);
            let (re_chroma_g, im_chroma_g) = (chunk[4], chunk[5]);
            let (re_chroma_b, im_chroma_b) = (chunk[6], chunk[7]);

            magnitudes.push(re_energy.hypot(im_energy));
            phases.push(im_energy.atan2(re_energy));

            magnitudes.push(re_chroma_r.hypot(im_chroma_r));
            phases.push(im_chroma_r.atan2(re_chroma_r));

            magnitudes.push(re_chroma_g.hypot(im_chroma_g));
            phases.push(im_chroma_g.atan2(re_chroma_g));

            magnitudes.push(re_chroma_b.hypot(im_chroma_b));
            phases.push(im_chroma_b.atan2(re_chroma_b));
        }

        let magnitude = Tensor::from_vec(rows, cols * Self::FFT_CHANNELS, magnitudes)?;
        let phase = Tensor::from_vec(rows, cols * Self::FFT_CHANNELS, phases)?;
        Ok((magnitude, phase))
    }

    fn map_power_tensor_from_interleaved<F>(
        rows: usize,
        cols: usize,
        spectrum: &[f32],
        mut map: F,
    ) -> PureResult<Tensor>
    where
        F: FnMut(f32) -> f32,
    {
        let expected_pairs = rows
            .checked_mul(cols)
            .ok_or(TensorError::TensorVolumeExceeded {
                label: "canvas_fft_power",
                volume: rows.saturating_mul(cols),
                max_volume: usize::MAX,
            })?;
        let expected_len = expected_pairs
            .checked_mul(Self::FFT_INTERLEAVED_STRIDE)
            .ok_or(TensorError::TensorVolumeExceeded {
                label: "canvas_fft_power",
                volume: rows
                    .saturating_mul(cols)
                    .saturating_mul(Self::FFT_INTERLEAVED_STRIDE),
                max_volume: usize::MAX,
            })?;

        if spectrum.len() != expected_len {
            return Err(TensorError::DataLength {
                expected: expected_len,
                got: spectrum.len(),
            });
        }

        let mut power = Vec::with_capacity(expected_pairs * Self::FFT_CHANNELS);
        for chunk in spectrum.chunks_exact(Self::FFT_INTERLEAVED_STRIDE) {
            let (re_energy, im_energy) = (chunk[0], chunk[1]);
            let (re_chroma_r, im_chroma_r) = (chunk[2], chunk[3]);
            let (re_chroma_g, im_chroma_g) = (chunk[4], chunk[5]);
            let (re_chroma_b, im_chroma_b) = (chunk[6], chunk[7]);

            let energy = re_energy.mul_add(re_energy, im_energy * im_energy);
            let chroma_r = re_chroma_r.mul_add(re_chroma_r, im_chroma_r * im_chroma_r);
            let chroma_g = re_chroma_g.mul_add(re_chroma_g, im_chroma_g * im_chroma_g);
            let chroma_b = re_chroma_b.mul_add(re_chroma_b, im_chroma_b * im_chroma_b);

            power.push(map(energy));
            power.push(map(chroma_r));
            power.push(map(chroma_g));
            power.push(map(chroma_b));
        }

        Tensor::from_vec(rows, cols * Self::FFT_CHANNELS, power)
    }

    fn validate_power_interleaved_dimensions(
        rows: usize,
        cols: usize,
        spectrum_len: usize,
    ) -> PureResult<usize> {
        if rows == 0 || cols == 0 {
            return Err(TensorError::InvalidDimensions { rows, cols });
        }

        let expected_pairs = rows
            .checked_mul(cols)
            .ok_or(TensorError::TensorVolumeExceeded {
                label: "canvas_fft_power",
                volume: rows.saturating_mul(cols),
                max_volume: usize::MAX,
            })?;
        let expected_len = expected_pairs
            .checked_mul(Self::FFT_INTERLEAVED_STRIDE)
            .ok_or(TensorError::TensorVolumeExceeded {
                label: "canvas_fft_power",
                volume: rows
                    .saturating_mul(cols)
                    .saturating_mul(Self::FFT_INTERLEAVED_STRIDE),
                max_volume: usize::MAX,
            })?;

        if spectrum_len != expected_len {
            return Err(TensorError::DataLength {
                expected: expected_len,
                got: spectrum_len,
            });
        }

        Ok(expected_pairs)
    }

    #[inline]
    fn power_channels_from_interleaved_chunk(chunk: &[f32]) -> [f32; 4] {
        debug_assert_eq!(chunk.len(), Self::FFT_INTERLEAVED_STRIDE);
        let energy = chunk[0].mul_add(chunk[0], chunk[1] * chunk[1]);
        let chroma_r = chunk[2].mul_add(chunk[2], chunk[3] * chunk[3]);
        let chroma_g = chunk[4].mul_add(chunk[4], chunk[5] * chunk[5]);
        let chroma_b = chunk[6].mul_add(chunk[6], chunk[7] * chunk[7]);
        [energy, chroma_r, chroma_g, chroma_b]
    }

    fn power_tensor_from_interleaved(
        rows: usize,
        cols: usize,
        spectrum: &[f32],
    ) -> PureResult<Tensor> {
        Self::map_power_tensor_from_interleaved(rows, cols, spectrum, |power| power)
    }

    fn power_db_tensor_from_interleaved(
        rows: usize,
        cols: usize,
        spectrum: &[f32],
    ) -> PureResult<Tensor> {
<<<<<<< HEAD
        Self::map_power_tensor_from_interleaved(rows, cols, spectrum, |power| {
            let clamped = power.max(Self::POWER_DB_EPSILON);
            let db = 10.0 * clamped.log10();
            db.max(Self::POWER_DB_FLOOR)
        })
=======
        Self::map_power_tensor_from_interleaved(rows, cols, spectrum, Self::map_power_to_db)
    }

    fn power_and_power_db_tensors_from_interleaved(
        rows: usize,
        cols: usize,
        spectrum: &[f32],
    ) -> PureResult<(Tensor, Tensor)> {
        let expected_pairs =
            Self::validate_power_interleaved_dimensions(rows, cols, spectrum.len())?;
        let mut linear = Vec::with_capacity(expected_pairs * Self::FFT_CHANNELS);
        let mut decibel = Vec::with_capacity(expected_pairs * Self::FFT_CHANNELS);

        for chunk in spectrum.chunks_exact(Self::FFT_INTERLEAVED_STRIDE) {
            let [energy, chroma_r, chroma_g, chroma_b] =
                Self::power_channels_from_interleaved_chunk(chunk);

            linear.push(energy);
            linear.push(chroma_r);
            linear.push(chroma_g);
            linear.push(chroma_b);

            decibel.push(Self::map_power_to_db(energy));
            decibel.push(Self::map_power_to_db(chroma_r));
            decibel.push(Self::map_power_to_db(chroma_g));
            decibel.push(Self::map_power_to_db(chroma_b));
        }

        let power = Tensor::from_vec(rows, cols * Self::FFT_CHANNELS, linear)?;
        let power_db = Tensor::from_vec(rows, cols * Self::FFT_CHANNELS, decibel)?;
        Ok((power, power_db))
    }

    fn map_power_to_db(power: f32) -> f32 {
        let clamped = power.max(Self::POWER_DB_EPSILON);
        let db = 10.0 * clamped.log10();
        db.max(Self::POWER_DB_FLOOR)
    }

    fn validate_power_interleaved_dimensions(
        rows: usize,
        cols: usize,
        len: usize,
    ) -> PureResult<usize> {
        if rows == 0 || cols == 0 {
            return Err(TensorError::InvalidDimensions { rows, cols });
        }

        let expected_pairs = rows
            .checked_mul(cols)
            .ok_or(TensorError::TensorVolumeExceeded {
                label: "canvas_fft",
                volume: rows.saturating_mul(cols),
                max_volume: usize::MAX,
            })?;
        let expected_len = expected_pairs * Self::FFT_INTERLEAVED_STRIDE;
        if len != expected_len {
            return Err(TensorError::DataLength {
                expected: expected_len,
                got: len,
            });
        }

        Ok(expected_pairs)
    }

    fn power_channels_from_interleaved_chunk(chunk: &[f32]) -> [f32; 4] {
        debug_assert!(chunk.len() == Self::FFT_INTERLEAVED_STRIDE);
        let energy = chunk[0].mul_add(chunk[0], chunk[1] * chunk[1]);
        let chroma_r = chunk[2].mul_add(chunk[2], chunk[3] * chunk[3]);
        let chroma_g = chunk[4].mul_add(chunk[4], chunk[5] * chunk[5]);
        let chroma_b = chunk[6].mul_add(chunk[6], chunk[7] * chunk[7]);
        [energy, chroma_r, chroma_g, chroma_b]
    }

    fn power_and_power_db_tensors_from_interleaved(
        rows: usize,
        cols: usize,
        spectrum: &[f32],
    ) -> PureResult<(Tensor, Tensor)> {
        let expected_pairs =
            Self::validate_power_interleaved_dimensions(rows, cols, spectrum.len())?;
        let mut linear = Vec::with_capacity(expected_pairs * Self::FFT_CHANNELS);
        let mut logarithmic = Vec::with_capacity(expected_pairs * Self::FFT_CHANNELS);
        for chunk in spectrum.chunks_exact(Self::FFT_INTERLEAVED_STRIDE) {
            let [energy, chroma_r, chroma_g, chroma_b] =
                Self::power_channels_from_interleaved_chunk(chunk);
            for &component in [energy, chroma_r, chroma_g, chroma_b].iter() {
                linear.push(component);
                let clamped = component.max(Self::POWER_DB_EPSILON);
                let db = 10.0 * clamped.log10();
                logarithmic.push(db.max(Self::POWER_DB_FLOOR));
            }
        }

        let power = Tensor::from_vec(rows, cols * Self::FFT_CHANNELS, linear)?;
        let power_db = Tensor::from_vec(rows, cols * Self::FFT_CHANNELS, logarithmic)?;
        Ok((power, power_db))
    }

    fn power_and_power_db_tensors_from_interleaved(
        rows: usize,
        cols: usize,
        spectrum: &[f32],
    ) -> PureResult<(Tensor, Tensor)> {
        let expected_pairs =
            Self::validate_power_interleaved_dimensions(rows, cols, spectrum.len())?;
        let mut power = Vec::with_capacity(expected_pairs * Self::FFT_CHANNELS);
        let mut power_db = Vec::with_capacity(expected_pairs * Self::FFT_CHANNELS);

        for chunk in spectrum.chunks_exact(Self::FFT_INTERLEAVED_STRIDE) {
            let channels = Self::power_channels_from_interleaved_chunk(chunk);
            for value in channels {
                power.push(value);
                let clamped = value.max(Self::POWER_DB_EPSILON);
                let db = 10.0 * clamped.log10();
                power_db.push(db.max(Self::POWER_DB_FLOOR));
            }
        }

        let power = Tensor::from_vec(rows, cols * Self::FFT_CHANNELS, power)?;
        let power_db = Tensor::from_vec(rows, cols * Self::FFT_CHANNELS, power_db)?;
        Ok((power, power_db))
    }

    fn validate_power_interleaved_dimensions(
        rows: usize,
        cols: usize,
        spectrum_len: usize,
    ) -> PureResult<usize> {
        let expected_pairs = rows
            .checked_mul(cols)
            .ok_or(TensorError::TensorVolumeExceeded {
                label: "canvas_fft_power",
                volume: rows.saturating_mul(cols),
                max_volume: usize::MAX,
            })?;
        let expected_len = expected_pairs
            .checked_mul(Self::FFT_INTERLEAVED_STRIDE)
            .ok_or(TensorError::TensorVolumeExceeded {
                label: "canvas_fft_power",
                volume: expected_pairs.saturating_mul(Self::FFT_INTERLEAVED_STRIDE),
                max_volume: usize::MAX,
            })?;

        if spectrum_len != expected_len {
            return Err(TensorError::DataLength {
                expected: expected_len,
                got: spectrum_len,
            });
        }

        Ok(expected_pairs)
    }

    fn power_channels_from_interleaved_chunk(chunk: &[f32]) -> [f32; 4] {
        debug_assert_eq!(chunk.len(), Self::FFT_INTERLEAVED_STRIDE);

        let energy = chunk[0].mul_add(chunk[0], chunk[1] * chunk[1]);
        let chroma_r = chunk[2].mul_add(chunk[2], chunk[3] * chunk[3]);
        let chroma_g = chunk[4].mul_add(chunk[4], chunk[5] * chunk[5]);
        let chroma_b = chunk[6].mul_add(chunk[6], chunk[7] * chunk[7]);

        [energy, chroma_r, chroma_g, chroma_b]
    }

    fn power_and_power_db_tensors_from_interleaved(
        rows: usize,
        cols: usize,
        spectrum: &[f32],
    ) -> PureResult<(Tensor, Tensor)> {
        let expected_pairs =
            Self::validate_power_interleaved_dimensions(rows, cols, spectrum.len())?;
        let mut linear = Vec::with_capacity(expected_pairs * Self::FFT_CHANNELS);
        let mut logarithmic = Vec::with_capacity(expected_pairs * Self::FFT_CHANNELS);
        for chunk in spectrum.chunks_exact(Self::FFT_INTERLEAVED_STRIDE) {
            let [energy, chroma_r, chroma_g, chroma_b] =
                Self::power_channels_from_interleaved_chunk(chunk);
            for &component in [energy, chroma_r, chroma_g, chroma_b].iter() {
                linear.push(component);
                let clamped = component.max(Self::POWER_DB_EPSILON);
                let db = 10.0 * clamped.log10();
                logarithmic.push(db.max(Self::POWER_DB_FLOOR));
            }
        }

        let power = Tensor::from_vec(rows, cols * Self::FFT_CHANNELS, linear)?;
        let power_db = Tensor::from_vec(rows, cols * Self::FFT_CHANNELS, logarithmic)?;
        Ok((power, power_db))
    }

    fn power_and_power_db_tensors_from_interleaved(
        rows: usize,
        cols: usize,
        spectrum: &[f32],
    ) -> PureResult<(Tensor, Tensor)> {
        let expected_pairs =
            Self::validate_power_interleaved_dimensions(rows, cols, spectrum.len())?;
        let mut power = Vec::with_capacity(expected_pairs * Self::FFT_CHANNELS);
        let mut power_db = Vec::with_capacity(expected_pairs * Self::FFT_CHANNELS);

        for chunk in spectrum.chunks_exact(Self::FFT_INTERLEAVED_STRIDE) {
            let channels = Self::power_channels_from_interleaved_chunk(chunk);
            for value in channels {
                power.push(value);
                let clamped = value.max(Self::POWER_DB_EPSILON);
                let db = 10.0 * clamped.log10();
                power_db.push(db.max(Self::POWER_DB_FLOOR));
            }
        }

        let power = Tensor::from_vec(rows, cols * Self::FFT_CHANNELS, power)?;
        let power_db = Tensor::from_vec(rows, cols * Self::FFT_CHANNELS, power_db)?;
        Ok((power, power_db))
    }

    fn validate_power_interleaved_dimensions(
        rows: usize,
        cols: usize,
        spectrum_len: usize,
    ) -> PureResult<usize> {
        let expected_pairs = rows
            .checked_mul(cols)
            .ok_or(TensorError::TensorVolumeExceeded {
                label: "canvas_fft_power",
                volume: rows.saturating_mul(cols),
                max_volume: usize::MAX,
            })?;
        let expected_len = expected_pairs
            .checked_mul(Self::FFT_INTERLEAVED_STRIDE)
            .ok_or(TensorError::TensorVolumeExceeded {
                label: "canvas_fft_power",
                volume: expected_pairs.saturating_mul(Self::FFT_INTERLEAVED_STRIDE),
                max_volume: usize::MAX,
            })?;

        if spectrum_len != expected_len {
            return Err(TensorError::DataLength {
                expected: expected_len,
                got: spectrum_len,
            });
        }

        Ok(expected_pairs)
    }

    fn power_channels_from_interleaved_chunk(chunk: &[f32]) -> [f32; 4] {
        debug_assert_eq!(chunk.len(), Self::FFT_INTERLEAVED_STRIDE);

        let energy = chunk[0].mul_add(chunk[0], chunk[1] * chunk[1]);
        let chroma_r = chunk[2].mul_add(chunk[2], chunk[3] * chunk[3]);
        let chroma_g = chunk[4].mul_add(chunk[4], chunk[5] * chunk[5]);
        let chroma_b = chunk[6].mul_add(chunk[6], chunk[7] * chunk[7]);

        [energy, chroma_r, chroma_g, chroma_b]
    }

    fn power_and_power_db_tensors_from_interleaved(
        rows: usize,
        cols: usize,
        spectrum: &[f32],
    ) -> PureResult<(Tensor, Tensor)> {
        let expected_pairs =
            Self::validate_power_interleaved_dimensions(rows, cols, spectrum.len())?;
        let mut power = Vec::with_capacity(expected_pairs * Self::FFT_CHANNELS);
        let mut power_db = Vec::with_capacity(expected_pairs * Self::FFT_CHANNELS);

        for chunk in spectrum.chunks_exact(Self::FFT_INTERLEAVED_STRIDE) {
            let channels = Self::power_channels_from_interleaved_chunk(chunk);
            for value in channels {
                power.push(value);
                let clamped = value.max(Self::POWER_DB_EPSILON);
                let db = 10.0 * clamped.log10();
                power_db.push(db.max(Self::POWER_DB_FLOOR));
            }
        }

        let power = Tensor::from_vec(rows, cols * Self::FFT_CHANNELS, power)?;
        let power_db = Tensor::from_vec(rows, cols * Self::FFT_CHANNELS, power_db)?;
        Ok((power, power_db))
    }

    fn validate_power_interleaved_dimensions(
        rows: usize,
        cols: usize,
        spectrum_len: usize,
    ) -> PureResult<usize> {
        let expected_pairs = rows
            .checked_mul(cols)
            .ok_or(TensorError::TensorVolumeExceeded {
                label: "canvas_fft_power",
                volume: rows.saturating_mul(cols),
                max_volume: usize::MAX,
            })?;
        let expected_len = expected_pairs
            .checked_mul(Self::FFT_INTERLEAVED_STRIDE)
            .ok_or(TensorError::TensorVolumeExceeded {
                label: "canvas_fft_power",
                volume: expected_pairs.saturating_mul(Self::FFT_INTERLEAVED_STRIDE),
                max_volume: usize::MAX,
            })?;

        if spectrum_len != expected_len {
            return Err(TensorError::DataLength {
                expected: expected_len,
                got: spectrum_len,
            });
        }

        Ok(expected_pairs)
    }

    fn power_channels_from_interleaved_chunk(chunk: &[f32]) -> [f32; 4] {
        debug_assert_eq!(chunk.len(), Self::FFT_INTERLEAVED_STRIDE);

        let energy = chunk[0].mul_add(chunk[0], chunk[1] * chunk[1]);
        let chroma_r = chunk[2].mul_add(chunk[2], chunk[3] * chunk[3]);
        let chroma_g = chunk[4].mul_add(chunk[4], chunk[5] * chunk[5]);
        let chroma_b = chunk[6].mul_add(chunk[6], chunk[7] * chunk[7]);

        [energy, chroma_r, chroma_g, chroma_b]
>>>>>>> e3e8c1e3
    }
}
/// Byte layout metadata for the WGSL canvas FFT pipeline.
#[derive(Clone, Copy, Debug, PartialEq, Eq)]
pub struct CanvasFftLayout {
    field_bytes: usize,
    field_stride: usize,
    spectrum_bytes: usize,
    spectrum_stride: usize,
    uniform_bytes: usize,
}

impl CanvasFftLayout {
    /// Total byte length required for the vector field storage buffer.
    pub fn field_bytes(&self) -> usize {
        self.field_bytes
    }

    /// Size in bytes of each vector field sample.
    pub fn field_stride(&self) -> usize {
        self.field_stride
    }

    /// Total byte length required for the FFT spectrum storage buffer.
    pub fn spectrum_bytes(&self) -> usize {
        self.spectrum_bytes
    }

    /// Size in bytes of each FFT spectrum sample.
    pub fn spectrum_stride(&self) -> usize {
        self.spectrum_stride
    }

    /// Byte length of the uniform buffer used by the WGSL kernel.
    pub fn uniform_bytes(&self) -> usize {
        self.uniform_bytes
    }

    /// Number of pixels captured by the layout.
    pub fn pixel_count(&self) -> usize {
        if self.field_stride == 0 {
            0
        } else {
            self.field_bytes / self.field_stride
        }
    }
}

/// RGBA pixel surface that mirrors a HTML canvas.
#[derive(Clone, Debug)]
pub struct CanvasSurface {
    width: usize,
    height: usize,
    pixels: Vec<u8>,
}

impl CanvasSurface {
    /// Create a canvas surface. Width/height must both be non-zero so the WASM
    /// side does not attempt to upload empty textures.
    pub fn new(width: usize, height: usize) -> PureResult<Self> {
        if width == 0 || height == 0 {
            return Err(TensorError::InvalidDimensions {
                rows: height,
                cols: width,
            });
        }
        Ok(Self {
            width,
            height,
            pixels: vec![0; width * height * 4],
        })
    }

    /// Returns the raw RGBA pixel buffer ready for `ImageData`.
    pub fn as_rgba(&self) -> &[u8] {
        &self.pixels
    }

    /// Mutable access to the underlying buffer.
    pub fn as_rgba_mut(&mut self) -> &mut [u8] {
        &mut self.pixels
    }

    /// Clear the canvas to transparent black.
    pub fn clear(&mut self) {
        self.pixels.fill(0);
    }

    /// Paint a tensor onto the pixel grid using a simple blue-magenta gradient
    /// that emphasises relative relations instead of absolute brightness.
    pub fn paint_tensor(&mut self, tensor: &Tensor) -> PureResult<()> {
        let mut normalizer = CanvasNormalizer::default();
        self.paint_tensor_with_palette(tensor, &mut normalizer, CanvasPalette::default())
    }

    /// Paint the tensor using a caller-provided normaliser and palette. This
    /// keeps huge models stable while making it trivial to swap visual styles
    /// from Python or JavaScript glue code.
    pub fn paint_tensor_with_palette(
        &mut self,
        tensor: &Tensor,
        normalizer: &mut CanvasNormalizer,
        palette: CanvasPalette,
    ) -> PureResult<()> {
        let expected = (self.height, self.width);
        if tensor.shape() != expected {
            return Err(TensorError::ShapeMismatch {
                left: tensor.shape(),
                right: expected,
            });
        }

        let data = tensor.data();
        normalizer.update(data);
        for (idx, &value) in data.iter().enumerate() {
            let normalized = normalizer.normalize(value);
            let [r, g, b, a] = palette.map(normalized);
            let offset = idx * 4;
            self.pixels[offset] = r;
            self.pixels[offset + 1] = g;
            self.pixels[offset + 2] = b;
            self.pixels[offset + 3] = a;
        }
        Ok(())
    }

    /// Paint the tensor while simultaneously vectorising the chroma so that the
    /// caller can feed the result straight back into Z-space monads.
    pub fn paint_tensor_with_palette_into_vectors(
        &mut self,
        tensor: &Tensor,
        normalizer: &mut CanvasNormalizer,
        palette: CanvasPalette,
        vectors: &mut ColorVectorField,
    ) -> PureResult<()> {
        let expected = (self.height, self.width);
        if tensor.shape() != expected {
            return Err(TensorError::ShapeMismatch {
                left: tensor.shape(),
                right: expected,
            });
        }

        vectors.ensure_shape(self.width, self.height);
        let data = tensor.data();
        normalizer.update(data);
        for (idx, &value) in data.iter().enumerate() {
            let normalized = normalizer.normalize(value);
            let (rgba, chroma) = palette.map_vectorised(normalized);
            let offset = idx * 4;
            self.pixels[offset] = rgba[0];
            self.pixels[offset + 1] = rgba[1];
            self.pixels[offset + 2] = rgba[2];
            self.pixels[offset + 3] = rgba[3];
            vectors.set(idx, normalized, chroma);
        }
        Ok(())
    }

    /// Consume the surface returning the owned pixel vector.
    pub fn into_pixels(self) -> Vec<u8> {
        self.pixels
    }

    /// Canvas width in pixels.
    pub fn width(&self) -> usize {
        self.width
    }

    /// Canvas height in pixels.
    pub fn height(&self) -> usize {
        self.height
    }
}

/// Drives the fractal scheduler into an on-canvas tensor without extra copies.
#[derive(Clone, Debug)]
pub struct CanvasProjector {
    scheduler: UringFractalScheduler,
    surface: CanvasSurface,
    workspace: Tensor,
    normalizer: CanvasNormalizer,
    palette: CanvasPalette,
    vectors: ColorVectorField,
}

/// Convenience wrapper that mirrors the WASM `FractalCanvas` bindings while
/// remaining entirely in-process for native smoke tests.
#[derive(Clone, Debug)]
pub struct FractalCanvas {
    projector: CanvasProjector,
    width: usize,
    height: usize,
}

impl FractalCanvas {
    /// Construct a projector-backed canvas with the requested queue capacity.
    pub fn new(capacity: usize, width: usize, height: usize) -> PureResult<Self> {
        let scheduler = UringFractalScheduler::new(capacity)?;
        let projector = CanvasProjector::new(scheduler, width, height)?;
        Ok(Self {
            projector,
            width,
            height,
        })
    }

    /// Canvas width in pixels.
    pub fn width(&self) -> usize {
        self.width
    }

    /// Canvas height in pixels.
    pub fn height(&self) -> usize {
        self.height
    }

    /// Immutable access to the projector.
    pub fn projector(&self) -> &CanvasProjector {
        &self.projector
    }

    /// Mutable access to the projector.
    pub fn projector_mut(&mut self) -> &mut CanvasProjector {
        &mut self.projector
    }

    /// Immutable access to the underlying scheduler.
    pub fn scheduler(&self) -> &UringFractalScheduler {
        self.projector.scheduler()
    }

    /// Mutable access to the underlying scheduler.
    pub fn scheduler_mut(&mut self) -> &mut UringFractalScheduler {
        self.projector.scheduler_mut()
    }

    /// Refresh the canvas returning the latest RGBA buffer.
    pub fn refresh(&mut self) -> PureResult<&[u8]> {
        self.projector.refresh()
    }

    /// Refresh the canvas returning both the RGBA buffer and the vector field.
    pub fn refresh_with_vectors(&mut self) -> PureResult<(&[u8], &ColorVectorField)> {
        self.projector.refresh_with_vectors()
    }

    /// Refresh the canvas returning the latest tensor relation.
    pub fn refresh_tensor(&mut self) -> PureResult<&Tensor> {
        self.projector.refresh_tensor()
    }

    /// Push a new fractal patch into the scheduler.
    pub fn push_patch(
        &self,
        relation: Tensor,
        coherence: f32,
        tension: f32,
        depth: u32,
    ) -> PureResult<()> {
        let patch = FractalPatch::new(relation, coherence, tension, depth)?;
        self.projector.scheduler().push(patch)
    }
}

impl CanvasProjector {
    /// Construct a projector with a shared scheduler. The workspace tensor is
    /// reused for every refresh call to avoid hitting the WASM allocator.
    pub fn new(scheduler: UringFractalScheduler, width: usize, height: usize) -> PureResult<Self> {
        Self::with_config(scheduler, width, height, CanvasProjectorConfig::default())
    }

    /// Construct a projector with an explicit config.
    pub fn with_config(
        scheduler: UringFractalScheduler,
        width: usize,
        height: usize,
        config: CanvasProjectorConfig,
    ) -> PureResult<Self> {
        let surface = CanvasSurface::new(width, height)?;
        let workspace = Tensor::zeros(height, width)?;
        let vectors = ColorVectorField::new(width, height);
        Ok(Self {
            scheduler,
            surface,
            workspace,
            normalizer: config.normalizer,
            palette: config.palette,
            vectors,
        })
    }

    /// Expose the scheduler so producers can push new relation patches.
    pub fn scheduler(&self) -> &UringFractalScheduler {
        &self.scheduler
    }

    /// Mutable access to the scheduler for advanced consumers.
    pub fn scheduler_mut(&mut self) -> &mut UringFractalScheduler {
        &mut self.scheduler
    }

    /// Immutable view of the canvas surface.
    pub fn surface(&self) -> &CanvasSurface {
        &self.surface
    }

    /// Mutable access to the canvas surface (useful for custom palettes).
    pub fn surface_mut(&mut self) -> &mut CanvasSurface {
        &mut self.surface
    }

    /// Mutable access to the normaliser used for colouring.
    pub fn normalizer_mut(&mut self) -> &mut CanvasNormalizer {
        &mut self.normalizer
    }

    /// Current palette.
    pub fn palette(&self) -> CanvasPalette {
        self.palette
    }

    /// Swap the palette used for the next refresh.
    pub fn set_palette(&mut self, palette: CanvasPalette) {
        self.palette = palette;
    }

    /// Refresh the canvas by folding the queued patches straight into the
    /// workspace tensor and painting the result. Callers can ship the returned
    /// slice to JavaScript without cloning.
    pub fn refresh(&mut self) -> PureResult<&[u8]> {
        self.render()?;
        Ok(self.surface.as_rgba())
    }

    /// Refresh the canvas and expose the latest relation tensor.
    pub fn refresh_tensor(&mut self) -> PureResult<&Tensor> {
        self.render()?;
        Ok(&self.workspace)
    }

    /// Returns the last relation tensor without forcing a refresh.
    pub fn tensor(&self) -> &Tensor {
        &self.workspace
    }

    fn render(&mut self) -> PureResult<()> {
        let relation = self.scheduler.fold_coherence()?;
        if relation.shape() != self.workspace.shape() {
            self.workspace = relation;
        } else {
            self.workspace.data_mut().copy_from_slice(relation.data());
        }
        self.surface.paint_tensor_with_palette_into_vectors(
            &self.workspace,
            &mut self.normalizer,
            self.palette,
            &mut self.vectors,
        )
    }

    /// Refresh the canvas returning both the RGBA buffer and the vector field
    /// used to bind colours back into Z-space dynamics.
    pub fn refresh_with_vectors(&mut self) -> PureResult<(&[u8], &ColorVectorField)> {
        self.render()?;
        Ok((self.surface.as_rgba(), &self.vectors))
    }

    /// Ensure the projector is up to date and expose the vector field.
    pub fn refresh_vector_field(&mut self) -> PureResult<&ColorVectorField> {
        self.render()?;
        Ok(&self.vectors)
    }

    /// Last computed vector field without forcing a refresh.
    pub fn vector_field(&self) -> &ColorVectorField {
        &self.vectors
    }

    /// Refresh the canvas and expose the interleaved FFT spectrum for each row
    /// (energy + chroma channels). When `inverse` is `true`, the spectrum is
    /// inverted before returning.
    pub fn refresh_vector_fft(&mut self, inverse: bool) -> PureResult<Vec<f32>> {
        self.render()?;
        self.vectors.fft_rows_interleaved(inverse)
    }

    /// Refresh the canvas and expose the row-wise FFT with a custom window.
    pub fn refresh_vector_fft_with_window(
        &mut self,
        window: CanvasWindow,
        inverse: bool,
    ) -> PureResult<Vec<f32>> {
        self.render()?;
        self.vectors
            .fft_rows_interleaved_with_window(window, inverse)
    }

    /// Refresh the canvas and expose the row-wise FFT magnitudes as a tensor
    /// with shape `(height, width * 4)`.
    pub fn refresh_vector_fft_magnitude_tensor(&mut self, inverse: bool) -> PureResult<Tensor> {
        self.render()?;
        self.vectors.fft_rows_magnitude_tensor(inverse)
    }

    /// Refresh and expose the row-wise FFT magnitudes with windowing.
    pub fn refresh_vector_fft_magnitude_tensor_with_window(
        &mut self,
        window: CanvasWindow,
        inverse: bool,
    ) -> PureResult<Tensor> {
        self.render()?;
        self.vectors
            .fft_rows_magnitude_tensor_with_window(window, inverse)
    }

    /// Refresh the canvas and expose the row-wise FFT power as a tensor with
    /// shape `(height, width * 4)`.
    pub fn refresh_vector_fft_power_tensor(&mut self, inverse: bool) -> PureResult<Tensor> {
        self.render()?;
        self.vectors.fft_rows_power_tensor(inverse)
    }

    /// Refresh and expose the row-wise FFT power with windowing applied.
    pub fn refresh_vector_fft_power_tensor_with_window(
        &mut self,
        window: CanvasWindow,
        inverse: bool,
    ) -> PureResult<Tensor> {
        self.render()?;
        self.vectors
            .fft_rows_power_tensor_with_window(window, inverse)
    }

    /// Refresh the canvas and expose the row-wise FFT log-power (decibel) tensor
    /// with shape `(height, width * 4)`.
    pub fn refresh_vector_fft_power_db_tensor(&mut self, inverse: bool) -> PureResult<Tensor> {
        self.render()?;
        self.vectors.fft_rows_power_db_tensor(inverse)
    }

    /// Refresh and expose the row-wise FFT log-power with windowing.
    pub fn refresh_vector_fft_power_db_tensor_with_window(
        &mut self,
        window: CanvasWindow,
        inverse: bool,
    ) -> PureResult<Tensor> {
        self.render()?;
        self.vectors
            .fft_rows_power_db_tensor_with_window(window, inverse)
    }

    /// Refresh the canvas and expose the row-wise FFT phases as a tensor with
    /// shape `(height, width * 4)`.
    pub fn refresh_vector_fft_phase_tensor(&mut self, inverse: bool) -> PureResult<Tensor> {
        self.render()?;
        self.vectors.fft_rows_phase_tensor(inverse)
    }

    /// Refresh and expose the row-wise FFT phases with windowing applied.
    pub fn refresh_vector_fft_phase_tensor_with_window(
        &mut self,
        window: CanvasWindow,
        inverse: bool,
    ) -> PureResult<Tensor> {
        self.render()?;
        self.vectors
            .fft_rows_phase_tensor_with_window(window, inverse)
    }

    /// Refresh the canvas and expose both the row-wise FFT magnitudes and
    /// phases as tensors with shape `(height, width * 4)`.
    pub fn refresh_vector_fft_polar_tensors(
        &mut self,
        inverse: bool,
    ) -> PureResult<(Tensor, Tensor)> {
        self.render()?;
        self.vectors.fft_rows_polar_tensors(inverse)
    }

    /// Refresh and expose the row-wise FFT magnitude/phase pair with windowing.
    pub fn refresh_vector_fft_polar_tensors_with_window(
        &mut self,
        window: CanvasWindow,
        inverse: bool,
    ) -> PureResult<(Tensor, Tensor)> {
        self.render()?;
        self.vectors
            .fft_rows_polar_tensors_with_window(window, inverse)
    }

    /// Refresh the canvas and expose the interleaved FFT spectrum for each
    /// column (energy + chroma channels). This mirrors
    /// [`refresh_vector_fft`] but operates along the vertical axis so WASM
    /// consumers can probe anisotropic structures without reshaping data on the
    /// JavaScript side.
    pub fn refresh_vector_fft_columns(&mut self, inverse: bool) -> PureResult<Vec<f32>> {
        self.render()?;
        self.vectors.fft_cols_interleaved(inverse)
    }

    /// Refresh and expose the column-wise FFT with windowing applied vertically.
    pub fn refresh_vector_fft_columns_with_window(
        &mut self,
        window: CanvasWindow,
        inverse: bool,
    ) -> PureResult<Vec<f32>> {
        self.render()?;
        self.vectors
            .fft_cols_interleaved_with_window(window, inverse)
    }

    /// Refresh the canvas and expose column-wise FFT magnitudes as a tensor
    /// with shape `(width, height * 4)`.
    pub fn refresh_vector_fft_columns_magnitude_tensor(
        &mut self,
        inverse: bool,
    ) -> PureResult<Tensor> {
        self.render()?;
        self.vectors.fft_cols_magnitude_tensor(inverse)
    }

    /// Refresh and expose the column-wise FFT magnitudes with windowing.
    pub fn refresh_vector_fft_columns_magnitude_tensor_with_window(
        &mut self,
        window: CanvasWindow,
        inverse: bool,
    ) -> PureResult<Tensor> {
        self.render()?;
        self.vectors
            .fft_cols_magnitude_tensor_with_window(window, inverse)
    }

    /// Refresh the canvas and expose column-wise FFT power as a tensor with
    /// shape `(width, height * 4)`.
    pub fn refresh_vector_fft_columns_power_tensor(&mut self, inverse: bool) -> PureResult<Tensor> {
        self.render()?;
        self.vectors.fft_cols_power_tensor(inverse)
    }

    /// Refresh and expose the column-wise FFT power with windowing.
    pub fn refresh_vector_fft_columns_power_tensor_with_window(
        &mut self,
        window: CanvasWindow,
        inverse: bool,
    ) -> PureResult<Tensor> {
        self.render()?;
        self.vectors
            .fft_cols_power_tensor_with_window(window, inverse)
    }

    /// Refresh the canvas and expose the column-wise FFT log-power (decibel)
    /// tensor with shape `(width, height * 4)`.
    pub fn refresh_vector_fft_columns_power_db_tensor(
        &mut self,
        inverse: bool,
    ) -> PureResult<Tensor> {
        self.render()?;
        self.vectors.fft_cols_power_db_tensor(inverse)
    }

    /// Refresh and expose the column-wise FFT log-power with windowing.
    pub fn refresh_vector_fft_columns_power_db_tensor_with_window(
        &mut self,
        window: CanvasWindow,
        inverse: bool,
    ) -> PureResult<Tensor> {
        self.render()?;
        self.vectors
            .fft_cols_power_db_tensor_with_window(window, inverse)
    }

    /// Refresh the canvas and expose column-wise FFT phases as a tensor with
    /// shape `(width, height * 4)`.
    pub fn refresh_vector_fft_columns_phase_tensor(&mut self, inverse: bool) -> PureResult<Tensor> {
        self.render()?;
        self.vectors.fft_cols_phase_tensor(inverse)
    }

    /// Refresh and expose the column-wise FFT phases with windowing.
    pub fn refresh_vector_fft_columns_phase_tensor_with_window(
        &mut self,
        window: CanvasWindow,
        inverse: bool,
    ) -> PureResult<Tensor> {
        self.render()?;
        self.vectors
            .fft_cols_phase_tensor_with_window(window, inverse)
    }

    /// Refresh the canvas and expose both the column-wise FFT magnitudes and
    /// phases as tensors with shape `(width, height * 4)`.
    pub fn refresh_vector_fft_columns_polar_tensors(
        &mut self,
        inverse: bool,
    ) -> PureResult<(Tensor, Tensor)> {
        self.render()?;
        self.vectors.fft_cols_polar_tensors(inverse)
    }

    /// Refresh and expose the column-wise FFT magnitude/phase with windowing.
    pub fn refresh_vector_fft_columns_polar_tensors_with_window(
        &mut self,
        window: CanvasWindow,
        inverse: bool,
    ) -> PureResult<(Tensor, Tensor)> {
        self.render()?;
        self.vectors
            .fft_cols_polar_tensors_with_window(window, inverse)
    }

    /// Refresh and expose the column-wise FFT magnitude/phase with windowing.
    pub fn refresh_vector_fft_columns_polar_tensors_with_window(
        &mut self,
        window: CanvasWindow,
        inverse: bool,
    ) -> PureResult<(Tensor, Tensor)> {
        self.render()?;
        self.vectors
            .fft_cols_polar_tensors_with_window(window, inverse)
    }

    /// Refresh the canvas and expose the full 2D FFT spectrum (energy + chroma
    /// channels). This applies the row and column transforms sequentially so
    /// integrators can probe anisotropic features without piecing together two
    /// separate passes on the JavaScript side.
    pub fn refresh_vector_fft_2d(&mut self, inverse: bool) -> PureResult<Vec<f32>> {
        self.render()?;
        self.vectors.fft_2d_interleaved(inverse)
    }

    /// Refresh and expose the 2D FFT with windowing along both axes.
    pub fn refresh_vector_fft_2d_with_window(
        &mut self,
        window: CanvasWindow,
        inverse: bool,
    ) -> PureResult<Vec<f32>> {
        self.render()?;
        self.vectors.fft_2d_interleaved_with_window(window, inverse)
    }

    /// Refresh the canvas and expose the 2D FFT magnitudes as a tensor with
    /// shape `(height, width * 4)`.
    pub fn refresh_vector_fft_2d_magnitude_tensor(&mut self, inverse: bool) -> PureResult<Tensor> {
        self.render()?;
        self.vectors.fft_2d_magnitude_tensor(inverse)
    }

    /// Refresh and expose the 2D FFT magnitudes with windowing.
    pub fn refresh_vector_fft_2d_magnitude_tensor_with_window(
        &mut self,
        window: CanvasWindow,
        inverse: bool,
    ) -> PureResult<Tensor> {
        self.render()?;
        self.vectors
            .fft_2d_magnitude_tensor_with_window(window, inverse)
    }

    /// Refresh the canvas and expose the 2D FFT power as a tensor with shape
    /// `(height, width * 4)`.
    pub fn refresh_vector_fft_2d_power_tensor(&mut self, inverse: bool) -> PureResult<Tensor> {
        self.render()?;
        self.vectors.fft_2d_power_tensor(inverse)
    }

    /// Refresh and expose the 2D FFT power with windowing.
    pub fn refresh_vector_fft_2d_power_tensor_with_window(
        &mut self,
        window: CanvasWindow,
        inverse: bool,
    ) -> PureResult<Tensor> {
        self.render()?;
        self.vectors
            .fft_2d_power_tensor_with_window(window, inverse)
    }

    /// Refresh the canvas and expose the 2D FFT log-power (decibel) tensor with
    /// shape `(height, width * 4)`.
    pub fn refresh_vector_fft_2d_power_db_tensor(&mut self, inverse: bool) -> PureResult<Tensor> {
        self.render()?;
        self.vectors.fft_2d_power_db_tensor(inverse)
    }

    /// Refresh and expose the 2D FFT log-power with windowing.
    pub fn refresh_vector_fft_2d_power_db_tensor_with_window(
        &mut self,
        window: CanvasWindow,
        inverse: bool,
    ) -> PureResult<Tensor> {
        self.render()?;
        self.vectors
            .fft_2d_power_db_tensor_with_window(window, inverse)
    }

    /// Refresh the canvas and expose the 2D FFT phases as a tensor with shape
    /// `(height, width * 4)`.
    pub fn refresh_vector_fft_2d_phase_tensor(&mut self, inverse: bool) -> PureResult<Tensor> {
        self.render()?;
        self.vectors.fft_2d_phase_tensor(inverse)
    }

    /// Refresh and expose the 2D FFT phases with windowing.
    pub fn refresh_vector_fft_2d_phase_tensor_with_window(
        &mut self,
        window: CanvasWindow,
        inverse: bool,
    ) -> PureResult<Tensor> {
        self.render()?;
        self.vectors
            .fft_2d_phase_tensor_with_window(window, inverse)
    }

    /// Refresh the canvas and expose both the 2D FFT magnitudes and phases as
    /// tensors with shape `(height, width * 4)`.
    pub fn refresh_vector_fft_2d_polar_tensors(
        &mut self,
        inverse: bool,
    ) -> PureResult<(Tensor, Tensor)> {
        self.render()?;
        self.vectors.fft_2d_polar_tensors(inverse)
    }

    /// Refresh and expose the 2D FFT magnitude/phase pair with windowing.
    pub fn refresh_vector_fft_2d_polar_tensors_with_window(
        &mut self,
        window: CanvasWindow,
        inverse: bool,
    ) -> PureResult<(Tensor, Tensor)> {
        self.render()?;
        self.vectors
            .fft_2d_polar_tensors_with_window(window, inverse)
    }

    /// Accumulate the refreshed tensor into the provided hypergradient tape.
    pub fn accumulate_hypergrad(&mut self, tape: &mut AmegaHypergrad) -> PureResult<()> {
        let tensor = self.refresh_tensor()?;
        tape.accumulate_wave(tensor)
    }

    /// Accumulate the refreshed tensor into the provided Euclidean gradient tape.
    pub fn accumulate_realgrad(&mut self, tape: &mut AmegaRealgrad) -> PureResult<()> {
        let tensor = self.refresh_tensor()?;
        tape.accumulate_wave(tensor)
    }

    /// Refresh the canvas and return gradient summary statistics for both the
    /// hypergradient and Euclidean tapes. The returned tuple packs
    /// `(hypergrad_summary, realgrad_summary)`.
    pub fn gradient_summary(
        &mut self,
        curvature: f32,
    ) -> PureResult<(GradientSummary, GradientSummary)> {
        let tensor = self.refresh_tensor()?;
        let (rows, cols) = tensor.shape();
        let mut hypergrad = AmegaHypergrad::new(curvature, 1.0, rows, cols)?;
        hypergrad.accumulate_wave(tensor)?;
        let mut realgrad = AmegaRealgrad::new(1.0, rows, cols)?;
        realgrad.accumulate_wave(tensor)?;
        Ok((hypergrad.summary(), realgrad.summary()))
    }

    /// Interpret the gradient summaries into Desire-aligned feedback signals.
    pub fn gradient_interpretation(
        &mut self,
        curvature: f32,
    ) -> PureResult<DesireGradientInterpretation> {
        let (hyper, real) = self.gradient_summary(curvature)?;
        Ok(DesireGradientInterpretation::from_summaries(hyper, real))
    }

    /// Derive Desire control signals directly from the refreshed canvas tensor.
    pub fn gradient_control(&mut self, curvature: f32) -> PureResult<DesireGradientControl> {
        let interpretation = self.gradient_interpretation(curvature)?;
        Ok(interpretation.control())
    }

    /// Access the last computed FFT spectrum without forcing a refresh.
    pub fn vector_fft(&self, inverse: bool) -> PureResult<Vec<f32>> {
        self.vectors.fft_rows_interleaved(inverse)
    }

    /// Last computed row-wise FFT spectrum with a custom window.
    pub fn vector_fft_with_window(
        &self,
        window: CanvasWindow,
        inverse: bool,
    ) -> PureResult<Vec<f32>> {
        self.vectors
            .fft_rows_interleaved_with_window(window, inverse)
    }

    /// Last computed row-wise FFT magnitudes without forcing a refresh.
    pub fn vector_fft_magnitude_tensor(&self, inverse: bool) -> PureResult<Tensor> {
        self.vectors.fft_rows_magnitude_tensor(inverse)
    }

    /// Last computed row-wise FFT magnitudes with windowing.
    pub fn vector_fft_magnitude_tensor_with_window(
        &self,
        window: CanvasWindow,
        inverse: bool,
    ) -> PureResult<Tensor> {
        self.vectors
            .fft_rows_magnitude_tensor_with_window(window, inverse)
    }

    /// Last computed row-wise FFT power without forcing a refresh.
    pub fn vector_fft_power_tensor(&self, inverse: bool) -> PureResult<Tensor> {
        self.vectors.fft_rows_power_tensor(inverse)
    }

    /// Last computed row-wise FFT power with windowing.
    pub fn vector_fft_power_tensor_with_window(
        &self,
        window: CanvasWindow,
        inverse: bool,
    ) -> PureResult<Tensor> {
        self.vectors
            .fft_rows_power_tensor_with_window(window, inverse)
    }

    /// Last computed row-wise FFT log-power tensor without forcing a refresh.
    pub fn vector_fft_power_db_tensor(&self, inverse: bool) -> PureResult<Tensor> {
        self.vectors.fft_rows_power_db_tensor(inverse)
    }

    /// Last computed row-wise FFT log-power with windowing.
    pub fn vector_fft_power_db_tensor_with_window(
        &self,
        window: CanvasWindow,
        inverse: bool,
    ) -> PureResult<Tensor> {
        self.vectors
            .fft_rows_power_db_tensor_with_window(window, inverse)
    }

    /// Last computed row-wise FFT phases without forcing a refresh.
    pub fn vector_fft_phase_tensor(&self, inverse: bool) -> PureResult<Tensor> {
        self.vectors.fft_rows_phase_tensor(inverse)
    }

    /// Last computed row-wise FFT phases with windowing.
    pub fn vector_fft_phase_tensor_with_window(
        &self,
        window: CanvasWindow,
        inverse: bool,
    ) -> PureResult<Tensor> {
        self.vectors
            .fft_rows_phase_tensor_with_window(window, inverse)
    }

    /// Access both the row-wise FFT magnitudes and phases without forcing a
    /// refresh. Returns `(magnitude, phase)` tensors with shape
    /// `(height, width * 4)`.
    pub fn vector_fft_polar_tensors(&self, inverse: bool) -> PureResult<(Tensor, Tensor)> {
        self.vectors.fft_rows_polar_tensors(inverse)
    }

    /// Last computed row-wise FFT magnitude/phase pair with windowing.
    pub fn vector_fft_polar_tensors_with_window(
        &self,
        window: CanvasWindow,
        inverse: bool,
    ) -> PureResult<(Tensor, Tensor)> {
        self.vectors
            .fft_rows_polar_tensors_with_window(window, inverse)
    }

    /// Access the last computed column-wise FFT spectrum without forcing a
    /// refresh. The returned buffer mirrors [`refresh_vector_fft_columns`]
    /// layout (columns laid out sequentially with interleaved `[re, im]`
    /// components).
    pub fn vector_fft_columns(&self, inverse: bool) -> PureResult<Vec<f32>> {
        self.vectors.fft_cols_interleaved(inverse)
    }

    /// Last computed column-wise FFT spectrum with windowing.
    pub fn vector_fft_columns_with_window(
        &self,
        window: CanvasWindow,
        inverse: bool,
    ) -> PureResult<Vec<f32>> {
        self.vectors
            .fft_cols_interleaved_with_window(window, inverse)
    }

    /// Access the last computed column-wise FFT magnitudes without forcing a
    /// refresh.
    pub fn vector_fft_columns_magnitude_tensor(&self, inverse: bool) -> PureResult<Tensor> {
        self.vectors.fft_cols_magnitude_tensor(inverse)
    }

    /// Last computed column-wise FFT magnitudes with windowing.
    pub fn vector_fft_columns_magnitude_tensor_with_window(
        &self,
        window: CanvasWindow,
        inverse: bool,
    ) -> PureResult<Tensor> {
        self.vectors
            .fft_cols_magnitude_tensor_with_window(window, inverse)
    }

    /// Access the last computed column-wise FFT power without forcing a refresh.
    pub fn vector_fft_columns_power_tensor(&self, inverse: bool) -> PureResult<Tensor> {
        self.vectors.fft_cols_power_tensor(inverse)
    }

    /// Last computed column-wise FFT power with windowing.
    pub fn vector_fft_columns_power_tensor_with_window(
        &self,
        window: CanvasWindow,
        inverse: bool,
    ) -> PureResult<Tensor> {
        self.vectors
            .fft_cols_power_tensor_with_window(window, inverse)
    }

    /// Access the last computed column-wise FFT log-power tensor without
    /// forcing a refresh.
    pub fn vector_fft_columns_power_db_tensor(&self, inverse: bool) -> PureResult<Tensor> {
        self.vectors.fft_cols_power_db_tensor(inverse)
    }

    /// Last computed column-wise FFT log-power with windowing.
    pub fn vector_fft_columns_power_db_tensor_with_window(
        &self,
        window: CanvasWindow,
        inverse: bool,
    ) -> PureResult<Tensor> {
        self.vectors
            .fft_cols_power_db_tensor_with_window(window, inverse)
    }

    /// Access the last computed column-wise FFT phases without forcing a
    /// refresh.
    pub fn vector_fft_columns_phase_tensor(&self, inverse: bool) -> PureResult<Tensor> {
        self.vectors.fft_cols_phase_tensor(inverse)
    }

    /// Last computed column-wise FFT phases with windowing.
    pub fn vector_fft_columns_phase_tensor_with_window(
        &self,
        window: CanvasWindow,
        inverse: bool,
    ) -> PureResult<Tensor> {
        self.vectors
            .fft_cols_phase_tensor_with_window(window, inverse)
    }

    /// Access both the column-wise FFT magnitudes and phases without forcing a
    /// refresh. Returns `(magnitude, phase)` tensors with shape
    /// `(width, height * 4)`.
    pub fn vector_fft_columns_polar_tensors(&self, inverse: bool) -> PureResult<(Tensor, Tensor)> {
        self.vectors.fft_cols_polar_tensors(inverse)
    }

    /// Last computed column-wise FFT magnitude/phase pair with windowing.
    pub fn vector_fft_columns_polar_tensors_with_window(
        &self,
        window: CanvasWindow,
        inverse: bool,
    ) -> PureResult<(Tensor, Tensor)> {
        self.vectors
            .fft_cols_polar_tensors_with_window(window, inverse)
    }

    /// Access the last computed 2D FFT spectrum without forcing a refresh. The
    /// returned buffer matches [`refresh_vector_fft_2d`] and can be fed
    /// directly into GPU upload pipelines.
    pub fn vector_fft_2d(&self, inverse: bool) -> PureResult<Vec<f32>> {
        self.vectors.fft_2d_interleaved(inverse)
    }

    /// Last computed 2D FFT spectrum with windowing.
    pub fn vector_fft_2d_with_window(
        &self,
        window: CanvasWindow,
        inverse: bool,
    ) -> PureResult<Vec<f32>> {
        self.vectors.fft_2d_interleaved_with_window(window, inverse)
    }

    /// Access the last computed 2D FFT magnitudes without forcing a refresh.
    pub fn vector_fft_2d_magnitude_tensor(&self, inverse: bool) -> PureResult<Tensor> {
        self.vectors.fft_2d_magnitude_tensor(inverse)
    }

    /// Last computed 2D FFT magnitudes with windowing.
    pub fn vector_fft_2d_magnitude_tensor_with_window(
        &self,
        window: CanvasWindow,
        inverse: bool,
    ) -> PureResult<Tensor> {
        self.vectors
            .fft_2d_magnitude_tensor_with_window(window, inverse)
    }

    /// Access the last computed 2D FFT power without forcing a refresh.
    pub fn vector_fft_2d_power_tensor(&self, inverse: bool) -> PureResult<Tensor> {
        self.vectors.fft_2d_power_tensor(inverse)
    }

    /// Last computed 2D FFT power with windowing.
    pub fn vector_fft_2d_power_tensor_with_window(
        &self,
        window: CanvasWindow,
        inverse: bool,
    ) -> PureResult<Tensor> {
        self.vectors
            .fft_2d_power_tensor_with_window(window, inverse)
    }

    /// Access the last computed 2D FFT log-power tensor without forcing a refresh.
    pub fn vector_fft_2d_power_db_tensor(&self, inverse: bool) -> PureResult<Tensor> {
        self.vectors.fft_2d_power_db_tensor(inverse)
    }

    /// Last computed 2D FFT log-power with windowing.
    pub fn vector_fft_2d_power_db_tensor_with_window(
        &self,
        window: CanvasWindow,
        inverse: bool,
    ) -> PureResult<Tensor> {
        self.vectors
            .fft_2d_power_db_tensor_with_window(window, inverse)
    }

    /// Access the last computed 2D FFT phases without forcing a refresh.
    pub fn vector_fft_2d_phase_tensor(&self, inverse: bool) -> PureResult<Tensor> {
        self.vectors.fft_2d_phase_tensor(inverse)
    }

    /// Last computed 2D FFT phases with windowing.
    pub fn vector_fft_2d_phase_tensor_with_window(
        &self,
        window: CanvasWindow,
        inverse: bool,
    ) -> PureResult<Tensor> {
        self.vectors
            .fft_2d_phase_tensor_with_window(window, inverse)
    }

    /// Access both the 2D FFT magnitudes and phases without forcing a refresh.
    /// Returns `(magnitude, phase)` tensors with shape `(height, width * 4)`.
    pub fn vector_fft_2d_polar_tensors(&self, inverse: bool) -> PureResult<(Tensor, Tensor)> {
        self.vectors.fft_2d_polar_tensors(inverse)
    }

    /// Last computed 2D FFT magnitude/phase pair with windowing.
    pub fn vector_fft_2d_polar_tensors_with_window(
        &self,
        window: CanvasWindow,
        inverse: bool,
    ) -> PureResult<(Tensor, Tensor)> {
        self.vectors
            .fft_2d_polar_tensors_with_window(window, inverse)
    }

    /// Uniform parameters expected by [`vector_fft_wgsl`]. The layout mirrors
    /// the WGSL `CanvasFftParams` struct and includes padding so the buffer
    /// occupies 16 bytes.
    pub fn vector_fft_uniform(&self, inverse: bool) -> [u32; 4] {
        [
            self.surface.width() as u32,
            self.surface.height() as u32,
            inverse as u32,
            0,
        ]
    }

    /// Byte layout metadata that mirrors the WGSL buffers emitted by
    /// [`vector_fft_wgsl`]. Callers can size storage/uniform buffers directly
    /// from the returned values without hard-coding struct sizes.
    pub fn vector_fft_layout(&self) -> CanvasFftLayout {
        const FIELD_STRIDE: usize = 4 * core::mem::size_of::<f32>();
        const SPECTRUM_STRIDE: usize = 8 * core::mem::size_of::<f32>();
        const UNIFORM_BYTES: usize = 4 * core::mem::size_of::<u32>();

        let width = self.surface.width();
        let height = self.surface.height();
        CanvasFftLayout {
            field_bytes: width * height * FIELD_STRIDE,
            field_stride: FIELD_STRIDE,
            spectrum_bytes: width * height * SPECTRUM_STRIDE,
            spectrum_stride: SPECTRUM_STRIDE,
            uniform_bytes: UNIFORM_BYTES,
        }
    }

    /// Suggested dispatch dimensions for [`vector_fft_wgsl`]. The kernel
    /// operates over the full canvas grid, so we pack the height into the
    /// `y`-dimension while the `x`-dimension is chunked by the workgroup size.
    /// Consumers can feed the returned triplet directly into
    /// `queue.write_buffer` / `compute_pass.dispatch_workgroups` without
    /// recomputing the ceil division in JavaScript.
    pub fn vector_fft_dispatch(&self, subgroup: bool) -> [u32; 3] {
        let width = self.surface.width() as u32;
        let height = self.surface.height() as u32;
        let workgroup = if subgroup { 32 } else { 64 };
        let groups_x = if width == 0 {
            0
        } else {
            (width + workgroup - 1) / workgroup
        };
        [groups_x, height, 1]
    }

    /// Uniform parameters for the hypergradient WGSL operator. The layout packs
    /// the canvas dimensions alongside the blend/gain controls as four floats
    /// (16 bytes) so WebGPU callers can upload them without manual padding.
    pub fn hypergrad_operator_uniform(&self, mix: f32, gain: f32) -> [f32; 4] {
        [
            self.surface.width() as f32,
            self.surface.height() as f32,
            mix.clamp(0.0, 1.0),
            gain,
        ]
    }

    /// Convenience wrapper that feeds Desire's control signals straight into the
    /// hypergradient WGSL uniform layout.
    pub fn hypergrad_operator_uniform_from_control(
        &self,
        control: &DesireGradientControl,
    ) -> [f32; 4] {
        self.hypergrad_operator_uniform(control.operator_mix(), control.operator_gain())
    }

    /// Pack Desire's control feedback into a 16-float uniform suitable for WGSL
    /// consumption. The layout keeps every block aligned to 16 bytes so WebGPU
    /// callers can upload it without manual padding or serde churn.
    pub fn desire_control_uniform(&self, control: &DesireGradientControl) -> [u32; 16] {
        [
            control.target_entropy().to_bits(),
            control.learning_rate_eta().to_bits(),
            control.learning_rate_min().to_bits(),
            control.learning_rate_max().to_bits(),
            control.learning_rate_slew().to_bits(),
            control.clip_norm().to_bits(),
            control.clip_floor().to_bits(),
            control.clip_ceiling().to_bits(),
            control.clip_ema().to_bits(),
            control.temperature_kappa().to_bits(),
            control.temperature_slew().to_bits(),
            control.hyper_rate_scale().to_bits(),
            control.real_rate_scale().to_bits(),
            control.tuning_gain().to_bits(),
            control.quality_gain().to_bits(),
            control.events().bits(),
        ]
    }

    /// Compute the workgroup triplet for the hypergradient WGSL operator.
    pub fn hypergrad_operator_dispatch(&self, subgroup: bool) -> [u32; 3] {
        let width = self.surface.width() as u32;
        let height = self.surface.height() as u32;
        let workgroup = if subgroup { 32 } else { 64 };
        let groups_x = if width == 0 {
            0
        } else {
            (width + workgroup - 1) / workgroup
        };
        [groups_x, height, 1]
    }

    /// Emit a WGSL kernel that accumulates the canvas relation directly into a
    /// hypergradient buffer entirely on the GPU.
    pub fn hypergrad_operator_wgsl(&self, subgroup: bool) -> String {
        emit_canvas_hypergrad_wgsl(
            self.surface.width() as u32,
            self.surface.height() as u32,
            subgroup,
        )
    }

    /// Emit a WGSL kernel that mirrors [`refresh_vector_fft`] so GPU/WebGPU
    /// callers can reproduce the spectrum without leaving the browser. The
    /// shader expects the following bindings:
    ///
    /// - `@group(0) @binding(0)`: storage buffer containing one
    ///   `FieldSample {{ energy: f32, chroma: vec3<f32> }}` per pixel laid out
    ///   in row-major order.
    /// - `@group(0) @binding(1)`: storage buffer containing one
    ///   `SpectrumSample` per pixel (output – 8 floats for the complex energy
    ///   and chroma channels).
    /// - `@group(0) @binding(2)`: uniform `CanvasFftParams` with the canvas
    ///   `width`, `height`, and an `inverse` flag (1 = inverse, 0 = forward)
    ///   plus one padding lane so the struct spans 16 bytes.
    pub fn vector_fft_wgsl(&self, subgroup: bool) -> String {
        emit_canvas_fft_wgsl(
            self.surface.width() as u32,
            self.surface.height() as u32,
            subgroup,
        )
    }

    /// Refresh the canvas and return the FFT spectrum as a tensor with shape
    /// `(height, width * 8)`.
    pub fn refresh_vector_fft_tensor(&mut self, inverse: bool) -> PureResult<Tensor> {
        self.render()?;
        self.vectors.fft_rows_tensor(inverse)
    }

    /// Refresh the canvas and return the column-wise FFT spectrum as a tensor.
    /// The resulting tensor has shape `(width, height * 8)` and matches the
    /// interleaved layout returned by [`refresh_vector_fft_columns`].
    pub fn refresh_vector_fft_columns_tensor(&mut self, inverse: bool) -> PureResult<Tensor> {
        self.render()?;
        self.vectors.fft_cols_tensor(inverse)
    }

    /// Refresh the canvas and return the full 2D FFT spectrum as a tensor with
    /// shape `(height, width * 8)`.
    pub fn refresh_vector_fft_2d_tensor(&mut self, inverse: bool) -> PureResult<Tensor> {
        self.render()?;
        self.vectors.fft_2d_tensor(inverse)
    }

    /// Emit a Z-space fractal patch built from the colour energy field so
    /// higher-level schedulers can feed the canvas feedback loop.
    pub fn emit_zspace_patch(
        &mut self,
        coherence: f32,
        tension: f32,
        depth: u32,
    ) -> PureResult<FractalPatch> {
        self.render()?;
        self.vectors.to_zspace_patch(coherence, tension, depth)
    }
}

/// Projector construction parameters so integrators (including Python glue)
/// can pick palettes and stability behaviour explicitly.
#[derive(Clone, Debug)]
pub struct CanvasProjectorConfig {
    pub normalizer: CanvasNormalizer,
    pub palette: CanvasPalette,
}

impl Default for CanvasProjectorConfig {
    fn default() -> Self {
        Self {
            normalizer: CanvasNormalizer::default(),
            palette: CanvasPalette::default(),
        }
    }
}

fn compute_fft(line: &mut [Complex32], inverse: bool) -> PureResult<()> {
    if line.is_empty() {
        return Err(TensorError::EmptyInput("canvas_fft"));
    }

    if line.len().is_power_of_two() {
        fft::fft_inplace(line, inverse).map_err(|err| match err {
            fft::FftError::Empty => TensorError::EmptyInput("canvas_fft"),
            fft::FftError::NonPowerOfTwo => TensorError::InvalidDimensions {
                rows: 1,
                cols: line.len(),
            },
        })?;
        return Ok(());
    }

    let len = line.len();
    let mut output = vec![Complex32::default(); len];
    let sign = if inverse { 1.0 } else { -1.0 };
    for k in 0..len {
        let mut acc = Complex32::default();
        for (n, value) in line.iter().enumerate() {
            let angle = 2.0 * PI * k as f32 * n as f32 / len as f32 * sign;
            let twiddle = Complex32::new(angle.cos(), angle.sin());
            acc = acc.add(value.mul(twiddle));
        }
        if inverse {
            acc = acc.scale(1.0 / len as f32);
        }
        output[k] = acc;
    }
    line.copy_from_slice(&output);
    Ok(())
}

fn emit_canvas_fft_wgsl(width: u32, height: u32, subgroup: bool) -> String {
    let workgroup = if subgroup { 32 } else { 64 };
    format!(
        "// Canvas vector FFT WGSL (width {width}, height {height})\n\
         const WORKGROUP_SIZE: u32 = {workgroup}u;\n\
         struct FieldSample {{\n\
             energy: f32,\n\
             chroma: vec3<f32>,\n\
         }};\n\
         struct SpectrumSample {{\n\
             energy: vec2<f32>,\n\
             chroma_r: vec2<f32>,\n\
             chroma_g: vec2<f32>,\n\
             chroma_b: vec2<f32>,\n\
         }};\n\
         struct CanvasFftParams {{\n\
             width: u32,\n\
             height: u32,\n\
             inverse: u32,\n\
             _pad: u32,\n\
         }};\n\
         @group(0) @binding(0) var<storage, read> field: array<FieldSample>;\n\
         @group(0) @binding(1) var<storage, read_write> spectrum: array<SpectrumSample>;\n\
         @group(0) @binding(2) var<uniform> params: CanvasFftParams;\n\
         fn twiddle(angle: f32, inverse: bool) -> vec2<f32> {{\n\
             let cos_a = cos(angle);\n\
             let sin_a = sin(angle);\n\
             let sign = select(-1.0, 1.0, inverse);\n\
             return vec2<f32>(cos_a, sign * sin_a);\n\
         }}\n\
         fn accumulate(acc: vec2<f32>, sample: f32, tw: vec2<f32>) -> vec2<f32> {{\n\
             return vec2<f32>(acc.x + sample * tw.x, acc.y + sample * tw.y);\n\
         }}\n\
         @compute @workgroup_size(WORKGROUP_SIZE)\n\
         fn main(@builtin(global_invocation_id) gid: vec3<u32>) {{\n\
             if (gid.x >= params.width || gid.y >= params.height) {{\n\
                 return;\n\
             }}\n\
             let row_offset = gid.y * params.width;\n\
             let inverse = params.inverse == 1u;\n\
             let frequency = f32(gid.x);\n\
             let norm = select(1.0, 1.0 / f32(params.width), inverse);\n\
             var energy = vec2<f32>(0.0, 0.0);\n\
             var chroma_r = vec2<f32>(0.0, 0.0);\n\
             var chroma_g = vec2<f32>(0.0, 0.0);\n\
             var chroma_b = vec2<f32>(0.0, 0.0);\n\
             for (var n = 0u; n < params.width; n = n + 1u) {{\n\
                 let sample = field[row_offset + n];\n\
                 let angle = 6.2831855 * frequency * f32(n) / f32(params.width);\n\
                 let tw = twiddle(angle, inverse);\n\
                 energy = accumulate(energy, sample.energy, tw);\n\
                 chroma_r = accumulate(chroma_r, sample.chroma.x, tw);\n\
                 chroma_g = accumulate(chroma_g, sample.chroma.y, tw);\n\
                 chroma_b = accumulate(chroma_b, sample.chroma.z, tw);\n\
             }}\n\
             spectrum[row_offset + gid.x] = SpectrumSample(\n\
                 energy * norm,\n\
                 chroma_r * norm,\n\
                 chroma_g * norm,\n\
                 chroma_b * norm,\n\
             );\n\
         }}\n",
        width = width,
        height = height,
        workgroup = workgroup,
    )
}

fn emit_canvas_hypergrad_wgsl(width: u32, height: u32, subgroup: bool) -> String {
    let workgroup = if subgroup { 32 } else { 64 };
    format!(
        "// Canvas hypergrad operator WGSL (width {width}, height {height})\n\
         const WORKGROUP_SIZE: u32 = {workgroup}u;\n\
         struct CanvasHypergradParams {{\n\
             width: f32;\n\
             height: f32;\n\
             mix: f32;\n\
             gain: f32;\n\
         }};\n\
         @group(0) @binding(0) var<storage, read> relation: array<f32>;\n\
         @group(0) @binding(1) var<storage, read_write> hypergrad: array<f32>;\n\
         @group(0) @binding(2) var<uniform> params: CanvasHypergradParams;\n\
         @compute @workgroup_size(WORKGROUP_SIZE)\n\
         fn main(@builtin(global_invocation_id) gid: vec3<u32>) {{\n\
             let width = u32(params.width + 0.5);\n\
             let height = u32(params.height + 0.5);\n\
             if (gid.x >= width || gid.y >= height) {{\n\
                 return;\n\
             }}\n\
             let index = gid.y * width + gid.x;\n\
             let blend = clamp(params.mix, 0.0, 1.0);\n\
             let gain = params.gain;\n\
             let current = hypergrad[index];\n\
             let update = relation[index] * gain;\n\
             hypergrad[index] = current * (1.0 - blend) + update;\n\
         }}\n",
        width = width,
        height = height,
        workgroup = workgroup,
    )
}

#[cfg(test)]
mod tests {
    use super::*;
    use crate::pure::fractal::FractalPatch;

    fn tensor(values: &[f32]) -> Tensor {
        Tensor::from_vec(1, values.len(), values.to_vec()).unwrap()
    }

    fn tensor_with_shape(rows: usize, cols: usize, values: &[f32]) -> Tensor {
        assert_eq!(rows * cols, values.len());
        Tensor::from_vec(rows, cols, values.to_vec()).unwrap()
    }

    #[test]
    fn canvas_window_rectangular_returns_unity() {
        let coeffs = CanvasWindow::Rectangular.coefficients(6);
        assert_eq!(coeffs.len(), 6);
        for value in coeffs {
            assert!((value - 1.0).abs() < 1e-6);
        }
    }

    #[test]
    fn canvas_window_hann_tapers_ends() {
        let coeffs = CanvasWindow::Hann.coefficients(8);
        assert_eq!(coeffs.len(), 8);
        assert!(coeffs.first().unwrap().abs() < 1e-6);
        assert!(coeffs.last().unwrap().abs() < 1e-6);
        let middle = coeffs[coeffs.len() / 2];
        assert!(middle > 0.9);
    }

    fn seeded_color_field(width: usize, height: usize) -> ColorVectorField {
        let mut field = ColorVectorField::new(width, height);
        for row in 0..height {
            for col in 0..width {
                let idx = row * width + col;
                let energy = idx as f32 / 10.0;
                let chroma = [0.1 * (idx as f32 + 1.0), -0.05 * (idx as f32 + 1.0), 0.2];
                field.set(idx, energy, chroma);
            }
        }
        field
    }

    #[test]
    fn rectangular_window_matches_row_fft_baseline() {
        let field = seeded_color_field(4, 3);
        let baseline = field.fft_rows_interleaved(false).unwrap();
        let windowed = field
            .fft_rows_interleaved_with_window(CanvasWindow::Rectangular, false)
            .unwrap();
        for (lhs, rhs) in baseline.iter().zip(windowed.iter()) {
            assert!((lhs - rhs).abs() < 1e-5);
        }
    }

    #[test]
    fn rectangular_window_matches_column_fft_baseline() {
        let field = seeded_color_field(5, 2);
        let baseline = field.fft_cols_interleaved(false).unwrap();
        let windowed = field
            .fft_cols_interleaved_with_window(CanvasWindow::Rectangular, false)
            .unwrap();
        for (lhs, rhs) in baseline.iter().zip(windowed.iter()) {
            assert!((lhs - rhs).abs() < 1e-5);
        }
    }

    #[test]
    fn rectangular_window_matches_fft_2d_baseline() {
        let field = seeded_color_field(4, 3);
        let baseline = field.fft_2d_interleaved(false).unwrap();
        let windowed = field
            .fft_2d_interleaved_with_window(CanvasWindow::Rectangular, false)
            .unwrap();
        for (lhs, rhs) in baseline.iter().zip(windowed.iter()) {
            assert!((lhs - rhs).abs() < 1e-5);
        }
    }

    #[test]
    fn normaliser_handles_constant_input() {
        let mut normaliser = CanvasNormalizer::new(0.5, 1e-3);
        let zeros = [0.0; 8];
        let (min, max) = normaliser.update(&zeros);
        assert!((min - 0.0).abs() < 1e-6);
        assert!((max - 1e-3).abs() < 1e-6);
        assert_eq!(normaliser.normalize(0.0), 0.0);
        assert_eq!(normaliser.normalize(1.0), 1.0);
    }

    #[test]
    fn palette_switch_applies_without_allocation() {
        let scheduler = UringFractalScheduler::new(4).unwrap();
        scheduler
            .push(FractalPatch::new(Tensor::zeros(2, 2).unwrap(), 1.0, 1.0, 0).unwrap())
            .unwrap();
        let mut projector = CanvasProjector::new(scheduler, 2, 2).unwrap();
        projector.set_palette(CanvasPalette::Grayscale);
        let bytes = projector.refresh().unwrap();
        assert_eq!(bytes.len(), 16);
    }

    #[test]
    fn refresh_with_vectors_surfaces_color_field() {
        let scheduler = UringFractalScheduler::new(4).unwrap();
        scheduler
            .push(FractalPatch::new(Tensor::zeros(2, 2).unwrap(), 1.0, 1.0, 0).unwrap())
            .unwrap();
        let mut projector = CanvasProjector::new(scheduler, 2, 2).unwrap();
        let (_bytes, field) = projector.refresh_with_vectors().unwrap();
        assert_eq!(field.vectors().len(), 4);
        for vector in field.iter() {
            assert!(vector[0] >= 0.0 && vector[0] <= 1.0);
        }
    }

    #[test]
    fn vector_fft_wgsl_covers_expected_bindings() {
        let scheduler = UringFractalScheduler::new(4).unwrap();
        scheduler
            .push(FractalPatch::new(Tensor::zeros(2, 2).unwrap(), 1.0, 1.0, 0).unwrap())
            .unwrap();
        let projector = CanvasProjector::new(scheduler, 4, 2).unwrap();
        let wgsl = projector.vector_fft_wgsl(false);
        assert!(wgsl.contains("@binding(2)"));
        assert!(wgsl.contains("SpectrumSample"));
        assert!(wgsl.contains("@compute"));
    }

    #[test]
    fn vector_fft_uniform_matches_canvas_dimensions() {
        let scheduler = UringFractalScheduler::new(4).unwrap();
        scheduler
            .push(FractalPatch::new(Tensor::zeros(2, 2).unwrap(), 1.0, 1.0, 0).unwrap())
            .unwrap();
        let projector = CanvasProjector::new(scheduler, 3, 5).unwrap();
        let params = projector.vector_fft_uniform(true);
        assert_eq!(params, [3, 5, 1, 0]);
    }

    #[test]
    fn vector_fft_dispatch_respects_workgroup_chunks() {
        let scheduler = UringFractalScheduler::new(4).unwrap();
        scheduler
            .push(FractalPatch::new(Tensor::zeros(2, 2).unwrap(), 1.0, 1.0, 0).unwrap())
            .unwrap();
        let projector = CanvasProjector::new(scheduler, 130, 4).unwrap();
        assert_eq!(projector.vector_fft_dispatch(false), [3, 4, 1]);
        assert_eq!(projector.vector_fft_dispatch(true), [5, 4, 1]);
    }

    #[test]
    fn vector_fft_layout_matches_wgsl_structs() {
        let scheduler = UringFractalScheduler::new(4).unwrap();
        let projector = CanvasProjector::new(scheduler, 64, 3).unwrap();
        let layout = projector.vector_fft_layout();
        assert_eq!(layout.field_stride(), 16);
        assert_eq!(layout.spectrum_stride(), 32);
        assert_eq!(layout.uniform_bytes(), 16);
        assert_eq!(layout.field_bytes(), 64 * 3 * 16);
        assert_eq!(layout.spectrum_bytes(), 64 * 3 * 32);
        assert_eq!(layout.pixel_count(), 64 * 3);
    }

    #[test]
    fn vector_field_fft_emits_interleaved_channels() {
        let mut field = ColorVectorField::new(4, 1);
        field.set(0, 1.0, [0.0, 0.0, 0.0]);
        let spectrum = field.fft_rows_interleaved(false).unwrap();
        assert_eq!(spectrum.len(), 32);
        for chunk in spectrum.chunks_exact(8) {
            assert!((chunk[0] - 1.0).abs() < 1e-6);
            assert!(chunk[1].abs() < 1e-6);
            for value in &chunk[2..] {
                assert!(value.abs() < 1e-6);
            }
        }
    }

    #[test]
    fn vector_field_fft_columns_emits_interleaved_channels() {
        let mut field = ColorVectorField::new(1, 4);
        field.set(0, 1.0, [0.0, 0.0, 0.0]);
        let spectrum = field.fft_cols_interleaved(false).unwrap();
        assert_eq!(spectrum.len(), 32);
        for chunk in spectrum.chunks_exact(8) {
            assert!((chunk[0] - 1.0).abs() < 1e-6);
            assert!(chunk[1].abs() < 1e-6);
            for value in &chunk[2..] {
                assert!(value.abs() < 1e-6);
            }
        }
    }

    #[test]
    fn vector_field_fft_2d_emits_interleaved_channels() {
        let mut field = ColorVectorField::new(2, 2);
        field.set(0, 1.0, [0.0, 0.0, 0.0]);
        let spectrum = field.fft_2d_interleaved(false).unwrap();
        assert_eq!(spectrum.len(), 2 * 2 * 8);
        for chunk in spectrum.chunks_exact(8) {
            assert!((chunk[0] - 1.0).abs() < 1e-6);
            assert!(chunk[1].abs() < 1e-6);
            for value in &chunk[2..] {
                assert!(value.abs() < 1e-6);
            }
        }
    }

    #[test]
    fn vector_field_fft_2d_handles_rectangular_canvas() {
        let mut field = ColorVectorField::new(3, 2);
        field.set(0, 1.0, [0.0, 0.0, 0.0]);
        let spectrum = field.fft_2d_interleaved(false).unwrap();
        assert_eq!(spectrum.len(), 3 * 2 * 8);
        assert!(spectrum.iter().all(|value| value.is_finite()));
    }

    #[test]
    fn vector_field_fft_columns_handles_non_power_of_two_height() {
        let mut field = ColorVectorField::new(2, 3);
        field.set(0, 1.0, [0.0, 0.0, 0.0]);
        let spectrum = field.fft_cols_interleaved(false).unwrap();
        assert_eq!(spectrum.len(), 48);
        for value in spectrum {
            assert!(value.is_finite());
        }
    }

    #[test]
    fn vector_field_fft_handles_non_power_of_two_width() {
        let mut field = ColorVectorField::new(3, 1);
        field.set(0, 1.0, [0.0, 0.0, 0.0]);
        let spectrum = field.fft_rows_interleaved(false).unwrap();
        assert_eq!(spectrum.len(), 24);
        for value in spectrum {
            assert!(value.is_finite());
        }
    }

    #[test]
    fn vector_field_fft_rows_rejects_empty_dimensions() {
        let field = ColorVectorField::new(0, 1);
        assert!(matches!(
            field.fft_rows_interleaved(false),
            Err(TensorError::EmptyInput("canvas_fft"))
        ));
    }

    #[test]
    fn vector_field_fft_columns_rejects_empty_dimensions() {
        let field = ColorVectorField::new(1, 0);
        assert!(matches!(
            field.fft_cols_interleaved(false),
            Err(TensorError::EmptyInput("canvas_fft"))
        ));
    }

    #[test]
    fn vector_field_fft_2d_rejects_empty_dimensions() {
        let field = ColorVectorField::new(0, 0);
        assert!(matches!(
            field.fft_2d_interleaved(false),
            Err(TensorError::EmptyInput("canvas_fft"))
        ));
    }

    #[test]
    fn vector_field_fft_rows_tensor_rejects_empty_dimensions() {
        let field = ColorVectorField::new(0, 1);
        assert!(matches!(
            field.fft_rows_tensor(false),
            Err(TensorError::EmptyInput("canvas_fft"))
        ));
    }

    #[test]
    fn vector_field_fft_rows_magnitude_tensor_matches_shape() {
        let mut field = ColorVectorField::new(2, 1);
        field.set(0, 1.0, [0.0, 0.0, 0.0]);
        let tensor = field.fft_rows_magnitude_tensor(false).unwrap();
        assert_eq!(tensor.shape(), (1, 8));
        assert!(tensor
            .data()
            .iter()
            .all(|value| value.is_finite() && *value >= 0.0));
    }

    #[test]
    fn vector_field_fft_rows_power_tensor_matches_squared_magnitude() {
        let mut field = ColorVectorField::new(3, 2);
        for idx in 0..6 {
            let energy = 0.2 * idx as f32;
            let chroma = [
                0.15 * (idx as f32 + 1.0),
                -0.1 * idx as f32,
                0.05 * (idx as f32 - 2.0),
            ];
            field.set(idx, energy, chroma);
        }

        let power = field.fft_rows_power_tensor(false).unwrap();
        let magnitude = field.fft_rows_magnitude_tensor(false).unwrap();

        assert_eq!(power.shape(), magnitude.shape());
        for (p, m) in power.data().iter().zip(magnitude.data()) {
            assert!((p - m * m).abs() < 1e-6);
        }
    }

    #[test]
    fn vector_field_fft_rows_power_db_tensor_matches_logarithmic_projection() {
        let mut field = ColorVectorField::new(3, 2);
        for idx in 0..6 {
            let energy = 0.25 * idx as f32;
            let chroma = [
                (-0.05 * idx as f32).sin(),
                0.1 * (idx as f32 + 0.5),
                0.075 * (idx as f32 - 1.0),
            ];
            field.set(idx, energy, chroma);
        }

        let power = field.fft_rows_power_tensor(false).unwrap();
        let power_db = field.fft_rows_power_db_tensor(false).unwrap();

        assert_eq!(power.shape(), power_db.shape());
        for (&linear, &db) in power.data().iter().zip(power_db.data()) {
            let expected = (10.0 * linear.max(ColorVectorField::POWER_DB_EPSILON).log10())
                .max(ColorVectorField::POWER_DB_FLOOR);
            assert!((expected - db).abs() < 1e-6);
        }
    }

    #[test]
    fn vector_field_fft_rows_power_with_db_tensors_match_components() {
        let mut field = ColorVectorField::new(4, 3);
        for idx in 0..12 {
            let energy = (idx as f32 * 0.1).cos();
            let chroma = [
                0.05 * (idx as f32 + 1.5),
                -0.03 * (idx as f32 - 2.0),
                (0.02 * idx as f32).sin(),
            ];
            field.set(idx, energy, chroma);
        }

        let (power, power_db) = field.fft_rows_power_with_db_tensors(false).unwrap();
        let solo_power = field.fft_rows_power_tensor(false).unwrap();
        let solo_power_db = field.fft_rows_power_db_tensor(false).unwrap();

        assert_eq!(power.shape(), solo_power.shape());
        assert_eq!(power_db.shape(), solo_power_db.shape());

        for (lhs, rhs) in power.data().iter().zip(solo_power.data()) {
            assert!((lhs - rhs).abs() < 1e-6);
        }
        for (lhs, rhs) in power_db.data().iter().zip(solo_power_db.data()) {
            assert!((lhs - rhs).abs() < 1e-6);
        }
    }

    #[test]
    fn vector_field_fft_rows_phase_tensor_matches_shape() {
        let mut field = ColorVectorField::new(2, 1);
        field.set(0, 1.0, [0.0, 0.0, 0.0]);
        let tensor = field.fft_rows_phase_tensor(false).unwrap();
        assert_eq!(tensor.shape(), (1, 8));
        assert!(tensor.data().iter().all(|value| value.is_finite()));
    }

    #[test]
    fn vector_field_fft_rows_polar_tensors_align_with_components() {
        let mut field = ColorVectorField::new(3, 2);
        for idx in 0..6 {
            let energy = 0.25 * idx as f32;
            let chroma = [
                0.1 * (idx as f32 + 1.0),
                -0.05 * idx as f32,
                0.075 * (idx as f32 - 1.0),
            ];
            field.set(idx, energy, chroma);
        }

        let (magnitude, phase) = field.fft_rows_polar_tensors(false).unwrap();
        let magnitude_only = field.fft_rows_magnitude_tensor(false).unwrap();
        let phase_only = field.fft_rows_phase_tensor(false).unwrap();

        assert_eq!(magnitude.shape(), magnitude_only.shape());
        assert_eq!(phase.shape(), phase_only.shape());

        for (lhs, rhs) in magnitude.data().iter().zip(magnitude_only.data()) {
            assert!((lhs - rhs).abs() < 1e-6);
        }
        for (lhs, rhs) in phase.data().iter().zip(phase_only.data()) {
            assert!((lhs - rhs).abs() < 1e-6);
        }
    }

    #[test]
    fn polar_tensor_helper_rejects_mismatched_spectrum_length() {
        let spectrum = vec![0.0; 7];
        let err = ColorVectorField::polar_tensors_from_interleaved(1, 1, &spectrum)
            .expect_err("expected data length mismatch");
        match err {
            TensorError::DataLength { expected, got } => {
                assert_eq!(expected, 8);
                assert_eq!(got, 7);
            }
            other => panic!("unexpected error: {other:?}"),
        }
    }

    #[test]
    fn vector_field_fft_columns_tensor_rejects_empty_dimensions() {
        let field = ColorVectorField::new(1, 0);
        assert!(matches!(
            field.fft_cols_tensor(false),
            Err(TensorError::EmptyInput("canvas_fft"))
        ));
    }

    #[test]
    fn vector_field_fft_columns_magnitude_tensor_matches_shape() {
        let mut field = ColorVectorField::new(1, 2);
        field.set(0, 1.0, [0.0, 0.0, 0.0]);
        let tensor = field.fft_cols_magnitude_tensor(false).unwrap();
        assert_eq!(tensor.shape(), (1, 8));
        assert!(tensor
            .data()
            .iter()
            .all(|value| value.is_finite() && *value >= 0.0));
    }

    #[test]
    fn vector_field_fft_columns_power_tensor_matches_squared_magnitude() {
        let mut field = ColorVectorField::new(2, 3);
        for idx in 0..6 {
            let energy = 0.3 * idx as f32;
            let chroma = [
                0.07 * (idx as f32 + 0.5),
                0.02 * (idx as f32 - 1.0),
                -0.03 * idx as f32,
            ];
            field.set(idx, energy, chroma);
        }

        let power = field.fft_cols_power_tensor(false).unwrap();
        let magnitude = field.fft_cols_magnitude_tensor(false).unwrap();

        assert_eq!(power.shape(), magnitude.shape());
        for (p, m) in power.data().iter().zip(magnitude.data()) {
            assert!((p - m * m).abs() < 1e-6);
        }
    }

    #[test]
    fn vector_field_fft_columns_power_db_tensor_matches_logarithmic_projection() {
        let mut field = ColorVectorField::new(2, 3);
        for idx in 0..6 {
            let energy = 0.18 * idx as f32;
            let chroma = [
                0.12 * (idx as f32 + 0.25),
                -0.07 * (idx as f32 - 0.5),
                0.05 * (idx as f32 - 1.75),
            ];
            field.set(idx, energy, chroma);
        }

        let power = field.fft_cols_power_tensor(false).unwrap();
        let power_db = field.fft_cols_power_db_tensor(false).unwrap();

        assert_eq!(power.shape(), power_db.shape());
        for (&linear, &db) in power.data().iter().zip(power_db.data()) {
            let expected = (10.0 * linear.max(ColorVectorField::POWER_DB_EPSILON).log10())
                .max(ColorVectorField::POWER_DB_FLOOR);
            assert!((expected - db).abs() < 1e-6);
        }
    }

    #[test]
    fn vector_field_fft_columns_power_with_db_tensors_match_components() {
        let mut field = ColorVectorField::new(3, 4);
        for idx in 0..12 {
            let energy = (idx as f32 * 0.07).sin();
            let chroma = [
                0.04 * (idx as f32 - 1.0),
                0.06 * (idx as f32 + 0.25),
                (-0.05 * idx as f32).cos(),
            ];
            field.set(idx, energy, chroma);
        }

        let (power, power_db) = field.fft_cols_power_with_db_tensors(false).unwrap();
        let solo_power = field.fft_cols_power_tensor(false).unwrap();
        let solo_power_db = field.fft_cols_power_db_tensor(false).unwrap();

        assert_eq!(power.shape(), solo_power.shape());
        assert_eq!(power_db.shape(), solo_power_db.shape());

        for (lhs, rhs) in power.data().iter().zip(solo_power.data()) {
            assert!((lhs - rhs).abs() < 1e-6);
        }
        for (lhs, rhs) in power_db.data().iter().zip(solo_power_db.data()) {
            assert!((lhs - rhs).abs() < 1e-6);
        }
    }

    #[test]
    fn vector_field_fft_columns_phase_tensor_matches_shape() {
        let mut field = ColorVectorField::new(1, 2);
        field.set(0, 1.0, [0.0, 0.0, 0.0]);
        let tensor = field.fft_cols_phase_tensor(false).unwrap();
        assert_eq!(tensor.shape(), (1, 8));
        assert!(tensor.data().iter().all(|value| value.is_finite()));
    }

    #[test]
    fn vector_field_fft_columns_polar_tensors_align_with_components() {
        let mut field = ColorVectorField::new(2, 3);
        for idx in 0..6 {
            let energy = 0.3 * idx as f32;
            let chroma = [
                0.2 * (idx as f32 + 0.5),
                0.1 * (idx as f32 - 0.5),
                -0.15 * idx as f32,
            ];
            field.set(idx, energy, chroma);
        }

        let (magnitude, phase) = field.fft_cols_polar_tensors(false).unwrap();
        let magnitude_only = field.fft_cols_magnitude_tensor(false).unwrap();
        let phase_only = field.fft_cols_phase_tensor(false).unwrap();

        assert_eq!(magnitude.shape(), magnitude_only.shape());
        assert_eq!(phase.shape(), phase_only.shape());

        for (lhs, rhs) in magnitude.data().iter().zip(magnitude_only.data()) {
            assert!((lhs - rhs).abs() < 1e-6);
        }
        for (lhs, rhs) in phase.data().iter().zip(phase_only.data()) {
            assert!((lhs - rhs).abs() < 1e-6);
        }
    }

    #[test]
    fn vector_field_fft_2d_tensor_rejects_empty_dimensions() {
        let field = ColorVectorField::new(0, 0);
        assert!(matches!(
            field.fft_2d_tensor(false),
            Err(TensorError::EmptyInput("canvas_fft"))
        ));
    }

    #[test]
    fn vector_field_fft_2d_magnitude_tensor_matches_shape() {
        let mut field = ColorVectorField::new(2, 2);
        field.set(0, 1.0, [0.0, 0.0, 0.0]);
        let tensor = field.fft_2d_magnitude_tensor(false).unwrap();
        assert_eq!(tensor.shape(), (2, 8));
        assert!(tensor
            .data()
            .iter()
            .all(|value| value.is_finite() && *value >= 0.0));
    }

    #[test]
    fn vector_field_fft_2d_power_tensor_matches_squared_magnitude() {
        let mut field = ColorVectorField::new(3, 2);
        for idx in 0..6 {
            let energy = -0.1 * idx as f32;
            let chroma = [
                0.05 * (idx as f32 + 1.5),
                0.025 * (idx as f32 - 0.5),
                -0.04 * idx as f32,
            ];
            field.set(idx, energy, chroma);
        }

        let power = field.fft_2d_power_tensor(false).unwrap();
        let magnitude = field.fft_2d_magnitude_tensor(false).unwrap();

        assert_eq!(power.shape(), magnitude.shape());
        for (p, m) in power.data().iter().zip(magnitude.data()) {
            assert!((p - m * m).abs() < 1e-6);
        }
    }

    #[test]
    fn vector_field_fft_2d_power_db_tensor_matches_logarithmic_projection() {
        let mut field = ColorVectorField::new(3, 2);
        for idx in 0..6 {
            let energy = 0.35 * idx as f32;
            let chroma = [
                0.21 * (idx as f32 + 0.25),
                -0.14 * (idx as f32 - 0.75),
                0.09 * (idx as f32 - 1.25),
            ];
            field.set(idx, energy, chroma);
        }

        let power = field.fft_2d_power_tensor(false).unwrap();
        let power_db = field.fft_2d_power_db_tensor(false).unwrap();

        assert_eq!(power.shape(), power_db.shape());
        for (&linear, &db) in power.data().iter().zip(power_db.data()) {
            let expected = (10.0 * linear.max(ColorVectorField::POWER_DB_EPSILON).log10())
                .max(ColorVectorField::POWER_DB_FLOOR);
            assert!((expected - db).abs() < 1e-6);
        }
    }

    #[test]
    fn vector_field_fft_2d_power_with_db_tensors_match_components() {
        let mut field = ColorVectorField::new(4, 3);
        for idx in 0..12 {
            let energy = 0.12 * (idx as f32 + 0.5);
            let chroma = [
                (-0.03 * idx as f32).sin(),
                0.08 * (idx as f32 - 1.2),
                (0.09 * idx as f32).cos(),
            ];
            field.set(idx, energy, chroma);
        }

        let (power, power_db) = field.fft_2d_power_with_db_tensors(false).unwrap();
        let solo_power = field.fft_2d_power_tensor(false).unwrap();
        let solo_power_db = field.fft_2d_power_db_tensor(false).unwrap();

        assert_eq!(power.shape(), solo_power.shape());
        assert_eq!(power_db.shape(), solo_power_db.shape());

        for (lhs, rhs) in power.data().iter().zip(solo_power.data()) {
            assert!((lhs - rhs).abs() < 1e-6);
        }
        for (lhs, rhs) in power_db.data().iter().zip(solo_power_db.data()) {
            assert!((lhs - rhs).abs() < 1e-6);
        }
    }

    #[test]
    fn vector_field_fft_2d_phase_tensor_matches_shape() {
        let mut field = ColorVectorField::new(2, 2);
        field.set(0, 1.0, [0.0, 0.0, 0.0]);
        let tensor = field.fft_2d_phase_tensor(false).unwrap();
        assert_eq!(tensor.shape(), (2, 8));
        assert!(tensor.data().iter().all(|value| value.is_finite()));
    }

    #[test]
    fn vector_field_fft_2d_polar_tensors_align_with_components() {
        let mut field = ColorVectorField::new(3, 2);
        for idx in 0..6 {
            let energy = 0.15 * idx as f32;
            let chroma = [
                -0.05 * (idx as f32 + 1.0),
                0.08 * (idx as f32 + 0.25),
                0.06 * (idx as f32 - 0.75),
            ];
            field.set(idx, energy, chroma);
        }

        let (magnitude, phase) = field.fft_2d_polar_tensors(false).unwrap();
        let magnitude_only = field.fft_2d_magnitude_tensor(false).unwrap();
        let phase_only = field.fft_2d_phase_tensor(false).unwrap();

        assert_eq!(magnitude.shape(), magnitude_only.shape());
        assert_eq!(phase.shape(), phase_only.shape());

        for (lhs, rhs) in magnitude.data().iter().zip(magnitude_only.data()) {
            assert!((lhs - rhs).abs() < 1e-6);
        }
        for (lhs, rhs) in phase.data().iter().zip(phase_only.data()) {
            assert!((lhs - rhs).abs() < 1e-6);
        }
    }

    #[test]
    fn projector_refresh_tensor_exposes_workspace() {
        let scheduler = UringFractalScheduler::new(4).unwrap();
        scheduler
            .push(FractalPatch::new(Tensor::zeros(2, 2).unwrap(), 1.0, 1.0, 0).unwrap())
            .unwrap();
        let mut projector = CanvasProjector::new(scheduler, 2, 2).unwrap();
        let tensor = projector.refresh_tensor().unwrap();
        assert_eq!(tensor.shape(), (2, 2));
        assert!(tensor.data().iter().all(|value| value.is_finite()));
    }

    #[test]
    fn projector_refresh_vector_fft_columns_tensor_matches_shape() {
        let scheduler = UringFractalScheduler::new(4).unwrap();
        scheduler
            .push(FractalPatch::new(Tensor::zeros(3, 5).unwrap(), 1.0, 1.0, 0).unwrap())
            .unwrap();
        let mut projector = CanvasProjector::new(scheduler, 5, 3).unwrap();
        let tensor = projector.refresh_vector_fft_columns_tensor(false).unwrap();
        assert_eq!(tensor.shape(), (5, 3 * 8));
    }

    #[test]
    fn projector_refresh_vector_fft_magnitude_tensor_matches_shape() {
        let scheduler = UringFractalScheduler::new(4).unwrap();
        scheduler
            .push(FractalPatch::new(Tensor::zeros(2, 4).unwrap(), 1.0, 1.0, 0).unwrap())
            .unwrap();
        let mut projector = CanvasProjector::new(scheduler, 4, 2).unwrap();
        let tensor = projector
            .refresh_vector_fft_magnitude_tensor(false)
            .unwrap();
        assert_eq!(tensor.shape(), (2, 4 * 4));
        assert!(tensor
            .data()
            .iter()
            .all(|value| value.is_finite() && *value >= 0.0));
    }

    #[test]
    fn projector_refresh_vector_fft_power_tensor_matches_squared_magnitude() {
        let scheduler = UringFractalScheduler::new(4).unwrap();
        scheduler
            .push(FractalPatch::new(Tensor::zeros(2, 4).unwrap(), 1.0, 1.0, 0).unwrap())
            .unwrap();
        let mut projector = CanvasProjector::new(scheduler, 4, 2).unwrap();
        let power = projector.refresh_vector_fft_power_tensor(false).unwrap();
        let magnitude = projector
            .refresh_vector_fft_magnitude_tensor(false)
            .unwrap();

        assert_eq!(power.shape(), magnitude.shape());
        for (p, m) in power.data().iter().zip(magnitude.data()) {
            assert!((p - m * m).abs() < 1e-6);
        }
    }

    #[test]
    fn projector_refresh_vector_fft_power_db_tensor_matches_logarithmic_projection() {
        let scheduler = UringFractalScheduler::new(4).unwrap();
        scheduler
            .push(FractalPatch::new(Tensor::zeros(2, 4).unwrap(), 1.0, 1.0, 0).unwrap())
            .unwrap();
        let mut projector = CanvasProjector::new(scheduler, 4, 2).unwrap();
        let power = projector.refresh_vector_fft_power_tensor(false).unwrap();
        let power_db = projector.refresh_vector_fft_power_db_tensor(false).unwrap();

        assert_eq!(power.shape(), power_db.shape());
        for (&linear, &db) in power.data().iter().zip(power_db.data()) {
            let expected = (10.0 * linear.max(ColorVectorField::POWER_DB_EPSILON).log10())
                .max(ColorVectorField::POWER_DB_FLOOR);
            assert!((expected - db).abs() < 1e-6);
        }
    }

    #[test]
    fn projector_refresh_vector_fft_power_with_db_tensors_match_components() {
        let scheduler = UringFractalScheduler::new(4).unwrap();
        scheduler
            .push(FractalPatch::new(Tensor::zeros(2, 4).unwrap(), 1.0, 1.0, 0).unwrap())
            .unwrap();
        let mut projector = CanvasProjector::new(scheduler, 4, 2).unwrap();

        let (power, power_db) = projector
            .refresh_vector_fft_power_with_db_tensors(false)
            .unwrap();
        let solo_power = projector.vector_fft_power_tensor(false).unwrap();
        let solo_power_db = projector.vector_fft_power_db_tensor(false).unwrap();

        assert_eq!(power.shape(), solo_power.shape());
        assert_eq!(power_db.shape(), solo_power_db.shape());

        for (lhs, rhs) in power.data().iter().zip(solo_power.data()) {
            assert!((lhs - rhs).abs() < 1e-6);
        }
        for (lhs, rhs) in power_db.data().iter().zip(solo_power_db.data()) {
            assert!((lhs - rhs).abs() < 1e-6);
        }
    }

    #[test]
    fn projector_refresh_vector_fft_phase_tensor_matches_shape() {
        let scheduler = UringFractalScheduler::new(4).unwrap();
        scheduler
            .push(FractalPatch::new(Tensor::zeros(2, 4).unwrap(), 1.0, 1.0, 0).unwrap())
            .unwrap();
        let mut projector = CanvasProjector::new(scheduler, 4, 2).unwrap();
        let tensor = projector.refresh_vector_fft_phase_tensor(false).unwrap();
        assert_eq!(tensor.shape(), (2, 4 * 4));
        assert!(tensor.data().iter().all(|value| value.is_finite()));
    }

    #[test]
    fn projector_refresh_vector_fft_polar_tensors_align_with_components() {
        let scheduler = UringFractalScheduler::new(4).unwrap();
        scheduler
            .push(FractalPatch::new(Tensor::zeros(2, 4).unwrap(), 1.0, 1.0, 0).unwrap())
            .unwrap();
        let mut projector = CanvasProjector::new(scheduler, 4, 2).unwrap();
        let (magnitude, phase) = projector.refresh_vector_fft_polar_tensors(false).unwrap();
        let magnitude_only = projector
            .refresh_vector_fft_magnitude_tensor(false)
            .unwrap();
        let phase_only = projector.refresh_vector_fft_phase_tensor(false).unwrap();

        assert_eq!(magnitude.shape(), (2, 4 * 4));
        assert_eq!(phase.shape(), (2, 4 * 4));

        for (lhs, rhs) in magnitude.data().iter().zip(magnitude_only.data()) {
            assert!((lhs - rhs).abs() < 1e-6);
        }
        for (lhs, rhs) in phase.data().iter().zip(phase_only.data()) {
            assert!((lhs - rhs).abs() < 1e-6);
        }
    }

    #[test]
    fn projector_refresh_vector_fft_columns_magnitude_tensor_matches_shape() {
        let scheduler = UringFractalScheduler::new(4).unwrap();
        scheduler
            .push(FractalPatch::new(Tensor::zeros(3, 5).unwrap(), 1.0, 1.0, 0).unwrap())
            .unwrap();
        let mut projector = CanvasProjector::new(scheduler, 5, 3).unwrap();
        let tensor = projector
            .refresh_vector_fft_columns_magnitude_tensor(false)
            .unwrap();
        assert_eq!(tensor.shape(), (5, 3 * 4));
        assert!(tensor
            .data()
            .iter()
            .all(|value| value.is_finite() && *value >= 0.0));
    }

    #[test]
    fn projector_refresh_vector_fft_columns_power_tensor_matches_squared_magnitude() {
        let scheduler = UringFractalScheduler::new(4).unwrap();
        scheduler
            .push(FractalPatch::new(Tensor::zeros(3, 5).unwrap(), 1.0, 1.0, 0).unwrap())
            .unwrap();
        let mut projector = CanvasProjector::new(scheduler, 5, 3).unwrap();
        let power = projector
            .refresh_vector_fft_columns_power_tensor(false)
            .unwrap();
        let magnitude = projector
            .refresh_vector_fft_columns_magnitude_tensor(false)
            .unwrap();

        assert_eq!(power.shape(), magnitude.shape());
        for (p, m) in power.data().iter().zip(magnitude.data()) {
            assert!((p - m * m).abs() < 1e-6);
        }
    }

    #[test]
    fn projector_refresh_vector_fft_columns_power_db_tensor_matches_logarithmic_projection() {
        let scheduler = UringFractalScheduler::new(4).unwrap();
        scheduler
            .push(FractalPatch::new(Tensor::zeros(3, 5).unwrap(), 1.0, 1.0, 0).unwrap())
            .unwrap();
        let mut projector = CanvasProjector::new(scheduler, 5, 3).unwrap();
        let power = projector
            .refresh_vector_fft_columns_power_tensor(false)
            .unwrap();
        let power_db = projector
            .refresh_vector_fft_columns_power_db_tensor(false)
            .unwrap();

        assert_eq!(power.shape(), power_db.shape());
        for (&linear, &db) in power.data().iter().zip(power_db.data()) {
            let expected = (10.0 * linear.max(ColorVectorField::POWER_DB_EPSILON).log10())
                .max(ColorVectorField::POWER_DB_FLOOR);
            assert!((expected - db).abs() < 1e-6);
        }
    }

    #[test]
    fn projector_refresh_vector_fft_columns_power_with_db_tensors_match_components() {
        let scheduler = UringFractalScheduler::new(4).unwrap();
        scheduler
            .push(FractalPatch::new(Tensor::zeros(3, 5).unwrap(), 1.0, 1.0, 0).unwrap())
            .unwrap();
        let mut projector = CanvasProjector::new(scheduler, 5, 3).unwrap();

        let (power, power_db) = projector
            .refresh_vector_fft_columns_power_with_db_tensors(false)
            .unwrap();
        let solo_power = projector.vector_fft_columns_power_tensor(false).unwrap();
        let solo_power_db = projector.vector_fft_columns_power_db_tensor(false).unwrap();

        assert_eq!(power.shape(), solo_power.shape());
        assert_eq!(power_db.shape(), solo_power_db.shape());

        for (lhs, rhs) in power.data().iter().zip(solo_power.data()) {
            assert!((lhs - rhs).abs() < 1e-6);
        }
        for (lhs, rhs) in power_db.data().iter().zip(solo_power_db.data()) {
            assert!((lhs - rhs).abs() < 1e-6);
        }
    }

    #[test]
    fn projector_refresh_vector_fft_columns_phase_tensor_matches_shape() {
        let scheduler = UringFractalScheduler::new(4).unwrap();
        scheduler
            .push(FractalPatch::new(Tensor::zeros(3, 5).unwrap(), 1.0, 1.0, 0).unwrap())
            .unwrap();
        let mut projector = CanvasProjector::new(scheduler, 5, 3).unwrap();
        let tensor = projector
            .refresh_vector_fft_columns_phase_tensor(false)
            .unwrap();
        assert_eq!(tensor.shape(), (5, 3 * 4));
        assert!(tensor.data().iter().all(|value| value.is_finite()));
    }

    #[test]
    fn projector_refresh_vector_fft_columns_polar_tensors_align_with_components() {
        let scheduler = UringFractalScheduler::new(4).unwrap();
        scheduler
            .push(FractalPatch::new(Tensor::zeros(3, 5).unwrap(), 1.0, 1.0, 0).unwrap())
            .unwrap();
        let mut projector = CanvasProjector::new(scheduler, 5, 3).unwrap();
        let (magnitude, phase) = projector
            .refresh_vector_fft_columns_polar_tensors(false)
            .unwrap();
        let magnitude_only = projector
            .refresh_vector_fft_columns_magnitude_tensor(false)
            .unwrap();
        let phase_only = projector
            .refresh_vector_fft_columns_phase_tensor(false)
            .unwrap();

        assert_eq!(magnitude.shape(), (5, 3 * 4));
        assert_eq!(phase.shape(), (5, 3 * 4));

        for (lhs, rhs) in magnitude.data().iter().zip(magnitude_only.data()) {
            assert!((lhs - rhs).abs() < 1e-6);
        }
        for (lhs, rhs) in phase.data().iter().zip(phase_only.data()) {
            assert!((lhs - rhs).abs() < 1e-6);
        }
    }

    #[test]
    fn projector_refresh_vector_fft_2d_magnitude_tensor_matches_shape() {
        let scheduler = UringFractalScheduler::new(4).unwrap();
        scheduler
            .push(FractalPatch::new(Tensor::zeros(3, 5).unwrap(), 1.0, 1.0, 0).unwrap())
            .unwrap();
        let mut projector = CanvasProjector::new(scheduler, 5, 3).unwrap();
        let tensor = projector
            .refresh_vector_fft_2d_magnitude_tensor(false)
            .unwrap();
        assert_eq!(tensor.shape(), (3, 5 * 4));
        assert!(tensor
            .data()
            .iter()
            .all(|value| value.is_finite() && *value >= 0.0));
    }

    #[test]
    fn projector_refresh_vector_fft_2d_power_tensor_matches_squared_magnitude() {
        let scheduler = UringFractalScheduler::new(4).unwrap();
        scheduler
            .push(FractalPatch::new(Tensor::zeros(3, 5).unwrap(), 1.0, 1.0, 0).unwrap())
            .unwrap();
        let mut projector = CanvasProjector::new(scheduler, 5, 3).unwrap();
        let power = projector.refresh_vector_fft_2d_power_tensor(false).unwrap();
        let magnitude = projector
            .refresh_vector_fft_2d_magnitude_tensor(false)
            .unwrap();

        assert_eq!(power.shape(), magnitude.shape());
        for (p, m) in power.data().iter().zip(magnitude.data()) {
            assert!((p - m * m).abs() < 1e-6);
        }
    }

    #[test]
    fn projector_refresh_vector_fft_2d_power_db_tensor_matches_logarithmic_projection() {
        let scheduler = UringFractalScheduler::new(4).unwrap();
        scheduler
            .push(FractalPatch::new(Tensor::zeros(3, 5).unwrap(), 1.0, 1.0, 0).unwrap())
            .unwrap();
        let mut projector = CanvasProjector::new(scheduler, 5, 3).unwrap();
        let power = projector.refresh_vector_fft_2d_power_tensor(false).unwrap();
        let power_db = projector
            .refresh_vector_fft_2d_power_db_tensor(false)
            .unwrap();

        assert_eq!(power.shape(), power_db.shape());
        for (&linear, &db) in power.data().iter().zip(power_db.data()) {
            let expected = (10.0 * linear.max(ColorVectorField::POWER_DB_EPSILON).log10())
                .max(ColorVectorField::POWER_DB_FLOOR);
            assert!((expected - db).abs() < 1e-6);
        }
    }

    #[test]
    fn projector_refresh_vector_fft_2d_power_with_db_tensors_match_components() {
        let scheduler = UringFractalScheduler::new(4).unwrap();
        scheduler
            .push(FractalPatch::new(Tensor::zeros(3, 5).unwrap(), 1.0, 1.0, 0).unwrap())
            .unwrap();
        let mut projector = CanvasProjector::new(scheduler, 5, 3).unwrap();

        let (power, power_db) = projector
            .refresh_vector_fft_2d_power_with_db_tensors(false)
            .unwrap();
        let solo_power = projector.vector_fft_2d_power_tensor(false).unwrap();
        let solo_power_db = projector.vector_fft_2d_power_db_tensor(false).unwrap();

        assert_eq!(power.shape(), solo_power.shape());
        assert_eq!(power_db.shape(), solo_power_db.shape());

        for (lhs, rhs) in power.data().iter().zip(solo_power.data()) {
            assert!((lhs - rhs).abs() < 1e-6);
        }
        for (lhs, rhs) in power_db.data().iter().zip(solo_power_db.data()) {
            assert!((lhs - rhs).abs() < 1e-6);
        }
    }

    #[test]
    fn projector_refresh_vector_fft_2d_phase_tensor_matches_shape() {
        let scheduler = UringFractalScheduler::new(4).unwrap();
        scheduler
            .push(FractalPatch::new(Tensor::zeros(3, 5).unwrap(), 1.0, 1.0, 0).unwrap())
            .unwrap();
        let mut projector = CanvasProjector::new(scheduler, 5, 3).unwrap();
        let tensor = projector.refresh_vector_fft_2d_phase_tensor(false).unwrap();
        assert_eq!(tensor.shape(), (3, 5 * 4));
        assert!(tensor.data().iter().all(|value| value.is_finite()));
    }

    #[test]
    fn projector_refresh_vector_fft_2d_polar_tensors_align_with_components() {
        let scheduler = UringFractalScheduler::new(4).unwrap();
        scheduler
            .push(FractalPatch::new(Tensor::zeros(3, 5).unwrap(), 1.0, 1.0, 0).unwrap())
            .unwrap();
        let mut projector = CanvasProjector::new(scheduler, 5, 3).unwrap();
        let (magnitude, phase) = projector
            .refresh_vector_fft_2d_polar_tensors(false)
            .unwrap();
        let magnitude_only = projector
            .refresh_vector_fft_2d_magnitude_tensor(false)
            .unwrap();
        let phase_only = projector.refresh_vector_fft_2d_phase_tensor(false).unwrap();

        assert_eq!(magnitude.shape(), (3, 5 * 4));
        assert_eq!(phase.shape(), (3, 5 * 4));

        for (lhs, rhs) in magnitude.data().iter().zip(magnitude_only.data()) {
            assert!((lhs - rhs).abs() < 1e-6);
        }
        for (lhs, rhs) in phase.data().iter().zip(phase_only.data()) {
            assert!((lhs - rhs).abs() < 1e-6);
        }
    }

    #[test]
    fn projector_refresh_vector_fft_2d_tensor_matches_shape() {
        let scheduler = UringFractalScheduler::new(4).unwrap();
        scheduler
            .push(FractalPatch::new(Tensor::zeros(3, 5).unwrap(), 1.0, 1.0, 0).unwrap())
            .unwrap();
        let mut projector = CanvasProjector::new(scheduler, 5, 3).unwrap();
        let tensor = projector.refresh_vector_fft_2d_tensor(false).unwrap();
        assert_eq!(tensor.shape(), (3, 5 * 8));
    }

    #[test]
    fn projector_accumulates_into_gradients() {
        let scheduler = UringFractalScheduler::new(4).unwrap();
        scheduler
            .push(FractalPatch::new(Tensor::zeros(2, 2).unwrap(), 1.0, 1.0, 0).unwrap())
            .unwrap();
        let mut projector = CanvasProjector::new(scheduler, 2, 2).unwrap();
        let mut hypergrad = AmegaHypergrad::new(-1.0, 0.05, 2, 2).unwrap();
        let mut realgrad = AmegaRealgrad::new(0.05, 2, 2).unwrap();
        projector.accumulate_hypergrad(&mut hypergrad).unwrap();
        projector.accumulate_realgrad(&mut realgrad).unwrap();
        assert!(hypergrad.gradient().iter().all(|value| value.is_finite()));
        assert_eq!(realgrad.gradient().len(), 4);
    }

    #[test]
    fn projector_surfaces_gradient_summary() {
        let scheduler = UringFractalScheduler::new(4).unwrap();
        scheduler
            .push(
                FractalPatch::new(tensor_with_shape(2, 2, &[1.0, -2.0, 0.5, 0.0]), 1.0, 1.0, 0)
                    .unwrap(),
            )
            .unwrap();
        let mut projector = CanvasProjector::new(scheduler, 2, 2).unwrap();
        let (hyper, real) = projector.gradient_summary(-1.0).unwrap();
        assert_eq!(hyper.count(), 4);
        assert_eq!(real.count(), 4);
        assert!(hyper.l2() > 0.0);
        assert!(real.l1() > 0.0);
        let mean_identity = real.mean_abs() * real.count() as f32;
        assert!((mean_identity - real.l1()).abs() < 1e-6);
        let rms_identity = real.rms() * (real.count() as f32).sqrt();
        assert!((rms_identity - real.l2()).abs() < 1e-6);
    }

    #[test]
    fn projector_surfaces_desire_interpretation() {
        let scheduler = UringFractalScheduler::new(4).unwrap();
        scheduler
            .push(
                FractalPatch::new(tensor_with_shape(2, 2, &[0.2, -0.1, 0.4, 0.3]), 1.0, 1.0, 0)
                    .unwrap(),
            )
            .unwrap();
        let mut projector = CanvasProjector::new(scheduler, 2, 2).unwrap();
        let interpretation = projector.gradient_interpretation(-1.0).unwrap();
        assert!(interpretation.penalty_gain() >= 1.0);
        assert!(interpretation.bias_mix() > 0.0);
    }

    #[test]
    fn projector_surfaces_desire_control() {
        let scheduler = UringFractalScheduler::new(4).unwrap();
        scheduler
            .push(
                FractalPatch::new(
                    tensor_with_shape(2, 2, &[0.25, 0.1, -0.35, 0.6]),
                    1.0,
                    1.0,
                    0,
                )
                .unwrap(),
            )
            .unwrap();
        let mut projector = CanvasProjector::new(scheduler, 2, 2).unwrap();
        let control = projector.gradient_control(-1.0).unwrap();
        assert!(control.penalty_gain() >= 1.0);
        assert!(control.hyper_rate_scale().is_finite());
        let uniform = projector.hypergrad_operator_uniform_from_control(&control);
        assert_eq!(uniform[0], 2.0);
        assert_eq!(uniform[1], 2.0);
        assert!((uniform[2] - control.operator_mix()).abs() < 1e-6);
        assert!((uniform[3] - control.operator_gain()).abs() < 1e-6);
        let packed = projector.desire_control_uniform(&control);
        assert_eq!(packed.len(), 16);
        assert!((f32::from_bits(packed[0]) - control.target_entropy()).abs() < 1e-6);
        assert!((f32::from_bits(packed[1]) - control.learning_rate_eta()).abs() < 1e-6);
        assert!((f32::from_bits(packed[5]) - control.clip_norm()).abs() < 1e-6);
        assert!((f32::from_bits(packed[9]) - control.temperature_kappa()).abs() < 1e-6);
    }

    #[test]
    fn hypergrad_operator_surfaces_wgsl_and_metadata() {
        let scheduler = UringFractalScheduler::new(4).unwrap();
        scheduler
            .push(
                FractalPatch::new(tensor_with_shape(2, 2, &[0.1, 0.2, 0.3, 0.4]), 1.0, 1.0, 0)
                    .unwrap(),
            )
            .unwrap();
        let projector = CanvasProjector::new(scheduler, 2, 2).unwrap();
        let shader = projector.hypergrad_operator_wgsl(false);
        assert!(shader.contains("CanvasHypergradParams"));
        assert!(shader.contains("width 2"));
        let uniform = projector.hypergrad_operator_uniform(0.5, 2.0);
        assert_eq!(uniform[0], 2.0);
        assert_eq!(uniform[1], 2.0);
        assert!((uniform[2] - 0.5).abs() < 1e-6);
        assert!((uniform[3] - 2.0).abs() < 1e-6);
        let dispatch = projector.hypergrad_operator_dispatch(false);
        assert_eq!(dispatch, [1, 2, 1]);
    }

    #[test]
    fn projector_refresh_vector_fft_matches_canvas_shape() {
        let scheduler = UringFractalScheduler::new(4).unwrap();
        scheduler
            .push(FractalPatch::new(Tensor::zeros(2, 2).unwrap(), 1.0, 1.0, 0).unwrap())
            .unwrap();
        let mut projector = CanvasProjector::new(scheduler, 2, 2).unwrap();
        let spectrum = projector.refresh_vector_fft(false).unwrap();
        assert_eq!(spectrum.len(), 2 * 2 * 8);
    }

    #[test]
    fn projector_refresh_vector_fft_2d_matches_canvas_shape() {
        let scheduler = UringFractalScheduler::new(4).unwrap();
        scheduler
            .push(FractalPatch::new(Tensor::zeros(2, 2).unwrap(), 1.0, 1.0, 0).unwrap())
            .unwrap();
        let mut projector = CanvasProjector::new(scheduler, 2, 2).unwrap();
        let spectrum = projector.refresh_vector_fft_2d(false).unwrap();
        assert_eq!(spectrum.len(), 2 * 2 * 8);
    }

    #[test]
    fn canvas_rejects_invalid_dimensions() {
        assert!(matches!(
            CanvasSurface::new(0, 1),
            Err(TensorError::InvalidDimensions { .. })
        ));
    }

    #[test]
    fn projector_refreshes_without_extra_allocations() {
        let scheduler = UringFractalScheduler::new(8).unwrap();
        scheduler
            .push(FractalPatch::new(tensor(&[1.0, 0.0, 0.5, 1.0]), 1.5, 1.0, 0).unwrap())
            .unwrap();
        scheduler
            .push(FractalPatch::new(tensor(&[0.25, 1.0, 0.75, 0.5]), 0.75, 0.5, 1).unwrap())
            .unwrap();

        let mut projector = CanvasProjector::new(scheduler.clone(), 4, 1).unwrap();
        let first = projector.refresh().unwrap().as_ptr();
        let second = projector.refresh().unwrap().as_ptr();
        assert_eq!(first, second);
        assert_eq!(projector.surface().as_rgba().len(), 4 * 4);
    }

    #[test]
    fn emit_zspace_patch_respects_canvas_shape() {
        let scheduler = UringFractalScheduler::new(4).unwrap();
        scheduler
            .push(
                FractalPatch::new(
                    tensor_with_shape(2, 2, &[1.0, 0.5, 0.25, 0.75]),
                    1.0,
                    1.0,
                    0,
                )
                .unwrap(),
            )
            .unwrap();

        let mut projector = CanvasProjector::new(scheduler, 2, 2).unwrap();
        let patch = projector.emit_zspace_patch(1.0, 1.0, 2).unwrap();
        assert_eq!(patch.relation().shape(), (2, 2));
        let data = patch.relation().data();
        assert_eq!(data.len(), 4);
    }
}<|MERGE_RESOLUTION|>--- conflicted
+++ resolved
@@ -390,19 +390,6 @@
     pub fn fft_rows_tensor(&self, inverse: bool) -> PureResult<Tensor> {
         let data = self.fft_rows_interleaved(inverse)?;
         Tensor::from_vec(self.height, self.width * Self::FFT_INTERLEAVED_STRIDE, data)
-<<<<<<< HEAD
-=======
-    }
-
-    /// Row-wise FFT tensor helper that applies `window` prior to transformation.
-    pub fn fft_rows_tensor_with_window(
-        &self,
-        window: CanvasWindow,
-        inverse: bool,
-    ) -> PureResult<Tensor> {
-        let data = self.fft_rows_interleaved_with_window(window, inverse)?;
-        Tensor::from_vec(self.height, self.width * Self::FFT_INTERLEAVED_STRIDE, data)
->>>>>>> e3e8c1e3
     }
 
     /// Convenience wrapper that converts the row-wise FFT into magnitude space.
@@ -410,7 +397,6 @@
     /// the magnitude of the energy and chroma channels in order.
     pub fn fft_rows_magnitude_tensor(&self, inverse: bool) -> PureResult<Tensor> {
         let spectrum = self.fft_rows_interleaved(inverse)?;
-<<<<<<< HEAD
         let mut magnitudes = Vec::with_capacity(self.height * self.width * Self::FFT_CHANNELS);
         for chunk in spectrum.chunks_exact(Self::FFT_INTERLEAVED_STRIDE) {
             magnitudes.push(chunk[0].hypot(chunk[1]));
@@ -419,19 +405,6 @@
             magnitudes.push(chunk[6].hypot(chunk[7]));
         }
         Tensor::from_vec(self.height, self.width * Self::FFT_CHANNELS, magnitudes)
-=======
-        Self::magnitude_tensor_from_interleaved(self.height, self.width, &spectrum)
-    }
-
-    /// Row-wise FFT magnitude helper with a pre-transform window.
-    pub fn fft_rows_magnitude_tensor_with_window(
-        &self,
-        window: CanvasWindow,
-        inverse: bool,
-    ) -> PureResult<Tensor> {
-        let spectrum = self.fft_rows_interleaved_with_window(window, inverse)?;
-        Self::magnitude_tensor_from_interleaved(self.height, self.width, &spectrum)
->>>>>>> e3e8c1e3
     }
 
     /// Row-wise FFT power helper mirroring [`fft_rows_interleaved`]. The
@@ -476,7 +449,6 @@
     /// radians using `atan2(im, re)` for each channel.
     pub fn fft_rows_phase_tensor(&self, inverse: bool) -> PureResult<Tensor> {
         let spectrum = self.fft_rows_interleaved(inverse)?;
-<<<<<<< HEAD
         let mut phases = Vec::with_capacity(self.height * self.width * Self::FFT_CHANNELS);
         for chunk in spectrum.chunks_exact(Self::FFT_INTERLEAVED_STRIDE) {
             phases.push(chunk[1].atan2(chunk[0]));
@@ -485,19 +457,6 @@
             phases.push(chunk[7].atan2(chunk[6]));
         }
         Tensor::from_vec(self.height, self.width * Self::FFT_CHANNELS, phases)
-=======
-        Self::phase_tensor_from_interleaved(self.height, self.width, &spectrum)
-    }
-
-    /// Row-wise FFT phase helper with a window applied before transformation.
-    pub fn fft_rows_phase_tensor_with_window(
-        &self,
-        window: CanvasWindow,
-        inverse: bool,
-    ) -> PureResult<Tensor> {
-        let spectrum = self.fft_rows_interleaved_with_window(window, inverse)?;
-        Self::phase_tensor_from_interleaved(self.height, self.width, &spectrum)
->>>>>>> e3e8c1e3
     }
 
     /// Compute both the magnitude and phase spectra for the row-wise FFT in a
@@ -616,19 +575,6 @@
     pub fn fft_cols_tensor(&self, inverse: bool) -> PureResult<Tensor> {
         let data = self.fft_cols_interleaved(inverse)?;
         Tensor::from_vec(self.width, self.height * Self::FFT_INTERLEAVED_STRIDE, data)
-<<<<<<< HEAD
-=======
-    }
-
-    /// Column-wise FFT tensor helper that applies `window` prior to transformation.
-    pub fn fft_cols_tensor_with_window(
-        &self,
-        window: CanvasWindow,
-        inverse: bool,
-    ) -> PureResult<Tensor> {
-        let data = self.fft_cols_interleaved_with_window(window, inverse)?;
-        Tensor::from_vec(self.width, self.height * Self::FFT_INTERLEAVED_STRIDE, data)
->>>>>>> e3e8c1e3
     }
 
     /// Column-wise FFT magnitude helper mirroring
@@ -637,7 +583,6 @@
     /// original canvas.
     pub fn fft_cols_magnitude_tensor(&self, inverse: bool) -> PureResult<Tensor> {
         let spectrum = self.fft_cols_interleaved(inverse)?;
-<<<<<<< HEAD
         let mut magnitudes = Vec::with_capacity(self.width * self.height * Self::FFT_CHANNELS);
         for chunk in spectrum.chunks_exact(Self::FFT_INTERLEAVED_STRIDE) {
             magnitudes.push(chunk[0].hypot(chunk[1]));
@@ -646,19 +591,6 @@
             magnitudes.push(chunk[6].hypot(chunk[7]));
         }
         Tensor::from_vec(self.width, self.height * Self::FFT_CHANNELS, magnitudes)
-=======
-        Self::magnitude_tensor_from_interleaved(self.width, self.height, &spectrum)
-    }
-
-    /// Column-wise FFT magnitude helper with a pre-transform window.
-    pub fn fft_cols_magnitude_tensor_with_window(
-        &self,
-        window: CanvasWindow,
-        inverse: bool,
-    ) -> PureResult<Tensor> {
-        let spectrum = self.fft_cols_interleaved_with_window(window, inverse)?;
-        Self::magnitude_tensor_from_interleaved(self.width, self.height, &spectrum)
->>>>>>> e3e8c1e3
     }
 
     /// Column-wise FFT power helper mirroring [`fft_cols_interleaved`]. The
@@ -700,7 +632,6 @@
     /// Column-wise FFT phase helper mirroring [`fft_rows_phase_tensor`].
     pub fn fft_cols_phase_tensor(&self, inverse: bool) -> PureResult<Tensor> {
         let spectrum = self.fft_cols_interleaved(inverse)?;
-<<<<<<< HEAD
         let mut phases = Vec::with_capacity(self.width * self.height * Self::FFT_CHANNELS);
         for chunk in spectrum.chunks_exact(Self::FFT_INTERLEAVED_STRIDE) {
             phases.push(chunk[1].atan2(chunk[0]));
@@ -709,19 +640,6 @@
             phases.push(chunk[7].atan2(chunk[6]));
         }
         Tensor::from_vec(self.width, self.height * Self::FFT_CHANNELS, phases)
-=======
-        Self::phase_tensor_from_interleaved(self.width, self.height, &spectrum)
-    }
-
-    /// Column-wise FFT phase helper with an explicit window.
-    pub fn fft_cols_phase_tensor_with_window(
-        &self,
-        window: CanvasWindow,
-        inverse: bool,
-    ) -> PureResult<Tensor> {
-        let spectrum = self.fft_cols_interleaved_with_window(window, inverse)?;
-        Self::phase_tensor_from_interleaved(self.width, self.height, &spectrum)
->>>>>>> e3e8c1e3
     }
 
     /// Compute both the magnitude and phase spectra for the column-wise FFT in
@@ -904,26 +822,12 @@
     pub fn fft_2d_tensor(&self, inverse: bool) -> PureResult<Tensor> {
         let data = self.fft_2d_interleaved(inverse)?;
         Tensor::from_vec(self.height, self.width * Self::FFT_INTERLEAVED_STRIDE, data)
-<<<<<<< HEAD
-=======
-    }
-
-    /// 2D FFT tensor helper that applies `window` prior to transformation.
-    pub fn fft_2d_tensor_with_window(
-        &self,
-        window: CanvasWindow,
-        inverse: bool,
-    ) -> PureResult<Tensor> {
-        let data = self.fft_2d_interleaved_with_window(window, inverse)?;
-        Tensor::from_vec(self.height, self.width * Self::FFT_INTERLEAVED_STRIDE, data)
->>>>>>> e3e8c1e3
     }
 
     /// 2D FFT magnitude helper mirroring [`fft_2d_interleaved`]. The returned
     /// tensor has shape `(height, width * 4)` with magnitudes for each channel.
     pub fn fft_2d_magnitude_tensor(&self, inverse: bool) -> PureResult<Tensor> {
         let spectrum = self.fft_2d_interleaved(inverse)?;
-<<<<<<< HEAD
         let mut magnitudes = Vec::with_capacity(self.height * self.width * Self::FFT_CHANNELS);
         for chunk in spectrum.chunks_exact(Self::FFT_INTERLEAVED_STRIDE) {
             magnitudes.push(chunk[0].hypot(chunk[1]));
@@ -932,19 +836,6 @@
             magnitudes.push(chunk[6].hypot(chunk[7]));
         }
         Tensor::from_vec(self.height, self.width * Self::FFT_CHANNELS, magnitudes)
-=======
-        Self::magnitude_tensor_from_interleaved(self.height, self.width, &spectrum)
-    }
-
-    /// 2D FFT magnitude helper with windowing.
-    pub fn fft_2d_magnitude_tensor_with_window(
-        &self,
-        window: CanvasWindow,
-        inverse: bool,
-    ) -> PureResult<Tensor> {
-        let spectrum = self.fft_2d_interleaved_with_window(window, inverse)?;
-        Self::magnitude_tensor_from_interleaved(self.height, self.width, &spectrum)
->>>>>>> e3e8c1e3
     }
 
     /// 2D FFT power helper mirroring [`fft_2d_interleaved`]. The returned tensor
@@ -988,7 +879,6 @@
     /// has shape `(height, width * 4)` storing per-channel phase angles.
     pub fn fft_2d_phase_tensor(&self, inverse: bool) -> PureResult<Tensor> {
         let spectrum = self.fft_2d_interleaved(inverse)?;
-<<<<<<< HEAD
         let mut phases = Vec::with_capacity(self.height * self.width * Self::FFT_CHANNELS);
         for chunk in spectrum.chunks_exact(Self::FFT_INTERLEAVED_STRIDE) {
             phases.push(chunk[1].atan2(chunk[0]));
@@ -997,19 +887,6 @@
             phases.push(chunk[7].atan2(chunk[6]));
         }
         Tensor::from_vec(self.height, self.width * Self::FFT_CHANNELS, phases)
-=======
-        Self::phase_tensor_from_interleaved(self.height, self.width, &spectrum)
-    }
-
-    /// 2D FFT phase helper with windowing.
-    pub fn fft_2d_phase_tensor_with_window(
-        &self,
-        window: CanvasWindow,
-        inverse: bool,
-    ) -> PureResult<Tensor> {
-        let spectrum = self.fft_2d_interleaved_with_window(window, inverse)?;
-        Self::phase_tensor_from_interleaved(self.height, self.width, &spectrum)
->>>>>>> e3e8c1e3
     }
 
     /// Compute both the magnitude and phase spectra for the 2D FFT in a single
@@ -1270,13 +1147,6 @@
         cols: usize,
         spectrum: &[f32],
     ) -> PureResult<Tensor> {
-<<<<<<< HEAD
-        Self::map_power_tensor_from_interleaved(rows, cols, spectrum, |power| {
-            let clamped = power.max(Self::POWER_DB_EPSILON);
-            let db = 10.0 * clamped.log10();
-            db.max(Self::POWER_DB_FLOOR)
-        })
-=======
         Self::map_power_tensor_from_interleaved(rows, cols, spectrum, Self::map_power_to_db)
     }
 
@@ -1598,7 +1468,6 @@
         let chroma_b = chunk[6].mul_add(chunk[6], chunk[7] * chunk[7]);
 
         [energy, chroma_r, chroma_g, chroma_b]
->>>>>>> e3e8c1e3
     }
 }
 /// Byte layout metadata for the WGSL canvas FFT pipeline.
