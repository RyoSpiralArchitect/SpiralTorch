// SPDX-License-Identifier: AGPL-3.0-or-later
// © 2025 Ryo ∴ SpiralArchitect (kishkavsesvit@icloud.com)
// Part of SpiralTorch — Licensed under AGPL-3.0-or-later.
// Unauthorized derivative works or closed redistribution prohibited under AGPL §13.

//! Minimal WASM canvas interop helpers for the pure fractal stack.
//!
//! The goal of this module is to keep the browser pathway fully Rust-native:
//! we stream `UringFractalScheduler` relations into a persistent tensor buffer,
//! then map that buffer onto an RGBA pixel grid that JavaScript can blit into a
//! `<canvas>` element without allocating intermediate copies. Everything here
//! stays in safe Rust so it can compile to WASM as-is, while HTML/JS glue code
//! can simply forward the produced byte slice into `ImageData`.

use super::{
    fractal::{FractalPatch, UringFractalScheduler},
    AmegaHypergrad, AmegaRealgrad, DesireGradientControl, DesireGradientInterpretation,
    GradientSummary, PureResult, Tensor, TensorError,
};
use core::f32::consts::PI;
use st_frac::fft::{self, Complex32};

/// Streaming Z-space normaliser that keeps canvas updates stable even when the
/// underlying tensor swings across vastly different value ranges.
///
/// The normaliser keeps a smoothed min/max window so that every refresh can be
/// mapped into the `[0, 1]` interval without triggering harsh brightness jumps
/// (common when exploring high-curvature Z-space during large model training).
#[derive(Clone, Debug)]
pub struct CanvasNormalizer {
    alpha: f32,
    epsilon: f32,
    state: Option<(f32, f32)>,
}

impl CanvasNormalizer {
    /// Construct a normaliser with a smoothing factor and minimum range
    /// epsilon. `alpha` controls how aggressively we adapt to new values while
    /// `epsilon` guards against zero-width ranges that would otherwise yield
    /// NaNs and panic the renderer.
    pub fn new(alpha: f32, epsilon: f32) -> Self {
        Self {
            alpha: alpha.clamp(0.0, 1.0),
            epsilon: epsilon.max(1e-6),
            state: None,
        }
    }

    /// Reset any accumulated state so the next update starts from scratch.
    pub fn reset(&mut self) {
        self.state = None;
    }

    /// Last observed min/max range.
    pub fn state(&self) -> Option<(f32, f32)> {
        self.state
    }

    /// Fold a new tensor slice into the normaliser. Returns the smoothed
    /// `(min, max)` pair that will be used to map values into `[0, 1]`.
    pub fn update(&mut self, data: &[f32]) -> (f32, f32) {
        let mut local_min = f32::INFINITY;
        let mut local_max = f32::NEG_INFINITY;
        for &value in data {
            if value.is_nan() {
                continue;
            }
            local_min = local_min.min(value);
            local_max = local_max.max(value);
        }

        if !local_min.is_finite() || !local_max.is_finite() {
            // Fallback if everything was NaN/inf; reuse previous state or clamp
            // to zero so we still emit a valid texture.
            let (min, max) = self.state.unwrap_or((0.0, 1.0));
            return (min, max.max(min + self.epsilon));
        }

        let (mut smoothed_min, mut smoothed_max) = (local_min, local_max);
        if let Some((prev_min, prev_max)) = self.state {
            let alpha = self.alpha;
            let one_minus = 1.0 - alpha;
            smoothed_min = prev_min * one_minus + local_min * alpha;
            smoothed_max = prev_max * one_minus + local_max * alpha;
        }

        if smoothed_max - smoothed_min < self.epsilon {
            smoothed_max = smoothed_min + self.epsilon;
        }

        self.state = Some((smoothed_min, smoothed_max));
        (smoothed_min, smoothed_max)
    }

    /// Map a raw tensor value into `[0, 1]` using the last computed range.
    pub fn normalize(&self, value: f32) -> f32 {
        match self.state {
            Some((min, max)) => ((value - min) / (max - min)).clamp(0.0, 1.0),
            None => 0.5,
        }
    }
}

impl Default for CanvasNormalizer {
    fn default() -> Self {
        Self::new(0.2, 1e-3)
    }
}

/// Palette used to colourise the normalised tensor energy.
#[derive(Clone, Copy, Debug)]
pub enum CanvasPalette {
    /// Blue → Magenta gradient tuned for Z-space phase portraits.
    BlueMagenta,
    /// "Turbo" inspired gradient with warm highlights.
    Turbo,
    /// Plain monochrome luminance for debugging / Python interop.
    Grayscale,
}

impl CanvasPalette {
    fn map(self, t: f32) -> [u8; 4] {
        match self {
            CanvasPalette::BlueMagenta => {
                let intensity = (t * 255.0) as u8;
                let accent = ((1.0 - t) * 255.0) as u8;
                [accent, intensity / 2, intensity, 255]
            }
            CanvasPalette::Turbo => {
                // Lightweight polynomial fit for the Turbo colour map.
                let r = (34.61
                    + t * (1172.33
                        + t * (-10793.56 + t * (33300.12 + t * (-38394.49 + t * 14825.05)))))
                    / 255.0;
                let g = (23.31
                    + t * (557.33 + t * (-1224.52 + t * (3934.66 + t * (-4372.56 + t * 1641.93)))))
                    / 255.0;
                let b = (27.2
                    + t * (321.15 + t * (-1449.66 + t * (2144.05 + t * (-1177.27 + t * 234.125)))))
                    / 255.0;
                [
                    (r.clamp(0.0, 1.0) * 255.0) as u8,
                    (g.clamp(0.0, 1.0) * 255.0) as u8,
                    (b.clamp(0.0, 1.0) * 255.0) as u8,
                    255,
                ]
            }
            CanvasPalette::Grayscale => {
                let luminance = (t * 255.0) as u8;
                [luminance, luminance, luminance, 255]
            }
        }
    }

    fn map_vectorised(self, t: f32) -> ([u8; 4], [f32; 3]) {
        let rgba = self.map(t);
        let chroma = [
            rgba[0] as f32 / 255.0 * 2.0 - 1.0,
            rgba[1] as f32 / 255.0 * 2.0 - 1.0,
            rgba[2] as f32 / 255.0 * 2.0 - 1.0,
        ];
        (rgba, chroma)
    }
}

impl Default for CanvasPalette {
    fn default() -> Self {
        CanvasPalette::BlueMagenta
    }
}

/// Vector field that captures both the normalised tensor energy and the
/// palette-projected chroma in Z-space friendly coordinates.
#[derive(Clone, Debug)]
pub struct ColorVectorField {
    width: usize,
    height: usize,
    vectors: Vec<[f32; 4]>,
}

impl ColorVectorField {
    const FFT_CHANNELS: usize = 4;
    const FFT_COMPLEX_STRIDE: usize = 2;
    const FFT_INTERLEAVED_STRIDE: usize = Self::FFT_CHANNELS * Self::FFT_COMPLEX_STRIDE;
    const POWER_DB_EPSILON: f32 = 1e-12;
    const POWER_DB_FLOOR: f32 = -160.0;

    pub fn new(width: usize, height: usize) -> Self {
        let mut field = Self {
            width,
            height,
            vectors: Vec::with_capacity(width * height),
        };
        field.ensure_shape(width, height);
        field
    }

    fn ensure_fft_dimensions(&self) -> PureResult<()> {
        if self.width == 0 || self.height == 0 {
            Err(TensorError::EmptyInput("canvas_fft"))
        } else {
            Ok(())
        }
    }

    fn ensure_shape(&mut self, width: usize, height: usize) {
        if self.width != width || self.height != height {
            self.width = width;
            self.height = height;
        }
        let expected = width * height;
        if self.vectors.len() != expected {
            self.vectors.resize(expected, [0.0; 4]);
        }
    }

    fn set(&mut self, idx: usize, energy: f32, chroma: [f32; 3]) {
        self.vectors[idx] = [energy, chroma[0], chroma[1], chroma[2]];
    }

    pub fn width(&self) -> usize {
        self.width
    }

    pub fn height(&self) -> usize {
        self.height
    }

    pub fn vectors(&self) -> &[[f32; 4]] {
        &self.vectors
    }

    pub fn iter(&self) -> impl Iterator<Item = [f32; 4]> + '_ {
        self.vectors.iter().copied()
    }

    pub fn as_tensor(&self) -> PureResult<Tensor> {
        let mut flat = Vec::with_capacity(self.vectors.len() * 4);
        for vector in &self.vectors {
            flat.extend_from_slice(vector);
        }
        Tensor::from_vec(self.height, self.width * 4, flat)
    }

    pub fn energy_tensor(&self) -> PureResult<Tensor> {
        let mut energy = Vec::with_capacity(self.vectors.len());
        for vector in &self.vectors {
            energy.push(vector[0]);
        }
        Tensor::from_vec(self.height, self.width, energy)
    }

    pub fn to_zspace_patch(
        &self,
        coherence: f32,
        tension: f32,
        depth: u32,
    ) -> PureResult<FractalPatch> {
        let relation = self.energy_tensor()?;
        FractalPatch::new(relation, coherence, tension, depth)
    }

    /// Compute a row-wise FFT over the energy + chroma channels and expose the
    /// result as interleaved `[re, im]` floats for each component. This keeps
    /// the layout transformer-friendly while letting WASM consumers reuse the
    /// CPU fallback when no tuned plan is available yet.
    pub fn fft_rows_interleaved(&self, inverse: bool) -> PureResult<Vec<f32>> {
        let width = self.width;
        let height = self.height;
        self.ensure_fft_dimensions()?;
        let mut energy = vec![Complex32::default(); width];
        let mut chroma_r = vec![Complex32::default(); width];
        let mut chroma_g = vec![Complex32::default(); width];
        let mut chroma_b = vec![Complex32::default(); width];
        let mut out = Vec::with_capacity(self.height * width * Self::FFT_INTERLEAVED_STRIDE);

        for row in 0..height {
            for col in 0..width {
                let vector = self.vectors[row * width + col];
                energy[col] = Complex32::new(vector[0], 0.0);
                chroma_r[col] = Complex32::new(vector[1], 0.0);
                chroma_g[col] = Complex32::new(vector[2], 0.0);
                chroma_b[col] = Complex32::new(vector[3], 0.0);
            }

            compute_fft(&mut energy, inverse)?;
            compute_fft(&mut chroma_r, inverse)?;
            compute_fft(&mut chroma_g, inverse)?;
            compute_fft(&mut chroma_b, inverse)?;

            for inner in 0..width {
                out.push(energy[inner].re);
                out.push(energy[inner].im);
                out.push(chroma_r[inner].re);
                out.push(chroma_r[inner].im);
                out.push(chroma_g[inner].re);
                out.push(chroma_g[inner].im);
                out.push(chroma_b[inner].re);
                out.push(chroma_b[inner].im);
            }
        }

        Ok(out)
    }

    /// Convenience wrapper around [`fft_rows_interleaved`] that returns the
    /// spectrum as a tensor with shape `(height, width * 8)`.
    pub fn fft_rows_tensor(&self, inverse: bool) -> PureResult<Tensor> {
        let data = self.fft_rows_interleaved(inverse)?;
        Tensor::from_vec(self.height, self.width * Self::FFT_INTERLEAVED_STRIDE, data)
    }

    /// Convenience wrapper that converts the row-wise FFT into magnitude space.
    /// The returned tensor has shape `(height, width * 4)` where each pixel packs
    /// the magnitude of the energy and chroma channels in order.
    pub fn fft_rows_magnitude_tensor(&self, inverse: bool) -> PureResult<Tensor> {
        let spectrum = self.fft_rows_interleaved(inverse)?;
        let mut magnitudes = Vec::with_capacity(self.height * self.width * Self::FFT_CHANNELS);
        for chunk in spectrum.chunks_exact(Self::FFT_INTERLEAVED_STRIDE) {
            magnitudes.push(chunk[0].hypot(chunk[1]));
            magnitudes.push(chunk[2].hypot(chunk[3]));
            magnitudes.push(chunk[4].hypot(chunk[5]));
            magnitudes.push(chunk[6].hypot(chunk[7]));
        }
        Tensor::from_vec(self.height, self.width * Self::FFT_CHANNELS, magnitudes)
    }

    /// Row-wise FFT power helper mirroring [`fft_rows_interleaved`]. The
    /// returned tensor has shape `(height, width * 4)` storing the squared
    /// magnitude per channel so WASM integrations can directly sample spectral
    /// energy without recomputing it on the JavaScript side.
    pub fn fft_rows_power_tensor(&self, inverse: bool) -> PureResult<Tensor> {
        let spectrum = self.fft_rows_interleaved(inverse)?;
        Self::power_tensor_from_interleaved(self.height, self.width, &spectrum)
    }

    /// Row-wise FFT log-power helper mirroring [`fft_rows_power_tensor`]. The
    /// returned tensor has shape `(height, width * 4)` storing the decibel-scaled
    /// magnitude with a floor at [`Self::POWER_DB_FLOOR`] to keep zeros finite.
    pub fn fft_rows_power_db_tensor(&self, inverse: bool) -> PureResult<Tensor> {
        let spectrum = self.fft_rows_interleaved(inverse)?;
        Self::power_db_tensor_from_interleaved(self.height, self.width, &spectrum)
    }

    /// Compute both the linear power and log-power (decibel) spectra for the
    /// row-wise FFT in a single pass. Returns `(power, power_db)` tensors with
    /// shape `(height, width * 4)`.
    pub fn fft_rows_power_with_db_tensors(&self, inverse: bool) -> PureResult<(Tensor, Tensor)> {
        let spectrum = self.fft_rows_interleaved(inverse)?;
        Self::power_and_power_db_tensors_from_interleaved(self.height, self.width, &spectrum)
    }

    /// Row-wise FFT phase helper mirroring [`fft_rows_magnitude_tensor`]. The
    /// returned tensor has shape `(height, width * 4)` and stores phases in
    /// radians using `atan2(im, re)` for each channel.
    pub fn fft_rows_phase_tensor(&self, inverse: bool) -> PureResult<Tensor> {
        let spectrum = self.fft_rows_interleaved(inverse)?;
        let mut phases = Vec::with_capacity(self.height * self.width * Self::FFT_CHANNELS);
        for chunk in spectrum.chunks_exact(Self::FFT_INTERLEAVED_STRIDE) {
            phases.push(chunk[1].atan2(chunk[0]));
            phases.push(chunk[3].atan2(chunk[2]));
            phases.push(chunk[5].atan2(chunk[4]));
            phases.push(chunk[7].atan2(chunk[6]));
        }
        Tensor::from_vec(self.height, self.width * Self::FFT_CHANNELS, phases)
    }

    /// Compute both the magnitude and phase spectra for the row-wise FFT in a
    /// single pass. Returns `(magnitude, phase)` tensors, each with shape
    /// `(height, width * 4)`.
    pub fn fft_rows_polar_tensors(&self, inverse: bool) -> PureResult<(Tensor, Tensor)> {
        let spectrum = self.fft_rows_interleaved(inverse)?;
        Self::polar_tensors_from_interleaved(self.height, self.width, &spectrum)
    }

    /// Compute a column-wise FFT over the energy + chroma channels and expose
    /// the result as interleaved `[re, im]` floats for each component. This is
    /// the vertical counterpart to [`fft_rows_interleaved`] so WASM callers can
    /// analyse spectra along either axis without bouncing back to native Rust
    /// helpers.
    pub fn fft_cols_interleaved(&self, inverse: bool) -> PureResult<Vec<f32>> {
        let height = self.height;
        let width = self.width;
        self.ensure_fft_dimensions()?;

        let mut energy = vec![Complex32::default(); height];
        let mut chroma_r = vec![Complex32::default(); height];
        let mut chroma_g = vec![Complex32::default(); height];
        let mut chroma_b = vec![Complex32::default(); height];
        let mut out = Vec::with_capacity(self.height * self.width * Self::FFT_INTERLEAVED_STRIDE);

        for col in 0..width {
            for row in 0..height {
                let vector = self.vectors[row * width + col];
                energy[row] = Complex32::new(vector[0], 0.0);
                chroma_r[row] = Complex32::new(vector[1], 0.0);
                chroma_g[row] = Complex32::new(vector[2], 0.0);
                chroma_b[row] = Complex32::new(vector[3], 0.0);
            }

            compute_fft(&mut energy, inverse)?;
            compute_fft(&mut chroma_r, inverse)?;
            compute_fft(&mut chroma_g, inverse)?;
            compute_fft(&mut chroma_b, inverse)?;

            for row in 0..height {
                out.push(energy[row].re);
                out.push(energy[row].im);
                out.push(chroma_r[row].re);
                out.push(chroma_r[row].im);
                out.push(chroma_g[row].re);
                out.push(chroma_g[row].im);
                out.push(chroma_b[row].re);
                out.push(chroma_b[row].im);
            }
        }

        Ok(out)
    }

    /// Convenience wrapper around [`fft_cols_interleaved`] that returns the
    /// spectrum as a tensor with shape `(width, height * 8)` laid out in column
    /// order (one row per column with interleaved complex components).
    pub fn fft_cols_tensor(&self, inverse: bool) -> PureResult<Tensor> {
        let data = self.fft_cols_interleaved(inverse)?;
        Tensor::from_vec(self.width, self.height * Self::FFT_INTERLEAVED_STRIDE, data)
    }

    /// Column-wise FFT magnitude helper mirroring
    /// [`fft_rows_magnitude_tensor`]. The returned tensor has shape
    /// `(width, height * 4)` where each row corresponds to a column in the
    /// original canvas.
    pub fn fft_cols_magnitude_tensor(&self, inverse: bool) -> PureResult<Tensor> {
        let spectrum = self.fft_cols_interleaved(inverse)?;
        let mut magnitudes = Vec::with_capacity(self.width * self.height * Self::FFT_CHANNELS);
        for chunk in spectrum.chunks_exact(Self::FFT_INTERLEAVED_STRIDE) {
            magnitudes.push(chunk[0].hypot(chunk[1]));
            magnitudes.push(chunk[2].hypot(chunk[3]));
            magnitudes.push(chunk[4].hypot(chunk[5]));
            magnitudes.push(chunk[6].hypot(chunk[7]));
        }
        Tensor::from_vec(self.width, self.height * Self::FFT_CHANNELS, magnitudes)
    }

    /// Column-wise FFT power helper mirroring [`fft_cols_interleaved`]. The
    /// returned tensor has shape `(width, height * 4)` storing squared
    /// magnitudes per channel for direct spectral energy sampling.
    pub fn fft_cols_power_tensor(&self, inverse: bool) -> PureResult<Tensor> {
        let spectrum = self.fft_cols_interleaved(inverse)?;
        Self::power_tensor_from_interleaved(self.width, self.height, &spectrum)
    }

    /// Column-wise FFT log-power helper that mirrors [`fft_cols_power_tensor`].
    /// The returned tensor has shape `(width, height * 4)` storing decibel-scaled
    /// spectral energy for each channel.
    pub fn fft_cols_power_db_tensor(&self, inverse: bool) -> PureResult<Tensor> {
        let spectrum = self.fft_cols_interleaved(inverse)?;
        Self::power_db_tensor_from_interleaved(self.width, self.height, &spectrum)
    }

    /// Column-wise FFT helper that returns both the power and log-power
    /// spectra in one pass. The returned tensors have shape `(width, height *
    /// 4)`.
    pub fn fft_cols_power_with_db_tensors(&self, inverse: bool) -> PureResult<(Tensor, Tensor)> {
        let spectrum = self.fft_cols_interleaved(inverse)?;
        Self::power_and_power_db_tensors_from_interleaved(self.width, self.height, &spectrum)
    }

    /// Column-wise FFT phase helper mirroring [`fft_rows_phase_tensor`].
    pub fn fft_cols_phase_tensor(&self, inverse: bool) -> PureResult<Tensor> {
        let spectrum = self.fft_cols_interleaved(inverse)?;
        let mut phases = Vec::with_capacity(self.width * self.height * Self::FFT_CHANNELS);
        for chunk in spectrum.chunks_exact(Self::FFT_INTERLEAVED_STRIDE) {
            phases.push(chunk[1].atan2(chunk[0]));
            phases.push(chunk[3].atan2(chunk[2]));
            phases.push(chunk[5].atan2(chunk[4]));
            phases.push(chunk[7].atan2(chunk[6]));
        }
        Tensor::from_vec(self.width, self.height * Self::FFT_CHANNELS, phases)
    }

    /// Compute both the magnitude and phase spectra for the column-wise FFT in
    /// a single pass. Returns `(magnitude, phase)` tensors, each with shape
    /// `(width, height * 4)`.
    pub fn fft_cols_polar_tensors(&self, inverse: bool) -> PureResult<(Tensor, Tensor)> {
        let spectrum = self.fft_cols_interleaved(inverse)?;
        Self::polar_tensors_from_interleaved(self.width, self.height, &spectrum)
    }

    /// Compute a 2D FFT over the energy + chroma channels. The returned buffer
    /// is laid out in row-major order with interleaved `[re, im]` floats for
    /// each channel, matching the row-wise layout so WASM callers can reuse the
    /// same upload paths.
    pub fn fft_2d_interleaved(&self, inverse: bool) -> PureResult<Vec<f32>> {
        let width = self.width;
        let height = self.height;
        self.ensure_fft_dimensions()?;

        let size = width * height;
        let mut energy = vec![Complex32::default(); size];
        let mut chroma_r = vec![Complex32::default(); size];
        let mut chroma_g = vec![Complex32::default(); size];
        let mut chroma_b = vec![Complex32::default(); size];

        for row in 0..height {
            for col in 0..width {
                let idx = row * width + col;
                let vector = self.vectors[idx];
                energy[idx] = Complex32::new(vector[0], 0.0);
                chroma_r[idx] = Complex32::new(vector[1], 0.0);
                chroma_g[idx] = Complex32::new(vector[2], 0.0);
                chroma_b[idx] = Complex32::new(vector[3], 0.0);
            }

            let start = row * width;
            let end = start + width;
            compute_fft(&mut energy[start..end], inverse)?;
            compute_fft(&mut chroma_r[start..end], inverse)?;
            compute_fft(&mut chroma_g[start..end], inverse)?;
            compute_fft(&mut chroma_b[start..end], inverse)?;
        }

        let mut column_energy = vec![Complex32::default(); height];
        let mut column_chroma_r = vec![Complex32::default(); height];
        let mut column_chroma_g = vec![Complex32::default(); height];
        let mut column_chroma_b = vec![Complex32::default(); height];

        for col in 0..width {
            for row in 0..height {
                let idx = row * width + col;
                column_energy[row] = energy[idx];
                column_chroma_r[row] = chroma_r[idx];
                column_chroma_g[row] = chroma_g[idx];
                column_chroma_b[row] = chroma_b[idx];
            }

            compute_fft(&mut column_energy, inverse)?;
            compute_fft(&mut column_chroma_r, inverse)?;
            compute_fft(&mut column_chroma_g, inverse)?;
            compute_fft(&mut column_chroma_b, inverse)?;

            for row in 0..height {
                let idx = row * width + col;
                energy[idx] = column_energy[row];
                chroma_r[idx] = column_chroma_r[row];
                chroma_g[idx] = column_chroma_g[row];
                chroma_b[idx] = column_chroma_b[row];
            }
        }

        let mut out = Vec::with_capacity(size * Self::FFT_INTERLEAVED_STRIDE);
        for idx in 0..size {
            out.push(energy[idx].re);
            out.push(energy[idx].im);
            out.push(chroma_r[idx].re);
            out.push(chroma_r[idx].im);
            out.push(chroma_g[idx].re);
            out.push(chroma_g[idx].im);
            out.push(chroma_b[idx].re);
            out.push(chroma_b[idx].im);
        }

        Ok(out)
    }

    /// Convenience wrapper around [`fft_2d_interleaved`] that returns the
    /// spectrum as a tensor with shape `(height, width * 8)`.
    pub fn fft_2d_tensor(&self, inverse: bool) -> PureResult<Tensor> {
        let data = self.fft_2d_interleaved(inverse)?;
        Tensor::from_vec(self.height, self.width * Self::FFT_INTERLEAVED_STRIDE, data)
    }

    /// 2D FFT magnitude helper mirroring [`fft_2d_interleaved`]. The returned
    /// tensor has shape `(height, width * 4)` with magnitudes for each channel.
    pub fn fft_2d_magnitude_tensor(&self, inverse: bool) -> PureResult<Tensor> {
        let spectrum = self.fft_2d_interleaved(inverse)?;
        let mut magnitudes = Vec::with_capacity(self.height * self.width * Self::FFT_CHANNELS);
        for chunk in spectrum.chunks_exact(Self::FFT_INTERLEAVED_STRIDE) {
            magnitudes.push(chunk[0].hypot(chunk[1]));
            magnitudes.push(chunk[2].hypot(chunk[3]));
            magnitudes.push(chunk[4].hypot(chunk[5]));
            magnitudes.push(chunk[6].hypot(chunk[7]));
        }
        Tensor::from_vec(self.height, self.width * Self::FFT_CHANNELS, magnitudes)
    }

    /// 2D FFT power helper mirroring [`fft_2d_interleaved`]. The returned tensor
    /// has shape `(height, width * 4)` storing squared magnitudes per channel so
    /// integrators can probe energy across both axes without recomputing.
    pub fn fft_2d_power_tensor(&self, inverse: bool) -> PureResult<Tensor> {
        let spectrum = self.fft_2d_interleaved(inverse)?;
        Self::power_tensor_from_interleaved(self.height, self.width, &spectrum)
    }

    /// 2D FFT log-power helper mirroring [`fft_2d_power_tensor`]. Returns a
    /// tensor with shape `(height, width * 4)` packed with decibel-scaled
    /// spectral energy for each channel so WASM integrations can visualise
    /// logarithmic energy without extra processing.
    pub fn fft_2d_power_db_tensor(&self, inverse: bool) -> PureResult<Tensor> {
        let spectrum = self.fft_2d_interleaved(inverse)?;
        Self::power_db_tensor_from_interleaved(self.height, self.width, &spectrum)
    }

    /// 2D FFT helper that returns both the power and log-power spectra in one
    /// pass. Each tensor has shape `(height, width * 4)`.
    pub fn fft_2d_power_with_db_tensors(&self, inverse: bool) -> PureResult<(Tensor, Tensor)> {
        let spectrum = self.fft_2d_interleaved(inverse)?;
        Self::power_and_power_db_tensors_from_interleaved(self.height, self.width, &spectrum)
    }

    /// 2D FFT phase helper mirroring [`fft_2d_interleaved`]. The returned tensor
    /// has shape `(height, width * 4)` storing per-channel phase angles.
    pub fn fft_2d_phase_tensor(&self, inverse: bool) -> PureResult<Tensor> {
        let spectrum = self.fft_2d_interleaved(inverse)?;
        let mut phases = Vec::with_capacity(self.height * self.width * Self::FFT_CHANNELS);
        for chunk in spectrum.chunks_exact(Self::FFT_INTERLEAVED_STRIDE) {
            phases.push(chunk[1].atan2(chunk[0]));
            phases.push(chunk[3].atan2(chunk[2]));
            phases.push(chunk[5].atan2(chunk[4]));
            phases.push(chunk[7].atan2(chunk[6]));
        }
        Tensor::from_vec(self.height, self.width * Self::FFT_CHANNELS, phases)
    }

    /// Compute both the magnitude and phase spectra for the 2D FFT in a single
    /// pass. Returns `(magnitude, phase)` tensors, each with shape
    /// `(height, width * 4)`.
    pub fn fft_2d_polar_tensors(&self, inverse: bool) -> PureResult<(Tensor, Tensor)> {
        let spectrum = self.fft_2d_interleaved(inverse)?;
        Self::polar_tensors_from_interleaved(self.height, self.width, &spectrum)
    }

    fn polar_tensors_from_interleaved(
        rows: usize,
        cols: usize,
        spectrum: &[f32],
    ) -> PureResult<(Tensor, Tensor)> {
        let expected_pairs = rows
            .checked_mul(cols)
            .ok_or(TensorError::TensorVolumeExceeded {
                label: "canvas_fft_polar",
                volume: rows.saturating_mul(cols),
                max_volume: usize::MAX,
            })?;
        let expected_len =
            expected_pairs
                .checked_mul(8)
                .ok_or(TensorError::TensorVolumeExceeded {
                    label: "canvas_fft_polar",
                    volume: rows.saturating_mul(cols).saturating_mul(8),
                    max_volume: usize::MAX,
                })?;

        if spectrum.len() != expected_len {
            return Err(TensorError::DataLength {
                expected: expected_len,
                got: spectrum.len(),
            });
        }

        let mut magnitudes = Vec::with_capacity(expected_pairs * Self::FFT_CHANNELS);
        let mut phases = Vec::with_capacity(expected_pairs * Self::FFT_CHANNELS);
        for chunk in spectrum.chunks_exact(Self::FFT_INTERLEAVED_STRIDE) {
            let (re_energy, im_energy) = (chunk[0], chunk[1]);
            let (re_chroma_r, im_chroma_r) = (chunk[2], chunk[3]);
            let (re_chroma_g, im_chroma_g) = (chunk[4], chunk[5]);
            let (re_chroma_b, im_chroma_b) = (chunk[6], chunk[7]);

            magnitudes.push(re_energy.hypot(im_energy));
            phases.push(im_energy.atan2(re_energy));

            magnitudes.push(re_chroma_r.hypot(im_chroma_r));
            phases.push(im_chroma_r.atan2(re_chroma_r));

            magnitudes.push(re_chroma_g.hypot(im_chroma_g));
            phases.push(im_chroma_g.atan2(re_chroma_g));

            magnitudes.push(re_chroma_b.hypot(im_chroma_b));
            phases.push(im_chroma_b.atan2(re_chroma_b));
        }

        let magnitude = Tensor::from_vec(rows, cols * Self::FFT_CHANNELS, magnitudes)?;
        let phase = Tensor::from_vec(rows, cols * Self::FFT_CHANNELS, phases)?;
        Ok((magnitude, phase))
    }

    fn map_power_tensor_from_interleaved<F>(
        rows: usize,
        cols: usize,
        spectrum: &[f32],
        mut map: F,
    ) -> PureResult<Tensor>
    where
        F: FnMut(f32) -> f32,
    {
        let expected_pairs =
            Self::validate_power_interleaved_dimensions(rows, cols, spectrum.len())?;
        let mut power = Vec::with_capacity(expected_pairs * Self::FFT_CHANNELS);
        for chunk in spectrum.chunks_exact(Self::FFT_INTERLEAVED_STRIDE) {
            let [energy, chroma_r, chroma_g, chroma_b] =
                Self::power_channels_from_interleaved_chunk(chunk);
            power.push(map(energy));
            power.push(map(chroma_r));
            power.push(map(chroma_g));
            power.push(map(chroma_b));
        }

        Tensor::from_vec(rows, cols * Self::FFT_CHANNELS, power)
    }

    fn power_tensor_from_interleaved(
        rows: usize,
        cols: usize,
        spectrum: &[f32],
    ) -> PureResult<Tensor> {
        Self::map_power_tensor_from_interleaved(rows, cols, spectrum, |power| power)
    }

    fn power_db_tensor_from_interleaved(
        rows: usize,
        cols: usize,
        spectrum: &[f32],
    ) -> PureResult<Tensor> {
<<<<<<< HEAD
        Self::map_power_tensor_from_interleaved(rows, cols, spectrum, |power| {
            let clamped = power.max(Self::POWER_DB_EPSILON);
            let db = 10.0 * clamped.log10();
            db.max(Self::POWER_DB_FLOOR)
        })
=======
        Self::map_power_tensor_from_interleaved(rows, cols, spectrum, Self::power_to_db)
    }

    fn power_and_power_db_tensors_from_interleaved(
        rows: usize,
        cols: usize,
        spectrum: &[f32],
    ) -> PureResult<(Tensor, Tensor)> {
        let expected_pairs =
            Self::validate_power_interleaved_dimensions(rows, cols, spectrum.len())?;
        let mut linear = Vec::with_capacity(expected_pairs * Self::FFT_CHANNELS);
        let mut log = Vec::with_capacity(expected_pairs * Self::FFT_CHANNELS);

        for chunk in spectrum.chunks_exact(Self::FFT_INTERLEAVED_STRIDE) {
            let [energy, chroma_r, chroma_g, chroma_b] =
                Self::power_channels_from_interleaved_chunk(chunk);

            linear.push(energy);
            linear.push(chroma_r);
            linear.push(chroma_g);
            linear.push(chroma_b);

            log.push(Self::power_to_db(energy));
            log.push(Self::power_to_db(chroma_r));
            log.push(Self::power_to_db(chroma_g));
            log.push(Self::power_to_db(chroma_b));
        }

        let linear_tensor = Tensor::from_vec(rows, cols * Self::FFT_CHANNELS, linear)?;
        let log_tensor = Tensor::from_vec(rows, cols * Self::FFT_CHANNELS, log)?;
        Ok((linear_tensor, log_tensor))
    }

    #[inline]
    fn validate_power_interleaved_dimensions(
        rows: usize,
        cols: usize,
        spectrum_len: usize,
    ) -> PureResult<usize> {
        let expected_pairs = rows
            .checked_mul(cols)
            .ok_or(TensorError::TensorVolumeExceeded {
                label: "canvas_fft_power",
                volume: rows.saturating_mul(cols),
                max_volume: usize::MAX,
            })?;
        let expected_len =
            expected_pairs
                .checked_mul(8)
                .ok_or(TensorError::TensorVolumeExceeded {
                    label: "canvas_fft_power",
                    volume: rows.saturating_mul(cols).saturating_mul(8),
                    max_volume: usize::MAX,
                })?;

        if spectrum_len != expected_len {
            return Err(TensorError::DataLength {
                expected: expected_len,
                got: spectrum_len,
            });
        }

        Ok(expected_pairs)
    }

    #[inline]
    fn power_channels_from_interleaved_chunk(chunk: &[f32]) -> [f32; 4] {
        let (re_energy, im_energy) = (chunk[0], chunk[1]);
        let (re_chroma_r, im_chroma_r) = (chunk[2], chunk[3]);
        let (re_chroma_g, im_chroma_g) = (chunk[4], chunk[5]);
        let (re_chroma_b, im_chroma_b) = (chunk[6], chunk[7]);

        [
            re_energy.mul_add(re_energy, im_energy * im_energy),
            re_chroma_r.mul_add(re_chroma_r, im_chroma_r * im_chroma_r),
            re_chroma_g.mul_add(re_chroma_g, im_chroma_g * im_chroma_g),
            re_chroma_b.mul_add(re_chroma_b, im_chroma_b * im_chroma_b),
        ]
    }

    #[inline]
    fn power_to_db(power: f32) -> f32 {
        let clamped = power.max(Self::POWER_DB_EPSILON);
        let db = 10.0 * clamped.log10();
        db.max(Self::POWER_DB_FLOOR)
    }

    /// 2D FFT magnitude helper mirroring [`fft_2d_interleaved`]. The returned
    /// tensor has shape `(height, width * 4)` with magnitudes for each channel.
    pub fn fft_2d_magnitude_tensor(&self, inverse: bool) -> PureResult<Tensor> {
        let spectrum = self.fft_2d_interleaved(inverse)?;
        let mut magnitudes = Vec::with_capacity(self.height * self.width * 4);
        for chunk in spectrum.chunks_exact(8) {
            magnitudes.push(chunk[0].hypot(chunk[1]));
            magnitudes.push(chunk[2].hypot(chunk[3]));
            magnitudes.push(chunk[4].hypot(chunk[5]));
            magnitudes.push(chunk[6].hypot(chunk[7]));
        }
        Tensor::from_vec(self.height, self.width * 4, magnitudes)
    }

    /// 2D FFT power helper mirroring [`fft_2d_interleaved`]. The returned tensor
    /// has shape `(height, width * 4)` storing squared magnitudes per channel so
    /// integrators can probe energy across both axes without recomputing.
    pub fn fft_2d_power_tensor(&self, inverse: bool) -> PureResult<Tensor> {
        let spectrum = self.fft_2d_interleaved(inverse)?;
        Self::power_tensor_from_interleaved(self.height, self.width, &spectrum)
    }

    /// 2D FFT phase helper mirroring [`fft_2d_interleaved`]. The returned tensor
    /// has shape `(height, width * 4)` storing per-channel phase angles.
    pub fn fft_2d_phase_tensor(&self, inverse: bool) -> PureResult<Tensor> {
        let spectrum = self.fft_2d_interleaved(inverse)?;
        let mut phases = Vec::with_capacity(self.height * self.width * 4);
        for chunk in spectrum.chunks_exact(8) {
            phases.push(chunk[1].atan2(chunk[0]));
            phases.push(chunk[3].atan2(chunk[2]));
            phases.push(chunk[5].atan2(chunk[4]));
            phases.push(chunk[7].atan2(chunk[6]));
        }
        Tensor::from_vec(self.height, self.width * 4, phases)
    }

    /// Compute both the magnitude and phase spectra for the 2D FFT in a single
    /// pass. Returns `(magnitude, phase)` tensors, each with shape
    /// `(height, width * 4)`.
    pub fn fft_2d_polar_tensors(&self, inverse: bool) -> PureResult<(Tensor, Tensor)> {
        let spectrum = self.fft_2d_interleaved(inverse)?;
        Self::polar_tensors_from_interleaved(self.height, self.width, &spectrum)
    }

    fn polar_tensors_from_interleaved(
        rows: usize,
        cols: usize,
        spectrum: &[f32],
    ) -> PureResult<(Tensor, Tensor)> {
        let expected_pairs = rows
            .checked_mul(cols)
            .ok_or(TensorError::TensorVolumeExceeded {
                label: "canvas_fft_polar",
                volume: rows.saturating_mul(cols),
                max_volume: usize::MAX,
            })?;
        let expected_len =
            expected_pairs
                .checked_mul(8)
                .ok_or(TensorError::TensorVolumeExceeded {
                    label: "canvas_fft_polar",
                    volume: rows.saturating_mul(cols).saturating_mul(8),
                    max_volume: usize::MAX,
                })?;

        if spectrum.len() != expected_len {
            return Err(TensorError::DataLength {
                expected: expected_len,
                got: spectrum.len(),
            });
        }

        let mut magnitudes = Vec::with_capacity(expected_pairs * 4);
        let mut phases = Vec::with_capacity(expected_pairs * 4);
        for chunk in spectrum.chunks_exact(8) {
            let (re_energy, im_energy) = (chunk[0], chunk[1]);
            let (re_chroma_r, im_chroma_r) = (chunk[2], chunk[3]);
            let (re_chroma_g, im_chroma_g) = (chunk[4], chunk[5]);
            let (re_chroma_b, im_chroma_b) = (chunk[6], chunk[7]);

            magnitudes.push(re_energy.hypot(im_energy));
            phases.push(im_energy.atan2(re_energy));

            magnitudes.push(re_chroma_r.hypot(im_chroma_r));
            phases.push(im_chroma_r.atan2(re_chroma_r));

            magnitudes.push(re_chroma_g.hypot(im_chroma_g));
            phases.push(im_chroma_g.atan2(re_chroma_g));

            magnitudes.push(re_chroma_b.hypot(im_chroma_b));
            phases.push(im_chroma_b.atan2(re_chroma_b));
        }

        let magnitude = Tensor::from_vec(rows, cols * 4, magnitudes)?;
        let phase = Tensor::from_vec(rows, cols * 4, phases)?;
        Ok((magnitude, phase))
    }

    fn power_tensor_from_interleaved(
        rows: usize,
        cols: usize,
        spectrum: &[f32],
    ) -> PureResult<Tensor> {
        let expected_pairs = rows
            .checked_mul(cols)
            .ok_or(TensorError::TensorVolumeExceeded {
                label: "canvas_fft_power",
                volume: rows.saturating_mul(cols),
                max_volume: usize::MAX,
            })?;
        let expected_len =
            expected_pairs
                .checked_mul(8)
                .ok_or(TensorError::TensorVolumeExceeded {
                    label: "canvas_fft_power",
                    volume: rows.saturating_mul(cols).saturating_mul(8),
                    max_volume: usize::MAX,
                })?;

        if spectrum.len() != expected_len {
            return Err(TensorError::DataLength {
                expected: expected_len,
                got: spectrum.len(),
            });
        }

        let mut power = Vec::with_capacity(expected_pairs * 4);
        for chunk in spectrum.chunks_exact(8) {
            let (re_energy, im_energy) = (chunk[0], chunk[1]);
            let (re_chroma_r, im_chroma_r) = (chunk[2], chunk[3]);
            let (re_chroma_g, im_chroma_g) = (chunk[4], chunk[5]);
            let (re_chroma_b, im_chroma_b) = (chunk[6], chunk[7]);

            power.push(re_energy.mul_add(re_energy, im_energy * im_energy));
            power.push(re_chroma_r.mul_add(re_chroma_r, im_chroma_r * im_chroma_r));
            power.push(re_chroma_g.mul_add(re_chroma_g, im_chroma_g * im_chroma_g));
            power.push(re_chroma_b.mul_add(re_chroma_b, im_chroma_b * im_chroma_b));
        }

        Tensor::from_vec(rows, cols * 4, power)
>>>>>>> 47c03cc3
    }
}
/// Byte layout metadata for the WGSL canvas FFT pipeline.
#[derive(Clone, Copy, Debug, PartialEq, Eq)]
pub struct CanvasFftLayout {
    field_bytes: usize,
    field_stride: usize,
    spectrum_bytes: usize,
    spectrum_stride: usize,
    uniform_bytes: usize,
}

impl CanvasFftLayout {
    /// Total byte length required for the vector field storage buffer.
    pub fn field_bytes(&self) -> usize {
        self.field_bytes
    }

    /// Size in bytes of each vector field sample.
    pub fn field_stride(&self) -> usize {
        self.field_stride
    }

    /// Total byte length required for the FFT spectrum storage buffer.
    pub fn spectrum_bytes(&self) -> usize {
        self.spectrum_bytes
    }

    /// Size in bytes of each FFT spectrum sample.
    pub fn spectrum_stride(&self) -> usize {
        self.spectrum_stride
    }

    /// Byte length of the uniform buffer used by the WGSL kernel.
    pub fn uniform_bytes(&self) -> usize {
        self.uniform_bytes
    }

    /// Number of pixels captured by the layout.
    pub fn pixel_count(&self) -> usize {
        if self.field_stride == 0 {
            0
        } else {
            self.field_bytes / self.field_stride
        }
    }
}

/// RGBA pixel surface that mirrors a HTML canvas.
#[derive(Clone, Debug)]
pub struct CanvasSurface {
    width: usize,
    height: usize,
    pixels: Vec<u8>,
}

impl CanvasSurface {
    /// Create a canvas surface. Width/height must both be non-zero so the WASM
    /// side does not attempt to upload empty textures.
    pub fn new(width: usize, height: usize) -> PureResult<Self> {
        if width == 0 || height == 0 {
            return Err(TensorError::InvalidDimensions {
                rows: height,
                cols: width,
            });
        }
        Ok(Self {
            width,
            height,
            pixels: vec![0; width * height * 4],
        })
    }

    /// Returns the raw RGBA pixel buffer ready for `ImageData`.
    pub fn as_rgba(&self) -> &[u8] {
        &self.pixels
    }

    /// Mutable access to the underlying buffer.
    pub fn as_rgba_mut(&mut self) -> &mut [u8] {
        &mut self.pixels
    }

    /// Clear the canvas to transparent black.
    pub fn clear(&mut self) {
        self.pixels.fill(0);
    }

    /// Paint a tensor onto the pixel grid using a simple blue-magenta gradient
    /// that emphasises relative relations instead of absolute brightness.
    pub fn paint_tensor(&mut self, tensor: &Tensor) -> PureResult<()> {
        let mut normalizer = CanvasNormalizer::default();
        self.paint_tensor_with_palette(tensor, &mut normalizer, CanvasPalette::default())
    }

    /// Paint the tensor using a caller-provided normaliser and palette. This
    /// keeps huge models stable while making it trivial to swap visual styles
    /// from Python or JavaScript glue code.
    pub fn paint_tensor_with_palette(
        &mut self,
        tensor: &Tensor,
        normalizer: &mut CanvasNormalizer,
        palette: CanvasPalette,
    ) -> PureResult<()> {
        let expected = (self.height, self.width);
        if tensor.shape() != expected {
            return Err(TensorError::ShapeMismatch {
                left: tensor.shape(),
                right: expected,
            });
        }

        let data = tensor.data();
        normalizer.update(data);
        for (idx, &value) in data.iter().enumerate() {
            let normalized = normalizer.normalize(value);
            let [r, g, b, a] = palette.map(normalized);
            let offset = idx * 4;
            self.pixels[offset] = r;
            self.pixels[offset + 1] = g;
            self.pixels[offset + 2] = b;
            self.pixels[offset + 3] = a;
        }
        Ok(())
    }

    /// Paint the tensor while simultaneously vectorising the chroma so that the
    /// caller can feed the result straight back into Z-space monads.
    pub fn paint_tensor_with_palette_into_vectors(
        &mut self,
        tensor: &Tensor,
        normalizer: &mut CanvasNormalizer,
        palette: CanvasPalette,
        vectors: &mut ColorVectorField,
    ) -> PureResult<()> {
        let expected = (self.height, self.width);
        if tensor.shape() != expected {
            return Err(TensorError::ShapeMismatch {
                left: tensor.shape(),
                right: expected,
            });
        }

        vectors.ensure_shape(self.width, self.height);
        let data = tensor.data();
        normalizer.update(data);
        for (idx, &value) in data.iter().enumerate() {
            let normalized = normalizer.normalize(value);
            let (rgba, chroma) = palette.map_vectorised(normalized);
            let offset = idx * 4;
            self.pixels[offset] = rgba[0];
            self.pixels[offset + 1] = rgba[1];
            self.pixels[offset + 2] = rgba[2];
            self.pixels[offset + 3] = rgba[3];
            vectors.set(idx, normalized, chroma);
        }
        Ok(())
    }

    /// Consume the surface returning the owned pixel vector.
    pub fn into_pixels(self) -> Vec<u8> {
        self.pixels
    }

    /// Canvas width in pixels.
    pub fn width(&self) -> usize {
        self.width
    }

    /// Canvas height in pixels.
    pub fn height(&self) -> usize {
        self.height
    }
}

/// Drives the fractal scheduler into an on-canvas tensor without extra copies.
#[derive(Clone, Debug)]
pub struct CanvasProjector {
    scheduler: UringFractalScheduler,
    surface: CanvasSurface,
    workspace: Tensor,
    normalizer: CanvasNormalizer,
    palette: CanvasPalette,
    vectors: ColorVectorField,
}

/// Convenience wrapper that mirrors the WASM `FractalCanvas` bindings while
/// remaining entirely in-process for native smoke tests.
#[derive(Clone, Debug)]
pub struct FractalCanvas {
    projector: CanvasProjector,
    width: usize,
    height: usize,
}

impl FractalCanvas {
    /// Construct a projector-backed canvas with the requested queue capacity.
    pub fn new(capacity: usize, width: usize, height: usize) -> PureResult<Self> {
        let scheduler = UringFractalScheduler::new(capacity)?;
        let projector = CanvasProjector::new(scheduler, width, height)?;
        Ok(Self {
            projector,
            width,
            height,
        })
    }

    /// Canvas width in pixels.
    pub fn width(&self) -> usize {
        self.width
    }

    /// Canvas height in pixels.
    pub fn height(&self) -> usize {
        self.height
    }

    /// Immutable access to the projector.
    pub fn projector(&self) -> &CanvasProjector {
        &self.projector
    }

    /// Mutable access to the projector.
    pub fn projector_mut(&mut self) -> &mut CanvasProjector {
        &mut self.projector
    }

    /// Immutable access to the underlying scheduler.
    pub fn scheduler(&self) -> &UringFractalScheduler {
        self.projector.scheduler()
    }

    /// Mutable access to the underlying scheduler.
    pub fn scheduler_mut(&mut self) -> &mut UringFractalScheduler {
        self.projector.scheduler_mut()
    }

    /// Refresh the canvas returning the latest RGBA buffer.
    pub fn refresh(&mut self) -> PureResult<&[u8]> {
        self.projector.refresh()
    }

    /// Refresh the canvas returning both the RGBA buffer and the vector field.
    pub fn refresh_with_vectors(&mut self) -> PureResult<(&[u8], &ColorVectorField)> {
        self.projector.refresh_with_vectors()
    }

    /// Refresh the canvas returning the latest tensor relation.
    pub fn refresh_tensor(&mut self) -> PureResult<&Tensor> {
        self.projector.refresh_tensor()
    }

    /// Push a new fractal patch into the scheduler.
    pub fn push_patch(
        &self,
        relation: Tensor,
        coherence: f32,
        tension: f32,
        depth: u32,
    ) -> PureResult<()> {
        let patch = FractalPatch::new(relation, coherence, tension, depth)?;
        self.projector.scheduler().push(patch)
    }
}

impl CanvasProjector {
    /// Construct a projector with a shared scheduler. The workspace tensor is
    /// reused for every refresh call to avoid hitting the WASM allocator.
    pub fn new(scheduler: UringFractalScheduler, width: usize, height: usize) -> PureResult<Self> {
        Self::with_config(scheduler, width, height, CanvasProjectorConfig::default())
    }

    /// Construct a projector with an explicit config.
    pub fn with_config(
        scheduler: UringFractalScheduler,
        width: usize,
        height: usize,
        config: CanvasProjectorConfig,
    ) -> PureResult<Self> {
        let surface = CanvasSurface::new(width, height)?;
        let workspace = Tensor::zeros(height, width)?;
        let vectors = ColorVectorField::new(width, height);
        Ok(Self {
            scheduler,
            surface,
            workspace,
            normalizer: config.normalizer,
            palette: config.palette,
            vectors,
        })
    }

    /// Expose the scheduler so producers can push new relation patches.
    pub fn scheduler(&self) -> &UringFractalScheduler {
        &self.scheduler
    }

    /// Mutable access to the scheduler for advanced consumers.
    pub fn scheduler_mut(&mut self) -> &mut UringFractalScheduler {
        &mut self.scheduler
    }

    /// Immutable view of the canvas surface.
    pub fn surface(&self) -> &CanvasSurface {
        &self.surface
    }

    /// Mutable access to the canvas surface (useful for custom palettes).
    pub fn surface_mut(&mut self) -> &mut CanvasSurface {
        &mut self.surface
    }

    /// Mutable access to the normaliser used for colouring.
    pub fn normalizer_mut(&mut self) -> &mut CanvasNormalizer {
        &mut self.normalizer
    }

    /// Current palette.
    pub fn palette(&self) -> CanvasPalette {
        self.palette
    }

    /// Swap the palette used for the next refresh.
    pub fn set_palette(&mut self, palette: CanvasPalette) {
        self.palette = palette;
    }

    /// Refresh the canvas by folding the queued patches straight into the
    /// workspace tensor and painting the result. Callers can ship the returned
    /// slice to JavaScript without cloning.
    pub fn refresh(&mut self) -> PureResult<&[u8]> {
        self.render()?;
        Ok(self.surface.as_rgba())
    }

    /// Refresh the canvas and expose the latest relation tensor.
    pub fn refresh_tensor(&mut self) -> PureResult<&Tensor> {
        self.render()?;
        Ok(&self.workspace)
    }

    /// Returns the last relation tensor without forcing a refresh.
    pub fn tensor(&self) -> &Tensor {
        &self.workspace
    }

    fn render(&mut self) -> PureResult<()> {
        let relation = self.scheduler.fold_coherence()?;
        if relation.shape() != self.workspace.shape() {
            self.workspace = relation;
        } else {
            self.workspace.data_mut().copy_from_slice(relation.data());
        }
        self.surface.paint_tensor_with_palette_into_vectors(
            &self.workspace,
            &mut self.normalizer,
            self.palette,
            &mut self.vectors,
        )
    }

    /// Refresh the canvas returning both the RGBA buffer and the vector field
    /// used to bind colours back into Z-space dynamics.
    pub fn refresh_with_vectors(&mut self) -> PureResult<(&[u8], &ColorVectorField)> {
        self.render()?;
        Ok((self.surface.as_rgba(), &self.vectors))
    }

    /// Ensure the projector is up to date and expose the vector field.
    pub fn refresh_vector_field(&mut self) -> PureResult<&ColorVectorField> {
        self.render()?;
        Ok(&self.vectors)
    }

    /// Last computed vector field without forcing a refresh.
    pub fn vector_field(&self) -> &ColorVectorField {
        &self.vectors
    }

    /// Refresh the canvas and expose the interleaved FFT spectrum for each row
    /// (energy + chroma channels). When `inverse` is `true`, the spectrum is
    /// inverted before returning.
    pub fn refresh_vector_fft(&mut self, inverse: bool) -> PureResult<Vec<f32>> {
        self.render()?;
        self.vectors.fft_rows_interleaved(inverse)
    }

    /// Refresh the canvas and expose the row-wise FFT magnitudes as a tensor
    /// with shape `(height, width * 4)`.
    pub fn refresh_vector_fft_magnitude_tensor(&mut self, inverse: bool) -> PureResult<Tensor> {
        self.render()?;
        self.vectors.fft_rows_magnitude_tensor(inverse)
    }

    /// Refresh the canvas and expose the row-wise FFT power as a tensor with
    /// shape `(height, width * 4)`.
    pub fn refresh_vector_fft_power_tensor(&mut self, inverse: bool) -> PureResult<Tensor> {
        self.render()?;
        self.vectors.fft_rows_power_tensor(inverse)
    }

    /// Refresh the canvas and expose the row-wise FFT log-power (decibel) tensor
    /// with shape `(height, width * 4)`.
    pub fn refresh_vector_fft_power_db_tensor(&mut self, inverse: bool) -> PureResult<Tensor> {
        self.render()?;
        self.vectors.fft_rows_power_db_tensor(inverse)
    }

    /// Refresh the canvas and expose both the row-wise FFT power and log-power
    /// tensors with shape `(height, width * 4)`.
    pub fn refresh_vector_fft_power_with_db_tensors(
        &mut self,
        inverse: bool,
    ) -> PureResult<(Tensor, Tensor)> {
        self.render()?;
        self.vectors.fft_rows_power_with_db_tensors(inverse)
    }

    /// Refresh the canvas and expose the row-wise FFT phases as a tensor with
    /// shape `(height, width * 4)`.
    pub fn refresh_vector_fft_phase_tensor(&mut self, inverse: bool) -> PureResult<Tensor> {
        self.render()?;
        self.vectors.fft_rows_phase_tensor(inverse)
    }

    /// Refresh the canvas and expose both the row-wise FFT magnitudes and
    /// phases as tensors with shape `(height, width * 4)`.
    pub fn refresh_vector_fft_polar_tensors(
        &mut self,
        inverse: bool,
    ) -> PureResult<(Tensor, Tensor)> {
        self.render()?;
        self.vectors.fft_rows_polar_tensors(inverse)
    }

    /// Refresh the canvas and expose the interleaved FFT spectrum for each
    /// column (energy + chroma channels). This mirrors
    /// [`refresh_vector_fft`] but operates along the vertical axis so WASM
    /// consumers can probe anisotropic structures without reshaping data on the
    /// JavaScript side.
    pub fn refresh_vector_fft_columns(&mut self, inverse: bool) -> PureResult<Vec<f32>> {
        self.render()?;
        self.vectors.fft_cols_interleaved(inverse)
    }

    /// Refresh the canvas and expose column-wise FFT magnitudes as a tensor
    /// with shape `(width, height * 4)`.
    pub fn refresh_vector_fft_columns_magnitude_tensor(
        &mut self,
        inverse: bool,
    ) -> PureResult<Tensor> {
        self.render()?;
        self.vectors.fft_cols_magnitude_tensor(inverse)
    }

    /// Refresh the canvas and expose column-wise FFT power as a tensor with
    /// shape `(width, height * 4)`.
    pub fn refresh_vector_fft_columns_power_tensor(&mut self, inverse: bool) -> PureResult<Tensor> {
        self.render()?;
        self.vectors.fft_cols_power_tensor(inverse)
    }

    /// Refresh the canvas and expose the column-wise FFT log-power (decibel)
    /// tensor with shape `(width, height * 4)`.
    pub fn refresh_vector_fft_columns_power_db_tensor(
        &mut self,
        inverse: bool,
    ) -> PureResult<Tensor> {
        self.render()?;
        self.vectors.fft_cols_power_db_tensor(inverse)
    }

    /// Refresh the canvas and expose both the column-wise FFT power and
    /// log-power tensors with shape `(width, height * 4)`.
    pub fn refresh_vector_fft_columns_power_with_db_tensors(
        &mut self,
        inverse: bool,
    ) -> PureResult<(Tensor, Tensor)> {
        self.render()?;
        self.vectors.fft_cols_power_with_db_tensors(inverse)
    }

    /// Refresh the canvas and expose column-wise FFT phases as a tensor with
    /// shape `(width, height * 4)`.
    pub fn refresh_vector_fft_columns_phase_tensor(&mut self, inverse: bool) -> PureResult<Tensor> {
        self.render()?;
        self.vectors.fft_cols_phase_tensor(inverse)
    }

    /// Refresh the canvas and expose both the column-wise FFT magnitudes and
    /// phases as tensors with shape `(width, height * 4)`.
    pub fn refresh_vector_fft_columns_polar_tensors(
        &mut self,
        inverse: bool,
    ) -> PureResult<(Tensor, Tensor)> {
        self.render()?;
        self.vectors.fft_cols_polar_tensors(inverse)
    }

    /// Refresh the canvas and expose the full 2D FFT spectrum (energy + chroma
    /// channels). This applies the row and column transforms sequentially so
    /// integrators can probe anisotropic features without piecing together two
    /// separate passes on the JavaScript side.
    pub fn refresh_vector_fft_2d(&mut self, inverse: bool) -> PureResult<Vec<f32>> {
        self.render()?;
        self.vectors.fft_2d_interleaved(inverse)
    }

    /// Refresh the canvas and expose the 2D FFT magnitudes as a tensor with
    /// shape `(height, width * 4)`.
    pub fn refresh_vector_fft_2d_magnitude_tensor(&mut self, inverse: bool) -> PureResult<Tensor> {
        self.render()?;
        self.vectors.fft_2d_magnitude_tensor(inverse)
    }

    /// Refresh the canvas and expose the 2D FFT power as a tensor with shape
    /// `(height, width * 4)`.
    pub fn refresh_vector_fft_2d_power_tensor(&mut self, inverse: bool) -> PureResult<Tensor> {
        self.render()?;
        self.vectors.fft_2d_power_tensor(inverse)
    }

    /// Refresh the canvas and expose the 2D FFT log-power (decibel) tensor with
    /// shape `(height, width * 4)`.
    pub fn refresh_vector_fft_2d_power_db_tensor(&mut self, inverse: bool) -> PureResult<Tensor> {
        self.render()?;
        self.vectors.fft_2d_power_db_tensor(inverse)
    }

    /// Refresh the canvas and expose both the 2D FFT power and log-power
    /// tensors with shape `(height, width * 4)`.
    pub fn refresh_vector_fft_2d_power_with_db_tensors(
        &mut self,
        inverse: bool,
    ) -> PureResult<(Tensor, Tensor)> {
        self.render()?;
        self.vectors.fft_2d_power_with_db_tensors(inverse)
    }

    /// Refresh the canvas and expose the 2D FFT phases as a tensor with shape
    /// `(height, width * 4)`.
    pub fn refresh_vector_fft_2d_phase_tensor(&mut self, inverse: bool) -> PureResult<Tensor> {
        self.render()?;
        self.vectors.fft_2d_phase_tensor(inverse)
    }

    /// Refresh the canvas and expose both the 2D FFT magnitudes and phases as
    /// tensors with shape `(height, width * 4)`.
    pub fn refresh_vector_fft_2d_polar_tensors(
        &mut self,
        inverse: bool,
    ) -> PureResult<(Tensor, Tensor)> {
        self.render()?;
        self.vectors.fft_2d_polar_tensors(inverse)
    }

    /// Accumulate the refreshed tensor into the provided hypergradient tape.
    pub fn accumulate_hypergrad(&mut self, tape: &mut AmegaHypergrad) -> PureResult<()> {
        let tensor = self.refresh_tensor()?;
        tape.accumulate_wave(tensor)
    }

    /// Accumulate the refreshed tensor into the provided Euclidean gradient tape.
    pub fn accumulate_realgrad(&mut self, tape: &mut AmegaRealgrad) -> PureResult<()> {
        let tensor = self.refresh_tensor()?;
        tape.accumulate_wave(tensor)
    }

    /// Refresh the canvas and return gradient summary statistics for both the
    /// hypergradient and Euclidean tapes. The returned tuple packs
    /// `(hypergrad_summary, realgrad_summary)`.
    pub fn gradient_summary(
        &mut self,
        curvature: f32,
    ) -> PureResult<(GradientSummary, GradientSummary)> {
        let tensor = self.refresh_tensor()?;
        let (rows, cols) = tensor.shape();
        let mut hypergrad = AmegaHypergrad::new(curvature, 1.0, rows, cols)?;
        hypergrad.accumulate_wave(tensor)?;
        let mut realgrad = AmegaRealgrad::new(1.0, rows, cols)?;
        realgrad.accumulate_wave(tensor)?;
        Ok((hypergrad.summary(), realgrad.summary()))
    }

    /// Interpret the gradient summaries into Desire-aligned feedback signals.
    pub fn gradient_interpretation(
        &mut self,
        curvature: f32,
    ) -> PureResult<DesireGradientInterpretation> {
        let (hyper, real) = self.gradient_summary(curvature)?;
        Ok(DesireGradientInterpretation::from_summaries(hyper, real))
    }

    /// Derive Desire control signals directly from the refreshed canvas tensor.
    pub fn gradient_control(&mut self, curvature: f32) -> PureResult<DesireGradientControl> {
        let interpretation = self.gradient_interpretation(curvature)?;
        Ok(interpretation.control())
    }

    /// Access the last computed FFT spectrum without forcing a refresh.
    pub fn vector_fft(&self, inverse: bool) -> PureResult<Vec<f32>> {
        self.vectors.fft_rows_interleaved(inverse)
    }

    /// Last computed row-wise FFT magnitudes without forcing a refresh.
    pub fn vector_fft_magnitude_tensor(&self, inverse: bool) -> PureResult<Tensor> {
        self.vectors.fft_rows_magnitude_tensor(inverse)
    }

    /// Last computed row-wise FFT power without forcing a refresh.
    pub fn vector_fft_power_tensor(&self, inverse: bool) -> PureResult<Tensor> {
        self.vectors.fft_rows_power_tensor(inverse)
    }

    /// Last computed row-wise FFT log-power tensor without forcing a refresh.
    pub fn vector_fft_power_db_tensor(&self, inverse: bool) -> PureResult<Tensor> {
        self.vectors.fft_rows_power_db_tensor(inverse)
    }

    /// Access both the row-wise FFT power and log-power tensors without
    /// forcing a refresh. Returns `(power, power_db)` with shape
    /// `(height, width * 4)`.
    pub fn vector_fft_power_with_db_tensors(&self, inverse: bool) -> PureResult<(Tensor, Tensor)> {
        self.vectors.fft_rows_power_with_db_tensors(inverse)
    }

    /// Last computed row-wise FFT phases without forcing a refresh.
    pub fn vector_fft_phase_tensor(&self, inverse: bool) -> PureResult<Tensor> {
        self.vectors.fft_rows_phase_tensor(inverse)
    }

    /// Access both the row-wise FFT magnitudes and phases without forcing a
    /// refresh. Returns `(magnitude, phase)` tensors with shape
    /// `(height, width * 4)`.
    pub fn vector_fft_polar_tensors(&self, inverse: bool) -> PureResult<(Tensor, Tensor)> {
        self.vectors.fft_rows_polar_tensors(inverse)
    }

    /// Access the last computed column-wise FFT spectrum without forcing a
    /// refresh. The returned buffer mirrors [`refresh_vector_fft_columns`]
    /// layout (columns laid out sequentially with interleaved `[re, im]`
    /// components).
    pub fn vector_fft_columns(&self, inverse: bool) -> PureResult<Vec<f32>> {
        self.vectors.fft_cols_interleaved(inverse)
    }

    /// Access the last computed column-wise FFT magnitudes without forcing a
    /// refresh.
    pub fn vector_fft_columns_magnitude_tensor(&self, inverse: bool) -> PureResult<Tensor> {
        self.vectors.fft_cols_magnitude_tensor(inverse)
    }

    /// Access the last computed column-wise FFT power without forcing a refresh.
    pub fn vector_fft_columns_power_tensor(&self, inverse: bool) -> PureResult<Tensor> {
        self.vectors.fft_cols_power_tensor(inverse)
    }

    /// Access the last computed column-wise FFT log-power tensor without
    /// forcing a refresh.
    pub fn vector_fft_columns_power_db_tensor(&self, inverse: bool) -> PureResult<Tensor> {
        self.vectors.fft_cols_power_db_tensor(inverse)
    }

    /// Access both the column-wise FFT power and log-power tensors without
    /// forcing a refresh. Returns `(power, power_db)` with shape `(width, height
    /// * 4)`.
    pub fn vector_fft_columns_power_with_db_tensors(
        &self,
        inverse: bool,
    ) -> PureResult<(Tensor, Tensor)> {
        self.vectors.fft_cols_power_with_db_tensors(inverse)
    }

    /// Access the last computed column-wise FFT phases without forcing a
    /// refresh.
    pub fn vector_fft_columns_phase_tensor(&self, inverse: bool) -> PureResult<Tensor> {
        self.vectors.fft_cols_phase_tensor(inverse)
    }

    /// Access both the column-wise FFT magnitudes and phases without forcing a
    /// refresh. Returns `(magnitude, phase)` tensors with shape
    /// `(width, height * 4)`.
    pub fn vector_fft_columns_polar_tensors(&self, inverse: bool) -> PureResult<(Tensor, Tensor)> {
        self.vectors.fft_cols_polar_tensors(inverse)
    }

    /// Access the last computed 2D FFT spectrum without forcing a refresh. The
    /// returned buffer matches [`refresh_vector_fft_2d`] and can be fed
    /// directly into GPU upload pipelines.
    pub fn vector_fft_2d(&self, inverse: bool) -> PureResult<Vec<f32>> {
        self.vectors.fft_2d_interleaved(inverse)
    }

    /// Access the last computed 2D FFT magnitudes without forcing a refresh.
    pub fn vector_fft_2d_magnitude_tensor(&self, inverse: bool) -> PureResult<Tensor> {
        self.vectors.fft_2d_magnitude_tensor(inverse)
    }

    /// Access the last computed 2D FFT power without forcing a refresh.
    pub fn vector_fft_2d_power_tensor(&self, inverse: bool) -> PureResult<Tensor> {
        self.vectors.fft_2d_power_tensor(inverse)
    }

    /// Access the last computed 2D FFT log-power tensor without forcing a refresh.
    pub fn vector_fft_2d_power_db_tensor(&self, inverse: bool) -> PureResult<Tensor> {
        self.vectors.fft_2d_power_db_tensor(inverse)
    }

    /// Access both the 2D FFT power and log-power tensors without forcing a
    /// refresh. Returns `(power, power_db)` with shape `(height, width * 4)`.
    pub fn vector_fft_2d_power_with_db_tensors(
        &self,
        inverse: bool,
    ) -> PureResult<(Tensor, Tensor)> {
        self.vectors.fft_2d_power_with_db_tensors(inverse)
    }

    /// Access the last computed 2D FFT phases without forcing a refresh.
    pub fn vector_fft_2d_phase_tensor(&self, inverse: bool) -> PureResult<Tensor> {
        self.vectors.fft_2d_phase_tensor(inverse)
    }

    /// Access both the 2D FFT magnitudes and phases without forcing a refresh.
    /// Returns `(magnitude, phase)` tensors with shape `(height, width * 4)`.
    pub fn vector_fft_2d_polar_tensors(&self, inverse: bool) -> PureResult<(Tensor, Tensor)> {
        self.vectors.fft_2d_polar_tensors(inverse)
    }

    /// Uniform parameters expected by [`vector_fft_wgsl`]. The layout mirrors
    /// the WGSL `CanvasFftParams` struct and includes padding so the buffer
    /// occupies 16 bytes.
    pub fn vector_fft_uniform(&self, inverse: bool) -> [u32; 4] {
        [
            self.surface.width() as u32,
            self.surface.height() as u32,
            inverse as u32,
            0,
        ]
    }

    /// Byte layout metadata that mirrors the WGSL buffers emitted by
    /// [`vector_fft_wgsl`]. Callers can size storage/uniform buffers directly
    /// from the returned values without hard-coding struct sizes.
    pub fn vector_fft_layout(&self) -> CanvasFftLayout {
        const FIELD_STRIDE: usize = 4 * core::mem::size_of::<f32>();
        const SPECTRUM_STRIDE: usize = 8 * core::mem::size_of::<f32>();
        const UNIFORM_BYTES: usize = 4 * core::mem::size_of::<u32>();

        let width = self.surface.width();
        let height = self.surface.height();
        CanvasFftLayout {
            field_bytes: width * height * FIELD_STRIDE,
            field_stride: FIELD_STRIDE,
            spectrum_bytes: width * height * SPECTRUM_STRIDE,
            spectrum_stride: SPECTRUM_STRIDE,
            uniform_bytes: UNIFORM_BYTES,
        }
    }

    /// Suggested dispatch dimensions for [`vector_fft_wgsl`]. The kernel
    /// operates over the full canvas grid, so we pack the height into the
    /// `y`-dimension while the `x`-dimension is chunked by the workgroup size.
    /// Consumers can feed the returned triplet directly into
    /// `queue.write_buffer` / `compute_pass.dispatch_workgroups` without
    /// recomputing the ceil division in JavaScript.
    pub fn vector_fft_dispatch(&self, subgroup: bool) -> [u32; 3] {
        let width = self.surface.width() as u32;
        let height = self.surface.height() as u32;
        let workgroup = if subgroup { 32 } else { 64 };
        let groups_x = if width == 0 {
            0
        } else {
            (width + workgroup - 1) / workgroup
        };
        [groups_x, height, 1]
    }

    /// Uniform parameters for the hypergradient WGSL operator. The layout packs
    /// the canvas dimensions alongside the blend/gain controls as four floats
    /// (16 bytes) so WebGPU callers can upload them without manual padding.
    pub fn hypergrad_operator_uniform(&self, mix: f32, gain: f32) -> [f32; 4] {
        [
            self.surface.width() as f32,
            self.surface.height() as f32,
            mix.clamp(0.0, 1.0),
            gain,
        ]
    }

    /// Convenience wrapper that feeds Desire's control signals straight into the
    /// hypergradient WGSL uniform layout.
    pub fn hypergrad_operator_uniform_from_control(
        &self,
        control: &DesireGradientControl,
    ) -> [f32; 4] {
        self.hypergrad_operator_uniform(control.operator_mix(), control.operator_gain())
    }

    /// Pack Desire's control feedback into a 16-float uniform suitable for WGSL
    /// consumption. The layout keeps every block aligned to 16 bytes so WebGPU
    /// callers can upload it without manual padding or serde churn.
    pub fn desire_control_uniform(&self, control: &DesireGradientControl) -> [u32; 16] {
        [
            control.target_entropy().to_bits(),
            control.learning_rate_eta().to_bits(),
            control.learning_rate_min().to_bits(),
            control.learning_rate_max().to_bits(),
            control.learning_rate_slew().to_bits(),
            control.clip_norm().to_bits(),
            control.clip_floor().to_bits(),
            control.clip_ceiling().to_bits(),
            control.clip_ema().to_bits(),
            control.temperature_kappa().to_bits(),
            control.temperature_slew().to_bits(),
            control.hyper_rate_scale().to_bits(),
            control.real_rate_scale().to_bits(),
            control.tuning_gain().to_bits(),
            control.quality_gain().to_bits(),
            control.events().bits(),
        ]
    }

    /// Compute the workgroup triplet for the hypergradient WGSL operator.
    pub fn hypergrad_operator_dispatch(&self, subgroup: bool) -> [u32; 3] {
        let width = self.surface.width() as u32;
        let height = self.surface.height() as u32;
        let workgroup = if subgroup { 32 } else { 64 };
        let groups_x = if width == 0 {
            0
        } else {
            (width + workgroup - 1) / workgroup
        };
        [groups_x, height, 1]
    }

    /// Emit a WGSL kernel that accumulates the canvas relation directly into a
    /// hypergradient buffer entirely on the GPU.
    pub fn hypergrad_operator_wgsl(&self, subgroup: bool) -> String {
        emit_canvas_hypergrad_wgsl(
            self.surface.width() as u32,
            self.surface.height() as u32,
            subgroup,
        )
    }

    /// Emit a WGSL kernel that mirrors [`refresh_vector_fft`] so GPU/WebGPU
    /// callers can reproduce the spectrum without leaving the browser. The
    /// shader expects the following bindings:
    ///
    /// - `@group(0) @binding(0)`: storage buffer containing one
    ///   `FieldSample {{ energy: f32, chroma: vec3<f32> }}` per pixel laid out
    ///   in row-major order.
    /// - `@group(0) @binding(1)`: storage buffer containing one
    ///   `SpectrumSample` per pixel (output – 8 floats for the complex energy
    ///   and chroma channels).
    /// - `@group(0) @binding(2)`: uniform `CanvasFftParams` with the canvas
    ///   `width`, `height`, and an `inverse` flag (1 = inverse, 0 = forward)
    ///   plus one padding lane so the struct spans 16 bytes.
    pub fn vector_fft_wgsl(&self, subgroup: bool) -> String {
        emit_canvas_fft_wgsl(
            self.surface.width() as u32,
            self.surface.height() as u32,
            subgroup,
        )
    }

    /// Refresh the canvas and return the FFT spectrum as a tensor with shape
    /// `(height, width * 8)`.
    pub fn refresh_vector_fft_tensor(&mut self, inverse: bool) -> PureResult<Tensor> {
        self.render()?;
        self.vectors.fft_rows_tensor(inverse)
    }

    /// Refresh the canvas and return the column-wise FFT spectrum as a tensor.
    /// The resulting tensor has shape `(width, height * 8)` and matches the
    /// interleaved layout returned by [`refresh_vector_fft_columns`].
    pub fn refresh_vector_fft_columns_tensor(&mut self, inverse: bool) -> PureResult<Tensor> {
        self.render()?;
        self.vectors.fft_cols_tensor(inverse)
    }

    /// Refresh the canvas and return the full 2D FFT spectrum as a tensor with
    /// shape `(height, width * 8)`.
    pub fn refresh_vector_fft_2d_tensor(&mut self, inverse: bool) -> PureResult<Tensor> {
        self.render()?;
        self.vectors.fft_2d_tensor(inverse)
    }

    /// Emit a Z-space fractal patch built from the colour energy field so
    /// higher-level schedulers can feed the canvas feedback loop.
    pub fn emit_zspace_patch(
        &mut self,
        coherence: f32,
        tension: f32,
        depth: u32,
    ) -> PureResult<FractalPatch> {
        self.render()?;
        self.vectors.to_zspace_patch(coherence, tension, depth)
    }
}

/// Projector construction parameters so integrators (including Python glue)
/// can pick palettes and stability behaviour explicitly.
#[derive(Clone, Debug)]
pub struct CanvasProjectorConfig {
    pub normalizer: CanvasNormalizer,
    pub palette: CanvasPalette,
}

impl Default for CanvasProjectorConfig {
    fn default() -> Self {
        Self {
            normalizer: CanvasNormalizer::default(),
            palette: CanvasPalette::default(),
        }
    }
}

fn compute_fft(line: &mut [Complex32], inverse: bool) -> PureResult<()> {
    if line.is_empty() {
        return Err(TensorError::EmptyInput("canvas_fft"));
    }

    if line.len().is_power_of_two() {
        fft::fft_inplace(line, inverse).map_err(|err| match err {
            fft::FftError::Empty => TensorError::EmptyInput("canvas_fft"),
            fft::FftError::NonPowerOfTwo => TensorError::InvalidDimensions {
                rows: 1,
                cols: line.len(),
            },
        })?;
        return Ok(());
    }

    let len = line.len();
    let mut output = vec![Complex32::default(); len];
    let sign = if inverse { 1.0 } else { -1.0 };
    for k in 0..len {
        let mut acc = Complex32::default();
        for (n, value) in line.iter().enumerate() {
            let angle = 2.0 * PI * k as f32 * n as f32 / len as f32 * sign;
            let twiddle = Complex32::new(angle.cos(), angle.sin());
            acc = acc.add(value.mul(twiddle));
        }
        if inverse {
            acc = acc.scale(1.0 / len as f32);
        }
        output[k] = acc;
    }
    line.copy_from_slice(&output);
    Ok(())
}

fn emit_canvas_fft_wgsl(width: u32, height: u32, subgroup: bool) -> String {
    let workgroup = if subgroup { 32 } else { 64 };
    format!(
        "// Canvas vector FFT WGSL (width {width}, height {height})\n\
         const WORKGROUP_SIZE: u32 = {workgroup}u;\n\
         struct FieldSample {{\n\
             energy: f32,\n\
             chroma: vec3<f32>,\n\
         }};\n\
         struct SpectrumSample {{\n\
             energy: vec2<f32>,\n\
             chroma_r: vec2<f32>,\n\
             chroma_g: vec2<f32>,\n\
             chroma_b: vec2<f32>,\n\
         }};\n\
         struct CanvasFftParams {{\n\
             width: u32,\n\
             height: u32,\n\
             inverse: u32,\n\
             _pad: u32,\n\
         }};\n\
         @group(0) @binding(0) var<storage, read> field: array<FieldSample>;\n\
         @group(0) @binding(1) var<storage, read_write> spectrum: array<SpectrumSample>;\n\
         @group(0) @binding(2) var<uniform> params: CanvasFftParams;\n\
         fn twiddle(angle: f32, inverse: bool) -> vec2<f32> {{\n\
             let cos_a = cos(angle);\n\
             let sin_a = sin(angle);\n\
             let sign = select(-1.0, 1.0, inverse);\n\
             return vec2<f32>(cos_a, sign * sin_a);\n\
         }}\n\
         fn accumulate(acc: vec2<f32>, sample: f32, tw: vec2<f32>) -> vec2<f32> {{\n\
             return vec2<f32>(acc.x + sample * tw.x, acc.y + sample * tw.y);\n\
         }}\n\
         @compute @workgroup_size(WORKGROUP_SIZE)\n\
         fn main(@builtin(global_invocation_id) gid: vec3<u32>) {{\n\
             if (gid.x >= params.width || gid.y >= params.height) {{\n\
                 return;\n\
             }}\n\
             let row_offset = gid.y * params.width;\n\
             let inverse = params.inverse == 1u;\n\
             let frequency = f32(gid.x);\n\
             let norm = select(1.0, 1.0 / f32(params.width), inverse);\n\
             var energy = vec2<f32>(0.0, 0.0);\n\
             var chroma_r = vec2<f32>(0.0, 0.0);\n\
             var chroma_g = vec2<f32>(0.0, 0.0);\n\
             var chroma_b = vec2<f32>(0.0, 0.0);\n\
             for (var n = 0u; n < params.width; n = n + 1u) {{\n\
                 let sample = field[row_offset + n];\n\
                 let angle = 6.2831855 * frequency * f32(n) / f32(params.width);\n\
                 let tw = twiddle(angle, inverse);\n\
                 energy = accumulate(energy, sample.energy, tw);\n\
                 chroma_r = accumulate(chroma_r, sample.chroma.x, tw);\n\
                 chroma_g = accumulate(chroma_g, sample.chroma.y, tw);\n\
                 chroma_b = accumulate(chroma_b, sample.chroma.z, tw);\n\
             }}\n\
             spectrum[row_offset + gid.x] = SpectrumSample(\n\
                 energy * norm,\n\
                 chroma_r * norm,\n\
                 chroma_g * norm,\n\
                 chroma_b * norm,\n\
             );\n\
         }}\n",
        width = width,
        height = height,
        workgroup = workgroup,
    )
}

fn emit_canvas_hypergrad_wgsl(width: u32, height: u32, subgroup: bool) -> String {
    let workgroup = if subgroup { 32 } else { 64 };
    format!(
        "// Canvas hypergrad operator WGSL (width {width}, height {height})\n\
         const WORKGROUP_SIZE: u32 = {workgroup}u;\n\
         struct CanvasHypergradParams {{\n\
             width: f32;\n\
             height: f32;\n\
             mix: f32;\n\
             gain: f32;\n\
         }};\n\
         @group(0) @binding(0) var<storage, read> relation: array<f32>;\n\
         @group(0) @binding(1) var<storage, read_write> hypergrad: array<f32>;\n\
         @group(0) @binding(2) var<uniform> params: CanvasHypergradParams;\n\
         @compute @workgroup_size(WORKGROUP_SIZE)\n\
         fn main(@builtin(global_invocation_id) gid: vec3<u32>) {{\n\
             let width = u32(params.width + 0.5);\n\
             let height = u32(params.height + 0.5);\n\
             if (gid.x >= width || gid.y >= height) {{\n\
                 return;\n\
             }}\n\
             let index = gid.y * width + gid.x;\n\
             let blend = clamp(params.mix, 0.0, 1.0);\n\
             let gain = params.gain;\n\
             let current = hypergrad[index];\n\
             let update = relation[index] * gain;\n\
             hypergrad[index] = current * (1.0 - blend) + update;\n\
         }}\n",
        width = width,
        height = height,
        workgroup = workgroup,
    )
}

#[cfg(test)]
mod tests {
    use super::*;
    use crate::pure::fractal::FractalPatch;

    fn tensor(values: &[f32]) -> Tensor {
        Tensor::from_vec(1, values.len(), values.to_vec()).unwrap()
    }

    fn tensor_with_shape(rows: usize, cols: usize, values: &[f32]) -> Tensor {
        assert_eq!(rows * cols, values.len());
        Tensor::from_vec(rows, cols, values.to_vec()).unwrap()
    }

    #[test]
    fn normaliser_handles_constant_input() {
        let mut normaliser = CanvasNormalizer::new(0.5, 1e-3);
        let zeros = [0.0; 8];
        let (min, max) = normaliser.update(&zeros);
        assert!((min - 0.0).abs() < 1e-6);
        assert!((max - 1e-3).abs() < 1e-6);
        assert_eq!(normaliser.normalize(0.0), 0.0);
        assert_eq!(normaliser.normalize(1.0), 1.0);
    }

    #[test]
    fn palette_switch_applies_without_allocation() {
        let scheduler = UringFractalScheduler::new(4).unwrap();
        scheduler
            .push(FractalPatch::new(Tensor::zeros(2, 2).unwrap(), 1.0, 1.0, 0).unwrap())
            .unwrap();
        let mut projector = CanvasProjector::new(scheduler, 2, 2).unwrap();
        projector.set_palette(CanvasPalette::Grayscale);
        let bytes = projector.refresh().unwrap();
        assert_eq!(bytes.len(), 16);
    }

    #[test]
    fn refresh_with_vectors_surfaces_color_field() {
        let scheduler = UringFractalScheduler::new(4).unwrap();
        scheduler
            .push(FractalPatch::new(Tensor::zeros(2, 2).unwrap(), 1.0, 1.0, 0).unwrap())
            .unwrap();
        let mut projector = CanvasProjector::new(scheduler, 2, 2).unwrap();
        let (_bytes, field) = projector.refresh_with_vectors().unwrap();
        assert_eq!(field.vectors().len(), 4);
        for vector in field.iter() {
            assert!(vector[0] >= 0.0 && vector[0] <= 1.0);
        }
    }

    #[test]
    fn vector_fft_wgsl_covers_expected_bindings() {
        let scheduler = UringFractalScheduler::new(4).unwrap();
        scheduler
            .push(FractalPatch::new(Tensor::zeros(2, 2).unwrap(), 1.0, 1.0, 0).unwrap())
            .unwrap();
        let projector = CanvasProjector::new(scheduler, 4, 2).unwrap();
        let wgsl = projector.vector_fft_wgsl(false);
        assert!(wgsl.contains("@binding(2)"));
        assert!(wgsl.contains("SpectrumSample"));
        assert!(wgsl.contains("@compute"));
    }

    #[test]
    fn vector_fft_uniform_matches_canvas_dimensions() {
        let scheduler = UringFractalScheduler::new(4).unwrap();
        scheduler
            .push(FractalPatch::new(Tensor::zeros(2, 2).unwrap(), 1.0, 1.0, 0).unwrap())
            .unwrap();
        let projector = CanvasProjector::new(scheduler, 3, 5).unwrap();
        let params = projector.vector_fft_uniform(true);
        assert_eq!(params, [3, 5, 1, 0]);
    }

    #[test]
    fn vector_fft_dispatch_respects_workgroup_chunks() {
        let scheduler = UringFractalScheduler::new(4).unwrap();
        scheduler
            .push(FractalPatch::new(Tensor::zeros(2, 2).unwrap(), 1.0, 1.0, 0).unwrap())
            .unwrap();
        let projector = CanvasProjector::new(scheduler, 130, 4).unwrap();
        assert_eq!(projector.vector_fft_dispatch(false), [3, 4, 1]);
        assert_eq!(projector.vector_fft_dispatch(true), [5, 4, 1]);
    }

    #[test]
    fn vector_fft_layout_matches_wgsl_structs() {
        let scheduler = UringFractalScheduler::new(4).unwrap();
        let projector = CanvasProjector::new(scheduler, 64, 3).unwrap();
        let layout = projector.vector_fft_layout();
        assert_eq!(layout.field_stride(), 16);
        assert_eq!(layout.spectrum_stride(), 32);
        assert_eq!(layout.uniform_bytes(), 16);
        assert_eq!(layout.field_bytes(), 64 * 3 * 16);
        assert_eq!(layout.spectrum_bytes(), 64 * 3 * 32);
        assert_eq!(layout.pixel_count(), 64 * 3);
    }

    #[test]
    fn vector_field_fft_emits_interleaved_channels() {
        let mut field = ColorVectorField::new(4, 1);
        field.set(0, 1.0, [0.0, 0.0, 0.0]);
        let spectrum = field.fft_rows_interleaved(false).unwrap();
        assert_eq!(spectrum.len(), 32);
        for chunk in spectrum.chunks_exact(8) {
            assert!((chunk[0] - 1.0).abs() < 1e-6);
            assert!(chunk[1].abs() < 1e-6);
            for value in &chunk[2..] {
                assert!(value.abs() < 1e-6);
            }
        }
    }

    #[test]
    fn vector_field_fft_columns_emits_interleaved_channels() {
        let mut field = ColorVectorField::new(1, 4);
        field.set(0, 1.0, [0.0, 0.0, 0.0]);
        let spectrum = field.fft_cols_interleaved(false).unwrap();
        assert_eq!(spectrum.len(), 32);
        for chunk in spectrum.chunks_exact(8) {
            assert!((chunk[0] - 1.0).abs() < 1e-6);
            assert!(chunk[1].abs() < 1e-6);
            for value in &chunk[2..] {
                assert!(value.abs() < 1e-6);
            }
        }
    }

    #[test]
    fn vector_field_fft_2d_emits_interleaved_channels() {
        let mut field = ColorVectorField::new(2, 2);
        field.set(0, 1.0, [0.0, 0.0, 0.0]);
        let spectrum = field.fft_2d_interleaved(false).unwrap();
        assert_eq!(spectrum.len(), 2 * 2 * 8);
        for chunk in spectrum.chunks_exact(8) {
            assert!((chunk[0] - 1.0).abs() < 1e-6);
            assert!(chunk[1].abs() < 1e-6);
            for value in &chunk[2..] {
                assert!(value.abs() < 1e-6);
            }
        }
    }

    #[test]
    fn vector_field_fft_2d_handles_rectangular_canvas() {
        let mut field = ColorVectorField::new(3, 2);
        field.set(0, 1.0, [0.0, 0.0, 0.0]);
        let spectrum = field.fft_2d_interleaved(false).unwrap();
        assert_eq!(spectrum.len(), 3 * 2 * 8);
        assert!(spectrum.iter().all(|value| value.is_finite()));
    }

    #[test]
    fn vector_field_fft_columns_handles_non_power_of_two_height() {
        let mut field = ColorVectorField::new(2, 3);
        field.set(0, 1.0, [0.0, 0.0, 0.0]);
        let spectrum = field.fft_cols_interleaved(false).unwrap();
        assert_eq!(spectrum.len(), 48);
        for value in spectrum {
            assert!(value.is_finite());
        }
    }

    #[test]
    fn vector_field_fft_handles_non_power_of_two_width() {
        let mut field = ColorVectorField::new(3, 1);
        field.set(0, 1.0, [0.0, 0.0, 0.0]);
        let spectrum = field.fft_rows_interleaved(false).unwrap();
        assert_eq!(spectrum.len(), 24);
        for value in spectrum {
            assert!(value.is_finite());
        }
    }

    #[test]
    fn vector_field_fft_rows_rejects_empty_dimensions() {
        let field = ColorVectorField::new(0, 1);
        assert!(matches!(
            field.fft_rows_interleaved(false),
            Err(TensorError::EmptyInput("canvas_fft"))
        ));
    }

    #[test]
    fn vector_field_fft_columns_rejects_empty_dimensions() {
        let field = ColorVectorField::new(1, 0);
        assert!(matches!(
            field.fft_cols_interleaved(false),
            Err(TensorError::EmptyInput("canvas_fft"))
        ));
    }

    #[test]
    fn vector_field_fft_2d_rejects_empty_dimensions() {
        let field = ColorVectorField::new(0, 0);
        assert!(matches!(
            field.fft_2d_interleaved(false),
            Err(TensorError::EmptyInput("canvas_fft"))
        ));
    }

    #[test]
    fn vector_field_fft_rows_tensor_rejects_empty_dimensions() {
        let field = ColorVectorField::new(0, 1);
        assert!(matches!(
            field.fft_rows_tensor(false),
            Err(TensorError::EmptyInput("canvas_fft"))
        ));
    }

    #[test]
    fn vector_field_fft_rows_magnitude_tensor_matches_shape() {
        let mut field = ColorVectorField::new(2, 1);
        field.set(0, 1.0, [0.0, 0.0, 0.0]);
        let tensor = field.fft_rows_magnitude_tensor(false).unwrap();
        assert_eq!(tensor.shape(), (1, 8));
        assert!(tensor
            .data()
            .iter()
            .all(|value| value.is_finite() && *value >= 0.0));
    }

    #[test]
    fn vector_field_fft_rows_power_tensor_matches_squared_magnitude() {
        let mut field = ColorVectorField::new(3, 2);
        for idx in 0..6 {
            let energy = 0.2 * idx as f32;
            let chroma = [
                0.15 * (idx as f32 + 1.0),
                -0.1 * idx as f32,
                0.05 * (idx as f32 - 2.0),
            ];
            field.set(idx, energy, chroma);
        }

        let power = field.fft_rows_power_tensor(false).unwrap();
        let magnitude = field.fft_rows_magnitude_tensor(false).unwrap();

        assert_eq!(power.shape(), magnitude.shape());
        for (p, m) in power.data().iter().zip(magnitude.data()) {
            assert!((p - m * m).abs() < 1e-6);
        }
    }

    #[test]
    fn vector_field_fft_rows_power_db_tensor_matches_logarithmic_projection() {
        let mut field = ColorVectorField::new(3, 2);
        for idx in 0..6 {
            let energy = 0.25 * idx as f32;
            let chroma = [
                (-0.05 * idx as f32).sin(),
                0.1 * (idx as f32 + 0.5),
                0.075 * (idx as f32 - 1.0),
            ];
            field.set(idx, energy, chroma);
        }

        let power = field.fft_rows_power_tensor(false).unwrap();
        let power_db = field.fft_rows_power_db_tensor(false).unwrap();

        assert_eq!(power.shape(), power_db.shape());
        for (&linear, &db) in power.data().iter().zip(power_db.data()) {
            let expected = (10.0 * linear.max(ColorVectorField::POWER_DB_EPSILON).log10())
                .max(ColorVectorField::POWER_DB_FLOOR);
            assert!((expected - db).abs() < 1e-6);
        }
    }

    #[test]
    fn vector_field_fft_rows_power_with_db_tensors_match_components() {
        let mut field = ColorVectorField::new(4, 3);
        for idx in 0..12 {
            let energy = (idx as f32 * 0.1).cos();
            let chroma = [
                0.05 * (idx as f32 + 1.5),
                -0.03 * (idx as f32 - 2.0),
                (0.02 * idx as f32).sin(),
            ];
            field.set(idx, energy, chroma);
        }

        let (power, power_db) = field.fft_rows_power_with_db_tensors(false).unwrap();
        let solo_power = field.fft_rows_power_tensor(false).unwrap();
        let solo_power_db = field.fft_rows_power_db_tensor(false).unwrap();

        assert_eq!(power.shape(), solo_power.shape());
        assert_eq!(power_db.shape(), solo_power_db.shape());

        for (lhs, rhs) in power.data().iter().zip(solo_power.data()) {
            assert!((lhs - rhs).abs() < 1e-6);
        }
        for (lhs, rhs) in power_db.data().iter().zip(solo_power_db.data()) {
            assert!((lhs - rhs).abs() < 1e-6);
        }
    }

    #[test]
    fn vector_field_fft_rows_phase_tensor_matches_shape() {
        let mut field = ColorVectorField::new(2, 1);
        field.set(0, 1.0, [0.0, 0.0, 0.0]);
        let tensor = field.fft_rows_phase_tensor(false).unwrap();
        assert_eq!(tensor.shape(), (1, 8));
        assert!(tensor.data().iter().all(|value| value.is_finite()));
    }

    #[test]
    fn vector_field_fft_rows_polar_tensors_align_with_components() {
        let mut field = ColorVectorField::new(3, 2);
        for idx in 0..6 {
            let energy = 0.25 * idx as f32;
            let chroma = [
                0.1 * (idx as f32 + 1.0),
                -0.05 * idx as f32,
                0.075 * (idx as f32 - 1.0),
            ];
            field.set(idx, energy, chroma);
        }

        let (magnitude, phase) = field.fft_rows_polar_tensors(false).unwrap();
        let magnitude_only = field.fft_rows_magnitude_tensor(false).unwrap();
        let phase_only = field.fft_rows_phase_tensor(false).unwrap();

        assert_eq!(magnitude.shape(), magnitude_only.shape());
        assert_eq!(phase.shape(), phase_only.shape());

        for (lhs, rhs) in magnitude.data().iter().zip(magnitude_only.data()) {
            assert!((lhs - rhs).abs() < 1e-6);
        }
        for (lhs, rhs) in phase.data().iter().zip(phase_only.data()) {
            assert!((lhs - rhs).abs() < 1e-6);
        }
    }

    #[test]
    fn polar_tensor_helper_rejects_mismatched_spectrum_length() {
        let spectrum = vec![0.0; 7];
        let err = ColorVectorField::polar_tensors_from_interleaved(1, 1, &spectrum)
            .expect_err("expected data length mismatch");
        match err {
            TensorError::DataLength { expected, got } => {
                assert_eq!(expected, 8);
                assert_eq!(got, 7);
            }
            other => panic!("unexpected error: {other:?}"),
        }
    }

    #[test]
    fn vector_field_fft_columns_tensor_rejects_empty_dimensions() {
        let field = ColorVectorField::new(1, 0);
        assert!(matches!(
            field.fft_cols_tensor(false),
            Err(TensorError::EmptyInput("canvas_fft"))
        ));
    }

    #[test]
    fn vector_field_fft_columns_magnitude_tensor_matches_shape() {
        let mut field = ColorVectorField::new(1, 2);
        field.set(0, 1.0, [0.0, 0.0, 0.0]);
        let tensor = field.fft_cols_magnitude_tensor(false).unwrap();
        assert_eq!(tensor.shape(), (1, 8));
        assert!(tensor
            .data()
            .iter()
            .all(|value| value.is_finite() && *value >= 0.0));
    }

    #[test]
    fn vector_field_fft_columns_power_tensor_matches_squared_magnitude() {
        let mut field = ColorVectorField::new(2, 3);
        for idx in 0..6 {
            let energy = 0.3 * idx as f32;
            let chroma = [
                0.07 * (idx as f32 + 0.5),
                0.02 * (idx as f32 - 1.0),
                -0.03 * idx as f32,
            ];
            field.set(idx, energy, chroma);
        }

        let power = field.fft_cols_power_tensor(false).unwrap();
        let magnitude = field.fft_cols_magnitude_tensor(false).unwrap();

        assert_eq!(power.shape(), magnitude.shape());
        for (p, m) in power.data().iter().zip(magnitude.data()) {
            assert!((p - m * m).abs() < 1e-6);
        }
    }

    #[test]
    fn vector_field_fft_columns_power_db_tensor_matches_logarithmic_projection() {
        let mut field = ColorVectorField::new(2, 3);
        for idx in 0..6 {
            let energy = 0.18 * idx as f32;
            let chroma = [
                0.12 * (idx as f32 + 0.25),
                -0.07 * (idx as f32 - 0.5),
                0.05 * (idx as f32 - 1.75),
            ];
            field.set(idx, energy, chroma);
        }

        let power = field.fft_cols_power_tensor(false).unwrap();
        let power_db = field.fft_cols_power_db_tensor(false).unwrap();

        assert_eq!(power.shape(), power_db.shape());
        for (&linear, &db) in power.data().iter().zip(power_db.data()) {
            let expected = (10.0 * linear.max(ColorVectorField::POWER_DB_EPSILON).log10())
                .max(ColorVectorField::POWER_DB_FLOOR);
            assert!((expected - db).abs() < 1e-6);
        }
    }

    #[test]
    fn vector_field_fft_columns_power_with_db_tensors_match_components() {
        let mut field = ColorVectorField::new(3, 4);
        for idx in 0..12 {
            let energy = (idx as f32 * 0.07).sin();
            let chroma = [
                0.04 * (idx as f32 - 1.0),
                0.06 * (idx as f32 + 0.25),
                (-0.05 * idx as f32).cos(),
            ];
            field.set(idx, energy, chroma);
        }

        let (power, power_db) = field.fft_cols_power_with_db_tensors(false).unwrap();
        let solo_power = field.fft_cols_power_tensor(false).unwrap();
        let solo_power_db = field.fft_cols_power_db_tensor(false).unwrap();

        assert_eq!(power.shape(), solo_power.shape());
        assert_eq!(power_db.shape(), solo_power_db.shape());

        for (lhs, rhs) in power.data().iter().zip(solo_power.data()) {
            assert!((lhs - rhs).abs() < 1e-6);
        }
        for (lhs, rhs) in power_db.data().iter().zip(solo_power_db.data()) {
            assert!((lhs - rhs).abs() < 1e-6);
        }
    }

    #[test]
    fn vector_field_fft_columns_phase_tensor_matches_shape() {
        let mut field = ColorVectorField::new(1, 2);
        field.set(0, 1.0, [0.0, 0.0, 0.0]);
        let tensor = field.fft_cols_phase_tensor(false).unwrap();
        assert_eq!(tensor.shape(), (1, 8));
        assert!(tensor.data().iter().all(|value| value.is_finite()));
    }

    #[test]
    fn vector_field_fft_columns_polar_tensors_align_with_components() {
        let mut field = ColorVectorField::new(2, 3);
        for idx in 0..6 {
            let energy = 0.3 * idx as f32;
            let chroma = [
                0.2 * (idx as f32 + 0.5),
                0.1 * (idx as f32 - 0.5),
                -0.15 * idx as f32,
            ];
            field.set(idx, energy, chroma);
        }

        let (magnitude, phase) = field.fft_cols_polar_tensors(false).unwrap();
        let magnitude_only = field.fft_cols_magnitude_tensor(false).unwrap();
        let phase_only = field.fft_cols_phase_tensor(false).unwrap();

        assert_eq!(magnitude.shape(), magnitude_only.shape());
        assert_eq!(phase.shape(), phase_only.shape());

        for (lhs, rhs) in magnitude.data().iter().zip(magnitude_only.data()) {
            assert!((lhs - rhs).abs() < 1e-6);
        }
        for (lhs, rhs) in phase.data().iter().zip(phase_only.data()) {
            assert!((lhs - rhs).abs() < 1e-6);
        }
    }

    #[test]
    fn vector_field_fft_2d_tensor_rejects_empty_dimensions() {
        let field = ColorVectorField::new(0, 0);
        assert!(matches!(
            field.fft_2d_tensor(false),
            Err(TensorError::EmptyInput("canvas_fft"))
        ));
    }

    #[test]
    fn vector_field_fft_2d_magnitude_tensor_matches_shape() {
        let mut field = ColorVectorField::new(2, 2);
        field.set(0, 1.0, [0.0, 0.0, 0.0]);
        let tensor = field.fft_2d_magnitude_tensor(false).unwrap();
        assert_eq!(tensor.shape(), (2, 8));
        assert!(tensor
            .data()
            .iter()
            .all(|value| value.is_finite() && *value >= 0.0));
    }

    #[test]
    fn vector_field_fft_2d_power_tensor_matches_squared_magnitude() {
        let mut field = ColorVectorField::new(3, 2);
        for idx in 0..6 {
            let energy = -0.1 * idx as f32;
            let chroma = [
                0.05 * (idx as f32 + 1.5),
                0.025 * (idx as f32 - 0.5),
                -0.04 * idx as f32,
            ];
            field.set(idx, energy, chroma);
        }

        let power = field.fft_2d_power_tensor(false).unwrap();
        let magnitude = field.fft_2d_magnitude_tensor(false).unwrap();

        assert_eq!(power.shape(), magnitude.shape());
        for (p, m) in power.data().iter().zip(magnitude.data()) {
            assert!((p - m * m).abs() < 1e-6);
        }
    }

    #[test]
    fn vector_field_fft_2d_power_db_tensor_matches_logarithmic_projection() {
        let mut field = ColorVectorField::new(3, 2);
        for idx in 0..6 {
            let energy = 0.35 * idx as f32;
            let chroma = [
                0.21 * (idx as f32 + 0.25),
                -0.14 * (idx as f32 - 0.75),
                0.09 * (idx as f32 - 1.25),
            ];
            field.set(idx, energy, chroma);
        }

        let power = field.fft_2d_power_tensor(false).unwrap();
        let power_db = field.fft_2d_power_db_tensor(false).unwrap();

        assert_eq!(power.shape(), power_db.shape());
        for (&linear, &db) in power.data().iter().zip(power_db.data()) {
            let expected = (10.0 * linear.max(ColorVectorField::POWER_DB_EPSILON).log10())
                .max(ColorVectorField::POWER_DB_FLOOR);
            assert!((expected - db).abs() < 1e-6);
        }
    }

    #[test]
    fn vector_field_fft_2d_power_with_db_tensors_match_components() {
        let mut field = ColorVectorField::new(4, 3);
        for idx in 0..12 {
            let energy = 0.12 * (idx as f32 + 0.5);
            let chroma = [
                (-0.03 * idx as f32).sin(),
                0.08 * (idx as f32 - 1.2),
                (0.09 * idx as f32).cos(),
            ];
            field.set(idx, energy, chroma);
        }

        let (power, power_db) = field.fft_2d_power_with_db_tensors(false).unwrap();
        let solo_power = field.fft_2d_power_tensor(false).unwrap();
        let solo_power_db = field.fft_2d_power_db_tensor(false).unwrap();

        assert_eq!(power.shape(), solo_power.shape());
        assert_eq!(power_db.shape(), solo_power_db.shape());

        for (lhs, rhs) in power.data().iter().zip(solo_power.data()) {
            assert!((lhs - rhs).abs() < 1e-6);
        }
        for (lhs, rhs) in power_db.data().iter().zip(solo_power_db.data()) {
            assert!((lhs - rhs).abs() < 1e-6);
        }
    }

    #[test]
    fn vector_field_fft_2d_phase_tensor_matches_shape() {
        let mut field = ColorVectorField::new(2, 2);
        field.set(0, 1.0, [0.0, 0.0, 0.0]);
        let tensor = field.fft_2d_phase_tensor(false).unwrap();
        assert_eq!(tensor.shape(), (2, 8));
        assert!(tensor.data().iter().all(|value| value.is_finite()));
    }

    #[test]
    fn vector_field_fft_2d_polar_tensors_align_with_components() {
        let mut field = ColorVectorField::new(3, 2);
        for idx in 0..6 {
            let energy = 0.15 * idx as f32;
            let chroma = [
                -0.05 * (idx as f32 + 1.0),
                0.08 * (idx as f32 + 0.25),
                0.06 * (idx as f32 - 0.75),
            ];
            field.set(idx, energy, chroma);
        }

        let (magnitude, phase) = field.fft_2d_polar_tensors(false).unwrap();
        let magnitude_only = field.fft_2d_magnitude_tensor(false).unwrap();
        let phase_only = field.fft_2d_phase_tensor(false).unwrap();

        assert_eq!(magnitude.shape(), magnitude_only.shape());
        assert_eq!(phase.shape(), phase_only.shape());

        for (lhs, rhs) in magnitude.data().iter().zip(magnitude_only.data()) {
            assert!((lhs - rhs).abs() < 1e-6);
        }
        for (lhs, rhs) in phase.data().iter().zip(phase_only.data()) {
            assert!((lhs - rhs).abs() < 1e-6);
        }
    }

    #[test]
    fn projector_refresh_tensor_exposes_workspace() {
        let scheduler = UringFractalScheduler::new(4).unwrap();
        scheduler
            .push(FractalPatch::new(Tensor::zeros(2, 2).unwrap(), 1.0, 1.0, 0).unwrap())
            .unwrap();
        let mut projector = CanvasProjector::new(scheduler, 2, 2).unwrap();
        let tensor = projector.refresh_tensor().unwrap();
        assert_eq!(tensor.shape(), (2, 2));
        assert!(tensor.data().iter().all(|value| value.is_finite()));
    }

    #[test]
    fn projector_refresh_vector_fft_columns_tensor_matches_shape() {
        let scheduler = UringFractalScheduler::new(4).unwrap();
        scheduler
            .push(FractalPatch::new(Tensor::zeros(3, 5).unwrap(), 1.0, 1.0, 0).unwrap())
            .unwrap();
        let mut projector = CanvasProjector::new(scheduler, 5, 3).unwrap();
        let tensor = projector.refresh_vector_fft_columns_tensor(false).unwrap();
        assert_eq!(tensor.shape(), (5, 3 * 8));
    }

    #[test]
    fn projector_refresh_vector_fft_magnitude_tensor_matches_shape() {
        let scheduler = UringFractalScheduler::new(4).unwrap();
        scheduler
            .push(FractalPatch::new(Tensor::zeros(2, 4).unwrap(), 1.0, 1.0, 0).unwrap())
            .unwrap();
        let mut projector = CanvasProjector::new(scheduler, 4, 2).unwrap();
        let tensor = projector
            .refresh_vector_fft_magnitude_tensor(false)
            .unwrap();
        assert_eq!(tensor.shape(), (2, 4 * 4));
        assert!(tensor
            .data()
            .iter()
            .all(|value| value.is_finite() && *value >= 0.0));
    }

    #[test]
    fn projector_refresh_vector_fft_power_tensor_matches_squared_magnitude() {
        let scheduler = UringFractalScheduler::new(4).unwrap();
        scheduler
            .push(FractalPatch::new(Tensor::zeros(2, 4).unwrap(), 1.0, 1.0, 0).unwrap())
            .unwrap();
        let mut projector = CanvasProjector::new(scheduler, 4, 2).unwrap();
        let power = projector.refresh_vector_fft_power_tensor(false).unwrap();
        let magnitude = projector
            .refresh_vector_fft_magnitude_tensor(false)
            .unwrap();

        assert_eq!(power.shape(), magnitude.shape());
        for (p, m) in power.data().iter().zip(magnitude.data()) {
            assert!((p - m * m).abs() < 1e-6);
        }
    }

    #[test]
    fn projector_refresh_vector_fft_power_db_tensor_matches_logarithmic_projection() {
        let scheduler = UringFractalScheduler::new(4).unwrap();
        scheduler
            .push(FractalPatch::new(Tensor::zeros(2, 4).unwrap(), 1.0, 1.0, 0).unwrap())
            .unwrap();
        let mut projector = CanvasProjector::new(scheduler, 4, 2).unwrap();
        let power = projector.refresh_vector_fft_power_tensor(false).unwrap();
        let power_db = projector.refresh_vector_fft_power_db_tensor(false).unwrap();

        assert_eq!(power.shape(), power_db.shape());
        for (&linear, &db) in power.data().iter().zip(power_db.data()) {
            let expected = (10.0 * linear.max(ColorVectorField::POWER_DB_EPSILON).log10())
                .max(ColorVectorField::POWER_DB_FLOOR);
            assert!((expected - db).abs() < 1e-6);
        }
    }

    #[test]
    fn projector_refresh_vector_fft_power_with_db_tensors_match_components() {
        let scheduler = UringFractalScheduler::new(4).unwrap();
        scheduler
            .push(FractalPatch::new(Tensor::zeros(2, 4).unwrap(), 1.0, 1.0, 0).unwrap())
            .unwrap();
        let mut projector = CanvasProjector::new(scheduler, 4, 2).unwrap();

        let (power, power_db) = projector
            .refresh_vector_fft_power_with_db_tensors(false)
            .unwrap();
        let solo_power = projector.vector_fft_power_tensor(false).unwrap();
        let solo_power_db = projector.vector_fft_power_db_tensor(false).unwrap();

        assert_eq!(power.shape(), solo_power.shape());
        assert_eq!(power_db.shape(), solo_power_db.shape());

        for (lhs, rhs) in power.data().iter().zip(solo_power.data()) {
            assert!((lhs - rhs).abs() < 1e-6);
        }
        for (lhs, rhs) in power_db.data().iter().zip(solo_power_db.data()) {
            assert!((lhs - rhs).abs() < 1e-6);
        }
    }

    #[test]
    fn projector_refresh_vector_fft_phase_tensor_matches_shape() {
        let scheduler = UringFractalScheduler::new(4).unwrap();
        scheduler
            .push(FractalPatch::new(Tensor::zeros(2, 4).unwrap(), 1.0, 1.0, 0).unwrap())
            .unwrap();
        let mut projector = CanvasProjector::new(scheduler, 4, 2).unwrap();
        let tensor = projector.refresh_vector_fft_phase_tensor(false).unwrap();
        assert_eq!(tensor.shape(), (2, 4 * 4));
        assert!(tensor.data().iter().all(|value| value.is_finite()));
    }

    #[test]
    fn projector_refresh_vector_fft_polar_tensors_align_with_components() {
        let scheduler = UringFractalScheduler::new(4).unwrap();
        scheduler
            .push(FractalPatch::new(Tensor::zeros(2, 4).unwrap(), 1.0, 1.0, 0).unwrap())
            .unwrap();
        let mut projector = CanvasProjector::new(scheduler, 4, 2).unwrap();
        let (magnitude, phase) = projector.refresh_vector_fft_polar_tensors(false).unwrap();
        let magnitude_only = projector
            .refresh_vector_fft_magnitude_tensor(false)
            .unwrap();
        let phase_only = projector.refresh_vector_fft_phase_tensor(false).unwrap();

        assert_eq!(magnitude.shape(), (2, 4 * 4));
        assert_eq!(phase.shape(), (2, 4 * 4));

        for (lhs, rhs) in magnitude.data().iter().zip(magnitude_only.data()) {
            assert!((lhs - rhs).abs() < 1e-6);
        }
        for (lhs, rhs) in phase.data().iter().zip(phase_only.data()) {
            assert!((lhs - rhs).abs() < 1e-6);
        }
    }

    #[test]
    fn projector_refresh_vector_fft_columns_magnitude_tensor_matches_shape() {
        let scheduler = UringFractalScheduler::new(4).unwrap();
        scheduler
            .push(FractalPatch::new(Tensor::zeros(3, 5).unwrap(), 1.0, 1.0, 0).unwrap())
            .unwrap();
        let mut projector = CanvasProjector::new(scheduler, 5, 3).unwrap();
        let tensor = projector
            .refresh_vector_fft_columns_magnitude_tensor(false)
            .unwrap();
        assert_eq!(tensor.shape(), (5, 3 * 4));
        assert!(tensor
            .data()
            .iter()
            .all(|value| value.is_finite() && *value >= 0.0));
    }

    #[test]
    fn projector_refresh_vector_fft_columns_power_tensor_matches_squared_magnitude() {
        let scheduler = UringFractalScheduler::new(4).unwrap();
        scheduler
            .push(FractalPatch::new(Tensor::zeros(3, 5).unwrap(), 1.0, 1.0, 0).unwrap())
            .unwrap();
        let mut projector = CanvasProjector::new(scheduler, 5, 3).unwrap();
        let power = projector
            .refresh_vector_fft_columns_power_tensor(false)
            .unwrap();
        let magnitude = projector
            .refresh_vector_fft_columns_magnitude_tensor(false)
            .unwrap();

        assert_eq!(power.shape(), magnitude.shape());
        for (p, m) in power.data().iter().zip(magnitude.data()) {
            assert!((p - m * m).abs() < 1e-6);
        }
    }

    #[test]
    fn projector_refresh_vector_fft_columns_power_db_tensor_matches_logarithmic_projection() {
        let scheduler = UringFractalScheduler::new(4).unwrap();
        scheduler
            .push(FractalPatch::new(Tensor::zeros(3, 5).unwrap(), 1.0, 1.0, 0).unwrap())
            .unwrap();
        let mut projector = CanvasProjector::new(scheduler, 5, 3).unwrap();
        let power = projector
            .refresh_vector_fft_columns_power_tensor(false)
            .unwrap();
        let power_db = projector
            .refresh_vector_fft_columns_power_db_tensor(false)
            .unwrap();

        assert_eq!(power.shape(), power_db.shape());
        for (&linear, &db) in power.data().iter().zip(power_db.data()) {
            let expected = (10.0 * linear.max(ColorVectorField::POWER_DB_EPSILON).log10())
                .max(ColorVectorField::POWER_DB_FLOOR);
            assert!((expected - db).abs() < 1e-6);
        }
    }

    #[test]
    fn projector_refresh_vector_fft_columns_power_with_db_tensors_match_components() {
        let scheduler = UringFractalScheduler::new(4).unwrap();
        scheduler
            .push(FractalPatch::new(Tensor::zeros(3, 5).unwrap(), 1.0, 1.0, 0).unwrap())
            .unwrap();
        let mut projector = CanvasProjector::new(scheduler, 5, 3).unwrap();

        let (power, power_db) = projector
            .refresh_vector_fft_columns_power_with_db_tensors(false)
            .unwrap();
        let solo_power = projector.vector_fft_columns_power_tensor(false).unwrap();
        let solo_power_db = projector.vector_fft_columns_power_db_tensor(false).unwrap();

        assert_eq!(power.shape(), solo_power.shape());
        assert_eq!(power_db.shape(), solo_power_db.shape());

        for (lhs, rhs) in power.data().iter().zip(solo_power.data()) {
            assert!((lhs - rhs).abs() < 1e-6);
        }
        for (lhs, rhs) in power_db.data().iter().zip(solo_power_db.data()) {
            assert!((lhs - rhs).abs() < 1e-6);
        }
    }

    #[test]
    fn projector_refresh_vector_fft_columns_phase_tensor_matches_shape() {
        let scheduler = UringFractalScheduler::new(4).unwrap();
        scheduler
            .push(FractalPatch::new(Tensor::zeros(3, 5).unwrap(), 1.0, 1.0, 0).unwrap())
            .unwrap();
        let mut projector = CanvasProjector::new(scheduler, 5, 3).unwrap();
        let tensor = projector
            .refresh_vector_fft_columns_phase_tensor(false)
            .unwrap();
        assert_eq!(tensor.shape(), (5, 3 * 4));
        assert!(tensor.data().iter().all(|value| value.is_finite()));
    }

    #[test]
    fn projector_refresh_vector_fft_columns_polar_tensors_align_with_components() {
        let scheduler = UringFractalScheduler::new(4).unwrap();
        scheduler
            .push(FractalPatch::new(Tensor::zeros(3, 5).unwrap(), 1.0, 1.0, 0).unwrap())
            .unwrap();
        let mut projector = CanvasProjector::new(scheduler, 5, 3).unwrap();
        let (magnitude, phase) = projector
            .refresh_vector_fft_columns_polar_tensors(false)
            .unwrap();
        let magnitude_only = projector
            .refresh_vector_fft_columns_magnitude_tensor(false)
            .unwrap();
        let phase_only = projector
            .refresh_vector_fft_columns_phase_tensor(false)
            .unwrap();

        assert_eq!(magnitude.shape(), (5, 3 * 4));
        assert_eq!(phase.shape(), (5, 3 * 4));

        for (lhs, rhs) in magnitude.data().iter().zip(magnitude_only.data()) {
            assert!((lhs - rhs).abs() < 1e-6);
        }
        for (lhs, rhs) in phase.data().iter().zip(phase_only.data()) {
            assert!((lhs - rhs).abs() < 1e-6);
        }
    }

    #[test]
    fn projector_refresh_vector_fft_2d_magnitude_tensor_matches_shape() {
        let scheduler = UringFractalScheduler::new(4).unwrap();
        scheduler
            .push(FractalPatch::new(Tensor::zeros(3, 5).unwrap(), 1.0, 1.0, 0).unwrap())
            .unwrap();
        let mut projector = CanvasProjector::new(scheduler, 5, 3).unwrap();
        let tensor = projector
            .refresh_vector_fft_2d_magnitude_tensor(false)
            .unwrap();
        assert_eq!(tensor.shape(), (3, 5 * 4));
        assert!(tensor
            .data()
            .iter()
            .all(|value| value.is_finite() && *value >= 0.0));
    }

    #[test]
    fn projector_refresh_vector_fft_2d_power_tensor_matches_squared_magnitude() {
        let scheduler = UringFractalScheduler::new(4).unwrap();
        scheduler
            .push(FractalPatch::new(Tensor::zeros(3, 5).unwrap(), 1.0, 1.0, 0).unwrap())
            .unwrap();
        let mut projector = CanvasProjector::new(scheduler, 5, 3).unwrap();
        let power = projector.refresh_vector_fft_2d_power_tensor(false).unwrap();
        let magnitude = projector
            .refresh_vector_fft_2d_magnitude_tensor(false)
            .unwrap();

        assert_eq!(power.shape(), magnitude.shape());
        for (p, m) in power.data().iter().zip(magnitude.data()) {
            assert!((p - m * m).abs() < 1e-6);
        }
    }

    #[test]
    fn projector_refresh_vector_fft_2d_power_db_tensor_matches_logarithmic_projection() {
        let scheduler = UringFractalScheduler::new(4).unwrap();
        scheduler
            .push(FractalPatch::new(Tensor::zeros(3, 5).unwrap(), 1.0, 1.0, 0).unwrap())
            .unwrap();
        let mut projector = CanvasProjector::new(scheduler, 5, 3).unwrap();
        let power = projector.refresh_vector_fft_2d_power_tensor(false).unwrap();
        let power_db = projector
            .refresh_vector_fft_2d_power_db_tensor(false)
            .unwrap();

        assert_eq!(power.shape(), power_db.shape());
        for (&linear, &db) in power.data().iter().zip(power_db.data()) {
            let expected = (10.0 * linear.max(ColorVectorField::POWER_DB_EPSILON).log10())
                .max(ColorVectorField::POWER_DB_FLOOR);
            assert!((expected - db).abs() < 1e-6);
        }
    }

    #[test]
    fn projector_refresh_vector_fft_2d_power_with_db_tensors_match_components() {
        let scheduler = UringFractalScheduler::new(4).unwrap();
        scheduler
            .push(FractalPatch::new(Tensor::zeros(3, 5).unwrap(), 1.0, 1.0, 0).unwrap())
            .unwrap();
        let mut projector = CanvasProjector::new(scheduler, 5, 3).unwrap();

        let (power, power_db) = projector
            .refresh_vector_fft_2d_power_with_db_tensors(false)
            .unwrap();
        let solo_power = projector.vector_fft_2d_power_tensor(false).unwrap();
        let solo_power_db = projector.vector_fft_2d_power_db_tensor(false).unwrap();

        assert_eq!(power.shape(), solo_power.shape());
        assert_eq!(power_db.shape(), solo_power_db.shape());

        for (lhs, rhs) in power.data().iter().zip(solo_power.data()) {
            assert!((lhs - rhs).abs() < 1e-6);
        }
        for (lhs, rhs) in power_db.data().iter().zip(solo_power_db.data()) {
            assert!((lhs - rhs).abs() < 1e-6);
        }
    }

    #[test]
    fn projector_refresh_vector_fft_2d_phase_tensor_matches_shape() {
        let scheduler = UringFractalScheduler::new(4).unwrap();
        scheduler
            .push(FractalPatch::new(Tensor::zeros(3, 5).unwrap(), 1.0, 1.0, 0).unwrap())
            .unwrap();
        let mut projector = CanvasProjector::new(scheduler, 5, 3).unwrap();
        let tensor = projector.refresh_vector_fft_2d_phase_tensor(false).unwrap();
        assert_eq!(tensor.shape(), (3, 5 * 4));
        assert!(tensor.data().iter().all(|value| value.is_finite()));
    }

    #[test]
    fn projector_refresh_vector_fft_2d_polar_tensors_align_with_components() {
        let scheduler = UringFractalScheduler::new(4).unwrap();
        scheduler
            .push(FractalPatch::new(Tensor::zeros(3, 5).unwrap(), 1.0, 1.0, 0).unwrap())
            .unwrap();
        let mut projector = CanvasProjector::new(scheduler, 5, 3).unwrap();
        let (magnitude, phase) = projector
            .refresh_vector_fft_2d_polar_tensors(false)
            .unwrap();
        let magnitude_only = projector
            .refresh_vector_fft_2d_magnitude_tensor(false)
            .unwrap();
        let phase_only = projector.refresh_vector_fft_2d_phase_tensor(false).unwrap();

        assert_eq!(magnitude.shape(), (3, 5 * 4));
        assert_eq!(phase.shape(), (3, 5 * 4));

        for (lhs, rhs) in magnitude.data().iter().zip(magnitude_only.data()) {
            assert!((lhs - rhs).abs() < 1e-6);
        }
        for (lhs, rhs) in phase.data().iter().zip(phase_only.data()) {
            assert!((lhs - rhs).abs() < 1e-6);
        }
    }

    #[test]
    fn projector_refresh_vector_fft_2d_tensor_matches_shape() {
        let scheduler = UringFractalScheduler::new(4).unwrap();
        scheduler
            .push(FractalPatch::new(Tensor::zeros(3, 5).unwrap(), 1.0, 1.0, 0).unwrap())
            .unwrap();
        let mut projector = CanvasProjector::new(scheduler, 5, 3).unwrap();
        let tensor = projector.refresh_vector_fft_2d_tensor(false).unwrap();
        assert_eq!(tensor.shape(), (3, 5 * 8));
    }

    #[test]
    fn projector_accumulates_into_gradients() {
        let scheduler = UringFractalScheduler::new(4).unwrap();
        scheduler
            .push(FractalPatch::new(Tensor::zeros(2, 2).unwrap(), 1.0, 1.0, 0).unwrap())
            .unwrap();
        let mut projector = CanvasProjector::new(scheduler, 2, 2).unwrap();
        let mut hypergrad = AmegaHypergrad::new(-1.0, 0.05, 2, 2).unwrap();
        let mut realgrad = AmegaRealgrad::new(0.05, 2, 2).unwrap();
        projector.accumulate_hypergrad(&mut hypergrad).unwrap();
        projector.accumulate_realgrad(&mut realgrad).unwrap();
        assert!(hypergrad.gradient().iter().all(|value| value.is_finite()));
        assert_eq!(realgrad.gradient().len(), 4);
    }

    #[test]
    fn projector_surfaces_gradient_summary() {
        let scheduler = UringFractalScheduler::new(4).unwrap();
        scheduler
            .push(
                FractalPatch::new(tensor_with_shape(2, 2, &[1.0, -2.0, 0.5, 0.0]), 1.0, 1.0, 0)
                    .unwrap(),
            )
            .unwrap();
        let mut projector = CanvasProjector::new(scheduler, 2, 2).unwrap();
        let (hyper, real) = projector.gradient_summary(-1.0).unwrap();
        assert_eq!(hyper.count(), 4);
        assert_eq!(real.count(), 4);
        assert!(hyper.l2() > 0.0);
        assert!(real.l1() > 0.0);
        let mean_identity = real.mean_abs() * real.count() as f32;
        assert!((mean_identity - real.l1()).abs() < 1e-6);
        let rms_identity = real.rms() * (real.count() as f32).sqrt();
        assert!((rms_identity - real.l2()).abs() < 1e-6);
    }

    #[test]
    fn projector_surfaces_desire_interpretation() {
        let scheduler = UringFractalScheduler::new(4).unwrap();
        scheduler
            .push(
                FractalPatch::new(tensor_with_shape(2, 2, &[0.2, -0.1, 0.4, 0.3]), 1.0, 1.0, 0)
                    .unwrap(),
            )
            .unwrap();
        let mut projector = CanvasProjector::new(scheduler, 2, 2).unwrap();
        let interpretation = projector.gradient_interpretation(-1.0).unwrap();
        assert!(interpretation.penalty_gain() >= 1.0);
        assert!(interpretation.bias_mix() > 0.0);
    }

    #[test]
    fn projector_surfaces_desire_control() {
        let scheduler = UringFractalScheduler::new(4).unwrap();
        scheduler
            .push(
                FractalPatch::new(
                    tensor_with_shape(2, 2, &[0.25, 0.1, -0.35, 0.6]),
                    1.0,
                    1.0,
                    0,
                )
                .unwrap(),
            )
            .unwrap();
        let mut projector = CanvasProjector::new(scheduler, 2, 2).unwrap();
        let control = projector.gradient_control(-1.0).unwrap();
        assert!(control.penalty_gain() >= 1.0);
        assert!(control.hyper_rate_scale().is_finite());
        let uniform = projector.hypergrad_operator_uniform_from_control(&control);
        assert_eq!(uniform[0], 2.0);
        assert_eq!(uniform[1], 2.0);
        assert!((uniform[2] - control.operator_mix()).abs() < 1e-6);
        assert!((uniform[3] - control.operator_gain()).abs() < 1e-6);
        let packed = projector.desire_control_uniform(&control);
        assert_eq!(packed.len(), 16);
        assert!((f32::from_bits(packed[0]) - control.target_entropy()).abs() < 1e-6);
        assert!((f32::from_bits(packed[1]) - control.learning_rate_eta()).abs() < 1e-6);
        assert!((f32::from_bits(packed[5]) - control.clip_norm()).abs() < 1e-6);
        assert!((f32::from_bits(packed[9]) - control.temperature_kappa()).abs() < 1e-6);
    }

    #[test]
    fn hypergrad_operator_surfaces_wgsl_and_metadata() {
        let scheduler = UringFractalScheduler::new(4).unwrap();
        scheduler
            .push(
                FractalPatch::new(tensor_with_shape(2, 2, &[0.1, 0.2, 0.3, 0.4]), 1.0, 1.0, 0)
                    .unwrap(),
            )
            .unwrap();
        let projector = CanvasProjector::new(scheduler, 2, 2).unwrap();
        let shader = projector.hypergrad_operator_wgsl(false);
        assert!(shader.contains("CanvasHypergradParams"));
        assert!(shader.contains("width 2"));
        let uniform = projector.hypergrad_operator_uniform(0.5, 2.0);
        assert_eq!(uniform[0], 2.0);
        assert_eq!(uniform[1], 2.0);
        assert!((uniform[2] - 0.5).abs() < 1e-6);
        assert!((uniform[3] - 2.0).abs() < 1e-6);
        let dispatch = projector.hypergrad_operator_dispatch(false);
        assert_eq!(dispatch, [1, 2, 1]);
    }

    #[test]
    fn projector_refresh_vector_fft_matches_canvas_shape() {
        let scheduler = UringFractalScheduler::new(4).unwrap();
        scheduler
            .push(FractalPatch::new(Tensor::zeros(2, 2).unwrap(), 1.0, 1.0, 0).unwrap())
            .unwrap();
        let mut projector = CanvasProjector::new(scheduler, 2, 2).unwrap();
        let spectrum = projector.refresh_vector_fft(false).unwrap();
        assert_eq!(spectrum.len(), 2 * 2 * 8);
    }

    #[test]
    fn projector_refresh_vector_fft_2d_matches_canvas_shape() {
        let scheduler = UringFractalScheduler::new(4).unwrap();
        scheduler
            .push(FractalPatch::new(Tensor::zeros(2, 2).unwrap(), 1.0, 1.0, 0).unwrap())
            .unwrap();
        let mut projector = CanvasProjector::new(scheduler, 2, 2).unwrap();
        let spectrum = projector.refresh_vector_fft_2d(false).unwrap();
        assert_eq!(spectrum.len(), 2 * 2 * 8);
    }

    #[test]
    fn canvas_rejects_invalid_dimensions() {
        assert!(matches!(
            CanvasSurface::new(0, 1),
            Err(TensorError::InvalidDimensions { .. })
        ));
    }

    #[test]
    fn projector_refreshes_without_extra_allocations() {
        let scheduler = UringFractalScheduler::new(8).unwrap();
        scheduler
            .push(FractalPatch::new(tensor(&[1.0, 0.0, 0.5, 1.0]), 1.5, 1.0, 0).unwrap())
            .unwrap();
        scheduler
            .push(FractalPatch::new(tensor(&[0.25, 1.0, 0.75, 0.5]), 0.75, 0.5, 1).unwrap())
            .unwrap();

        let mut projector = CanvasProjector::new(scheduler.clone(), 4, 1).unwrap();
        let first = projector.refresh().unwrap().as_ptr();
        let second = projector.refresh().unwrap().as_ptr();
        assert_eq!(first, second);
        assert_eq!(projector.surface().as_rgba().len(), 4 * 4);
    }

    #[test]
    fn emit_zspace_patch_respects_canvas_shape() {
        let scheduler = UringFractalScheduler::new(4).unwrap();
        scheduler
            .push(
                FractalPatch::new(
                    tensor_with_shape(2, 2, &[1.0, 0.5, 0.25, 0.75]),
                    1.0,
                    1.0,
                    0,
                )
                .unwrap(),
            )
            .unwrap();

        let mut projector = CanvasProjector::new(scheduler, 2, 2).unwrap();
        let patch = projector.emit_zspace_patch(1.0, 1.0, 2).unwrap();
        assert_eq!(patch.relation().shape(), (2, 2));
        let data = patch.relation().data();
        assert_eq!(data.len(), 4);
    }
}<|MERGE_RESOLUTION|>--- conflicted
+++ resolved
@@ -721,241 +721,11 @@
         cols: usize,
         spectrum: &[f32],
     ) -> PureResult<Tensor> {
-<<<<<<< HEAD
         Self::map_power_tensor_from_interleaved(rows, cols, spectrum, |power| {
             let clamped = power.max(Self::POWER_DB_EPSILON);
             let db = 10.0 * clamped.log10();
             db.max(Self::POWER_DB_FLOOR)
         })
-=======
-        Self::map_power_tensor_from_interleaved(rows, cols, spectrum, Self::power_to_db)
-    }
-
-    fn power_and_power_db_tensors_from_interleaved(
-        rows: usize,
-        cols: usize,
-        spectrum: &[f32],
-    ) -> PureResult<(Tensor, Tensor)> {
-        let expected_pairs =
-            Self::validate_power_interleaved_dimensions(rows, cols, spectrum.len())?;
-        let mut linear = Vec::with_capacity(expected_pairs * Self::FFT_CHANNELS);
-        let mut log = Vec::with_capacity(expected_pairs * Self::FFT_CHANNELS);
-
-        for chunk in spectrum.chunks_exact(Self::FFT_INTERLEAVED_STRIDE) {
-            let [energy, chroma_r, chroma_g, chroma_b] =
-                Self::power_channels_from_interleaved_chunk(chunk);
-
-            linear.push(energy);
-            linear.push(chroma_r);
-            linear.push(chroma_g);
-            linear.push(chroma_b);
-
-            log.push(Self::power_to_db(energy));
-            log.push(Self::power_to_db(chroma_r));
-            log.push(Self::power_to_db(chroma_g));
-            log.push(Self::power_to_db(chroma_b));
-        }
-
-        let linear_tensor = Tensor::from_vec(rows, cols * Self::FFT_CHANNELS, linear)?;
-        let log_tensor = Tensor::from_vec(rows, cols * Self::FFT_CHANNELS, log)?;
-        Ok((linear_tensor, log_tensor))
-    }
-
-    #[inline]
-    fn validate_power_interleaved_dimensions(
-        rows: usize,
-        cols: usize,
-        spectrum_len: usize,
-    ) -> PureResult<usize> {
-        let expected_pairs = rows
-            .checked_mul(cols)
-            .ok_or(TensorError::TensorVolumeExceeded {
-                label: "canvas_fft_power",
-                volume: rows.saturating_mul(cols),
-                max_volume: usize::MAX,
-            })?;
-        let expected_len =
-            expected_pairs
-                .checked_mul(8)
-                .ok_or(TensorError::TensorVolumeExceeded {
-                    label: "canvas_fft_power",
-                    volume: rows.saturating_mul(cols).saturating_mul(8),
-                    max_volume: usize::MAX,
-                })?;
-
-        if spectrum_len != expected_len {
-            return Err(TensorError::DataLength {
-                expected: expected_len,
-                got: spectrum_len,
-            });
-        }
-
-        Ok(expected_pairs)
-    }
-
-    #[inline]
-    fn power_channels_from_interleaved_chunk(chunk: &[f32]) -> [f32; 4] {
-        let (re_energy, im_energy) = (chunk[0], chunk[1]);
-        let (re_chroma_r, im_chroma_r) = (chunk[2], chunk[3]);
-        let (re_chroma_g, im_chroma_g) = (chunk[4], chunk[5]);
-        let (re_chroma_b, im_chroma_b) = (chunk[6], chunk[7]);
-
-        [
-            re_energy.mul_add(re_energy, im_energy * im_energy),
-            re_chroma_r.mul_add(re_chroma_r, im_chroma_r * im_chroma_r),
-            re_chroma_g.mul_add(re_chroma_g, im_chroma_g * im_chroma_g),
-            re_chroma_b.mul_add(re_chroma_b, im_chroma_b * im_chroma_b),
-        ]
-    }
-
-    #[inline]
-    fn power_to_db(power: f32) -> f32 {
-        let clamped = power.max(Self::POWER_DB_EPSILON);
-        let db = 10.0 * clamped.log10();
-        db.max(Self::POWER_DB_FLOOR)
-    }
-
-    /// 2D FFT magnitude helper mirroring [`fft_2d_interleaved`]. The returned
-    /// tensor has shape `(height, width * 4)` with magnitudes for each channel.
-    pub fn fft_2d_magnitude_tensor(&self, inverse: bool) -> PureResult<Tensor> {
-        let spectrum = self.fft_2d_interleaved(inverse)?;
-        let mut magnitudes = Vec::with_capacity(self.height * self.width * 4);
-        for chunk in spectrum.chunks_exact(8) {
-            magnitudes.push(chunk[0].hypot(chunk[1]));
-            magnitudes.push(chunk[2].hypot(chunk[3]));
-            magnitudes.push(chunk[4].hypot(chunk[5]));
-            magnitudes.push(chunk[6].hypot(chunk[7]));
-        }
-        Tensor::from_vec(self.height, self.width * 4, magnitudes)
-    }
-
-    /// 2D FFT power helper mirroring [`fft_2d_interleaved`]. The returned tensor
-    /// has shape `(height, width * 4)` storing squared magnitudes per channel so
-    /// integrators can probe energy across both axes without recomputing.
-    pub fn fft_2d_power_tensor(&self, inverse: bool) -> PureResult<Tensor> {
-        let spectrum = self.fft_2d_interleaved(inverse)?;
-        Self::power_tensor_from_interleaved(self.height, self.width, &spectrum)
-    }
-
-    /// 2D FFT phase helper mirroring [`fft_2d_interleaved`]. The returned tensor
-    /// has shape `(height, width * 4)` storing per-channel phase angles.
-    pub fn fft_2d_phase_tensor(&self, inverse: bool) -> PureResult<Tensor> {
-        let spectrum = self.fft_2d_interleaved(inverse)?;
-        let mut phases = Vec::with_capacity(self.height * self.width * 4);
-        for chunk in spectrum.chunks_exact(8) {
-            phases.push(chunk[1].atan2(chunk[0]));
-            phases.push(chunk[3].atan2(chunk[2]));
-            phases.push(chunk[5].atan2(chunk[4]));
-            phases.push(chunk[7].atan2(chunk[6]));
-        }
-        Tensor::from_vec(self.height, self.width * 4, phases)
-    }
-
-    /// Compute both the magnitude and phase spectra for the 2D FFT in a single
-    /// pass. Returns `(magnitude, phase)` tensors, each with shape
-    /// `(height, width * 4)`.
-    pub fn fft_2d_polar_tensors(&self, inverse: bool) -> PureResult<(Tensor, Tensor)> {
-        let spectrum = self.fft_2d_interleaved(inverse)?;
-        Self::polar_tensors_from_interleaved(self.height, self.width, &spectrum)
-    }
-
-    fn polar_tensors_from_interleaved(
-        rows: usize,
-        cols: usize,
-        spectrum: &[f32],
-    ) -> PureResult<(Tensor, Tensor)> {
-        let expected_pairs = rows
-            .checked_mul(cols)
-            .ok_or(TensorError::TensorVolumeExceeded {
-                label: "canvas_fft_polar",
-                volume: rows.saturating_mul(cols),
-                max_volume: usize::MAX,
-            })?;
-        let expected_len =
-            expected_pairs
-                .checked_mul(8)
-                .ok_or(TensorError::TensorVolumeExceeded {
-                    label: "canvas_fft_polar",
-                    volume: rows.saturating_mul(cols).saturating_mul(8),
-                    max_volume: usize::MAX,
-                })?;
-
-        if spectrum.len() != expected_len {
-            return Err(TensorError::DataLength {
-                expected: expected_len,
-                got: spectrum.len(),
-            });
-        }
-
-        let mut magnitudes = Vec::with_capacity(expected_pairs * 4);
-        let mut phases = Vec::with_capacity(expected_pairs * 4);
-        for chunk in spectrum.chunks_exact(8) {
-            let (re_energy, im_energy) = (chunk[0], chunk[1]);
-            let (re_chroma_r, im_chroma_r) = (chunk[2], chunk[3]);
-            let (re_chroma_g, im_chroma_g) = (chunk[4], chunk[5]);
-            let (re_chroma_b, im_chroma_b) = (chunk[6], chunk[7]);
-
-            magnitudes.push(re_energy.hypot(im_energy));
-            phases.push(im_energy.atan2(re_energy));
-
-            magnitudes.push(re_chroma_r.hypot(im_chroma_r));
-            phases.push(im_chroma_r.atan2(re_chroma_r));
-
-            magnitudes.push(re_chroma_g.hypot(im_chroma_g));
-            phases.push(im_chroma_g.atan2(re_chroma_g));
-
-            magnitudes.push(re_chroma_b.hypot(im_chroma_b));
-            phases.push(im_chroma_b.atan2(re_chroma_b));
-        }
-
-        let magnitude = Tensor::from_vec(rows, cols * 4, magnitudes)?;
-        let phase = Tensor::from_vec(rows, cols * 4, phases)?;
-        Ok((magnitude, phase))
-    }
-
-    fn power_tensor_from_interleaved(
-        rows: usize,
-        cols: usize,
-        spectrum: &[f32],
-    ) -> PureResult<Tensor> {
-        let expected_pairs = rows
-            .checked_mul(cols)
-            .ok_or(TensorError::TensorVolumeExceeded {
-                label: "canvas_fft_power",
-                volume: rows.saturating_mul(cols),
-                max_volume: usize::MAX,
-            })?;
-        let expected_len =
-            expected_pairs
-                .checked_mul(8)
-                .ok_or(TensorError::TensorVolumeExceeded {
-                    label: "canvas_fft_power",
-                    volume: rows.saturating_mul(cols).saturating_mul(8),
-                    max_volume: usize::MAX,
-                })?;
-
-        if spectrum.len() != expected_len {
-            return Err(TensorError::DataLength {
-                expected: expected_len,
-                got: spectrum.len(),
-            });
-        }
-
-        let mut power = Vec::with_capacity(expected_pairs * 4);
-        for chunk in spectrum.chunks_exact(8) {
-            let (re_energy, im_energy) = (chunk[0], chunk[1]);
-            let (re_chroma_r, im_chroma_r) = (chunk[2], chunk[3]);
-            let (re_chroma_g, im_chroma_g) = (chunk[4], chunk[5]);
-            let (re_chroma_b, im_chroma_b) = (chunk[6], chunk[7]);
-
-            power.push(re_energy.mul_add(re_energy, im_energy * im_energy));
-            power.push(re_chroma_r.mul_add(re_chroma_r, im_chroma_r * im_chroma_r));
-            power.push(re_chroma_g.mul_add(re_chroma_g, im_chroma_g * im_chroma_g));
-            power.push(re_chroma_b.mul_add(re_chroma_b, im_chroma_b * im_chroma_b));
-        }
-
-        Tensor::from_vec(rows, cols * 4, power)
->>>>>>> 47c03cc3
     }
 }
 /// Byte layout metadata for the WGSL canvas FFT pipeline.
