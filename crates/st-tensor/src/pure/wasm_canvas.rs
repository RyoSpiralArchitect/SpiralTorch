--- conflicted
+++ resolved
@@ -390,7 +390,6 @@
     pub fn fft_rows_tensor(&self, inverse: bool) -> PureResult<Tensor> {
         let data = self.fft_rows_interleaved(inverse)?;
         Tensor::from_vec(self.height, self.width * Self::FFT_INTERLEAVED_STRIDE, data)
-<<<<<<< HEAD
     }
 
     /// Row-wise FFT tensor helper that applies `window` prior to transformation.
@@ -1028,330 +1027,6 @@
         })
     }
 
-=======
-    }
-
-    /// Convenience wrapper that converts the row-wise FFT into magnitude space.
-    /// The returned tensor has shape `(height, width * 4)` where each pixel packs
-    /// the magnitude of the energy and chroma channels in order.
-    pub fn fft_rows_magnitude_tensor(&self, inverse: bool) -> PureResult<Tensor> {
-        let spectrum = self.fft_rows_interleaved(inverse)?;
-        let mut magnitudes = Vec::with_capacity(self.height * self.width * Self::FFT_CHANNELS);
-        for chunk in spectrum.chunks_exact(Self::FFT_INTERLEAVED_STRIDE) {
-            magnitudes.push(chunk[0].hypot(chunk[1]));
-            magnitudes.push(chunk[2].hypot(chunk[3]));
-            magnitudes.push(chunk[4].hypot(chunk[5]));
-            magnitudes.push(chunk[6].hypot(chunk[7]));
-        }
-        Tensor::from_vec(self.height, self.width * Self::FFT_CHANNELS, magnitudes)
-    }
-
-    /// Row-wise FFT power helper mirroring [`fft_rows_interleaved`]. The
-    /// returned tensor has shape `(height, width * 4)` storing the squared
-    /// magnitude per channel so WASM integrations can directly sample spectral
-    /// energy without recomputing it on the JavaScript side.
-    pub fn fft_rows_power_tensor(&self, inverse: bool) -> PureResult<Tensor> {
-        let spectrum = self.fft_rows_interleaved(inverse)?;
-        Self::power_tensor_from_interleaved(self.height, self.width, &spectrum)
-    }
-
-    /// Row-wise FFT log-power helper mirroring [`fft_rows_power_tensor`]. The
-    /// returned tensor has shape `(height, width * 4)` storing the decibel-scaled
-    /// magnitude with a floor at [`Self::POWER_DB_FLOOR`] to keep zeros finite.
-    pub fn fft_rows_power_db_tensor(&self, inverse: bool) -> PureResult<Tensor> {
-        let spectrum = self.fft_rows_interleaved(inverse)?;
-        Self::power_db_tensor_from_interleaved(self.height, self.width, &spectrum)
-    }
-
-    /// Compute both the linear power and log-power (decibel) spectra for the
-    /// row-wise FFT in a single pass. Returns `(power, power_db)` tensors with
-    /// shape `(height, width * 4)`.
-    pub fn fft_rows_power_with_db_tensors(&self, inverse: bool) -> PureResult<(Tensor, Tensor)> {
-        let spectrum = self.fft_rows_interleaved(inverse)?;
-        Self::power_and_power_db_tensors_from_interleaved(self.height, self.width, &spectrum)
-    }
-
-    /// Row-wise FFT phase helper mirroring [`fft_rows_magnitude_tensor`]. The
-    /// returned tensor has shape `(height, width * 4)` and stores phases in
-    /// radians using `atan2(im, re)` for each channel.
-    pub fn fft_rows_phase_tensor(&self, inverse: bool) -> PureResult<Tensor> {
-        let spectrum = self.fft_rows_interleaved(inverse)?;
-        let mut phases = Vec::with_capacity(self.height * self.width * Self::FFT_CHANNELS);
-        for chunk in spectrum.chunks_exact(Self::FFT_INTERLEAVED_STRIDE) {
-            phases.push(chunk[1].atan2(chunk[0]));
-            phases.push(chunk[3].atan2(chunk[2]));
-            phases.push(chunk[5].atan2(chunk[4]));
-            phases.push(chunk[7].atan2(chunk[6]));
-        }
-        Tensor::from_vec(self.height, self.width * Self::FFT_CHANNELS, phases)
-    }
-
-    /// Compute both the magnitude and phase spectra for the row-wise FFT in a
-    /// single pass. Returns `(magnitude, phase)` tensors, each with shape
-    /// `(height, width * 4)`.
-    pub fn fft_rows_polar_tensors(&self, inverse: bool) -> PureResult<(Tensor, Tensor)> {
-        let spectrum = self.fft_rows_interleaved(inverse)?;
-        Self::polar_tensors_from_interleaved(self.height, self.width, &spectrum)
-    }
-
-    /// Compute a column-wise FFT over the energy + chroma channels and expose
-    /// the result as interleaved `[re, im]` floats for each component. This is
-    /// the vertical counterpart to [`fft_rows_interleaved`] so WASM callers can
-    /// analyse spectra along either axis without bouncing back to native Rust
-    /// helpers.
-    pub fn fft_cols_interleaved(&self, inverse: bool) -> PureResult<Vec<f32>> {
-        let height = self.height;
-        let width = self.width;
-        self.ensure_fft_dimensions()?;
-
-        let mut energy = vec![Complex32::default(); height];
-        let mut chroma_r = vec![Complex32::default(); height];
-        let mut chroma_g = vec![Complex32::default(); height];
-        let mut chroma_b = vec![Complex32::default(); height];
-        let mut out = Vec::with_capacity(self.height * self.width * Self::FFT_INTERLEAVED_STRIDE);
-
-        for col in 0..width {
-            for row in 0..height {
-                let vector = self.vectors[row * width + col];
-                energy[row] = Complex32::new(vector[0], 0.0);
-                chroma_r[row] = Complex32::new(vector[1], 0.0);
-                chroma_g[row] = Complex32::new(vector[2], 0.0);
-                chroma_b[row] = Complex32::new(vector[3], 0.0);
-            }
-
-            compute_fft(&mut energy, inverse)?;
-            compute_fft(&mut chroma_r, inverse)?;
-            compute_fft(&mut chroma_g, inverse)?;
-            compute_fft(&mut chroma_b, inverse)?;
-
-            for row in 0..height {
-                out.push(energy[row].re);
-                out.push(energy[row].im);
-                out.push(chroma_r[row].re);
-                out.push(chroma_r[row].im);
-                out.push(chroma_g[row].re);
-                out.push(chroma_g[row].im);
-                out.push(chroma_b[row].re);
-                out.push(chroma_b[row].im);
-            }
-        }
-
-        Ok(out)
-    }
-
-    /// Convenience wrapper around [`fft_cols_interleaved`] that returns the
-    /// spectrum as a tensor with shape `(width, height * 8)` laid out in column
-    /// order (one row per column with interleaved complex components).
-    pub fn fft_cols_tensor(&self, inverse: bool) -> PureResult<Tensor> {
-        let data = self.fft_cols_interleaved(inverse)?;
-        Tensor::from_vec(self.width, self.height * Self::FFT_INTERLEAVED_STRIDE, data)
-    }
-
-    /// Column-wise FFT magnitude helper mirroring
-    /// [`fft_rows_magnitude_tensor`]. The returned tensor has shape
-    /// `(width, height * 4)` where each row corresponds to a column in the
-    /// original canvas.
-    pub fn fft_cols_magnitude_tensor(&self, inverse: bool) -> PureResult<Tensor> {
-        let spectrum = self.fft_cols_interleaved(inverse)?;
-        let mut magnitudes = Vec::with_capacity(self.width * self.height * Self::FFT_CHANNELS);
-        for chunk in spectrum.chunks_exact(Self::FFT_INTERLEAVED_STRIDE) {
-            magnitudes.push(chunk[0].hypot(chunk[1]));
-            magnitudes.push(chunk[2].hypot(chunk[3]));
-            magnitudes.push(chunk[4].hypot(chunk[5]));
-            magnitudes.push(chunk[6].hypot(chunk[7]));
-        }
-        Tensor::from_vec(self.width, self.height * Self::FFT_CHANNELS, magnitudes)
-    }
-
-    /// Column-wise FFT power helper mirroring [`fft_cols_interleaved`]. The
-    /// returned tensor has shape `(width, height * 4)` storing squared
-    /// magnitudes per channel for direct spectral energy sampling.
-    pub fn fft_cols_power_tensor(&self, inverse: bool) -> PureResult<Tensor> {
-        let spectrum = self.fft_cols_interleaved(inverse)?;
-        Self::power_tensor_from_interleaved(self.width, self.height, &spectrum)
-    }
-
-    /// Column-wise FFT log-power helper that mirrors [`fft_cols_power_tensor`].
-    /// The returned tensor has shape `(width, height * 4)` storing decibel-scaled
-    /// spectral energy for each channel.
-    pub fn fft_cols_power_db_tensor(&self, inverse: bool) -> PureResult<Tensor> {
-        let spectrum = self.fft_cols_interleaved(inverse)?;
-        Self::power_db_tensor_from_interleaved(self.width, self.height, &spectrum)
-    }
-
-    /// Column-wise FFT helper that returns both the power and log-power
-    /// spectra in one pass. The returned tensors have shape `(width, height *
-    /// 4)`.
-    pub fn fft_cols_power_with_db_tensors(&self, inverse: bool) -> PureResult<(Tensor, Tensor)> {
-        let spectrum = self.fft_cols_interleaved(inverse)?;
-        Self::power_and_power_db_tensors_from_interleaved(self.width, self.height, &spectrum)
-    }
-
-    /// Column-wise FFT phase helper mirroring [`fft_rows_phase_tensor`].
-    pub fn fft_cols_phase_tensor(&self, inverse: bool) -> PureResult<Tensor> {
-        let spectrum = self.fft_cols_interleaved(inverse)?;
-        let mut phases = Vec::with_capacity(self.width * self.height * Self::FFT_CHANNELS);
-        for chunk in spectrum.chunks_exact(Self::FFT_INTERLEAVED_STRIDE) {
-            phases.push(chunk[1].atan2(chunk[0]));
-            phases.push(chunk[3].atan2(chunk[2]));
-            phases.push(chunk[5].atan2(chunk[4]));
-            phases.push(chunk[7].atan2(chunk[6]));
-        }
-        Tensor::from_vec(self.width, self.height * Self::FFT_CHANNELS, phases)
-    }
-
-    /// Compute both the magnitude and phase spectra for the column-wise FFT in
-    /// a single pass. Returns `(magnitude, phase)` tensors, each with shape
-    /// `(width, height * 4)`.
-    pub fn fft_cols_polar_tensors(&self, inverse: bool) -> PureResult<(Tensor, Tensor)> {
-        let spectrum = self.fft_cols_interleaved(inverse)?;
-        Self::polar_tensors_from_interleaved(self.width, self.height, &spectrum)
-    }
-
-    /// Compute a 2D FFT over the energy + chroma channels. The returned buffer
-    /// is laid out in row-major order with interleaved `[re, im]` floats for
-    /// each channel, matching the row-wise layout so WASM callers can reuse the
-    /// same upload paths.
-    pub fn fft_2d_interleaved(&self, inverse: bool) -> PureResult<Vec<f32>> {
-        let width = self.width;
-        let height = self.height;
-        self.ensure_fft_dimensions()?;
-
-        let size = width * height;
-        let mut energy = vec![Complex32::default(); size];
-        let mut chroma_r = vec![Complex32::default(); size];
-        let mut chroma_g = vec![Complex32::default(); size];
-        let mut chroma_b = vec![Complex32::default(); size];
-
-        for row in 0..height {
-            for col in 0..width {
-                let idx = row * width + col;
-                let vector = self.vectors[idx];
-                energy[idx] = Complex32::new(vector[0], 0.0);
-                chroma_r[idx] = Complex32::new(vector[1], 0.0);
-                chroma_g[idx] = Complex32::new(vector[2], 0.0);
-                chroma_b[idx] = Complex32::new(vector[3], 0.0);
-            }
-
-            let start = row * width;
-            let end = start + width;
-            compute_fft(&mut energy[start..end], inverse)?;
-            compute_fft(&mut chroma_r[start..end], inverse)?;
-            compute_fft(&mut chroma_g[start..end], inverse)?;
-            compute_fft(&mut chroma_b[start..end], inverse)?;
-        }
-
-        let mut column_energy = vec![Complex32::default(); height];
-        let mut column_chroma_r = vec![Complex32::default(); height];
-        let mut column_chroma_g = vec![Complex32::default(); height];
-        let mut column_chroma_b = vec![Complex32::default(); height];
-
-        for col in 0..width {
-            for row in 0..height {
-                let idx = row * width + col;
-                column_energy[row] = energy[idx];
-                column_chroma_r[row] = chroma_r[idx];
-                column_chroma_g[row] = chroma_g[idx];
-                column_chroma_b[row] = chroma_b[idx];
-            }
-
-            compute_fft(&mut column_energy, inverse)?;
-            compute_fft(&mut column_chroma_r, inverse)?;
-            compute_fft(&mut column_chroma_g, inverse)?;
-            compute_fft(&mut column_chroma_b, inverse)?;
-
-            for row in 0..height {
-                let idx = row * width + col;
-                energy[idx] = column_energy[row];
-                chroma_r[idx] = column_chroma_r[row];
-                chroma_g[idx] = column_chroma_g[row];
-                chroma_b[idx] = column_chroma_b[row];
-            }
-        }
-
-        let mut out = Vec::with_capacity(size * Self::FFT_INTERLEAVED_STRIDE);
-        for idx in 0..size {
-            out.push(energy[idx].re);
-            out.push(energy[idx].im);
-            out.push(chroma_r[idx].re);
-            out.push(chroma_r[idx].im);
-            out.push(chroma_g[idx].re);
-            out.push(chroma_g[idx].im);
-            out.push(chroma_b[idx].re);
-            out.push(chroma_b[idx].im);
-        }
-
-        Ok(out)
-    }
-
-    /// Convenience wrapper around [`fft_2d_interleaved`] that returns the
-    /// spectrum as a tensor with shape `(height, width * 8)`.
-    pub fn fft_2d_tensor(&self, inverse: bool) -> PureResult<Tensor> {
-        let data = self.fft_2d_interleaved(inverse)?;
-        Tensor::from_vec(self.height, self.width * Self::FFT_INTERLEAVED_STRIDE, data)
-    }
-
-    /// 2D FFT magnitude helper mirroring [`fft_2d_interleaved`]. The returned
-    /// tensor has shape `(height, width * 4)` with magnitudes for each channel.
-    pub fn fft_2d_magnitude_tensor(&self, inverse: bool) -> PureResult<Tensor> {
-        let spectrum = self.fft_2d_interleaved(inverse)?;
-        let mut magnitudes = Vec::with_capacity(self.height * self.width * Self::FFT_CHANNELS);
-        for chunk in spectrum.chunks_exact(Self::FFT_INTERLEAVED_STRIDE) {
-            magnitudes.push(chunk[0].hypot(chunk[1]));
-            magnitudes.push(chunk[2].hypot(chunk[3]));
-            magnitudes.push(chunk[4].hypot(chunk[5]));
-            magnitudes.push(chunk[6].hypot(chunk[7]));
-        }
-        Tensor::from_vec(self.height, self.width * Self::FFT_CHANNELS, magnitudes)
-    }
-
-    /// 2D FFT power helper mirroring [`fft_2d_interleaved`]. The returned tensor
-    /// has shape `(height, width * 4)` storing squared magnitudes per channel so
-    /// integrators can probe energy across both axes without recomputing.
-    pub fn fft_2d_power_tensor(&self, inverse: bool) -> PureResult<Tensor> {
-        let spectrum = self.fft_2d_interleaved(inverse)?;
-        Self::power_tensor_from_interleaved(self.height, self.width, &spectrum)
-    }
-
-    /// 2D FFT log-power helper mirroring [`fft_2d_power_tensor`]. Returns a
-    /// tensor with shape `(height, width * 4)` packed with decibel-scaled
-    /// spectral energy for each channel so WASM integrations can visualise
-    /// logarithmic energy without extra processing.
-    pub fn fft_2d_power_db_tensor(&self, inverse: bool) -> PureResult<Tensor> {
-        let spectrum = self.fft_2d_interleaved(inverse)?;
-        Self::power_db_tensor_from_interleaved(self.height, self.width, &spectrum)
-    }
-
-    /// 2D FFT helper that returns both the power and log-power spectra in one
-    /// pass. Each tensor has shape `(height, width * 4)`.
-    pub fn fft_2d_power_with_db_tensors(&self, inverse: bool) -> PureResult<(Tensor, Tensor)> {
-        let spectrum = self.fft_2d_interleaved(inverse)?;
-        Self::power_and_power_db_tensors_from_interleaved(self.height, self.width, &spectrum)
-    }
-
-    /// 2D FFT phase helper mirroring [`fft_2d_interleaved`]. The returned tensor
-    /// has shape `(height, width * 4)` storing per-channel phase angles.
-    pub fn fft_2d_phase_tensor(&self, inverse: bool) -> PureResult<Tensor> {
-        let spectrum = self.fft_2d_interleaved(inverse)?;
-        let mut phases = Vec::with_capacity(self.height * self.width * Self::FFT_CHANNELS);
-        for chunk in spectrum.chunks_exact(Self::FFT_INTERLEAVED_STRIDE) {
-            phases.push(chunk[1].atan2(chunk[0]));
-            phases.push(chunk[3].atan2(chunk[2]));
-            phases.push(chunk[5].atan2(chunk[4]));
-            phases.push(chunk[7].atan2(chunk[6]));
-        }
-        Tensor::from_vec(self.height, self.width * Self::FFT_CHANNELS, phases)
-    }
-
-    /// Compute both the magnitude and phase spectra for the 2D FFT in a single
-    /// pass. Returns `(magnitude, phase)` tensors, each with shape
-    /// `(height, width * 4)`.
-    pub fn fft_2d_polar_tensors(&self, inverse: bool) -> PureResult<(Tensor, Tensor)> {
-        let spectrum = self.fft_2d_interleaved(inverse)?;
-        Self::polar_tensors_from_interleaved(self.height, self.width, &spectrum)
-    }
-
->>>>>>> b53058b7
     fn polar_tensors_from_interleaved(
         rows: usize,
         cols: usize,
@@ -1416,7 +1091,6 @@
     where
         F: FnMut(f32) -> f32,
     {
-<<<<<<< HEAD
         let expected_pairs = rows
             .checked_mul(cols)
             .ok_or(TensorError::TensorVolumeExceeded {
@@ -1459,20 +1133,6 @@
             power.push(map(chroma_b));
         }
 
-=======
-        let expected_pairs =
-            Self::validate_power_interleaved_dimensions(rows, cols, spectrum.len())?;
-        let mut power = Vec::with_capacity(expected_pairs * Self::FFT_CHANNELS);
-        for chunk in spectrum.chunks_exact(Self::FFT_INTERLEAVED_STRIDE) {
-            let [energy, chroma_r, chroma_g, chroma_b] =
-                Self::power_channels_from_interleaved_chunk(chunk);
-            power.push(map(energy));
-            power.push(map(chroma_r));
-            power.push(map(chroma_g));
-            power.push(map(chroma_b));
-        }
-
->>>>>>> b53058b7
         Tensor::from_vec(rows, cols * Self::FFT_CHANNELS, power)
     }
 
@@ -1935,7 +1595,6 @@
         self.vectors.fft_rows_power_db_tensor(inverse)
     }
 
-<<<<<<< HEAD
     /// Refresh and expose the row-wise FFT log-power with windowing.
     pub fn refresh_vector_fft_power_db_tensor_with_window(
         &mut self,
@@ -1945,16 +1604,6 @@
         self.render()?;
         self.vectors
             .fft_rows_power_db_tensor_with_window(window, inverse)
-=======
-    /// Refresh the canvas and expose both the row-wise FFT power and log-power
-    /// tensors with shape `(height, width * 4)`.
-    pub fn refresh_vector_fft_power_with_db_tensors(
-        &mut self,
-        inverse: bool,
-    ) -> PureResult<(Tensor, Tensor)> {
-        self.render()?;
-        self.vectors.fft_rows_power_with_db_tensors(inverse)
->>>>>>> b53058b7
     }
 
     /// Refresh the canvas and expose the row-wise FFT phases as a tensor with
@@ -2066,7 +1715,6 @@
         self.vectors.fft_cols_power_db_tensor(inverse)
     }
 
-<<<<<<< HEAD
     /// Refresh and expose the column-wise FFT log-power with windowing.
     pub fn refresh_vector_fft_columns_power_db_tensor_with_window(
         &mut self,
@@ -2076,16 +1724,6 @@
         self.render()?;
         self.vectors
             .fft_cols_power_db_tensor_with_window(window, inverse)
-=======
-    /// Refresh the canvas and expose both the column-wise FFT power and
-    /// log-power tensors with shape `(width, height * 4)`.
-    pub fn refresh_vector_fft_columns_power_with_db_tensors(
-        &mut self,
-        inverse: bool,
-    ) -> PureResult<(Tensor, Tensor)> {
-        self.render()?;
-        self.vectors.fft_cols_power_with_db_tensors(inverse)
->>>>>>> b53058b7
     }
 
     /// Refresh the canvas and expose column-wise FFT phases as a tensor with
@@ -2189,7 +1827,6 @@
         self.vectors.fft_2d_power_db_tensor(inverse)
     }
 
-<<<<<<< HEAD
     /// Refresh and expose the 2D FFT log-power with windowing.
     pub fn refresh_vector_fft_2d_power_db_tensor_with_window(
         &mut self,
@@ -2199,16 +1836,6 @@
         self.render()?;
         self.vectors
             .fft_2d_power_db_tensor_with_window(window, inverse)
-=======
-    /// Refresh the canvas and expose both the 2D FFT power and log-power
-    /// tensors with shape `(height, width * 4)`.
-    pub fn refresh_vector_fft_2d_power_with_db_tensors(
-        &mut self,
-        inverse: bool,
-    ) -> PureResult<(Tensor, Tensor)> {
-        self.render()?;
-        self.vectors.fft_2d_power_with_db_tensors(inverse)
->>>>>>> b53058b7
     }
 
     /// Refresh the canvas and expose the 2D FFT phases as a tensor with shape
@@ -2343,7 +1970,6 @@
         self.vectors.fft_rows_power_db_tensor(inverse)
     }
 
-<<<<<<< HEAD
     /// Last computed row-wise FFT log-power with windowing.
     pub fn vector_fft_power_db_tensor_with_window(
         &self,
@@ -2352,13 +1978,6 @@
     ) -> PureResult<Tensor> {
         self.vectors
             .fft_rows_power_db_tensor_with_window(window, inverse)
-=======
-    /// Access both the row-wise FFT power and log-power tensors without
-    /// forcing a refresh. Returns `(power, power_db)` with shape
-    /// `(height, width * 4)`.
-    pub fn vector_fft_power_with_db_tensors(&self, inverse: bool) -> PureResult<(Tensor, Tensor)> {
-        self.vectors.fft_rows_power_with_db_tensors(inverse)
->>>>>>> b53058b7
     }
 
     /// Last computed row-wise FFT phases without forcing a refresh.
@@ -2448,7 +2067,6 @@
         self.vectors.fft_cols_power_db_tensor(inverse)
     }
 
-<<<<<<< HEAD
     /// Last computed column-wise FFT log-power with windowing.
     pub fn vector_fft_columns_power_db_tensor_with_window(
         &self,
@@ -2457,16 +2075,6 @@
     ) -> PureResult<Tensor> {
         self.vectors
             .fft_cols_power_db_tensor_with_window(window, inverse)
-=======
-    /// Access both the column-wise FFT power and log-power tensors without
-    /// forcing a refresh. Returns `(power, power_db)` with shape `(width, height
-    /// * 4)`.
-    pub fn vector_fft_columns_power_with_db_tensors(
-        &self,
-        inverse: bool,
-    ) -> PureResult<(Tensor, Tensor)> {
-        self.vectors.fft_cols_power_with_db_tensors(inverse)
->>>>>>> b53058b7
     }
 
     /// Access the last computed column-wise FFT phases without forcing a
@@ -2553,7 +2161,6 @@
         self.vectors.fft_2d_power_db_tensor(inverse)
     }
 
-<<<<<<< HEAD
     /// Last computed 2D FFT log-power with windowing.
     pub fn vector_fft_2d_power_db_tensor_with_window(
         &self,
@@ -2562,15 +2169,6 @@
     ) -> PureResult<Tensor> {
         self.vectors
             .fft_2d_power_db_tensor_with_window(window, inverse)
-=======
-    /// Access both the 2D FFT power and log-power tensors without forcing a
-    /// refresh. Returns `(power, power_db)` with shape `(height, width * 4)`.
-    pub fn vector_fft_2d_power_with_db_tensors(
-        &self,
-        inverse: bool,
-    ) -> PureResult<(Tensor, Tensor)> {
-        self.vectors.fft_2d_power_with_db_tensors(inverse)
->>>>>>> b53058b7
     }
 
     /// Access the last computed 2D FFT phases without forcing a refresh.
