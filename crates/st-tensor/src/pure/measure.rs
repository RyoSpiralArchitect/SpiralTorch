// SPDX-License-Identifier: AGPL-3.0-or-later
// © 2025 Ryo ∴ SpiralArchitect (kishkavsesvit@icloud.com)
// Part of SpiralTorch — Licensed under AGPL-3.0-or-later.
// Unauthorized derivative works or closed redistribution prohibited under AGPL §13.

//! Measure-theoretic helpers for working with Z-space actions.
//!
//! The utilities implemented here follow the categorical view outlined in the
//! user guide: a quasi-invariant group action \(G \curvearrowright (\Omega, \Sigma, \mu)\)
//! induces a Koopman representation \((U_g)_{g \in G}\) on \(L^2(\mu)\).
//! Averaging the pullbacks of a function through a Følner sequence recovers the
//! conditional expectation onto the invariant \(\sigma\)-algebra.  These
//! helpers expose that construction directly on top of the pure tensor core so
//! higher layers can project activations onto the shared "vocabulary" slice
//! without destroying the phase information that lives in the complementary
//! directions.

use super::{PureResult, RewriteMonad, Tensor, TensorError};

/// Intermediate densities emitted while interpolating the barycenter objective.
#[derive(Debug, Clone)]
pub struct BarycenterIntermediate {
    /// Interpolation factor between the arithmetic baseline and the barycenter density.
    pub interpolation: f32,
    /// Interpolated density at the current interpolation step.
    pub density: Tensor,
    /// KL energy of the interpolated density with respect to the input charts.
    pub kl_energy: f32,
    /// Shannon entropy of the interpolated density.
    pub entropy: f32,
    /// Full barycenter objective for the interpolated density.
    pub objective: f32,
}

/// Result of the Z-space barycenter solver.  Besides the density itself we surface
/// individual energy contributions so callers can inspect how the KL attraction,
/// entropy regulariser, and inter-chart coupling interact.
#[derive(Debug, Clone)]
pub struct ZSpaceBarycenter {
    /// Minimiser of the weighted KL + entropy functional.
    pub density: Tensor,
    /// \(\sum_u W_u \mathrm{KL}(\rho^* \| \hat\rho_u)\).
    pub kl_energy: f32,
    /// Shannon entropy \(S(\rho^*)\).
    pub entropy: f32,
    /// Coupling penalty \(\tfrac{\beta_J}{2} \sum_{u,v} J_{uv} \mathcal{D}(\hat\rho_u, \hat\rho_v)\).
    pub coupling_energy: f32,
    /// Total objective value at the minimiser.
    pub objective: f32,
    /// Aggregated KL weight after subtracting the entropy regulariser.
    pub effective_weight: f32,
    /// Intermediate densities describing the loss curve towards the barycenter.
    pub intermediates: Vec<BarycenterIntermediate>,
}

const LOG_FLOOR: f32 = 1.0e-12;

fn guard_probability_mass(label: &'static str, value: f32) -> PureResult<f32> {
    if !value.is_finite() {
        return Err(TensorError::NonFiniteValue { label, value });
    }
    Ok(value.max(LOG_FLOOR))
}

fn legacy_guard_probability_slice(label: &'static str, slice: &mut [f32]) -> PureResult<()> {
    if slice.is_empty() {
        return Err(TensorError::EmptyInput(label));
    }
    let mut sum = 0.0f32;
    for value in slice.iter_mut() {
        *value = guard_probability_mass(label, *value)?;
        sum += *value;
    }
    if !sum.is_finite() || sum <= 0.0 {
        return Err(TensorError::NonFiniteValue { label, value: sum });
    }
    for value in slice.iter_mut() {
        *value /= sum;
    }
    Ok(())
}

fn guard_probability_slice_with(
    guard: Option<RewriteMonad<'_>>,
    label: &'static str,
    slice: &mut [f32],
) -> PureResult<()> {
    if let Some(monad) = guard {
        monad.guard_probability_slice(label, slice)
    } else {
        legacy_guard_probability_slice(label, slice)
    }
}

fn normalise_distribution(
    guard: Option<RewriteMonad<'_>>,
    tensor: &Tensor,
) -> PureResult<Vec<f32>> {
    let mut data = tensor.data().to_vec();
    guard_probability_slice_with(guard, "z_space_barycenter_density", &mut data)?;
    Ok(data)
}

fn kl_divergence(p: &[f32], q: &[f32]) -> PureResult<f32> {
    let mut acc = 0.0f32;
    for (&pi, &qi) in p.iter().zip(q.iter()) {
        let qi = guard_probability_mass("kl denominator", qi)?;
        acc += pi * (pi / qi).ln();
    }
    Ok(acc)
}

fn symmetric_kl(p: &[f32], q: &[f32]) -> PureResult<f32> {
    Ok(kl_divergence(p, q)? + kl_divergence(q, p)?)
}

fn entropy(dist: &[f32]) -> f32 {
    let mut acc = 0.0f32;
    for &value in dist {
        let value = value.max(LOG_FLOOR);
        acc -= value * value.ln();
    }
    acc
}

fn barycenter_objective(
    candidate: &[f32],
    weights: &[f32],
    normalised: &[Vec<f32>],
    entropy_weight: f32,
    coupling_energy: f32,
    kl_min: f32,
) -> PureResult<(f32, f32, f32)> {
    let mut raw_kl = 0.0f32;
    for (weight, dist) in weights.iter().zip(normalised.iter()) {
        raw_kl += *weight * kl_divergence(candidate, dist)?;
    }
    let kl_energy = (raw_kl - kl_min).max(0.0);
    let entropy_value = entropy(candidate);
    Ok((
        kl_energy,
        entropy_value,
        kl_energy + entropy_weight * entropy_value + coupling_energy,
    ))
}

fn weighted_baseline(
<<<<<<< HEAD
=======
    guard: Option<RewriteMonad<'_>>,
>>>>>>> d1277631
    weights: &[f32],
    normalised: &[Vec<f32>],
    weight_sum: f32,
) -> PureResult<Vec<f32>> {
    let volume = normalised
        .get(0)
        .map(|dist| dist.len())
        .ok_or(TensorError::EmptyInput("z_space_barycenter"))?;
    let mut baseline = vec![0.0f32; volume];
    for (weight, dist) in weights.iter().zip(normalised.iter()) {
        for (slot, value) in baseline.iter_mut().zip(dist.iter()) {
            *slot += *weight * guard_probability_mass("baseline component", *value)?;
        }
    }
    if weight_sum <= 0.0 {
        return Err(TensorError::NonFiniteValue {
            label: "weight_sum",
            value: weight_sum,
        });
    }
    for value in baseline.iter_mut() {
        *value /= weight_sum;
        *value = guard_probability_mass("baseline component", *value)?;
    }
<<<<<<< HEAD
=======
    guard_probability_slice_with(guard, "z_space_barycenter_baseline", &mut baseline)?;
>>>>>>> d1277631
    Ok(baseline)
}

fn barycenter_intermediates(
<<<<<<< HEAD
=======
    guard: Option<RewriteMonad<'_>>,
>>>>>>> d1277631
    baseline: &[f32],
    bary: &[f32],
    weights: &[f32],
    normalised: &[Vec<f32>],
    entropy_weight: f32,
    coupling_energy: f32,
    kl_min: f32,
    rows: usize,
    cols: usize,
) -> PureResult<Vec<BarycenterIntermediate>> {
    let schedule = [0.0f32, 0.25, 0.5, 0.75, 1.0];
    let mut intermediates = Vec::with_capacity(schedule.len());
    for &alpha in &schedule {
        let mut mix = Vec::with_capacity(bary.len());
        for (&start, &target) in baseline.iter().zip(bary.iter()) {
            let value = (1.0 - alpha) * start + alpha * target;
            mix.push(guard_probability_mass("barycenter intermediate", value)?);
        }
<<<<<<< HEAD
        let mut total = 0.0f32;
        for value in mix.iter_mut() {
            total += *value;
        }
        if total <= 0.0 {
            return Err(TensorError::NonFiniteValue {
                label: "barycenter intermediate mass",
                value: total,
            });
        }
        for value in mix.iter_mut() {
            *value /= total;
        }
=======
        guard_probability_slice_with(guard, "barycenter intermediate", &mut mix)?;
>>>>>>> d1277631
        let (kl_energy, entropy_value, objective) = barycenter_objective(
            &mix,
            weights,
            normalised,
            entropy_weight,
            coupling_energy,
            kl_min,
        )?;
        intermediates.push(BarycenterIntermediate {
            interpolation: alpha,
            density: Tensor::from_vec(rows, cols, mix.clone())?,
            kl_energy,
            entropy: entropy_value,
            objective,
        });
    }
    Ok(intermediates)
}

fn barycenter_mode(
    guard: Option<RewriteMonad<'_>>,
    weights: &[f32],
    normalised: &[Vec<f32>],
    effective: f32,
) -> PureResult<Vec<f32>> {
    let volume = normalised
        .get(0)
        .map(|dist| dist.len())
        .ok_or(TensorError::EmptyInput("z_space_barycenter"))?;
    let mut out = vec![0.0f32; volume];
    for (idx, slot) in out.iter_mut().enumerate() {
        let mut log_sum = 0.0f32;
        for (weight, dist) in weights.iter().zip(normalised.iter()) {
            let value = guard_probability_mass("barycenter component", dist[idx])?;
            log_sum += weight * value.ln();
        }
        *slot = (log_sum / effective).exp();
    }
    let mut total = 0.0f32;
    for value in out.iter_mut() {
        if !value.is_finite() {
            return Err(TensorError::NonFiniteValue {
                label: "barycenter value",
                value: *value,
            });
        }
        *value = guard_probability_mass("barycenter value", *value)?;
        total += *value;
    }
    if total <= 0.0 {
        return Err(TensorError::NonFiniteValue {
            label: "barycenter mass",
            value: total,
        });
    }
    for value in out.iter_mut() {
        *value /= total;
    }
    guard_probability_slice_with(guard, "z_space_barycenter_mode", &mut out)?;
    Ok(out)
}

/// Solve the variational barycentre problem described in the Z-space note.
///
/// The solver works with discrete probability measures stored inside `Tensor`
/// rows.  Every supplied density is renormalised to guard against numerical
/// drift and entries are clipped at `1e-12` to keep the logarithms well-defined.
///
/// * `weights` --- non-negative coefficients \(W_u\)
/// * `entropy_weight` --- entropy regulariser \(\gamma_S\)
/// * `beta_j` --- coupling scale \(\beta_J\)
/// * `coupling` --- optional matrix \(J_{uv}\)
fn z_space_barycenter_inner(
    guard: Option<RewriteMonad<'_>>,
    weights: &[f32],
    densities: &[Tensor],
    entropy_weight: f32,
    beta_j: f32,
    coupling: Option<&Tensor>,
) -> PureResult<ZSpaceBarycenter> {
    if densities.is_empty() {
        return Err(TensorError::EmptyInput("z_space_barycenter"));
    }
    if weights.len() != densities.len() {
        return Err(TensorError::DataLength {
            expected: densities.len(),
            got: weights.len(),
        });
    }
    if entropy_weight.is_nan() {
        return Err(TensorError::NonFiniteValue {
            label: "entropy_weight",
            value: entropy_weight,
        });
    }
    if beta_j.is_nan() {
        return Err(TensorError::NonFiniteValue {
            label: "beta_j",
            value: beta_j,
        });
    }

    let mut weight_sum = 0.0f32;
    for &weight in weights {
        if weight < 0.0 || !weight.is_finite() {
            return Err(TensorError::NonFiniteValue {
                label: "barycenter weight",
                value: weight,
            });
        }
        weight_sum += weight;
    }
    if weight_sum <= 0.0 {
        return Err(TensorError::NonFiniteValue {
            label: "weight_sum",
            value: weight_sum,
        });
    }

    let effective_weight = weight_sum - entropy_weight;
    if effective_weight <= 0.0 {
        return Err(TensorError::DegenerateBarycenter { effective_weight });
    }

    let (rows, cols) = densities[0].shape();
    let mut normalised = Vec::with_capacity(densities.len());
    for density in densities {
        if density.shape() != (rows, cols) {
            return Err(TensorError::ShapeMismatch {
                left: (rows, cols),
                right: density.shape(),
            });
        }
        normalised.push(normalise_distribution(guard, density)?);
    }

<<<<<<< HEAD
    let baseline = weighted_baseline(weights, &normalised, weight_sum)?;
    let bary = barycenter_mode(weights, &normalised, effective_weight)?;
=======
    let baseline = weighted_baseline(guard, weights, &normalised, weight_sum)?;
    let bary = barycenter_mode(guard, weights, &normalised, effective_weight)?;
>>>>>>> d1277631
    let bary_tensor = Tensor::from_vec(rows, cols, bary.clone())?;
    let kl_min = {
        let mut acc = 0.0f32;
        for (weight, dist) in weights.iter().zip(normalised.iter()) {
            acc += *weight * kl_divergence(&bary, dist)?;
        }
        acc
    };
    let entropy_value = entropy(&bary);

    let coupling_energy = if let Some(coupling_tensor) = coupling {
        let (c_rows, c_cols) = coupling_tensor.shape();
        if (c_rows, c_cols) != (densities.len(), densities.len()) {
            return Err(TensorError::ShapeMismatch {
                left: (densities.len(), densities.len()),
                right: (c_rows, c_cols),
            });
        }
        let matrix = coupling_tensor.data();
        let mut acc = 0.0f32;
        for u in 0..densities.len() {
            for v in 0..densities.len() {
                let weight = matrix[u * densities.len() + v];
                if weight == 0.0 {
                    continue;
                }
                acc += weight * symmetric_kl(&normalised[u], &normalised[v])?;
            }
        }
        0.5 * beta_j * acc
    } else {
        0.0
    };

    let intermediates = barycenter_intermediates(
<<<<<<< HEAD
=======
        guard,
>>>>>>> d1277631
        &baseline,
        &bary,
        weights,
        &normalised,
        entropy_weight,
        coupling_energy,
        kl_min,
        rows,
        cols,
    )?;

    Ok(ZSpaceBarycenter {
        objective: entropy_weight * entropy_value + coupling_energy,
        density: bary_tensor,
        kl_energy: 0.0,
        entropy: entropy_value,
        coupling_energy,
        effective_weight,
        intermediates,
    })
}

pub fn z_space_barycenter_guarded(
    monad: RewriteMonad<'_>,
    weights: &[f32],
    densities: &[Tensor],
    entropy_weight: f32,
    beta_j: f32,
    coupling: Option<&Tensor>,
) -> PureResult<ZSpaceBarycenter> {
    z_space_barycenter_inner(
        Some(monad),
        weights,
        densities,
        entropy_weight,
        beta_j,
        coupling,
    )
}

pub fn z_space_barycenter(
    weights: &[f32],
    densities: &[Tensor],
    entropy_weight: f32,
    beta_j: f32,
    coupling: Option<&Tensor>,
) -> PureResult<ZSpaceBarycenter> {
    z_space_barycenter_inner(None, weights, densities, entropy_weight, beta_j, coupling)
}

/// Trait describing how a group element acts on a tensor through the associated
/// Koopman operator.  Callers provide a concrete implementation that performs
/// the pullback for their representation.
pub trait KoopmanAction<G> {
    /// Applies the Koopman operator associated with `element` to `input`.
    fn apply(&self, element: &G, input: &Tensor) -> PureResult<Tensor>;
}

/// Computes the conditional expectation `E[f | Σ^G]` by averaging the images of
/// `f` under the Koopman operators indexed by `elements`.
///
/// The caller is responsible for supplying a Følner set (or any finite subset of
/// the acting group).  The result converges to the invariant projection when
/// the supplied sequence grows along a Følner exhaustion.
pub fn conditional_expectation<G, A>(action: &A, elements: &[G], f: &Tensor) -> PureResult<Tensor>
where
    A: KoopmanAction<G>,
{
    if elements.is_empty() {
        return Err(TensorError::EmptyInput("conditional_expectation"));
    }
    let (rows, cols) = f.shape();
    let mut accumulator = Tensor::zeros(rows, cols)?;
    for element in elements {
        let transformed = action.apply(element, f)?;
        accumulator.add_scaled(&transformed, 1.0)?;
    }
    accumulator.scale(1.0 / elements.len() as f32)
}

/// Produces the running Cesàro averages associated with a Følner sequence.
///
/// Each entry in `sequence` is treated as a finite subset of the acting group.
/// The returned vector contains the partial conditional expectations after each
/// step which makes it easy to monitor convergence in practice.
pub fn cesaro_averages<G, A, I>(action: &A, sequence: I, f: &Tensor) -> PureResult<Vec<Tensor>>
where
    A: KoopmanAction<G>,
    I: IntoIterator,
    I::Item: AsRef<[G]>,
{
    let mut averages = Vec::new();
    for (idx, subset) in sequence.into_iter().enumerate() {
        let subset_ref = subset.as_ref();
        if subset_ref.is_empty() {
            return Err(TensorError::EmptyInput("cesaro_averages"));
        }
        let projection = conditional_expectation(action, subset_ref, f)?;
        // To avoid accidental aliasing we clone once before pushing.
        averages.push(projection.clone());
        // We overwrite the vector entry with the newly computed projection so
        // the caller can observe convergence while preserving ownership of the
        // tensor.
        averages[idx] = projection;
    }
    Ok(averages)
}

#[cfg(test)]
mod tests {
    use super::*;
    use crate::pure::topos::OpenCartesianTopos;

    #[derive(Clone, Debug)]
    struct CyclicShift {
        width: usize,
    }

    impl KoopmanAction<usize> for CyclicShift {
        fn apply(&self, element: &usize, input: &Tensor) -> PureResult<Tensor> {
            let (rows, cols) = input.shape();
            let width = self.width;
            assert_eq!(cols % width, 0, "input columns must be a multiple of width");
            let channels = cols / width;
            let mut out = Tensor::zeros(rows, cols)?;
            for r in 0..rows {
                let row = &input.data()[r * cols..(r + 1) * cols];
                let out_row = &mut out.data_mut()[r * cols..(r + 1) * cols];
                for c in 0..channels {
                    for x in 0..width {
                        let dest = (x + element) % width;
                        out_row[c * width + dest] = row[c * width + x];
                    }
                }
            }
            Ok(out)
        }
    }

    #[test]
    fn projection_recovers_invariants() {
        let action = CyclicShift { width: 3 };
        let input = Tensor::from_vec(1, 3, vec![1.0, 2.0, 3.0]).unwrap();
        let elements = vec![0usize, 1, 2];
        let projected = conditional_expectation(&action, &elements, &input).unwrap();
        assert_eq!(projected.data(), &[2.0, 2.0, 2.0]);
    }

    #[test]
    fn cesaro_sequence_converges() {
        let action = CyclicShift { width: 3 };
        let input = Tensor::from_vec(1, 3, vec![3.0, 0.0, 0.0]).unwrap();
        let sequence = vec![vec![0usize], vec![0usize, 1], vec![0usize, 1, 2]];
        let averages = cesaro_averages(&action, sequence, &input).unwrap();
        assert_eq!(averages.len(), 3);
        assert_eq!(averages[0].data(), &[3.0, 0.0, 0.0]);
        assert_eq!(averages[1].data(), &[1.5, 1.5, 0.0]);
        assert_eq!(averages[2].data(), &[1.0, 1.0, 1.0]);
    }

    #[test]
    fn barycenter_respects_symmetry() {
        let densities = vec![
            Tensor::from_vec(1, 2, vec![0.8, 0.2]).unwrap(),
            Tensor::from_vec(1, 2, vec![0.2, 0.8]).unwrap(),
        ];
        let weights = vec![1.0, 1.0];
        let result = z_space_barycenter(&weights, &densities, 0.25, 0.0, None).unwrap();
        let data = result.density.data();
        assert!((data[0] - data[1]).abs() < 1e-6);
        assert!((result.kl_energy - 0.0).abs() < 1e-6);
        assert!(result.entropy > 0.0);
        assert_eq!(result.coupling_energy, 0.0);
    }

    #[test]
    fn barycenter_degeneracy_detected() {
        let densities = vec![Tensor::from_vec(1, 2, vec![0.6, 0.4]).unwrap()];
        let weights = vec![1.0];
        let err = z_space_barycenter(&weights, &densities, 1.0, 0.0, None).unwrap_err();
        assert!(matches!(
            err,
            TensorError::DegenerateBarycenter { effective_weight } if effective_weight <= 0.0
        ));
    }

    #[test]
    fn barycenter_coupling_energy_matches() {
        let densities = vec![
            Tensor::from_vec(1, 2, vec![0.9, 0.1]).unwrap(),
            Tensor::from_vec(1, 2, vec![0.4, 0.6]).unwrap(),
        ];
        let weights = vec![2.0, 1.0];
        let coupling = Tensor::from_vec(2, 2, vec![0.0, 1.0, 1.0, 0.0]).unwrap();
        let result = z_space_barycenter(&weights, &densities, 0.1, 2.0, Some(&coupling)).unwrap();
        assert!(result.coupling_energy > 0.0);
        assert!(result.objective > result.kl_energy);
        assert!(!result.intermediates.is_empty());
    }

    #[test]
    fn barycenter_loss_curve_descends() {
        let densities = vec![
            Tensor::from_vec(1, 3, vec![0.7, 0.2, 0.1]).unwrap(),
            Tensor::from_vec(1, 3, vec![0.1, 0.4, 0.5]).unwrap(),
        ];
        let weights = vec![1.5, 0.5];
        let result = z_space_barycenter(&weights, &densities, 0.2, 0.0, None).unwrap();
        assert!(result.intermediates.len() >= 2);
        let objectives: Vec<f32> = result
            .intermediates
            .iter()
            .map(|stage| stage.objective)
            .collect();
        for window in objectives.windows(2) {
            assert!(window[1] <= window[0] + 1e-5);
        }
        let last = result.intermediates.last().unwrap();
        assert!((last.objective - result.objective).abs() < 1e-4);
        assert!((last.interpolation - 1.0).abs() < f32::EPSILON);
    }

    #[test]
    fn guarded_barycenter_projects_through_topos() {
        let topos = OpenCartesianTopos::new(-1.0, 1e-5, 10.0, 64, 4096).unwrap();
        let weights = vec![1.0, 2.0];
        let densities = vec![
            Tensor::from_vec(1, 3, vec![0.2, f32::NAN, 0.6]).unwrap(),
            Tensor::from_vec(1, 3, vec![-5.0, 0.3, f32::INFINITY]).unwrap(),
        ];
        let result = z_space_barycenter_guarded(
            RewriteMonad::new(&topos),
            &weights,
            &densities,
            0.05,
            0.0,
            None,
        )
        .unwrap();
        let data = result.density.data();
        let sum: f32 = data.iter().sum();
        assert!((sum - 1.0).abs() < 1e-5);
        assert!(data.iter().all(|value| value.is_finite() && *value >= 0.0));
    }
}<|MERGE_RESOLUTION|>--- conflicted
+++ resolved
@@ -145,10 +145,7 @@
 }
 
 fn weighted_baseline(
-<<<<<<< HEAD
-=======
     guard: Option<RewriteMonad<'_>>,
->>>>>>> d1277631
     weights: &[f32],
     normalised: &[Vec<f32>],
     weight_sum: f32,
@@ -173,18 +170,12 @@
         *value /= weight_sum;
         *value = guard_probability_mass("baseline component", *value)?;
     }
-<<<<<<< HEAD
-=======
     guard_probability_slice_with(guard, "z_space_barycenter_baseline", &mut baseline)?;
->>>>>>> d1277631
     Ok(baseline)
 }
 
 fn barycenter_intermediates(
-<<<<<<< HEAD
-=======
     guard: Option<RewriteMonad<'_>>,
->>>>>>> d1277631
     baseline: &[f32],
     bary: &[f32],
     weights: &[f32],
@@ -203,7 +194,6 @@
             let value = (1.0 - alpha) * start + alpha * target;
             mix.push(guard_probability_mass("barycenter intermediate", value)?);
         }
-<<<<<<< HEAD
         let mut total = 0.0f32;
         for value in mix.iter_mut() {
             total += *value;
@@ -217,9 +207,7 @@
         for value in mix.iter_mut() {
             *value /= total;
         }
-=======
         guard_probability_slice_with(guard, "barycenter intermediate", &mut mix)?;
->>>>>>> d1277631
         let (kl_energy, entropy_value, objective) = barycenter_objective(
             &mix,
             weights,
@@ -356,13 +344,8 @@
         normalised.push(normalise_distribution(guard, density)?);
     }
 
-<<<<<<< HEAD
     let baseline = weighted_baseline(weights, &normalised, weight_sum)?;
     let bary = barycenter_mode(weights, &normalised, effective_weight)?;
-=======
-    let baseline = weighted_baseline(guard, weights, &normalised, weight_sum)?;
-    let bary = barycenter_mode(guard, weights, &normalised, effective_weight)?;
->>>>>>> d1277631
     let bary_tensor = Tensor::from_vec(rows, cols, bary.clone())?;
     let kl_min = {
         let mut acc = 0.0f32;
@@ -398,10 +381,7 @@
     };
 
     let intermediates = barycenter_intermediates(
-<<<<<<< HEAD
-=======
         guard,
->>>>>>> d1277631
         &baseline,
         &bary,
         weights,
