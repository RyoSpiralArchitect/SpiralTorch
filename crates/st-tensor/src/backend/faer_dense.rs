--- conflicted
+++ resolved
@@ -7,12 +7,8 @@
 mod imp {
     use faer::get_global_parallelism;
     use faer::linalg::matmul::matmul as faer_matmul;
-<<<<<<< HEAD
-    use faer::mat::{from_raw_parts, Mat, MatRef};
-=======
     use faer::mat::{from_raw_parts, from_raw_parts_mut, MatMut, MatRef};
     use faer::get_global_parallelism;
->>>>>>> 850fc3b8
 
     pub fn is_available() -> bool {
         true
