--- conflicted
+++ resolved
@@ -7,11 +7,7 @@
 mod imp {
     use faer::get_global_parallelism;
     use faer::linalg::matmul::matmul as faer_matmul;
-<<<<<<< HEAD
     use faer::mat::{from_raw_parts, from_raw_parts_mut, MatMut, MatRef};
-=======
-    use faer::mat::{from_raw_parts, Mat, MatRef};
->>>>>>> 2ea7bffc
     use faer::get_global_parallelism;
 
     pub fn is_available() -> bool {
@@ -43,7 +39,6 @@
         ) -> MatRef<'a, f32> {
             from_raw_parts(ptr, rows, cols, row_stride, col_stride)
         }
-<<<<<<< HEAD
 
         unsafe fn row_major_mut<'a>(
             ptr: *mut f32,
@@ -54,14 +49,6 @@
         ) -> MatMut<'a, f32> {
             from_raw_parts_mut(ptr, rows, cols, row_stride, col_stride)
         }
-=======
-
-        let lhs = unsafe { row_major_ref(lhs.as_ptr(), rows, inner, inner as isize, 1) };
-        let rhs = unsafe { row_major_ref(rhs.as_ptr(), inner, cols, cols as isize, 1) };
-        let mut out = Mat::<f32>::zeros(rows, cols);
-
-        faer_matmul(out.as_mut(), lhs, rhs, None, 1.0, get_global_parallelism());
->>>>>>> 2ea7bffc
 
         let lhs = unsafe { row_major_ref(lhs.as_ptr(), rows, inner, inner as isize, 1) };
         let rhs = unsafe { row_major_ref(rhs.as_ptr(), inner, cols, cols as isize, 1) };
