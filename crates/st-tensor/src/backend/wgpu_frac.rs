--- conflicted
+++ resolved
@@ -90,10 +90,7 @@
         alpha: f32,
         h: f32,
         m: usize,
-<<<<<<< HEAD
         shader_src: &str,
-=======
->>>>>>> 6915ece7
     ) -> Result<Vec<f32>, String> {
         let n = x.len();
         let m = m.min(n.saturating_sub(1));
