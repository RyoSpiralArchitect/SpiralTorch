--- conflicted
+++ resolved
@@ -5,11 +5,7 @@
 
 #![cfg(feature = "wgpu")]
 
-<<<<<<< HEAD
 use crate::pure::{PackedB, PackedLayout};
-=======
-use crate::backend::wgpu_util::WgpuContext;
->>>>>>> e3e8c1e3
 use crate::util::readback_f32;
 use once_cell::sync::OnceCell;
 use std::collections::HashMap;
@@ -917,7 +913,6 @@
     Gelu,
 }
 
-<<<<<<< HEAD
 struct DenseContext {
     device: Arc<Device>,
     queue: Arc<Queue>,
@@ -925,20 +920,6 @@
     weights_cache: Mutex<HashMap<RhsCacheKey, Weak<GpuPackedRhs>>>,
     prefer_f16: bool,
     use_subgroup: bool,
-=======
-struct GpuContext {
-    context: WgpuContext,
-    pipeline_cache: PipelineCache,
-    bind_layout: Arc<BindGroupLayout>,
-    pipeline_layout: Arc<PipelineLayout>,
-    zero_storage: OnceLock<Arc<Buffer>>,
-    zero_scales: OnceLock<Arc<Buffer>>,
-    shader_f16: bool,
-    supports_subgroup: bool,
-    softmax_layout: BindGroupLayout,
-    softmax_pipeline: Option<Arc<ComputePipeline>>,
-    fused_attention: Option<FusedAttentionKernel>,
->>>>>>> e3e8c1e3
     fused_conv_layout: BindGroupLayout,
     fused_conv_pipeline_layout: PipelineLayout,
     fused_conv_pipelines: Mutex<HashMap<TileConfig, Arc<ComputePipeline>>>,
@@ -966,20 +947,12 @@
 
         let adapter_features = adapter.features();
         let mut requested_features = wgpu::Features::empty();
-<<<<<<< HEAD
         if adapter_features.contains(wgpu::Features::SHADER_F16) {
             requested_features |= wgpu::Features::SHADER_F16;
         }
         // TODO: enable subgroup-aware kernels once wgpu exposes the
         // corresponding feature flags.
         let use_subgroup = false;
-=======
-        let shader_f16 = adapter_features.contains(wgpu::Features::SHADER_F16);
-        if shader_f16 {
-            requested_features |= wgpu::Features::SHADER_F16;
-        }
-        let supports_subgroup = false;
->>>>>>> e3e8c1e3
 
         let (device, queue) = pollster::block_on(async {
             adapter
@@ -995,7 +968,6 @@
         })
         .map_err(|err| err.to_string())?;
 
-<<<<<<< HEAD
         let device_features = device.features();
         let prefer_f16 = device_features.contains(wgpu::Features::SHADER_F16);
 
@@ -1004,259 +976,6 @@
 
         let pipeline_cache = PipelineCache::new(device.clone());
         let weights_cache = Mutex::new(HashMap::new());
-=======
-        let device = Arc::new(device);
-        let queue = Arc::new(queue);
-
-        let bind_layout = Arc::new(device.create_bind_group_layout(
-            &wgpu::BindGroupLayoutDescriptor {
-                label: Some("st.tensor.wgpu_dense.bind_layout"),
-                entries: &[
-                    wgpu::BindGroupLayoutEntry {
-                        binding: 0,
-                        visibility: wgpu::ShaderStages::COMPUTE,
-                        ty: wgpu::BindingType::Buffer {
-                            ty: wgpu::BufferBindingType::Storage { read_only: true },
-                            has_dynamic_offset: false,
-                            min_binding_size: None,
-                        },
-                        count: None,
-                    },
-                    wgpu::BindGroupLayoutEntry {
-                        binding: 1,
-                        visibility: wgpu::ShaderStages::COMPUTE,
-                        ty: wgpu::BindingType::Buffer {
-                            ty: wgpu::BufferBindingType::Storage { read_only: true },
-                            has_dynamic_offset: false,
-                            min_binding_size: None,
-                        },
-                        count: None,
-                    },
-                    wgpu::BindGroupLayoutEntry {
-                        binding: 2,
-                        visibility: wgpu::ShaderStages::COMPUTE,
-                        ty: wgpu::BindingType::Buffer {
-                            ty: wgpu::BufferBindingType::Storage { read_only: false },
-                            has_dynamic_offset: false,
-                            min_binding_size: None,
-                        },
-                        count: None,
-                    },
-                    wgpu::BindGroupLayoutEntry {
-                        binding: 3,
-                        visibility: wgpu::ShaderStages::COMPUTE,
-                        ty: wgpu::BindingType::Buffer {
-                            ty: wgpu::BufferBindingType::Storage { read_only: true },
-                            has_dynamic_offset: false,
-                            min_binding_size: None,
-                        },
-                        count: None,
-                    },
-                    wgpu::BindGroupLayoutEntry {
-                        binding: 4,
-                        visibility: wgpu::ShaderStages::COMPUTE,
-                        ty: wgpu::BindingType::Buffer {
-                            ty: wgpu::BufferBindingType::Storage { read_only: true },
-                            has_dynamic_offset: false,
-                            min_binding_size: None,
-                        },
-                        count: None,
-                    },
-                    wgpu::BindGroupLayoutEntry {
-                        binding: 5,
-                        visibility: wgpu::ShaderStages::COMPUTE,
-                        ty: wgpu::BindingType::Buffer {
-                            ty: wgpu::BufferBindingType::Storage { read_only: true },
-                            has_dynamic_offset: false,
-                            min_binding_size: None,
-                        },
-                        count: None,
-                    },
-                    wgpu::BindGroupLayoutEntry {
-                        binding: 6,
-                        visibility: wgpu::ShaderStages::COMPUTE,
-                        ty: wgpu::BindingType::Buffer {
-                            ty: wgpu::BufferBindingType::Uniform,
-                            has_dynamic_offset: false,
-                            min_binding_size: None,
-                        },
-                        count: None,
-                    },
-                ],
-            },
-        ));
-
-        let pipeline_layout = Arc::new(device.create_pipeline_layout(
-            &wgpu::PipelineLayoutDescriptor {
-                label: Some("st.tensor.wgpu_dense.pipeline_layout"),
-                bind_group_layouts: &[bind_layout.as_ref()],
-                push_constant_ranges: &[],
-            },
-        ));
-
-        let softmax_layout = device.create_bind_group_layout(&wgpu::BindGroupLayoutDescriptor {
-            label: Some("st.tensor.wgpu_dense.softmax_layout"),
-            entries: &[
-                wgpu::BindGroupLayoutEntry {
-                    binding: 0,
-                    visibility: wgpu::ShaderStages::COMPUTE,
-                    ty: wgpu::BindingType::Buffer {
-                        ty: wgpu::BufferBindingType::Storage { read_only: true },
-                        has_dynamic_offset: false,
-                        min_binding_size: None,
-                    },
-                    count: None,
-                },
-                wgpu::BindGroupLayoutEntry {
-                    binding: 1,
-                    visibility: wgpu::ShaderStages::COMPUTE,
-                    ty: wgpu::BindingType::Buffer {
-                        ty: wgpu::BufferBindingType::Storage { read_only: false },
-                        has_dynamic_offset: false,
-                        min_binding_size: None,
-                    },
-                    count: None,
-                },
-                wgpu::BindGroupLayoutEntry {
-                    binding: 2,
-                    visibility: wgpu::ShaderStages::COMPUTE,
-                    ty: wgpu::BindingType::Buffer {
-                        ty: wgpu::BufferBindingType::Uniform,
-                        has_dynamic_offset: false,
-                        min_binding_size: None,
-                    },
-                    count: None,
-                },
-            ],
-        });
-
-        let softmax_pipeline_layout =
-            device.create_pipeline_layout(&wgpu::PipelineLayoutDescriptor {
-                label: Some("st.tensor.wgpu_dense.softmax.pipeline_layout"),
-                bind_group_layouts: &[&softmax_layout],
-                push_constant_ranges: &[],
-            });
-
-        let softmax_pipeline = std::panic::catch_unwind(AssertUnwindSafe(|| {
-            let shader = device.create_shader_module(wgpu::ShaderModuleDescriptor {
-                label: Some("st.tensor.wgpu_dense.softmax"),
-                source: wgpu::ShaderSource::Wgsl(ROW_SOFTMAX_WGSL.into()),
-            });
-            Arc::new(
-                device.create_compute_pipeline(&wgpu::ComputePipelineDescriptor {
-                    label: Some("st.tensor.wgpu_dense.softmax"),
-                    layout: Some(&softmax_pipeline_layout),
-                    module: &shader,
-                    entry_point: "main_cs",
-                }),
-            )
-        }))
-        .ok();
-
-        let fused_attention = std::panic::catch_unwind(AssertUnwindSafe(|| {
-            let shader_source = FUSED_ATTENTION_WGSL_TEMPLATE
-                .replace("{WORKGROUP_SIZE}", &FUSED_ATTENTION_WORKGROUP.to_string())
-                .replace("{MAX_HEAD_DIM}", &FUSED_ATTENTION_MAX_HEAD_DIM.to_string());
-            let shader = device.create_shader_module(wgpu::ShaderModuleDescriptor {
-                label: Some("st.tensor.wgpu_dense.fused_attention.shader"),
-                source: wgpu::ShaderSource::Wgsl(shader_source.into()),
-            });
-            let layout = device.create_bind_group_layout(&wgpu::BindGroupLayoutDescriptor {
-                label: Some("st.tensor.wgpu_dense.fused_attention.layout"),
-                entries: &[
-                    wgpu::BindGroupLayoutEntry {
-                        binding: 0,
-                        visibility: wgpu::ShaderStages::COMPUTE,
-                        ty: wgpu::BindingType::Buffer {
-                            ty: wgpu::BufferBindingType::Storage { read_only: true },
-                            has_dynamic_offset: false,
-                            min_binding_size: None,
-                        },
-                        count: None,
-                    },
-                    wgpu::BindGroupLayoutEntry {
-                        binding: 1,
-                        visibility: wgpu::ShaderStages::COMPUTE,
-                        ty: wgpu::BindingType::Buffer {
-                            ty: wgpu::BufferBindingType::Storage { read_only: true },
-                            has_dynamic_offset: false,
-                            min_binding_size: None,
-                        },
-                        count: None,
-                    },
-                    wgpu::BindGroupLayoutEntry {
-                        binding: 2,
-                        visibility: wgpu::ShaderStages::COMPUTE,
-                        ty: wgpu::BindingType::Buffer {
-                            ty: wgpu::BufferBindingType::Storage { read_only: true },
-                            has_dynamic_offset: false,
-                            min_binding_size: None,
-                        },
-                        count: None,
-                    },
-                    wgpu::BindGroupLayoutEntry {
-                        binding: 3,
-                        visibility: wgpu::ShaderStages::COMPUTE,
-                        ty: wgpu::BindingType::Buffer {
-                            ty: wgpu::BufferBindingType::Storage { read_only: true },
-                            has_dynamic_offset: false,
-                            min_binding_size: None,
-                        },
-                        count: None,
-                    },
-                    wgpu::BindGroupLayoutEntry {
-                        binding: 4,
-                        visibility: wgpu::ShaderStages::COMPUTE,
-                        ty: wgpu::BindingType::Buffer {
-                            ty: wgpu::BufferBindingType::Storage { read_only: true },
-                            has_dynamic_offset: false,
-                            min_binding_size: None,
-                        },
-                        count: None,
-                    },
-                    wgpu::BindGroupLayoutEntry {
-                        binding: 5,
-                        visibility: wgpu::ShaderStages::COMPUTE,
-                        ty: wgpu::BindingType::Buffer {
-                            ty: wgpu::BufferBindingType::Storage { read_only: false },
-                            has_dynamic_offset: false,
-                            min_binding_size: None,
-                        },
-                        count: None,
-                    },
-                    wgpu::BindGroupLayoutEntry {
-                        binding: 6,
-                        visibility: wgpu::ShaderStages::COMPUTE,
-                        ty: wgpu::BindingType::Buffer {
-                            ty: wgpu::BufferBindingType::Uniform,
-                            has_dynamic_offset: false,
-                            min_binding_size: None,
-                        },
-                        count: None,
-                    },
-                ],
-            });
-            let pipeline_layout = device.create_pipeline_layout(&wgpu::PipelineLayoutDescriptor {
-                label: Some("st.tensor.wgpu_dense.fused_attention.pipeline_layout"),
-                bind_group_layouts: &[&layout],
-                push_constant_ranges: &[],
-            });
-            let pipeline = Arc::new(device.create_compute_pipeline(
-                &wgpu::ComputePipelineDescriptor {
-                    label: Some("st.tensor.wgpu_dense.fused_attention"),
-                    layout: Some(&pipeline_layout),
-                    module: &shader,
-                    entry_point: "main",
-                },
-            ));
-            FusedAttentionKernel {
-                layout,
-                pipeline,
-                max_head_dim: FUSED_ATTENTION_MAX_HEAD_DIM,
-            }
-        }))
-        .ok();
->>>>>>> e3e8c1e3
 
         let fused_conv_layout = device.create_bind_group_layout(&wgpu::BindGroupLayoutDescriptor {
             label: Some("st.tensor.wgpu_dense.fused_conv_layout"),
@@ -1431,7 +1150,6 @@
                     resource: params.as_entire_binding(),
                 },
             ],
-<<<<<<< HEAD
         });
         let softmax_pipeline_layout =
             device.create_pipeline_layout(&wgpu::PipelineLayoutDescriptor {
@@ -1467,8 +1185,6 @@
             fused_conv_pipelines: Mutex::new(HashMap::new()),
             softmax_layout,
             softmax_pipeline,
-=======
->>>>>>> e3e8c1e3
         })
     }
 
@@ -1493,7 +1209,6 @@
         })
     }
 
-<<<<<<< HEAD
     fn pipeline_entry(&self, key: PipelineKey) -> Arc<PipelineArtifact> {
         self.pipeline_cache.get(key)
     }
@@ -1577,8 +1292,6 @@
         self.use_subgroup
     }
 
-=======
->>>>>>> e3e8c1e3
     fn fused_conv_pipeline_for(&self, config: TileConfig) -> Arc<ComputePipeline> {
         let mut pipelines = self.fused_conv_pipelines.lock().unwrap();
         if let Some(pipeline) = pipelines.get(&config) {
@@ -1648,16 +1361,7 @@
     }
 }
 
-<<<<<<< HEAD
 static CONTEXT: OnceCell<Arc<DenseContext>> = OnceCell::new();
-=======
-fn instantiate_tile_template(template: &str, config: TileConfig) -> String {
-    let tile_m = config.tile_m();
-    let tile_n = config.tile_n();
-    let tile_k = config.tile_k();
-    let tile_mk = tile_m * tile_k;
-    let tile_nk = tile_n * tile_k;
->>>>>>> e3e8c1e3
 
     template
         .replace("{tile_m}", &tile_m.to_string())
@@ -1791,7 +1495,6 @@
         .replace("{fma_line}", fma_line)
 }
 
-<<<<<<< HEAD
 pub fn matmul_prepacked(
     lhs: &[f32],
     packed_rhs: &PackedB,
@@ -1892,11 +1595,6 @@
             bias.len()
         ));
     }
-=======
-fn should_quantize(inner: usize, cols: usize) -> bool {
-    inner.saturating_mul(cols) >= QUANTIZATION_MIN_VOLUME
-}
->>>>>>> e3e8c1e3
 
 struct QuantizedWeights {
     packed: Vec<u32>,
@@ -2431,7 +2129,6 @@
     }
 }
 
-<<<<<<< HEAD
 fn dispatch_matmul_with_options(
     ctx: &DenseContext,
     encoder: &mut wgpu::CommandEncoder,
@@ -2590,184 +2287,6 @@
         mask,
         WeightDType::F32,
     );
-=======
-pub fn fused_attention(
-    queries: &[f32],
-    keys: &[f32],
-    values: &[f32],
-    contexts: usize,
-    sequence: usize,
-    head_dim: usize,
-    scale: f32,
-    z_bias: Option<&[f32]>,
-    attn_bias: Option<&[f32]>,
-) -> Result<Vec<f32>, String> {
-    if contexts == 0 || sequence == 0 || head_dim == 0 {
-        return Err("attention dimensions must be positive".into());
-    }
-
-    let volume = contexts
-        .checked_mul(sequence)
-        .and_then(|v| v.checked_mul(head_dim))
-        .ok_or_else(|| "attention volume exceeds usize range".to_string())?;
-
-    if queries.len() != volume {
-        return Err(format!(
-            "query buffer length mismatch: expected {} elements, got {}",
-            volume,
-            queries.len()
-        ));
-    }
-    if keys.len() != volume {
-        return Err(format!(
-            "key buffer length mismatch: expected {} elements, got {}",
-            volume,
-            keys.len()
-        ));
-    }
-    if values.len() != volume {
-        return Err(format!(
-            "value buffer length mismatch: expected {} elements, got {}",
-            volume,
-            values.len()
-        ));
-    }
-
-    if let Some(bias) = z_bias {
-        let expected = contexts * sequence;
-        if bias.len() != expected {
-            return Err(format!(
-                "z-bias length mismatch: expected {} elements, got {}",
-                expected,
-                bias.len()
-            ));
-        }
-    }
-
-    if let Some(bias) = attn_bias {
-        let expected = contexts
-            .checked_mul(sequence)
-            .and_then(|v| v.checked_mul(sequence))
-            .ok_or_else(|| "attention bias volume exceeds usize range".to_string())?;
-        if bias.len() != expected {
-            return Err(format!(
-                "attention bias length mismatch: expected {} elements, got {}",
-                expected,
-                bias.len()
-            ));
-        }
-    }
-
-    if contexts > u32::MAX as usize || sequence > u32::MAX as usize || head_dim > u32::MAX as usize
-    {
-        return Err("attention dimensions exceed u32 dispatch range".into());
-    }
-
-    let ctx = dense_context()?;
-    let kernel = ctx
-        .fused_attention_kernel()
-        .ok_or_else(|| "fused attention kernel unavailable on this device".to_string())?;
-
-    if (head_dim as u32) > kernel.max_head_dim {
-        return Err(format!(
-            "head dimension {} exceeds templated maximum {}",
-            head_dim, kernel.max_head_dim
-        ));
-    }
-
-    let device = ctx.device();
-    let queue = ctx.queue();
-
-    let query_buf = upload_lhs(device, "st.tensor.wgpu_dense.attn.queries", queries);
-    let key_buf = upload_lhs(device, "st.tensor.wgpu_dense.attn.keys", keys);
-    let value_buf = upload_lhs(device, "st.tensor.wgpu_dense.attn.values", values);
-    let output_buf = allocate_output(device, "st.tensor.wgpu_dense.attn.output", volume);
-
-    let z_bias_buf =
-        z_bias.map(|data| upload_lhs(device, "st.tensor.wgpu_dense.attn.z_bias", data));
-    let attn_bias_buf =
-        attn_bias.map(|data| upload_lhs(device, "st.tensor.wgpu_dense.attn.attn_bias", data));
-    let zero_storage = ctx.zero_storage_buffer();
-    let z_binding = z_bias_buf
-        .as_ref()
-        .map(|buf| buf)
-        .unwrap_or_else(|| zero_storage.as_ref());
-    let attn_binding = attn_bias_buf
-        .as_ref()
-        .map(|buf| buf)
-        .unwrap_or_else(|| zero_storage.as_ref());
-
-    let flags = {
-        let mut mask = 0u32;
-        if z_bias.is_some() {
-            mask |= FUSED_ATTENTION_FLAG_USE_Z_BIAS;
-        }
-        if attn_bias.is_some() {
-            mask |= FUSED_ATTENTION_FLAG_USE_ATTN_BIAS;
-        }
-        mask
-    };
-
-    let params = FusedAttentionParams {
-        contexts: contexts as u32,
-        sequence: sequence as u32,
-        head_dim: head_dim as u32,
-        flags,
-        scale,
-        _pad0: 0.0,
-        _pad1: 0.0,
-        _pad2: 0.0,
-    };
-    let params_buf = device.create_buffer_init(&wgpu::util::BufferInitDescriptor {
-        label: Some("st.tensor.wgpu_dense.attn.params"),
-        contents: bytemuck::bytes_of(&params),
-        usage: wgpu::BufferUsages::UNIFORM,
-    });
-
-    let bind_group = ctx.fused_attention_bind_group(
-        kernel,
-        &query_buf,
-        &key_buf,
-        &value_buf,
-        z_binding,
-        attn_binding,
-        &output_buf,
-        &params_buf,
-    );
-
-    let mut encoder = device.create_command_encoder(&wgpu::CommandEncoderDescriptor {
-        label: Some("st.tensor.wgpu_dense.attn.encoder"),
-    });
-    {
-        let mut pass = encoder.begin_compute_pass(&wgpu::ComputePassDescriptor {
-            label: Some("st.tensor.wgpu_dense.attn.pass"),
-            timestamp_writes: None,
-        });
-        pass.set_pipeline(kernel.pipeline.as_ref());
-        pass.set_bind_group(0, &bind_group, &[]);
-        pass.dispatch_workgroups(sequence as u32, contexts as u32, 1);
-    }
-    queue.submit(Some(encoder.finish()));
-
-    readback_f32(device, queue, &output_buf, volume)
-}
-
-pub fn supports_fused_attention(contexts: usize, sequence: usize, head_dim: usize) -> bool {
-    if contexts == 0 || sequence == 0 || head_dim == 0 {
-        return false;
-    }
-    if contexts > u32::MAX as usize || sequence > u32::MAX as usize || head_dim > u32::MAX as usize
-    {
-        return false;
-    }
-    if let Ok(ctx) = dense_context() {
-        ctx.fused_attention_kernel()
-            .filter(|kernel| (head_dim as u32) <= kernel.max_head_dim)
-            .is_some()
-    } else {
-        false
-    }
->>>>>>> e3e8c1e3
 }
 
 pub fn conv_im2col_gemm(
