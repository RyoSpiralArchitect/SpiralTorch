// SPDX-License-Identifier: AGPL-3.0-or-later
// © 2025 Ryo ∴ SpiralArchitect (kishkavsesvit@icloud.com)
// Part of SpiralTorch — Licensed under AGPL-3.0-or-later.
// Unauthorized derivative works or closed redistribution prohibited under AGPL §13.

#![cfg(feature = "wgpu_dense")]

use crate::backend::wgpu_util::WgpuContext;
use crate::pure::{
    spiral_softmax_hardmax_consensus, Layout, PackedB, PackedLayout, SpiralConsensusStats,
};
use crate::util::readback_f32;
use anyhow::anyhow;
use serde::{Deserialize, Serialize};
use st_kdsl::autotune_store::{load_best_typed, lookup_similar, record_best};
use st_kdsl::{
    AutotuneKey, AutotuneRegistry, DeviceProfile, KernelProfile, TelemetrySample, TelemetrySummary,
};
use std::any::Any;
use std::cmp::Ordering;
use std::collections::HashMap;
use std::convert::TryFrom;
use std::env;
use std::f32::consts::PI;
use std::panic::{catch_unwind, AssertUnwindSafe};
use std::path::PathBuf;
use std::sync::{Arc, Mutex, OnceLock, Weak};
use std::time::{Duration, Instant};
use wgpu::util::DeviceExt;
use wgpu::{
    AdapterInfo, BindGroup, BindGroupLayout, Buffer, ComputePipeline, Device, PipelineLayout, Queue,
};

const MATMUL_WGSL_TEMPLATE: &str = include_str!("../wgpu_shaders/dense_matmul.wgsl");
const FUSED_CONV_WGSL_TEMPLATE: &str = include_str!("../wgpu_shaders/fused_im2col_matmul.wgsl");
const FUSED_GRAD_INPUT_WGSL_TEMPLATE: &str =
    include_str!("../wgpu_shaders/fused_grad_input_col2im.wgsl");
const FUSED_GELU_BACK_WGSL_TEMPLATE: &str = include_str!("../wgpu_shaders/fused_gelu_back.wgsl");
const REDUCE_DB_WGSL_TEMPLATE: &str = include_str!("../wgpu_shaders/reduce_db.wgsl");
const RAMANUJAN_PI_WGSL: &str = include_str!("../wgpu_shaders/ramanujan_pi.wgsl");
const ROW_SOFTMAX_WGSL: &str =
    include_str!("../../../st-backend-wgpu/src/shaders/softmax_workgroup.wgsl");
const ROW_SOFTMAX_SUBGROUP_WGSL: &str =
    include_str!("../../../st-backend-wgpu/src/shaders/softmax_subgroup.wgsl");
const SOFTMAX_ZSPACE_WGSL: &str =
    include_str!("../../../st-backend-wgpu/src/shaders/softmax_zspace_projection.wgsl");
const SOFTMAX_SPIRAL_WGSL: &str =
    include_str!("../../../st-backend-wgpu/src/shaders/softmax_spiral_consensus.wgsl");
const FUSED_ATTENTION_WGSL_TEMPLATE: &str =
    include_str!("../../../st-backend-wgpu/src/shaders/fused_attention_online.wgsl");

const FUSED_ATTENTION_WORKGROUP: u32 = 128;
const FUSED_ATTENTION_MAX_HEAD_DIM: u32 = 256;
const FUSED_GELU_BACK_WG_ROWS: u32 = 16;
const FUSED_GELU_BACK_WG_COLS: u32 = 16;
const REDUCE_DB_WORKGROUP: u32 = 256;

const FLAG_USE_BIAS: u32 = 1 << 0;
const FLAG_FUSED_RELU: u32 = 1 << 1;
const FLAG_FUSED_GELU: u32 = 1 << 2;
const FLAG_FUSED_RESIDUAL: u32 = 1 << 3;
const FLAG_USE_INT8: u32 = 1 << 4;
const FLAG_USE_F16: u32 = 1 << 5;

const FUSED_OP_RELU: u32 = FLAG_FUSED_RELU;
const FUSED_OP_GELU: u32 = FLAG_FUSED_GELU;
const FUSED_OP_RESIDUAL: u32 = FLAG_FUSED_RESIDUAL;

const QUANTIZATION_MIN_VOLUME: usize = 64 * 64;

const FUSED_ATTENTION_FLAG_USE_Z_BIAS: u32 = 1 << 0;
const FUSED_ATTENTION_FLAG_USE_ATTN_BIAS: u32 = 1 << 1;

const GRAD_INPUT_TILE_X: u32 = 4;
const GRAD_INPUT_TILE_Y: u32 = 4;
const GRAD_INPUT_TILE_Z: u32 = 4;
const RAMANUJAN_PI_ITERATIONS: usize = 6;

const SOFTMAX_WORKGROUP_SIZE: f32 = 256.0;
const SOFTMAX_FLOPS_PER_ELEMENT: f64 = 5.0;
const SOFTMAX_BYTES_PER_ELEMENT: f64 = 12.0;
const GOLDEN_RATIO: f32 = 1.618_033_988_749_894_8_f32;
const GOLDEN_RATIO_CONJUGATE: f32 = 0.618_033_988_749_894_8_f32;
const GOLDEN_RATIO_BIAS: f32 = 0.381_966_011_250_105_1_f32;
const GOLDEN_ANGLE_DEG: f32 = 137.507_764_05_f32;
const GOLDEN_ANGLE_RAD: f32 = GOLDEN_ANGLE_DEG * (PI / 180.0);
const ZSPACE_MIN_ENERGY: f32 = 1e-6;
const LEECH_PACKING_DENSITY: f64 = 0.001_929_574_309_403_922_5;
const SOFTMAX_ZSPACE_LEECH_RANK: usize = 24;
const SOFTMAX_ZSPACE_LEECH_WEIGHT: f64 = 0.75;
const SOFTMAX_ZSPACE_RAMANUJAN_ITERS: usize = 6;
const SOFTMAX_ZSPACE_LEECH_SCALE: f64 = 0.05;
const SPIRAL_PROJECTOR_RANK: usize = 24;
const SPIRAL_PROJECTOR_WEIGHT: f64 = 0.75;
const SPIRAL_PROJECTOR_RAMANUJAN_ITERS: usize = 6;
const SPIRAL_LEECH_PACKING_DENSITY: f64 = 0.001_929_574_309_403_922_5;
const SPIRAL_ENTROPY_EPSILON: f32 = 1e-7;

fn global_autotune_registry() -> &'static Mutex<AutotuneRegistry> {
    static REGISTRY: OnceLock<Mutex<AutotuneRegistry>> = OnceLock::new();
    REGISTRY.get_or_init(|| Mutex::new(AutotuneRegistry::new()))
}

fn ramanujan_pi(iterations: usize) -> f64 {
    let iterations = iterations.max(1);
    let mut sum = 0.0f64;
    let mut factor = 1.0f64;
    let base = 396f64.powi(4);
    let prefactor = (2.0 * 2.0f64.sqrt()) / 9801.0;
    for k in 0..iterations {
        let kf = k as f64;
        sum += factor * (1103.0 + 26390.0 * kf);
        if k + 1 < iterations {
            let next = kf + 1.0;
            let numerator =
                (4.0 * next - 3.0) * (4.0 * next - 2.0) * (4.0 * next - 1.0) * (4.0 * next);
            let denominator = next.powi(4) * base;
            factor *= numerator / denominator;
        }
    }
    (prefactor * sum).recip()
}

#[derive(Clone, Copy, Debug, PartialEq, Eq, Hash)]
enum ScalarType {
    F32,
    QuantizedI8,
}

#[derive(Clone, Copy, Debug, PartialEq, Eq, Hash)]
enum WeightDType {
    F32,
    Int8,
}

impl WeightDType {
    fn to_scalar(self) -> ScalarType {
        match self {
            WeightDType::F32 => ScalarType::F32,
            WeightDType::Int8 => ScalarType::QuantizedI8,
        }
    }
}

#[derive(Clone, Copy, Debug, PartialEq, Eq, Hash)]
struct PipelineKey {
    dtype: ScalarType,
    tile_m: u32,
    tile_n: u32,
    tile_k: u32,
    use_subgroup: bool,
    use_f16: bool,
    use_bias: bool,
    fused_ops_mask: u32,
}

type ShaderCacheEntry = Result<Arc<wgpu::ShaderModule>, String>;
type PipelineCacheEntry = Result<Arc<ComputePipeline>, String>;

impl PipelineKey {
    fn new(
        dtype: ScalarType,
        tile: TileConfig,
        use_subgroup: bool,
        use_f16: bool,
        use_bias: bool,
        fused_ops_mask: u32,
    ) -> Self {
        Self {
            dtype,
            tile_m: tile.tile_m(),
            tile_n: tile.tile_n(),
            tile_k: tile.tile_k(),
            use_subgroup,
            use_f16,
            use_bias,
            fused_ops_mask,
        }
    }
}

struct PipelineEntry {
    shader: OnceLock<ShaderCacheEntry>,
    pipeline: OnceLock<PipelineCacheEntry>,
}

impl PipelineEntry {
    fn new() -> Self {
        Self {
            shader: OnceLock::new(),
            pipeline: OnceLock::new(),
        }
    }
}

struct PipelineCache {
    device: Arc<Device>,
    entries: Mutex<HashMap<PipelineKey, Arc<PipelineEntry>>>,
}

impl PipelineCache {
    fn new(device: Arc<Device>) -> Self {
        Self {
            device,
            entries: Mutex::new(HashMap::new()),
        }
    }

    fn pipeline(
        &self,
        key: PipelineKey,
        layout: &PipelineLayout,
    ) -> Result<Arc<ComputePipeline>, anyhow::Error> {
        let mut guard = self.entries.lock().unwrap();
        let entry = guard
            .entry(key)
            .or_insert_with(|| Arc::new(PipelineEntry::new()))
            .clone();
        drop(guard);

        let device = self.device.clone();
        let shader_key = key;
        let shader_result = entry.shader.get_or_init(|| {
            let source = generate_matmul_shader(&shader_key);
            let label = format!(
                "st.tensor.wgpu_dense.matmul_shader.{:?}.tile{}x{}x{}",
                shader_key.dtype, shader_key.tile_m, shader_key.tile_n, shader_key.tile_k
            );
            create_wgsl_module(device.as_ref(), &label, source.as_str())
                .map(Arc::new)
                .map_err(|err| err.to_string())
        });
        let shader = match shader_result {
            Ok(shader) => Arc::clone(shader),
            Err(err) => return Err(anyhow!(err.clone())),
        };

        let pipeline_key = key;
        let device = self.device.clone();
        let shader_for_pipeline = shader.clone();
        let pipeline_result = entry.pipeline.get_or_init(move || {
            let label = format!(
                "st.tensor.wgpu_dense.matmul_pipeline.{:?}.tile{}x{}x{}",
                pipeline_key.dtype, pipeline_key.tile_m, pipeline_key.tile_n, pipeline_key.tile_k
            );
            let pipeline = device.create_compute_pipeline(&wgpu::ComputePipelineDescriptor {
                label: Some(&label),
                layout: Some(layout),
                module: shader_for_pipeline.as_ref(),
                entry_point: "main",
                compilation_options: Default::default(),
            });
            Ok(Arc::new(pipeline))
        });
        match pipeline_result {
            Ok(pipeline) => Ok(Arc::clone(pipeline)),
            Err(err) => Err(anyhow!(err.clone())),
        }
    }
}

#[derive(Debug, Clone, Copy, PartialEq, Eq, Hash)]
struct TileConfig {
    tile_m: u32,
    tile_n: u32,
    tile_k: u32,
}

impl TileConfig {
    const fn new(tile_m: u32, tile_n: u32, tile_k: u32) -> Self {
        Self {
            tile_m,
            tile_n,
            tile_k,
        }
    }

    const fn tile_m(&self) -> u32 {
        self.tile_m
    }

    const fn tile_n(&self) -> u32 {
        self.tile_n
    }

    const fn tile_k(&self) -> u32 {
        self.tile_k
    }
}

fn div_ceil_usize(lhs: usize, rhs: usize) -> usize {
    if rhs == 0 {
        0
    } else {
        (lhs + rhs - 1) / rhs
    }
}

fn compute_rhs_tile_meta(
    inner: usize,
    cols: usize,
    tile: TileConfig,
) -> (usize, usize, usize, usize, usize) {
    let tile_k = tile.tile_k() as usize;
    let tile_n = tile.tile_n() as usize;
    let tiles_k = div_ceil_usize(inner, tile_k);
    let tiles_n = div_ceil_usize(cols, tile_n);
    let tile_elems = tile_k * tile_n;
    let total_tiles = tiles_k * tiles_n;
    let total_elems = total_tiles * tile_elems;
    (tile_k, tile_n, tiles_k, tiles_n, total_elems)
}

fn pack_rhs_f32(packed: &PackedB, tile: TileConfig) -> (Vec<f32>, usize) {
    let inner = packed.inner();
    let cols = packed.cols();
    let (tile_k, tile_n, tiles_k, tiles_n, total_elems) = compute_rhs_tile_meta(inner, cols, tile);
    let mut tiled = vec![0.0f32; total_elems];
    let slice = packed.as_slice();
    let layout = packed.layout();

    for tile_n_index in 0..tiles_n {
        for tile_k_index in 0..tiles_k {
            let tile_offset = (tile_n_index * tiles_k + tile_k_index) * tile_k * tile_n;
            for local_n in 0..tile_n {
                let col = tile_n_index * tile_n + local_n;
                for local_k in 0..tile_k {
                    let k = tile_k_index * tile_k + local_k;
                    let dst_index = tile_offset + local_n * tile_k + local_k;
                    if col < cols && k < inner {
                        let value = match layout {
                            PackedLayout::ColMajor => slice[col * inner + k],
                            PackedLayout::Tiled { .. } => slice[col * inner + k],
                        };
                        tiled[dst_index] = value;
                    }
                }
            }
        }
    }

    (tiled, total_elems)
}

fn pack_rhs_int8(packed: &PackedB, tile: TileConfig) -> (Vec<i32>, Vec<f32>, usize) {
    let inner = packed.inner();
    let cols = packed.cols();
    let (tile_k, tile_n, tiles_k, tiles_n, total_elems) = compute_rhs_tile_meta(inner, cols, tile);
    let mut quantized = Vec::with_capacity((total_elems + 3) / 4);
    let mut accumulator: u32 = 0;
    let mut lane: u32 = 0;
    let slice = packed.as_slice();
    let layout = packed.layout();

    let mut scales = vec![0.0f32; cols];
    for col in 0..cols {
        let mut max_abs = 0.0f32;
        for k in 0..inner {
            let value = match layout {
                PackedLayout::ColMajor => slice[col * inner + k],
                PackedLayout::Tiled { .. } => slice[col * inner + k],
            };
            let abs = value.abs();
            if abs > max_abs {
                max_abs = abs;
            }
        }
        scales[col] = if max_abs == 0.0 { 1.0 } else { max_abs / 127.0 };
    }

    for tile_n_index in 0..tiles_n {
        for tile_k_index in 0..tiles_k {
            for local_n in 0..tile_n {
                let col = tile_n_index * tile_n + local_n;
                let scale = if col < cols { scales[col] } else { 1.0 };
                let inv_scale = 1.0 / scale;
                for local_k in 0..tile_k {
                    let k = tile_k_index * tile_k + local_k;
                    let mut quant = 0i32;
                    if col < cols && k < inner {
                        let raw = match layout {
                            PackedLayout::ColMajor => slice[col * inner + k],
                            PackedLayout::Tiled { .. } => slice[col * inner + k],
                        };
                        let scaled = (raw * inv_scale).round();
                        let clamped = scaled.clamp(-127.0, 127.0);
                        quant = clamped as i32;
                    }
                    let byte = (quant as i8) as u8 as u32;
                    accumulator |= byte << (lane * 8);
                    lane += 1;
                    if lane == 4 {
                        quantized.push(accumulator as i32);
                        accumulator = 0;
                        lane = 0;
                    }
                }
            }
        }
    }

    if lane != 0 {
        quantized.push(accumulator as i32);
    }

    (quantized, scales, total_elems)
}

#[derive(Debug, Clone, Copy, PartialEq, Eq, Hash)]
enum FusedActivation {
    Relu,
    Gelu,
}

struct GpuContext {
    context: WgpuContext,
    pipeline_cache: PipelineCache,
    weights_cache: Mutex<HashMap<RhsCacheKey, Weak<GpuPackedRhs>>>,
    autotune_cache: Mutex<HashMap<String, TileConfig>>,
    bind_layout: Arc<BindGroupLayout>,
    pipeline_layout: Arc<PipelineLayout>,
    zero_storage: OnceLock<Arc<Buffer>>,
    zero_scales: OnceLock<Arc<Buffer>>,
    shader_f16: bool,
    supports_subgroup: bool,
    adapter_info: AdapterInfo,
    softmax_layout: BindGroupLayout,
    softmax_workgroup_pipeline: Option<Arc<ComputePipeline>>,
    softmax_subgroup_pipeline: Option<Arc<ComputePipeline>>,
    softmax_zspace_layout: Option<BindGroupLayout>,
    softmax_zspace_pipeline: Option<Arc<ComputePipeline>>,
    softmax_spiral_layout: Option<BindGroupLayout>,
    softmax_spiral_pipeline: Option<Arc<ComputePipeline>>,
    softmax_variants: Mutex<HashMap<String, SoftmaxVariant>>,
    softmax_history: Mutex<Vec<SoftmaxSelectionRecord>>,
    softmax_telemetry_keys: Mutex<HashMap<String, AutotuneKey>>,
    fused_attention: Option<FusedAttentionKernel>,
    fused_gelu_back_layout: BindGroupLayout,
    fused_gelu_back_pipeline: Arc<ComputePipeline>,
    reduce_db_layout: BindGroupLayout,
    reduce_db_pipeline: Arc<ComputePipeline>,
    fused_conv_layout: BindGroupLayout,
    fused_conv_pipeline_layout: PipelineLayout,
    fused_conv_pipelines: Mutex<HashMap<TileConfig, Arc<ComputePipeline>>>,
    fused_grad_input_layout: BindGroupLayout,
    fused_grad_input_pipeline_layout: PipelineLayout,
    fused_grad_input_pipeline: OnceLock<Arc<ComputePipeline>>,
    ramanujan_layout: BindGroupLayout,
    ramanujan_pipeline_layout: PipelineLayout,
    ramanujan_pipeline: OnceLock<Arc<ComputePipeline>>,
}

struct FusedAttentionKernel {
    layout: BindGroupLayout,
    pipeline: Arc<ComputePipeline>,
    max_head_dim: u32,
}

impl GpuContext {
    fn new() -> Result<Self, String> {
        let instance = wgpu::Instance::new(wgpu::InstanceDescriptor::default());
        let adapter = pollster::block_on(async {
            instance
                .request_adapter(&wgpu::RequestAdapterOptions {
                    power_preference: wgpu::PowerPreference::HighPerformance,
                    compatible_surface: None,
                    force_fallback_adapter: false,
                })
                .await
        })
        .ok_or_else(|| "no suitable WGPU adapter".to_string())?;

        let adapter_info = adapter.get_info();
        let adapter_features = adapter.features();
        let mut requested_features = wgpu::Features::empty();
        let want_f16 = cfg!(feature = "wgpu_f16");
        let shader_f16 = want_f16 && adapter_features.contains(wgpu::Features::SHADER_F16);
        if shader_f16 {
            requested_features |= wgpu::Features::SHADER_F16;
        }
        let supports_subgroup = adapter_features.contains(wgpu::Features::SUBGROUP);
        if supports_subgroup {
            requested_features |= wgpu::Features::SUBGROUP;
        }

        let (device, queue) = pollster::block_on(async {
            adapter
                .request_device(
                    &wgpu::DeviceDescriptor {
                        label: Some("st.tensor.wgpu_dense.device"),
                        required_features: requested_features,
                        required_limits: adapter.limits(),
                    },
                    None,
                )
                .await
        })
        .map_err(|err| err.to_string())?;

        let device = Arc::new(device);
        let queue = Arc::new(queue);

        let bind_layout = Arc::new(device.create_bind_group_layout(
            &wgpu::BindGroupLayoutDescriptor {
                label: Some("st.tensor.wgpu_dense.bind_layout"),
                entries: &[
                    wgpu::BindGroupLayoutEntry {
                        binding: 0,
                        visibility: wgpu::ShaderStages::COMPUTE,
                        ty: wgpu::BindingType::Buffer {
                            ty: wgpu::BufferBindingType::Storage { read_only: true },
                            has_dynamic_offset: false,
                            min_binding_size: None,
                        },
                        count: None,
                    },
                    wgpu::BindGroupLayoutEntry {
                        binding: 1,
                        visibility: wgpu::ShaderStages::COMPUTE,
                        ty: wgpu::BindingType::Buffer {
                            ty: wgpu::BufferBindingType::Storage { read_only: true },
                            has_dynamic_offset: false,
                            min_binding_size: None,
                        },
                        count: None,
                    },
                    wgpu::BindGroupLayoutEntry {
                        binding: 2,
                        visibility: wgpu::ShaderStages::COMPUTE,
                        ty: wgpu::BindingType::Buffer {
                            ty: wgpu::BufferBindingType::Storage { read_only: false },
                            has_dynamic_offset: false,
                            min_binding_size: None,
                        },
                        count: None,
                    },
                    wgpu::BindGroupLayoutEntry {
                        binding: 3,
                        visibility: wgpu::ShaderStages::COMPUTE,
                        ty: wgpu::BindingType::Buffer {
                            ty: wgpu::BufferBindingType::Storage { read_only: true },
                            has_dynamic_offset: false,
                            min_binding_size: None,
                        },
                        count: None,
                    },
                    wgpu::BindGroupLayoutEntry {
                        binding: 4,
                        visibility: wgpu::ShaderStages::COMPUTE,
                        ty: wgpu::BindingType::Buffer {
                            ty: wgpu::BufferBindingType::Storage { read_only: true },
                            has_dynamic_offset: false,
                            min_binding_size: None,
                        },
                        count: None,
                    },
                    wgpu::BindGroupLayoutEntry {
                        binding: 5,
                        visibility: wgpu::ShaderStages::COMPUTE,
                        ty: wgpu::BindingType::Buffer {
                            ty: wgpu::BufferBindingType::Storage { read_only: true },
                            has_dynamic_offset: false,
                            min_binding_size: None,
                        },
                        count: None,
                    },
                    wgpu::BindGroupLayoutEntry {
                        binding: 6,
                        visibility: wgpu::ShaderStages::COMPUTE,
                        ty: wgpu::BindingType::Buffer {
                            ty: wgpu::BufferBindingType::Uniform,
                            has_dynamic_offset: false,
                            min_binding_size: None,
                        },
                        count: None,
                    },
                ],
            },
        ));

        let pipeline_layout = Arc::new(device.create_pipeline_layout(
            &wgpu::PipelineLayoutDescriptor {
                label: Some("st.tensor.wgpu_dense.pipeline_layout"),
                bind_group_layouts: &[bind_layout.as_ref()],
                push_constant_ranges: &[],
            },
        ));

        let softmax_layout = device.create_bind_group_layout(&wgpu::BindGroupLayoutDescriptor {
            label: Some("st.tensor.wgpu_dense.softmax_layout"),
            entries: &[
                wgpu::BindGroupLayoutEntry {
                    binding: 0,
                    visibility: wgpu::ShaderStages::COMPUTE,
                    ty: wgpu::BindingType::Buffer {
                        ty: wgpu::BufferBindingType::Storage { read_only: true },
                        has_dynamic_offset: false,
                        min_binding_size: None,
                    },
                    count: None,
                },
                wgpu::BindGroupLayoutEntry {
                    binding: 1,
                    visibility: wgpu::ShaderStages::COMPUTE,
                    ty: wgpu::BindingType::Buffer {
                        ty: wgpu::BufferBindingType::Storage { read_only: false },
                        has_dynamic_offset: false,
                        min_binding_size: None,
                    },
                    count: None,
                },
                wgpu::BindGroupLayoutEntry {
                    binding: 2,
                    visibility: wgpu::ShaderStages::COMPUTE,
                    ty: wgpu::BindingType::Buffer {
                        ty: wgpu::BufferBindingType::Uniform,
                        has_dynamic_offset: false,
                        min_binding_size: None,
                    },
                    count: None,
                },
                wgpu::BindGroupLayoutEntry {
                    binding: 3,
                    visibility: wgpu::ShaderStages::COMPUTE,
                    ty: wgpu::BindingType::Buffer {
                        ty: wgpu::BufferBindingType::Storage { read_only: false },
                        has_dynamic_offset: false,
                        min_binding_size: None,
                    },
                    count: None,
                },
            ],
        });

        let softmax_pipeline_layout =
            device.create_pipeline_layout(&wgpu::PipelineLayoutDescriptor {
                label: Some("st.tensor.wgpu_dense.softmax.pipeline_layout"),
                bind_group_layouts: &[&softmax_layout],
                push_constant_ranges: &[],
            });

        let softmax_workgroup_pipeline = create_wgsl_module(
            device.as_ref(),
            "st.tensor.wgpu_dense.softmax",
            ROW_SOFTMAX_WGSL,
        )
        .map(|shader| {
            Arc::new(
                device.create_compute_pipeline(&wgpu::ComputePipelineDescriptor {
                    label: Some("st.tensor.wgpu_dense.softmax"),
                    layout: Some(&softmax_pipeline_layout),
                    module: &shader,
                    entry_point: "main_cs",
                    compilation_options: Default::default(),
                }),
            )
        })
        .ok();

        let softmax_subgroup_pipeline = if supports_subgroup {
            create_wgsl_module(
                device.as_ref(),
                "st.tensor.wgpu_dense.softmax.subgroup",
                ROW_SOFTMAX_SUBGROUP_WGSL,
            )
            .map(|shader| {
                Arc::new(
                    device.create_compute_pipeline(&wgpu::ComputePipelineDescriptor {
                        label: Some("st.tensor.wgpu_dense.softmax.subgroup"),
                        layout: Some(&softmax_pipeline_layout),
                        module: &shader,
                        entry_point: "main_cs",
                        compilation_options: Default::default(),
                    }),
                )
            })
            .ok()
        } else {
            None
        };

        let softmax_zspace_layout =
            device.create_bind_group_layout(&wgpu::BindGroupLayoutDescriptor {
                label: Some("st.tensor.wgpu_dense.softmax_zspace.layout"),
                entries: &[
                    wgpu::BindGroupLayoutEntry {
                        binding: 0,
                        visibility: wgpu::ShaderStages::COMPUTE,
                        ty: wgpu::BindingType::Buffer {
                            ty: wgpu::BufferBindingType::Storage { read_only: true },
                            has_dynamic_offset: false,
                            min_binding_size: None,
                        },
                        count: None,
                    },
                    wgpu::BindGroupLayoutEntry {
                        binding: 1,
                        visibility: wgpu::ShaderStages::COMPUTE,
                        ty: wgpu::BindingType::Buffer {
                            ty: wgpu::BufferBindingType::Storage { read_only: false },
                            has_dynamic_offset: false,
                            min_binding_size: None,
                        },
                        count: None,
                    },
                    wgpu::BindGroupLayoutEntry {
                        binding: 2,
                        visibility: wgpu::ShaderStages::COMPUTE,
                        ty: wgpu::BindingType::Buffer {
                            ty: wgpu::BufferBindingType::Uniform,
                            has_dynamic_offset: false,
                            min_binding_size: None,
                        },
                        count: None,
                    },
                ],
            });

        let softmax_zspace_pipeline_layout =
            device.create_pipeline_layout(&wgpu::PipelineLayoutDescriptor {
                label: Some("st.tensor.wgpu_dense.softmax_zspace.pipeline_layout"),
                bind_group_layouts: &[&softmax_zspace_layout],
                push_constant_ranges: &[],
            });

        let softmax_zspace_pipeline = create_wgsl_module(
            device.as_ref(),
            "st.tensor.wgpu_dense.softmax_zspace",
            SOFTMAX_ZSPACE_WGSL,
        )
        .map(|shader| {
            Arc::new(
                device.create_compute_pipeline(&wgpu::ComputePipelineDescriptor {
                    label: Some("st.tensor.wgpu_dense.softmax_zspace"),
                    layout: Some(&softmax_zspace_pipeline_layout),
                    module: &shader,
                    entry_point: "main_cs",
                    compilation_options: Default::default(),
                }),
            )
        })
        .ok();

        let softmax_spiral_layout =
            device.create_bind_group_layout(&wgpu::BindGroupLayoutDescriptor {
                label: Some("st.tensor.wgpu_dense.softmax_spiral.layout"),
                entries: &[
                    wgpu::BindGroupLayoutEntry {
                        binding: 0,
                        visibility: wgpu::ShaderStages::COMPUTE,
                        ty: wgpu::BindingType::Buffer {
                            ty: wgpu::BufferBindingType::Storage { read_only: true },
                            has_dynamic_offset: false,
                            min_binding_size: None,
                        },
                        count: None,
                    },
                    wgpu::BindGroupLayoutEntry {
                        binding: 1,
                        visibility: wgpu::ShaderStages::COMPUTE,
                        ty: wgpu::BindingType::Buffer {
                            ty: wgpu::BufferBindingType::Storage { read_only: true },
                            has_dynamic_offset: false,
                            min_binding_size: None,
                        },
                        count: None,
                    },
                    wgpu::BindGroupLayoutEntry {
                        binding: 2,
                        visibility: wgpu::ShaderStages::COMPUTE,
                        ty: wgpu::BindingType::Buffer {
                            ty: wgpu::BufferBindingType::Storage { read_only: false },
                            has_dynamic_offset: false,
                            min_binding_size: None,
                        },
                        count: None,
                    },
                    wgpu::BindGroupLayoutEntry {
                        binding: 3,
                        visibility: wgpu::ShaderStages::COMPUTE,
                        ty: wgpu::BindingType::Buffer {
                            ty: wgpu::BufferBindingType::Storage { read_only: false },
                            has_dynamic_offset: false,
                            min_binding_size: None,
                        },
                        count: None,
                    },
                    wgpu::BindGroupLayoutEntry {
                        binding: 4,
                        visibility: wgpu::ShaderStages::COMPUTE,
                        ty: wgpu::BindingType::Buffer {
                            ty: wgpu::BufferBindingType::Uniform,
                            has_dynamic_offset: false,
                            min_binding_size: None,
                        },
                        count: None,
                    },
                ],
            });

        let softmax_spiral_pipeline_layout =
            device.create_pipeline_layout(&wgpu::PipelineLayoutDescriptor {
                label: Some("st.tensor.wgpu_dense.softmax_spiral.pipeline_layout"),
                bind_group_layouts: &[&softmax_spiral_layout],
                push_constant_ranges: &[],
            });

        let softmax_spiral_pipeline = create_wgsl_module(
            device.as_ref(),
            "st.tensor.wgpu_dense.softmax_spiral",
            SOFTMAX_SPIRAL_WGSL,
        )
        .map(|shader| {
            Arc::new(
                device.create_compute_pipeline(&wgpu::ComputePipelineDescriptor {
                    label: Some("st.tensor.wgpu_dense.softmax_spiral"),
                    layout: Some(&softmax_spiral_pipeline_layout),
                    module: &shader,
                    entry_point: "main_cs",
                    compilation_options: Default::default(),
                }),
            )
        })
        .ok();

        let fused_gelu_back_layout =
            device.create_bind_group_layout(&wgpu::BindGroupLayoutDescriptor {
                label: Some("st.tensor.wgpu_dense.fused_gelu_back_layout"),
                entries: &[
                    wgpu::BindGroupLayoutEntry {
                        binding: 0,
                        visibility: wgpu::ShaderStages::COMPUTE,
                        ty: wgpu::BindingType::Buffer {
                            ty: wgpu::BufferBindingType::Storage { read_only: true },
                            has_dynamic_offset: false,
                            min_binding_size: None,
                        },
                        count: None,
                    },
                    wgpu::BindGroupLayoutEntry {
                        binding: 1,
                        visibility: wgpu::ShaderStages::COMPUTE,
                        ty: wgpu::BindingType::Buffer {
                            ty: wgpu::BufferBindingType::Storage { read_only: true },
                            has_dynamic_offset: false,
                            min_binding_size: None,
                        },
                        count: None,
                    },
                    wgpu::BindGroupLayoutEntry {
                        binding: 2,
                        visibility: wgpu::ShaderStages::COMPUTE,
                        ty: wgpu::BindingType::Buffer {
                            ty: wgpu::BufferBindingType::Storage { read_only: false },
                            has_dynamic_offset: false,
                            min_binding_size: None,
                        },
                        count: None,
                    },
                    wgpu::BindGroupLayoutEntry {
                        binding: 3,
                        visibility: wgpu::ShaderStages::COMPUTE,
                        ty: wgpu::BindingType::Buffer {
                            ty: wgpu::BufferBindingType::Storage { read_only: false },
                            has_dynamic_offset: false,
                            min_binding_size: None,
                        },
                        count: None,
                    },
                    wgpu::BindGroupLayoutEntry {
                        binding: 4,
                        visibility: wgpu::ShaderStages::COMPUTE,
                        ty: wgpu::BindingType::Buffer {
                            ty: wgpu::BufferBindingType::Storage { read_only: false },
                            has_dynamic_offset: false,
                            min_binding_size: None,
                        },
                        count: None,
                    },
                    wgpu::BindGroupLayoutEntry {
                        binding: 5,
                        visibility: wgpu::ShaderStages::COMPUTE,
                        ty: wgpu::BindingType::Buffer {
                            ty: wgpu::BufferBindingType::Uniform,
                            has_dynamic_offset: false,
                            min_binding_size: None,
                        },
                        count: None,
                    },
                ],
            });

        let fused_gelu_back_pipeline_layout =
            device.create_pipeline_layout(&wgpu::PipelineLayoutDescriptor {
                label: Some("st.tensor.wgpu_dense.fused_gelu_back.pipeline_layout"),
                bind_group_layouts: &[&fused_gelu_back_layout],
                push_constant_ranges: &[],
            });

        let fused_gelu_back_shader_source = instantiate_fused_gelu_back_template(
            FUSED_GELU_BACK_WGSL_TEMPLATE,
            FUSED_GELU_BACK_WG_ROWS,
            FUSED_GELU_BACK_WG_COLS,
        );
        let fused_gelu_back_shader = create_wgsl_module(
            device.as_ref(),
            "st.tensor.wgpu_dense.fused_gelu_back",
            fused_gelu_back_shader_source.as_str(),
        )
        .map_err(|err| err.to_string())?;
        let fused_gelu_back_pipeline = Arc::new(device.create_compute_pipeline(
            &wgpu::ComputePipelineDescriptor {
                label: Some("st.tensor.wgpu_dense.fused_gelu_back"),
                layout: Some(&fused_gelu_back_pipeline_layout),
                module: &fused_gelu_back_shader,
                entry_point: "main",
                compilation_options: Default::default(),
            },
        ));

        let reduce_db_layout = device.create_bind_group_layout(&wgpu::BindGroupLayoutDescriptor {
            label: Some("st.tensor.wgpu_dense.reduce_db_layout"),
            entries: &[
                wgpu::BindGroupLayoutEntry {
                    binding: 0,
                    visibility: wgpu::ShaderStages::COMPUTE,
                    ty: wgpu::BindingType::Buffer {
                        ty: wgpu::BufferBindingType::Storage { read_only: true },
                        has_dynamic_offset: false,
                        min_binding_size: None,
                    },
                    count: None,
                },
                wgpu::BindGroupLayoutEntry {
                    binding: 1,
                    visibility: wgpu::ShaderStages::COMPUTE,
                    ty: wgpu::BindingType::Buffer {
                        ty: wgpu::BufferBindingType::Storage { read_only: false },
                        has_dynamic_offset: false,
                        min_binding_size: None,
                    },
                    count: None,
                },
                wgpu::BindGroupLayoutEntry {
                    binding: 2,
                    visibility: wgpu::ShaderStages::COMPUTE,
                    ty: wgpu::BindingType::Buffer {
                        ty: wgpu::BufferBindingType::Uniform,
                        has_dynamic_offset: false,
                        min_binding_size: None,
                    },
                    count: None,
                },
            ],
        });

        let reduce_db_pipeline_layout =
            device.create_pipeline_layout(&wgpu::PipelineLayoutDescriptor {
                label: Some("st.tensor.wgpu_dense.reduce_db.pipeline_layout"),
                bind_group_layouts: &[&reduce_db_layout],
                push_constant_ranges: &[],
            });

        let reduce_db_shader_source = instantiate_reduce_db_template(
            REDUCE_DB_WGSL_TEMPLATE,
            FUSED_GELU_BACK_WG_COLS,
            REDUCE_DB_WORKGROUP,
        );
        let reduce_db_shader = create_wgsl_module(
            device.as_ref(),
            "st.tensor.wgpu_dense.reduce_db",
            reduce_db_shader_source.as_str(),
        )
        .map_err(|err| err.to_string())?;
        let reduce_db_pipeline = Arc::new(device.create_compute_pipeline(
            &wgpu::ComputePipelineDescriptor {
                label: Some("st.tensor.wgpu_dense.reduce_db"),
                layout: Some(&reduce_db_pipeline_layout),
                module: &reduce_db_shader,
                entry_point: "reduce",
                compilation_options: Default::default(),
            },
        ));

        let fused_attention = {
            let shader_source = FUSED_ATTENTION_WGSL_TEMPLATE
                .replace("{WORKGROUP_SIZE}", &FUSED_ATTENTION_WORKGROUP.to_string())
                .replace("{MAX_HEAD_DIM}", &FUSED_ATTENTION_MAX_HEAD_DIM.to_string());
            create_wgsl_module(
                device.as_ref(),
                "st.tensor.wgpu_dense.fused_attention.shader",
                shader_source.as_str(),
            )
            .map(|shader| {
                let layout = device.create_bind_group_layout(&wgpu::BindGroupLayoutDescriptor {
                    label: Some("st.tensor.wgpu_dense.fused_attention.layout"),
                    entries: &[
                        wgpu::BindGroupLayoutEntry {
                            binding: 0,
                            visibility: wgpu::ShaderStages::COMPUTE,
                            ty: wgpu::BindingType::Buffer {
                                ty: wgpu::BufferBindingType::Storage { read_only: true },
                                has_dynamic_offset: false,
                                min_binding_size: None,
                            },
                            count: None,
                        },
                        wgpu::BindGroupLayoutEntry {
                            binding: 1,
                            visibility: wgpu::ShaderStages::COMPUTE,
                            ty: wgpu::BindingType::Buffer {
                                ty: wgpu::BufferBindingType::Storage { read_only: true },
                                has_dynamic_offset: false,
                                min_binding_size: None,
                            },
                            count: None,
                        },
                        wgpu::BindGroupLayoutEntry {
                            binding: 2,
                            visibility: wgpu::ShaderStages::COMPUTE,
                            ty: wgpu::BindingType::Buffer {
                                ty: wgpu::BufferBindingType::Storage { read_only: true },
                                has_dynamic_offset: false,
                                min_binding_size: None,
                            },
                            count: None,
                        },
                        wgpu::BindGroupLayoutEntry {
                            binding: 3,
                            visibility: wgpu::ShaderStages::COMPUTE,
                            ty: wgpu::BindingType::Buffer {
                                ty: wgpu::BufferBindingType::Storage { read_only: true },
                                has_dynamic_offset: false,
                                min_binding_size: None,
                            },
                            count: None,
                        },
                        wgpu::BindGroupLayoutEntry {
                            binding: 4,
                            visibility: wgpu::ShaderStages::COMPUTE,
                            ty: wgpu::BindingType::Buffer {
                                ty: wgpu::BufferBindingType::Storage { read_only: true },
                                has_dynamic_offset: false,
                                min_binding_size: None,
                            },
                            count: None,
                        },
                        wgpu::BindGroupLayoutEntry {
                            binding: 5,
                            visibility: wgpu::ShaderStages::COMPUTE,
                            ty: wgpu::BindingType::Buffer {
                                ty: wgpu::BufferBindingType::Storage { read_only: false },
                                has_dynamic_offset: false,
                                min_binding_size: None,
                            },
                            count: None,
                        },
                        wgpu::BindGroupLayoutEntry {
                            binding: 6,
                            visibility: wgpu::ShaderStages::COMPUTE,
                            ty: wgpu::BindingType::Buffer {
                                ty: wgpu::BufferBindingType::Uniform,
                                has_dynamic_offset: false,
                                min_binding_size: None,
                            },
                            count: None,
                        },
                    ],
                });
                let pipeline_layout =
                    device.create_pipeline_layout(&wgpu::PipelineLayoutDescriptor {
                        label: Some("st.tensor.wgpu_dense.fused_attention.pipeline_layout"),
                        bind_group_layouts: &[&layout],
                        push_constant_ranges: &[],
                    });
                let pipeline = Arc::new(device.create_compute_pipeline(
                    &wgpu::ComputePipelineDescriptor {
                        label: Some("st.tensor.wgpu_dense.fused_attention"),
                        layout: Some(&pipeline_layout),
                        module: &shader,
                        entry_point: "main",
                        compilation_options: Default::default(),
                    },
                ));
                FusedAttentionKernel {
                    layout,
                    pipeline,
                    max_head_dim: FUSED_ATTENTION_MAX_HEAD_DIM,
                }
            })
            .ok()
        };

        let fused_conv_layout = device.create_bind_group_layout(&wgpu::BindGroupLayoutDescriptor {
            label: Some("st.tensor.wgpu_dense.fused_conv_layout"),
            entries: &[
                wgpu::BindGroupLayoutEntry {
                    binding: 0,
                    visibility: wgpu::ShaderStages::COMPUTE,
                    ty: wgpu::BindingType::Buffer {
                        ty: wgpu::BufferBindingType::Storage { read_only: true },
                        has_dynamic_offset: false,
                        min_binding_size: None,
                    },
                    count: None,
                },
                wgpu::BindGroupLayoutEntry {
                    binding: 1,
                    visibility: wgpu::ShaderStages::COMPUTE,
                    ty: wgpu::BindingType::Buffer {
                        ty: wgpu::BufferBindingType::Storage { read_only: true },
                        has_dynamic_offset: false,
                        min_binding_size: None,
                    },
                    count: None,
                },
                wgpu::BindGroupLayoutEntry {
                    binding: 2,
                    visibility: wgpu::ShaderStages::COMPUTE,
                    ty: wgpu::BindingType::Buffer {
                        ty: wgpu::BufferBindingType::Storage { read_only: false },
                        has_dynamic_offset: false,
                        min_binding_size: None,
                    },
                    count: None,
                },
                wgpu::BindGroupLayoutEntry {
                    binding: 3,
                    visibility: wgpu::ShaderStages::COMPUTE,
                    ty: wgpu::BindingType::Buffer {
                        ty: wgpu::BufferBindingType::Uniform,
                        has_dynamic_offset: false,
                        min_binding_size: None,
                    },
                    count: None,
                },
            ],
        });

        let fused_conv_pipeline_layout =
            device.create_pipeline_layout(&wgpu::PipelineLayoutDescriptor {
                label: Some("st.tensor.wgpu_dense.fused_conv.pipeline_layout"),
                bind_group_layouts: &[&fused_conv_layout],
                push_constant_ranges: &[],
            });

        let fused_grad_input_layout =
            device.create_bind_group_layout(&wgpu::BindGroupLayoutDescriptor {
                label: Some("st.tensor.wgpu_dense.fused_grad_input.layout"),
                entries: &[
                    wgpu::BindGroupLayoutEntry {
                        binding: 0,
                        visibility: wgpu::ShaderStages::COMPUTE,
                        ty: wgpu::BindingType::Buffer {
                            ty: wgpu::BufferBindingType::Storage { read_only: true },
                            has_dynamic_offset: false,
                            min_binding_size: None,
                        },
                        count: None,
                    },
                    wgpu::BindGroupLayoutEntry {
                        binding: 1,
                        visibility: wgpu::ShaderStages::COMPUTE,
                        ty: wgpu::BindingType::Buffer {
                            ty: wgpu::BufferBindingType::Storage { read_only: true },
                            has_dynamic_offset: false,
                            min_binding_size: None,
                        },
                        count: None,
                    },
                    wgpu::BindGroupLayoutEntry {
                        binding: 2,
                        visibility: wgpu::ShaderStages::COMPUTE,
                        ty: wgpu::BindingType::Buffer {
                            ty: wgpu::BufferBindingType::Storage { read_only: false },
                            has_dynamic_offset: false,
                            min_binding_size: None,
                        },
                        count: None,
                    },
                    wgpu::BindGroupLayoutEntry {
                        binding: 3,
                        visibility: wgpu::ShaderStages::COMPUTE,
                        ty: wgpu::BindingType::Buffer {
                            ty: wgpu::BufferBindingType::Uniform,
                            has_dynamic_offset: false,
                            min_binding_size: None,
                        },
                        count: None,
                    },
                ],
            });
        let fused_grad_input_pipeline_layout =
            device.create_pipeline_layout(&wgpu::PipelineLayoutDescriptor {
                label: Some("st.tensor.wgpu_dense.fused_grad_input.pipeline_layout"),
                bind_group_layouts: &[&fused_grad_input_layout],
                push_constant_ranges: &[],
            });

        let ramanujan_layout = device.create_bind_group_layout(&wgpu::BindGroupLayoutDescriptor {
            label: Some("st.tensor.wgpu_dense.ramanujan.layout"),
            entries: &[
                wgpu::BindGroupLayoutEntry {
                    binding: 0,
                    visibility: wgpu::ShaderStages::COMPUTE,
                    ty: wgpu::BindingType::Buffer {
                        ty: wgpu::BufferBindingType::Storage { read_only: false },
                        has_dynamic_offset: false,
                        min_binding_size: None,
                    },
                    count: None,
                },
                wgpu::BindGroupLayoutEntry {
                    binding: 1,
                    visibility: wgpu::ShaderStages::COMPUTE,
                    ty: wgpu::BindingType::Buffer {
                        ty: wgpu::BufferBindingType::Uniform,
                        has_dynamic_offset: false,
                        min_binding_size: None,
                    },
                    count: None,
                },
            ],
        });
        let ramanujan_pipeline_layout =
            device.create_pipeline_layout(&wgpu::PipelineLayoutDescriptor {
                label: Some("st.tensor.wgpu_dense.ramanujan.pipeline_layout"),
                bind_group_layouts: &[&ramanujan_layout],
                push_constant_ranges: &[],
            });

        Ok(Self {
            context: WgpuContext::new(device.clone(), queue.clone()),
            pipeline_cache: PipelineCache::new(device.clone()),
            weights_cache: Mutex::new(HashMap::new()),
            autotune_cache: Mutex::new(HashMap::new()),
            bind_layout,
            pipeline_layout,
            zero_storage: OnceLock::new(),
            zero_scales: OnceLock::new(),
            shader_f16,
            supports_subgroup,
            adapter_info,
            softmax_layout,
            softmax_workgroup_pipeline,
            softmax_subgroup_pipeline,
            softmax_variants: Mutex::new(HashMap::new()),
            softmax_history: Mutex::new(Vec::new()),
            softmax_telemetry_keys: Mutex::new(HashMap::new()),
            fused_attention,
            fused_gelu_back_layout,
            fused_gelu_back_pipeline,
            reduce_db_layout,
            reduce_db_pipeline,
            fused_conv_layout,
            fused_conv_pipeline_layout,
            fused_conv_pipelines: Mutex::new(HashMap::new()),
            fused_grad_input_layout,
            fused_grad_input_pipeline_layout,
            fused_grad_input_pipeline: OnceLock::new(),
            ramanujan_layout,
            ramanujan_pipeline_layout,
            ramanujan_pipeline: OnceLock::new(),
            softmax_zspace_layout: softmax_zspace_pipeline
                .as_ref()
                .map(|_| softmax_zspace_layout),
            softmax_zspace_pipeline,
            softmax_spiral_layout: softmax_spiral_pipeline
                .as_ref()
                .map(|_| softmax_spiral_layout),
            softmax_spiral_pipeline,
        })
    }

    fn device(&self) -> &Device {
        self.context.device()
    }

    fn queue(&self) -> &Queue {
        self.context.queue()
    }

    fn softmax_pipeline_variant(&self, variant: SoftmaxVariant) -> Option<Arc<ComputePipeline>> {
        match variant {
            SoftmaxVariant::Workgroup => self.softmax_workgroup_pipeline.as_ref().map(Arc::clone),
            SoftmaxVariant::Subgroup => self.softmax_subgroup_pipeline.as_ref().map(Arc::clone),
        }
    }

    fn softmax_registry_key(
        &self,
        rows: usize,
        cols: usize,
        layout: &SoftmaxLayoutDesc,
    ) -> AutotuneKey {
        let limits = self.device().limits();
        let subgroup_size = if self.supports_subgroup {
            limits
                .max_compute_invocations_per_workgroup
                .min(SOFTMAX_WORKGROUP_SIZE as u32)
                .max(1)
        } else {
            1
        };
        let shared_kb = (limits.max_compute_workgroup_storage_size / 1024).max(1);
        let mut driver = self.adapter_info.driver.clone();
        if !self.adapter_info.driver_info.is_empty() {
            if driver.is_empty() {
                driver = self.adapter_info.driver_info.clone();
            } else {
                driver = format!("{driver} {}", self.adapter_info.driver_info);
            }
        }
        let device_profile = DeviceProfile::new(
            self.adapter_info.name.clone(),
            self.adapter_info.device,
            subgroup_size,
            shared_kb,
            driver,
        );
        let signature = format!(
            "wgpu.softmax|{}x{}|flags{}|tile{}|stripes{}",
            rows, cols, layout.flags, layout.chimera_tile, layout.chimera_stripes
        );
        let kernel_profile = KernelProfile::new(SOFTMAX_AUTOTUNE_REVISION, signature);
        AutotuneKey::new(device_profile, kernel_profile)
    }

    fn record_softmax_telemetry(
        &self,
        cache_key: &str,
        bucket_rows: usize,
        bucket_cols: usize,
        layout: &SoftmaxLayoutDesc,
        sample: TelemetrySample,
    ) {
        let registry_key = self.softmax_registry_key(bucket_rows, bucket_cols, layout);
        if let Ok(mut map) = self.softmax_telemetry_keys.lock() {
            map.insert(cache_key.to_string(), registry_key.clone());
        }
        if let Ok(mut registry) = global_autotune_registry().lock() {
            registry.record(registry_key, sample);
        }
    }

    fn select_softmax_pipeline(
        &self,
        rows: usize,
        cols: usize,
        layout: &SoftmaxLayoutDesc,
    ) -> Result<(Arc<ComputePipeline>, SoftmaxVariant), String> {
        let workgroup_pipeline = self
            .softmax_pipeline_variant(SoftmaxVariant::Workgroup)
            .ok_or_else(|| "row softmax pipeline unavailable".to_string())?;

        if !self.supports_subgroup {
            return Ok((workgroup_pipeline, SoftmaxVariant::Workgroup));
        }

        if self
            .softmax_pipeline_variant(SoftmaxVariant::Subgroup)
            .is_none()
        {
            return Ok((workgroup_pipeline, SoftmaxVariant::Workgroup));
        }

        let bucket_rows = quantize_dimension(rows);
        let bucket_cols = quantize_dimension(cols);
        let key = softmax_cache_key(self, bucket_rows, bucket_cols, layout);
        let store_path = autotune_store_path();

        if let Ok(cache) = self.softmax_variants.lock() {
            if let Some(&variant) = cache.get(&key) {
                if let Some(pipeline) = self.softmax_pipeline_variant(variant) {
                    return Ok((pipeline, variant));
                }
            }
        }

        let context = SoftmaxAutoContext {
            rows: bucket_rows,
            cols: bucket_cols,
            layout_flags: layout.flags,
            chimera_tile: layout.chimera_tile,
            chimera_stripes: layout.chimera_stripes,
            has_subgroup: true,
        };

        if let Some(path) = store_path.as_ref() {
            if let Some(stored) =
                load_best_typed(path.as_path(), &key, &context, None::<StoredSoftmaxVariant>)
            {
                if let Some(stored_variant) = SoftmaxVariant::from_str(&stored.variant) {
                    if let Some(pipeline) = self.softmax_pipeline_variant(stored_variant) {
                        if let Ok(mut cache) = self.softmax_variants.lock() {
                            cache.insert(key.clone(), stored_variant);
                        }
                        return Ok((pipeline, stored_variant));
                    }
                }
            }
        }

        let autotune_enabled = autotune_env_enabled() && store_path.is_some();
        let mut best: Option<(
            SoftmaxVariant,
            f64,
            Option<SoftmaxZProjectMetrics>,
            Option<SoftmaxBayesEvidence>,
            Option<SoftmaxMetropolisEvidence>,
            Option<SoftmaxSpiralAnnealEvidence>,
            Option<SoftmaxSpiralConsensusEvidence>,
            f64,
        )> = None;
        for &candidate in &[SoftmaxVariant::Workgroup, SoftmaxVariant::Subgroup] {
            let Some(pipeline) = self.softmax_pipeline_variant(candidate) else {
                continue;
            };
            match self.microbenchmark_softmax(pipeline.as_ref(), rows, cols, layout) {
                Ok((score_s, projection)) => {
                    let score_ms = score_s * 1_000.0;
                    let bayes = self.bayesian_refine_softmax_score(
                        candidate,
                        score_ms,
                        projection.as_ref(),
                    );
                    let metropolis =
                        self.metropolis_multi_try_softmax(candidate, score_ms, projection.as_ref());
                    let anneal = self.spiral_anneal_softmax(
                        candidate,
                        score_ms,
                        projection.as_ref(),
                        bayes.as_ref(),
                        metropolis.as_ref(),
                    );
                    let consensus = self.spiral_consensus_softmax(
                        candidate,
                        score_ms,
                        projection.as_ref(),
                        bayes.as_ref(),
                        metropolis.as_ref(),
                        anneal.as_ref(),
                    );
                    let mut effective_ms = score_ms;
                    if let Some(ref evidence) = bayes {
                        effective_ms = effective_ms.min(evidence.posterior_ms);
                    }
                    if let Some(ref mtm) = metropolis {
                        effective_ms = effective_ms.min(mtm.expected_ms);
                    }
                    if let Some(ref anneal) = anneal {
                        effective_ms = effective_ms.min(anneal.annealed_ms);
                    }
                    if let Some(ref consensus) = consensus {
                        effective_ms = effective_ms.min(consensus.consensus_ms);
                    }
                    let update = best
                        .map(|(_, _, _, _, _, _, _, best_ms)| effective_ms < best_ms)
                        .unwrap_or(true);
                    if update {
                        best = Some((
                            candidate,
                            score_s,
                            projection,
                            bayes,
                            metropolis,
                            anneal,
                            consensus,
                            effective_ms,
                        ));
                    }
                }
                Err(_) => continue,
            }
        }

        let measured = best.is_some();
        let (variant, score_s, projection, bayes, metropolis, anneal, consensus, _) = best
            .unwrap_or((
                SoftmaxVariant::Workgroup,
                0.0,
                None,
                None,
                None,
                None,
                None,
                f64::MAX,
            ));
        let pipeline = self
            .softmax_pipeline_variant(variant)
            .ok_or_else(|| "row softmax pipeline unavailable".to_string())?;

        if let Ok(mut cache) = self.softmax_variants.lock() {
            cache.insert(key.clone(), variant);
        }

        if measured {
            if let Some(sample) = make_softmax_telemetry_sample(rows, cols, score_s) {
                self.record_softmax_telemetry(&key, bucket_rows, bucket_cols, layout, sample);
            }
            if let Ok(mut history) = self.softmax_history.lock() {
                history.push(SoftmaxSelectionRecord {
                    key: key.clone(),
                    variant,
                    score_ms: score_s * 1_000.0,
                    samples: SOFTMAX_AUTOTUNE_SAMPLES,
                    zmetrics: projection,
                    bayes,
                    metropolis,
                    anneal,
                    consensus,
                });
                let len = history.len();
                if len > SOFTMAX_HISTORY_LIMIT {
                    let remove = len - SOFTMAX_HISTORY_LIMIT;
                    history.drain(0..remove);
                }
            }

            if let (true, Some(path)) = (autotune_enabled, store_path.as_ref()) {
                let stored = StoredSoftmaxVariant {
                    variant: variant.as_str().to_string(),
                };
                let _ = record_best(path.as_path(), &key, &context, score_s, &stored);
            }
        }

        Ok((pipeline, variant))
    }

    fn microbenchmark_softmax(
        &self,
        pipeline: &ComputePipeline,
        rows: usize,
        cols: usize,
        layout: &SoftmaxLayoutDesc,
    ) -> Result<(f64, Option<SoftmaxZProjectMetrics>), String> {
        if rows == 0 || cols == 0 {
            return Err("rows and cols must be positive".into());
        }

        let rows_u32 = u32::try_from(rows).map_err(|_| "rows exceed u32::MAX".to_string())?;
        let cols_u32 = u32::try_from(cols).map_err(|_| "cols exceed u32::MAX".to_string())?;

        let total = rows
            .checked_mul(cols)
            .ok_or_else(|| "matrix dimensions overflow".to_string())?;

        let device = self.device();
        let queue = self.queue();

        let input_data = vec![0.0f32; total];
        let input_buf = device.create_buffer_init(&wgpu::util::BufferInitDescriptor {
            label: Some("st.tensor.wgpu_dense.softmax.autotune.input"),
            contents: bytemuck::cast_slice(&input_data),
            usage: wgpu::BufferUsages::STORAGE,
        });
        let output_buf = allocate_output(
            device,
            "st.tensor.wgpu_dense.softmax.autotune.output",
            total,
        );
        let mask_buf = if (layout.flags & SOFTMAX_FLAG_HARDMAX_MASK) != 0 {
            Some(allocate_output(
                device,
                "st.tensor.wgpu_dense.softmax.autotune.mask",
                total,
            ))
        } else {
            None
        };

        let params = RowSoftmaxParams {
            rows: rows_u32,
            cols: cols_u32,
            in_stride: layout.in_stride,
            out_stride: layout.out_stride,
            chimera_tile: layout.chimera_tile,
            chimera_stripes: layout.chimera_stripes,
            flags: layout.flags,
            mask_stride: layout.out_stride,
        };
        let params_buf = device.create_buffer_init(&wgpu::util::BufferInitDescriptor {
            label: Some("st.tensor.wgpu_dense.softmax.autotune.params"),
            contents: bytemuck::bytes_of(&params),
            usage: wgpu::BufferUsages::UNIFORM,
        });

        let mask_binding = mask_buf
            .as_ref()
            .map(|buffer| buffer.as_entire_binding())
            .unwrap_or_else(|| output_buf.as_entire_binding());

        let bind_group = device.create_bind_group(&wgpu::BindGroupDescriptor {
            label: Some("st.tensor.wgpu_dense.softmax.autotune.bg"),
            layout: &self.softmax_layout,
            entries: &[
                wgpu::BindGroupEntry {
                    binding: 0,
                    resource: input_buf.as_entire_binding(),
                },
                wgpu::BindGroupEntry {
                    binding: 1,
                    resource: output_buf.as_entire_binding(),
                },
                wgpu::BindGroupEntry {
                    binding: 2,
                    resource: params_buf.as_entire_binding(),
                },
                wgpu::BindGroupEntry {
                    binding: 3,
                    resource: mask_binding,
                },
            ],
        });

        for _ in 0..SOFTMAX_AUTOTUNE_WARMUP {
            let mut encoder = device.create_command_encoder(&wgpu::CommandEncoderDescriptor {
                label: Some("st.tensor.wgpu_dense.softmax.autotune.warmup"),
            });
            {
                let mut pass = encoder.begin_compute_pass(&wgpu::ComputePassDescriptor {
                    label: Some("st.tensor.wgpu_dense.softmax.autotune.warmup.pass"),
                    timestamp_writes: None,
                });
                pass.set_pipeline(pipeline);
                pass.set_bind_group(0, &bind_group, &[]);
                pass.dispatch_workgroups(rows_u32, 1, 1);
            }
            queue.submit(Some(encoder.finish()));
            device.poll(wgpu::Maintain::Wait);
        }

        let mut total = 0.0f64;
        for _ in 0..SOFTMAX_AUTOTUNE_SAMPLES {
            let mut encoder = device.create_command_encoder(&wgpu::CommandEncoderDescriptor {
                label: Some("st.tensor.wgpu_dense.softmax.autotune"),
            });
            {
                let mut pass = encoder.begin_compute_pass(&wgpu::ComputePassDescriptor {
                    label: Some("st.tensor.wgpu_dense.softmax.autotune.pass"),
                    timestamp_writes: None,
                });
                pass.set_pipeline(pipeline);
                pass.set_bind_group(0, &bind_group, &[]);
                pass.dispatch_workgroups(rows_u32, 1, 1);
            }
            let start = Instant::now();
            queue.submit(Some(encoder.finish()));
            device.poll(wgpu::Maintain::Wait);
            total += start.elapsed().as_secs_f64();
        }

        let avg = total / SOFTMAX_AUTOTUNE_SAMPLES as f64;
        let projection = self.project_softmax_zspace(rows, cols, layout, &output_buf);
        Ok((avg, projection))
    }

    fn adapter_info(&self) -> &AdapterInfo {
        &self.adapter_info
    }

    fn bind_layout(&self) -> &BindGroupLayout {
        self.bind_layout.as_ref()
    }

    fn pipeline_layout(&self) -> &PipelineLayout {
        self.pipeline_layout.as_ref()
    }

    fn zero_storage_buffer(&self) -> Arc<Buffer> {
        self.zero_storage
            .get_or_init(|| {
                Arc::new(
                    self.device()
                        .create_buffer_init(&wgpu::util::BufferInitDescriptor {
                            label: Some("st.tensor.wgpu_dense.zeros"),
                            contents: bytemuck::cast_slice(&[0.0f32]),
                            usage: wgpu::BufferUsages::STORAGE,
                        }),
                )
            })
            .clone()
    }

    fn zero_scales_buffer(&self) -> Arc<Buffer> {
        self.zero_scales
            .get_or_init(|| {
                Arc::new(
                    self.device()
                        .create_buffer_init(&wgpu::util::BufferInitDescriptor {
                            label: Some("st.tensor.wgpu_dense.zero_scales"),
                            contents: bytemuck::cast_slice(&[1.0f32]),
                            usage: wgpu::BufferUsages::STORAGE,
                        }),
                )
            })
            .clone()
    }

    fn supports_softmax(&self) -> bool {
        self.softmax_workgroup_pipeline.is_some()
    }

    fn select_tile_config(&self, rows: usize, inner: usize, cols: usize) -> TileConfig {
        autotune_tile_config(self, rows, inner, cols)
            .unwrap_or_else(|| fallback_tile_config(rows, inner, cols))
    }

    fn rhs_from_packed(
        &self,
        packed: &PackedB,
        tile: TileConfig,
    ) -> Result<Arc<GpuPackedRhs>, String> {
        if packed.inner() == 0 || packed.cols() == 0 {
            return Err("packed matrix dimensions must be positive".into());
        }

        let dtype = if should_quantize(packed.inner(), packed.cols()) {
            WeightDType::Int8
        } else {
            WeightDType::F32
        };
        let key = RhsCacheKey::new(packed, tile, dtype.to_scalar());
        if let Some(existing) = self
            .weights_cache
            .lock()
            .unwrap()
            .get(&key)
            .and_then(|weak| weak.upgrade())
        {
            return Ok(existing);
        }

        let (buffer, scales) = match dtype {
            WeightDType::Int8 => {
                let (quantized, scales_vec, _total) = pack_rhs_int8(packed, tile);
                let buffer = Arc::new(self.device().create_buffer_init(
                    &wgpu::util::BufferInitDescriptor {
                        label: Some("st.tensor.wgpu_dense.packed_rhs.int8"),
                        contents: bytemuck::cast_slice(&quantized),
                        usage: wgpu::BufferUsages::STORAGE,
                    },
                ));
                let scales = Arc::new(self.device().create_buffer_init(
                    &wgpu::util::BufferInitDescriptor {
                        label: Some("st.tensor.wgpu_dense.packed_rhs.scales"),
                        contents: bytemuck::cast_slice(&scales_vec),
                        usage: wgpu::BufferUsages::STORAGE,
                    },
                ));
                (buffer, Some(scales))
            }
            WeightDType::F32 => {
                let (values, _total) = pack_rhs_f32(packed, tile);
                let buffer = Arc::new(self.device().create_buffer_init(
                    &wgpu::util::BufferInitDescriptor {
                        label: Some("st.tensor.wgpu_dense.packed_rhs.f32"),
                        contents: bytemuck::cast_slice(&values),
                        usage: wgpu::BufferUsages::STORAGE,
                    },
                ));
                (buffer, None)
            }
        };

        let prepared = Arc::new(GpuPackedRhs {
            tile,
            dtype: dtype.to_scalar(),
            buffer,
            scales,
            _cols: packed.cols(),
            _inner: packed.inner(),
        });

        self.weights_cache
            .lock()
            .unwrap()
            .insert(key, Arc::downgrade(&prepared));
        Ok(prepared)
    }

    fn fused_attention_kernel(&self) -> Option<&FusedAttentionKernel> {
        self.fused_attention.as_ref()
    }

    fn fused_attention_bind_group(
        &self,
        kernel: &FusedAttentionKernel,
        queries: &Buffer,
        keys: &Buffer,
        values: &Buffer,
        z_bias: &Buffer,
        attn_bias: &Buffer,
        output: &Buffer,
        params: &Buffer,
    ) -> BindGroup {
        self.device().create_bind_group(&wgpu::BindGroupDescriptor {
            label: Some("st.tensor.wgpu_dense.fused_attention.bind_group"),
            layout: &kernel.layout,
            entries: &[
                wgpu::BindGroupEntry {
                    binding: 0,
                    resource: queries.as_entire_binding(),
                },
                wgpu::BindGroupEntry {
                    binding: 1,
                    resource: keys.as_entire_binding(),
                },
                wgpu::BindGroupEntry {
                    binding: 2,
                    resource: values.as_entire_binding(),
                },
                wgpu::BindGroupEntry {
                    binding: 3,
                    resource: z_bias.as_entire_binding(),
                },
                wgpu::BindGroupEntry {
                    binding: 4,
                    resource: attn_bias.as_entire_binding(),
                },
                wgpu::BindGroupEntry {
                    binding: 5,
                    resource: output.as_entire_binding(),
                },
                wgpu::BindGroupEntry {
                    binding: 6,
                    resource: params.as_entire_binding(),
                },
            ],
        })
    }

    fn softmax_bind_group(
        &self,
        input: &Buffer,
        output: &Buffer,
        mask: Option<&Buffer>,
        params: &Buffer,
    ) -> BindGroup {
        let mask_binding = mask.unwrap_or(output);
        let descriptor = wgpu::BindGroupDescriptor {
            label: Some("st.tensor.wgpu_dense.softmax.bind_group"),
            layout: &self.softmax_layout,
            entries: &[
                wgpu::BindGroupEntry {
                    binding: 0,
                    resource: input.as_entire_binding(),
                },
                wgpu::BindGroupEntry {
                    binding: 1,
                    resource: output.as_entire_binding(),
                },
                wgpu::BindGroupEntry {
                    binding: 2,
                    resource: params.as_entire_binding(),
                },
                wgpu::BindGroupEntry {
                    binding: 3,
                    resource: mask_binding.as_entire_binding(),
                },
            ],
        };
        self.device().create_bind_group(&descriptor)
    }

    fn softmax_zspace_bind_group(
        &self,
        output: &Buffer,
        metrics: &Buffer,
        params: &Buffer,
    ) -> Option<BindGroup> {
        let layout = self.softmax_zspace_layout.as_ref()?;
        let descriptor = wgpu::BindGroupDescriptor {
            label: Some("st.tensor.wgpu_dense.softmax_zspace.bind_group"),
            layout,
            entries: &[
                wgpu::BindGroupEntry {
                    binding: 0,
                    resource: output.as_entire_binding(),
                },
                wgpu::BindGroupEntry {
                    binding: 1,
                    resource: metrics.as_entire_binding(),
                },
                wgpu::BindGroupEntry {
                    binding: 2,
                    resource: params.as_entire_binding(),
                },
            ],
        };
        Some(self.device().create_bind_group(&descriptor))
    }

    fn softmax_spiral_bind_group(
        &self,
        softmax: &Buffer,
        mask: &Buffer,
        spiral: &Buffer,
        metrics: &Buffer,
        params: &Buffer,
    ) -> Option<BindGroup> {
        let layout = self.softmax_spiral_layout.as_ref()?;
        let descriptor = wgpu::BindGroupDescriptor {
            label: Some("st.tensor.wgpu_dense.softmax_spiral.bind_group"),
            layout,
            entries: &[
                wgpu::BindGroupEntry {
                    binding: 0,
                    resource: softmax.as_entire_binding(),
                },
                wgpu::BindGroupEntry {
                    binding: 1,
                    resource: mask.as_entire_binding(),
                },
                wgpu::BindGroupEntry {
                    binding: 2,
                    resource: spiral.as_entire_binding(),
                },
                wgpu::BindGroupEntry {
                    binding: 3,
                    resource: metrics.as_entire_binding(),
                },
                wgpu::BindGroupEntry {
                    binding: 4,
                    resource: params.as_entire_binding(),
                },
            ],
        };
        Some(self.device().create_bind_group(&descriptor))
    }

    fn project_softmax_zspace(
        &self,
        rows: usize,
        cols: usize,
        layout: &SoftmaxLayoutDesc,
        output: &Buffer,
    ) -> Option<SoftmaxZProjectMetrics> {
        let pipeline = self.softmax_zspace_pipeline.as_ref()?;
        if rows == 0 || cols == 0 {
            return None;
        }
        let rows_u32 = u32::try_from(rows).ok()?;
        let cols_u32 = u32::try_from(cols).ok()?;
        let metrics_len = rows.checked_mul(4)?;
        let metrics_size = (metrics_len * std::mem::size_of::<f32>()) as u64;
        let device = self.device();
        let queue = self.queue();

        let metrics_buf = device.create_buffer(&wgpu::BufferDescriptor {
            label: Some("st.tensor.wgpu_dense.softmax_zspace.metrics"),
            size: metrics_size,
            usage: wgpu::BufferUsages::STORAGE | wgpu::BufferUsages::COPY_SRC,
            mapped_at_creation: false,
        });

        let params = SoftmaxZSpaceParams {
            rows: rows_u32,
            cols: cols_u32,
            stride: layout.out_stride,
            _pad: 0,
            golden_ratio: GOLDEN_RATIO,
            golden_angle: GOLDEN_ANGLE_RAD,
            min_energy: ZSPACE_MIN_ENERGY,
            _pad1: 0.0,
        };
        let params_buf = device.create_buffer_init(&wgpu::util::BufferInitDescriptor {
            label: Some("st.tensor.wgpu_dense.softmax_zspace.params"),
            contents: bytemuck::bytes_of(&params),
            usage: wgpu::BufferUsages::UNIFORM,
        });

        let bind_group = self.softmax_zspace_bind_group(output, &metrics_buf, &params_buf)?;

        let mut encoder = device.create_command_encoder(&wgpu::CommandEncoderDescriptor {
            label: Some("st.tensor.wgpu_dense.softmax_zspace.encoder"),
        });
        {
            let mut pass = encoder.begin_compute_pass(&wgpu::ComputePassDescriptor {
                label: Some("st.tensor.wgpu_dense.softmax_zspace.pass"),
                timestamp_writes: None,
            });
            pass.set_pipeline(pipeline.as_ref());
            pass.set_bind_group(0, &bind_group, &[]);
            pass.dispatch_workgroups(rows_u32, 1, 1);
        }
        queue.submit(Some(encoder.finish()));

        let values = readback_f32(device, queue, &metrics_buf, metrics_len).ok()?;
        if values.len() != metrics_len {
            return None;
        }

        let rows_f32 = rows as f32;
        let inv_rows = rows_f32.recip();
        let mut sum_focus = 0.0;
        let mut sum_above = 0.0;
        let mut sum_here = 0.0;
        let mut sum_swirl = 0.0;
        for chunk in values.chunks_exact(4) {
            sum_focus += chunk[0].max(0.0);
            sum_above += chunk[1].clamp(0.0, 1.0);
            sum_here += chunk[2].clamp(0.0, 1.0);
            sum_swirl += chunk[3].clamp(-1.0, 1.0);
        }

        let mut focus = (sum_focus * inv_rows).clamp(0.0, 1.0);
        let mut above = (sum_above * inv_rows).clamp(0.0, 1.0);
        let mut here = (sum_here * inv_rows).clamp(0.0, 1.0);
        let mut beneath = (1.0 - (above + here)).clamp(0.0, 1.0);
        let total = above + here + beneath;
        if total > f32::EPSILON {
            let inv = total.recip();
            above *= inv;
            here *= inv;
            beneath *= inv;
        } else {
            above = 1.0 / 3.0;
            here = 1.0 / 3.0;
            beneath = 1.0 / 3.0;
        }

        focus = focus.clamp(0.0, 1.0);
        let swirl = (sum_swirl * inv_rows).clamp(-1.0, 1.0);
        let drift = (above - beneath).abs();
        let harmonic = (focus * (here + GOLDEN_RATIO.recip())).clamp(0.0, 1.0);
        let flux = ((drift + swirl.abs()) * harmonic).powf(1.0 / GOLDEN_RATIO);
        let geodesic =
            f64::from(focus.max(ZSPACE_MIN_ENERGY)) + f64::from(harmonic.max(ZSPACE_MIN_ENERGY));
        let sqrt_rank = (SOFTMAX_ZSPACE_LEECH_RANK.max(1) as f64).sqrt();
        let ramanujan_value = ramanujan_pi(SOFTMAX_ZSPACE_RAMANUJAN_ITERS).max(f64::EPSILON);
        let ramanujan_ratio_f64 = std::f64::consts::PI / ramanujan_value;
        let ramanujan_ratio = ramanujan_ratio_f64 as f32;
        let ramanujan_delta = (ramanujan_value - std::f64::consts::PI).abs() as f32;
        let ramanujan_iterations = SOFTMAX_ZSPACE_RAMANUJAN_ITERS as u32;
        let leech_raw = SOFTMAX_ZSPACE_LEECH_WEIGHT
            * LEECH_PACKING_DENSITY
            * geodesic
            * sqrt_rank
            * ramanujan_ratio_f64;
        let leech_enrichment = (leech_raw / SOFTMAX_ZSPACE_LEECH_SCALE).clamp(0.0, 1.0) as f32;
        Some(SoftmaxZProjectMetrics::new(
            focus,
            above,
            here,
            beneath,
            swirl,
            flux,
            leech_enrichment,
            ramanujan_ratio,
            ramanujan_delta,
            ramanujan_iterations,
        ))
    }

    fn prepare_spiral_consensus(
        &self,
        rows: usize,
        cols: usize,
        layout: &SoftmaxLayoutDesc,
        softmax: &Buffer,
        mask: &Buffer,
    ) -> Option<SpiralConsensusResources> {
        let pipeline = self.softmax_spiral_pipeline.as_ref()?;
        if rows == 0 || cols == 0 {
            return None;
        }

        let rows_u32 = u32::try_from(rows).ok()?;
        let cols_u32 = u32::try_from(cols).ok()?;
        let elements = rows.checked_mul(cols)?;
        let device = self.device();

        let spiral_buffer = allocate_output(
            device,
            "st.tensor.wgpu_dense.softmax_spiral.output",
            elements,
        );
        let metrics_len = rows.checked_mul(4)?;
        let metrics_size = (metrics_len * std::mem::size_of::<f32>()) as u64;
        let metrics_buffer = device.create_buffer(&wgpu::BufferDescriptor {
            label: Some("st.tensor.wgpu_dense.softmax_spiral.metrics"),
            size: metrics_size,
            usage: wgpu::BufferUsages::STORAGE | wgpu::BufferUsages::COPY_SRC,
            mapped_at_creation: false,
        });

        let approximation = ramanujan_pi(SPIRAL_PROJECTOR_RAMANUJAN_ITERS).max(f64::EPSILON);
        let pi = std::f64::consts::PI;
        let ramanujan_ratio = pi / approximation;
        let ramanujan_delta = (approximation - pi).abs();
        let sqrt_rank = (SPIRAL_PROJECTOR_RANK.max(1) as f64).sqrt();
        let leech_scale =
            SPIRAL_PROJECTOR_WEIGHT * SPIRAL_LEECH_PACKING_DENSITY * sqrt_rank * ramanujan_ratio;

        let params = SpiralConsensusParams {
            rows: rows_u32,
            cols: cols_u32,
            soft_stride: layout.out_stride,
            mask_stride: layout.out_stride,
            spiral_stride: layout.out_stride,
            chimera_tile: layout.chimera_tile,
            chimera_stripes: layout.chimera_stripes,
            flags: layout.flags,
            phi: GOLDEN_RATIO,
            phi_conjugate: GOLDEN_RATIO_CONJUGATE,
            phi_bias: GOLDEN_RATIO_BIAS,
            leech_scale: leech_scale as f32,
            ramanujan_ratio: ramanujan_ratio as f32,
            inv_cols: if cols_u32 == 0 {
                0.0
            } else {
                1.0 / cols_u32 as f32
            },
            entropy_epsilon: SPIRAL_ENTROPY_EPSILON,
            _pad: 0.0,
        };
        let params_buffer = device.create_buffer_init(&wgpu::util::BufferInitDescriptor {
            label: Some("st.tensor.wgpu_dense.softmax_spiral.params"),
            contents: bytemuck::bytes_of(&params),
            usage: wgpu::BufferUsages::UNIFORM,
        });

        let bind_group = self.softmax_spiral_bind_group(
            softmax,
            mask,
            &spiral_buffer,
            &metrics_buffer,
            &params_buffer,
        )?;

        Some(SpiralConsensusResources {
            rows: rows_u32,
            bind_group,
            pipeline: Arc::clone(pipeline),
            spiral_buffer,
            metrics_buffer,
            _params_buffer: params_buffer,
            ramanujan_ratio,
            ramanujan_delta,
        })
    }
    fn bayesian_refine_softmax_score(
        &self,
        variant: SoftmaxVariant,
        raw_ms: f64,
        projection: Option<&SoftmaxZProjectMetrics>,
    ) -> Option<SoftmaxBayesEvidence> {
        let history = self.softmax_history.lock().ok()?.clone();
        let mut weight = 0.0f64;
        let mut sum = 0.0f64;
        let mut sum_sq = 0.0f64;
        for (index, record) in history
            .iter()
            .rev()
            .filter(|entry| entry.variant == variant)
            .take(SOFTMAX_HISTORY_LIMIT)
            .enumerate()
        {
            let decay = (f64::from(GOLDEN_RATIO)).powf(-(index as f64) / 2.0);
            let z_bias = record
                .zmetrics
                .map(|metrics| {
                    let ratio_bias = 1.0 - (metrics.ramanujan_ratio as f64 - 1.0).abs().min(1.0);
                    1.0 + (metrics.spiral_flux as f64) * 0.5
                        + (metrics.focus as f64) * 0.25
                        + (metrics.leech_enrichment as f64) * 0.25
                        + ratio_bias * 0.2
                })
                .unwrap_or(1.0);
            let w = decay * z_bias;
            weight += w;
            sum += record.score_ms * w;
            sum_sq += record.score_ms * record.score_ms * w;
        }

        if weight <= f64::EPSILON {
            weight = f64::from(GOLDEN_RATIO);
            sum = raw_ms * weight;
            sum_sq = raw_ms * raw_ms * weight;
        }

        let prior_ms = (sum / weight).max(0.0);
        let mut prior_var = (sum_sq / weight) - prior_ms * prior_ms;
        prior_var = prior_var.max((prior_ms * 0.05).max(0.05).powi(2));

        let focus_boost = projection
            .map(|metrics| (metrics.focus as f64 + metrics.spiral_flux as f64).max(0.0))
            .unwrap_or(0.0);
        let leech_boost = projection
            .map(|metrics| metrics.leech_enrichment as f64)
            .unwrap_or(0.0);
        let ratio_harmonic = projection
            .map(|metrics| 1.0 - (metrics.ramanujan_ratio as f64 - 1.0).abs().min(1.0))
            .unwrap_or(0.0);
        let sample_weight =
            (f64::from(GOLDEN_RATIO) + focus_boost + leech_boost + ratio_harmonic).max(1.0);
        let measurement_var = (raw_ms * 0.08).max(0.05).powi(2);
        let posterior_precision = weight / prior_var + sample_weight / measurement_var;
        let posterior_var = if posterior_precision <= f64::EPSILON {
            prior_var
        } else {
            posterior_precision.recip()
        };
        let posterior_ms = (prior_ms * weight / prior_var
            + raw_ms * sample_weight / measurement_var)
            * posterior_var;
        let deviation = posterior_var.sqrt();
        let credible_low_ms = (posterior_ms - deviation).max(0.0);
        let credible_high_ms = posterior_ms + deviation;
        let combined_weight = weight + sample_weight;
        let confidence =
            (combined_weight / (combined_weight + f64::from(GOLDEN_RATIO))).clamp(0.0, 1.0) as f32;

        Some(SoftmaxBayesEvidence::new(
            posterior_ms,
            prior_ms,
            confidence,
            credible_low_ms,
            credible_high_ms,
        ))
    }
    fn metropolis_multi_try_softmax(
        &self,
        variant: SoftmaxVariant,
        raw_ms: f64,
        projection: Option<&SoftmaxZProjectMetrics>,
    ) -> Option<SoftmaxMetropolisEvidence> {
        let history = self.softmax_history.lock().ok()?.clone();
        let candidate_focus = projection.map(|m| m.focus).unwrap_or(0.5);
        let candidate_flux = projection.map(|m| m.spiral_flux).unwrap_or(0.0);
        if history.is_empty() {
            return Some(SoftmaxMetropolisEvidence::identity(
                raw_ms,
                candidate_focus,
                candidate_flux,
            ));
        }

        let mut proposals = Vec::new();
        let norm_base = (raw_ms.abs() + SOFTMAX_METROPOLIS_TEMPERATURE).max(1.0);
        for record in history.into_iter().rev() {
            let metrics = match record.zmetrics {
                Some(metrics) => metrics,
                None => continue,
            };
            let affinity = zspace_affinity(projection, &metrics, variant == record.variant);
            let delta_ms = record.score_ms - raw_ms;
            let exponent = (-(delta_ms / norm_base)).clamp(-20.0, 20.0);
            let base = exponent.exp();
            let weight = base * (0.25 + 0.75 * affinity as f64);
            proposals.push((record.score_ms, metrics, weight, affinity as f64));
        }

        if proposals.is_empty() {
            return Some(SoftmaxMetropolisEvidence::identity(
                raw_ms,
                candidate_focus,
                candidate_flux,
            ));
        }

        proposals.sort_by(|a, b| b.2.partial_cmp(&a.2).unwrap_or(Ordering::Equal));
        proposals.truncate(SOFTMAX_METROPOLIS_TRIES);
        let tries = proposals.len() as u32;

        let mut total_weight = 1.0f64;
        let mut weighted_ms = raw_ms;
        let mut focus_sum = candidate_focus as f64;
        let mut flux_sum = candidate_flux as f64;
        let mut acceptance_sum = 0.0f64;
        for (score_ms, metrics, weight, affinity) in proposals.iter() {
            total_weight += *weight;
            weighted_ms += *weight * *score_ms;
            focus_sum += *weight * metrics.focus as f64;
            flux_sum += *weight * metrics.spiral_flux as f64;
            let delta_ms = raw_ms - *score_ms;
            let exponent = (delta_ms / norm_base).clamp(-20.0, 20.0);
            let logistic = 1.0 / (1.0 + (-exponent).exp());
            let component = logistic * (0.5 + 0.5 * affinity);
            acceptance_sum += component;
        }

        if tries == 0 {
            return Some(SoftmaxMetropolisEvidence::identity(
                raw_ms,
                candidate_focus,
                candidate_flux,
            ));
        }

        let acceptance = (acceptance_sum / tries as f64).clamp(0.0, 1.0) as f32;
        let expected_ms = (weighted_ms / total_weight).max(0.0);
        let proposal_focus = (focus_sum / total_weight).clamp(0.0, 1.0) as f32;
        let proposal_flux = (flux_sum / total_weight).clamp(0.0, 1.0) as f32;

        Some(SoftmaxMetropolisEvidence::new(
            acceptance,
            expected_ms,
            tries,
            proposal_focus,
            proposal_flux,
        ))
    }
    fn spiral_anneal_softmax(
        &self,
        variant: SoftmaxVariant,
        raw_ms: f64,
        projection: Option<&SoftmaxZProjectMetrics>,
        bayes: Option<&SoftmaxBayesEvidence>,
        metropolis: Option<&SoftmaxMetropolisEvidence>,
    ) -> Option<SoftmaxSpiralAnnealEvidence> {
        let history = self.softmax_history.lock().ok()?.clone();
        let base_ms = bayes.map(|b| b.posterior_ms).unwrap_or(raw_ms);
        let focus = projection.map(|m| m.focus).unwrap_or(0.5);
        let flux = projection.map(|m| m.spiral_flux).unwrap_or(0.0);
        let swirl = projection.map(|m| m.swirl.abs()).unwrap_or(0.0);
        let leech = projection.map(|m| m.leech_enrichment).unwrap_or(0.0);
        let ratio_harmony = projection
            .map(|m| 1.0 - (m.ramanujan_ratio - 1.0).abs().min(1.0))
            .unwrap_or(0.5);
        let ratio_delta = projection.map(|m| m.ramanujan_delta).unwrap_or(0.0);
        let acceptance = metropolis.map(|m| m.acceptance).unwrap_or(0.0);
        let refreshes = metropolis.map(|m| m.tries).unwrap_or(0);

        let mut weighted_delta = 0.0f64;
        let mut weight_sum = 0.0f64;
        let mut dispersion = 0.0f64;
        let mut dispersion_weight = 0.0f64;

        for (index, record) in history
            .iter()
            .rev()
            .take(SOFTMAX_ANNEAL_HISTORY)
            .enumerate()
        {
            let decay = (f64::from(GOLDEN_RATIO)).powf(-(index as f64) / 1.5);
            let affinity = if record.variant == variant {
                1.0
            } else {
                record
                    .zmetrics
                    .map(|metrics| zspace_affinity(projection, &metrics, false) as f64)
                    .unwrap_or(0.35)
            };
            let weight = decay * (0.5 + 0.5 * affinity);
            weighted_delta += weight * (record.score_ms - base_ms);
            weight_sum += weight;

            if record.variant == variant {
                dispersion += weight * (record.score_ms - base_ms).abs();
                dispersion_weight += weight;
            }
        }

        if weight_sum <= f64::EPSILON {
            return Some(SoftmaxSpiralAnnealEvidence::identity(base_ms));
        }

        let drift = weighted_delta / weight_sum;
        let variant_dispersion = if dispersion_weight > f64::EPSILON {
            (dispersion / dispersion_weight).max(0.0)
        } else {
            0.0
        };

        let acceptance_factor =
            (0.6 + 0.4 * f64::from(acceptance) + 0.2 * f64::from(leech)).clamp(0.4, 1.2);
        let swirl_factor = (1.0 + f64::from(swirl).min(1.0) * 0.75).clamp(1.0, 1.75);
        let ratio_factor =
            (1.0 + ratio_harmony as f64 * 0.2 - f64::from(ratio_delta) * 0.1).clamp(0.8, 1.2);
        let focus_cool = (1.0 - f64::from(focus).clamp(0.0, 1.0)).clamp(0.0, 1.0);

        let base_temp = SOFTMAX_ANNEAL_MIN_TEMP
            + (SOFTMAX_ANNEAL_MAX_TEMP - SOFTMAX_ANNEAL_MIN_TEMP) * focus_cool;
        let temp = (base_temp * swirl_factor * acceptance_factor * ratio_factor)
            .clamp(SOFTMAX_ANNEAL_MIN_TEMP, SOFTMAX_ANNEAL_MAX_TEMP);

        let flux_correction =
            1.0 - (f64::from(flux).clamp(0.0, 1.0) * 0.3 + f64::from(leech).clamp(0.0, 1.0) * 0.2);
        let annealed_ms = (base_ms + drift * flux_correction).max(0.0);

        let exploration_mass = ((focus_cool
            + f64::from(flux).clamp(0.0, 1.0) * 0.5
            + f64::from(swirl).min(1.0) * 0.25
            + f64::from(leech).clamp(0.0, 1.0) * 0.2
            + ratio_harmony as f64 * 0.2)
            .clamp(0.0, 1.6))
        .min(1.0) as f32;

        let entropy = ((variant_dispersion / (base_ms + 1e-6)) * 0.6
            + f64::from(flux).clamp(0.0, 1.0) * 0.25
            + f64::from(leech).clamp(0.0, 1.0) * 0.1
            + f64::from(ratio_delta.min(1.0)) * 0.15)
            .clamp(0.0, 1.0) as f32;

        Some(SoftmaxSpiralAnnealEvidence::new(
            temp as f32,
            annealed_ms,
            exploration_mass,
            entropy,
            refreshes,
        ))
    }
    fn spiral_consensus_softmax(
        &self,
        variant: SoftmaxVariant,
        raw_ms: f64,
        projection: Option<&SoftmaxZProjectMetrics>,
        bayes: Option<&SoftmaxBayesEvidence>,
        metropolis: Option<&SoftmaxMetropolisEvidence>,
        anneal: Option<&SoftmaxSpiralAnnealEvidence>,
    ) -> Option<SoftmaxSpiralConsensusEvidence> {
        let history = self.softmax_history.lock().ok()?.clone();
        let focus = projection.map(|m| m.focus).unwrap_or(0.5);
        let flux = projection.map(|m| m.spiral_flux).unwrap_or(0.0);
        let swirl = projection.map(|m| m.swirl).unwrap_or(0.0);
        let leech = projection.map(|m| m.leech_enrichment).unwrap_or(0.0);
        let ratio_alignment = projection
            .map(|m| 1.0 - (m.ramanujan_ratio - 1.0).abs().min(1.0))
            .unwrap_or(0.5);
        let ratio_delta = projection.map(|m| m.ramanujan_delta).unwrap_or(0.0);

        let mut harmony_sum = 0.0f64;
        let mut harmony_weight = 0.0f64;
        for (index, record) in history
            .iter()
            .rev()
            .take(SOFTMAX_CONSENSUS_HISTORY)
            .enumerate()
        {
            let decay = (f64::from(GOLDEN_RATIO)).powf(-(index as f64) / 3.0);
            let affinity = record
                .zmetrics
                .map(|metrics| {
                    zspace_affinity(projection, &metrics, record.variant == variant) as f64
                })
                .unwrap_or(0.5);
            harmony_sum += decay * affinity;
            harmony_weight += decay;
        }

        let harmony = if harmony_weight > f64::EPSILON {
            (harmony_sum / harmony_weight).clamp(0.0, 1.0) as f32
        } else {
            ((focus + flux + leech + ratio_alignment) * 0.25).clamp(0.0, 1.0)
        };

        let raw_weight =
            0.35 + 0.25 * f64::from(focus) + 0.2 * f64::from(leech) + 0.15 * ratio_alignment as f64;
        let mut weighted_ms = raw_ms.max(0.0) * raw_weight;
        let mut total_weight = raw_weight;
        let mut bayes_w = 0.0f64;
        let mut metro_w = 0.0f64;
        let mut anneal_w = 0.0f64;

        if let Some(bayes) = bayes {
            let w = 0.45 + 0.5 * f64::from(harmony) + 0.15 * ratio_alignment as f64;
            weighted_ms += bayes.posterior_ms.max(0.0) * w;
            total_weight += w;
            bayes_w = w;
        }

        if let Some(mtm) = metropolis {
            let w = 0.3 + 0.4 * f64::from(mtm.acceptance) + 0.2 * f64::from(leech);
            weighted_ms += mtm.expected_ms.max(0.0) * w;
            total_weight += w;
            metro_w = w;
        }

        if let Some(anneal) = anneal {
            let w = 0.25 + 0.3 * f64::from(anneal.exploration_mass) + 0.15 * ratio_alignment as f64;
            weighted_ms += anneal.annealed_ms.max(0.0) * w;
            total_weight += w;
            anneal_w = w;
        }

        if total_weight <= f64::EPSILON {
            return Some(SoftmaxSpiralConsensusEvidence::identity(
                raw_ms, focus, flux,
            ));
        }

        let consensus_ms = (weighted_ms / total_weight).max(0.0);
        let synergy = ((focus + flux + harmony + leech + ratio_alignment) / 5.0).clamp(0.0, 1.0);
        let z_bias = ((focus + flux + swirl.abs() + leech) * 0.25 + ratio_alignment * 0.2
            - ratio_delta.min(1.0) * 0.1)
            .clamp(0.0, 1.0);

        Some(SoftmaxSpiralConsensusEvidence::new(
            consensus_ms,
            synergy,
            z_bias,
            (bayes_w / total_weight) as f32,
            (metro_w / total_weight) as f32,
            (anneal_w / total_weight) as f32,
            harmony,
        ))
    }
    fn fused_gelu_back_bind_group(
        &self,
        z: &Buffer,
        g: &Buffer,
        gz_out: &Buffer,
        dr: &Buffer,
        partials: &Buffer,
        uniforms: &Buffer,
    ) -> BindGroup {
        self.device().create_bind_group(&wgpu::BindGroupDescriptor {
            label: Some("st.tensor.wgpu_dense.fused_gelu_back.bind_group"),
            layout: &self.fused_gelu_back_layout,
            entries: &[
                wgpu::BindGroupEntry {
                    binding: 0,
                    resource: z.as_entire_binding(),
                },
                wgpu::BindGroupEntry {
                    binding: 1,
                    resource: g.as_entire_binding(),
                },
                wgpu::BindGroupEntry {
                    binding: 2,
                    resource: gz_out.as_entire_binding(),
                },
                wgpu::BindGroupEntry {
                    binding: 3,
                    resource: dr.as_entire_binding(),
                },
                wgpu::BindGroupEntry {
                    binding: 4,
                    resource: partials.as_entire_binding(),
                },
                wgpu::BindGroupEntry {
                    binding: 5,
                    resource: uniforms.as_entire_binding(),
                },
            ],
        })
    }

    fn reduce_db_bind_group(&self, partials: &Buffer, db: &Buffer, uniforms: &Buffer) -> BindGroup {
        self.device().create_bind_group(&wgpu::BindGroupDescriptor {
            label: Some("st.tensor.wgpu_dense.reduce_db.bind_group"),
            layout: &self.reduce_db_layout,
            entries: &[
                wgpu::BindGroupEntry {
                    binding: 0,
                    resource: partials.as_entire_binding(),
                },
                wgpu::BindGroupEntry {
                    binding: 1,
                    resource: db.as_entire_binding(),
                },
                wgpu::BindGroupEntry {
                    binding: 2,
                    resource: uniforms.as_entire_binding(),
                },
            ],
        })
    }

    fn fused_conv_pipeline_for(&self, config: TileConfig) -> Result<Arc<ComputePipeline>, String> {
        let mut pipelines = self.fused_conv_pipelines.lock().unwrap();
        if let Some(pipeline) = pipelines.get(&config) {
            return Ok(pipeline.clone());
        }

        let shader_source = instantiate_tile_template(FUSED_CONV_WGSL_TEMPLATE, config);
        let shader_label = format!(
            "st.tensor.wgpu_dense.fused_conv_shader.tile{}x{}x{}",
            config.tile_m(),
            config.tile_n(),
            config.tile_k(),
        );
        let shader = create_wgsl_module(self.device(), &shader_label, shader_source.as_str())
            .map_err(|err| err.to_string())?;
        let pipeline_label = format!(
            "st.tensor.wgpu_dense.fused_conv_pipeline.tile{}x{}x{}",
            config.tile_m(),
            config.tile_n(),
            config.tile_k(),
        );
        let pipeline = Arc::new(self.device().create_compute_pipeline(
            &wgpu::ComputePipelineDescriptor {
                label: Some(&pipeline_label),
                layout: Some(&self.fused_conv_pipeline_layout),
                module: &shader,
                entry_point: "main",
                compilation_options: Default::default(),
            },
        ));
        pipelines.insert(config, pipeline.clone());
        Ok(pipeline)
    }

    #[cfg(any())]
    fn softmax_spiral_bind_group(
        &self,
        softmax: &Buffer,
        mask: &Buffer,
        spiral: &Buffer,
        metrics: &Buffer,
        params: &Buffer,
    ) -> Option<BindGroup> {
        let layout = self.softmax_spiral_layout.as_ref()?;
        let descriptor = wgpu::BindGroupDescriptor {
            label: Some("st.tensor.wgpu_dense.softmax_spiral.bind_group"),
            layout,
            entries: &[
                wgpu::BindGroupEntry {
                    binding: 0,
                    resource: softmax.as_entire_binding(),
                },
                wgpu::BindGroupEntry {
                    binding: 1,
                    resource: mask.as_entire_binding(),
                },
                wgpu::BindGroupEntry {
                    binding: 2,
                    resource: spiral.as_entire_binding(),
                },
                wgpu::BindGroupEntry {
                    binding: 3,
                    resource: metrics.as_entire_binding(),
                },
                wgpu::BindGroupEntry {
                    binding: 4,
                    resource: params.as_entire_binding(),
                },
            ],
        };
        Some(self.device().create_bind_group(&descriptor))
    }

    #[cfg(any())]
    fn project_softmax_zspace(
        &self,
        rows: usize,
        cols: usize,
        layout: &SoftmaxLayoutDesc,
        output: &Buffer,
    ) -> Option<SoftmaxZProjectMetrics> {
        let pipeline = self.softmax_zspace_pipeline.as_ref()?;
        if rows == 0 || cols == 0 {
            return None;
        }
        let rows_u32 = u32::try_from(rows).ok()?;
        let cols_u32 = u32::try_from(cols).ok()?;
        let metrics_len = rows.checked_mul(4)?;
        let metrics_size = (metrics_len * std::mem::size_of::<f32>()) as u64;
        let device = self.device();
        let queue = self.queue();

        let metrics_buf = device.create_buffer(&wgpu::BufferDescriptor {
            label: Some("st.tensor.wgpu_dense.softmax_zspace.metrics"),
            size: metrics_size,
            usage: wgpu::BufferUsages::STORAGE | wgpu::BufferUsages::COPY_SRC,
            mapped_at_creation: false,
        });

        let params = SoftmaxZSpaceParams {
            rows: rows_u32,
            cols: cols_u32,
            stride: layout.out_stride,
            _pad: 0,
            golden_ratio: GOLDEN_RATIO,
            golden_angle: GOLDEN_ANGLE_RAD,
            min_energy: ZSPACE_MIN_ENERGY,
            _pad1: 0.0,
        };
        let params_buf = device.create_buffer_init(&wgpu::util::BufferInitDescriptor {
            label: Some("st.tensor.wgpu_dense.softmax_zspace.params"),
            contents: bytemuck::bytes_of(&params),
            usage: wgpu::BufferUsages::UNIFORM,
        });

        let bind_group = self.softmax_zspace_bind_group(output, &metrics_buf, &params_buf)?;

        let mut encoder = device.create_command_encoder(&wgpu::CommandEncoderDescriptor {
            label: Some("st.tensor.wgpu_dense.softmax_zspace.encoder"),
        });
        {
            let mut pass = encoder.begin_compute_pass(&wgpu::ComputePassDescriptor {
                label: Some("st.tensor.wgpu_dense.softmax_zspace.pass"),
                timestamp_writes: None,
            });
            pass.set_pipeline(pipeline.as_ref());
            pass.set_bind_group(0, &bind_group, &[]);
            pass.dispatch_workgroups(rows_u32, 1, 1);
        }
        queue.submit(Some(encoder.finish()));

        let values = readback_f32(device, queue, &metrics_buf, metrics_len).ok()?;
        if values.len() != metrics_len {
            return None;
        }

        let rows_f32 = rows as f32;
        let inv_rows = rows_f32.recip();
        let mut sum_focus = 0.0;
        let mut sum_above = 0.0;
        let mut sum_here = 0.0;
        let mut sum_swirl = 0.0;
        for chunk in values.chunks_exact(4) {
            sum_focus += chunk[0].max(0.0);
            sum_above += chunk[1].clamp(0.0, 1.0);
            sum_here += chunk[2].clamp(0.0, 1.0);
            sum_swirl += chunk[3].clamp(-1.0, 1.0);
        }

        let mut focus = (sum_focus * inv_rows).clamp(0.0, 1.0);
        let mut above = (sum_above * inv_rows).clamp(0.0, 1.0);
        let mut here = (sum_here * inv_rows).clamp(0.0, 1.0);
        let mut beneath = (1.0 - (above + here)).clamp(0.0, 1.0);
        let total = above + here + beneath;
        if total > f32::EPSILON {
            let inv = total.recip();
            above *= inv;
            here *= inv;
            beneath *= inv;
        } else {
            above = 1.0 / 3.0;
            here = 1.0 / 3.0;
            beneath = 1.0 / 3.0;
        }

        focus = focus.clamp(0.0, 1.0);
        let swirl = (sum_swirl * inv_rows).clamp(-1.0, 1.0);
        let drift = (above - beneath).abs();
        let harmonic = (focus * (here + GOLDEN_RATIO.recip())).clamp(0.0, 1.0);
        let flux = ((drift + swirl.abs()) * harmonic).powf(1.0 / GOLDEN_RATIO);
        let geodesic =
            f64::from(focus.max(ZSPACE_MIN_ENERGY)) + f64::from(harmonic.max(ZSPACE_MIN_ENERGY));
        let sqrt_rank = (SOFTMAX_ZSPACE_LEECH_RANK.max(1) as f64).sqrt();
        let ramanujan_value = ramanujan_pi(SOFTMAX_ZSPACE_RAMANUJAN_ITERS).max(f64::EPSILON);
        let ramanujan_ratio_f64 = std::f64::consts::PI / ramanujan_value;
        let ramanujan_ratio = ramanujan_ratio_f64 as f32;
        let ramanujan_delta = (ramanujan_value - std::f64::consts::PI).abs() as f32;
        let ramanujan_iterations = SOFTMAX_ZSPACE_RAMANUJAN_ITERS as u32;
        let leech_raw = SOFTMAX_ZSPACE_LEECH_WEIGHT
            * LEECH_PACKING_DENSITY
            * geodesic
            * sqrt_rank
            * ramanujan_ratio_f64;
        let leech_enrichment = (leech_raw / SOFTMAX_ZSPACE_LEECH_SCALE).clamp(0.0, 1.0) as f32;
        Some(SoftmaxZProjectMetrics::new(
            focus,
            above,
            here,
            beneath,
            swirl,
            flux,
            leech_enrichment,
            ramanujan_ratio,
            ramanujan_delta,
            ramanujan_iterations,
        ))
    }

    #[cfg(any())]
    fn prepare_spiral_consensus(
        &self,
        rows: usize,
        cols: usize,
        layout: &SoftmaxLayoutDesc,
        softmax: &Buffer,
        mask: &Buffer,
    ) -> Option<SpiralConsensusResources> {
        let pipeline = self.softmax_spiral_pipeline.as_ref()?;
        if rows == 0 || cols == 0 {
            return None;
        }

        let rows_u32 = u32::try_from(rows).ok()?;
        let cols_u32 = u32::try_from(cols).ok()?;
        let elements = rows.checked_mul(cols)?;
        let device = self.device();

        let spiral_buffer = allocate_output(
            device,
            "st.tensor.wgpu_dense.softmax_spiral.output",
            elements,
        );
        let metrics_len = rows.checked_mul(4)?;
        let metrics_size = (metrics_len * std::mem::size_of::<f32>()) as u64;
        let metrics_buffer = device.create_buffer(&wgpu::BufferDescriptor {
            label: Some("st.tensor.wgpu_dense.softmax_spiral.metrics"),
            size: metrics_size,
            usage: wgpu::BufferUsages::STORAGE | wgpu::BufferUsages::COPY_SRC,
            mapped_at_creation: false,
        });

        let approximation = ramanujan_pi(SPIRAL_PROJECTOR_RAMANUJAN_ITERS).max(f64::EPSILON);
        let pi = std::f64::consts::PI;
        let ramanujan_ratio = pi / approximation;
        let ramanujan_delta = (approximation - pi).abs();
        let sqrt_rank = (SPIRAL_PROJECTOR_RANK.max(1) as f64).sqrt();
        let leech_scale =
            SPIRAL_PROJECTOR_WEIGHT * SPIRAL_LEECH_PACKING_DENSITY * sqrt_rank * ramanujan_ratio;

        let params = SpiralConsensusParams {
            rows: rows_u32,
            cols: cols_u32,
            soft_stride: layout.out_stride,
            mask_stride: layout.out_stride,
            spiral_stride: layout.out_stride,
            chimera_tile: layout.chimera_tile,
            chimera_stripes: layout.chimera_stripes,
            flags: layout.flags,
            phi: GOLDEN_RATIO,
            phi_conjugate: GOLDEN_RATIO_CONJUGATE,
            phi_bias: GOLDEN_RATIO_BIAS,
            leech_scale: leech_scale as f32,
            ramanujan_ratio: ramanujan_ratio as f32,
            inv_cols: if cols_u32 == 0 {
                0.0
            } else {
                1.0 / cols_u32 as f32
            },
            entropy_epsilon: SPIRAL_ENTROPY_EPSILON,
            _pad: 0.0,
        };
        let params_buffer = device.create_buffer_init(&wgpu::util::BufferInitDescriptor {
            label: Some("st.tensor.wgpu_dense.softmax_spiral.params"),
            contents: bytemuck::bytes_of(&params),
            usage: wgpu::BufferUsages::UNIFORM,
        });

        let bind_group = self.softmax_spiral_bind_group(
            softmax,
            mask,
            &spiral_buffer,
            &metrics_buffer,
            &params_buffer,
        )?;

        Some(SpiralConsensusResources {
            rows: rows_u32,
            bind_group,
            pipeline: Arc::clone(pipeline),
            spiral_buffer,
            metrics_buffer,
            _params_buffer: params_buffer,
            ramanujan_ratio,
            ramanujan_delta,
        })
    }

    #[cfg(any())]
    fn bayesian_refine_softmax_score(
        &self,
        variant: SoftmaxVariant,
        raw_ms: f64,
        projection: Option<&SoftmaxZProjectMetrics>,
    ) -> Option<SoftmaxBayesEvidence> {
        let history = self.softmax_history.lock().ok()?.clone();
        let mut weight = 0.0f64;
        let mut sum = 0.0f64;
        let mut sum_sq = 0.0f64;
        for (index, record) in history
            .iter()
            .rev()
            .filter(|entry| entry.variant == variant)
            .take(SOFTMAX_HISTORY_LIMIT)
            .enumerate()
        {
            let decay = (f64::from(GOLDEN_RATIO)).powf(-(index as f64) / 2.0);
            let z_bias = record
                .zmetrics
                .map(|metrics| {
                    let ratio_bias = 1.0 - (metrics.ramanujan_ratio as f64 - 1.0).abs().min(1.0);
                    1.0 + (metrics.spiral_flux as f64) * 0.5
                        + (metrics.focus as f64) * 0.25
                        + (metrics.leech_enrichment as f64) * 0.25
                        + ratio_bias * 0.2
                })
                .unwrap_or(1.0);
            let w = decay * z_bias;
            weight += w;
            sum += record.score_ms * w;
            sum_sq += record.score_ms * record.score_ms * w;
        }

        if weight <= f64::EPSILON {
            weight = f64::from(GOLDEN_RATIO);
            sum = raw_ms * weight;
            sum_sq = raw_ms * raw_ms * weight;
        }

        let prior_ms = (sum / weight).max(0.0);
        let mut prior_var = (sum_sq / weight) - prior_ms * prior_ms;
        prior_var = prior_var.max((prior_ms * 0.05).max(0.05).powi(2));

        let focus_boost = projection
            .map(|metrics| (metrics.focus as f64 + metrics.spiral_flux as f64).max(0.0))
            .unwrap_or(0.0);
        let leech_boost = projection
            .map(|metrics| metrics.leech_enrichment as f64)
            .unwrap_or(0.0);
        let ratio_harmonic = projection
            .map(|metrics| 1.0 - (metrics.ramanujan_ratio as f64 - 1.0).abs().min(1.0))
            .unwrap_or(0.0);
        let sample_weight =
            (f64::from(GOLDEN_RATIO) + focus_boost + leech_boost + ratio_harmonic).max(1.0);
        let measurement_var = (raw_ms * 0.08).max(0.05).powi(2);
        let posterior_precision = weight / prior_var + sample_weight / measurement_var;
        let posterior_var = if posterior_precision <= f64::EPSILON {
            prior_var
        } else {
            posterior_precision.recip()
        };
        let posterior_ms = (prior_ms * weight / prior_var
            + raw_ms * sample_weight / measurement_var)
            * posterior_var;
        let deviation = posterior_var.sqrt();
        let credible_low_ms = (posterior_ms - deviation).max(0.0);
        let credible_high_ms = posterior_ms + deviation;
        let combined_weight = weight + sample_weight;
        let confidence =
            (combined_weight / (combined_weight + f64::from(GOLDEN_RATIO))).clamp(0.0, 1.0) as f32;

        Some(SoftmaxBayesEvidence::new(
            posterior_ms,
            prior_ms,
            confidence,
            credible_low_ms,
            credible_high_ms,
        ))
    }

    #[cfg(any())]
    fn metropolis_multi_try_softmax(
        &self,
        variant: SoftmaxVariant,
        raw_ms: f64,
        projection: Option<&SoftmaxZProjectMetrics>,
    ) -> Option<SoftmaxMetropolisEvidence> {
        let history = self.softmax_history.lock().ok()?.clone();
        let candidate_focus = projection.map(|m| m.focus).unwrap_or(0.5);
        let candidate_flux = projection.map(|m| m.spiral_flux).unwrap_or(0.0);
        if history.is_empty() {
            return Some(SoftmaxMetropolisEvidence::identity(
                raw_ms,
                candidate_focus,
                candidate_flux,
            ));
        }

        let mut proposals = Vec::new();
        let norm_base = (raw_ms.abs() + SOFTMAX_METROPOLIS_TEMPERATURE).max(1.0);
        for record in history.into_iter().rev() {
            let metrics = match record.zmetrics {
                Some(metrics) => metrics,
                None => continue,
            };
            let affinity = zspace_affinity(projection, &metrics, variant == record.variant);
            let delta_ms = record.score_ms - raw_ms;
            let exponent = (-(delta_ms / norm_base)).clamp(-20.0, 20.0);
            let base = exponent.exp();
            let weight = base * (0.25 + 0.75 * affinity as f64);
            proposals.push((record.score_ms, metrics, weight, affinity as f64));
        }

        if proposals.is_empty() {
            return Some(SoftmaxMetropolisEvidence::identity(
                raw_ms,
                candidate_focus,
                candidate_flux,
            ));
        }

        proposals.sort_by(|a, b| b.2.partial_cmp(&a.2).unwrap_or(Ordering::Equal));
        proposals.truncate(SOFTMAX_METROPOLIS_TRIES);
        let tries = proposals.len() as u32;

        let mut total_weight = 1.0f64;
        let mut weighted_ms = raw_ms;
        let mut focus_sum = candidate_focus as f64;
        let mut flux_sum = candidate_flux as f64;
        let mut acceptance_sum = 0.0f64;
        for (score_ms, metrics, weight, affinity) in proposals.iter() {
            total_weight += *weight;
            weighted_ms += *weight * *score_ms;
            focus_sum += *weight * metrics.focus as f64;
            flux_sum += *weight * metrics.spiral_flux as f64;
            let delta_ms = raw_ms - *score_ms;
            let exponent = (delta_ms / norm_base).clamp(-20.0, 20.0);
            let logistic = 1.0 / (1.0 + (-exponent).exp());
            let component = logistic * (0.5 + 0.5 * affinity);
            acceptance_sum += component;
        }

        if tries == 0 {
            return Some(SoftmaxMetropolisEvidence::identity(
                raw_ms,
                candidate_focus,
                candidate_flux,
            ));
        }

        let acceptance = (acceptance_sum / tries as f64).clamp(0.0, 1.0) as f32;
        let expected_ms = (weighted_ms / total_weight).max(0.0);
        let proposal_focus = (focus_sum / total_weight).clamp(0.0, 1.0) as f32;
        let proposal_flux = (flux_sum / total_weight).clamp(0.0, 1.0) as f32;

        Some(SoftmaxMetropolisEvidence::new(
            acceptance,
            expected_ms,
            tries,
            proposal_focus,
            proposal_flux,
        ))
    }

    #[cfg(any())]
    fn spiral_anneal_softmax(
        &self,
        variant: SoftmaxVariant,
        raw_ms: f64,
        projection: Option<&SoftmaxZProjectMetrics>,
        bayes: Option<&SoftmaxBayesEvidence>,
        metropolis: Option<&SoftmaxMetropolisEvidence>,
    ) -> Option<SoftmaxSpiralAnnealEvidence> {
        let history = self.softmax_history.lock().ok()?.clone();
        let base_ms = bayes.map(|b| b.posterior_ms).unwrap_or(raw_ms);
        let focus = projection.map(|m| m.focus).unwrap_or(0.5);
        let flux = projection.map(|m| m.spiral_flux).unwrap_or(0.0);
        let swirl = projection.map(|m| m.swirl.abs()).unwrap_or(0.0);
        let leech = projection.map(|m| m.leech_enrichment).unwrap_or(0.0);
        let ratio_harmony = projection
            .map(|m| 1.0 - (m.ramanujan_ratio - 1.0).abs().min(1.0))
            .unwrap_or(0.5);
        let ratio_delta = projection.map(|m| m.ramanujan_delta).unwrap_or(0.0);
        let acceptance = metropolis.map(|m| m.acceptance).unwrap_or(0.0);
        let refreshes = metropolis.map(|m| m.tries).unwrap_or(0);

        let mut weighted_delta = 0.0f64;
        let mut weight_sum = 0.0f64;
        let mut dispersion = 0.0f64;
        let mut dispersion_weight = 0.0f64;

        for (index, record) in history
            .iter()
            .rev()
            .take(SOFTMAX_ANNEAL_HISTORY)
            .enumerate()
        {
            let decay = (f64::from(GOLDEN_RATIO)).powf(-(index as f64) / 1.5);
            let affinity = if record.variant == variant {
                1.0
            } else {
                record
                    .zmetrics
                    .map(|metrics| zspace_affinity(projection, &metrics, false) as f64)
                    .unwrap_or(0.35)
            };
            let weight = decay * (0.5 + 0.5 * affinity);
            weighted_delta += weight * (record.score_ms - base_ms);
            weight_sum += weight;

            if record.variant == variant {
                dispersion += weight * (record.score_ms - base_ms).abs();
                dispersion_weight += weight;
            }
        }

        if weight_sum <= f64::EPSILON {
            return Some(SoftmaxSpiralAnnealEvidence::identity(base_ms));
        }

        let drift = weighted_delta / weight_sum;
        let variant_dispersion = if dispersion_weight > f64::EPSILON {
            (dispersion / dispersion_weight).max(0.0)
        } else {
            0.0
        };

        let acceptance_factor =
            (0.6 + 0.4 * f64::from(acceptance) + 0.2 * f64::from(leech)).clamp(0.4, 1.2);
        let swirl_factor = (1.0 + f64::from(swirl).min(1.0) * 0.75).clamp(1.0, 1.75);
        let ratio_factor =
            (1.0 + ratio_harmony as f64 * 0.2 - f64::from(ratio_delta) * 0.1).clamp(0.8, 1.2);
        let focus_cool = (1.0 - f64::from(focus).clamp(0.0, 1.0)).clamp(0.0, 1.0);

        let base_temp = SOFTMAX_ANNEAL_MIN_TEMP
            + (SOFTMAX_ANNEAL_MAX_TEMP - SOFTMAX_ANNEAL_MIN_TEMP) * focus_cool;
        let temp = (base_temp * swirl_factor * acceptance_factor * ratio_factor)
            .clamp(SOFTMAX_ANNEAL_MIN_TEMP, SOFTMAX_ANNEAL_MAX_TEMP);

        let flux_correction =
            1.0 - (f64::from(flux).clamp(0.0, 1.0) * 0.3 + f64::from(leech).clamp(0.0, 1.0) * 0.2);
        let annealed_ms = (base_ms + drift * flux_correction).max(0.0);

        let exploration_mass = ((focus_cool
            + f64::from(flux).clamp(0.0, 1.0) * 0.5
            + f64::from(swirl).min(1.0) * 0.25
            + f64::from(leech).clamp(0.0, 1.0) * 0.2
            + ratio_harmony as f64 * 0.2)
            .clamp(0.0, 1.6))
        .min(1.0) as f32;

        let entropy = ((variant_dispersion / (base_ms + 1e-6)) * 0.6
            + f64::from(flux).clamp(0.0, 1.0) * 0.25
            + f64::from(leech).clamp(0.0, 1.0) * 0.1
            + f64::from(ratio_delta.min(1.0)) * 0.15)
            .clamp(0.0, 1.0) as f32;

        Some(SoftmaxSpiralAnnealEvidence::new(
            temp as f32,
            annealed_ms,
            exploration_mass,
            entropy,
            refreshes,
        ))
    }

    #[cfg(any())]
    fn spiral_consensus_softmax(
        &self,
        variant: SoftmaxVariant,
        raw_ms: f64,
        projection: Option<&SoftmaxZProjectMetrics>,
        bayes: Option<&SoftmaxBayesEvidence>,
        metropolis: Option<&SoftmaxMetropolisEvidence>,
        anneal: Option<&SoftmaxSpiralAnnealEvidence>,
    ) -> Option<SoftmaxSpiralConsensusEvidence> {
        let history = self.softmax_history.lock().ok()?.clone();
        let focus = projection.map(|m| m.focus).unwrap_or(0.5);
        let flux = projection.map(|m| m.spiral_flux).unwrap_or(0.0);
        let swirl = projection.map(|m| m.swirl).unwrap_or(0.0);
        let leech = projection.map(|m| m.leech_enrichment).unwrap_or(0.0);
        let ratio_alignment = projection
            .map(|m| 1.0 - (m.ramanujan_ratio - 1.0).abs().min(1.0))
            .unwrap_or(0.5);
        let ratio_delta = projection.map(|m| m.ramanujan_delta).unwrap_or(0.0);

        let mut harmony_sum = 0.0f64;
        let mut harmony_weight = 0.0f64;
        for (index, record) in history
            .iter()
            .rev()
            .take(SOFTMAX_CONSENSUS_HISTORY)
            .enumerate()
        {
            let decay = (f64::from(GOLDEN_RATIO)).powf(-(index as f64) / 3.0);
            let affinity = record
                .zmetrics
                .map(|metrics| {
                    zspace_affinity(projection, &metrics, record.variant == variant) as f64
                })
                .unwrap_or(0.5);
            harmony_sum += decay * affinity;
            harmony_weight += decay;
        }

        let harmony = if harmony_weight > f64::EPSILON {
            (harmony_sum / harmony_weight).clamp(0.0, 1.0) as f32
        } else {
            ((focus + flux + leech + ratio_alignment) * 0.25).clamp(0.0, 1.0)
        };

        let raw_weight =
            0.35 + 0.25 * f64::from(focus) + 0.2 * f64::from(leech) + 0.15 * ratio_alignment as f64;
        let mut weighted_ms = raw_ms.max(0.0) * raw_weight;
        let mut total_weight = raw_weight;
        let mut bayes_w = 0.0f64;
        let mut metro_w = 0.0f64;
        let mut anneal_w = 0.0f64;

        if let Some(bayes) = bayes {
            let w = 0.45 + 0.5 * f64::from(harmony) + 0.15 * ratio_alignment as f64;
            weighted_ms += bayes.posterior_ms.max(0.0) * w;
            total_weight += w;
            bayes_w = w;
        }

        if let Some(mtm) = metropolis {
            let w = 0.3 + 0.4 * f64::from(mtm.acceptance) + 0.2 * f64::from(leech);
            weighted_ms += mtm.expected_ms.max(0.0) * w;
            total_weight += w;
            metro_w = w;
        }

        if let Some(anneal) = anneal {
            let w = 0.25 + 0.3 * f64::from(anneal.exploration_mass) + 0.15 * ratio_alignment as f64;
            weighted_ms += anneal.annealed_ms.max(0.0) * w;
            total_weight += w;
            anneal_w = w;
        }

        if total_weight <= f64::EPSILON {
            return Some(SoftmaxSpiralConsensusEvidence::identity(
                raw_ms, focus, flux,
            ));
        }

        let consensus_ms = (weighted_ms / total_weight).max(0.0);
        let synergy = ((focus + flux + harmony + leech + ratio_alignment) / 5.0).clamp(0.0, 1.0);
        let z_bias = ((focus + flux + swirl.abs() + leech) * 0.25 + ratio_alignment * 0.2
            - ratio_delta.min(1.0) * 0.1)
            .clamp(0.0, 1.0);

        Some(SoftmaxSpiralConsensusEvidence::new(
            consensus_ms,
            synergy,
            z_bias,
            (bayes_w / total_weight) as f32,
            (metro_w / total_weight) as f32,
            (anneal_w / total_weight) as f32,
            harmony,
        ))
    }

    #[cfg(any())]
    fn fused_gelu_back_bind_group(
        &self,
        z: &Buffer,
        g: &Buffer,
        gz_out: &Buffer,
        dr: &Buffer,
        partials: &Buffer,
        uniforms: &Buffer,
    ) -> BindGroup {
        self.device().create_bind_group(&wgpu::BindGroupDescriptor {
            label: Some("st.tensor.wgpu_dense.fused_gelu_back.bind_group"),
            layout: &self.fused_gelu_back_layout,
            entries: &[
                wgpu::BindGroupEntry {
                    binding: 0,
                    resource: z.as_entire_binding(),
                },
                wgpu::BindGroupEntry {
                    binding: 1,
                    resource: g.as_entire_binding(),
                },
                wgpu::BindGroupEntry {
                    binding: 2,
                    resource: gz_out.as_entire_binding(),
                },
                wgpu::BindGroupEntry {
                    binding: 3,
                    resource: dr.as_entire_binding(),
                },
                wgpu::BindGroupEntry {
                    binding: 4,
                    resource: partials.as_entire_binding(),
                },
                wgpu::BindGroupEntry {
                    binding: 5,
                    resource: uniforms.as_entire_binding(),
                },
            ],
        })
    }

<<<<<<< HEAD
    fn softmax_bind_group(
        &self,
        input: &Buffer,
        output: &Buffer,
        mask: Option<&Buffer>,
        params: &Buffer,
    ) -> BindGroup {
        let mask_binding = mask.unwrap_or(output);
        self.device().create_bind_group(&wgpu::BindGroupDescriptor {
            label: Some("st.tensor.wgpu_dense.softmax.bind_group"),
            layout: &self.softmax_layout,
            entries: &[
                wgpu::BindGroupEntry {
                    binding: 0,
                    resource: input.as_entire_binding(),
                },
                wgpu::BindGroupEntry {
                    binding: 1,
                    resource: output.as_entire_binding(),
                },
                wgpu::BindGroupEntry {
                    binding: 2,
                    resource: params.as_entire_binding(),
                },
                wgpu::BindGroupEntry {
                    binding: 3,
                    resource: mask_binding.as_entire_binding(),
                },
            ],
        })
    }

=======
    #[cfg(any())]
>>>>>>> 6d1c63c1
    fn softmax_zspace_bind_group(
        &self,
        output: &Buffer,
        metrics: &Buffer,
        params: &Buffer,
    ) -> Option<BindGroup> {
        let layout = self.softmax_zspace_layout.as_ref()?;
        let descriptor = wgpu::BindGroupDescriptor {
            label: Some("st.tensor.wgpu_dense.softmax_zspace.bind_group"),
            layout,
            entries: &[
                wgpu::BindGroupEntry {
                    binding: 0,
                    resource: output.as_entire_binding(),
                },
                wgpu::BindGroupEntry {
                    binding: 1,
                    resource: metrics.as_entire_binding(),
                },
                wgpu::BindGroupEntry {
                    binding: 2,
                    resource: params.as_entire_binding(),
                },
            ],
        };
        Some(self.device().create_bind_group(&descriptor))
    }

    #[cfg(any())]
    fn project_softmax_zspace(
        &self,
        rows: usize,
        cols: usize,
        layout: &SoftmaxLayoutDesc,
        output: &Buffer,
    ) -> Option<SoftmaxZProjectMetrics> {
        let pipeline = self.softmax_zspace_pipeline.as_ref()?;
        if rows == 0 || cols == 0 {
            return None;
        }
        let rows_u32 = u32::try_from(rows).ok()?;
        let cols_u32 = u32::try_from(cols).ok()?;
        let metrics_len = rows.checked_mul(4)?;
        let metrics_size = (metrics_len * std::mem::size_of::<f32>()) as u64;
        let device = self.device();
        let queue = self.queue();

        let metrics_buf = device.create_buffer(&wgpu::BufferDescriptor {
            label: Some("st.tensor.wgpu_dense.softmax_zspace.metrics"),
            size: metrics_size,
            usage: wgpu::BufferUsages::STORAGE | wgpu::BufferUsages::COPY_SRC,
            mapped_at_creation: false,
        });

        let params = SoftmaxZSpaceParams {
            rows: rows_u32,
            cols: cols_u32,
            stride: layout.out_stride,
            _pad: 0,
            golden_ratio: GOLDEN_RATIO,
            golden_angle: GOLDEN_ANGLE_RAD,
            min_energy: ZSPACE_MIN_ENERGY,
            _pad1: 0.0,
        };
        let params_buf = device.create_buffer_init(&wgpu::util::BufferInitDescriptor {
            label: Some("st.tensor.wgpu_dense.softmax_zspace.params"),
            contents: bytemuck::bytes_of(&params),
            usage: wgpu::BufferUsages::UNIFORM,
        });

        let bind_group = self.softmax_zspace_bind_group(output, &metrics_buf, &params_buf)?;

        let mut encoder = device.create_command_encoder(&wgpu::CommandEncoderDescriptor {
            label: Some("st.tensor.wgpu_dense.softmax_zspace.encoder"),
        });
        {
            let mut pass = encoder.begin_compute_pass(&wgpu::ComputePassDescriptor {
                label: Some("st.tensor.wgpu_dense.softmax_zspace.pass"),
                timestamp_writes: None,
            });
            pass.set_pipeline(pipeline.as_ref());
            pass.set_bind_group(0, &bind_group, &[]);
            pass.dispatch_workgroups(rows_u32, 1, 1);
        }
        queue.submit(Some(encoder.finish()));

        let values = readback_f32(device, queue, &metrics_buf, metrics_len).ok()?;
        if values.len() != metrics_len {
            return None;
        }

        let rows_f32 = rows as f32;
        let inv_rows = rows_f32.recip();
        let mut sum_focus = 0.0;
        let mut sum_above = 0.0;
        let mut sum_here = 0.0;
        let mut sum_swirl = 0.0;
        for chunk in values.chunks_exact(4) {
            sum_focus += chunk[0].max(0.0);
            sum_above += chunk[1].clamp(0.0, 1.0);
            sum_here += chunk[2].clamp(0.0, 1.0);
            sum_swirl += chunk[3].clamp(-1.0, 1.0);
        }

        let mut focus = (sum_focus * inv_rows).clamp(0.0, 1.0);
        let mut above = (sum_above * inv_rows).clamp(0.0, 1.0);
        let mut here = (sum_here * inv_rows).clamp(0.0, 1.0);
        let mut beneath = (1.0 - (above + here)).clamp(0.0, 1.0);
        let total = above + here + beneath;
        if total > f32::EPSILON {
            let inv = total.recip();
            above *= inv;
            here *= inv;
            beneath *= inv;
        } else {
            above = 1.0 / 3.0;
            here = 1.0 / 3.0;
            beneath = 1.0 / 3.0;
        }

        focus = focus.clamp(0.0, 1.0);
        let swirl = (sum_swirl * inv_rows).clamp(-1.0, 1.0);
        let drift = (above - beneath).abs();
        let harmonic = (focus * (here + GOLDEN_RATIO.recip())).clamp(0.0, 1.0);
        let flux = ((drift + swirl.abs()) * harmonic).powf(1.0 / GOLDEN_RATIO);
        let geodesic =
            f64::from(focus.max(ZSPACE_MIN_ENERGY)) + f64::from(harmonic.max(ZSPACE_MIN_ENERGY));
        let sqrt_rank = (SOFTMAX_ZSPACE_LEECH_RANK.max(1) as f64).sqrt();
        let ramanujan_value = ramanujan_pi(SOFTMAX_ZSPACE_RAMANUJAN_ITERS).max(f64::EPSILON);
        let ramanujan_ratio_f64 = std::f64::consts::PI / ramanujan_value;
        let ramanujan_ratio = ramanujan_ratio_f64 as f32;
        let ramanujan_delta = (ramanujan_value - std::f64::consts::PI).abs() as f32;
        let ramanujan_iterations = SOFTMAX_ZSPACE_RAMANUJAN_ITERS as u32;
        let leech_raw = SOFTMAX_ZSPACE_LEECH_WEIGHT
            * LEECH_PACKING_DENSITY
            * geodesic
            * sqrt_rank
            * ramanujan_ratio_f64;
        let leech_enrichment = (leech_raw / SOFTMAX_ZSPACE_LEECH_SCALE).clamp(0.0, 1.0) as f32;
        Some(SoftmaxZProjectMetrics::new(
            focus,
            above,
            here,
            beneath,
            swirl,
            flux,
            leech_enrichment,
            ramanujan_ratio,
            ramanujan_delta,
            ramanujan_iterations,
        ))
    }

    #[cfg(any())]
    fn bayesian_refine_softmax_score(
        &self,
        variant: SoftmaxVariant,
        raw_ms: f64,
        projection: Option<&SoftmaxZProjectMetrics>,
    ) -> Option<SoftmaxBayesEvidence> {
        let history = self.softmax_history.lock().ok()?.clone();
        let mut weight = 0.0f64;
        let mut sum = 0.0f64;
        let mut sum_sq = 0.0f64;
        for (index, record) in history
            .iter()
            .rev()
            .filter(|entry| entry.variant == variant)
            .take(SOFTMAX_HISTORY_LIMIT)
            .enumerate()
        {
            let decay = (f64::from(GOLDEN_RATIO)).powf(-(index as f64) / 2.0);
            let z_bias = record
                .zmetrics
                .map(|metrics| {
                    let ratio_bias = 1.0 - (metrics.ramanujan_ratio as f64 - 1.0).abs().min(1.0);
                    1.0 + (metrics.spiral_flux as f64) * 0.5
                        + (metrics.focus as f64) * 0.25
                        + (metrics.leech_enrichment as f64) * 0.25
                        + ratio_bias * 0.2
                })
                .unwrap_or(1.0);
            let w = decay * z_bias;
            weight += w;
            sum += record.score_ms * w;
            sum_sq += record.score_ms * record.score_ms * w;
        }

        if weight <= f64::EPSILON {
            weight = f64::from(GOLDEN_RATIO);
            sum = raw_ms * weight;
            sum_sq = raw_ms * raw_ms * weight;
        }

        let prior_ms = (sum / weight).max(0.0);
        let mut prior_var = (sum_sq / weight) - prior_ms * prior_ms;
        prior_var = prior_var.max((prior_ms * 0.05).max(0.05).powi(2));

        let focus_boost = projection
            .map(|metrics| (metrics.focus as f64 + metrics.spiral_flux as f64).max(0.0))
            .unwrap_or(0.0);
        let leech_boost = projection
            .map(|metrics| metrics.leech_enrichment as f64)
            .unwrap_or(0.0);
        let ratio_harmonic = projection
            .map(|metrics| 1.0 - (metrics.ramanujan_ratio as f64 - 1.0).abs().min(1.0))
            .unwrap_or(0.0);
        let sample_weight =
            (f64::from(GOLDEN_RATIO) + focus_boost + leech_boost + ratio_harmonic).max(1.0);
        let measurement_var = (raw_ms * 0.08).max(0.05).powi(2);
        let posterior_precision = weight / prior_var + sample_weight / measurement_var;
        let posterior_var = if posterior_precision <= f64::EPSILON {
            prior_var
        } else {
            posterior_precision.recip()
        };
        let posterior_ms = (prior_ms * weight / prior_var
            + raw_ms * sample_weight / measurement_var)
            * posterior_var;
        let deviation = posterior_var.sqrt();
        let credible_low_ms = (posterior_ms - deviation).max(0.0);
        let credible_high_ms = posterior_ms + deviation;
        let combined_weight = weight + sample_weight;
        let confidence =
            (combined_weight / (combined_weight + f64::from(GOLDEN_RATIO))).clamp(0.0, 1.0) as f32;

        Some(SoftmaxBayesEvidence::new(
            posterior_ms,
            prior_ms,
            confidence,
            credible_low_ms,
            credible_high_ms,
        ))
    }

    #[cfg(any())]
    fn metropolis_multi_try_softmax(
        &self,
        variant: SoftmaxVariant,
        raw_ms: f64,
        projection: Option<&SoftmaxZProjectMetrics>,
    ) -> Option<SoftmaxMetropolisEvidence> {
        let history = self.softmax_history.lock().ok()?.clone();
        let candidate_focus = projection.map(|m| m.focus).unwrap_or(0.5);
        let candidate_flux = projection.map(|m| m.spiral_flux).unwrap_or(0.0);
        if history.is_empty() {
            return Some(SoftmaxMetropolisEvidence::identity(
                raw_ms,
                candidate_focus,
                candidate_flux,
            ));
        }

        let mut proposals = Vec::new();
        let norm_base = (raw_ms.abs() + SOFTMAX_METROPOLIS_TEMPERATURE).max(1.0);
        for record in history.into_iter().rev() {
            let metrics = match record.zmetrics {
                Some(metrics) => metrics,
                None => continue,
            };
            let affinity = zspace_affinity(projection, &metrics, variant == record.variant);
            let delta_ms = record.score_ms - raw_ms;
            let exponent = (-(delta_ms / norm_base)).clamp(-20.0, 20.0);
            let base = exponent.exp();
            let weight = base * (0.25 + 0.75 * affinity as f64);
            proposals.push((record.score_ms, metrics, weight, affinity as f64));
        }

        if proposals.is_empty() {
            return Some(SoftmaxMetropolisEvidence::identity(
                raw_ms,
                candidate_focus,
                candidate_flux,
            ));
        }

        proposals.sort_by(|a, b| b.2.partial_cmp(&a.2).unwrap_or(Ordering::Equal));
        proposals.truncate(SOFTMAX_METROPOLIS_TRIES);
        let tries = proposals.len() as u32;

        let mut total_weight = 1.0f64;
        let mut weighted_ms = raw_ms;
        let mut focus_sum = candidate_focus as f64;
        let mut flux_sum = candidate_flux as f64;
        let mut acceptance_sum = 0.0f64;
        for (score_ms, metrics, weight, affinity) in proposals.iter() {
            total_weight += *weight;
            weighted_ms += *weight * *score_ms;
            focus_sum += *weight * metrics.focus as f64;
            flux_sum += *weight * metrics.spiral_flux as f64;
            let delta_ms = raw_ms - *score_ms;
            let exponent = (delta_ms / norm_base).clamp(-20.0, 20.0);
            let logistic = 1.0 / (1.0 + (-exponent).exp());
            let component = logistic * (0.5 + 0.5 * affinity);
            acceptance_sum += component;
        }

        if tries == 0 {
            return Some(SoftmaxMetropolisEvidence::identity(
                raw_ms,
                candidate_focus,
                candidate_flux,
            ));
        }

        let acceptance = (acceptance_sum / tries as f64).clamp(0.0, 1.0) as f32;
        let expected_ms = (weighted_ms / total_weight).max(0.0);
        let proposal_focus = (focus_sum / total_weight).clamp(0.0, 1.0) as f32;
        let proposal_flux = (flux_sum / total_weight).clamp(0.0, 1.0) as f32;

        Some(SoftmaxMetropolisEvidence::new(
            acceptance,
            expected_ms,
            tries,
            proposal_focus,
            proposal_flux,
        ))
    }

    #[cfg(any())]
    fn spiral_anneal_softmax(
        &self,
        variant: SoftmaxVariant,
        raw_ms: f64,
        projection: Option<&SoftmaxZProjectMetrics>,
        bayes: Option<&SoftmaxBayesEvidence>,
        metropolis: Option<&SoftmaxMetropolisEvidence>,
    ) -> Option<SoftmaxSpiralAnnealEvidence> {
        let history = self.softmax_history.lock().ok()?.clone();
        let base_ms = bayes.map(|b| b.posterior_ms).unwrap_or(raw_ms);
        let focus = projection.map(|m| m.focus).unwrap_or(0.5);
        let flux = projection.map(|m| m.spiral_flux).unwrap_or(0.0);
        let swirl = projection.map(|m| m.swirl.abs()).unwrap_or(0.0);
        let leech = projection.map(|m| m.leech_enrichment).unwrap_or(0.0);
        let ratio_harmony = projection
            .map(|m| 1.0 - (m.ramanujan_ratio - 1.0).abs().min(1.0))
            .unwrap_or(0.5);
        let ratio_delta = projection.map(|m| m.ramanujan_delta).unwrap_or(0.0);
        let acceptance = metropolis.map(|m| m.acceptance).unwrap_or(0.0);
        let refreshes = metropolis.map(|m| m.tries).unwrap_or(0);

        let mut weighted_delta = 0.0f64;
        let mut weight_sum = 0.0f64;
        let mut dispersion = 0.0f64;
        let mut dispersion_weight = 0.0f64;

        for (index, record) in history
            .iter()
            .rev()
            .take(SOFTMAX_ANNEAL_HISTORY)
            .enumerate()
        {
            let decay = (f64::from(GOLDEN_RATIO)).powf(-(index as f64) / 1.5);
            let affinity = if record.variant == variant {
                1.0
            } else {
                record
                    .zmetrics
                    .map(|metrics| zspace_affinity(projection, &metrics, false) as f64)
                    .unwrap_or(0.35)
            };
            let weight = decay * (0.5 + 0.5 * affinity);
            weighted_delta += weight * (record.score_ms - base_ms);
            weight_sum += weight;

            if record.variant == variant {
                dispersion += weight * (record.score_ms - base_ms).abs();
                dispersion_weight += weight;
            }
        }

        if weight_sum <= f64::EPSILON {
            return Some(SoftmaxSpiralAnnealEvidence::identity(base_ms));
        }

        let drift = weighted_delta / weight_sum;
        let variant_dispersion = if dispersion_weight > f64::EPSILON {
            (dispersion / dispersion_weight).max(0.0)
        } else {
            0.0
        };

        let acceptance_factor =
            (0.6 + 0.4 * f64::from(acceptance) + 0.2 * f64::from(leech)).clamp(0.4, 1.2);
        let swirl_factor = (1.0 + f64::from(swirl).min(1.0) * 0.75).clamp(1.0, 1.75);
        let ratio_factor =
            (1.0 + ratio_harmony as f64 * 0.2 - f64::from(ratio_delta) * 0.1).clamp(0.8, 1.2);
        let focus_cool = (1.0 - f64::from(focus).clamp(0.0, 1.0)).clamp(0.0, 1.0);

        let base_temp = SOFTMAX_ANNEAL_MIN_TEMP
            + (SOFTMAX_ANNEAL_MAX_TEMP - SOFTMAX_ANNEAL_MIN_TEMP) * focus_cool;
        let temp = (base_temp * swirl_factor * acceptance_factor * ratio_factor)
            .clamp(SOFTMAX_ANNEAL_MIN_TEMP, SOFTMAX_ANNEAL_MAX_TEMP);

        let flux_correction =
            1.0 - (f64::from(flux).clamp(0.0, 1.0) * 0.3 + f64::from(leech).clamp(0.0, 1.0) * 0.2);
        let annealed_ms = (base_ms + drift * flux_correction).max(0.0);

        let exploration_mass = ((focus_cool
            + f64::from(flux).clamp(0.0, 1.0) * 0.5
            + f64::from(swirl).min(1.0) * 0.25
            + f64::from(leech).clamp(0.0, 1.0) * 0.2
            + ratio_harmony as f64 * 0.2)
            .clamp(0.0, 1.6))
        .min(1.0) as f32;

        let entropy = ((variant_dispersion / (base_ms + 1e-6)) * 0.6
            + f64::from(flux).clamp(0.0, 1.0) * 0.25
            + f64::from(leech).clamp(0.0, 1.0) * 0.1
            + f64::from(ratio_delta.min(1.0)) * 0.15)
            .clamp(0.0, 1.0) as f32;

        Some(SoftmaxSpiralAnnealEvidence::new(
            temp as f32,
            annealed_ms,
            exploration_mass,
            entropy,
            refreshes,
        ))
    }

    #[cfg(any())]
    fn spiral_consensus_softmax(
        &self,
        variant: SoftmaxVariant,
        raw_ms: f64,
        projection: Option<&SoftmaxZProjectMetrics>,
        bayes: Option<&SoftmaxBayesEvidence>,
        metropolis: Option<&SoftmaxMetropolisEvidence>,
        anneal: Option<&SoftmaxSpiralAnnealEvidence>,
    ) -> Option<SoftmaxSpiralConsensusEvidence> {
        let history = self.softmax_history.lock().ok()?.clone();
        let focus = projection.map(|m| m.focus).unwrap_or(0.5);
        let flux = projection.map(|m| m.spiral_flux).unwrap_or(0.0);
        let swirl = projection.map(|m| m.swirl).unwrap_or(0.0);
        let leech = projection.map(|m| m.leech_enrichment).unwrap_or(0.0);
        let ratio_alignment = projection
            .map(|m| 1.0 - (m.ramanujan_ratio - 1.0).abs().min(1.0))
            .unwrap_or(0.5);
        let ratio_delta = projection.map(|m| m.ramanujan_delta).unwrap_or(0.0);

        let mut harmony_sum = 0.0f64;
        let mut harmony_weight = 0.0f64;
        for (index, record) in history
            .iter()
            .rev()
            .take(SOFTMAX_CONSENSUS_HISTORY)
            .enumerate()
        {
            let decay = (f64::from(GOLDEN_RATIO)).powf(-(index as f64) / 3.0);
            let affinity = record
                .zmetrics
                .map(|metrics| {
                    zspace_affinity(projection, &metrics, record.variant == variant) as f64
                })
                .unwrap_or(0.5);
            harmony_sum += decay * affinity;
            harmony_weight += decay;
        }

        let harmony = if harmony_weight > f64::EPSILON {
            (harmony_sum / harmony_weight).clamp(0.0, 1.0) as f32
        } else {
            ((focus + flux + leech + ratio_alignment) * 0.25).clamp(0.0, 1.0)
        };

        let raw_weight =
            0.35 + 0.25 * f64::from(focus) + 0.2 * f64::from(leech) + 0.15 * ratio_alignment as f64;
        let mut weighted_ms = raw_ms.max(0.0) * raw_weight;
        let mut total_weight = raw_weight;
        let mut bayes_w = 0.0f64;
        let mut metro_w = 0.0f64;
        let mut anneal_w = 0.0f64;

        if let Some(bayes) = bayes {
            let w = 0.45 + 0.5 * f64::from(harmony) + 0.15 * ratio_alignment as f64;
            weighted_ms += bayes.posterior_ms.max(0.0) * w;
            total_weight += w;
            bayes_w = w;
        }

        if let Some(mtm) = metropolis {
            let w = 0.3 + 0.4 * f64::from(mtm.acceptance) + 0.2 * f64::from(leech);
            weighted_ms += mtm.expected_ms.max(0.0) * w;
            total_weight += w;
            metro_w = w;
        }

        if let Some(anneal) = anneal {
            let w = 0.25 + 0.3 * f64::from(anneal.exploration_mass) + 0.15 * ratio_alignment as f64;
            weighted_ms += anneal.annealed_ms.max(0.0) * w;
            total_weight += w;
            anneal_w = w;
        }

        if total_weight <= f64::EPSILON {
            return Some(SoftmaxSpiralConsensusEvidence::identity(
                raw_ms, focus, flux,
            ));
        }

        let consensus_ms = (weighted_ms / total_weight).max(0.0);
        let synergy = ((focus + flux + harmony + leech + ratio_alignment) / 5.0).clamp(0.0, 1.0);
        let z_bias = ((focus + flux + swirl.abs() + leech) * 0.25 + ratio_alignment * 0.2
            - ratio_delta.min(1.0) * 0.1)
            .clamp(0.0, 1.0);

        Some(SoftmaxSpiralConsensusEvidence::new(
            consensus_ms,
            synergy,
            z_bias,
            (bayes_w / total_weight) as f32,
            (metro_w / total_weight) as f32,
            (anneal_w / total_weight) as f32,
            harmony,
        ))
    }

    #[cfg(any())]
    fn fused_gelu_back_bind_group(
        &self,
        z: &Buffer,
        g: &Buffer,
        gz_out: &Buffer,
        dr: &Buffer,
        partials: &Buffer,
        uniforms: &Buffer,
    ) -> BindGroup {
        self.device().create_bind_group(&wgpu::BindGroupDescriptor {
            label: Some("st.tensor.wgpu_dense.fused_gelu_back.bind_group"),
            layout: &self.fused_gelu_back_layout,
            entries: &[
                wgpu::BindGroupEntry {
                    binding: 0,
                    resource: z.as_entire_binding(),
                },
                wgpu::BindGroupEntry {
                    binding: 1,
                    resource: g.as_entire_binding(),
                },
                wgpu::BindGroupEntry {
                    binding: 2,
                    resource: gz_out.as_entire_binding(),
                },
                wgpu::BindGroupEntry {
                    binding: 3,
                    resource: dr.as_entire_binding(),
                },
                wgpu::BindGroupEntry {
                    binding: 4,
                    resource: partials.as_entire_binding(),
                },
                wgpu::BindGroupEntry {
                    binding: 5,
                    resource: uniforms.as_entire_binding(),
                },
            ],
        })
    }

    #[cfg(any())]
    fn reduce_db_bind_group(&self, partials: &Buffer, db: &Buffer, uniforms: &Buffer) -> BindGroup {
        self.device().create_bind_group(&wgpu::BindGroupDescriptor {
            label: Some("st.tensor.wgpu_dense.reduce_db.bind_group"),
            layout: &self.reduce_db_layout,
            entries: &[
                wgpu::BindGroupEntry {
                    binding: 0,
                    resource: partials.as_entire_binding(),
                },
                wgpu::BindGroupEntry {
                    binding: 1,
                    resource: db.as_entire_binding(),
                },
                wgpu::BindGroupEntry {
                    binding: 2,
                    resource: uniforms.as_entire_binding(),
                },
            ],
        })
    }

    #[cfg(any())]
    fn fused_conv_pipeline_for(&self, config: TileConfig) -> Result<Arc<ComputePipeline>, String> {
        let mut pipelines = self.fused_conv_pipelines.lock().unwrap();
        if let Some(pipeline) = pipelines.get(&config) {
            return Ok(pipeline.clone());
        }

        let shader_source = instantiate_tile_template(FUSED_CONV_WGSL_TEMPLATE, config);
        let shader_label = format!(
            "st.tensor.wgpu_dense.fused_conv_shader.tile{}x{}x{}",
            config.tile_m(),
            config.tile_n(),
            config.tile_k(),
        );
        let shader = create_wgsl_module(self.device(), &shader_label, shader_source.as_str())
            .map_err(|err| err.to_string())?;
        let pipeline_label = format!(
            "st.tensor.wgpu_dense.fused_conv_pipeline.tile{}x{}x{}",
            config.tile_m(),
            config.tile_n(),
            config.tile_k(),
        );
        let pipeline = Arc::new(self.device().create_compute_pipeline(
            &wgpu::ComputePipelineDescriptor {
                label: Some(&pipeline_label),
                layout: Some(&self.fused_conv_pipeline_layout),
                module: &shader,
                entry_point: "main",
                compilation_options: Default::default(),
            },
        ));
        pipelines.insert(config, pipeline.clone());
        Ok(pipeline)
    }

    fn fused_conv_bind_group(
        &self,
        input: &Buffer,
        weights: &Buffer,
        output: &Buffer,
        params: &Buffer,
    ) -> BindGroup {
        self.device().create_bind_group(&wgpu::BindGroupDescriptor {
            label: Some("st.tensor.wgpu_dense.fused_conv.bind_group"),
            layout: &self.fused_conv_layout,
            entries: &[
                wgpu::BindGroupEntry {
                    binding: 0,
                    resource: input.as_entire_binding(),
                },
                wgpu::BindGroupEntry {
                    binding: 1,
                    resource: weights.as_entire_binding(),
                },
                wgpu::BindGroupEntry {
                    binding: 2,
                    resource: output.as_entire_binding(),
                },
                wgpu::BindGroupEntry {
                    binding: 3,
                    resource: params.as_entire_binding(),
                },
            ],
        })
    }

    fn fused_grad_input_pipeline(&self) -> Result<Arc<ComputePipeline>, String> {
        if let Some(pipeline) = self.fused_grad_input_pipeline.get() {
            return Ok(pipeline.clone());
        }
        let source = FUSED_GRAD_INPUT_WGSL_TEMPLATE
            .replace("{tile_x}", &GRAD_INPUT_TILE_X.to_string())
            .replace("{tile_y}", &GRAD_INPUT_TILE_Y.to_string())
            .replace("{tile_z}", &GRAD_INPUT_TILE_Z.to_string())
            .replace(
                "{ramanujan_pi_6}",
                &format!("{:.*}", 18, ramanujan_pi(RAMANUJAN_PI_ITERATIONS) as f32),
            );
        let shader = create_wgsl_module(
            self.device(),
            "st.tensor.wgpu_dense.fused_grad_input",
            &source,
        )
        .map_err(|err| err.to_string())?;
        let pipeline = Arc::new(self.device().create_compute_pipeline(
            &wgpu::ComputePipelineDescriptor {
                label: Some("st.tensor.wgpu_dense.fused_grad_input.pipeline"),
                layout: Some(&self.fused_grad_input_pipeline_layout),
                module: &shader,
                entry_point: "main",
                compilation_options: Default::default(),
            },
        ));
        let _ = self.fused_grad_input_pipeline.set(pipeline.clone());
        Ok(pipeline)
    }

    fn fused_grad_input_bind_group(
        &self,
        grad_matrix: &Buffer,
        weights: &Buffer,
        output: &Buffer,
        params: &Buffer,
    ) -> BindGroup {
        self.device().create_bind_group(&wgpu::BindGroupDescriptor {
            label: Some("st.tensor.wgpu_dense.fused_grad_input.bind_group"),
            layout: &self.fused_grad_input_layout,
            entries: &[
                wgpu::BindGroupEntry {
                    binding: 0,
                    resource: grad_matrix.as_entire_binding(),
                },
                wgpu::BindGroupEntry {
                    binding: 1,
                    resource: weights.as_entire_binding(),
                },
                wgpu::BindGroupEntry {
                    binding: 2,
                    resource: output.as_entire_binding(),
                },
                wgpu::BindGroupEntry {
                    binding: 3,
                    resource: params.as_entire_binding(),
                },
            ],
        })
    }

    fn ramanujan_pi_pipeline(&self) -> Result<Arc<ComputePipeline>, String> {
        if let Some(pipeline) = self.ramanujan_pipeline.get() {
            return Ok(pipeline.clone());
        }
        let shader = create_wgsl_module(
            self.device(),
            "st.tensor.wgpu_dense.ramanujan_pi",
            RAMANUJAN_PI_WGSL,
        )
        .map_err(|err| err.to_string())?;
        let pipeline = Arc::new(self.device().create_compute_pipeline(
            &wgpu::ComputePipelineDescriptor {
                label: Some("st.tensor.wgpu_dense.ramanujan_pi.pipeline"),
                layout: Some(&self.ramanujan_pipeline_layout),
                module: &shader,
                entry_point: "main",
                compilation_options: Default::default(),
            },
        ));
        let _ = self.ramanujan_pipeline.set(pipeline.clone());
        Ok(pipeline)
    }

    fn ramanujan_pi_bind_group(&self, output: &Buffer, params: &Buffer) -> BindGroup {
        self.device().create_bind_group(&wgpu::BindGroupDescriptor {
            label: Some("st.tensor.wgpu_dense.ramanujan_pi.bind_group"),
            layout: &self.ramanujan_layout,
            entries: &[
                wgpu::BindGroupEntry {
                    binding: 0,
                    resource: output.as_entire_binding(),
                },
                wgpu::BindGroupEntry {
                    binding: 1,
                    resource: params.as_entire_binding(),
                },
            ],
        })
    }
}

fn instantiate_tile_template(template: &str, config: TileConfig) -> String {
    let tile_m = config.tile_m();
    let tile_n = config.tile_n();
    let tile_k = config.tile_k();
    let tile_mk = tile_m * tile_k;
    let tile_nk = tile_n * tile_k;

    template
        .replace("{tile_m}", &tile_m.to_string())
        .replace("{tile_n}", &tile_n.to_string())
        .replace("{tile_k}", &tile_k.to_string())
        .replace("{tile_mk}", &(tile_mk.to_string() + "u"))
        .replace("{tile_nk}", &(tile_nk.to_string() + "u"))
}

#[cfg(all(test, feature = "wgpu_dense"))]
mod tests {
    use super::*;
    use naga::front::wgsl::parse_str;

    fn assert_parses(label: &str, source: &str) {
        parse_str(source).unwrap_or_else(|err| panic!("{label} failed: {err}"));
    }

    #[test]
    fn matmul_shader_wgsl_is_valid() {
        let key = PipelineKey::new(
            ScalarType::F32,
            TileConfig::new(16, 16, 16),
            false,
            false,
            false,
            0,
        );
        let source = generate_matmul_shader(&key);
        assert_parses("matmul f32", &source);

        let key_f16 = PipelineKey::new(
            ScalarType::F32,
            TileConfig::new(8, 8, 8),
            false,
            true,
            false,
            0,
        );
        let source_f16 = generate_matmul_shader(&key_f16);
        assert_parses("matmul f16", &source_f16);
    }

    #[test]
    fn fused_conv_shader_wgsl_is_valid() {
        let source = instantiate_tile_template(FUSED_CONV_WGSL_TEMPLATE, TileConfig::new(8, 8, 8));
        assert_parses("fused conv", &source);
    }

    #[test]
    fn fused_gelu_back_shader_wgsl_is_valid() {
        let source = instantiate_fused_gelu_back_template(
            FUSED_GELU_BACK_WGSL_TEMPLATE,
            FUSED_GELU_BACK_WG_ROWS,
            FUSED_GELU_BACK_WG_COLS,
        );
        assert_parses("fused gelu back", &source);
    }

    #[test]
    fn reduce_db_shader_wgsl_is_valid() {
        let source = instantiate_reduce_db_template(
            REDUCE_DB_WGSL_TEMPLATE,
            FUSED_GELU_BACK_WG_COLS,
            REDUCE_DB_WORKGROUP,
        );
        assert_parses("reduce db", &source);
    }

    #[test]
    fn fused_attention_shader_wgsl_is_valid() {
        let source = FUSED_ATTENTION_WGSL_TEMPLATE
            .replace("{WORKGROUP_SIZE}", &FUSED_ATTENTION_WORKGROUP.to_string())
            .replace("{MAX_HEAD_DIM}", &FUSED_ATTENTION_MAX_HEAD_DIM.to_string());
        assert_parses("fused attention", &source);
    }

    #[test]
    fn row_softmax_shader_wgsl_is_valid() {
        assert_parses("row softmax", ROW_SOFTMAX_WGSL);
    }
}

fn instantiate_fused_gelu_back_template(template: &str, wg_rows: u32, wg_cols: u32) -> String {
    template
        .replace("{WG_ROWS}", &wg_rows.to_string())
        .replace("{WG_COLS}", &wg_cols.to_string())
}

fn instantiate_reduce_db_template(template: &str, wg_cols: u32, reduce_wg: u32) -> String {
    template
        .replace("{WG_COLS}", &wg_cols.to_string())
        .replace("{REDUCE_WG}", &reduce_wg.to_string())
}

static CONTEXT: OnceLock<Arc<GpuContext>> = OnceLock::new();

fn dense_context() -> Result<Arc<GpuContext>, String> {
    if let Some(ctx) = CONTEXT.get() {
        return Ok(ctx.clone());
    }
    let ctx = Arc::new(GpuContext::new()?);
    let _ = CONTEXT.set(ctx.clone());
    Ok(ctx)
}

#[repr(C, align(16))]
#[derive(Clone, Copy, bytemuck::Pod, bytemuck::Zeroable)]
struct MatmulUniforms {
    rows: u32,
    cols: u32,
    inner: u32,
    flags: u32,
}

#[repr(C, align(16))]
#[derive(Clone, Copy, bytemuck::Pod, bytemuck::Zeroable)]
struct RowSoftmaxParams {
    rows: u32,
    cols: u32,
    in_stride: u32,
    out_stride: u32,
    chimera_tile: u32,
    chimera_stripes: u32,
    flags: u32,
    mask_stride: u32,
}

#[repr(C, align(16))]
#[derive(Clone, Copy, bytemuck::Pod, bytemuck::Zeroable)]
struct SoftmaxZSpaceParams {
    rows: u32,
    cols: u32,
    stride: u32,
    _pad: u32,
    golden_ratio: f32,
    golden_angle: f32,
    min_energy: f32,
    _pad1: f32,
}

#[repr(C, align(16))]
#[derive(Clone, Copy, bytemuck::Pod, bytemuck::Zeroable)]
struct SpiralConsensusParams {
    rows: u32,
    cols: u32,
    soft_stride: u32,
    mask_stride: u32,
    spiral_stride: u32,
    chimera_tile: u32,
    chimera_stripes: u32,
    flags: u32,
    phi: f32,
    phi_conjugate: f32,
    phi_bias: f32,
    leech_scale: f32,
    ramanujan_ratio: f32,
    inv_cols: f32,
    entropy_epsilon: f32,
    _pad: f32,
}

const LAYOUT_FLAG_CHIMERA: u32 = 1 << 0;
const SOFTMAX_FLAG_HARDMAX_ONLY: u32 = 1 << 1;
const SOFTMAX_FLAG_HARDMAX_MASK: u32 = 1 << 2;
const SOFTMAX_AUTOTUNE_REVISION: u64 = 2;
const SOFTMAX_AUTOTUNE_WARMUP: usize = 1;
const SOFTMAX_AUTOTUNE_SAMPLES: usize = 3;
const SOFTMAX_HISTORY_LIMIT: usize = 32;
const SOFTMAX_METROPOLIS_TRIES: usize = 4;
const SOFTMAX_METROPOLIS_TEMPERATURE: f64 = 3.5;
const SOFTMAX_ANNEAL_MIN_TEMP: f64 = 0.35;
const SOFTMAX_ANNEAL_MAX_TEMP: f64 = 2.75;
const SOFTMAX_ANNEAL_HISTORY: usize = 12;
const SOFTMAX_CONSENSUS_HISTORY: usize = 24;

#[derive(Clone, Copy, Debug, PartialEq, Eq, Hash, Serialize, Deserialize)]
enum SoftmaxVariant {
    Workgroup,
    Subgroup,
}

impl SoftmaxVariant {
    fn as_str(&self) -> &'static str {
        match self {
            SoftmaxVariant::Workgroup => "workgroup",
            SoftmaxVariant::Subgroup => "subgroup",
        }
    }

    fn from_str(value: &str) -> Option<Self> {
        match value {
            "workgroup" => Some(SoftmaxVariant::Workgroup),
            "subgroup" => Some(SoftmaxVariant::Subgroup),
            _ => None,
        }
    }
}

fn make_softmax_telemetry_sample(
    rows: usize,
    cols: usize,
    elapsed_s: f64,
) -> Option<TelemetrySample> {
    if elapsed_s <= 0.0 {
        return None;
    }
    let elements = rows.checked_mul(cols)?;
    if elements == 0 {
        return None;
    }
    let elements_f64 = elements as f64;
    let flops = elements_f64 * SOFTMAX_FLOPS_PER_ELEMENT;
    let tflops = (flops / elapsed_s) / 1e12;
    let bytes = elements_f64 * SOFTMAX_BYTES_PER_ELEMENT;
    let bandwidth = (bytes / elapsed_s) / 1e9;
    let occupancy = estimate_softmax_occupancy(cols);
    Some(TelemetrySample::new(
        tflops as f32,
        bandwidth as f32,
        occupancy,
        None,
        false,
    ))
}

fn estimate_softmax_occupancy(cols: usize) -> f32 {
    if cols == 0 {
        return 0.0;
    }
    if cols >= SOFTMAX_WORKGROUP_SIZE as usize {
        1.0
    } else {
        (cols as f32 / SOFTMAX_WORKGROUP_SIZE).clamp(0.0, 1.0)
    }
}

#[derive(Clone, Copy, Debug, Default)]
pub struct SoftmaxZProjectMetrics {
    pub focus: f32,
    pub above: f32,
    pub here: f32,
    pub beneath: f32,
    pub swirl: f32,
    pub spiral_flux: f32,
    pub leech_enrichment: f32,
    pub ramanujan_ratio: f32,
    pub ramanujan_delta: f32,
    pub ramanujan_iterations: u32,
}

impl SoftmaxZProjectMetrics {
    fn new(
        focus: f32,
        above: f32,
        here: f32,
        beneath: f32,
        swirl: f32,
        flux: f32,
        leech_enrichment: f32,
        ramanujan_ratio: f32,
        ramanujan_delta: f32,
        ramanujan_iterations: u32,
    ) -> Self {
        Self {
            focus: focus.clamp(0.0, 1.0),
            above: above.clamp(0.0, 1.0),
            here: here.clamp(0.0, 1.0),
            beneath: beneath.clamp(0.0, 1.0),
            swirl: swirl.clamp(-1.0, 1.0),
            spiral_flux: flux.clamp(0.0, 1.0),
            leech_enrichment: leech_enrichment.clamp(0.0, 1.0),
            ramanujan_ratio: ramanujan_ratio.clamp(0.0, 2.0),
            ramanujan_delta: ramanujan_delta.max(0.0),
            ramanujan_iterations,
        }
    }
}

#[derive(Clone, Copy, Debug, Default)]
pub struct SoftmaxBayesEvidence {
    pub posterior_ms: f64,
    pub prior_ms: f64,
    pub confidence: f32,
    pub uplift_ms: f64,
    pub credible_low_ms: f64,
    pub credible_high_ms: f64,
}

impl SoftmaxBayesEvidence {
    fn new(
        posterior_ms: f64,
        prior_ms: f64,
        confidence: f32,
        credible_low_ms: f64,
        credible_high_ms: f64,
    ) -> Self {
        let confidence = confidence.clamp(0.0, 1.0);
        let (credible_low_ms, credible_high_ms) = if credible_low_ms <= credible_high_ms {
            (credible_low_ms.max(0.0), credible_high_ms)
        } else {
            (credible_high_ms.max(0.0), credible_low_ms)
        };
        Self {
            posterior_ms,
            prior_ms,
            confidence,
            uplift_ms: prior_ms - posterior_ms,
            credible_low_ms,
            credible_high_ms,
        }
    }
}

#[derive(Clone, Copy, Debug, Default)]
pub struct SoftmaxMetropolisEvidence {
    pub acceptance: f32,
    pub expected_ms: f64,
    pub tries: u32,
    pub proposal_focus: f32,
    pub proposal_flux: f32,
}

impl SoftmaxMetropolisEvidence {
    fn new(acceptance: f32, expected_ms: f64, tries: u32, focus: f32, flux: f32) -> Self {
        Self {
            acceptance: acceptance.clamp(0.0, 1.0),
            expected_ms: expected_ms.max(0.0),
            tries,
            proposal_focus: focus.clamp(0.0, 1.0),
            proposal_flux: flux.clamp(0.0, 1.0),
        }
    }

    fn identity(raw_ms: f64, focus: f32, flux: f32) -> Self {
        Self::new(0.0, raw_ms.max(0.0), 0, focus, flux)
    }
}

#[derive(Clone, Copy, Debug, Default)]
pub struct SoftmaxSpiralAnnealEvidence {
    pub temperature: f32,
    pub annealed_ms: f64,
    pub exploration_mass: f32,
    pub entropy: f32,
    pub refreshes: u32,
}

impl SoftmaxSpiralAnnealEvidence {
    fn new(
        temperature: f32,
        annealed_ms: f64,
        exploration_mass: f32,
        entropy: f32,
        refreshes: u32,
    ) -> Self {
        Self {
            temperature: temperature.clamp(
                SOFTMAX_ANNEAL_MIN_TEMP as f32,
                SOFTMAX_ANNEAL_MAX_TEMP as f32,
            ),
            annealed_ms: annealed_ms.max(0.0),
            exploration_mass: exploration_mass.clamp(0.0, 1.0),
            entropy: entropy.clamp(0.0, 1.0),
            refreshes,
        }
    }

    fn identity(raw_ms: f64) -> Self {
        Self::new(SOFTMAX_ANNEAL_MIN_TEMP as f32, raw_ms.max(0.0), 0.0, 0.0, 0)
    }
}

#[derive(Clone, Copy, Debug, Default)]
pub struct SoftmaxSpiralConsensusEvidence {
    pub consensus_ms: f64,
    pub synergy: f32,
    pub z_bias: f32,
    pub bayes_weight: f32,
    pub metropolis_weight: f32,
    pub anneal_weight: f32,
    pub harmony: f32,
}

impl SoftmaxSpiralConsensusEvidence {
    fn new(
        consensus_ms: f64,
        synergy: f32,
        z_bias: f32,
        bayes_weight: f32,
        metropolis_weight: f32,
        anneal_weight: f32,
        harmony: f32,
    ) -> Self {
        Self {
            consensus_ms: consensus_ms.max(0.0),
            synergy: synergy.clamp(0.0, 1.0),
            z_bias: z_bias.clamp(0.0, 1.0),
            bayes_weight: bayes_weight.clamp(0.0, 1.0),
            metropolis_weight: metropolis_weight.clamp(0.0, 1.0),
            anneal_weight: anneal_weight.clamp(0.0, 1.0),
            harmony: harmony.clamp(0.0, 1.0),
        }
    }

    fn identity(raw_ms: f64, focus: f32, flux: f32) -> Self {
        let synergy = ((focus + flux) * 0.5).clamp(0.0, 1.0);
        let z_bias = ((focus + flux) * 0.5).clamp(0.0, 1.0);
        let harmony = ((focus + flux) * 0.5).clamp(0.0, 1.0);
        Self::new(raw_ms.max(0.0), synergy, z_bias, 0.0, 0.0, 0.0, harmony)
    }
}

fn zspace_affinity(
    reference: Option<&SoftmaxZProjectMetrics>,
    proposal: &SoftmaxZProjectMetrics,
    same_variant: bool,
) -> f32 {
    let base = if let Some(current) = reference {
        let focus = 1.0 - (current.focus - proposal.focus).abs();
        let flux = 1.0 - (current.spiral_flux - proposal.spiral_flux).abs();
        let swirl_delta = (current.swirl - proposal.swirl).abs();
        let swirl = 1.0 - (swirl_delta * 0.5).min(1.0);
        let ratio = 1.0
            - (current.ramanujan_ratio - proposal.ramanujan_ratio)
                .abs()
                .min(1.0);
        let leech = 1.0
            - (current.leech_enrichment - proposal.leech_enrichment)
                .abs()
                .min(1.0);
        ((focus + flux + swirl + ratio + leech) / 5.0).clamp(0.0, 1.0)
    } else {
        let ratio = 1.0 - (proposal.ramanujan_ratio - 1.0).abs().min(1.0);
        let leech = proposal.leech_enrichment;
        ((proposal.focus + proposal.spiral_flux + ratio + leech) * 0.25).clamp(0.0, 1.0)
    };
    let bonus = if same_variant { 0.1 } else { 0.0 };
    (base + bonus).clamp(0.0, 1.0)
}

#[derive(Clone, Debug)]
struct SoftmaxSelectionRecord {
    key: String,
    variant: SoftmaxVariant,
    score_ms: f64,
    samples: usize,
    zmetrics: Option<SoftmaxZProjectMetrics>,
    bayes: Option<SoftmaxBayesEvidence>,
    metropolis: Option<SoftmaxMetropolisEvidence>,
    anneal: Option<SoftmaxSpiralAnnealEvidence>,
    consensus: Option<SoftmaxSpiralConsensusEvidence>,
}

#[derive(Clone, Copy, Debug)]
pub struct SoftmaxTelemetrySummary {
    pub avg_tflops: f32,
    pub avg_bandwidth_gbps: f32,
    pub avg_occupancy: f32,
    pub regression_rate: f32,
}

impl From<TelemetrySummary> for SoftmaxTelemetrySummary {
    fn from(summary: TelemetrySummary) -> Self {
        Self {
            avg_tflops: summary.avg_tflops,
            avg_bandwidth_gbps: summary.avg_bandwidth_gbps,
            avg_occupancy: summary.avg_occupancy,
            regression_rate: summary.regression_rate,
        }
    }
}

#[derive(Clone, Copy, Debug)]
pub struct RoundtableBandHint {
    pub above: f32,
    pub here: f32,
    pub beneath: f32,
    pub drift: f32,
}

impl RoundtableBandHint {
    fn new(above: f32, here: f32, beneath: f32, drift: f32) -> Self {
        let above = above.max(0.0);
        let here = here.max(0.0);
        let beneath = beneath.max(0.0);
        let total = above + here + beneath;
        if total <= f32::EPSILON {
            return Self {
                above: 1.0 / 3.0,
                here: 1.0 / 3.0,
                beneath: 1.0 / 3.0,
                drift,
            };
        }
        let inv = total.recip();
        Self {
            above: (above * inv).clamp(0.0, 1.0),
            here: (here * inv).clamp(0.0, 1.0),
            beneath: (beneath * inv).clamp(0.0, 1.0),
            drift,
        }
    }

    fn from_summary(summary: SoftmaxTelemetrySummary, variant: SoftmaxVariant) -> Self {
        let occupancy = summary.avg_occupancy.clamp(0.0, 1.0);
        let regression = summary.regression_rate.clamp(0.0, 1.0);
        let variant_bias = match variant {
            SoftmaxVariant::Workgroup => 1.0,
            SoftmaxVariant::Subgroup => GOLDEN_RATIO,
        };
        let above = summary.avg_tflops.max(0.0) * variant_bias;
        let here = summary.avg_bandwidth_gbps.max(0.0) * (1.0 + 0.5 * occupancy);
        let beneath = occupancy * (1.0 + (1.0 - regression) / GOLDEN_RATIO);
        let drift = 1.0 - 2.0 * regression;
        Self::new(above, here, beneath, drift)
    }
}

#[derive(Clone, Copy, Debug)]
pub struct GoldenPulseHint {
    pub ratio_bias: f32,
    pub angle_bias_deg: f32,
    pub cooperative_weight: f32,
}

impl GoldenPulseHint {
    fn from_summary(summary: SoftmaxTelemetrySummary, variant: SoftmaxVariant) -> Self {
        let occupancy = summary.avg_occupancy.clamp(0.0, 1.0);
        let regression = summary.regression_rate.clamp(0.0, 1.0);
        let ratio = (summary.avg_tflops.max(1e-6) / summary.avg_bandwidth_gbps.max(1e-6)).ln()
            / GOLDEN_RATIO;
        let ratio_bias = ratio.clamp(-GOLDEN_RATIO, GOLDEN_RATIO);
        let variant_factor = match variant {
            SoftmaxVariant::Workgroup => 0.75,
            SoftmaxVariant::Subgroup => 1.0,
        };
        let angle_bias_deg = GOLDEN_ANGLE_DEG * occupancy * variant_factor;
        let energy = summary.avg_tflops.max(0.0) + summary.avg_bandwidth_gbps.max(0.0);
        let cooperative_weight = if energy <= f32::EPSILON {
            0.0
        } else {
            let spectral_share = (summary.avg_tflops.max(0.0) / energy).clamp(0.0, 1.0);
            (spectral_share.powf(1.0 / GOLDEN_RATIO) * (1.0 - regression)).clamp(0.0, 1.0)
        };
        Self {
            ratio_bias,
            angle_bias_deg,
            cooperative_weight,
        }
    }
}

#[derive(Clone, Copy, Debug)]
pub struct SoftmaxZSpaceHint {
    pub focus: f32,
    pub spiral_flux: f32,
    pub roundtable: RoundtableBandHint,
    pub golden: GoldenPulseHint,
    pub leech_enrichment: f32,
    pub ramanujan_ratio: f32,
    pub ramanujan_delta: f32,
    pub ramanujan_iterations: u32,
    projection: Option<SoftmaxZProjectMetrics>,
}

impl SoftmaxZSpaceHint {
    fn from_observations(
        summary: SoftmaxTelemetrySummary,
        projection: Option<SoftmaxZProjectMetrics>,
        variant: SoftmaxVariant,
    ) -> Self {
        let occupancy = summary.avg_occupancy.clamp(0.0, 1.0);
        let regression = summary.regression_rate.clamp(0.0, 1.0);
        let harmonic = (summary.avg_tflops.max(0.0) * summary.avg_bandwidth_gbps.max(0.0)).sqrt();
        let fallback_focus = if harmonic <= f32::EPSILON {
            0.0
        } else {
            let focus_raw = harmonic * occupancy;
            (focus_raw / (focus_raw + GOLDEN_RATIO + regression)).clamp(0.0, 1.0)
        };
        let focus = projection.map(|m| m.focus).unwrap_or(fallback_focus);
        let flux = projection
            .map(|m| m.spiral_flux)
            .unwrap_or_else(|| (focus * occupancy).clamp(0.0, 1.0));
        let (leech_enrichment, ramanujan_ratio, ramanujan_delta, ramanujan_iterations) =
            if let Some(metrics) = projection {
                (
                    metrics.leech_enrichment,
                    metrics.ramanujan_ratio,
                    metrics.ramanujan_delta,
                    metrics.ramanujan_iterations,
                )
            } else {
                (0.0, 1.0, 0.0, 0)
            };
        Self {
            focus,
            spiral_flux: flux,
            roundtable: RoundtableBandHint::from_summary(summary, variant),
            golden: GoldenPulseHint::from_summary(summary, variant),
            leech_enrichment,
            ramanujan_ratio,
            ramanujan_delta,
            ramanujan_iterations,
            projection,
        }
    }

    fn from_projection(projection: SoftmaxZProjectMetrics, variant: SoftmaxVariant) -> Self {
        let pseudo = SoftmaxTelemetrySummary {
            avg_tflops: projection.focus,
            avg_bandwidth_gbps: projection.here,
            avg_occupancy: (projection.above + projection.here + projection.beneath)
                .clamp(0.0, 1.0),
            regression_rate: (1.0 - projection.focus).clamp(0.0, 1.0),
        };
        Self {
            focus: projection.focus,
            spiral_flux: projection.spiral_flux,
            roundtable: RoundtableBandHint::from_summary(pseudo, variant),
            golden: GoldenPulseHint::from_summary(pseudo, variant),
            leech_enrichment: projection.leech_enrichment,
            ramanujan_ratio: projection.ramanujan_ratio,
            ramanujan_delta: projection.ramanujan_delta,
            ramanujan_iterations: projection.ramanujan_iterations,
            projection: Some(projection),
        }
    }

    pub fn projection(&self) -> Option<&SoftmaxZProjectMetrics> {
        self.projection.as_ref()
    }
}

#[derive(Clone, Debug)]
pub struct SoftmaxSelectionSnapshot {
    pub key: String,
    variant: SoftmaxVariant,
    pub score_ms: f64,
    pub samples: usize,
    pub telemetry: Option<SoftmaxTelemetrySummary>,
    pub zspace: Option<SoftmaxZSpaceHint>,
    bayesian: Option<SoftmaxBayesEvidence>,
    metropolis: Option<SoftmaxMetropolisEvidence>,
    anneal: Option<SoftmaxSpiralAnnealEvidence>,
    consensus: Option<SoftmaxSpiralConsensusEvidence>,
}

impl SoftmaxSelectionSnapshot {
    pub fn variant_name(&self) -> &'static str {
        self.variant.as_str()
    }

    pub fn telemetry(&self) -> Option<&SoftmaxTelemetrySummary> {
        self.telemetry.as_ref()
    }

    pub fn zspace(&self) -> Option<&SoftmaxZSpaceHint> {
        self.zspace.as_ref()
    }

    pub fn projection(&self) -> Option<&SoftmaxZProjectMetrics> {
        self.zspace.as_ref().and_then(|hint| hint.projection())
    }

    pub fn bayesian(&self) -> Option<&SoftmaxBayesEvidence> {
        self.bayesian.as_ref()
    }

    pub fn metropolis(&self) -> Option<&SoftmaxMetropolisEvidence> {
        self.metropolis.as_ref()
    }

    pub fn anneal(&self) -> Option<&SoftmaxSpiralAnnealEvidence> {
        self.anneal.as_ref()
    }

    pub fn consensus(&self) -> Option<&SoftmaxSpiralConsensusEvidence> {
        self.consensus.as_ref()
    }

    fn from_record(
        record: SoftmaxSelectionRecord,
        telemetry: Option<SoftmaxTelemetrySummary>,
    ) -> Self {
        let zspace = match (telemetry, record.zmetrics) {
            (Some(summary), metrics) => Some(SoftmaxZSpaceHint::from_observations(
                summary,
                metrics,
                record.variant,
            )),
            (None, Some(metrics)) => {
                Some(SoftmaxZSpaceHint::from_projection(metrics, record.variant))
            }
            (None, None) => None,
        };
        Self {
            key: record.key,
            variant: record.variant,
            score_ms: record.score_ms,
            samples: record.samples,
            telemetry,
            zspace,
            bayesian: record.bayes,
            metropolis: record.metropolis,
            anneal: record.anneal,
            consensus: record.consensus,
        }
    }
}

#[derive(Clone, Copy, Debug)]
struct SoftmaxLayoutDesc {
    in_stride: u32,
    out_stride: u32,
    chimera_tile: u32,
    chimera_stripes: u32,
    flags: u32,
}

impl SoftmaxLayoutDesc {
    fn from_layout(layout: Layout, rows: usize, cols: usize) -> Result<Self, String> {
        match layout {
            Layout::RowMajor => Ok(Self {
                in_stride: cols
                    .try_into()
                    .map_err(|_| "cols exceed u32::MAX for softmax".to_string())?,
                out_stride: cols
                    .try_into()
                    .map_err(|_| "cols exceed u32::MAX for softmax".to_string())?,
                chimera_tile: 0,
                chimera_stripes: 0,
                flags: 0,
            }),
            Layout::Chimera { stripes, tile } => {
                if stripes == 0 || tile == 0 {
                    return Err("chimera layout requires positive stripes and tile".into());
                }
                let stripes_usize = stripes as usize;
                let tile_usize = tile as usize;
                if stripes_usize * tile_usize != cols {
                    return Err("chimera layout must satisfy stripes * tile == cols".into());
                }
                Ok(Self {
                    in_stride: cols
                        .try_into()
                        .map_err(|_| "cols exceed u32::MAX for softmax".to_string())?,
                    out_stride: cols
                        .try_into()
                        .map_err(|_| "cols exceed u32::MAX for softmax".to_string())?,
                    chimera_tile: tile,
                    chimera_stripes: stripes,
                    flags: LAYOUT_FLAG_CHIMERA,
                })
            }
            Layout::ColMajor | Layout::Tiled { .. } => Err(format!(
                "softmax does not support layout {:?} for {}x{} tensors",
                layout, rows, cols
            )),
        }
    }
}

#[derive(Serialize, Deserialize, Clone)]
struct StoredSoftmaxVariant {
    variant: String,
}

struct SpiralConsensusResources {
    rows: u32,
    bind_group: BindGroup,
    pipeline: Arc<ComputePipeline>,
    spiral_buffer: Buffer,
    metrics_buffer: Buffer,
    _params_buffer: Buffer,
    ramanujan_ratio: f64,
    ramanujan_delta: f64,
}

fn softmax_cache_key(
    ctx: &GpuContext,
    rows: usize,
    cols: usize,
    layout: &SoftmaxLayoutDesc,
) -> String {
    let info = ctx.adapter_info();
    let backend = encode_component(&format!("{:?}", info.backend));
    let driver = encode_component(&info.driver);
    let driver_info = encode_component(&info.driver_info);
    let name = encode_component(&info.name);
    format!(
        "wgpu.softmax.v{SOFTMAX_AUTOTUNE_REVISION:02}|{name}|{vendor:04x}|{device:04x}|{backend}|{driver}|{driver_info}|{rows}x{cols}|flags{flags}|tile{tile}|stripes{stripes}|samples{SOFTMAX_AUTOTUNE_SAMPLES}",
        vendor = info.vendor,
        device = info.device,
        rows = rows,
        cols = cols,
        flags = layout.flags,
        tile = layout.chimera_tile,
        stripes = layout.chimera_stripes,
    )
}

#[derive(Serialize)]
struct SoftmaxAutoContext {
    rows: usize,
    cols: usize,
    layout_flags: u32,
    chimera_tile: u32,
    chimera_stripes: u32,
    has_subgroup: bool,
}

#[repr(C, align(16))]
#[derive(Clone, Copy, bytemuck::Pod, bytemuck::Zeroable)]
struct FusedGeluBackUniforms {
    b: u32,
    o: u32,
    stride: u32,
    num_wg_x: u32,
    num_wg_y: u32,
    add_dr: u32,
    _pad0: u32,
    _pad1: u32,
}

#[repr(C, align(16))]
#[derive(Clone, Copy, bytemuck::Pod, bytemuck::Zeroable)]
struct ReduceDbUniforms {
    o: u32,
    num_wg_x: u32,
    num_wg_y: u32,
    _pad0: u32,
}

#[repr(C, align(16))]
#[derive(Clone, Copy, bytemuck::Pod, bytemuck::Zeroable)]
struct FusedAttentionParams {
    contexts: u32,
    sequence: u32,
    head_dim: u32,
    flags: u32,
    scale: f32,
    _pad0: f32,
    _pad1: f32,
    _pad2: f32,
}

#[repr(C, align(16))]
#[derive(Clone, Copy, bytemuck::Pod, bytemuck::Zeroable)]
struct ConvGemmParams {
    batch: u32,
    in_channels: u32,
    input_h: u32,
    input_w: u32,
    kernel_h: u32,
    kernel_w: u32,
    stride_h: u32,
    stride_w: u32,
    pad_h: i32,
    pad_w: i32,
    dilation_h: u32,
    dilation_w: u32,
    out_h: u32,
    out_w: u32,
    span: u32,
    out_channels: u32,
    _pad0: u32,
    _pad1: u32,
    _pad2: u32,
    _pad3: u32,
}

#[repr(C, align(16))]
#[derive(Clone, Copy, bytemuck::Pod, bytemuck::Zeroable)]
struct GradInputParams {
    batch: u32,
    in_channels: u32,
    input_d: u32,
    input_h: u32,
    input_w: u32,
    input_t: u32,
    kernel_d: u32,
    kernel_h: u32,
    kernel_w: u32,
    kernel_t: u32,
    stride_d: u32,
    stride_h: u32,
    stride_w: u32,
    stride_t: u32,
    pad_d: i32,
    pad_h: i32,
    pad_w: i32,
    pad_t: i32,
    dilation_d: u32,
    dilation_h: u32,
    dilation_w: u32,
    dilation_t: u32,
    out_d: u32,
    out_h: u32,
    out_w: u32,
    out_t: u32,
    out_channels: u32,
    span: u32,
    dims: u32,
    _pad0: u32,
    _pad1: u32,
    _pad2: u32,
}

#[repr(C, align(16))]
#[derive(Clone, Copy, bytemuck::Pod, bytemuck::Zeroable)]
struct RamanujanPiParams {
    iterations: u32,
    _pad0: u32,
    _pad1: u32,
    _pad2: u32,
}

struct WeightBuffers {
    buffer: Arc<Buffer>,
    dtype: ScalarType,
    scales: Option<Arc<Buffer>>,
}

impl WeightBuffers {
    fn as_binding(&self) -> (&Buffer, ScalarType, Option<&Buffer>) {
        (
            self.buffer.as_ref(),
            self.dtype,
            self.scales.as_ref().map(Arc::as_ref),
        )
    }
}

fn generate_matmul_shader(key: &PipelineKey) -> String {
    let enable_f16 = "";
    let rhs_storage_type = match key.dtype {
        ScalarType::F32 => "array<f32>".to_string(),
        ScalarType::QuantizedI8 => "array<u32>".to_string(),
    };

    let rhs_load_body = match key.dtype {
        ScalarType::F32 => "return rhs_packed[k * params.cols + col];".to_string(),
        ScalarType::QuantizedI8 => "let stride = (params.inner + 3u) / 4u;
        let base = col * stride + (k >> 2u);
        let word = rhs_packed[base];
        let lane = (k & 3u) * 8u;
        let byte_val = (word >> lane) & 0xFFu;
        let signed = bitcast<i32>(byte_val << 24u) >> 24;
        let scale = scales[col];
        return f32(signed) * scale;"
            .to_string(),
    };

    let fma_line = "acc = acc + lhs_val * rhs_val;";

    let tile_mk = (key.tile_m as u64 * key.tile_k as u64) as u32;
    let tile_nk = (key.tile_n as u64 * key.tile_k as u64) as u32;

    MATMUL_WGSL_TEMPLATE
        .replace("{f16_enable}", enable_f16)
        .replace("{rhs_storage_type}", &rhs_storage_type)
        .replace("{rhs_load_body}", &rhs_load_body)
        .replace("{tile_m}", &key.tile_m.to_string())
        .replace("{tile_n}", &key.tile_n.to_string())
        .replace("{tile_k}", &key.tile_k.to_string())
        .replace("{tile_mk}", &(tile_mk.to_string() + "u"))
        .replace("{tile_nk}", &(tile_nk.to_string() + "u"))
        .replace("{workgroup_size_x}", &key.tile_n.to_string())
        .replace("{workgroup_size_y}", &key.tile_m.to_string())
        .replace("{fma_line}", fma_line)
}

fn create_wgsl_module(
    device: &wgpu::Device,
    label: &str,
    source: &str,
) -> Result<wgpu::ShaderModule, anyhow::Error> {
    catch_unwind(AssertUnwindSafe(|| {
        device.create_shader_module(wgpu::ShaderModuleDescriptor {
            label: Some(label),
            source: wgpu::ShaderSource::Wgsl(source.into()),
        })
    }))
    .map_err(|payload| {
        anyhow!(
            "WGSL parse error ({label}): {}",
            panic_payload_to_string(payload)
        )
    })
}

fn panic_payload_to_string(payload: Box<dyn Any + Send>) -> String {
    if let Some(msg) = payload.downcast_ref::<&str>() {
        msg.to_string()
    } else if let Some(msg) = payload.downcast_ref::<String>() {
        msg.clone()
    } else {
        "unknown panic".to_string()
    }
}

fn should_quantize(inner: usize, cols: usize) -> bool {
    inner.saturating_mul(cols) >= QUANTIZATION_MIN_VOLUME
}

struct QuantizedWeights {
    packed: Vec<u32>,
    scales: Vec<f32>,
}

impl QuantizedWeights {
    fn from_f32(weights: &[f32], inner: usize, cols: usize) -> Self {
        let stride = (inner + 3) / 4;
        let mut packed = vec![0u32; cols * stride];
        let mut scales = vec![0.0f32; cols];
        for col in 0..cols {
            let mut max_abs = 0.0f32;
            for k in 0..inner {
                let value = weights[k * cols + col];
                max_abs = max_abs.max(value.abs());
            }
            let scale = if max_abs > 0.0 { max_abs / 127.0 } else { 0.0 };
            scales[col] = scale;
            for pack_idx in 0..stride {
                let mut word = 0u32;
                for lane in 0..4 {
                    let k = pack_idx * 4 + lane;
                    let quant = if scale == 0.0 || k >= inner {
                        0i32
                    } else {
                        let value = weights[k * cols + col] / scale;
                        value.round().clamp(-128.0, 127.0) as i32
                    };
                    let byte = (quant as u32) & 0xFF;
                    word |= byte << (lane * 8);
                }
                packed[col * stride + pack_idx] = word;
            }
        }
        Self { packed, scales }
    }
}

#[derive(Clone)]
struct GpuPackedRhs {
    tile: TileConfig,
    dtype: ScalarType,
    buffer: Arc<Buffer>,
    scales: Option<Arc<Buffer>>,
    _cols: usize,
    _inner: usize,
}

impl GpuPackedRhs {
    fn buffer(&self) -> Arc<Buffer> {
        Arc::clone(&self.buffer)
    }

    fn scales(&self) -> Option<Arc<Buffer>> {
        self.scales.as_ref().map(Arc::clone)
    }

    fn dtype(&self) -> ScalarType {
        self.dtype
    }

    fn tile(&self) -> TileConfig {
        self.tile
    }
}

#[derive(Debug, Clone, Copy, PartialEq, Eq, Hash)]
struct RhsCacheKey {
    data_ptr: usize,
    cols: usize,
    inner: usize,
    tile: TileConfig,
    dtype: ScalarType,
}

impl RhsCacheKey {
    fn new(packed: &PackedB, tile: TileConfig, dtype: ScalarType) -> Self {
        Self {
            data_ptr: packed.as_slice().as_ptr() as usize,
            cols: packed.cols(),
            inner: packed.inner(),
            tile,
            dtype,
        }
    }
}

fn upload_weights(device: &Device, rhs: &[f32], inner: usize, cols: usize) -> WeightBuffers {
    if should_quantize(inner, cols) {
        let quantized = QuantizedWeights::from_f32(rhs, inner, cols);
        let buffer = Arc::new(
            device.create_buffer_init(&wgpu::util::BufferInitDescriptor {
                label: Some("st.tensor.wgpu_dense.rhs.quantized"),
                contents: bytemuck::cast_slice(quantized.packed.as_slice()),
                usage: wgpu::BufferUsages::STORAGE,
            }),
        );
        let scales = Arc::new(
            device.create_buffer_init(&wgpu::util::BufferInitDescriptor {
                label: Some("st.tensor.wgpu_dense.rhs.scales"),
                contents: bytemuck::cast_slice(quantized.scales.as_slice()),
                usage: wgpu::BufferUsages::STORAGE,
            }),
        );
        WeightBuffers {
            buffer,
            dtype: ScalarType::QuantizedI8,
            scales: Some(scales),
        }
    } else {
        let buffer = Arc::new(
            device.create_buffer_init(&wgpu::util::BufferInitDescriptor {
                label: Some("st.tensor.wgpu_dense.rhs"),
                contents: bytemuck::cast_slice(rhs),
                usage: wgpu::BufferUsages::STORAGE,
            }),
        );
        WeightBuffers {
            buffer,
            dtype: ScalarType::F32,
            scales: None,
        }
    }
}

fn create_bind_group(
    ctx: &GpuContext,
    key: &PipelineKey,
    lhs: &Buffer,
    rhs_buffer: &Buffer,
    out: &Buffer,
    bias: Option<&Buffer>,
    residual: Option<&Buffer>,
    scales: Option<&Buffer>,
    params: &Buffer,
) -> BindGroup {
    let zero_storage_arc = ctx.zero_storage_buffer();
    let zero_scales_arc = ctx.zero_scales_buffer();
    let bias_binding = bias.unwrap_or(zero_storage_arc.as_ref());
    let residual_binding = residual.unwrap_or(zero_storage_arc.as_ref());
    let scales_binding = if matches!(key.dtype, ScalarType::QuantizedI8) {
        scales.unwrap_or(zero_scales_arc.as_ref())
    } else {
        zero_scales_arc.as_ref()
    };
    ctx.device().create_bind_group(&wgpu::BindGroupDescriptor {
        label: Some("st.tensor.wgpu_dense.bind_group"),
        layout: ctx.bind_layout(),
        entries: &[
            wgpu::BindGroupEntry {
                binding: 0,
                resource: lhs.as_entire_binding(),
            },
            wgpu::BindGroupEntry {
                binding: 1,
                resource: rhs_buffer.as_entire_binding(),
            },
            wgpu::BindGroupEntry {
                binding: 2,
                resource: out.as_entire_binding(),
            },
            wgpu::BindGroupEntry {
                binding: 3,
                resource: bias_binding.as_entire_binding(),
            },
            wgpu::BindGroupEntry {
                binding: 4,
                resource: residual_binding.as_entire_binding(),
            },
            wgpu::BindGroupEntry {
                binding: 5,
                resource: scales_binding.as_entire_binding(),
            },
            wgpu::BindGroupEntry {
                binding: 6,
                resource: params.as_entire_binding(),
            },
        ],
    })
}

fn dispatch_matmul(
    ctx: &GpuContext,
    encoder: &mut wgpu::CommandEncoder,
    lhs: &Buffer,
    rhs_buffer: &Buffer,
    rhs_dtype: ScalarType,
    rhs_scales: Option<&Buffer>,
    out: &Buffer,
    rows: usize,
    inner: usize,
    cols: usize,
    tile: TileConfig,
    use_bias: bool,
    fused_ops_mask: u32,
    bias: Option<&Buffer>,
    residual: Option<&Buffer>,
) -> Result<(), String> {
    let use_f16 = ctx.shader_f16;
    let key = PipelineKey::new(
        rhs_dtype,
        tile,
        ctx.supports_subgroup,
        use_f16,
        use_bias,
        fused_ops_mask,
    );
    let mut flags = fused_ops_mask;
    if use_bias {
        flags |= FLAG_USE_BIAS;
    }
    if matches!(rhs_dtype, ScalarType::QuantizedI8) {
        flags |= FLAG_USE_INT8;
    }
    if use_f16 {
        flags |= FLAG_USE_F16;
    }
    let params = MatmulUniforms {
        rows: rows as u32,
        cols: cols as u32,
        inner: inner as u32,
        flags,
    };
    let params_buf = ctx
        .device()
        .create_buffer_init(&wgpu::util::BufferInitDescriptor {
            label: Some("st.tensor.wgpu_dense.matmul.params"),
            contents: bytemuck::bytes_of(&params),
            usage: wgpu::BufferUsages::UNIFORM,
        });
    let bind_group = create_bind_group(
        ctx,
        &key,
        lhs,
        rhs_buffer,
        out,
        bias,
        residual,
        rhs_scales,
        &params_buf,
    );
    let pipeline = ctx
        .pipeline_cache
        .pipeline(key, ctx.pipeline_layout())
        .map_err(|err| err.to_string())?;
    {
        let mut pass = encoder.begin_compute_pass(&wgpu::ComputePassDescriptor {
            label: Some("st.tensor.wgpu_dense.matmul.pass"),
            timestamp_writes: None,
        });
        pass.set_pipeline(pipeline.as_ref());
        pass.set_bind_group(0, &bind_group, &[]);
        let groups_x = ((cols as u32) + tile.tile_n() - 1) / tile.tile_n();
        let groups_y = ((rows as u32) + tile.tile_m() - 1) / tile.tile_m();
        pass.dispatch_workgroups(groups_x.max(1), groups_y.max(1), 1);
    }
    Ok(())
}

#[allow(dead_code)]
fn dispatch_matmul_with_options(
    ctx: &GpuContext,
    encoder: &mut wgpu::CommandEncoder,
    lhs: &Buffer,
    rhs: &Buffer,
    bias: Option<&Buffer>,
    residual: Option<&Buffer>,
    scales: Option<&Buffer>,
    out: &Buffer,
    rows: usize,
    inner: usize,
    cols: usize,
    tile: TileConfig,
    fused_ops_mask: u32,
    dtype: WeightDType,
) -> Result<(), String> {
    let rhs_dtype = dtype.to_scalar();
    let use_bias = bias.is_some();
    dispatch_matmul(
        ctx,
        encoder,
        lhs,
        rhs,
        rhs_dtype,
        scales,
        out,
        rows,
        inner,
        cols,
        tile,
        use_bias,
        fused_ops_mask,
        bias,
        residual,
    )
}

#[allow(dead_code)]
fn dispatch_fused_linear(
    ctx: &GpuContext,
    encoder: &mut wgpu::CommandEncoder,
    lhs: &Buffer,
    rhs: &Buffer,
    bias: &Buffer,
    out: &Buffer,
    rows: usize,
    inner: usize,
    cols: usize,
    tile: TileConfig,
    activation: FusedActivation,
) -> Result<(), String> {
    let mask = match activation {
        FusedActivation::Relu => FUSED_OP_RELU,
        FusedActivation::Gelu => FUSED_OP_GELU,
    };
    dispatch_matmul_with_options(
        ctx,
        encoder,
        lhs,
        rhs,
        Some(bias),
        None,
        None,
        out,
        rows,
        inner,
        cols,
        tile,
        mask,
        WeightDType::F32,
    )
}

#[allow(dead_code)]
fn dispatch_fused_linear_with_residual(
    ctx: &GpuContext,
    encoder: &mut wgpu::CommandEncoder,
    lhs: &Buffer,
    rhs: &Buffer,
    bias: &Buffer,
    residual: &Buffer,
    out: &Buffer,
    rows: usize,
    inner: usize,
    cols: usize,
    tile: TileConfig,
    activation: FusedActivation,
) -> Result<(), String> {
    let mut mask = match activation {
        FusedActivation::Relu => FUSED_OP_RELU,
        FusedActivation::Gelu => FUSED_OP_GELU,
    };
    mask |= FUSED_OP_RESIDUAL;
    dispatch_matmul_with_options(
        ctx,
        encoder,
        lhs,
        rhs,
        Some(bias),
        Some(residual),
        None,
        out,
        rows,
        inner,
        cols,
        tile,
        mask,
        WeightDType::F32,
    )
}

fn upload_lhs(device: &Device, label: &str, data: &[f32]) -> Buffer {
    device.create_buffer_init(&wgpu::util::BufferInitDescriptor {
        label: Some(label),
        contents: bytemuck::cast_slice(data),
        usage: wgpu::BufferUsages::STORAGE,
    })
}

fn allocate_output(device: &Device, label: &str, elements: usize) -> Buffer {
    device.create_buffer(&wgpu::BufferDescriptor {
        label: Some(label),
        size: (elements * std::mem::size_of::<f32>()) as u64,
        usage: wgpu::BufferUsages::STORAGE | wgpu::BufferUsages::COPY_SRC,
        mapped_at_creation: false,
    })
}

pub fn matmul(
    a: &[f32],
    b: &[f32],
    rows: usize,
    inner: usize,
    cols: usize,
) -> Result<Vec<f32>, String> {
    if rows == 0 || inner == 0 || cols == 0 {
        return Err("matrix dimensions must be positive".into());
    }
    if a.len() != rows * inner {
        return Err(format!(
            "lhs buffer length mismatch: expected {} elements, got {}",
            rows * inner,
            a.len()
        ));
    }
    if b.len() != inner * cols {
        return Err(format!(
            "rhs buffer length mismatch: expected {} elements, got {}",
            inner * cols,
            b.len()
        ));
    }

    let ctx = dense_context()?;
    let device = ctx.device();
    let queue = ctx.queue();

    let lhs_buf = upload_lhs(device, "st.tensor.wgpu_dense.matmul.lhs", a);
    let rhs_buf = upload_weights(device, b, inner, cols);
    let out_buf = allocate_output(device, "st.tensor.wgpu_dense.matmul.out", rows * cols);

    let mut encoder = device.create_command_encoder(&wgpu::CommandEncoderDescriptor {
        label: Some("st.tensor.wgpu_dense.matmul.encoder"),
    });
    let tile = ctx.select_tile_config(rows, inner, cols);
    let (rhs_buffer, rhs_dtype, rhs_scales) = rhs_buf.as_binding();
    dispatch_matmul(
        &ctx,
        &mut encoder,
        &lhs_buf,
        rhs_buffer,
        rhs_dtype,
        rhs_scales,
        &out_buf,
        rows,
        inner,
        cols,
        tile,
        false,
        0,
        None,
        None,
    )?;
    queue.submit(Some(encoder.finish()));

    readback_f32(device, queue, &out_buf, rows * cols)
}

pub fn matmul_prepacked(
    lhs: &[f32],
    packed_rhs: &PackedB,
    rows: usize,
    inner: usize,
    cols: usize,
) -> Result<Vec<f32>, String> {
    if rows == 0 || inner == 0 || cols == 0 {
        return Err("matrix dimensions must be positive".into());
    }
    if lhs.len() != rows * inner {
        return Err(format!(
            "lhs buffer length mismatch: expected {} elements, got {}",
            rows * inner,
            lhs.len()
        ));
    }
    if packed_rhs.inner() != inner {
        return Err("packed rhs inner dimension mismatch".into());
    }
    if packed_rhs.cols() != cols {
        return Err("packed rhs column dimension mismatch".into());
    }

    let ctx = dense_context()?;
    let device = ctx.device();
    let queue = ctx.queue();

    let lhs_buf = device.create_buffer_init(&wgpu::util::BufferInitDescriptor {
        label: Some("st.tensor.wgpu_dense.prepacked.lhs"),
        contents: bytemuck::cast_slice(lhs),
        usage: wgpu::BufferUsages::STORAGE,
    });
    let out_buf = allocate_output(device, "st.tensor.wgpu_dense.prepacked.out", rows * cols);

    let mut encoder = device.create_command_encoder(&wgpu::CommandEncoderDescriptor {
        label: Some("st.tensor.wgpu_dense.prepacked.encoder"),
    });
    let requested_tile = ctx.select_tile_config(rows, inner, cols);
    let weights = ctx.rhs_from_packed(packed_rhs, requested_tile)?;
    let tile = weights.tile();
    let rhs_buffers = WeightBuffers {
        buffer: weights.buffer(),
        dtype: weights.dtype(),
        scales: weights.scales(),
    };
    let (rhs_buffer, rhs_dtype, rhs_scales) = rhs_buffers.as_binding();
    dispatch_matmul(
        &ctx,
        &mut encoder,
        &lhs_buf,
        rhs_buffer,
        rhs_dtype,
        rhs_scales,
        &out_buf,
        rows,
        inner,
        cols,
        tile,
        false,
        0,
        None,
        None,
    )?;
    queue.submit(Some(encoder.finish()));

    readback_f32(device, queue, &out_buf, rows * cols)
}

pub fn matmul_bias_relu(
    lhs: &[f32],
    rhs: &[f32],
    bias: &[f32],
    rows: usize,
    inner: usize,
    cols: usize,
) -> Result<Vec<f32>, String> {
    matmul_with_bias_activation(
        lhs,
        rhs,
        bias,
        rows,
        inner,
        cols,
        Some(FusedActivation::Relu),
        None,
    )
}

pub fn matmul_bias_gelu(
    lhs: &[f32],
    rhs: &[f32],
    bias: &[f32],
    rows: usize,
    inner: usize,
    cols: usize,
) -> Result<Vec<f32>, String> {
    matmul_with_bias_activation(
        lhs,
        rhs,
        bias,
        rows,
        inner,
        cols,
        Some(FusedActivation::Gelu),
        None,
    )
}

pub fn matmul_bias_add_relu(
    lhs: &[f32],
    rhs: &[f32],
    bias: &[f32],
    residual: &[f32],
    rows: usize,
    inner: usize,
    cols: usize,
) -> Result<Vec<f32>, String> {
    matmul_with_bias_activation(
        lhs,
        rhs,
        bias,
        rows,
        inner,
        cols,
        Some(FusedActivation::Relu),
        Some(residual),
    )
}

pub fn matmul_bias_add_gelu(
    lhs: &[f32],
    rhs: &[f32],
    bias: &[f32],
    residual: &[f32],
    rows: usize,
    inner: usize,
    cols: usize,
) -> Result<Vec<f32>, String> {
    matmul_with_bias_activation(
        lhs,
        rhs,
        bias,
        rows,
        inner,
        cols,
        Some(FusedActivation::Gelu),
        Some(residual),
    )
}

fn matmul_with_bias_activation(
    lhs: &[f32],
    rhs: &[f32],
    bias: &[f32],
    rows: usize,
    inner: usize,
    cols: usize,
    activation: Option<FusedActivation>,
    residual: Option<&[f32]>,
) -> Result<Vec<f32>, String> {
    if rows == 0 || inner == 0 || cols == 0 {
        return Err("matrix dimensions must be positive".into());
    }
    if lhs.len() != rows * inner {
        return Err(format!(
            "lhs buffer length mismatch: expected {} elements, got {}",
            rows * inner,
            lhs.len()
        ));
    }
    if rhs.len() != inner * cols {
        return Err(format!(
            "rhs buffer length mismatch: expected {} elements, got {}",
            inner * cols,
            rhs.len()
        ));
    }
    if bias.len() != cols {
        return Err(format!(
            "bias length mismatch: expected {} elements, got {}",
            cols,
            bias.len()
        ));
    }
    if let Some(residual) = residual {
        if residual.len() != rows * cols {
            return Err(format!(
                "residual length mismatch: expected {} elements, got {}",
                rows * cols,
                residual.len()
            ));
        }
    }

    let ctx = dense_context()?;
    let device = ctx.device();
    let queue = ctx.queue();

    let lhs_buf = upload_lhs(device, "st.tensor.wgpu_dense.fused.lhs", lhs);
    let rhs_buf = upload_weights(device, rhs, inner, cols);
    let bias_buf = device.create_buffer_init(&wgpu::util::BufferInitDescriptor {
        label: Some("st.tensor.wgpu_dense.fused.bias"),
        contents: bytemuck::cast_slice(bias),
        usage: wgpu::BufferUsages::STORAGE,
    });
    let residual_buf = residual.map(|data| {
        device.create_buffer_init(&wgpu::util::BufferInitDescriptor {
            label: Some("st.tensor.wgpu_dense.fused.residual"),
            contents: bytemuck::cast_slice(data),
            usage: wgpu::BufferUsages::STORAGE,
        })
    });
    let out_buf = allocate_output(device, "st.tensor.wgpu_dense.fused.out", rows * cols);

    let mut encoder = device.create_command_encoder(&wgpu::CommandEncoderDescriptor {
        label: Some("st.tensor.wgpu_dense.fused.encoder"),
    });
    let tile = ctx.select_tile_config(rows, inner, cols);
    let mut fused_mask = 0u32;
    if let Some(act) = activation {
        match act {
            FusedActivation::Relu => fused_mask |= FLAG_FUSED_RELU,
            FusedActivation::Gelu => fused_mask |= FLAG_FUSED_GELU,
        }
    }
    if residual_buf.is_some() {
        fused_mask |= FLAG_FUSED_RESIDUAL;
    }
    let (rhs_buffer, rhs_dtype, rhs_scales) = rhs_buf.as_binding();
    dispatch_matmul(
        &ctx,
        &mut encoder,
        &lhs_buf,
        rhs_buffer,
        rhs_dtype,
        rhs_scales,
        &out_buf,
        rows,
        inner,
        cols,
        tile,
        true,
        fused_mask,
        Some(&bias_buf),
        residual_buf.as_ref(),
    )?;
    queue.submit(Some(encoder.finish()));

    readback_f32(device, queue, &out_buf, rows * cols)
}

pub fn fused_gelu_backward(
    z: &[f32],
    grad: &[f32],
    residual_grad: Option<&[f32]>,
    rows: usize,
    cols: usize,
) -> Result<(Vec<f32>, Vec<f32>, Vec<f32>), String> {
    if rows == 0 || cols == 0 {
        return Err("tensor dimensions must be positive".into());
    }
    let expected = rows * cols;
    if z.len() != expected {
        return Err(format!(
            "z length mismatch: expected {} elements, got {}",
            expected,
            z.len()
        ));
    }
    if grad.len() != expected {
        return Err(format!(
            "grad length mismatch: expected {} elements, got {}",
            expected,
            grad.len()
        ));
    }
    if let Some(residual) = residual_grad {
        if residual.len() != expected {
            return Err(format!(
                "residual gradient length mismatch: expected {} elements, got {}",
                expected,
                residual.len()
            ));
        }
    }

    let rows_u32 = u32::try_from(rows).map_err(|_| "rows exceed u32::MAX".to_string())?;
    let cols_u32 = u32::try_from(cols).map_err(|_| "cols exceed u32::MAX".to_string())?;

    let ctx = dense_context()?;
    let device = ctx.device();
    let queue = ctx.queue();

    let z_buf = device.create_buffer_init(&wgpu::util::BufferInitDescriptor {
        label: Some("st.tensor.wgpu_dense.gelu_back.z"),
        contents: bytemuck::cast_slice(z),
        usage: wgpu::BufferUsages::STORAGE,
    });
    let grad_buf = device.create_buffer_init(&wgpu::util::BufferInitDescriptor {
        label: Some("st.tensor.wgpu_dense.gelu_back.grad"),
        contents: bytemuck::cast_slice(grad),
        usage: wgpu::BufferUsages::STORAGE,
    });
    let gz_buf = allocate_output(device, "st.tensor.wgpu_dense.gelu_back.gz", expected);

    let residual_data = match residual_grad {
        Some(data) => data.to_vec(),
        None => vec![0.0; expected],
    };
    let dr_buf = device.create_buffer_init(&wgpu::util::BufferInitDescriptor {
        label: Some("st.tensor.wgpu_dense.gelu_back.dr"),
        contents: bytemuck::cast_slice(&residual_data),
        usage: wgpu::BufferUsages::STORAGE | wgpu::BufferUsages::COPY_SRC,
    });

    let num_wg_x = (cols_u32 + FUSED_GELU_BACK_WG_COLS - 1) / FUSED_GELU_BACK_WG_COLS;
    let num_wg_y = (rows_u32 + FUSED_GELU_BACK_WG_ROWS - 1) / FUSED_GELU_BACK_WG_ROWS;
    let partial_len = (num_wg_x * num_wg_y * FUSED_GELU_BACK_WG_COLS) as usize;
    let partials_zero = vec![0.0f32; partial_len];
    let partials_buf = device.create_buffer_init(&wgpu::util::BufferInitDescriptor {
        label: Some("st.tensor.wgpu_dense.gelu_back.partials"),
        contents: bytemuck::cast_slice(&partials_zero),
        usage: wgpu::BufferUsages::STORAGE,
    });

    let db_buf = allocate_output(device, "st.tensor.wgpu_dense.gelu_back.db", cols);

    let fused_uniforms = FusedGeluBackUniforms {
        b: rows_u32,
        o: cols_u32,
        stride: cols_u32,
        num_wg_x,
        num_wg_y,
        add_dr: if residual_grad.is_some() { 1 } else { 0 },
        _pad0: 0,
        _pad1: 0,
    };
    let fused_uniform_buf = device.create_buffer_init(&wgpu::util::BufferInitDescriptor {
        label: Some("st.tensor.wgpu_dense.gelu_back.uniforms"),
        contents: bytemuck::bytes_of(&fused_uniforms),
        usage: wgpu::BufferUsages::UNIFORM,
    });

    let reduce_uniforms = ReduceDbUniforms {
        o: cols_u32,
        num_wg_x,
        num_wg_y,
        _pad0: 0,
    };
    let reduce_uniform_buf = device.create_buffer_init(&wgpu::util::BufferInitDescriptor {
        label: Some("st.tensor.wgpu_dense.gelu_back.reduce_uniforms"),
        contents: bytemuck::bytes_of(&reduce_uniforms),
        usage: wgpu::BufferUsages::UNIFORM,
    });

    let fused_bind_group = ctx.fused_gelu_back_bind_group(
        &z_buf,
        &grad_buf,
        &gz_buf,
        &dr_buf,
        &partials_buf,
        &fused_uniform_buf,
    );
    let reduce_bind_group = ctx.reduce_db_bind_group(&partials_buf, &db_buf, &reduce_uniform_buf);

    let fused_pipeline = ctx.fused_gelu_back_pipeline.clone();
    let reduce_pipeline = ctx.reduce_db_pipeline.clone();

    let mut encoder = device.create_command_encoder(&wgpu::CommandEncoderDescriptor {
        label: Some("st.tensor.wgpu_dense.gelu_back.encoder"),
    });

    {
        let mut pass = encoder.begin_compute_pass(&wgpu::ComputePassDescriptor {
            label: Some("st.tensor.wgpu_dense.gelu_back.pass"),
            timestamp_writes: None,
        });
        pass.set_pipeline(fused_pipeline.as_ref());
        pass.set_bind_group(0, &fused_bind_group, &[]);
        pass.dispatch_workgroups(num_wg_x, num_wg_y, 1);
    }

    let reduce_groups = (cols_u32 + REDUCE_DB_WORKGROUP - 1) / REDUCE_DB_WORKGROUP;
    {
        let mut pass = encoder.begin_compute_pass(&wgpu::ComputePassDescriptor {
            label: Some("st.tensor.wgpu_dense.gelu_back.reduce"),
            timestamp_writes: None,
        });
        pass.set_pipeline(reduce_pipeline.as_ref());
        pass.set_bind_group(0, &reduce_bind_group, &[]);
        pass.dispatch_workgroups(reduce_groups, 1, 1);
    }

    queue.submit(Some(encoder.finish()));

    let gz = readback_f32(device, queue, &gz_buf, expected)?;
    let dr_out = readback_f32(device, queue, &dr_buf, expected)?;
    let db = readback_f32(device, queue, &db_buf, cols)?;

    Ok((gz, dr_out, db))
}

pub fn gelu_backward(
    z: &[f32],
    grad: &[f32],
    rows: usize,
    cols: usize,
) -> Result<Vec<f32>, String> {
    let (gz, _dr, _db) = fused_gelu_backward(z, grad, None, rows, cols)?;
    Ok(gz)
}

pub fn row_softmax(
    input: &[f32],
    rows: usize,
    cols: usize,
    layout: Layout,
) -> Result<Vec<f32>, String> {
    if rows == 0 || cols == 0 {
        return Err("matrix dimensions must be positive".into());
    }
    if input.len() != rows * cols {
        return Err(format!(
            "input length mismatch: expected {} elements, got {}",
            rows * cols,
            input.len()
        ));
    }

    let rows_u32 = u32::try_from(rows).map_err(|_| "rows exceed u32::MAX".to_string())?;
    let cols_u32 = u32::try_from(cols).map_err(|_| "cols exceed u32::MAX".to_string())?;

    let ctx = dense_context()?;
    if !ctx.supports_softmax() {
        return Err("wgpu device lacks subgroup row softmax support".into());
    }

    let layout_desc = SoftmaxLayoutDesc::from_layout(layout, rows, cols)?;
    let device = ctx.device();
    let queue = ctx.queue();

    let input_buf = device.create_buffer_init(&wgpu::util::BufferInitDescriptor {
        label: Some("st.tensor.wgpu_dense.softmax.input"),
        contents: bytemuck::cast_slice(input),
        usage: wgpu::BufferUsages::STORAGE,
    });
    let output_buf = allocate_output(device, "st.tensor.wgpu_dense.softmax.output", rows * cols);
    let params = RowSoftmaxParams {
        rows: rows_u32,
        cols: cols_u32,
        in_stride: layout_desc.in_stride,
        out_stride: layout_desc.out_stride,
        chimera_tile: layout_desc.chimera_tile,
        chimera_stripes: layout_desc.chimera_stripes,
        flags: layout_desc.flags,
        mask_stride: layout_desc.out_stride,
    };
    let params_buf = device.create_buffer_init(&wgpu::util::BufferInitDescriptor {
        label: Some("st.tensor.wgpu_dense.softmax.params"),
        contents: bytemuck::bytes_of(&params),
        usage: wgpu::BufferUsages::UNIFORM,
    });
    let bind_group = ctx.softmax_bind_group(&input_buf, &output_buf, None, &params_buf);
    let (pipeline, _) = ctx.select_softmax_pipeline(rows, cols, &layout_desc)?;

    let mut encoder = device.create_command_encoder(&wgpu::CommandEncoderDescriptor {
        label: Some("st.tensor.wgpu_dense.softmax.encoder"),
    });
    {
        let mut pass = encoder.begin_compute_pass(&wgpu::ComputePassDescriptor {
            label: Some("st.tensor.wgpu_dense.softmax.pass"),
            timestamp_writes: None,
        });
        pass.set_pipeline(pipeline.as_ref());
        pass.set_bind_group(0, &bind_group, &[]);
        pass.dispatch_workgroups(rows_u32, 1, 1);
    }
    queue.submit(Some(encoder.finish()));

    readback_f32(device, queue, &output_buf, rows * cols)
}

pub fn row_softmax_hardmax(
    input: &[f32],
    rows: usize,
    cols: usize,
    layout: Layout,
) -> Result<(Vec<f32>, Vec<f32>), String> {
    if rows == 0 || cols == 0 {
        return Err("matrix dimensions must be positive".into());
    }
    if input.len() != rows * cols {
        return Err(format!(
            "input length mismatch: expected {} elements, got {}",
            rows * cols,
            input.len()
        ));
    }

    let rows_u32 = u32::try_from(rows).map_err(|_| "rows exceed u32::MAX".to_string())?;
    let cols_u32 = u32::try_from(cols).map_err(|_| "cols exceed u32::MAX".to_string())?;

    let ctx = dense_context()?;
    if !ctx.supports_softmax() {
        return Err("wgpu device lacks subgroup row softmax support".into());
    }

    let mut layout_desc = SoftmaxLayoutDesc::from_layout(layout, rows, cols)?;
    layout_desc.flags |= SOFTMAX_FLAG_HARDMAX_MASK;

    let device = ctx.device();
    let queue = ctx.queue();

    let input_buf = device.create_buffer_init(&wgpu::util::BufferInitDescriptor {
        label: Some("st.tensor.wgpu_dense.softmax_hardmax.input"),
        contents: bytemuck::cast_slice(input),
        usage: wgpu::BufferUsages::STORAGE,
    });
    let softmax_buf = allocate_output(
        device,
        "st.tensor.wgpu_dense.softmax_hardmax.softmax",
        rows * cols,
    );
    let mask_buf = allocate_output(
        device,
        "st.tensor.wgpu_dense.softmax_hardmax.mask",
        rows * cols,
    );
    let params = RowSoftmaxParams {
        rows: rows_u32,
        cols: cols_u32,
        in_stride: layout_desc.in_stride,
        out_stride: layout_desc.out_stride,
        chimera_tile: layout_desc.chimera_tile,
        chimera_stripes: layout_desc.chimera_stripes,
        flags: layout_desc.flags,
        mask_stride: layout_desc.out_stride,
    };
    let params_buf = device.create_buffer_init(&wgpu::util::BufferInitDescriptor {
        label: Some("st.tensor.wgpu_dense.softmax_hardmax.params"),
        contents: bytemuck::bytes_of(&params),
        usage: wgpu::BufferUsages::UNIFORM,
    });
    let bind_group = ctx.softmax_bind_group(&input_buf, &softmax_buf, Some(&mask_buf), &params_buf);
    let (pipeline, _) = ctx.select_softmax_pipeline(rows, cols, &layout_desc)?;

    let mut encoder = device.create_command_encoder(&wgpu::CommandEncoderDescriptor {
        label: Some("st.tensor.wgpu_dense.softmax_hardmax.encoder"),
    });
    {
        let mut pass = encoder.begin_compute_pass(&wgpu::ComputePassDescriptor {
            label: Some("st.tensor.wgpu_dense.softmax_hardmax.pass"),
            timestamp_writes: None,
        });
        pass.set_pipeline(pipeline.as_ref());
        pass.set_bind_group(0, &bind_group, &[]);
        pass.dispatch_workgroups(rows_u32, 1, 1);
    }
    queue.submit(Some(encoder.finish()));

    let softmax = readback_f32(device, queue, &softmax_buf, rows * cols)?;
    let mask = readback_f32(device, queue, &mask_buf, rows * cols)?;
    Ok((softmax, mask))
}

pub fn row_softmax_hardmax_spiral(
    input: &[f32],
    rows: usize,
    cols: usize,
    layout: Layout,
) -> Result<(Vec<f32>, Vec<f32>, Vec<f32>, SpiralConsensusStats), String> {
    if rows == 0 || cols == 0 {
        return Err("matrix dimensions must be positive".into());
    }
    if input.len() != rows * cols {
        return Err(format!(
            "input length mismatch: expected {} elements, got {}",
            rows * cols,
            input.len()
        ));
    }

    let rows_u32 = u32::try_from(rows).map_err(|_| "rows exceed u32::MAX".to_string())?;
    let cols_u32 = u32::try_from(cols).map_err(|_| "cols exceed u32::MAX".to_string())?;

    let ctx = dense_context()?;
    if !ctx.supports_softmax() {
        return Err("wgpu device lacks subgroup row softmax support".into());
    }

    let mut layout_desc = SoftmaxLayoutDesc::from_layout(layout, rows, cols)?;
    layout_desc.flags |= SOFTMAX_FLAG_HARDMAX_MASK;

    let device = ctx.device();
    let queue = ctx.queue();

    let input_buf = device.create_buffer_init(&wgpu::util::BufferInitDescriptor {
        label: Some("st.tensor.wgpu_dense.softmax_spiral.input"),
        contents: bytemuck::cast_slice(input),
        usage: wgpu::BufferUsages::STORAGE,
    });
    let softmax_buf = allocate_output(
        device,
        "st.tensor.wgpu_dense.softmax_spiral.softmax",
        rows * cols,
    );
    let mask_buf = allocate_output(
        device,
        "st.tensor.wgpu_dense.softmax_spiral.mask",
        rows * cols,
    );
    let params = RowSoftmaxParams {
        rows: rows_u32,
        cols: cols_u32,
        in_stride: layout_desc.in_stride,
        out_stride: layout_desc.out_stride,
        chimera_tile: layout_desc.chimera_tile,
        chimera_stripes: layout_desc.chimera_stripes,
        flags: layout_desc.flags,
        mask_stride: layout_desc.out_stride,
    };
    let params_buf = device.create_buffer_init(&wgpu::util::BufferInitDescriptor {
        label: Some("st.tensor.wgpu_dense.softmax_spiral.params"),
        contents: bytemuck::bytes_of(&params),
        usage: wgpu::BufferUsages::UNIFORM,
    });
    let bind_group = ctx.softmax_bind_group(&input_buf, &softmax_buf, Some(&mask_buf), &params_buf);
    let (pipeline, _) = ctx.select_softmax_pipeline(rows, cols, &layout_desc)?;

    let consensus_resources =
        ctx.prepare_spiral_consensus(rows, cols, &layout_desc, &softmax_buf, &mask_buf);

    let mut encoder = device.create_command_encoder(&wgpu::CommandEncoderDescriptor {
        label: Some("st.tensor.wgpu_dense.softmax_spiral.encoder"),
    });
    {
        let mut pass = encoder.begin_compute_pass(&wgpu::ComputePassDescriptor {
            label: Some("st.tensor.wgpu_dense.softmax_spiral.softmax_pass"),
            timestamp_writes: None,
        });
        pass.set_pipeline(pipeline.as_ref());
        pass.set_bind_group(0, &bind_group, &[]);
        pass.dispatch_workgroups(rows_u32, 1, 1);
    }

    if let Some(ref resources) = consensus_resources {
        let mut pass = encoder.begin_compute_pass(&wgpu::ComputePassDescriptor {
            label: Some("st.tensor.wgpu_dense.softmax_spiral.consensus_pass"),
            timestamp_writes: None,
        });
        pass.set_pipeline(resources.pipeline.as_ref());
        pass.set_bind_group(0, &resources.bind_group, &[]);
        pass.dispatch_workgroups(resources.rows, 1, 1);
    }

    queue.submit(Some(encoder.finish()));

    let softmax = readback_f32(device, queue, &softmax_buf, rows * cols)?;
    let hardmax = readback_f32(device, queue, &mask_buf, rows * cols)?;

    if let Some(resources) = consensus_resources {
        let spiral = readback_f32(device, queue, &resources.spiral_buffer, rows * cols)?;
        let metrics = readback_f32(device, queue, &resources.metrics_buffer, rows * 4)?;
        let mut total_entropy = 0.0_f64;
        let mut total_hardmass = 0.0_f64;
        let mut total_enrichment = 0.0_f64;
        let mut total_coherence = 0.0_f64;
        for chunk in metrics.chunks_exact(4) {
            total_entropy += f64::from(chunk[0].max(0.0));
            total_hardmass += f64::from(chunk[1].max(0.0));
            total_enrichment += f64::from(chunk[2]);
            total_coherence += f64::from(chunk[3].clamp(0.0, 1.0));
        }
        let rows_f64 = rows as f64;
        let inv_rows = if rows_f64 > 0.0 { 1.0 / rows_f64 } else { 0.0 };
        let stats = SpiralConsensusStats {
            phi: GOLDEN_RATIO as f64,
            phi_conjugate: GOLDEN_RATIO_CONJUGATE as f64,
            phi_bias: GOLDEN_RATIO_BIAS as f64,
            ramanujan_ratio: resources.ramanujan_ratio,
            ramanujan_delta: resources.ramanujan_delta,
            average_enrichment: total_enrichment * inv_rows,
            mean_entropy: total_entropy * inv_rows,
            mean_hardmass: total_hardmass * inv_rows,
            spiral_coherence: total_coherence * inv_rows,
        };
        Ok((softmax, hardmax, spiral, stats))
    } else {
        let (spiral, stats) = spiral_softmax_hardmax_consensus(&softmax, &hardmax, rows, cols);
        Ok((softmax, hardmax, spiral, stats))
    }
}

pub fn row_hardmax(
    input: &[f32],
    rows: usize,
    cols: usize,
    layout: Layout,
) -> Result<Vec<f32>, String> {
    if rows == 0 || cols == 0 {
        return Err("matrix dimensions must be positive".into());
    }
    if input.len() != rows * cols {
        return Err(format!(
            "input length mismatch: expected {} elements, got {}",
            rows * cols,
            input.len()
        ));
    }

    let rows_u32 = u32::try_from(rows).map_err(|_| "rows exceed u32::MAX".to_string())?;
    let cols_u32 = u32::try_from(cols).map_err(|_| "cols exceed u32::MAX".to_string())?;

    let ctx = dense_context()?;
    if !ctx.supports_softmax() {
        return Err("wgpu device lacks subgroup row softmax support".into());
    }

    let mut layout_desc = SoftmaxLayoutDesc::from_layout(layout, rows, cols)?;
    layout_desc.flags |= SOFTMAX_FLAG_HARDMAX_ONLY;

    let device = ctx.device();
    let queue = ctx.queue();

    let input_buf = device.create_buffer_init(&wgpu::util::BufferInitDescriptor {
        label: Some("st.tensor.wgpu_dense.hardmax.input"),
        contents: bytemuck::cast_slice(input),
        usage: wgpu::BufferUsages::STORAGE,
    });
    let output_buf = allocate_output(device, "st.tensor.wgpu_dense.hardmax.output", rows * cols);
    let params = RowSoftmaxParams {
        rows: rows_u32,
        cols: cols_u32,
        in_stride: layout_desc.in_stride,
        out_stride: layout_desc.out_stride,
        chimera_tile: layout_desc.chimera_tile,
        chimera_stripes: layout_desc.chimera_stripes,
        flags: layout_desc.flags,
        mask_stride: layout_desc.out_stride,
    };
    let params_buf = device.create_buffer_init(&wgpu::util::BufferInitDescriptor {
        label: Some("st.tensor.wgpu_dense.hardmax.params"),
        contents: bytemuck::bytes_of(&params),
        usage: wgpu::BufferUsages::UNIFORM,
    });
    let bind_group = ctx.softmax_bind_group(&input_buf, &output_buf, None, &params_buf);
    let (pipeline, _) = ctx.select_softmax_pipeline(rows, cols, &layout_desc)?;

    let mut encoder = device.create_command_encoder(&wgpu::CommandEncoderDescriptor {
        label: Some("st.tensor.wgpu_dense.hardmax.encoder"),
    });
    {
        let mut pass = encoder.begin_compute_pass(&wgpu::ComputePassDescriptor {
            label: Some("st.tensor.wgpu_dense.hardmax.pass"),
            timestamp_writes: None,
        });
        pass.set_pipeline(pipeline.as_ref());
        pass.set_bind_group(0, &bind_group, &[]);
        pass.dispatch_workgroups(rows_u32, 1, 1);
    }
    queue.submit(Some(encoder.finish()));

    readback_f32(device, queue, &output_buf, rows * cols)
}

pub fn is_available() -> bool {
    dense_context().is_ok()
}

pub fn supports_row_softmax(rows: usize, cols: usize) -> bool {
    if rows == 0 || cols == 0 {
        return false;
    }
    if rows > u32::MAX as usize || cols > u32::MAX as usize {
        return false;
    }
    if let Ok(ctx) = dense_context() {
        ctx.supports_softmax()
    } else {
        false
    }
}

pub fn supports_row_softmax_hardmax(rows: usize, cols: usize) -> bool {
    supports_row_softmax(rows, cols)
}

pub fn supports_row_softmax_hardmax_spiral(rows: usize, cols: usize) -> bool {
    supports_row_softmax(rows, cols)
}

pub fn supports_row_hardmax(rows: usize, cols: usize) -> bool {
    supports_row_softmax(rows, cols)
}

pub fn softmax_autotune_snapshot() -> Option<Vec<SoftmaxSelectionSnapshot>> {
    let ctx = dense_context().ok()?;
    let history = ctx.softmax_history.lock().ok()?.clone();
    let key_map = ctx
        .softmax_telemetry_keys
        .lock()
        .ok()
        .map(|guard| guard.clone());
    let registry_guard = global_autotune_registry().lock().ok();

    let mut snapshots = Vec::with_capacity(history.len());
    for record in history.into_iter() {
        let telemetry = key_map
            .as_ref()
            .and_then(|map| map.get(&record.key))
            .and_then(|autokey| {
                registry_guard
                    .as_ref()
                    .and_then(|registry| registry.summary(autokey))
            })
            .map(SoftmaxTelemetrySummary::from);
        snapshots.push(SoftmaxSelectionSnapshot::from_record(record, telemetry));
    }

    Some(snapshots)
}

pub fn fused_attention(
    queries: &[f32],
    keys: &[f32],
    values: &[f32],
    contexts: usize,
    sequence: usize,
    head_dim: usize,
    scale: f32,
    z_bias: Option<&[f32]>,
    attn_bias: Option<&[f32]>,
) -> Result<Vec<f32>, String> {
    if contexts == 0 || sequence == 0 || head_dim == 0 {
        return Err("attention dimensions must be positive".into());
    }

    let volume = contexts
        .checked_mul(sequence)
        .and_then(|v| v.checked_mul(head_dim))
        .ok_or_else(|| "attention volume exceeds usize range".to_string())?;

    if queries.len() != volume {
        return Err(format!(
            "query buffer length mismatch: expected {} elements, got {}",
            volume,
            queries.len()
        ));
    }
    if keys.len() != volume {
        return Err(format!(
            "key buffer length mismatch: expected {} elements, got {}",
            volume,
            keys.len()
        ));
    }
    if values.len() != volume {
        return Err(format!(
            "value buffer length mismatch: expected {} elements, got {}",
            volume,
            values.len()
        ));
    }

    if let Some(bias) = z_bias {
        let expected = contexts * sequence;
        if bias.len() != expected {
            return Err(format!(
                "z-bias length mismatch: expected {} elements, got {}",
                expected,
                bias.len()
            ));
        }
    }

    if let Some(bias) = attn_bias {
        let expected = contexts
            .checked_mul(sequence)
            .and_then(|v| v.checked_mul(sequence))
            .ok_or_else(|| "attention bias volume exceeds usize range".to_string())?;
        if bias.len() != expected {
            return Err(format!(
                "attention bias length mismatch: expected {} elements, got {}",
                expected,
                bias.len()
            ));
        }
    }

    if contexts > u32::MAX as usize || sequence > u32::MAX as usize || head_dim > u32::MAX as usize
    {
        return Err("attention dimensions exceed u32 dispatch range".into());
    }

    let ctx = dense_context()?;
    let kernel = ctx
        .fused_attention_kernel()
        .ok_or_else(|| "fused attention kernel unavailable on this device".to_string())?;

    if (head_dim as u32) > kernel.max_head_dim {
        return Err(format!(
            "head dimension {} exceeds templated maximum {}",
            head_dim, kernel.max_head_dim
        ));
    }

    let device = ctx.device();
    let queue = ctx.queue();

    let query_buf = upload_lhs(device, "st.tensor.wgpu_dense.attn.queries", queries);
    let key_buf = upload_lhs(device, "st.tensor.wgpu_dense.attn.keys", keys);
    let value_buf = upload_lhs(device, "st.tensor.wgpu_dense.attn.values", values);
    let output_buf = allocate_output(device, "st.tensor.wgpu_dense.attn.output", volume);

    let z_bias_buf =
        z_bias.map(|data| upload_lhs(device, "st.tensor.wgpu_dense.attn.z_bias", data));
    let attn_bias_buf =
        attn_bias.map(|data| upload_lhs(device, "st.tensor.wgpu_dense.attn.attn_bias", data));
    let zero_storage = ctx.zero_storage_buffer();
    let z_binding = z_bias_buf
        .as_ref()
        .map(|buf| buf)
        .unwrap_or_else(|| zero_storage.as_ref());
    let attn_binding = attn_bias_buf
        .as_ref()
        .map(|buf| buf)
        .unwrap_or_else(|| zero_storage.as_ref());

    let flags = {
        let mut mask = 0u32;
        if z_bias.is_some() {
            mask |= FUSED_ATTENTION_FLAG_USE_Z_BIAS;
        }
        if attn_bias.is_some() {
            mask |= FUSED_ATTENTION_FLAG_USE_ATTN_BIAS;
        }
        mask
    };

    let params = FusedAttentionParams {
        contexts: contexts as u32,
        sequence: sequence as u32,
        head_dim: head_dim as u32,
        flags,
        scale,
        _pad0: 0.0,
        _pad1: 0.0,
        _pad2: 0.0,
    };
    let params_buf = device.create_buffer_init(&wgpu::util::BufferInitDescriptor {
        label: Some("st.tensor.wgpu_dense.attn.params"),
        contents: bytemuck::bytes_of(&params),
        usage: wgpu::BufferUsages::UNIFORM,
    });

    let bind_group = ctx.fused_attention_bind_group(
        kernel,
        &query_buf,
        &key_buf,
        &value_buf,
        z_binding,
        attn_binding,
        &output_buf,
        &params_buf,
    );

    let mut encoder = device.create_command_encoder(&wgpu::CommandEncoderDescriptor {
        label: Some("st.tensor.wgpu_dense.attn.encoder"),
    });
    {
        let mut pass = encoder.begin_compute_pass(&wgpu::ComputePassDescriptor {
            label: Some("st.tensor.wgpu_dense.attn.pass"),
            timestamp_writes: None,
        });
        pass.set_pipeline(kernel.pipeline.as_ref());
        pass.set_bind_group(0, &bind_group, &[]);
        pass.dispatch_workgroups(sequence as u32, contexts as u32, 1);
    }
    queue.submit(Some(encoder.finish()));

    readback_f32(device, queue, &output_buf, volume)
}

pub fn supports_fused_attention(contexts: usize, sequence: usize, head_dim: usize) -> bool {
    if contexts == 0 || sequence == 0 || head_dim == 0 {
        return false;
    }
    if contexts > u32::MAX as usize || sequence > u32::MAX as usize || head_dim > u32::MAX as usize
    {
        return false;
    }
    if let Ok(ctx) = dense_context() {
        ctx.fused_attention_kernel()
            .filter(|kernel| (head_dim as u32) <= kernel.max_head_dim)
            .is_some()
    } else {
        false
    }
}

pub fn conv_im2col_gemm(
    input: &[f32],
    batch: usize,
    in_channels: usize,
    input_h: usize,
    input_w: usize,
    kernel_h: usize,
    kernel_w: usize,
    stride_h: usize,
    stride_w: usize,
    pad_h: i32,
    pad_w: i32,
    dilation_h: usize,
    dilation_w: usize,
    weight_t: &[f32],
    bias: Option<&[f32]>,
    out_channels: usize,
    out_h: usize,
    out_w: usize,
) -> Result<Vec<f32>, String> {
    if batch == 0
        || in_channels == 0
        || kernel_h == 0
        || kernel_w == 0
        || out_channels == 0
        || out_h == 0
        || out_w == 0
    {
        return Err("convolution dimensions must be positive".into());
    }
    let span = in_channels
        .checked_mul(kernel_h)
        .and_then(|value| value.checked_mul(kernel_w))
        .ok_or_else(|| "kernel span overflow".to_string())?;
    let rows = batch
        .checked_mul(out_h)
        .and_then(|value| value.checked_mul(out_w))
        .ok_or_else(|| "output spatial overflow".to_string())?;
    if input.len() != batch * in_channels * input_h * input_w {
        return Err("input buffer length mismatch".into());
    }
    if weight_t.len() != span * out_channels {
        return Err("transposed weight buffer length mismatch".into());
    }
    if let Some(bias) = bias {
        if bias.len() != out_channels {
            return Err("bias length mismatch".into());
        }
    }

    let ctx = dense_context()?;
    let device = ctx.device();
    let queue = ctx.queue();

    let input_buf = device.create_buffer_init(&wgpu::util::BufferInitDescriptor {
        label: Some("st.tensor.wgpu_dense.conv.input"),
        contents: bytemuck::cast_slice(input),
        usage: wgpu::BufferUsages::STORAGE,
    });
    let conv_params = ConvGemmParams {
        batch: batch as u32,
        in_channels: in_channels as u32,
        input_h: input_h as u32,
        input_w: input_w as u32,
        kernel_h: kernel_h as u32,
        kernel_w: kernel_w as u32,
        stride_h: stride_h as u32,
        stride_w: stride_w as u32,
        pad_h,
        pad_w,
        dilation_h: dilation_h as u32,
        dilation_w: dilation_w as u32,
        out_h: out_h as u32,
        out_w: out_w as u32,
        span: span as u32,
        out_channels: out_channels as u32,
        _pad0: 0,
        _pad1: 0,
        _pad2: 0,
        _pad3: 0,
    };
    let conv_params_buf = device.create_buffer_init(&wgpu::util::BufferInitDescriptor {
        label: Some("st.tensor.wgpu_dense.conv.params"),
        contents: bytemuck::bytes_of(&conv_params),
        usage: wgpu::BufferUsages::UNIFORM,
    });
    let weight_buf = device.create_buffer_init(&wgpu::util::BufferInitDescriptor {
        label: Some("st.tensor.wgpu_dense.conv.weight_t"),
        contents: bytemuck::cast_slice(weight_t),
        usage: wgpu::BufferUsages::STORAGE,
    });
    let output_buf = allocate_output(
        device,
        "st.tensor.wgpu_dense.conv.output",
        rows * out_channels,
    );

    let mut encoder = device.create_command_encoder(&wgpu::CommandEncoderDescriptor {
        label: Some("st.tensor.wgpu_dense.conv.encoder"),
    });
    let tile_config = ctx.select_tile_config(rows, span, out_channels);
    let fused_pipeline = ctx.fused_conv_pipeline_for(tile_config)?;
    let fused_bind_group =
        ctx.fused_conv_bind_group(&input_buf, &weight_buf, &output_buf, &conv_params_buf);
    {
        let mut pass = encoder.begin_compute_pass(&wgpu::ComputePassDescriptor {
            label: Some("st.tensor.wgpu_dense.conv.fused_pass"),
            timestamp_writes: None,
        });
        pass.set_pipeline(fused_pipeline.as_ref());
        pass.set_bind_group(0, &fused_bind_group, &[]);
        let groups_x = ((out_channels as u32) + tile_config.tile_n() - 1) / tile_config.tile_n();
        let groups_y = ((rows as u32) + tile_config.tile_m() - 1) / tile_config.tile_m();
        pass.dispatch_workgroups(groups_x.max(1), groups_y.max(1), 1);
    }

    queue.submit(Some(encoder.finish()));

    readback_f32(device, queue, &output_buf, rows * out_channels)
}

struct GradInputLaunch<'a> {
    grad_matrix: &'a [f32],
    weights: &'a [f32],
    batch: usize,
    in_channels: usize,
    input: [usize; 4],
    kernel: [usize; 4],
    stride: [usize; 4],
    pad: [i32; 4],
    dilation: [usize; 4],
    output: [usize; 4],
    out_channels: usize,
    dims: u32,
}

fn conv_grad_input_fused_common(config: GradInputLaunch<'_>) -> Result<Vec<f32>, String> {
    let GradInputLaunch {
        grad_matrix,
        weights,
        batch,
        in_channels,
        input,
        kernel,
        stride,
        pad,
        dilation,
        output,
        out_channels,
        dims,
    } = config;

    if batch == 0
        || in_channels == 0
        || kernel.iter().product::<usize>() == 0
        || out_channels == 0
        || output.iter().product::<usize>() == 0
    {
        return Err("convolution dimensions must be positive".into());
    }

    let rows = batch
        .checked_mul(output.iter().product::<usize>())
        .ok_or_else(|| "output spatial overflow".to_string())?;
    let span = in_channels
        .checked_mul(kernel.iter().product::<usize>())
        .ok_or_else(|| "kernel span overflow".to_string())?;

    if grad_matrix.len() != rows * out_channels {
        return Err("grad matrix length mismatch".into());
    }
    if weights.len() != out_channels * span {
        return Err("weight buffer length mismatch".into());
    }

    let total_bc = batch
        .checked_mul(in_channels)
        .and_then(|value| value.checked_mul(input[0]))
        .and_then(|value| value.checked_mul(input[3]))
        .ok_or_else(|| "input channel volume overflow".to_string())?;
    if total_bc > u32::MAX as usize {
        return Err("input channel volume exceeds GPU limits".into());
    }
    let input_volume = total_bc
        .checked_mul(input[1])
        .and_then(|value| value.checked_mul(input[2]))
        .ok_or_else(|| "input tensor volume overflow".to_string())?;

    let exceeds_limit = [
        rows,
        span,
        batch,
        in_channels,
        input[0],
        input[1],
        input[2],
        input[3],
        kernel[0],
        kernel[1],
        kernel[2],
        kernel[3],
        stride[0],
        stride[1],
        stride[2],
        stride[3],
        dilation[0],
        dilation[1],
        dilation[2],
        dilation[3],
        output[0],
        output[1],
        output[2],
        output[3],
        out_channels,
    ]
    .into_iter()
    .any(|value| value > u32::MAX as usize);
    if exceeds_limit {
        return Err("convolution dimensions exceed GPU limits".into());
    }

    let ctx = dense_context()?;
    let device = ctx.device();
    let queue = ctx.queue();

    let grad_matrix_buf = device.create_buffer_init(&wgpu::util::BufferInitDescriptor {
        label: Some("st.tensor.wgpu_dense.conv.grad_matrix"),
        contents: bytemuck::cast_slice(grad_matrix),
        usage: wgpu::BufferUsages::STORAGE,
    });
    let weights_buf = device.create_buffer_init(&wgpu::util::BufferInitDescriptor {
        label: Some("st.tensor.wgpu_dense.conv.grad_weights"),
        contents: bytemuck::cast_slice(weights),
        usage: wgpu::BufferUsages::STORAGE,
    });
    let output_buf = allocate_output(device, "st.tensor.wgpu_dense.conv.grad_input", input_volume);

    let params = GradInputParams {
        batch: batch as u32,
        in_channels: in_channels as u32,
        input_d: input[0] as u32,
        input_h: input[1] as u32,
        input_w: input[2] as u32,
        input_t: input[3] as u32,
        kernel_d: kernel[0] as u32,
        kernel_h: kernel[1] as u32,
        kernel_w: kernel[2] as u32,
        kernel_t: kernel[3] as u32,
        stride_d: stride[0] as u32,
        stride_h: stride[1] as u32,
        stride_w: stride[2] as u32,
        stride_t: stride[3] as u32,
        pad_d: pad[0],
        pad_h: pad[1],
        pad_w: pad[2],
        pad_t: pad[3],
        dilation_d: dilation[0] as u32,
        dilation_h: dilation[1] as u32,
        dilation_w: dilation[2] as u32,
        dilation_t: dilation[3] as u32,
        out_d: output[0] as u32,
        out_h: output[1] as u32,
        out_w: output[2] as u32,
        out_t: output[3] as u32,
        out_channels: out_channels as u32,
        span: span as u32,
        dims,
        _pad0: 0,
        _pad1: 0,
        _pad2: 0,
    };

    let params_buf = device.create_buffer_init(&wgpu::util::BufferInitDescriptor {
        label: Some("st.tensor.wgpu_dense.conv.grad_input.params"),
        contents: bytemuck::bytes_of(&params),
        usage: wgpu::BufferUsages::UNIFORM,
    });

    let mut encoder = device.create_command_encoder(&wgpu::CommandEncoderDescriptor {
        label: Some("st.tensor.wgpu_dense.conv.grad_input.encoder"),
    });

    let pipeline = ctx.fused_grad_input_pipeline()?;
    let bind_group =
        ctx.fused_grad_input_bind_group(&grad_matrix_buf, &weights_buf, &output_buf, &params_buf);

    {
        let mut pass = encoder.begin_compute_pass(&wgpu::ComputePassDescriptor {
            label: Some("st.tensor.wgpu_dense.conv.grad_input.pass"),
            timestamp_writes: None,
        });
        pass.set_pipeline(pipeline.as_ref());
        let groups_x = ((input[2] as u32) + GRAD_INPUT_TILE_X - 1) / GRAD_INPUT_TILE_X;
        let groups_y = ((input[1] as u32) + GRAD_INPUT_TILE_Y - 1) / GRAD_INPUT_TILE_Y;
        let groups_z = ((total_bc as u32) + GRAD_INPUT_TILE_Z - 1) / GRAD_INPUT_TILE_Z;
        pass.set_bind_group(0, &bind_group, &[]);
        pass.dispatch_workgroups(groups_x.max(1), groups_y.max(1), groups_z.max(1));
    }

    queue.submit(Some(encoder.finish()));

    readback_f32(device, queue, &output_buf, input_volume)
}

pub fn conv_grad_input_fused(
    grad_matrix: &[f32],
    weights: &[f32],
    batch: usize,
    in_channels: usize,
    input_h: usize,
    input_w: usize,
    kernel_h: usize,
    kernel_w: usize,
    stride_h: usize,
    stride_w: usize,
    pad_h: i32,
    pad_w: i32,
    dilation_h: usize,
    dilation_w: usize,
    out_h: usize,
    out_w: usize,
    out_channels: usize,
) -> Result<Vec<f32>, String> {
    conv_grad_input_fused_common(GradInputLaunch {
        grad_matrix,
        weights,
        batch,
        in_channels,
        input: [1, input_h, input_w, 1],
        kernel: [1, kernel_h, kernel_w, 1],
        stride: [1, stride_h, stride_w, 1],
        pad: [0, pad_h, pad_w, 0],
        dilation: [1, dilation_h, dilation_w, 1],
        output: [1, out_h, out_w, 1],
        out_channels,
        dims: 2,
    })
}

pub fn conv3d_grad_input_fused(
    grad_matrix: &[f32],
    weights: &[f32],
    batch: usize,
    in_channels: usize,
    input_d: usize,
    input_h: usize,
    input_w: usize,
    kernel_d: usize,
    kernel_h: usize,
    kernel_w: usize,
    stride_d: usize,
    stride_h: usize,
    stride_w: usize,
    pad_d: i32,
    pad_h: i32,
    pad_w: i32,
    dilation_d: usize,
    dilation_h: usize,
    dilation_w: usize,
    out_d: usize,
    out_h: usize,
    out_w: usize,
    out_channels: usize,
) -> Result<Vec<f32>, String> {
    conv_grad_input_fused_common(GradInputLaunch {
        grad_matrix,
        weights,
        batch,
        in_channels,
        input: [input_d, input_h, input_w, 1],
        kernel: [kernel_d, kernel_h, kernel_w, 1],
        stride: [stride_d, stride_h, stride_w, 1],
        pad: [pad_d, pad_h, pad_w, 0],
        dilation: [dilation_d, dilation_h, dilation_w, 1],
        output: [out_d, out_h, out_w, 1],
        out_channels,
        dims: 3,
    })
}

pub fn conv4d_grad_input_fused(
    grad_matrix: &[f32],
    weights: &[f32],
    batch: usize,
    in_channels: usize,
    input_d: usize,
    input_h: usize,
    input_w: usize,
    input_t: usize,
    kernel_d: usize,
    kernel_h: usize,
    kernel_w: usize,
    kernel_t: usize,
    stride_d: usize,
    stride_h: usize,
    stride_w: usize,
    stride_t: usize,
    pad_d: i32,
    pad_h: i32,
    pad_w: i32,
    pad_t: i32,
    dilation_d: usize,
    dilation_h: usize,
    dilation_w: usize,
    dilation_t: usize,
    out_d: usize,
    out_h: usize,
    out_w: usize,
    out_t: usize,
    out_channels: usize,
) -> Result<Vec<f32>, String> {
    conv_grad_input_fused_common(GradInputLaunch {
        grad_matrix,
        weights,
        batch,
        in_channels,
        input: [input_d, input_h, input_w, input_t],
        kernel: [kernel_d, kernel_h, kernel_w, kernel_t],
        stride: [stride_d, stride_h, stride_w, stride_t],
        pad: [pad_d, pad_h, pad_w, pad_t],
        dilation: [dilation_d, dilation_h, dilation_w, dilation_t],
        output: [out_d, out_h, out_w, out_t],
        out_channels,
        dims: 4,
    })
}

pub fn ramanujan_pi_gpu(iterations: usize) -> Result<f64, String> {
    let iterations = iterations.max(1);
    let ctx = dense_context()?;
    let device = ctx.device();
    let queue = ctx.queue();

    let output_buf = allocate_output(device, "st.tensor.wgpu_dense.ramanujan_pi.output", 1);
    let params = RamanujanPiParams {
        iterations: iterations as u32,
        _pad0: 0,
        _pad1: 0,
        _pad2: 0,
    };
    let params_buf = device.create_buffer_init(&wgpu::util::BufferInitDescriptor {
        label: Some("st.tensor.wgpu_dense.ramanujan_pi.params"),
        contents: bytemuck::bytes_of(&params),
        usage: wgpu::BufferUsages::UNIFORM,
    });

    let mut encoder = device.create_command_encoder(&wgpu::CommandEncoderDescriptor {
        label: Some("st.tensor.wgpu_dense.ramanujan_pi.encoder"),
    });

    let pipeline = ctx.ramanujan_pi_pipeline()?;
    let bind_group = ctx.ramanujan_pi_bind_group(&output_buf, &params_buf);

    {
        let mut pass = encoder.begin_compute_pass(&wgpu::ComputePassDescriptor {
            label: Some("st.tensor.wgpu_dense.ramanujan_pi.pass"),
            timestamp_writes: None,
        });
        pass.set_pipeline(pipeline.as_ref());
        pass.set_bind_group(0, &bind_group, &[]);
        pass.dispatch_workgroups(1, 1, 1);
    }

    queue.submit(Some(encoder.finish()));

    let values = readback_f32(device, queue, &output_buf, 1)?;
    Ok(values.get(0).copied().unwrap_or(0.0) as f64)
}

fn fallback_tile_config(rows: usize, inner: usize, cols: usize) -> TileConfig {
    let rows = rows as u32;
    let cols = cols as u32;
    let inner = inner as u32;

    if rows <= 32 && cols <= 32 {
        return TileConfig::new(8, 8, 8);
    }

    if inner <= 64 {
        if rows > cols.saturating_mul(2) {
            return TileConfig::new(32, 8, 8);
        }
        if cols > rows.saturating_mul(2) {
            return TileConfig::new(8, 32, 8);
        }
        return TileConfig::new(16, 16, 8);
    }

    if rows > cols.saturating_mul(2) {
        return TileConfig::new(32, 8, 16);
    }

    if cols > rows.saturating_mul(2) {
        return TileConfig::new(8, 32, 16);
    }

    TileConfig::new(16, 16, 16)
}

const MATMUL_AUTOTUNE_REVISION: u64 = 1;
const AUTOTUNE_SAMPLE_MAX_DIM: usize = 1024;
const AUTOTUNE_MIN_VOLUME: usize = 32 * 32 * 32;
const AUTOTUNE_WARMUP_RUNS: usize = 1;
const AUTOTUNE_SAMPLE_RUNS: usize = 3;

#[derive(Debug, Clone, Copy, Serialize, Deserialize)]
struct StoredTileConfig {
    tile_m: u32,
    tile_n: u32,
    tile_k: u32,
}

impl From<TileConfig> for StoredTileConfig {
    fn from(tile: TileConfig) -> Self {
        Self {
            tile_m: tile.tile_m(),
            tile_n: tile.tile_n(),
            tile_k: tile.tile_k(),
        }
    }
}

impl From<StoredTileConfig> for TileConfig {
    fn from(stored: StoredTileConfig) -> Self {
        TileConfig::new(stored.tile_m, stored.tile_n, stored.tile_k)
    }
}

fn autotune_tile_config(
    ctx: &GpuContext,
    rows: usize,
    inner: usize,
    cols: usize,
) -> Option<TileConfig> {
    if !should_autotune(rows, inner, cols) {
        return None;
    }

    let (bucket_rows, bucket_inner, bucket_cols) = quantized_problem(rows, inner, cols);
    let (key, path) = matmul_autotune_key(ctx, bucket_rows, bucket_inner, bucket_cols)?;

    if let Some(tile) = ctx
        .autotune_cache
        .lock()
        .ok()
        .and_then(|guard| guard.get(&key).copied())
    {
        return Some(tile);
    }

    let sample_rows = sample_dimension(bucket_rows);
    let sample_inner = sample_dimension(bucket_inner);
    let sample_cols = sample_dimension(bucket_cols);

    let context = MatmulAutotuneContext {
        rows: bucket_rows,
        inner: bucket_inner,
        cols: bucket_cols,
        sample_rows: sample_rows.min(AUTOTUNE_SAMPLE_MAX_DIM),
        sample_inner: sample_inner.min(AUTOTUNE_SAMPLE_MAX_DIM),
        sample_cols: sample_cols.min(AUTOTUNE_SAMPLE_MAX_DIM),
        revision: MATMUL_AUTOTUNE_REVISION,
        runs: AUTOTUNE_SAMPLE_RUNS as u32,
    };

    let autotune_enabled = autotune_env_enabled();
    eprintln!("[autotune] key={key} apply={autotune_enabled}");

    let matches = if autotune_enabled {
        lookup_similar(path.as_path(), &key, &context, 4)
    } else {
        Vec::new()
    };

    if autotune_enabled {
        let stored = load_best_typed(path.as_path(), &key, &context, None::<StoredTileConfig>);
        if let Some(stored) = stored {
            let tile: TileConfig = stored.into();
            if tile_supported(ctx.device(), tile) {
                if let Ok(mut cache) = ctx.autotune_cache.lock() {
                    cache.insert(key.clone(), tile);
                }
                return Some(tile);
            }
        }
    }

    let device = ctx.device();

    let lhs_len = sample_rows.checked_mul(sample_inner)?;
    let rhs_len = sample_inner.checked_mul(sample_cols)?;
    let out_len = sample_rows.checked_mul(sample_cols)?;

    let lhs_data = vec![0.0f32; lhs_len];
    let rhs_data = vec![0.0f32; rhs_len];
    let lhs_buf = upload_lhs(device, "st.tensor.wgpu_dense.autotune.lhs", &lhs_data);
    let rhs_buffers = upload_weights(device, &rhs_data, sample_inner, sample_cols);
    let out_buf = allocate_output(device, "st.tensor.wgpu_dense.autotune.out", out_len);

    let mut best: Option<(TileConfig, f64)> = None;
    let seeds: Vec<(TileConfig, f64)> = matches
        .iter()
        .filter_map(|m| {
            serde_json::from_value::<StoredTileConfig>(m.entry.params.clone())
                .ok()
                .map(|stored| (TileConfig::from(stored), m.entry.score))
        })
        .collect();
    let mut candidates = candidate_tiles(sample_rows, sample_inner, sample_cols, &seeds);

    for candidate in candidates.drain(..) {
        if !tile_supported(device, candidate) {
            continue;
        }
        match microbenchmark_tile(
            ctx,
            sample_rows,
            sample_inner,
            sample_cols,
            candidate,
            &lhs_buf,
            &rhs_buffers,
            &out_buf,
        ) {
            Ok(score) => {
                let update = best
                    .map(|(_, best_score)| score < best_score)
                    .unwrap_or(true);
                if update {
                    best = Some((candidate, score));
                }
            }
            Err(_) => continue,
        }
    }

    if let Some((tile, score)) = best {
        if let Ok(mut cache) = ctx.autotune_cache.lock() {
            cache.insert(key.clone(), tile);
        }
        if autotune_enabled {
            let stored: StoredTileConfig = tile.into();
            let _ = record_best(path.as_path(), &key, &context, score, &stored);
        }
        Some(tile)
    } else {
        None
    }
}

fn should_autotune(rows: usize, inner: usize, cols: usize) -> bool {
    if rows == 0 || inner == 0 || cols == 0 {
        return false;
    }
    rows.checked_mul(inner)
        .and_then(|volume| volume.checked_mul(cols))
        .map(|volume| volume >= AUTOTUNE_MIN_VOLUME)
        .unwrap_or(false)
}

fn quantized_problem(rows: usize, inner: usize, cols: usize) -> (usize, usize, usize) {
    (
        quantize_dimension(rows),
        quantize_dimension(inner),
        quantize_dimension(cols),
    )
}

fn quantize_dimension(value: usize) -> usize {
    if value == 0 {
        return 0;
    }
    let step = if value <= 64 {
        8
    } else if value <= 256 {
        16
    } else if value <= 1024 {
        32
    } else {
        64
    };
    let rounded = ((value + step / 2) / step).max(1) * step;
    rounded
}

fn sample_dimension(value: usize) -> usize {
    quantize_dimension(value)
        .min(AUTOTUNE_SAMPLE_MAX_DIM)
        .max(1)
}

fn tile_supported(device: &Device, tile: TileConfig) -> bool {
    let limits = device.limits();
    let wg_x = tile.tile_n();
    let wg_y = tile.tile_m();
    let invocations = wg_x.saturating_mul(wg_y);
    wg_x <= limits.max_compute_workgroup_size_x
        && wg_y <= limits.max_compute_workgroup_size_y
        && invocations <= limits.max_compute_invocations_per_workgroup
}

fn candidate_tiles(
    rows: usize,
    _inner: usize,
    cols: usize,
    seeds: &[(TileConfig, f64)],
) -> Vec<TileConfig> {
    const BASE: [TileConfig; 12] = [
        TileConfig::new(8, 8, 8),
        TileConfig::new(8, 12, 16),
        TileConfig::new(12, 8, 16),
        TileConfig::new(16, 16, 8),
        TileConfig::new(16, 16, 16),
        TileConfig::new(32, 8, 8),
        TileConfig::new(8, 32, 8),
        TileConfig::new(24, 12, 16),
        TileConfig::new(12, 24, 16),
        TileConfig::new(32, 8, 16),
        TileConfig::new(8, 32, 16),
        TileConfig::new(16, 24, 16),
    ];

    let mut ordered = Vec::with_capacity(BASE.len());
    if rows > cols.saturating_mul(2) {
        ordered.push(TileConfig::new(32, 8, 16));
        ordered.push(TileConfig::new(24, 12, 16));
    } else if cols > rows.saturating_mul(2) {
        ordered.push(TileConfig::new(8, 32, 16));
        ordered.push(TileConfig::new(12, 24, 16));
    }

    for (seed_cfg, _) in seeds {
        if !ordered.contains(seed_cfg) {
            ordered.insert(0, *seed_cfg);
        }
    }

    let mut scored: Vec<(f64, TileConfig)> = ordered
        .into_iter()
        .map(|candidate| (score_candidate(candidate, seeds), candidate))
        .collect();

    scored.sort_by(|a, b| a.0.partial_cmp(&b.0).unwrap_or(Ordering::Equal));
    scored.into_iter().map(|(_, cfg)| cfg).collect()
}

fn score_candidate(candidate: TileConfig, seeds: &[(TileConfig, f64)]) -> f64 {
    if seeds.is_empty() {
        return 0.0;
    }
    seeds
        .iter()
        .map(|(seed_cfg, score)| score + tile_distance(candidate, *seed_cfg))
        .fold(f64::INFINITY, f64::min)
}

fn tile_distance(a: TileConfig, b: TileConfig) -> f64 {
    let mut delta = 0.0;
    delta += rel_diff(a.tile_m(), b.tile_m());
    delta += rel_diff(a.tile_n(), b.tile_n());
    delta += rel_diff(a.tile_k(), b.tile_k());
    delta
}

fn rel_diff(a: u32, b: u32) -> f64 {
    let lhs = a as f64;
    let rhs = b as f64;
    let base = lhs.max(rhs).max(1.0);
    (lhs - rhs).abs() / base
}

#[derive(Serialize)]
struct MatmulAutotuneContext {
    rows: usize,
    inner: usize,
    cols: usize,
    sample_rows: usize,
    sample_inner: usize,
    sample_cols: usize,
    revision: u64,
    runs: u32,
}

fn microbenchmark_tile(
    ctx: &GpuContext,
    rows: usize,
    inner: usize,
    cols: usize,
    tile: TileConfig,
    lhs: &Buffer,
    rhs: &WeightBuffers,
    out: &Buffer,
) -> Result<f64, String> {
    let (rhs_buffer, rhs_dtype, rhs_scales) = rhs.as_binding();

    for _ in 0..AUTOTUNE_WARMUP_RUNS {
        let mut encoder = ctx
            .device()
            .create_command_encoder(&wgpu::CommandEncoderDescriptor {
                label: Some("st.tensor.wgpu_dense.autotune.warmup"),
            });
        dispatch_matmul(
            ctx,
            &mut encoder,
            lhs,
            rhs_buffer,
            rhs_dtype,
            rhs_scales,
            out,
            rows,
            inner,
            cols,
            tile,
            false,
            0,
            None,
            None,
        )?;
        ctx.queue().submit(Some(encoder.finish()));
        ctx.device().poll(wgpu::Maintain::Wait);
    }

    let mut total = Duration::default();
    for _ in 0..AUTOTUNE_SAMPLE_RUNS {
        let mut encoder = ctx
            .device()
            .create_command_encoder(&wgpu::CommandEncoderDescriptor {
                label: Some("st.tensor.wgpu_dense.autotune.sample"),
            });
        dispatch_matmul(
            ctx,
            &mut encoder,
            lhs,
            rhs_buffer,
            rhs_dtype,
            rhs_scales,
            out,
            rows,
            inner,
            cols,
            tile,
            false,
            0,
            None,
            None,
        )?;
        let command = encoder.finish();
        let start = Instant::now();
        ctx.queue().submit(Some(command));
        ctx.device().poll(wgpu::Maintain::Wait);
        total += start.elapsed();
    }

    if AUTOTUNE_SAMPLE_RUNS == 0 {
        return Ok(0.0);
    }

    Ok(total.as_secs_f64() / AUTOTUNE_SAMPLE_RUNS as f64)
}

fn encode_component(value: &str) -> String {
    value
        .chars()
        .map(|ch| match ch {
            'A'..='Z' | 'a'..='z' | '0'..='9' | '-' | '_' | '.' => ch,
            ' ' => '-',
            _ => '_',
        })
        .collect()
}

fn matmul_autotune_key(
    ctx: &GpuContext,
    rows: usize,
    inner: usize,
    cols: usize,
) -> Option<(String, PathBuf)> {
    let path = autotune_store_path()?;
    let info = ctx.adapter_info();
    let backend = encode_component(&format!("{:?}", info.backend));
    let driver = encode_component(&info.driver);
    let driver_info = encode_component(&info.driver_info);
    let name = encode_component(&info.name);
    let key = format!(
        "wgpu.matmul.v{MATMUL_AUTOTUNE_REVISION:02}|{name}|{vendor:04x}|{device:04x}|{backend}|{driver}|{driver_info}|{rows}x{inner}x{cols}|runs{AUTOTUNE_SAMPLE_RUNS}",
        vendor = info.vendor,
        device = info.device,
    );
    Some((key, path))
}

fn autotune_env_enabled() -> bool {
    env::var("SPIRALTORCH_AUTOTUNE")
        .map(|v| v != "0")
        .unwrap_or(true)
}

fn autotune_store_path() -> Option<PathBuf> {
    if let Some(path) = env::var_os("SPIRALTORCH_AUTOTUNE_STORE") {
        return Some(PathBuf::from(path));
    }
    if let Some(home) = env::var_os("HOME") {
        let mut path = PathBuf::from(home);
        path.push(".spiraltorch");
        path.push("kernels.json");
        return Some(path);
    }
    None
}

pub fn should_use(rows: usize, inner: usize, cols: usize) -> bool {
    if rows == 0 || inner == 0 || cols == 0 {
        return false;
    }

    let volume = rows.saturating_mul(inner).saturating_mul(cols);

    volume >= 32 * 32 * 32
}<|MERGE_RESOLUTION|>--- conflicted
+++ resolved
@@ -3254,7 +3254,6 @@
         })
     }
 
-<<<<<<< HEAD
     fn softmax_bind_group(
         &self,
         input: &Buffer,
@@ -3287,9 +3286,6 @@
         })
     }
 
-=======
-    #[cfg(any())]
->>>>>>> 6d1c63c1
     fn softmax_zspace_bind_group(
         &self,
         output: &Buffer,
