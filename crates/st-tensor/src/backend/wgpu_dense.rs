--- conflicted
+++ resolved
@@ -373,13 +373,9 @@
     fused_conv_layout: BindGroupLayout,
     fused_conv_pipeline_layout: PipelineLayout,
     fused_conv_pipelines: Mutex<HashMap<TileConfig, Arc<ComputePipeline>>>,
-<<<<<<< HEAD
     fused_grad_input_layout: BindGroupLayout,
     fused_grad_input_pipeline_layout: PipelineLayout,
     fused_grad_input_pipeline: OnceLock<Arc<ComputePipeline>>,
-=======
-    autotune_cache: Mutex<HashMap<String, TileConfig>>,
->>>>>>> 1ec17e31
 }
 
 struct FusedAttentionKernel {
@@ -971,13 +967,9 @@
             fused_conv_layout,
             fused_conv_pipeline_layout,
             fused_conv_pipelines: Mutex::new(HashMap::new()),
-<<<<<<< HEAD
             fused_grad_input_layout,
             fused_grad_input_pipeline_layout,
             fused_grad_input_pipeline: OnceLock::new(),
-=======
-            autotune_cache: Mutex::new(HashMap::new()),
->>>>>>> 1ec17e31
         })
     }
 
@@ -2919,7 +2911,6 @@
     readback_f32(device, queue, &output_buf, rows * out_channels)
 }
 
-<<<<<<< HEAD
 pub fn conv_grad_input_fused(
     grad_matrix: &[f32],
     weights: &[f32],
@@ -3068,9 +3059,6 @@
 }
 
 fn select_tile_config(rows: usize, inner: usize, cols: usize) -> TileConfig {
-=======
-fn fallback_tile_config(rows: usize, inner: usize, cols: usize) -> TileConfig {
->>>>>>> 1ec17e31
     let rows = rows as u32;
     let cols = cols as u32;
     let inner = inner as u32;
