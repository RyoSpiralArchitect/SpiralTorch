// SPDX-License-Identifier: AGPL-3.0-or-later
// © 2025 Ryo ∴ SpiralArchitect (kishkavsesvit@icloud.com)
// Part of SpiralTorch — Licensed under AGPL-3.0-or-later.
// Unauthorized derivative works or closed redistribution prohibited under AGPL §13.

#![cfg(feature = "wgpu_dense")]

use crate::backend::wgpu_util::WgpuContext;
use crate::pure::{PackedB, PackedLayout};
use crate::util::readback_f32;
use anyhow::anyhow;
use serde::{Deserialize, Serialize};
use st_kdsl::autotune_store::{lookup_best, lookup_similar, record_best};
use std::any::Any;
use std::cmp::Ordering;
use std::collections::HashMap;
use std::convert::TryFrom;
use std::env;
use std::panic::{catch_unwind, AssertUnwindSafe};
use std::path::PathBuf;
use std::sync::{Arc, Mutex, OnceLock, Weak};
use std::time::{Duration, Instant};
use wgpu::util::DeviceExt;
use wgpu::{
    AdapterInfo, BindGroup, BindGroupLayout, Buffer, ComputePipeline, Device, PipelineLayout, Queue,
};

const MATMUL_WGSL_TEMPLATE: &str = include_str!("../wgpu_shaders/dense_matmul.wgsl");
const FUSED_CONV_WGSL_TEMPLATE: &str = include_str!("../wgpu_shaders/fused_im2col_matmul.wgsl");
const FUSED_GRAD_INPUT_WGSL_TEMPLATE: &str =
    include_str!("../wgpu_shaders/fused_grad_input_col2im.wgsl");
const FUSED_GELU_BACK_WGSL_TEMPLATE: &str = include_str!("../wgpu_shaders/fused_gelu_back.wgsl");
const REDUCE_DB_WGSL_TEMPLATE: &str = include_str!("../wgpu_shaders/reduce_db.wgsl");
const RAMANUJAN_PI_WGSL: &str = include_str!("../wgpu_shaders/ramanujan_pi.wgsl");
const ROW_SOFTMAX_WGSL: &str =
    include_str!("../../../st-backend-wgpu/src/shaders/softmax_workgroup.wgsl");
const FUSED_ATTENTION_WGSL_TEMPLATE: &str =
    include_str!("../../../st-backend-wgpu/src/shaders/fused_attention_online.wgsl");

const FUSED_ATTENTION_WORKGROUP: u32 = 128;
const FUSED_ATTENTION_MAX_HEAD_DIM: u32 = 256;
const FUSED_GELU_BACK_WG_ROWS: u32 = 16;
const FUSED_GELU_BACK_WG_COLS: u32 = 16;
const REDUCE_DB_WORKGROUP: u32 = 256;

const FLAG_USE_BIAS: u32 = 1 << 0;
const FLAG_FUSED_RELU: u32 = 1 << 1;
const FLAG_FUSED_GELU: u32 = 1 << 2;
const FLAG_FUSED_RESIDUAL: u32 = 1 << 3;
const FLAG_USE_INT8: u32 = 1 << 4;
const FLAG_USE_F16: u32 = 1 << 5;

const FUSED_OP_RELU: u32 = FLAG_FUSED_RELU;
const FUSED_OP_GELU: u32 = FLAG_FUSED_GELU;
const FUSED_OP_RESIDUAL: u32 = FLAG_FUSED_RESIDUAL;

const QUANTIZATION_MIN_VOLUME: usize = 64 * 64;

const FUSED_ATTENTION_FLAG_USE_Z_BIAS: u32 = 1 << 0;
const FUSED_ATTENTION_FLAG_USE_ATTN_BIAS: u32 = 1 << 1;

const GRAD_INPUT_TILE_X: u32 = 4;
const GRAD_INPUT_TILE_Y: u32 = 4;
const GRAD_INPUT_TILE_Z: u32 = 4;
const RAMANUJAN_PI_ITERATIONS: usize = 6;

fn ramanujan_pi(iterations: usize) -> f64 {
    let iterations = iterations.max(1);
    let mut sum = 0.0f64;
    let mut factor = 1.0f64;
    let base = 396f64.powi(4);
    let prefactor = (2.0 * 2.0f64.sqrt()) / 9801.0;
    for k in 0..iterations {
        let kf = k as f64;
        sum += factor * (1103.0 + 26390.0 * kf);
        if k + 1 < iterations {
            let next = kf + 1.0;
            let numerator =
                (4.0 * next - 3.0) * (4.0 * next - 2.0) * (4.0 * next - 1.0) * (4.0 * next);
            let denominator = next.powi(4) * base;
            factor *= numerator / denominator;
        }
    }
    (prefactor * sum).recip()
}

#[derive(Clone, Copy, Debug, PartialEq, Eq, Hash)]
enum ScalarType {
    F32,
    QuantizedI8,
}

#[derive(Clone, Copy, Debug, PartialEq, Eq, Hash)]
enum WeightDType {
    F32,
    Int8,
}

impl WeightDType {
    fn to_scalar(self) -> ScalarType {
        match self {
            WeightDType::F32 => ScalarType::F32,
            WeightDType::Int8 => ScalarType::QuantizedI8,
        }
    }
}

#[derive(Clone, Copy, Debug, PartialEq, Eq, Hash)]
struct PipelineKey {
    dtype: ScalarType,
    tile_m: u32,
    tile_n: u32,
    tile_k: u32,
    use_subgroup: bool,
    use_f16: bool,
    use_bias: bool,
    fused_ops_mask: u32,
}

type ShaderCacheEntry = Result<Arc<wgpu::ShaderModule>, String>;
type PipelineCacheEntry = Result<Arc<ComputePipeline>, String>;

impl PipelineKey {
    fn new(
        dtype: ScalarType,
        tile: TileConfig,
        use_subgroup: bool,
        use_f16: bool,
        use_bias: bool,
        fused_ops_mask: u32,
    ) -> Self {
        Self {
            dtype,
            tile_m: tile.tile_m(),
            tile_n: tile.tile_n(),
            tile_k: tile.tile_k(),
            use_subgroup,
            use_f16,
            use_bias,
            fused_ops_mask,
        }
    }
}

struct PipelineEntry {
    shader: OnceLock<ShaderCacheEntry>,
    pipeline: OnceLock<PipelineCacheEntry>,
}

impl PipelineEntry {
    fn new() -> Self {
        Self {
            shader: OnceLock::new(),
            pipeline: OnceLock::new(),
        }
    }
}

struct PipelineCache {
    device: Arc<Device>,
    entries: Mutex<HashMap<PipelineKey, Arc<PipelineEntry>>>,
}

impl PipelineCache {
    fn new(device: Arc<Device>) -> Self {
        Self {
            device,
            entries: Mutex::new(HashMap::new()),
        }
    }

    fn pipeline(
        &self,
        key: PipelineKey,
        layout: &PipelineLayout,
    ) -> Result<Arc<ComputePipeline>, anyhow::Error> {
        let mut guard = self.entries.lock().unwrap();
        let entry = guard
            .entry(key)
            .or_insert_with(|| Arc::new(PipelineEntry::new()))
            .clone();
        drop(guard);

        let device = self.device.clone();
        let shader_key = key;
        let shader_result = entry.shader.get_or_init(|| {
            let source = generate_matmul_shader(&shader_key);
            let label = format!(
                "st.tensor.wgpu_dense.matmul_shader.{:?}.tile{}x{}x{}",
                shader_key.dtype, shader_key.tile_m, shader_key.tile_n, shader_key.tile_k
            );
            create_wgsl_module(device.as_ref(), &label, source.as_str())
                .map(Arc::new)
                .map_err(|err| err.to_string())
        });
        let shader = match shader_result {
            Ok(shader) => Arc::clone(shader),
            Err(err) => return Err(anyhow!(err.clone())),
        };

        let pipeline_key = key;
        let device = self.device.clone();
        let shader_for_pipeline = shader.clone();
        let pipeline_result = entry.pipeline.get_or_init(move || {
            let label = format!(
                "st.tensor.wgpu_dense.matmul_pipeline.{:?}.tile{}x{}x{}",
                pipeline_key.dtype, pipeline_key.tile_m, pipeline_key.tile_n, pipeline_key.tile_k
            );
            let pipeline = device.create_compute_pipeline(&wgpu::ComputePipelineDescriptor {
                label: Some(&label),
                layout: Some(layout),
                module: shader_for_pipeline.as_ref(),
                entry_point: "main",
                compilation_options: Default::default(),
            });
            Ok(Arc::new(pipeline))
        });
        match pipeline_result {
            Ok(pipeline) => Ok(Arc::clone(pipeline)),
            Err(err) => Err(anyhow!(err.clone())),
        }
    }
}

#[derive(Debug, Clone, Copy, PartialEq, Eq, Hash)]
struct TileConfig {
    tile_m: u32,
    tile_n: u32,
    tile_k: u32,
}

impl TileConfig {
    const fn new(tile_m: u32, tile_n: u32, tile_k: u32) -> Self {
        Self {
            tile_m,
            tile_n,
            tile_k,
        }
    }

    const fn tile_m(&self) -> u32 {
        self.tile_m
    }

    const fn tile_n(&self) -> u32 {
        self.tile_n
    }

    const fn tile_k(&self) -> u32 {
        self.tile_k
    }
}

fn div_ceil_usize(lhs: usize, rhs: usize) -> usize {
    if rhs == 0 {
        0
    } else {
        (lhs + rhs - 1) / rhs
    }
}

fn compute_rhs_tile_meta(
    inner: usize,
    cols: usize,
    tile: TileConfig,
) -> (usize, usize, usize, usize, usize) {
    let tile_k = tile.tile_k() as usize;
    let tile_n = tile.tile_n() as usize;
    let tiles_k = div_ceil_usize(inner, tile_k);
    let tiles_n = div_ceil_usize(cols, tile_n);
    let tile_elems = tile_k * tile_n;
    let total_tiles = tiles_k * tiles_n;
    let total_elems = total_tiles * tile_elems;
    (tile_k, tile_n, tiles_k, tiles_n, total_elems)
}

fn pack_rhs_f32(packed: &PackedB, tile: TileConfig) -> (Vec<f32>, usize) {
    let inner = packed.inner();
    let cols = packed.cols();
    let (tile_k, tile_n, tiles_k, tiles_n, total_elems) = compute_rhs_tile_meta(inner, cols, tile);
    let mut tiled = vec![0.0f32; total_elems];
    let slice = packed.as_slice();
    let layout = packed.layout();

    for tile_n_index in 0..tiles_n {
        for tile_k_index in 0..tiles_k {
            let tile_offset = (tile_n_index * tiles_k + tile_k_index) * tile_k * tile_n;
            for local_n in 0..tile_n {
                let col = tile_n_index * tile_n + local_n;
                for local_k in 0..tile_k {
                    let k = tile_k_index * tile_k + local_k;
                    let dst_index = tile_offset + local_n * tile_k + local_k;
                    if col < cols && k < inner {
                        let value = match layout {
                            PackedLayout::ColMajor => slice[col * inner + k],
                            PackedLayout::Tiled { .. } => slice[col * inner + k],
                        };
                        tiled[dst_index] = value;
                    }
                }
            }
        }
    }

    (tiled, total_elems)
}

fn pack_rhs_int8(packed: &PackedB, tile: TileConfig) -> (Vec<i32>, Vec<f32>, usize) {
    let inner = packed.inner();
    let cols = packed.cols();
    let (tile_k, tile_n, tiles_k, tiles_n, total_elems) = compute_rhs_tile_meta(inner, cols, tile);
    let mut quantized = Vec::with_capacity((total_elems + 3) / 4);
    let mut accumulator: u32 = 0;
    let mut lane: u32 = 0;
    let slice = packed.as_slice();
    let layout = packed.layout();

    let mut scales = vec![0.0f32; cols];
    for col in 0..cols {
        let mut max_abs = 0.0f32;
        for k in 0..inner {
            let value = match layout {
                PackedLayout::ColMajor => slice[col * inner + k],
                PackedLayout::Tiled { .. } => slice[col * inner + k],
            };
            let abs = value.abs();
            if abs > max_abs {
                max_abs = abs;
            }
        }
        scales[col] = if max_abs == 0.0 { 1.0 } else { max_abs / 127.0 };
    }

    for tile_n_index in 0..tiles_n {
        for tile_k_index in 0..tiles_k {
            for local_n in 0..tile_n {
                let col = tile_n_index * tile_n + local_n;
                let scale = if col < cols { scales[col] } else { 1.0 };
                let inv_scale = 1.0 / scale;
                for local_k in 0..tile_k {
                    let k = tile_k_index * tile_k + local_k;
                    let mut quant = 0i32;
                    if col < cols && k < inner {
                        let raw = match layout {
                            PackedLayout::ColMajor => slice[col * inner + k],
                            PackedLayout::Tiled { .. } => slice[col * inner + k],
                        };
                        let scaled = (raw * inv_scale).round();
                        let clamped = scaled.clamp(-127.0, 127.0);
                        quant = clamped as i32;
                    }
                    let byte = (quant as i8) as u8 as u32;
                    accumulator |= byte << (lane * 8);
                    lane += 1;
                    if lane == 4 {
                        quantized.push(accumulator as i32);
                        accumulator = 0;
                        lane = 0;
                    }
                }
            }
        }
    }

    if lane != 0 {
        quantized.push(accumulator as i32);
    }

    (quantized, scales, total_elems)
}

#[derive(Debug, Clone, Copy, PartialEq, Eq, Hash)]
enum FusedActivation {
    Relu,
    Gelu,
}

struct GpuContext {
    context: WgpuContext,
    pipeline_cache: PipelineCache,
    weights_cache: Mutex<HashMap<RhsCacheKey, Weak<GpuPackedRhs>>>,
    autotune_cache: Mutex<HashMap<String, TileConfig>>,
    bind_layout: Arc<BindGroupLayout>,
    pipeline_layout: Arc<PipelineLayout>,
    zero_storage: OnceLock<Arc<Buffer>>,
    zero_scales: OnceLock<Arc<Buffer>>,
    shader_f16: bool,
    supports_subgroup: bool,
    adapter_info: AdapterInfo,
    softmax_layout: BindGroupLayout,
    softmax_pipeline: Option<Arc<ComputePipeline>>,
    fused_attention: Option<FusedAttentionKernel>,
    fused_gelu_back_layout: BindGroupLayout,
    fused_gelu_back_pipeline: Arc<ComputePipeline>,
    reduce_db_layout: BindGroupLayout,
    reduce_db_pipeline: Arc<ComputePipeline>,
    fused_conv_layout: BindGroupLayout,
    fused_conv_pipeline_layout: PipelineLayout,
    fused_conv_pipelines: Mutex<HashMap<TileConfig, Arc<ComputePipeline>>>,
    fused_grad_input_layout: BindGroupLayout,
    fused_grad_input_pipeline_layout: PipelineLayout,
    fused_grad_input_pipeline: OnceLock<Arc<ComputePipeline>>,
    ramanujan_layout: BindGroupLayout,
    ramanujan_pipeline_layout: PipelineLayout,
    ramanujan_pipeline: OnceLock<Arc<ComputePipeline>>,
}

struct FusedAttentionKernel {
    layout: BindGroupLayout,
    pipeline: Arc<ComputePipeline>,
    max_head_dim: u32,
}

impl GpuContext {
    fn new() -> Result<Self, String> {
        let instance = wgpu::Instance::new(wgpu::InstanceDescriptor::default());
        let adapter = pollster::block_on(async {
            instance
                .request_adapter(&wgpu::RequestAdapterOptions {
                    power_preference: wgpu::PowerPreference::HighPerformance,
                    compatible_surface: None,
                    force_fallback_adapter: false,
                })
                .await
        })
        .ok_or_else(|| "no suitable WGPU adapter".to_string())?;

        let adapter_info = adapter.get_info();
        let adapter_features = adapter.features();
        let mut requested_features = wgpu::Features::empty();
        let want_f16 = cfg!(feature = "wgpu_f16");
        let shader_f16 = want_f16 && adapter_features.contains(wgpu::Features::SHADER_F16);
        if shader_f16 {
            requested_features |= wgpu::Features::SHADER_F16;
        }
        let supports_subgroup = false;

        let (device, queue) = pollster::block_on(async {
            adapter
                .request_device(
                    &wgpu::DeviceDescriptor {
                        label: Some("st.tensor.wgpu_dense.device"),
                        required_features: requested_features,
                        required_limits: adapter.limits(),
                    },
                    None,
                )
                .await
        })
        .map_err(|err| err.to_string())?;

        let device = Arc::new(device);
        let queue = Arc::new(queue);

        let bind_layout = Arc::new(device.create_bind_group_layout(
            &wgpu::BindGroupLayoutDescriptor {
                label: Some("st.tensor.wgpu_dense.bind_layout"),
                entries: &[
                    wgpu::BindGroupLayoutEntry {
                        binding: 0,
                        visibility: wgpu::ShaderStages::COMPUTE,
                        ty: wgpu::BindingType::Buffer {
                            ty: wgpu::BufferBindingType::Storage { read_only: true },
                            has_dynamic_offset: false,
                            min_binding_size: None,
                        },
                        count: None,
                    },
                    wgpu::BindGroupLayoutEntry {
                        binding: 1,
                        visibility: wgpu::ShaderStages::COMPUTE,
                        ty: wgpu::BindingType::Buffer {
                            ty: wgpu::BufferBindingType::Storage { read_only: true },
                            has_dynamic_offset: false,
                            min_binding_size: None,
                        },
                        count: None,
                    },
                    wgpu::BindGroupLayoutEntry {
                        binding: 2,
                        visibility: wgpu::ShaderStages::COMPUTE,
                        ty: wgpu::BindingType::Buffer {
                            ty: wgpu::BufferBindingType::Storage { read_only: false },
                            has_dynamic_offset: false,
                            min_binding_size: None,
                        },
                        count: None,
                    },
                    wgpu::BindGroupLayoutEntry {
                        binding: 3,
                        visibility: wgpu::ShaderStages::COMPUTE,
                        ty: wgpu::BindingType::Buffer {
                            ty: wgpu::BufferBindingType::Storage { read_only: true },
                            has_dynamic_offset: false,
                            min_binding_size: None,
                        },
                        count: None,
                    },
                    wgpu::BindGroupLayoutEntry {
                        binding: 4,
                        visibility: wgpu::ShaderStages::COMPUTE,
                        ty: wgpu::BindingType::Buffer {
                            ty: wgpu::BufferBindingType::Storage { read_only: true },
                            has_dynamic_offset: false,
                            min_binding_size: None,
                        },
                        count: None,
                    },
                    wgpu::BindGroupLayoutEntry {
                        binding: 5,
                        visibility: wgpu::ShaderStages::COMPUTE,
                        ty: wgpu::BindingType::Buffer {
                            ty: wgpu::BufferBindingType::Storage { read_only: true },
                            has_dynamic_offset: false,
                            min_binding_size: None,
                        },
                        count: None,
                    },
                    wgpu::BindGroupLayoutEntry {
                        binding: 6,
                        visibility: wgpu::ShaderStages::COMPUTE,
                        ty: wgpu::BindingType::Buffer {
                            ty: wgpu::BufferBindingType::Uniform,
                            has_dynamic_offset: false,
                            min_binding_size: None,
                        },
                        count: None,
                    },
                ],
            },
        ));

        let pipeline_layout = Arc::new(device.create_pipeline_layout(
            &wgpu::PipelineLayoutDescriptor {
                label: Some("st.tensor.wgpu_dense.pipeline_layout"),
                bind_group_layouts: &[bind_layout.as_ref()],
                push_constant_ranges: &[],
            },
        ));

        let softmax_layout = device.create_bind_group_layout(&wgpu::BindGroupLayoutDescriptor {
            label: Some("st.tensor.wgpu_dense.softmax_layout"),
            entries: &[
                wgpu::BindGroupLayoutEntry {
                    binding: 0,
                    visibility: wgpu::ShaderStages::COMPUTE,
                    ty: wgpu::BindingType::Buffer {
                        ty: wgpu::BufferBindingType::Storage { read_only: true },
                        has_dynamic_offset: false,
                        min_binding_size: None,
                    },
                    count: None,
                },
                wgpu::BindGroupLayoutEntry {
                    binding: 1,
                    visibility: wgpu::ShaderStages::COMPUTE,
                    ty: wgpu::BindingType::Buffer {
                        ty: wgpu::BufferBindingType::Storage { read_only: false },
                        has_dynamic_offset: false,
                        min_binding_size: None,
                    },
                    count: None,
                },
                wgpu::BindGroupLayoutEntry {
                    binding: 2,
                    visibility: wgpu::ShaderStages::COMPUTE,
                    ty: wgpu::BindingType::Buffer {
                        ty: wgpu::BufferBindingType::Uniform,
                        has_dynamic_offset: false,
                        min_binding_size: None,
                    },
                    count: None,
                },
            ],
        });

        let softmax_pipeline_layout =
            device.create_pipeline_layout(&wgpu::PipelineLayoutDescriptor {
                label: Some("st.tensor.wgpu_dense.softmax.pipeline_layout"),
                bind_group_layouts: &[&softmax_layout],
                push_constant_ranges: &[],
            });

        let softmax_pipeline = create_wgsl_module(
            device.as_ref(),
            "st.tensor.wgpu_dense.softmax",
            ROW_SOFTMAX_WGSL,
        )
        .map(|shader| {
            Arc::new(
                device.create_compute_pipeline(&wgpu::ComputePipelineDescriptor {
                    label: Some("st.tensor.wgpu_dense.softmax"),
                    layout: Some(&softmax_pipeline_layout),
                    module: &shader,
                    entry_point: "main_cs",
                    compilation_options: Default::default(),
                }),
            )
        })
        .ok();

        let fused_gelu_back_layout =
            device.create_bind_group_layout(&wgpu::BindGroupLayoutDescriptor {
                label: Some("st.tensor.wgpu_dense.fused_gelu_back_layout"),
                entries: &[
                    wgpu::BindGroupLayoutEntry {
                        binding: 0,
                        visibility: wgpu::ShaderStages::COMPUTE,
                        ty: wgpu::BindingType::Buffer {
                            ty: wgpu::BufferBindingType::Storage { read_only: true },
                            has_dynamic_offset: false,
                            min_binding_size: None,
                        },
                        count: None,
                    },
                    wgpu::BindGroupLayoutEntry {
                        binding: 1,
                        visibility: wgpu::ShaderStages::COMPUTE,
                        ty: wgpu::BindingType::Buffer {
                            ty: wgpu::BufferBindingType::Storage { read_only: true },
                            has_dynamic_offset: false,
                            min_binding_size: None,
                        },
                        count: None,
                    },
                    wgpu::BindGroupLayoutEntry {
                        binding: 2,
                        visibility: wgpu::ShaderStages::COMPUTE,
                        ty: wgpu::BindingType::Buffer {
                            ty: wgpu::BufferBindingType::Storage { read_only: false },
                            has_dynamic_offset: false,
                            min_binding_size: None,
                        },
                        count: None,
                    },
                    wgpu::BindGroupLayoutEntry {
                        binding: 3,
                        visibility: wgpu::ShaderStages::COMPUTE,
                        ty: wgpu::BindingType::Buffer {
                            ty: wgpu::BufferBindingType::Storage { read_only: false },
                            has_dynamic_offset: false,
                            min_binding_size: None,
                        },
                        count: None,
                    },
                    wgpu::BindGroupLayoutEntry {
                        binding: 4,
                        visibility: wgpu::ShaderStages::COMPUTE,
                        ty: wgpu::BindingType::Buffer {
                            ty: wgpu::BufferBindingType::Storage { read_only: false },
                            has_dynamic_offset: false,
                            min_binding_size: None,
                        },
                        count: None,
                    },
                    wgpu::BindGroupLayoutEntry {
                        binding: 5,
                        visibility: wgpu::ShaderStages::COMPUTE,
                        ty: wgpu::BindingType::Buffer {
                            ty: wgpu::BufferBindingType::Uniform,
                            has_dynamic_offset: false,
                            min_binding_size: None,
                        },
                        count: None,
                    },
                ],
            });

        let fused_gelu_back_pipeline_layout =
            device.create_pipeline_layout(&wgpu::PipelineLayoutDescriptor {
                label: Some("st.tensor.wgpu_dense.fused_gelu_back.pipeline_layout"),
                bind_group_layouts: &[&fused_gelu_back_layout],
                push_constant_ranges: &[],
            });

        let fused_gelu_back_shader_source = instantiate_fused_gelu_back_template(
            FUSED_GELU_BACK_WGSL_TEMPLATE,
            FUSED_GELU_BACK_WG_ROWS,
            FUSED_GELU_BACK_WG_COLS,
        );
        let fused_gelu_back_shader = create_wgsl_module(
            device.as_ref(),
            "st.tensor.wgpu_dense.fused_gelu_back",
            fused_gelu_back_shader_source.as_str(),
        )
        .map_err(|err| err.to_string())?;
        let fused_gelu_back_pipeline = Arc::new(device.create_compute_pipeline(
            &wgpu::ComputePipelineDescriptor {
                label: Some("st.tensor.wgpu_dense.fused_gelu_back"),
                layout: Some(&fused_gelu_back_pipeline_layout),
                module: &fused_gelu_back_shader,
                entry_point: "main",
                compilation_options: Default::default(),
            },
        ));

        let reduce_db_layout = device.create_bind_group_layout(&wgpu::BindGroupLayoutDescriptor {
            label: Some("st.tensor.wgpu_dense.reduce_db_layout"),
            entries: &[
                wgpu::BindGroupLayoutEntry {
                    binding: 0,
                    visibility: wgpu::ShaderStages::COMPUTE,
                    ty: wgpu::BindingType::Buffer {
                        ty: wgpu::BufferBindingType::Storage { read_only: true },
                        has_dynamic_offset: false,
                        min_binding_size: None,
                    },
                    count: None,
                },
                wgpu::BindGroupLayoutEntry {
                    binding: 1,
                    visibility: wgpu::ShaderStages::COMPUTE,
                    ty: wgpu::BindingType::Buffer {
                        ty: wgpu::BufferBindingType::Storage { read_only: false },
                        has_dynamic_offset: false,
                        min_binding_size: None,
                    },
                    count: None,
                },
                wgpu::BindGroupLayoutEntry {
                    binding: 2,
                    visibility: wgpu::ShaderStages::COMPUTE,
                    ty: wgpu::BindingType::Buffer {
                        ty: wgpu::BufferBindingType::Uniform,
                        has_dynamic_offset: false,
                        min_binding_size: None,
                    },
                    count: None,
                },
            ],
        });

        let reduce_db_pipeline_layout =
            device.create_pipeline_layout(&wgpu::PipelineLayoutDescriptor {
                label: Some("st.tensor.wgpu_dense.reduce_db.pipeline_layout"),
                bind_group_layouts: &[&reduce_db_layout],
                push_constant_ranges: &[],
            });

        let reduce_db_shader_source = instantiate_reduce_db_template(
            REDUCE_DB_WGSL_TEMPLATE,
            FUSED_GELU_BACK_WG_COLS,
            REDUCE_DB_WORKGROUP,
        );
        let reduce_db_shader = create_wgsl_module(
            device.as_ref(),
            "st.tensor.wgpu_dense.reduce_db",
            reduce_db_shader_source.as_str(),
        )
        .map_err(|err| err.to_string())?;
        let reduce_db_pipeline = Arc::new(device.create_compute_pipeline(
            &wgpu::ComputePipelineDescriptor {
                label: Some("st.tensor.wgpu_dense.reduce_db"),
                layout: Some(&reduce_db_pipeline_layout),
                module: &reduce_db_shader,
                entry_point: "reduce",
                compilation_options: Default::default(),
            },
        ));

        let fused_attention = {
            let shader_source = FUSED_ATTENTION_WGSL_TEMPLATE
                .replace("{WORKGROUP_SIZE}", &FUSED_ATTENTION_WORKGROUP.to_string())
                .replace("{MAX_HEAD_DIM}", &FUSED_ATTENTION_MAX_HEAD_DIM.to_string());
            create_wgsl_module(
                device.as_ref(),
                "st.tensor.wgpu_dense.fused_attention.shader",
                shader_source.as_str(),
            )
            .map(|shader| {
                let layout = device.create_bind_group_layout(&wgpu::BindGroupLayoutDescriptor {
                    label: Some("st.tensor.wgpu_dense.fused_attention.layout"),
                    entries: &[
                        wgpu::BindGroupLayoutEntry {
                            binding: 0,
                            visibility: wgpu::ShaderStages::COMPUTE,
                            ty: wgpu::BindingType::Buffer {
                                ty: wgpu::BufferBindingType::Storage { read_only: true },
                                has_dynamic_offset: false,
                                min_binding_size: None,
                            },
                            count: None,
                        },
                        wgpu::BindGroupLayoutEntry {
                            binding: 1,
                            visibility: wgpu::ShaderStages::COMPUTE,
                            ty: wgpu::BindingType::Buffer {
                                ty: wgpu::BufferBindingType::Storage { read_only: true },
                                has_dynamic_offset: false,
                                min_binding_size: None,
                            },
                            count: None,
                        },
                        wgpu::BindGroupLayoutEntry {
                            binding: 2,
                            visibility: wgpu::ShaderStages::COMPUTE,
                            ty: wgpu::BindingType::Buffer {
                                ty: wgpu::BufferBindingType::Storage { read_only: true },
                                has_dynamic_offset: false,
                                min_binding_size: None,
                            },
                            count: None,
                        },
                        wgpu::BindGroupLayoutEntry {
                            binding: 3,
                            visibility: wgpu::ShaderStages::COMPUTE,
                            ty: wgpu::BindingType::Buffer {
                                ty: wgpu::BufferBindingType::Storage { read_only: true },
                                has_dynamic_offset: false,
                                min_binding_size: None,
                            },
                            count: None,
                        },
                        wgpu::BindGroupLayoutEntry {
                            binding: 4,
                            visibility: wgpu::ShaderStages::COMPUTE,
                            ty: wgpu::BindingType::Buffer {
                                ty: wgpu::BufferBindingType::Storage { read_only: true },
                                has_dynamic_offset: false,
                                min_binding_size: None,
                            },
                            count: None,
                        },
                        wgpu::BindGroupLayoutEntry {
                            binding: 5,
                            visibility: wgpu::ShaderStages::COMPUTE,
                            ty: wgpu::BindingType::Buffer {
                                ty: wgpu::BufferBindingType::Storage { read_only: false },
                                has_dynamic_offset: false,
                                min_binding_size: None,
                            },
                            count: None,
                        },
                        wgpu::BindGroupLayoutEntry {
                            binding: 6,
                            visibility: wgpu::ShaderStages::COMPUTE,
                            ty: wgpu::BindingType::Buffer {
                                ty: wgpu::BufferBindingType::Uniform,
                                has_dynamic_offset: false,
                                min_binding_size: None,
                            },
                            count: None,
                        },
                    ],
                });
                let pipeline_layout =
                    device.create_pipeline_layout(&wgpu::PipelineLayoutDescriptor {
                        label: Some("st.tensor.wgpu_dense.fused_attention.pipeline_layout"),
                        bind_group_layouts: &[&layout],
                        push_constant_ranges: &[],
                    });
                let pipeline = Arc::new(device.create_compute_pipeline(
                    &wgpu::ComputePipelineDescriptor {
                        label: Some("st.tensor.wgpu_dense.fused_attention"),
                        layout: Some(&pipeline_layout),
                        module: &shader,
                        entry_point: "main",
                        compilation_options: Default::default(),
                    },
                ));
                FusedAttentionKernel {
                    layout,
                    pipeline,
                    max_head_dim: FUSED_ATTENTION_MAX_HEAD_DIM,
                }
            })
            .ok()
        };

        let fused_conv_layout = device.create_bind_group_layout(&wgpu::BindGroupLayoutDescriptor {
            label: Some("st.tensor.wgpu_dense.fused_conv_layout"),
            entries: &[
                wgpu::BindGroupLayoutEntry {
                    binding: 0,
                    visibility: wgpu::ShaderStages::COMPUTE,
                    ty: wgpu::BindingType::Buffer {
                        ty: wgpu::BufferBindingType::Storage { read_only: true },
                        has_dynamic_offset: false,
                        min_binding_size: None,
                    },
                    count: None,
                },
                wgpu::BindGroupLayoutEntry {
                    binding: 1,
                    visibility: wgpu::ShaderStages::COMPUTE,
                    ty: wgpu::BindingType::Buffer {
                        ty: wgpu::BufferBindingType::Storage { read_only: true },
                        has_dynamic_offset: false,
                        min_binding_size: None,
                    },
                    count: None,
                },
                wgpu::BindGroupLayoutEntry {
                    binding: 2,
                    visibility: wgpu::ShaderStages::COMPUTE,
                    ty: wgpu::BindingType::Buffer {
                        ty: wgpu::BufferBindingType::Storage { read_only: false },
                        has_dynamic_offset: false,
                        min_binding_size: None,
                    },
                    count: None,
                },
                wgpu::BindGroupLayoutEntry {
                    binding: 3,
                    visibility: wgpu::ShaderStages::COMPUTE,
                    ty: wgpu::BindingType::Buffer {
                        ty: wgpu::BufferBindingType::Uniform,
                        has_dynamic_offset: false,
                        min_binding_size: None,
                    },
                    count: None,
                },
            ],
        });

        let fused_conv_pipeline_layout =
            device.create_pipeline_layout(&wgpu::PipelineLayoutDescriptor {
                label: Some("st.tensor.wgpu_dense.fused_conv.pipeline_layout"),
                bind_group_layouts: &[&fused_conv_layout],
                push_constant_ranges: &[],
            });

        let fused_grad_input_layout =
            device.create_bind_group_layout(&wgpu::BindGroupLayoutDescriptor {
                label: Some("st.tensor.wgpu_dense.fused_grad_input.layout"),
                entries: &[
                    wgpu::BindGroupLayoutEntry {
                        binding: 0,
                        visibility: wgpu::ShaderStages::COMPUTE,
                        ty: wgpu::BindingType::Buffer {
                            ty: wgpu::BufferBindingType::Storage { read_only: true },
                            has_dynamic_offset: false,
                            min_binding_size: None,
                        },
                        count: None,
                    },
                    wgpu::BindGroupLayoutEntry {
                        binding: 1,
                        visibility: wgpu::ShaderStages::COMPUTE,
                        ty: wgpu::BindingType::Buffer {
                            ty: wgpu::BufferBindingType::Storage { read_only: true },
                            has_dynamic_offset: false,
                            min_binding_size: None,
                        },
                        count: None,
                    },
                    wgpu::BindGroupLayoutEntry {
                        binding: 2,
                        visibility: wgpu::ShaderStages::COMPUTE,
                        ty: wgpu::BindingType::Buffer {
                            ty: wgpu::BufferBindingType::Storage { read_only: false },
                            has_dynamic_offset: false,
                            min_binding_size: None,
                        },
                        count: None,
                    },
                    wgpu::BindGroupLayoutEntry {
                        binding: 3,
                        visibility: wgpu::ShaderStages::COMPUTE,
                        ty: wgpu::BindingType::Buffer {
                            ty: wgpu::BufferBindingType::Uniform,
                            has_dynamic_offset: false,
                            min_binding_size: None,
                        },
                        count: None,
                    },
                ],
            });
        let fused_grad_input_pipeline_layout =
            device.create_pipeline_layout(&wgpu::PipelineLayoutDescriptor {
                label: Some("st.tensor.wgpu_dense.fused_grad_input.pipeline_layout"),
                bind_group_layouts: &[&fused_grad_input_layout],
                push_constant_ranges: &[],
            });

        let ramanujan_layout = device.create_bind_group_layout(&wgpu::BindGroupLayoutDescriptor {
            label: Some("st.tensor.wgpu_dense.ramanujan.layout"),
            entries: &[
                wgpu::BindGroupLayoutEntry {
                    binding: 0,
                    visibility: wgpu::ShaderStages::COMPUTE,
                    ty: wgpu::BindingType::Buffer {
                        ty: wgpu::BufferBindingType::Storage { read_only: false },
                        has_dynamic_offset: false,
                        min_binding_size: None,
                    },
                    count: None,
                },
                wgpu::BindGroupLayoutEntry {
                    binding: 1,
                    visibility: wgpu::ShaderStages::COMPUTE,
                    ty: wgpu::BindingType::Buffer {
                        ty: wgpu::BufferBindingType::Uniform,
                        has_dynamic_offset: false,
                        min_binding_size: None,
                    },
                    count: None,
                },
            ],
        });
        let ramanujan_pipeline_layout =
            device.create_pipeline_layout(&wgpu::PipelineLayoutDescriptor {
                label: Some("st.tensor.wgpu_dense.ramanujan.pipeline_layout"),
                bind_group_layouts: &[&ramanujan_layout],
                push_constant_ranges: &[],
            });

        Ok(Self {
            context: WgpuContext::new(device.clone(), queue.clone()),
            pipeline_cache: PipelineCache::new(device.clone()),
            weights_cache: Mutex::new(HashMap::new()),
            autotune_cache: Mutex::new(HashMap::new()),
            bind_layout,
            pipeline_layout,
            zero_storage: OnceLock::new(),
            zero_scales: OnceLock::new(),
            shader_f16,
            supports_subgroup,
            adapter_info,
            softmax_layout,
            softmax_pipeline,
            fused_attention,
            fused_gelu_back_layout,
            fused_gelu_back_pipeline,
            reduce_db_layout,
            reduce_db_pipeline,
            fused_conv_layout,
            fused_conv_pipeline_layout,
            fused_conv_pipelines: Mutex::new(HashMap::new()),
            fused_grad_input_layout,
            fused_grad_input_pipeline_layout,
            fused_grad_input_pipeline: OnceLock::new(),
            ramanujan_layout,
            ramanujan_pipeline_layout,
            ramanujan_pipeline: OnceLock::new(),
        })
    }

    fn device(&self) -> &Device {
        self.context.device()
    }

    fn queue(&self) -> &Queue {
        self.context.queue()
    }

    fn adapter_info(&self) -> &AdapterInfo {
        &self.adapter_info
    }

    fn bind_layout(&self) -> &BindGroupLayout {
        self.bind_layout.as_ref()
    }

    fn pipeline_layout(&self) -> &PipelineLayout {
        self.pipeline_layout.as_ref()
    }

    fn zero_storage_buffer(&self) -> Arc<Buffer> {
        self.zero_storage
            .get_or_init(|| {
                Arc::new(
                    self.device()
                        .create_buffer_init(&wgpu::util::BufferInitDescriptor {
                            label: Some("st.tensor.wgpu_dense.zeros"),
                            contents: bytemuck::cast_slice(&[0.0f32]),
                            usage: wgpu::BufferUsages::STORAGE,
                        }),
                )
            })
            .clone()
    }

    fn zero_scales_buffer(&self) -> Arc<Buffer> {
        self.zero_scales
            .get_or_init(|| {
                Arc::new(
                    self.device()
                        .create_buffer_init(&wgpu::util::BufferInitDescriptor {
                            label: Some("st.tensor.wgpu_dense.zero_scales"),
                            contents: bytemuck::cast_slice(&[1.0f32]),
                            usage: wgpu::BufferUsages::STORAGE,
                        }),
                )
            })
            .clone()
    }

    fn supports_softmax(&self) -> bool {
        self.softmax_pipeline.is_some()
    }

    fn softmax_pipeline(&self) -> Option<Arc<ComputePipeline>> {
        self.softmax_pipeline.as_ref().map(Arc::clone)
    }

    fn select_tile_config(&self, rows: usize, inner: usize, cols: usize) -> TileConfig {
        autotune_tile_config(self, rows, inner, cols)
            .unwrap_or_else(|| fallback_tile_config(rows, inner, cols))
    }

    fn rhs_from_packed(
        &self,
        packed: &PackedB,
        tile: TileConfig,
    ) -> Result<Arc<GpuPackedRhs>, String> {
        if packed.inner() == 0 || packed.cols() == 0 {
            return Err("packed matrix dimensions must be positive".into());
        }

        let dtype = if should_quantize(packed.inner(), packed.cols()) {
            WeightDType::Int8
        } else {
            WeightDType::F32
        };
        let key = RhsCacheKey::new(packed, tile, dtype.to_scalar());
        if let Some(existing) = self
            .weights_cache
            .lock()
            .unwrap()
            .get(&key)
            .and_then(|weak| weak.upgrade())
        {
            return Ok(existing);
        }

        let (buffer, scales) = match dtype {
            WeightDType::Int8 => {
                let (quantized, scales_vec, _total) = pack_rhs_int8(packed, tile);
                let buffer = Arc::new(self.device().create_buffer_init(
                    &wgpu::util::BufferInitDescriptor {
                        label: Some("st.tensor.wgpu_dense.packed_rhs.int8"),
                        contents: bytemuck::cast_slice(&quantized),
                        usage: wgpu::BufferUsages::STORAGE,
                    },
                ));
                let scales = Arc::new(self.device().create_buffer_init(
                    &wgpu::util::BufferInitDescriptor {
                        label: Some("st.tensor.wgpu_dense.packed_rhs.scales"),
                        contents: bytemuck::cast_slice(&scales_vec),
                        usage: wgpu::BufferUsages::STORAGE,
                    },
                ));
                (buffer, Some(scales))
            }
            WeightDType::F32 => {
                let (values, _total) = pack_rhs_f32(packed, tile);
                let buffer = Arc::new(self.device().create_buffer_init(
                    &wgpu::util::BufferInitDescriptor {
                        label: Some("st.tensor.wgpu_dense.packed_rhs.f32"),
                        contents: bytemuck::cast_slice(&values),
                        usage: wgpu::BufferUsages::STORAGE,
                    },
                ));
                (buffer, None)
            }
        };

        let prepared = Arc::new(GpuPackedRhs {
            tile,
            dtype: dtype.to_scalar(),
            buffer,
            scales,
            _cols: packed.cols(),
            _inner: packed.inner(),
        });

        self.weights_cache
            .lock()
            .unwrap()
            .insert(key, Arc::downgrade(&prepared));
        Ok(prepared)
    }

    fn fused_attention_kernel(&self) -> Option<&FusedAttentionKernel> {
        self.fused_attention.as_ref()
    }

    fn fused_attention_bind_group(
        &self,
        kernel: &FusedAttentionKernel,
        queries: &Buffer,
        keys: &Buffer,
        values: &Buffer,
        z_bias: &Buffer,
        attn_bias: &Buffer,
        output: &Buffer,
        params: &Buffer,
    ) -> BindGroup {
        self.device().create_bind_group(&wgpu::BindGroupDescriptor {
            label: Some("st.tensor.wgpu_dense.fused_attention.bind_group"),
            layout: &kernel.layout,
            entries: &[
                wgpu::BindGroupEntry {
                    binding: 0,
                    resource: queries.as_entire_binding(),
                },
                wgpu::BindGroupEntry {
                    binding: 1,
                    resource: keys.as_entire_binding(),
                },
                wgpu::BindGroupEntry {
                    binding: 2,
                    resource: values.as_entire_binding(),
                },
                wgpu::BindGroupEntry {
                    binding: 3,
                    resource: z_bias.as_entire_binding(),
                },
                wgpu::BindGroupEntry {
                    binding: 4,
                    resource: attn_bias.as_entire_binding(),
                },
                wgpu::BindGroupEntry {
                    binding: 5,
                    resource: output.as_entire_binding(),
                },
                wgpu::BindGroupEntry {
                    binding: 6,
                    resource: params.as_entire_binding(),
                },
            ],
        })
    }

    fn softmax_bind_group(&self, input: &Buffer, output: &Buffer, params: &Buffer) -> BindGroup {
        self.device().create_bind_group(&wgpu::BindGroupDescriptor {
            label: Some("st.tensor.wgpu_dense.softmax.bind_group"),
            layout: &self.softmax_layout,
            entries: &[
                wgpu::BindGroupEntry {
                    binding: 0,
                    resource: input.as_entire_binding(),
                },
                wgpu::BindGroupEntry {
                    binding: 1,
                    resource: output.as_entire_binding(),
                },
                wgpu::BindGroupEntry {
                    binding: 2,
                    resource: params.as_entire_binding(),
                },
            ],
        })
    }

    fn fused_gelu_back_bind_group(
        &self,
        z: &Buffer,
        g: &Buffer,
        gz_out: &Buffer,
        dr: &Buffer,
        partials: &Buffer,
        uniforms: &Buffer,
    ) -> BindGroup {
        self.device().create_bind_group(&wgpu::BindGroupDescriptor {
            label: Some("st.tensor.wgpu_dense.fused_gelu_back.bind_group"),
            layout: &self.fused_gelu_back_layout,
            entries: &[
                wgpu::BindGroupEntry {
                    binding: 0,
                    resource: z.as_entire_binding(),
                },
                wgpu::BindGroupEntry {
                    binding: 1,
                    resource: g.as_entire_binding(),
                },
                wgpu::BindGroupEntry {
                    binding: 2,
                    resource: gz_out.as_entire_binding(),
                },
                wgpu::BindGroupEntry {
                    binding: 3,
                    resource: dr.as_entire_binding(),
                },
                wgpu::BindGroupEntry {
                    binding: 4,
                    resource: partials.as_entire_binding(),
                },
                wgpu::BindGroupEntry {
                    binding: 5,
                    resource: uniforms.as_entire_binding(),
                },
            ],
        })
    }

    fn reduce_db_bind_group(&self, partials: &Buffer, db: &Buffer, uniforms: &Buffer) -> BindGroup {
        self.device().create_bind_group(&wgpu::BindGroupDescriptor {
            label: Some("st.tensor.wgpu_dense.reduce_db.bind_group"),
            layout: &self.reduce_db_layout,
            entries: &[
                wgpu::BindGroupEntry {
                    binding: 0,
                    resource: partials.as_entire_binding(),
                },
                wgpu::BindGroupEntry {
                    binding: 1,
                    resource: db.as_entire_binding(),
                },
                wgpu::BindGroupEntry {
                    binding: 2,
                    resource: uniforms.as_entire_binding(),
                },
            ],
        })
    }

    fn fused_conv_pipeline_for(&self, config: TileConfig) -> Result<Arc<ComputePipeline>, String> {
        let mut pipelines = self.fused_conv_pipelines.lock().unwrap();
        if let Some(pipeline) = pipelines.get(&config) {
            return Ok(pipeline.clone());
        }

        let shader_source = instantiate_tile_template(FUSED_CONV_WGSL_TEMPLATE, config);
        let shader_label = format!(
            "st.tensor.wgpu_dense.fused_conv_shader.tile{}x{}x{}",
            config.tile_m(),
            config.tile_n(),
            config.tile_k(),
        );
        let shader = create_wgsl_module(self.device(), &shader_label, shader_source.as_str())
            .map_err(|err| err.to_string())?;
        let pipeline_label = format!(
            "st.tensor.wgpu_dense.fused_conv_pipeline.tile{}x{}x{}",
            config.tile_m(),
            config.tile_n(),
            config.tile_k(),
        );
        let pipeline = Arc::new(self.device().create_compute_pipeline(
            &wgpu::ComputePipelineDescriptor {
                label: Some(&pipeline_label),
                layout: Some(&self.fused_conv_pipeline_layout),
                module: &shader,
                entry_point: "main",
                compilation_options: Default::default(),
            },
        ));
        pipelines.insert(config, pipeline.clone());
        Ok(pipeline)
    }

    fn fused_conv_bind_group(
        &self,
        input: &Buffer,
        weights: &Buffer,
        output: &Buffer,
        params: &Buffer,
    ) -> BindGroup {
        self.device().create_bind_group(&wgpu::BindGroupDescriptor {
            label: Some("st.tensor.wgpu_dense.fused_conv.bind_group"),
            layout: &self.fused_conv_layout,
            entries: &[
                wgpu::BindGroupEntry {
                    binding: 0,
                    resource: input.as_entire_binding(),
                },
                wgpu::BindGroupEntry {
                    binding: 1,
                    resource: weights.as_entire_binding(),
                },
                wgpu::BindGroupEntry {
                    binding: 2,
                    resource: output.as_entire_binding(),
                },
                wgpu::BindGroupEntry {
                    binding: 3,
                    resource: params.as_entire_binding(),
                },
            ],
        })
    }

    fn fused_grad_input_pipeline(&self) -> Result<Arc<ComputePipeline>, String> {
        if let Some(pipeline) = self.fused_grad_input_pipeline.get() {
            return Ok(pipeline.clone());
        }
        let source = FUSED_GRAD_INPUT_WGSL_TEMPLATE
            .replace("{tile_x}", &GRAD_INPUT_TILE_X.to_string())
            .replace("{tile_y}", &GRAD_INPUT_TILE_Y.to_string())
            .replace("{tile_z}", &GRAD_INPUT_TILE_Z.to_string())
            .replace(
                "{ramanujan_pi_6}",
                &format!("{:.*}", 18, ramanujan_pi(RAMANUJAN_PI_ITERATIONS) as f32),
            );
        let shader = create_wgsl_module(
            self.device(),
            "st.tensor.wgpu_dense.fused_grad_input",
            &source,
        )
        .map_err(|err| err.to_string())?;
        let pipeline = Arc::new(self.device().create_compute_pipeline(
            &wgpu::ComputePipelineDescriptor {
                label: Some("st.tensor.wgpu_dense.fused_grad_input.pipeline"),
                layout: Some(&self.fused_grad_input_pipeline_layout),
                module: &shader,
                entry_point: "main",
                compilation_options: Default::default(),
            },
        ));
        let _ = self.fused_grad_input_pipeline.set(pipeline.clone());
        Ok(pipeline)
    }

    fn fused_grad_input_bind_group(
        &self,
        grad_matrix: &Buffer,
        weights: &Buffer,
        output: &Buffer,
        params: &Buffer,
    ) -> BindGroup {
        self.device().create_bind_group(&wgpu::BindGroupDescriptor {
            label: Some("st.tensor.wgpu_dense.fused_grad_input.bind_group"),
            layout: &self.fused_grad_input_layout,
            entries: &[
                wgpu::BindGroupEntry {
                    binding: 0,
                    resource: grad_matrix.as_entire_binding(),
                },
                wgpu::BindGroupEntry {
                    binding: 1,
                    resource: weights.as_entire_binding(),
                },
                wgpu::BindGroupEntry {
                    binding: 2,
                    resource: output.as_entire_binding(),
                },
                wgpu::BindGroupEntry {
                    binding: 3,
                    resource: params.as_entire_binding(),
                },
            ],
        })
    }

    fn ramanujan_pi_pipeline(&self) -> Result<Arc<ComputePipeline>, String> {
        if let Some(pipeline) = self.ramanujan_pipeline.get() {
            return Ok(pipeline.clone());
        }
        let shader = create_wgsl_module(
            self.device(),
            "st.tensor.wgpu_dense.ramanujan_pi",
            RAMANUJAN_PI_WGSL,
        )
        .map_err(|err| err.to_string())?;
        let pipeline = Arc::new(self.device().create_compute_pipeline(
            &wgpu::ComputePipelineDescriptor {
                label: Some("st.tensor.wgpu_dense.ramanujan_pi.pipeline"),
                layout: Some(&self.ramanujan_pipeline_layout),
                module: &shader,
                entry_point: "main",
                compilation_options: Default::default(),
            },
        ));
        let _ = self.ramanujan_pipeline.set(pipeline.clone());
        Ok(pipeline)
    }

    fn ramanujan_pi_bind_group(&self, output: &Buffer, params: &Buffer) -> BindGroup {
        self.device().create_bind_group(&wgpu::BindGroupDescriptor {
            label: Some("st.tensor.wgpu_dense.ramanujan_pi.bind_group"),
            layout: &self.ramanujan_layout,
            entries: &[
                wgpu::BindGroupEntry {
                    binding: 0,
                    resource: output.as_entire_binding(),
                },
                wgpu::BindGroupEntry {
                    binding: 1,
                    resource: params.as_entire_binding(),
                },
            ],
        })
    }
}

fn instantiate_tile_template(template: &str, config: TileConfig) -> String {
    let tile_m = config.tile_m();
    let tile_n = config.tile_n();
    let tile_k = config.tile_k();
    let tile_mk = tile_m * tile_k;
    let tile_nk = tile_n * tile_k;

    template
        .replace("{tile_m}", &tile_m.to_string())
        .replace("{tile_n}", &tile_n.to_string())
        .replace("{tile_k}", &tile_k.to_string())
        .replace("{tile_mk}", &(tile_mk.to_string() + "u"))
        .replace("{tile_nk}", &(tile_nk.to_string() + "u"))
}

#[cfg(all(test, feature = "wgpu_dense"))]
mod tests {
    use super::*;
    use naga::front::wgsl::parse_str;

    fn assert_parses(label: &str, source: &str) {
        parse_str(source).unwrap_or_else(|err| panic!("{label} failed: {err}"));
    }

    #[test]
    fn matmul_shader_wgsl_is_valid() {
        let key = PipelineKey::new(
            ScalarType::F32,
            TileConfig::new(16, 16, 16),
            false,
            false,
            false,
            0,
        );
        let source = generate_matmul_shader(&key);
        assert_parses("matmul f32", &source);

        let key_f16 = PipelineKey::new(
            ScalarType::F32,
            TileConfig::new(8, 8, 8),
            false,
            true,
            false,
            0,
        );
        let source_f16 = generate_matmul_shader(&key_f16);
        assert_parses("matmul f16", &source_f16);
    }

    #[test]
    fn fused_conv_shader_wgsl_is_valid() {
        let source = instantiate_tile_template(FUSED_CONV_WGSL_TEMPLATE, TileConfig::new(8, 8, 8));
        assert_parses("fused conv", &source);
    }

    #[test]
    fn fused_gelu_back_shader_wgsl_is_valid() {
        let source = instantiate_fused_gelu_back_template(
            FUSED_GELU_BACK_WGSL_TEMPLATE,
            FUSED_GELU_BACK_WG_ROWS,
            FUSED_GELU_BACK_WG_COLS,
        );
        assert_parses("fused gelu back", &source);
    }

    #[test]
    fn reduce_db_shader_wgsl_is_valid() {
        let source = instantiate_reduce_db_template(
            REDUCE_DB_WGSL_TEMPLATE,
            FUSED_GELU_BACK_WG_COLS,
            REDUCE_DB_WORKGROUP,
        );
        assert_parses("reduce db", &source);
    }

    #[test]
    fn fused_attention_shader_wgsl_is_valid() {
        let source = FUSED_ATTENTION_WGSL_TEMPLATE
            .replace("{WORKGROUP_SIZE}", &FUSED_ATTENTION_WORKGROUP.to_string())
            .replace("{MAX_HEAD_DIM}", &FUSED_ATTENTION_MAX_HEAD_DIM.to_string());
        assert_parses("fused attention", &source);
    }

    #[test]
    fn row_softmax_shader_wgsl_is_valid() {
        assert_parses("row softmax", ROW_SOFTMAX_WGSL);
    }
}

fn instantiate_fused_gelu_back_template(template: &str, wg_rows: u32, wg_cols: u32) -> String {
    template
        .replace("{WG_ROWS}", &wg_rows.to_string())
        .replace("{WG_COLS}", &wg_cols.to_string())
}

fn instantiate_reduce_db_template(template: &str, wg_cols: u32, reduce_wg: u32) -> String {
    template
        .replace("{WG_COLS}", &wg_cols.to_string())
        .replace("{REDUCE_WG}", &reduce_wg.to_string())
}

static CONTEXT: OnceLock<Arc<GpuContext>> = OnceLock::new();

fn dense_context() -> Result<Arc<GpuContext>, String> {
    if let Some(ctx) = CONTEXT.get() {
        return Ok(ctx.clone());
    }
    let ctx = Arc::new(GpuContext::new()?);
    let _ = CONTEXT.set(ctx.clone());
    Ok(ctx)
}

#[repr(C, align(16))]
#[derive(Clone, Copy, bytemuck::Pod, bytemuck::Zeroable)]
struct MatmulUniforms {
    rows: u32,
    cols: u32,
    inner: u32,
    flags: u32,
}

#[repr(C, align(16))]
#[derive(Clone, Copy, bytemuck::Pod, bytemuck::Zeroable)]
struct RowSoftmaxParams {
    rows: u32,
    cols: u32,
    in_stride: u32,
    out_stride: u32,
}

#[repr(C, align(16))]
#[derive(Clone, Copy, bytemuck::Pod, bytemuck::Zeroable)]
struct FusedGeluBackUniforms {
    b: u32,
    o: u32,
    stride: u32,
    num_wg_x: u32,
    num_wg_y: u32,
    add_dr: u32,
    _pad0: u32,
    _pad1: u32,
}

#[repr(C, align(16))]
#[derive(Clone, Copy, bytemuck::Pod, bytemuck::Zeroable)]
struct ReduceDbUniforms {
    o: u32,
    num_wg_x: u32,
    num_wg_y: u32,
    _pad0: u32,
}

#[repr(C, align(16))]
#[derive(Clone, Copy, bytemuck::Pod, bytemuck::Zeroable)]
struct FusedAttentionParams {
    contexts: u32,
    sequence: u32,
    head_dim: u32,
    flags: u32,
    scale: f32,
    _pad0: f32,
    _pad1: f32,
    _pad2: f32,
}

#[repr(C, align(16))]
#[derive(Clone, Copy, bytemuck::Pod, bytemuck::Zeroable)]
struct ConvGemmParams {
    batch: u32,
    in_channels: u32,
    input_h: u32,
    input_w: u32,
    kernel_h: u32,
    kernel_w: u32,
    stride_h: u32,
    stride_w: u32,
    pad_h: i32,
    pad_w: i32,
    dilation_h: u32,
    dilation_w: u32,
    out_h: u32,
    out_w: u32,
    span: u32,
    out_channels: u32,
    _pad0: u32,
    _pad1: u32,
    _pad2: u32,
    _pad3: u32,
}

#[repr(C, align(16))]
#[derive(Clone, Copy, bytemuck::Pod, bytemuck::Zeroable)]
struct GradInputParams {
    batch: u32,
    in_channels: u32,
    input_d: u32,
    input_h: u32,
    input_w: u32,
    input_t: u32,
    kernel_d: u32,
    kernel_h: u32,
    kernel_w: u32,
    kernel_t: u32,
    stride_d: u32,
    stride_h: u32,
    stride_w: u32,
    stride_t: u32,
    pad_d: i32,
    pad_h: i32,
    pad_w: i32,
    pad_t: i32,
    dilation_d: u32,
    dilation_h: u32,
    dilation_w: u32,
    dilation_t: u32,
    out_d: u32,
    out_h: u32,
    out_w: u32,
    out_t: u32,
    out_channels: u32,
    span: u32,
    dims: u32,
    _pad0: u32,
    _pad1: u32,
    _pad2: u32,
}

#[repr(C, align(16))]
#[derive(Clone, Copy, bytemuck::Pod, bytemuck::Zeroable)]
struct RamanujanPiParams {
    iterations: u32,
    _pad0: u32,
    _pad1: u32,
    _pad2: u32,
}

struct WeightBuffers {
    buffer: Arc<Buffer>,
    dtype: ScalarType,
    scales: Option<Arc<Buffer>>,
}

impl WeightBuffers {
    fn as_binding(&self) -> (&Buffer, ScalarType, Option<&Buffer>) {
        (
            self.buffer.as_ref(),
            self.dtype,
            self.scales.as_ref().map(Arc::as_ref),
        )
    }
}

fn generate_matmul_shader(key: &PipelineKey) -> String {
    let enable_f16 = if key.use_f16 { "enable f16;\n" } else { "" };
    let rhs_storage_type = match key.dtype {
        ScalarType::F32 => "array<f32>".to_string(),
        ScalarType::QuantizedI8 => "array<u32>".to_string(),
    };

    let rhs_load_body = match key.dtype {
        ScalarType::F32 => "return rhs_packed[k * params.cols + col];".to_string(),
        ScalarType::QuantizedI8 => "let stride = (params.inner + 3u) / 4u;
        let base = col * stride + (k >> 2u);
        let word = rhs_packed[base];
        let lane = (k & 3u) * 8u;
        let byte_val = (word >> lane) & 0xFFu;
        let signed = bitcast<i32>(byte_val << 24u) >> 24;
        let scale = scales[col];
        return f32(signed) * scale;"
            .to_string(),
    };

    let fma_line = if key.use_f16 {
        "let lhs16 = f16(lhs_val);
            let rhs16 = f16(rhs_val);
            acc = acc + f32(lhs16 * rhs16);"
    } else {
        "acc = acc + lhs_val * rhs_val;"
    };

    MATMUL_WGSL_TEMPLATE
        .replace("{f16_enable}", enable_f16)
        .replace("{rhs_storage_type}", &rhs_storage_type)
        .replace("{rhs_load_body}", &rhs_load_body)
        .replace("{tile_m}", &key.tile_m.to_string())
        .replace("{tile_n}", &key.tile_n.to_string())
        .replace("{tile_k}", &key.tile_k.to_string())
        .replace("{workgroup_size_x}", &key.tile_n.to_string())
        .replace("{workgroup_size_y}", &key.tile_m.to_string())
        .replace("{fma_line}", fma_line)
}

fn create_wgsl_module(
    device: &wgpu::Device,
    label: &str,
    source: &str,
) -> Result<wgpu::ShaderModule, anyhow::Error> {
    catch_unwind(AssertUnwindSafe(|| {
        device.create_shader_module(wgpu::ShaderModuleDescriptor {
            label: Some(label),
            source: wgpu::ShaderSource::Wgsl(source.into()),
        })
    }))
    .map_err(|payload| {
        anyhow!(
            "WGSL parse error ({label}): {}",
            panic_payload_to_string(payload)
        )
    })
}

fn panic_payload_to_string(payload: Box<dyn Any + Send>) -> String {
    if let Some(msg) = payload.downcast_ref::<&str>() {
        msg.to_string()
    } else if let Some(msg) = payload.downcast_ref::<String>() {
        msg.clone()
    } else {
        "unknown panic".to_string()
    }
}

fn should_quantize(inner: usize, cols: usize) -> bool {
    inner.saturating_mul(cols) >= QUANTIZATION_MIN_VOLUME
}

struct QuantizedWeights {
    packed: Vec<u32>,
    scales: Vec<f32>,
}

impl QuantizedWeights {
    fn from_f32(weights: &[f32], inner: usize, cols: usize) -> Self {
        let stride = (inner + 3) / 4;
        let mut packed = vec![0u32; cols * stride];
        let mut scales = vec![0.0f32; cols];
        for col in 0..cols {
            let mut max_abs = 0.0f32;
            for k in 0..inner {
                let value = weights[k * cols + col];
                max_abs = max_abs.max(value.abs());
            }
            let scale = if max_abs > 0.0 { max_abs / 127.0 } else { 0.0 };
            scales[col] = scale;
            for pack_idx in 0..stride {
                let mut word = 0u32;
                for lane in 0..4 {
                    let k = pack_idx * 4 + lane;
                    let quant = if scale == 0.0 || k >= inner {
                        0i32
                    } else {
                        let value = weights[k * cols + col] / scale;
                        value.round().clamp(-128.0, 127.0) as i32
                    };
                    let byte = (quant as u32) & 0xFF;
                    word |= byte << (lane * 8);
                }
                packed[col * stride + pack_idx] = word;
            }
        }
        Self { packed, scales }
    }
}

#[derive(Clone)]
struct GpuPackedRhs {
    tile: TileConfig,
    dtype: ScalarType,
    buffer: Arc<Buffer>,
    scales: Option<Arc<Buffer>>,
    _cols: usize,
    _inner: usize,
}

impl GpuPackedRhs {
    fn buffer(&self) -> Arc<Buffer> {
        Arc::clone(&self.buffer)
    }

    fn scales(&self) -> Option<Arc<Buffer>> {
        self.scales.as_ref().map(Arc::clone)
    }

    fn dtype(&self) -> ScalarType {
        self.dtype
    }

    fn tile(&self) -> TileConfig {
        self.tile
    }
}

#[derive(Debug, Clone, Copy, PartialEq, Eq, Hash)]
struct RhsCacheKey {
    data_ptr: usize,
    cols: usize,
    inner: usize,
    tile: TileConfig,
    dtype: ScalarType,
}

impl RhsCacheKey {
    fn new(packed: &PackedB, tile: TileConfig, dtype: ScalarType) -> Self {
        Self {
            data_ptr: packed.as_slice().as_ptr() as usize,
            cols: packed.cols(),
            inner: packed.inner(),
            tile,
            dtype,
        }
    }
}

fn upload_weights(device: &Device, rhs: &[f32], inner: usize, cols: usize) -> WeightBuffers {
    if should_quantize(inner, cols) {
        let quantized = QuantizedWeights::from_f32(rhs, inner, cols);
        let buffer = Arc::new(
            device.create_buffer_init(&wgpu::util::BufferInitDescriptor {
                label: Some("st.tensor.wgpu_dense.rhs.quantized"),
                contents: bytemuck::cast_slice(quantized.packed.as_slice()),
                usage: wgpu::BufferUsages::STORAGE,
            }),
        );
        let scales = Arc::new(
            device.create_buffer_init(&wgpu::util::BufferInitDescriptor {
                label: Some("st.tensor.wgpu_dense.rhs.scales"),
                contents: bytemuck::cast_slice(quantized.scales.as_slice()),
                usage: wgpu::BufferUsages::STORAGE,
            }),
        );
        WeightBuffers {
            buffer,
            dtype: ScalarType::QuantizedI8,
            scales: Some(scales),
        }
    } else {
        let buffer = Arc::new(
            device.create_buffer_init(&wgpu::util::BufferInitDescriptor {
                label: Some("st.tensor.wgpu_dense.rhs"),
                contents: bytemuck::cast_slice(rhs),
                usage: wgpu::BufferUsages::STORAGE,
            }),
        );
        WeightBuffers {
            buffer,
            dtype: ScalarType::F32,
            scales: None,
        }
    }
}

fn create_bind_group(
    ctx: &GpuContext,
    key: &PipelineKey,
    lhs: &Buffer,
    rhs_buffer: &Buffer,
    out: &Buffer,
    bias: Option<&Buffer>,
    residual: Option<&Buffer>,
    scales: Option<&Buffer>,
    params: &Buffer,
) -> BindGroup {
    let zero_storage_arc = ctx.zero_storage_buffer();
    let zero_scales_arc = ctx.zero_scales_buffer();
    let bias_binding = bias.unwrap_or(zero_storage_arc.as_ref());
    let residual_binding = residual.unwrap_or(zero_storage_arc.as_ref());
    let scales_binding = if matches!(key.dtype, ScalarType::QuantizedI8) {
        scales.unwrap_or(zero_scales_arc.as_ref())
    } else {
        zero_scales_arc.as_ref()
    };
    ctx.device().create_bind_group(&wgpu::BindGroupDescriptor {
        label: Some("st.tensor.wgpu_dense.bind_group"),
        layout: ctx.bind_layout(),
        entries: &[
            wgpu::BindGroupEntry {
                binding: 0,
                resource: lhs.as_entire_binding(),
            },
            wgpu::BindGroupEntry {
                binding: 1,
                resource: rhs_buffer.as_entire_binding(),
            },
            wgpu::BindGroupEntry {
                binding: 2,
                resource: out.as_entire_binding(),
            },
            wgpu::BindGroupEntry {
                binding: 3,
                resource: bias_binding.as_entire_binding(),
            },
            wgpu::BindGroupEntry {
                binding: 4,
                resource: residual_binding.as_entire_binding(),
            },
            wgpu::BindGroupEntry {
                binding: 5,
                resource: scales_binding.as_entire_binding(),
            },
            wgpu::BindGroupEntry {
                binding: 6,
                resource: params.as_entire_binding(),
            },
        ],
    })
}

fn dispatch_matmul(
    ctx: &GpuContext,
    encoder: &mut wgpu::CommandEncoder,
    lhs: &Buffer,
    rhs_buffer: &Buffer,
    rhs_dtype: ScalarType,
    rhs_scales: Option<&Buffer>,
    out: &Buffer,
    rows: usize,
    inner: usize,
    cols: usize,
    tile: TileConfig,
    use_bias: bool,
    fused_ops_mask: u32,
    bias: Option<&Buffer>,
    residual: Option<&Buffer>,
) -> Result<(), String> {
    let use_f16 = ctx.shader_f16;
    let key = PipelineKey::new(
        rhs_dtype,
        tile,
        ctx.supports_subgroup,
        use_f16,
        use_bias,
        fused_ops_mask,
    );
    let mut flags = fused_ops_mask;
    if use_bias {
        flags |= FLAG_USE_BIAS;
    }
    if matches!(rhs_dtype, ScalarType::QuantizedI8) {
        flags |= FLAG_USE_INT8;
    }
    if use_f16 {
        flags |= FLAG_USE_F16;
    }
    let params = MatmulUniforms {
        rows: rows as u32,
        cols: cols as u32,
        inner: inner as u32,
        flags,
    };
    let params_buf = ctx
        .device()
        .create_buffer_init(&wgpu::util::BufferInitDescriptor {
            label: Some("st.tensor.wgpu_dense.matmul.params"),
            contents: bytemuck::bytes_of(&params),
            usage: wgpu::BufferUsages::UNIFORM,
        });
    let bind_group = create_bind_group(
        ctx,
        &key,
        lhs,
        rhs_buffer,
        out,
        bias,
        residual,
        rhs_scales,
        &params_buf,
    );
    let pipeline = ctx
        .pipeline_cache
        .pipeline(key, ctx.pipeline_layout())
        .map_err(|err| err.to_string())?;
    {
        let mut pass = encoder.begin_compute_pass(&wgpu::ComputePassDescriptor {
            label: Some("st.tensor.wgpu_dense.matmul.pass"),
            timestamp_writes: None,
        });
        pass.set_pipeline(pipeline.as_ref());
        pass.set_bind_group(0, &bind_group, &[]);
        let groups_x = ((cols as u32) + tile.tile_n() - 1) / tile.tile_n();
        let groups_y = ((rows as u32) + tile.tile_m() - 1) / tile.tile_m();
        pass.dispatch_workgroups(groups_x.max(1), groups_y.max(1), 1);
    }
    Ok(())
}

#[allow(dead_code)]
fn dispatch_matmul_with_options(
    ctx: &GpuContext,
    encoder: &mut wgpu::CommandEncoder,
    lhs: &Buffer,
    rhs: &Buffer,
    bias: Option<&Buffer>,
    residual: Option<&Buffer>,
    scales: Option<&Buffer>,
    out: &Buffer,
    rows: usize,
    inner: usize,
    cols: usize,
    tile: TileConfig,
    fused_ops_mask: u32,
    dtype: WeightDType,
) -> Result<(), String> {
    let rhs_dtype = dtype.to_scalar();
    let use_bias = bias.is_some();
    dispatch_matmul(
        ctx,
        encoder,
        lhs,
        rhs,
        rhs_dtype,
        scales,
        out,
        rows,
        inner,
        cols,
        tile,
        use_bias,
        fused_ops_mask,
        bias,
        residual,
    )
}

#[allow(dead_code)]
fn dispatch_fused_linear(
    ctx: &GpuContext,
    encoder: &mut wgpu::CommandEncoder,
    lhs: &Buffer,
    rhs: &Buffer,
    bias: &Buffer,
    out: &Buffer,
    rows: usize,
    inner: usize,
    cols: usize,
    tile: TileConfig,
    activation: FusedActivation,
) -> Result<(), String> {
    let mask = match activation {
        FusedActivation::Relu => FUSED_OP_RELU,
        FusedActivation::Gelu => FUSED_OP_GELU,
    };
    dispatch_matmul_with_options(
        ctx,
        encoder,
        lhs,
        rhs,
        Some(bias),
        None,
        None,
        out,
        rows,
        inner,
        cols,
        tile,
        mask,
        WeightDType::F32,
    )
}

#[allow(dead_code)]
fn dispatch_fused_linear_with_residual(
    ctx: &GpuContext,
    encoder: &mut wgpu::CommandEncoder,
    lhs: &Buffer,
    rhs: &Buffer,
    bias: &Buffer,
    residual: &Buffer,
    out: &Buffer,
    rows: usize,
    inner: usize,
    cols: usize,
    tile: TileConfig,
    activation: FusedActivation,
) -> Result<(), String> {
    let mut mask = match activation {
        FusedActivation::Relu => FUSED_OP_RELU,
        FusedActivation::Gelu => FUSED_OP_GELU,
    };
    mask |= FUSED_OP_RESIDUAL;
    dispatch_matmul_with_options(
        ctx,
        encoder,
        lhs,
        rhs,
        Some(bias),
        Some(residual),
        None,
        out,
        rows,
        inner,
        cols,
        tile,
        mask,
        WeightDType::F32,
    )
}

fn upload_lhs(device: &Device, label: &str, data: &[f32]) -> Buffer {
    device.create_buffer_init(&wgpu::util::BufferInitDescriptor {
        label: Some(label),
        contents: bytemuck::cast_slice(data),
        usage: wgpu::BufferUsages::STORAGE,
    })
}

fn allocate_output(device: &Device, label: &str, elements: usize) -> Buffer {
    device.create_buffer(&wgpu::BufferDescriptor {
        label: Some(label),
        size: (elements * std::mem::size_of::<f32>()) as u64,
        usage: wgpu::BufferUsages::STORAGE | wgpu::BufferUsages::COPY_SRC,
        mapped_at_creation: false,
    })
}

pub fn matmul(
    a: &[f32],
    b: &[f32],
    rows: usize,
    inner: usize,
    cols: usize,
) -> Result<Vec<f32>, String> {
    if rows == 0 || inner == 0 || cols == 0 {
        return Err("matrix dimensions must be positive".into());
    }
    if a.len() != rows * inner {
        return Err(format!(
            "lhs buffer length mismatch: expected {} elements, got {}",
            rows * inner,
            a.len()
        ));
    }
    if b.len() != inner * cols {
        return Err(format!(
            "rhs buffer length mismatch: expected {} elements, got {}",
            inner * cols,
            b.len()
        ));
    }

    let ctx = dense_context()?;
    let device = ctx.device();
    let queue = ctx.queue();

    let lhs_buf = upload_lhs(device, "st.tensor.wgpu_dense.matmul.lhs", a);
    let rhs_buf = upload_weights(device, b, inner, cols);
    let out_buf = allocate_output(device, "st.tensor.wgpu_dense.matmul.out", rows * cols);

    let mut encoder = device.create_command_encoder(&wgpu::CommandEncoderDescriptor {
        label: Some("st.tensor.wgpu_dense.matmul.encoder"),
    });
    let tile = ctx.select_tile_config(rows, inner, cols);
    let (rhs_buffer, rhs_dtype, rhs_scales) = rhs_buf.as_binding();
    dispatch_matmul(
        &ctx,
        &mut encoder,
        &lhs_buf,
        rhs_buffer,
        rhs_dtype,
        rhs_scales,
        &out_buf,
        rows,
        inner,
        cols,
        tile,
        false,
        0,
        None,
        None,
    )?;
    queue.submit(Some(encoder.finish()));

    readback_f32(device, queue, &out_buf, rows * cols)
}

pub fn matmul_prepacked(
    lhs: &[f32],
    packed_rhs: &PackedB,
    rows: usize,
    inner: usize,
    cols: usize,
) -> Result<Vec<f32>, String> {
    if rows == 0 || inner == 0 || cols == 0 {
        return Err("matrix dimensions must be positive".into());
    }
    if lhs.len() != rows * inner {
        return Err(format!(
            "lhs buffer length mismatch: expected {} elements, got {}",
            rows * inner,
            lhs.len()
        ));
    }
    if packed_rhs.inner() != inner {
        return Err("packed rhs inner dimension mismatch".into());
    }
    if packed_rhs.cols() != cols {
        return Err("packed rhs column dimension mismatch".into());
    }

    let ctx = dense_context()?;
    let device = ctx.device();
    let queue = ctx.queue();

    let lhs_buf = device.create_buffer_init(&wgpu::util::BufferInitDescriptor {
        label: Some("st.tensor.wgpu_dense.prepacked.lhs"),
        contents: bytemuck::cast_slice(lhs),
        usage: wgpu::BufferUsages::STORAGE,
    });
    let out_buf = allocate_output(device, "st.tensor.wgpu_dense.prepacked.out", rows * cols);

    let mut encoder = device.create_command_encoder(&wgpu::CommandEncoderDescriptor {
        label: Some("st.tensor.wgpu_dense.prepacked.encoder"),
    });
    let requested_tile = ctx.select_tile_config(rows, inner, cols);
    let weights = ctx.rhs_from_packed(packed_rhs, requested_tile)?;
    let tile = weights.tile();
    let rhs_buffers = WeightBuffers {
        buffer: weights.buffer(),
        dtype: weights.dtype(),
        scales: weights.scales(),
    };
    let (rhs_buffer, rhs_dtype, rhs_scales) = rhs_buffers.as_binding();
    dispatch_matmul(
        &ctx,
        &mut encoder,
        &lhs_buf,
        rhs_buffer,
        rhs_dtype,
        rhs_scales,
        &out_buf,
        rows,
        inner,
        cols,
        tile,
        false,
        0,
        None,
        None,
    )?;
    queue.submit(Some(encoder.finish()));

    readback_f32(device, queue, &out_buf, rows * cols)
}

pub fn matmul_bias_relu(
    lhs: &[f32],
    rhs: &[f32],
    bias: &[f32],
    rows: usize,
    inner: usize,
    cols: usize,
) -> Result<Vec<f32>, String> {
    matmul_with_bias_activation(
        lhs,
        rhs,
        bias,
        rows,
        inner,
        cols,
        Some(FusedActivation::Relu),
        None,
    )
}

pub fn matmul_bias_gelu(
    lhs: &[f32],
    rhs: &[f32],
    bias: &[f32],
    rows: usize,
    inner: usize,
    cols: usize,
) -> Result<Vec<f32>, String> {
    matmul_with_bias_activation(
        lhs,
        rhs,
        bias,
        rows,
        inner,
        cols,
        Some(FusedActivation::Gelu),
        None,
    )
}

pub fn matmul_bias_add_relu(
    lhs: &[f32],
    rhs: &[f32],
    bias: &[f32],
    residual: &[f32],
    rows: usize,
    inner: usize,
    cols: usize,
) -> Result<Vec<f32>, String> {
    matmul_with_bias_activation(
        lhs,
        rhs,
        bias,
        rows,
        inner,
        cols,
        Some(FusedActivation::Relu),
        Some(residual),
    )
}

pub fn matmul_bias_add_gelu(
    lhs: &[f32],
    rhs: &[f32],
    bias: &[f32],
    residual: &[f32],
    rows: usize,
    inner: usize,
    cols: usize,
) -> Result<Vec<f32>, String> {
    matmul_with_bias_activation(
        lhs,
        rhs,
        bias,
        rows,
        inner,
        cols,
        Some(FusedActivation::Gelu),
        Some(residual),
    )
}

fn matmul_with_bias_activation(
    lhs: &[f32],
    rhs: &[f32],
    bias: &[f32],
    rows: usize,
    inner: usize,
    cols: usize,
    activation: Option<FusedActivation>,
    residual: Option<&[f32]>,
) -> Result<Vec<f32>, String> {
    if rows == 0 || inner == 0 || cols == 0 {
        return Err("matrix dimensions must be positive".into());
    }
    if lhs.len() != rows * inner {
        return Err(format!(
            "lhs buffer length mismatch: expected {} elements, got {}",
            rows * inner,
            lhs.len()
        ));
    }
    if rhs.len() != inner * cols {
        return Err(format!(
            "rhs buffer length mismatch: expected {} elements, got {}",
            inner * cols,
            rhs.len()
        ));
    }
    if bias.len() != cols {
        return Err(format!(
            "bias length mismatch: expected {} elements, got {}",
            cols,
            bias.len()
        ));
    }
    if let Some(residual) = residual {
        if residual.len() != rows * cols {
            return Err(format!(
                "residual length mismatch: expected {} elements, got {}",
                rows * cols,
                residual.len()
            ));
        }
    }

    let ctx = dense_context()?;
    let device = ctx.device();
    let queue = ctx.queue();

    let lhs_buf = upload_lhs(device, "st.tensor.wgpu_dense.fused.lhs", lhs);
    let rhs_buf = upload_weights(device, rhs, inner, cols);
    let bias_buf = device.create_buffer_init(&wgpu::util::BufferInitDescriptor {
        label: Some("st.tensor.wgpu_dense.fused.bias"),
        contents: bytemuck::cast_slice(bias),
        usage: wgpu::BufferUsages::STORAGE,
    });
    let residual_buf = residual.map(|data| {
        device.create_buffer_init(&wgpu::util::BufferInitDescriptor {
            label: Some("st.tensor.wgpu_dense.fused.residual"),
            contents: bytemuck::cast_slice(data),
            usage: wgpu::BufferUsages::STORAGE,
        })
    });
    let out_buf = allocate_output(device, "st.tensor.wgpu_dense.fused.out", rows * cols);

    let mut encoder = device.create_command_encoder(&wgpu::CommandEncoderDescriptor {
        label: Some("st.tensor.wgpu_dense.fused.encoder"),
    });
    let tile = ctx.select_tile_config(rows, inner, cols);
    let mut fused_mask = 0u32;
    if let Some(act) = activation {
        match act {
            FusedActivation::Relu => fused_mask |= FLAG_FUSED_RELU,
            FusedActivation::Gelu => fused_mask |= FLAG_FUSED_GELU,
        }
    }
    if residual_buf.is_some() {
        fused_mask |= FLAG_FUSED_RESIDUAL;
    }
    let (rhs_buffer, rhs_dtype, rhs_scales) = rhs_buf.as_binding();
    dispatch_matmul(
        &ctx,
        &mut encoder,
        &lhs_buf,
        rhs_buffer,
        rhs_dtype,
        rhs_scales,
        &out_buf,
        rows,
        inner,
        cols,
        tile,
        true,
        fused_mask,
        Some(&bias_buf),
        residual_buf.as_ref(),
    )?;
    queue.submit(Some(encoder.finish()));

    readback_f32(device, queue, &out_buf, rows * cols)
}

pub fn fused_gelu_backward(
    z: &[f32],
    grad: &[f32],
    residual_grad: Option<&[f32]>,
    rows: usize,
    cols: usize,
) -> Result<(Vec<f32>, Vec<f32>, Vec<f32>), String> {
    if rows == 0 || cols == 0 {
        return Err("tensor dimensions must be positive".into());
    }
    let expected = rows * cols;
    if z.len() != expected {
        return Err(format!(
            "z length mismatch: expected {} elements, got {}",
            expected,
            z.len()
        ));
    }
    if grad.len() != expected {
        return Err(format!(
            "grad length mismatch: expected {} elements, got {}",
            expected,
            grad.len()
        ));
    }
    if let Some(residual) = residual_grad {
        if residual.len() != expected {
            return Err(format!(
                "residual gradient length mismatch: expected {} elements, got {}",
                expected,
                residual.len()
            ));
        }
    }

    let rows_u32 = u32::try_from(rows).map_err(|_| "rows exceed u32::MAX".to_string())?;
    let cols_u32 = u32::try_from(cols).map_err(|_| "cols exceed u32::MAX".to_string())?;

    let ctx = dense_context()?;
    let device = ctx.device();
    let queue = ctx.queue();

    let z_buf = device.create_buffer_init(&wgpu::util::BufferInitDescriptor {
        label: Some("st.tensor.wgpu_dense.gelu_back.z"),
        contents: bytemuck::cast_slice(z),
        usage: wgpu::BufferUsages::STORAGE,
    });
    let grad_buf = device.create_buffer_init(&wgpu::util::BufferInitDescriptor {
        label: Some("st.tensor.wgpu_dense.gelu_back.grad"),
        contents: bytemuck::cast_slice(grad),
        usage: wgpu::BufferUsages::STORAGE,
    });
    let gz_buf = allocate_output(device, "st.tensor.wgpu_dense.gelu_back.gz", expected);

    let residual_data = match residual_grad {
        Some(data) => data.to_vec(),
        None => vec![0.0; expected],
    };
    let dr_buf = device.create_buffer_init(&wgpu::util::BufferInitDescriptor {
        label: Some("st.tensor.wgpu_dense.gelu_back.dr"),
        contents: bytemuck::cast_slice(&residual_data),
        usage: wgpu::BufferUsages::STORAGE | wgpu::BufferUsages::COPY_SRC,
    });

    let num_wg_x = (cols_u32 + FUSED_GELU_BACK_WG_COLS - 1) / FUSED_GELU_BACK_WG_COLS;
    let num_wg_y = (rows_u32 + FUSED_GELU_BACK_WG_ROWS - 1) / FUSED_GELU_BACK_WG_ROWS;
    let partial_len = (num_wg_x * num_wg_y * FUSED_GELU_BACK_WG_COLS) as usize;
    let partials_zero = vec![0.0f32; partial_len];
    let partials_buf = device.create_buffer_init(&wgpu::util::BufferInitDescriptor {
        label: Some("st.tensor.wgpu_dense.gelu_back.partials"),
        contents: bytemuck::cast_slice(&partials_zero),
        usage: wgpu::BufferUsages::STORAGE,
    });

    let db_buf = allocate_output(device, "st.tensor.wgpu_dense.gelu_back.db", cols);

    let fused_uniforms = FusedGeluBackUniforms {
        b: rows_u32,
        o: cols_u32,
        stride: cols_u32,
        num_wg_x,
        num_wg_y,
        add_dr: if residual_grad.is_some() { 1 } else { 0 },
        _pad0: 0,
        _pad1: 0,
    };
    let fused_uniform_buf = device.create_buffer_init(&wgpu::util::BufferInitDescriptor {
        label: Some("st.tensor.wgpu_dense.gelu_back.uniforms"),
        contents: bytemuck::bytes_of(&fused_uniforms),
        usage: wgpu::BufferUsages::UNIFORM,
    });

    let reduce_uniforms = ReduceDbUniforms {
        o: cols_u32,
        num_wg_x,
        num_wg_y,
        _pad0: 0,
    };
    let reduce_uniform_buf = device.create_buffer_init(&wgpu::util::BufferInitDescriptor {
        label: Some("st.tensor.wgpu_dense.gelu_back.reduce_uniforms"),
        contents: bytemuck::bytes_of(&reduce_uniforms),
        usage: wgpu::BufferUsages::UNIFORM,
    });

    let fused_bind_group = ctx.fused_gelu_back_bind_group(
        &z_buf,
        &grad_buf,
        &gz_buf,
        &dr_buf,
        &partials_buf,
        &fused_uniform_buf,
    );
    let reduce_bind_group = ctx.reduce_db_bind_group(&partials_buf, &db_buf, &reduce_uniform_buf);

    let fused_pipeline = ctx.fused_gelu_back_pipeline.clone();
    let reduce_pipeline = ctx.reduce_db_pipeline.clone();

    let mut encoder = device.create_command_encoder(&wgpu::CommandEncoderDescriptor {
        label: Some("st.tensor.wgpu_dense.gelu_back.encoder"),
    });

    {
        let mut pass = encoder.begin_compute_pass(&wgpu::ComputePassDescriptor {
            label: Some("st.tensor.wgpu_dense.gelu_back.pass"),
            timestamp_writes: None,
        });
        pass.set_pipeline(fused_pipeline.as_ref());
        pass.set_bind_group(0, &fused_bind_group, &[]);
        pass.dispatch_workgroups(num_wg_x, num_wg_y, 1);
    }

    let reduce_groups = (cols_u32 + REDUCE_DB_WORKGROUP - 1) / REDUCE_DB_WORKGROUP;
    {
        let mut pass = encoder.begin_compute_pass(&wgpu::ComputePassDescriptor {
            label: Some("st.tensor.wgpu_dense.gelu_back.reduce"),
            timestamp_writes: None,
        });
        pass.set_pipeline(reduce_pipeline.as_ref());
        pass.set_bind_group(0, &reduce_bind_group, &[]);
        pass.dispatch_workgroups(reduce_groups, 1, 1);
    }

    queue.submit(Some(encoder.finish()));

    let gz = readback_f32(device, queue, &gz_buf, expected)?;
    let dr_out = readback_f32(device, queue, &dr_buf, expected)?;
    let db = readback_f32(device, queue, &db_buf, cols)?;

    Ok((gz, dr_out, db))
}

pub fn gelu_backward(
    z: &[f32],
    grad: &[f32],
    rows: usize,
    cols: usize,
) -> Result<Vec<f32>, String> {
    let (gz, _dr, _db) = fused_gelu_backward(z, grad, None, rows, cols)?;
    Ok(gz)
}

pub fn row_softmax(input: &[f32], rows: usize, cols: usize) -> Result<Vec<f32>, String> {
    if rows == 0 || cols == 0 {
        return Err("matrix dimensions must be positive".into());
    }
    if input.len() != rows * cols {
        return Err(format!(
            "input length mismatch: expected {} elements, got {}",
            rows * cols,
            input.len()
        ));
    }

    let rows_u32 = u32::try_from(rows).map_err(|_| "rows exceed u32::MAX".to_string())?;
    let cols_u32 = u32::try_from(cols).map_err(|_| "cols exceed u32::MAX".to_string())?;

    let ctx = dense_context()?;
    if !ctx.supports_softmax() {
        return Err("wgpu device lacks subgroup row softmax support".into());
    }

    let device = ctx.device();
    let queue = ctx.queue();

    let input_buf = device.create_buffer_init(&wgpu::util::BufferInitDescriptor {
        label: Some("st.tensor.wgpu_dense.softmax.input"),
        contents: bytemuck::cast_slice(input),
        usage: wgpu::BufferUsages::STORAGE,
    });
    let output_buf = allocate_output(device, "st.tensor.wgpu_dense.softmax.output", rows * cols);
    let params = RowSoftmaxParams {
        rows: rows_u32,
        cols: cols_u32,
        in_stride: cols_u32,
        out_stride: cols_u32,
    };
    let params_buf = device.create_buffer_init(&wgpu::util::BufferInitDescriptor {
        label: Some("st.tensor.wgpu_dense.softmax.params"),
        contents: bytemuck::bytes_of(&params),
        usage: wgpu::BufferUsages::UNIFORM,
    });
    let bind_group = ctx.softmax_bind_group(&input_buf, &output_buf, &params_buf);
    let pipeline = ctx
        .softmax_pipeline()
        .ok_or_else(|| "row softmax pipeline unavailable".to_string())?;

    let mut encoder = device.create_command_encoder(&wgpu::CommandEncoderDescriptor {
        label: Some("st.tensor.wgpu_dense.softmax.encoder"),
    });
    {
        let mut pass = encoder.begin_compute_pass(&wgpu::ComputePassDescriptor {
            label: Some("st.tensor.wgpu_dense.softmax.pass"),
            timestamp_writes: None,
        });
        pass.set_pipeline(pipeline.as_ref());
        pass.set_bind_group(0, &bind_group, &[]);
        pass.dispatch_workgroups(rows_u32, 1, 1);
    }
    queue.submit(Some(encoder.finish()));

    readback_f32(device, queue, &output_buf, rows * cols)
}

pub fn is_available() -> bool {
    dense_context().is_ok()
}

pub fn supports_row_softmax(rows: usize, cols: usize) -> bool {
    if rows == 0 || cols == 0 {
        return false;
    }
    if rows > u32::MAX as usize || cols > u32::MAX as usize {
        return false;
    }
    if let Ok(ctx) = dense_context() {
        ctx.supports_softmax()
    } else {
        false
    }
}

pub fn fused_attention(
    queries: &[f32],
    keys: &[f32],
    values: &[f32],
    contexts: usize,
    sequence: usize,
    head_dim: usize,
    scale: f32,
    z_bias: Option<&[f32]>,
    attn_bias: Option<&[f32]>,
) -> Result<Vec<f32>, String> {
    if contexts == 0 || sequence == 0 || head_dim == 0 {
        return Err("attention dimensions must be positive".into());
    }

    let volume = contexts
        .checked_mul(sequence)
        .and_then(|v| v.checked_mul(head_dim))
        .ok_or_else(|| "attention volume exceeds usize range".to_string())?;

    if queries.len() != volume {
        return Err(format!(
            "query buffer length mismatch: expected {} elements, got {}",
            volume,
            queries.len()
        ));
    }
    if keys.len() != volume {
        return Err(format!(
            "key buffer length mismatch: expected {} elements, got {}",
            volume,
            keys.len()
        ));
    }
    if values.len() != volume {
        return Err(format!(
            "value buffer length mismatch: expected {} elements, got {}",
            volume,
            values.len()
        ));
    }

    if let Some(bias) = z_bias {
        let expected = contexts * sequence;
        if bias.len() != expected {
            return Err(format!(
                "z-bias length mismatch: expected {} elements, got {}",
                expected,
                bias.len()
            ));
        }
    }

    if let Some(bias) = attn_bias {
        let expected = contexts
            .checked_mul(sequence)
            .and_then(|v| v.checked_mul(sequence))
            .ok_or_else(|| "attention bias volume exceeds usize range".to_string())?;
        if bias.len() != expected {
            return Err(format!(
                "attention bias length mismatch: expected {} elements, got {}",
                expected,
                bias.len()
            ));
        }
    }

    if contexts > u32::MAX as usize || sequence > u32::MAX as usize || head_dim > u32::MAX as usize
    {
        return Err("attention dimensions exceed u32 dispatch range".into());
    }

    let ctx = dense_context()?;
    let kernel = ctx
        .fused_attention_kernel()
        .ok_or_else(|| "fused attention kernel unavailable on this device".to_string())?;

    if (head_dim as u32) > kernel.max_head_dim {
        return Err(format!(
            "head dimension {} exceeds templated maximum {}",
            head_dim, kernel.max_head_dim
        ));
    }

    let device = ctx.device();
    let queue = ctx.queue();

    let query_buf = upload_lhs(device, "st.tensor.wgpu_dense.attn.queries", queries);
    let key_buf = upload_lhs(device, "st.tensor.wgpu_dense.attn.keys", keys);
    let value_buf = upload_lhs(device, "st.tensor.wgpu_dense.attn.values", values);
    let output_buf = allocate_output(device, "st.tensor.wgpu_dense.attn.output", volume);

    let z_bias_buf =
        z_bias.map(|data| upload_lhs(device, "st.tensor.wgpu_dense.attn.z_bias", data));
    let attn_bias_buf =
        attn_bias.map(|data| upload_lhs(device, "st.tensor.wgpu_dense.attn.attn_bias", data));
    let zero_storage = ctx.zero_storage_buffer();
    let z_binding = z_bias_buf
        .as_ref()
        .map(|buf| buf)
        .unwrap_or_else(|| zero_storage.as_ref());
    let attn_binding = attn_bias_buf
        .as_ref()
        .map(|buf| buf)
        .unwrap_or_else(|| zero_storage.as_ref());

    let flags = {
        let mut mask = 0u32;
        if z_bias.is_some() {
            mask |= FUSED_ATTENTION_FLAG_USE_Z_BIAS;
        }
        if attn_bias.is_some() {
            mask |= FUSED_ATTENTION_FLAG_USE_ATTN_BIAS;
        }
        mask
    };

    let params = FusedAttentionParams {
        contexts: contexts as u32,
        sequence: sequence as u32,
        head_dim: head_dim as u32,
        flags,
        scale,
        _pad0: 0.0,
        _pad1: 0.0,
        _pad2: 0.0,
    };
    let params_buf = device.create_buffer_init(&wgpu::util::BufferInitDescriptor {
        label: Some("st.tensor.wgpu_dense.attn.params"),
        contents: bytemuck::bytes_of(&params),
        usage: wgpu::BufferUsages::UNIFORM,
    });

    let bind_group = ctx.fused_attention_bind_group(
        kernel,
        &query_buf,
        &key_buf,
        &value_buf,
        z_binding,
        attn_binding,
        &output_buf,
        &params_buf,
    );

    let mut encoder = device.create_command_encoder(&wgpu::CommandEncoderDescriptor {
        label: Some("st.tensor.wgpu_dense.attn.encoder"),
    });
    {
        let mut pass = encoder.begin_compute_pass(&wgpu::ComputePassDescriptor {
            label: Some("st.tensor.wgpu_dense.attn.pass"),
            timestamp_writes: None,
        });
        pass.set_pipeline(kernel.pipeline.as_ref());
        pass.set_bind_group(0, &bind_group, &[]);
        pass.dispatch_workgroups(sequence as u32, contexts as u32, 1);
    }
    queue.submit(Some(encoder.finish()));

    readback_f32(device, queue, &output_buf, volume)
}

pub fn supports_fused_attention(contexts: usize, sequence: usize, head_dim: usize) -> bool {
    if contexts == 0 || sequence == 0 || head_dim == 0 {
        return false;
    }
    if contexts > u32::MAX as usize || sequence > u32::MAX as usize || head_dim > u32::MAX as usize
    {
        return false;
    }
    if let Ok(ctx) = dense_context() {
        ctx.fused_attention_kernel()
            .filter(|kernel| (head_dim as u32) <= kernel.max_head_dim)
            .is_some()
    } else {
        false
    }
}

pub fn conv_im2col_gemm(
    input: &[f32],
    batch: usize,
    in_channels: usize,
    input_h: usize,
    input_w: usize,
    kernel_h: usize,
    kernel_w: usize,
    stride_h: usize,
    stride_w: usize,
    pad_h: i32,
    pad_w: i32,
    dilation_h: usize,
    dilation_w: usize,
    weight_t: &[f32],
    bias: Option<&[f32]>,
    out_channels: usize,
    out_h: usize,
    out_w: usize,
) -> Result<Vec<f32>, String> {
    if batch == 0
        || in_channels == 0
        || kernel_h == 0
        || kernel_w == 0
        || out_channels == 0
        || out_h == 0
        || out_w == 0
    {
        return Err("convolution dimensions must be positive".into());
    }
    let span = in_channels
        .checked_mul(kernel_h)
        .and_then(|value| value.checked_mul(kernel_w))
        .ok_or_else(|| "kernel span overflow".to_string())?;
    let rows = batch
        .checked_mul(out_h)
        .and_then(|value| value.checked_mul(out_w))
        .ok_or_else(|| "output spatial overflow".to_string())?;
    if input.len() != batch * in_channels * input_h * input_w {
        return Err("input buffer length mismatch".into());
    }
    if weight_t.len() != span * out_channels {
        return Err("transposed weight buffer length mismatch".into());
    }
    if let Some(bias) = bias {
        if bias.len() != out_channels {
            return Err("bias length mismatch".into());
        }
    }

    let ctx = dense_context()?;
    let device = ctx.device();
    let queue = ctx.queue();

    let input_buf = device.create_buffer_init(&wgpu::util::BufferInitDescriptor {
        label: Some("st.tensor.wgpu_dense.conv.input"),
        contents: bytemuck::cast_slice(input),
        usage: wgpu::BufferUsages::STORAGE,
    });
    let conv_params = ConvGemmParams {
        batch: batch as u32,
        in_channels: in_channels as u32,
        input_h: input_h as u32,
        input_w: input_w as u32,
        kernel_h: kernel_h as u32,
        kernel_w: kernel_w as u32,
        stride_h: stride_h as u32,
        stride_w: stride_w as u32,
        pad_h,
        pad_w,
        dilation_h: dilation_h as u32,
        dilation_w: dilation_w as u32,
        out_h: out_h as u32,
        out_w: out_w as u32,
        span: span as u32,
        out_channels: out_channels as u32,
        _pad0: 0,
        _pad1: 0,
        _pad2: 0,
        _pad3: 0,
    };
    let conv_params_buf = device.create_buffer_init(&wgpu::util::BufferInitDescriptor {
        label: Some("st.tensor.wgpu_dense.conv.params"),
        contents: bytemuck::bytes_of(&conv_params),
        usage: wgpu::BufferUsages::UNIFORM,
    });
    let weight_buf = device.create_buffer_init(&wgpu::util::BufferInitDescriptor {
        label: Some("st.tensor.wgpu_dense.conv.weight_t"),
        contents: bytemuck::cast_slice(weight_t),
        usage: wgpu::BufferUsages::STORAGE,
    });
    let output_buf = allocate_output(
        device,
        "st.tensor.wgpu_dense.conv.output",
        rows * out_channels,
    );

    let mut encoder = device.create_command_encoder(&wgpu::CommandEncoderDescriptor {
        label: Some("st.tensor.wgpu_dense.conv.encoder"),
    });
    let tile_config = ctx.select_tile_config(rows, span, out_channels);
    let fused_pipeline = ctx.fused_conv_pipeline_for(tile_config)?;
    let fused_bind_group =
        ctx.fused_conv_bind_group(&input_buf, &weight_buf, &output_buf, &conv_params_buf);
    {
        let mut pass = encoder.begin_compute_pass(&wgpu::ComputePassDescriptor {
            label: Some("st.tensor.wgpu_dense.conv.fused_pass"),
            timestamp_writes: None,
        });
        pass.set_pipeline(fused_pipeline.as_ref());
        pass.set_bind_group(0, &fused_bind_group, &[]);
        let groups_x = ((out_channels as u32) + tile_config.tile_n() - 1) / tile_config.tile_n();
        let groups_y = ((rows as u32) + tile_config.tile_m() - 1) / tile_config.tile_m();
        pass.dispatch_workgroups(groups_x.max(1), groups_y.max(1), 1);
    }

    queue.submit(Some(encoder.finish()));

    readback_f32(device, queue, &output_buf, rows * out_channels)
}

struct GradInputLaunch<'a> {
    grad_matrix: &'a [f32],
    weights: &'a [f32],
    batch: usize,
    in_channels: usize,
    input: [usize; 4],
    kernel: [usize; 4],
    stride: [usize; 4],
    pad: [i32; 4],
    dilation: [usize; 4],
    output: [usize; 4],
    out_channels: usize,
    dims: u32,
}

fn conv_grad_input_fused_common(config: GradInputLaunch<'_>) -> Result<Vec<f32>, String> {
    let GradInputLaunch {
        grad_matrix,
        weights,
        batch,
        in_channels,
        input,
        kernel,
        stride,
        pad,
        dilation,
        output,
        out_channels,
        dims,
    } = config;

    if batch == 0
        || in_channels == 0
        || kernel.iter().product::<usize>() == 0
        || out_channels == 0
        || output.iter().product::<usize>() == 0
    {
        return Err("convolution dimensions must be positive".into());
    }

    let rows = batch
        .checked_mul(output.iter().product::<usize>())
        .ok_or_else(|| "output spatial overflow".to_string())?;
    let span = in_channels
        .checked_mul(kernel.iter().product::<usize>())
        .ok_or_else(|| "kernel span overflow".to_string())?;

    if grad_matrix.len() != rows * out_channels {
        return Err("grad matrix length mismatch".into());
    }
    if weights.len() != out_channels * span {
        return Err("weight buffer length mismatch".into());
    }

    let total_bc = batch
        .checked_mul(in_channels)
        .and_then(|value| value.checked_mul(input[0]))
        .and_then(|value| value.checked_mul(input[3]))
        .ok_or_else(|| "input channel volume overflow".to_string())?;
    if total_bc > u32::MAX as usize {
        return Err("input channel volume exceeds GPU limits".into());
    }
    let input_volume = total_bc
        .checked_mul(input[1])
        .and_then(|value| value.checked_mul(input[2]))
        .ok_or_else(|| "input tensor volume overflow".to_string())?;

    let exceeds_limit = [
        rows,
        span,
        batch,
        in_channels,
        input[0],
        input[1],
        input[2],
        input[3],
        kernel[0],
        kernel[1],
        kernel[2],
        kernel[3],
        stride[0],
        stride[1],
        stride[2],
        stride[3],
        dilation[0],
        dilation[1],
        dilation[2],
        dilation[3],
        output[0],
        output[1],
        output[2],
        output[3],
        out_channels,
    ]
    .into_iter()
    .any(|value| value > u32::MAX as usize);
    if exceeds_limit {
        return Err("convolution dimensions exceed GPU limits".into());
    }

    let ctx = dense_context()?;
    let device = ctx.device();
    let queue = ctx.queue();

    let grad_matrix_buf = device.create_buffer_init(&wgpu::util::BufferInitDescriptor {
        label: Some("st.tensor.wgpu_dense.conv.grad_matrix"),
        contents: bytemuck::cast_slice(grad_matrix),
        usage: wgpu::BufferUsages::STORAGE,
    });
    let weights_buf = device.create_buffer_init(&wgpu::util::BufferInitDescriptor {
        label: Some("st.tensor.wgpu_dense.conv.grad_weights"),
        contents: bytemuck::cast_slice(weights),
        usage: wgpu::BufferUsages::STORAGE,
    });
    let output_buf = allocate_output(device, "st.tensor.wgpu_dense.conv.grad_input", input_volume);

    let params = GradInputParams {
        batch: batch as u32,
        in_channels: in_channels as u32,
        input_d: input[0] as u32,
        input_h: input[1] as u32,
        input_w: input[2] as u32,
        input_t: input[3] as u32,
        kernel_d: kernel[0] as u32,
        kernel_h: kernel[1] as u32,
        kernel_w: kernel[2] as u32,
        kernel_t: kernel[3] as u32,
        stride_d: stride[0] as u32,
        stride_h: stride[1] as u32,
        stride_w: stride[2] as u32,
        stride_t: stride[3] as u32,
        pad_d: pad[0],
        pad_h: pad[1],
        pad_w: pad[2],
        pad_t: pad[3],
        dilation_d: dilation[0] as u32,
        dilation_h: dilation[1] as u32,
        dilation_w: dilation[2] as u32,
        dilation_t: dilation[3] as u32,
        out_d: output[0] as u32,
        out_h: output[1] as u32,
        out_w: output[2] as u32,
        out_t: output[3] as u32,
        out_channels: out_channels as u32,
        span: span as u32,
        dims,
        _pad0: 0,
        _pad1: 0,
        _pad2: 0,
    };

    let params_buf = device.create_buffer_init(&wgpu::util::BufferInitDescriptor {
        label: Some("st.tensor.wgpu_dense.conv.grad_input.params"),
        contents: bytemuck::bytes_of(&params),
        usage: wgpu::BufferUsages::UNIFORM,
    });

    let mut encoder = device.create_command_encoder(&wgpu::CommandEncoderDescriptor {
        label: Some("st.tensor.wgpu_dense.conv.grad_input.encoder"),
    });

    let pipeline = ctx.fused_grad_input_pipeline()?;
    let bind_group =
        ctx.fused_grad_input_bind_group(&grad_matrix_buf, &weights_buf, &output_buf, &params_buf);

    {
        let mut pass = encoder.begin_compute_pass(&wgpu::ComputePassDescriptor {
            label: Some("st.tensor.wgpu_dense.conv.grad_input.pass"),
            timestamp_writes: None,
        });
        pass.set_pipeline(pipeline.as_ref());
        let groups_x = ((input[2] as u32) + GRAD_INPUT_TILE_X - 1) / GRAD_INPUT_TILE_X;
        let groups_y = ((input[1] as u32) + GRAD_INPUT_TILE_Y - 1) / GRAD_INPUT_TILE_Y;
        let groups_z = ((total_bc as u32) + GRAD_INPUT_TILE_Z - 1) / GRAD_INPUT_TILE_Z;
        pass.set_bind_group(0, &bind_group, &[]);
        pass.dispatch_workgroups(groups_x.max(1), groups_y.max(1), groups_z.max(1));
    }

    queue.submit(Some(encoder.finish()));

    readback_f32(device, queue, &output_buf, input_volume)
}

<<<<<<< HEAD
=======
pub fn conv_grad_input_fused(
    grad_matrix: &[f32],
    weights: &[f32],
    batch: usize,
    in_channels: usize,
    input_h: usize,
    input_w: usize,
    kernel_h: usize,
    kernel_w: usize,
    stride_h: usize,
    stride_w: usize,
    pad_h: i32,
    pad_w: i32,
    dilation_h: usize,
    dilation_w: usize,
    out_h: usize,
    out_w: usize,
    out_channels: usize,
) -> Result<Vec<f32>, String> {
    conv_grad_input_fused_common(GradInputLaunch {
        grad_matrix,
        weights,
        batch,
        in_channels,
        input: [1, input_h, input_w, 1],
        kernel: [1, kernel_h, kernel_w, 1],
        stride: [1, stride_h, stride_w, 1],
        pad: [0, pad_h, pad_w, 0],
        dilation: [1, dilation_h, dilation_w, 1],
        output: [1, out_h, out_w, 1],
        out_channels,
        dims: 2,
    })
}

pub fn conv3d_grad_input_fused(
    grad_matrix: &[f32],
    weights: &[f32],
    batch: usize,
    in_channels: usize,
    input_d: usize,
    input_h: usize,
    input_w: usize,
    kernel_d: usize,
    kernel_h: usize,
    kernel_w: usize,
    stride_d: usize,
    stride_h: usize,
    stride_w: usize,
    pad_d: i32,
    pad_h: i32,
    pad_w: i32,
    dilation_d: usize,
    dilation_h: usize,
    dilation_w: usize,
    out_d: usize,
    out_h: usize,
    out_w: usize,
    out_channels: usize,
) -> Result<Vec<f32>, String> {
    conv_grad_input_fused_common(GradInputLaunch {
        grad_matrix,
        weights,
        batch,
        in_channels,
        input: [input_d, input_h, input_w, 1],
        kernel: [kernel_d, kernel_h, kernel_w, 1],
        stride: [stride_d, stride_h, stride_w, 1],
        pad: [pad_d, pad_h, pad_w, 0],
        dilation: [dilation_d, dilation_h, dilation_w, 1],
        output: [out_d, out_h, out_w, 1],
        out_channels,
        dims: 3,
    })
}

pub fn conv4d_grad_input_fused(
    grad_matrix: &[f32],
    weights: &[f32],
    batch: usize,
    in_channels: usize,
    input_d: usize,
    input_h: usize,
    input_w: usize,
    input_t: usize,
    kernel_d: usize,
    kernel_h: usize,
    kernel_w: usize,
    kernel_t: usize,
    stride_d: usize,
    stride_h: usize,
    stride_w: usize,
    stride_t: usize,
    pad_d: i32,
    pad_h: i32,
    pad_w: i32,
    pad_t: i32,
    dilation_d: usize,
    dilation_h: usize,
    dilation_w: usize,
    dilation_t: usize,
    out_d: usize,
    out_h: usize,
    out_w: usize,
    out_t: usize,
    out_channels: usize,
) -> Result<Vec<f32>, String> {
    conv_grad_input_fused_common(GradInputLaunch {
        grad_matrix,
        weights,
        batch,
        in_channels,
        input: [input_d, input_h, input_w, input_t],
        kernel: [kernel_d, kernel_h, kernel_w, kernel_t],
        stride: [stride_d, stride_h, stride_w, stride_t],
        pad: [pad_d, pad_h, pad_w, pad_t],
        dilation: [dilation_d, dilation_h, dilation_w, dilation_t],
        output: [out_d, out_h, out_w, out_t],
        out_channels,
        dims: 4,
    })
}

pub fn ramanujan_pi_gpu(iterations: usize) -> Result<f64, String> {
    let iterations = iterations.max(1);
    let ctx = dense_context()?;
    let device = ctx.device();
    let queue = ctx.queue();

    let output_buf = allocate_output(device, "st.tensor.wgpu_dense.ramanujan_pi.output", 1);
    let params = RamanujanPiParams {
        iterations: iterations as u32,
        _pad0: 0,
        _pad1: 0,
        _pad2: 0,
    };
    let params_buf = device.create_buffer_init(&wgpu::util::BufferInitDescriptor {
        label: Some("st.tensor.wgpu_dense.ramanujan_pi.params"),
        contents: bytemuck::bytes_of(&params),
        usage: wgpu::BufferUsages::UNIFORM,
    });

    let mut encoder = device.create_command_encoder(&wgpu::CommandEncoderDescriptor {
        label: Some("st.tensor.wgpu_dense.ramanujan_pi.encoder"),
    });

    let pipeline = ctx.ramanujan_pi_pipeline()?;
    let bind_group = ctx.ramanujan_pi_bind_group(&output_buf, &params_buf);

    {
        let mut pass = encoder.begin_compute_pass(&wgpu::ComputePassDescriptor {
            label: Some("st.tensor.wgpu_dense.ramanujan_pi.pass"),
            timestamp_writes: None,
        });
        pass.set_pipeline(pipeline.as_ref());
        pass.set_bind_group(0, &bind_group, &[]);
        pass.dispatch_workgroups(1, 1, 1);
    }

    queue.submit(Some(encoder.finish()));

    let values = readback_f32(device, queue, &output_buf, 1)?;
    Ok(values.get(0).copied().unwrap_or(0.0) as f64)
}

>>>>>>> 65fa0c57
fn fallback_tile_config(rows: usize, inner: usize, cols: usize) -> TileConfig {
    let rows = rows as u32;
    let cols = cols as u32;
    let inner = inner as u32;

    if rows <= 32 && cols <= 32 {
        return TileConfig::new(8, 8, 8);
    }

    if inner <= 64 {
        if rows > cols.saturating_mul(2) {
            return TileConfig::new(32, 8, 8);
        }
        if cols > rows.saturating_mul(2) {
            return TileConfig::new(8, 32, 8);
        }
        return TileConfig::new(16, 16, 8);
    }

    if rows > cols.saturating_mul(2) {
        return TileConfig::new(32, 8, 16);
    }

    if cols > rows.saturating_mul(2) {
        return TileConfig::new(8, 32, 16);
    }

    TileConfig::new(16, 16, 16)
}

fn fallback_tile_config(rows: usize, inner: usize, cols: usize) -> TileConfig {
    select_tile_config(rows, inner, cols)
}

const MATMUL_AUTOTUNE_REVISION: u64 = 1;
const AUTOTUNE_SAMPLE_MAX_DIM: usize = 1024;
const AUTOTUNE_MIN_VOLUME: usize = 32 * 32 * 32;
const AUTOTUNE_WARMUP_RUNS: usize = 1;
const AUTOTUNE_SAMPLE_RUNS: usize = 3;

#[derive(Debug, Clone, Copy, Serialize, Deserialize)]
struct StoredTileConfig {
    tile_m: u32,
    tile_n: u32,
    tile_k: u32,
}

impl From<TileConfig> for StoredTileConfig {
    fn from(tile: TileConfig) -> Self {
        Self {
            tile_m: tile.tile_m(),
            tile_n: tile.tile_n(),
            tile_k: tile.tile_k(),
        }
    }
}

impl From<StoredTileConfig> for TileConfig {
    fn from(stored: StoredTileConfig) -> Self {
        TileConfig::new(stored.tile_m, stored.tile_n, stored.tile_k)
    }
}

fn autotune_tile_config(
    ctx: &GpuContext,
    rows: usize,
    inner: usize,
    cols: usize,
) -> Option<TileConfig> {
    if !should_autotune(rows, inner, cols) {
        return None;
    }

    let (bucket_rows, bucket_inner, bucket_cols) = quantized_problem(rows, inner, cols);
    let (key, path) = matmul_autotune_key(ctx, bucket_rows, bucket_inner, bucket_cols)?;

    if let Some(tile) = ctx
        .autotune_cache
        .lock()
        .ok()
        .and_then(|guard| guard.get(&key).copied())
    {
        return Some(tile);
    }

    let sample_rows = sample_dimension(bucket_rows);
    let sample_inner = sample_dimension(bucket_inner);
    let sample_cols = sample_dimension(bucket_cols);

    let context = MatmulAutotuneContext {
        rows: bucket_rows,
        inner: bucket_inner,
        cols: bucket_cols,
        sample_rows: sample_rows.min(AUTOTUNE_SAMPLE_MAX_DIM),
        sample_inner: sample_inner.min(AUTOTUNE_SAMPLE_MAX_DIM),
        sample_cols: sample_cols.min(AUTOTUNE_SAMPLE_MAX_DIM),
        revision: MATMUL_AUTOTUNE_REVISION,
        runs: AUTOTUNE_SAMPLE_RUNS as u32,
    };

    let matches = lookup_similar(path.as_path(), &key, &context, 4);

    if let Some(entry) = lookup_best(path.as_path(), &key, &context) {
        if let Ok(stored) = serde_json::from_value::<StoredTileConfig>(entry.params) {
            let tile: TileConfig = stored.into();
            if tile_supported(ctx.device(), tile) {
                if let Ok(mut cache) = ctx.autotune_cache.lock() {
                    cache.insert(key.clone(), tile);
                }
                return Some(tile);
            }
        }
    }

    let device = ctx.device();

    let lhs_len = sample_rows.checked_mul(sample_inner)?;
    let rhs_len = sample_inner.checked_mul(sample_cols)?;
    let out_len = sample_rows.checked_mul(sample_cols)?;

    let lhs_data = vec![0.0f32; lhs_len];
    let rhs_data = vec![0.0f32; rhs_len];
    let lhs_buf = upload_lhs(device, "st.tensor.wgpu_dense.autotune.lhs", &lhs_data);
    let rhs_buffers = upload_weights(device, &rhs_data, sample_inner, sample_cols);
    let out_buf = allocate_output(device, "st.tensor.wgpu_dense.autotune.out", out_len);

    let mut best: Option<(TileConfig, f64)> = None;
    let seeds: Vec<(TileConfig, f64)> = matches
        .iter()
        .filter_map(|m| {
            serde_json::from_value::<StoredTileConfig>(m.entry.params.clone())
                .ok()
                .map(|stored| (TileConfig::from(stored), m.entry.score))
        })
        .collect();
    let mut candidates = candidate_tiles(sample_rows, sample_inner, sample_cols, &seeds);

    for candidate in candidates.drain(..) {
        if !tile_supported(device, candidate) {
            continue;
        }
        match microbenchmark_tile(
            ctx,
            sample_rows,
            sample_inner,
            sample_cols,
            candidate,
            &lhs_buf,
            &rhs_buffers,
            &out_buf,
        ) {
            Ok(score) => {
                let update = best
                    .map(|(_, best_score)| score < best_score)
                    .unwrap_or(true);
                if update {
                    best = Some((candidate, score));
                }
            }
            Err(_) => continue,
        }
    }

    if let Some((tile, score)) = best {
        if let Ok(mut cache) = ctx.autotune_cache.lock() {
            cache.insert(key.clone(), tile);
        }
        let stored: StoredTileConfig = tile.into();
        let _ = record_best(path.as_path(), &key, &context, score, &stored);
        Some(tile)
    } else {
        None
    }
}

fn should_autotune(rows: usize, inner: usize, cols: usize) -> bool {
    if rows == 0 || inner == 0 || cols == 0 {
        return false;
    }
    rows.checked_mul(inner)
        .and_then(|volume| volume.checked_mul(cols))
        .map(|volume| volume >= AUTOTUNE_MIN_VOLUME)
        .unwrap_or(false)
}

fn quantized_problem(rows: usize, inner: usize, cols: usize) -> (usize, usize, usize) {
    (
        quantize_dimension(rows),
        quantize_dimension(inner),
        quantize_dimension(cols),
    )
}

fn quantize_dimension(value: usize) -> usize {
    if value == 0 {
        return 0;
    }
    let step = if value <= 64 {
        8
    } else if value <= 256 {
        16
    } else if value <= 1024 {
        32
    } else {
        64
    };
    let rounded = ((value + step / 2) / step).max(1) * step;
    rounded
}

fn sample_dimension(value: usize) -> usize {
    quantize_dimension(value)
        .min(AUTOTUNE_SAMPLE_MAX_DIM)
        .max(1)
}

fn tile_supported(device: &Device, tile: TileConfig) -> bool {
    let limits = device.limits();
    let wg_x = tile.tile_n();
    let wg_y = tile.tile_m();
    let invocations = wg_x.saturating_mul(wg_y);
    wg_x <= limits.max_compute_workgroup_size_x
        && wg_y <= limits.max_compute_workgroup_size_y
        && invocations <= limits.max_compute_invocations_per_workgroup
}

fn candidate_tiles(
    rows: usize,
    _inner: usize,
    cols: usize,
    seeds: &[(TileConfig, f64)],
) -> Vec<TileConfig> {
    const BASE: [TileConfig; 12] = [
        TileConfig::new(8, 8, 8),
        TileConfig::new(8, 12, 16),
        TileConfig::new(12, 8, 16),
        TileConfig::new(16, 16, 8),
        TileConfig::new(16, 16, 16),
        TileConfig::new(32, 8, 8),
        TileConfig::new(8, 32, 8),
        TileConfig::new(24, 12, 16),
        TileConfig::new(12, 24, 16),
        TileConfig::new(32, 8, 16),
        TileConfig::new(8, 32, 16),
        TileConfig::new(16, 24, 16),
    ];

    let mut ordered = Vec::with_capacity(BASE.len());
    if rows > cols.saturating_mul(2) {
        ordered.push(TileConfig::new(32, 8, 16));
        ordered.push(TileConfig::new(24, 12, 16));
    } else if cols > rows.saturating_mul(2) {
        ordered.push(TileConfig::new(8, 32, 16));
        ordered.push(TileConfig::new(12, 24, 16));
    }

    for (seed_cfg, _) in seeds {
        if !ordered.contains(seed_cfg) {
            ordered.insert(0, *seed_cfg);
        }
    }

    let mut scored: Vec<(f64, TileConfig)> = ordered
        .into_iter()
        .map(|candidate| (score_candidate(candidate, seeds), candidate))
        .collect();

    scored.sort_by(|a, b| a.0.partial_cmp(&b.0).unwrap_or(Ordering::Equal));
    scored.into_iter().map(|(_, cfg)| cfg).collect()
}

fn score_candidate(candidate: TileConfig, seeds: &[(TileConfig, f64)]) -> f64 {
    if seeds.is_empty() {
        return 0.0;
    }
    seeds
        .iter()
        .map(|(seed_cfg, score)| score + tile_distance(candidate, *seed_cfg))
        .fold(f64::INFINITY, f64::min)
}

fn tile_distance(a: TileConfig, b: TileConfig) -> f64 {
    let mut delta = 0.0;
    delta += rel_diff(a.tile_m(), b.tile_m());
    delta += rel_diff(a.tile_n(), b.tile_n());
    delta += rel_diff(a.tile_k(), b.tile_k());
    delta
}

fn rel_diff(a: u32, b: u32) -> f64 {
    let lhs = a as f64;
    let rhs = b as f64;
    let base = lhs.max(rhs).max(1.0);
    (lhs - rhs).abs() / base
}

#[derive(Serialize)]
struct MatmulAutotuneContext {
    rows: usize,
    inner: usize,
    cols: usize,
    sample_rows: usize,
    sample_inner: usize,
    sample_cols: usize,
    revision: u64,
    runs: u32,
}

fn microbenchmark_tile(
    ctx: &GpuContext,
    rows: usize,
    inner: usize,
    cols: usize,
    tile: TileConfig,
    lhs: &Buffer,
    rhs: &WeightBuffers,
    out: &Buffer,
) -> Result<f64, String> {
    let (rhs_buffer, rhs_dtype, rhs_scales) = rhs.as_binding();

    for _ in 0..AUTOTUNE_WARMUP_RUNS {
        let mut encoder = ctx
            .device()
            .create_command_encoder(&wgpu::CommandEncoderDescriptor {
                label: Some("st.tensor.wgpu_dense.autotune.warmup"),
            });
        dispatch_matmul(
            ctx,
            &mut encoder,
            lhs,
            rhs_buffer,
            rhs_dtype,
            rhs_scales,
            out,
            rows,
            inner,
            cols,
            tile,
            false,
            0,
            None,
            None,
        )?;
        ctx.queue().submit(Some(encoder.finish()));
        ctx.device().poll(wgpu::Maintain::Wait);
    }

    let mut total = Duration::default();
    for _ in 0..AUTOTUNE_SAMPLE_RUNS {
        let mut encoder = ctx
            .device()
            .create_command_encoder(&wgpu::CommandEncoderDescriptor {
                label: Some("st.tensor.wgpu_dense.autotune.sample"),
            });
        dispatch_matmul(
            ctx,
            &mut encoder,
            lhs,
            rhs_buffer,
            rhs_dtype,
            rhs_scales,
            out,
            rows,
            inner,
            cols,
            tile,
            false,
            0,
            None,
            None,
        )?;
        let command = encoder.finish();
        let start = Instant::now();
        ctx.queue().submit(Some(command));
        ctx.device().poll(wgpu::Maintain::Wait);
        total += start.elapsed();
    }

    if AUTOTUNE_SAMPLE_RUNS == 0 {
        return Ok(0.0);
    }

    Ok(total.as_secs_f64() / AUTOTUNE_SAMPLE_RUNS as f64)
}

fn encode_component(value: &str) -> String {
    value
        .chars()
        .map(|ch| match ch {
            'A'..='Z' | 'a'..='z' | '0'..='9' | '-' | '_' | '.' => ch,
            ' ' => '-',
            _ => '_',
        })
        .collect()
}

fn matmul_autotune_key(
    ctx: &GpuContext,
    rows: usize,
    inner: usize,
    cols: usize,
) -> Option<(String, PathBuf)> {
    let path = autotune_store_path()?;
    let info = ctx.adapter_info();
    let backend = encode_component(&format!("{:?}", info.backend));
    let driver = encode_component(&info.driver);
    let driver_info = encode_component(&info.driver_info);
    let name = encode_component(&info.name);
    let key = format!(
        "wgpu.matmul.v{MATMUL_AUTOTUNE_REVISION:02}|{name}|{vendor:04x}|{device:04x}|{backend}|{driver}|{driver_info}|{rows}x{inner}x{cols}|runs{AUTOTUNE_SAMPLE_RUNS}",
        vendor = info.vendor,
        device = info.device,
    );
    Some((key, path))
}

fn autotune_store_path() -> Option<PathBuf> {
    if let Some(path) = env::var_os("SPIRALTORCH_AUTOTUNE_STORE") {
        return Some(PathBuf::from(path));
    }
    if let Some(home) = env::var_os("HOME") {
        let mut path = PathBuf::from(home);
        path.push(".spiraltorch");
        path.push("kernels.json");
        return Some(path);
    }
    None
}

pub fn should_use(rows: usize, inner: usize, cols: usize) -> bool {
    if rows == 0 || inner == 0 || cols == 0 {
        return false;
    }

    let volume = rows.saturating_mul(inner).saturating_mul(cols);

    volume >= 32 * 32 * 32
}<|MERGE_RESOLUTION|>--- conflicted
+++ resolved
@@ -3222,8 +3222,6 @@
     readback_f32(device, queue, &output_buf, input_volume)
 }
 
-<<<<<<< HEAD
-=======
 pub fn conv_grad_input_fused(
     grad_matrix: &[f32],
     weights: &[f32],
@@ -3389,7 +3387,6 @@
     Ok(values.get(0).copied().unwrap_or(0.0) as f64)
 }
 
->>>>>>> 65fa0c57
 fn fallback_tile_config(rows: usize, inner: usize, cols: usize) -> TileConfig {
     let rows = rows as u32;
     let cols = cols as u32;
