--- conflicted
+++ resolved
@@ -1742,11 +1742,7 @@
         params: &Buffer,
     ) -> BindGroup {
         let mask_binding = mask.unwrap_or(output);
-<<<<<<< HEAD
         let descriptor = wgpu::BindGroupDescriptor {
-=======
-        self.device().create_bind_group(&wgpu::BindGroupDescriptor {
->>>>>>> 6c77a0b5
             label: Some("st.tensor.wgpu_dense.softmax.bind_group"),
             layout: &self.softmax_layout,
             entries: &[
@@ -1767,12 +1763,8 @@
                     resource: mask_binding.as_entire_binding(),
                 },
             ],
-<<<<<<< HEAD
         };
         self.device().create_bind_group(&descriptor)
-=======
-        }))
->>>>>>> 6c77a0b5
     }
 
     fn softmax_zspace_bind_group(
@@ -1782,11 +1774,7 @@
         params: &Buffer,
     ) -> Option<BindGroup> {
         let layout = self.softmax_zspace_layout.as_ref()?;
-<<<<<<< HEAD
         let descriptor = wgpu::BindGroupDescriptor {
-=======
-        Some(self.device().create_bind_group(&wgpu::BindGroupDescriptor {
->>>>>>> 6c77a0b5
             label: Some("st.tensor.wgpu_dense.softmax_zspace.bind_group"),
             layout,
             entries: &[
@@ -1803,12 +1791,8 @@
                     resource: params.as_entire_binding(),
                 },
             ],
-<<<<<<< HEAD
         };
         Some(self.device().create_bind_group(&descriptor))
-=======
-        }))
->>>>>>> 6c77a0b5
     }
 
     fn project_softmax_zspace(
@@ -1821,7 +1805,6 @@
         let pipeline = self.softmax_zspace_pipeline.as_ref()?;
         if rows == 0 || cols == 0 {
             return None;
-<<<<<<< HEAD
         }
         let rows_u32 = u32::try_from(rows).ok()?;
         let cols_u32 = u32::try_from(cols).ok()?;
@@ -2363,8 +2346,6 @@
         let mut pipelines = self.fused_conv_pipelines.lock().unwrap();
         if let Some(pipeline) = pipelines.get(&config) {
             return Ok(pipeline.clone());
-=======
->>>>>>> 6c77a0b5
         }
         let rows_u32 = u32::try_from(rows).ok()?;
         let cols_u32 = u32::try_from(cols).ok()?;
