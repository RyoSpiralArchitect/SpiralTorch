// SPDX-License-Identifier: AGPL-3.0-or-later
// © 2025 Ryo ∴ SpiralArchitect (kishkavsesvit@icloud.com)
// Part of SpiralTorch — Licensed under AGPL-3.0-or-later.
// Unauthorized derivative works or closed redistribution prohibited under AGPL §13.
//
// =============================================================================
//  SpiralReality Proprietary
//  Copyright (c) 2025 SpiralReality. All Rights Reserved.
//
//  NOTICE: This file contains confidential and proprietary information of
//  SpiralReality. ANY USE, COPYING, MODIFICATION, DISTRIBUTION, DISPLAY,
//  OR DISCLOSURE OF THIS FILE, IN WHOLE OR IN PART, IS STRICTLY PROHIBITED
//  WITHOUT THE PRIOR WRITTEN CONSENT OF SPIRALREALITY.
//
//  NO LICENSE IS GRANTED OR IMPLIED BY THIS FILE. THIS SOFTWARE IS PROVIDED
//  "AS IS", WITHOUT WARRANTY OF ANY KIND, EXPRESS OR IMPLIED, INCLUDING BUT
//  NOT LIMITED TO THE WARRANTIES OF MERCHANTABILITY, FITNESS FOR A PARTICULAR
//  PURPOSE AND NON-INFRINGEMENT. IN NO EVENT SHALL SPIRALREALITY OR ITS
//  SUPPLIERS BE LIABLE FOR ANY CLAIM, DAMAGES OR OTHER LIABILITY, WHETHER IN
//  AN ACTION OF CONTRACT, TORT OR OTHERWISE, ARISING FROM, OUT OF OR IN
//  CONNECTION WITH THE SOFTWARE OR THE USE OR OTHER DEALINGS IN THE SOFTWARE.
// =============================================================================

//! Z-space native vision utilities for SpiralTorch.
//!
//! In addition to the SpiralTorch-specific data structures, this crate keeps a
//! concise index of **TorchVision**'s representative functionality so that
//! downstream consumers can quickly align their expectations when porting
//! workflows.
//!
//! ### TorchVision standard capabilities
//! - **Datasets** &mdash; canonical image classification, detection, segmentation,
//!   optical flow, stereo matching, paired-image, captioning, and video
//!   collections are exposed through ready-to-use `torchvision.datasets`
//!   classes.
//! - **Models** &mdash; reference architectures for classification (from AlexNet to
//!   modern ViT variants), quantized classifiers, semantic segmentation,
//!   detection/instance segmentation/keypoint estimation, video classification,
//!   and optical flow provide drop-in baselines.
//! - **Transforms v2** &mdash; unified augmentation pipelines (`torchvision.transforms.v2`)
//!   handle images, videos, bounding boxes, masks, and keypoints while
//!   remaining compatible with the v1 API.
//! - **TVTensors** &mdash; tensor subclasses (Image, Video, BoundingBoxes, etc.)
//!   enable automatic dispatch and metadata propagation inside the v2 pipeline.
//! - **Utilities** &mdash; rendering helpers such as `draw_bounding_boxes`,
//!   `draw_segmentation_masks`, `make_grid`, and `save_image` simplify rapid
//!   inspection.
//! - **Custom ops** &mdash; `torchvision.ops` implements NMS, RoI operators, box
//!   algebra, detection-friendly losses, and common vision blocks that remain
//!   TorchScript compatible.
//! - **IO** &mdash; accelerated codecs (JPEG/PNG/WEBP/GIF/AVIF/HEIC) with tensor
//!   interop plus video read/write utilities support efficient pipelines.
//! - **Feature extraction** &mdash; helpers like `create_feature_extractor` expose
//!   intermediate activations for transfer learning, visualization, and FPN
//!   style integration.
//!
//! The [`ZSpaceVolume`] acts as a volumetric canvas capable of storing
//! resonant feature slices along the Z axis. Coupled with a
//! [`VisionProjector`], the volume can be collapsed back into 2D feature maps
//! while respecting Z-space curvature, resonance energy and the live telemetry
//! streamed through [`AtlasFrame`] snapshots.

<<<<<<< HEAD
=======
use rand::{rngs::StdRng, seq::SliceRandom, Rng, SeedableRng};
>>>>>>> 8897eee9
pub mod models;
pub mod xai;

use rand::{rngs::StdRng, Rng, SeedableRng};
use std::cmp::min;
use std::f32::consts::PI;
use std::sync::Arc;

use st_core::telemetry::atlas::AtlasFrame;
use st_core::telemetry::chrono::ChronoSummary;
use st_nn::layers::spiral_rnn::SpiralRnn;
use st_nn::module::Module;
use st_tensor::{DifferentialResonance, PureResult, Tensor, TensorError};

pub mod transforms;
pub mod datasets;
pub mod nerf;
pub mod transforms;
const RESONANCE_FEATURES_PER_SLICE: usize = 10;

/// Volumetric container that holds planar tensors along the Z axis.
#[derive(Clone, Debug, PartialEq)]
pub struct ZSpaceVolume {
    depth: usize,
    height: usize,
    width: usize,
    voxels: Vec<f32>,
}

/// Statistical summary describing each slice inside a [`ZSpaceVolume`].
#[derive(Clone, Debug, PartialEq)]
pub struct ZSliceProfile {
    means: Vec<f32>,
    stds: Vec<f32>,
    energies: Vec<f32>,
}

impl ZSliceProfile {
    /// Creates a new profile from explicit per-slice statistics.
    pub fn new(means: Vec<f32>, stds: Vec<f32>, energies: Vec<f32>) -> PureResult<Self> {
        if means.is_empty() {
            return Err(TensorError::EmptyInput("z_slice_profile"));
        }
        let depth = means.len();
        if stds.len() != depth {
            return Err(TensorError::DataLength {
                expected: depth,
                got: stds.len(),
            });
        }
        if energies.len() != depth {
            return Err(TensorError::DataLength {
                expected: depth,
                got: energies.len(),
            });
        }
        Ok(Self {
            means,
            stds,
            energies,
        })
    }

    /// Number of slices contained in the profile.
    pub fn depth(&self) -> usize {
        self.means.len()
    }

    /// Returns an immutable view of the slice means.
    pub fn means(&self) -> &[f32] {
        &self.means
    }

    /// Returns an immutable view of the slice standard deviations.
    pub fn stds(&self) -> &[f32] {
        &self.stds
    }

    /// Returns an immutable view of the slice energies.
    pub fn energies(&self) -> &[f32] {
        &self.energies
    }

    /// Fetches the mean intensity for the given slice index.
    pub fn mean(&self, index: usize) -> f32 {
        self.means[index]
    }

    /// Fetches the standard deviation for the given slice index.
    pub fn std(&self, index: usize) -> f32 {
        self.stds[index]
    }

    /// Fetches the mean squared energy for the given slice index.
    pub fn energy(&self, index: usize) -> f32 {
        self.energies[index]
    }
}

impl ZSpaceVolume {
    /// Creates a Z-space volume filled with zeros.
    pub fn zeros(depth: usize, height: usize, width: usize) -> PureResult<Self> {
        if depth == 0 || height == 0 || width == 0 {
            return Err(TensorError::InvalidDimensions {
                rows: depth,
                cols: height.saturating_mul(width),
            });
        }
        Ok(Self {
            depth,
            height,
            width,
            voxels: vec![0.0; depth * height * width],
        })
    }

    /// Builds a Z-space volume from planar tensor slices.
    pub fn from_slices(slices: &[Tensor]) -> PureResult<Self> {
        if slices.is_empty() {
            return Err(TensorError::EmptyInput("z_space_volume_slices"));
        }
        let (height, width) = slices[0].shape();
        let mut voxels = Vec::with_capacity(slices.len() * height * width);
        for slice in slices {
            let (rows, cols) = slice.shape();
            if rows != height || cols != width {
                return Err(TensorError::ShapeMismatch {
                    left: (height, width),
                    right: (rows, cols),
                });
            }
            voxels.extend_from_slice(slice.data());
        }
        Ok(Self {
            depth: slices.len(),
            height,
            width,
            voxels,
        })
    }

    /// Returns the depth (number of Z slices).
    pub fn depth(&self) -> usize {
        self.depth
    }

    /// Returns the height of each slice.
    pub fn height(&self) -> usize {
        self.height
    }

    /// Returns the width of each slice.
    pub fn width(&self) -> usize {
        self.width
    }

    /// Immutable access to the raw voxel buffer.
    pub fn voxels(&self) -> &[f32] {
        &self.voxels
    }

    /// Mutable access to the raw voxel buffer.
    pub fn voxels_mut(&mut self) -> &mut [f32] {
        &mut self.voxels
    }

    /// Extracts a slice at the requested depth index.
    pub fn slice(&self, index: usize) -> PureResult<Tensor> {
        if index >= self.depth {
            return Err(TensorError::InvalidValue {
                label: "z_slice_index",
            });
        }
        let slice_len = self.height * self.width;
        let start = index * slice_len;
        let end = start + slice_len;
        Tensor::from_vec(self.height, self.width, self.voxels[start..end].to_vec())
    }

    /// Collapses the volume into a 2D tensor using the provided depth weights.
    pub fn collapse_with_weights(&self, weights: &[f32]) -> PureResult<Tensor> {
        if weights.len() != self.depth {
            return Err(TensorError::DataLength {
                expected: self.depth,
                got: weights.len(),
            });
        }
        let slice_len = self.height * self.width;
        let mut canvas = vec![0.0; slice_len];
        for (z, &weight) in weights.iter().enumerate() {
            if !weight.is_finite() {
                return Err(TensorError::NonFiniteValue {
                    label: "z_space_weight",
                    value: weight,
                });
            }
            let start = z * slice_len;
            let end = start + slice_len;
            let slice = &self.voxels[start..end];
            for (idx, voxel) in slice.iter().enumerate() {
                canvas[idx] += voxel * weight;
            }
        }
        Tensor::from_vec(self.height, self.width, canvas)
    }

    /// Derives per-depth weights from a differential resonance.
    pub fn resonance_weights(&self, resonance: &DifferentialResonance) -> PureResult<Vec<f32>> {
        let energy = resonance.infinity_energy.data();
        let objective = resonance.recursive_objective.data();
        if energy.is_empty() || objective.is_empty() {
            return Err(TensorError::EmptyInput("differential_resonance"));
        }
        let homotopy = resonance.homotopy_flow.data();
        let mut weights = Vec::with_capacity(self.depth);
        let energy_len = energy.len();
        let objective_len = objective.len();
        let homotopy_len = homotopy.len().max(1);
        for idx in 0..self.depth {
            let e = energy[idx % energy_len].abs() + 1e-6;
            let o = 1.0 + objective[idx % objective_len].tanh();
            let h = if homotopy.is_empty() {
                1.0
            } else {
                1.0 + homotopy[idx % homotopy_len].tanh()
            };
            let value = (e * o * h).max(0.0);
            weights.push(value);
        }
        Self::normalise_weights(&mut weights);
        Ok(weights)
    }

    fn normalise_weights(weights: &mut [f32]) {
        let mut total = 0.0f32;
        for weight in weights.iter() {
            if weight.is_finite() {
                total += *weight;
            }
        }
        if !total.is_finite() || total <= f32::EPSILON {
            let uniform = 1.0 / weights.len().max(1) as f32;
            for weight in weights.iter_mut() {
                *weight = uniform;
            }
        } else {
            for weight in weights.iter_mut() {
                *weight /= total;
            }
        }
    }

    /// Collapses the volume according to resonance-derived weights.
    pub fn project_resonance(&self, resonance: &DifferentialResonance) -> PureResult<Tensor> {
        let weights = self.resonance_weights(resonance)?;
        self.collapse_with_weights(&weights)
    }

    /// Computes a spectral energy response for each depth slice using the provided window.
    pub fn spectral_response(&self, window: &SpectralWindow) -> Vec<f32> {
        let slice_len = self.height.saturating_mul(self.width);
        if slice_len == 0 || self.depth == 0 {
            return Vec::new();
        }
        let mut response = Vec::with_capacity(self.depth);
        let window_weights = window.weights(self.depth);
        for (z, coeff) in window_weights.iter().enumerate() {
            let start = z * slice_len;
            let end = start + slice_len;
            let slice = &self.voxels[start..end];
            let energy = if slice_len > 0 {
                slice.iter().map(|v| v.abs()).sum::<f32>() / slice_len as f32
            } else {
                0.0
            };
            response.push(energy * coeff);
        }
        response
    }

    /// Performs an exponential moving average with another volume in-place.
    pub fn accumulate(&mut self, next: &ZSpaceVolume, alpha: f32) -> PureResult<()> {
        if self.depth != next.depth || self.height != next.height || self.width != next.width {
            return Err(TensorError::ShapeMismatch {
                left: (self.depth, self.height * self.width),
                right: (next.depth, next.height * next.width),
            });
        }
        if !alpha.is_finite() || !(0.0..=1.0).contains(&alpha) {
            return Err(TensorError::InvalidValue {
                label: "temporal_alpha",
            });
        }
        let retain = 1.0 - alpha;
        for (current, incoming) in self.voxels.iter_mut().zip(next.voxels.iter()) {
            *current = (*current * retain) + (incoming * alpha);
        }
        Ok(())
    }

    /// Returns a blended copy that incorporates the next volume using EMA weighting.
    pub fn accumulated(&self, next: &ZSpaceVolume, alpha: f32) -> PureResult<Self> {
        let mut blended = Self {
            depth: self.depth,
            height: self.height,
            width: self.width,
            voxels: self.voxels.clone(),
        };
        blended.accumulate(next, alpha)?;
        Ok(blended)
    }

<<<<<<< HEAD
    /// Blends a sequence of volumes using provided weights.
=======
    /// Blends a sequence of volumes into a single volume using provided weights.
>>>>>>> 8897eee9
    pub fn blend_sequence(sequence: &[ZSpaceVolume], weights: &[f32]) -> PureResult<Self> {
        if sequence.is_empty() {
            return Err(TensorError::EmptyInput("z_space_sequence"));
        }
        if sequence.len() != weights.len() {
            return Err(TensorError::DataLength {
                expected: sequence.len(),
                got: weights.len(),
            });
        }
        let reference = &sequence[0];
<<<<<<< HEAD
=======
        let depth = reference.depth;
        let height = reference.height;
        let width = reference.width;
        let voxel_count = depth
            .checked_mul(height)
            .and_then(|value| value.checked_mul(width))
            .ok_or(TensorError::InvalidDimensions {
                rows: depth,
                cols: height.saturating_mul(width),
            })?;
        let mut canvas = vec![0.0f32; voxel_count];
        for (volume, &weight) in sequence.iter().zip(weights.iter()) {
            if volume.depth != depth || volume.height != height || volume.width != width {
                return Err(TensorError::ShapeMismatch {
                    left: (volume.depth, volume.height * volume.width),
                    right: (depth, height * width),
                });
            }
            if !weight.is_finite() {
                return Err(TensorError::NonFiniteValue {
                    label: "z_space_blend_weight",
                    value: weight,
                });
            }
            for (accum, voxel) in canvas.iter_mut().zip(volume.voxels.iter()) {
                *accum += voxel * weight;
            }
        }
        Ok(Self {
            depth,
            height,
            width,
            voxels: canvas,
>>>>>>> 8897eee9
        let slice_len = reference.depth * reference.height * reference.width;
        let mut voxels = vec![0.0f32; slice_len];
        let mut normaliser = 0.0f32;
        for (volume, &weight) in sequence.iter().zip(weights.iter()) {
            if volume.depth != reference.depth
                || volume.height != reference.height
                || volume.width != reference.width
            {
                return Err(TensorError::ShapeMismatch {
                    left: (reference.depth, reference.height * reference.width),
                    right: (volume.depth, volume.height * volume.width),
                });
            }
            if !weight.is_finite() {
                continue;
            }
            normaliser += weight.max(0.0);
            for (dst, src) in voxels.iter_mut().zip(volume.voxels.iter()) {
                *dst += src * weight.max(0.0);
            }
        }
        if normaliser <= f32::EPSILON {
            return Err(TensorError::InvalidValue {
                label: "z_space_blend_weights",
            });
        }
        let inv = 1.0 / normaliser;
        for value in voxels.iter_mut() {
            *value *= inv;
        }
        Ok(Self {
            depth: reference.depth,
            height: reference.height,
            width: reference.width,
            voxels,
        })
    }
}

/// Spectral window functions used to modulate depth resonance weights.
#[derive(Clone, Copy, Debug, PartialEq)]
pub struct SpectralWindow {
    kind: SpectralWindowKind,
}

#[derive(Clone, Copy, Debug, PartialEq)]
enum SpectralWindowKind {
    Rectangular,
    Hann,
    Hamming,
    Blackman,
    Gaussian { sigma: f32 },
}

impl SpectralWindow {
    /// Creates a rectangular window (no modulation).
    pub fn rectangular() -> Self {
        Self {
            kind: SpectralWindowKind::Rectangular,
        }
    }

    /// Creates a Hann window.
    pub fn hann() -> Self {
        Self {
            kind: SpectralWindowKind::Hann,
        }
    }

    /// Creates a Hamming window.
    pub fn hamming() -> Self {
        Self {
            kind: SpectralWindowKind::Hamming,
        }
    }

    /// Creates a Blackman window.
    pub fn blackman() -> Self {
        Self {
            kind: SpectralWindowKind::Blackman,
        }
    }

    /// Creates a Gaussian window with the provided sigma parameter.
    pub fn gaussian(sigma: f32) -> Self {
        let sigma = if sigma.is_finite() && sigma > 1e-3 {
            sigma
        } else {
            0.4
        };
        Self {
            kind: SpectralWindowKind::Gaussian { sigma },
        }
    }

    /// Generates normalised weights for the configured window.
    pub fn weights(&self, depth: usize) -> Vec<f32> {
        if depth == 0 {
            return Vec::new();
        }
        if depth == 1 {
            return vec![1.0];
        }
        let mut weights = Vec::with_capacity(depth);
        let n_minus_1 = (depth - 1) as f32;
        match self.kind {
            SpectralWindowKind::Rectangular => {
                weights.resize(depth, 1.0);
            }
            SpectralWindowKind::Hann => {
                for n in 0..depth {
                    let coeff = 0.5 * (1.0 - (2.0 * PI * n as f32 / n_minus_1).cos());
                    weights.push(coeff.max(0.0));
                }
            }
            SpectralWindowKind::Hamming => {
                for n in 0..depth {
                    let coeff = 0.54 - 0.46 * (2.0 * PI * n as f32 / n_minus_1).cos();
                    weights.push(coeff.max(0.0));
                }
            }
            SpectralWindowKind::Blackman => {
                for n in 0..depth {
                    let ratio = 2.0 * PI * n as f32 / n_minus_1;
                    let coeff = 0.42 - 0.5 * ratio.cos() + 0.08 * (2.0 * ratio).cos();
                    weights.push(coeff.max(0.0));
                }
            }
            SpectralWindowKind::Gaussian { sigma } => {
                let centre = n_minus_1 / 2.0;
                let denom = 2.0 * sigma.powi(2) * (centre + 1.0).powi(2);
                for n in 0..depth {
                    let delta = n as f32 - centre;
                    let coeff = (-delta.powi(2) / denom.max(1e-6)).exp();
                    weights.push(coeff.max(0.0));
                }
            }
        }
        ZSpaceVolume::normalise_weights(&mut weights);
        weights
    }
}

/// Maintains a temporal exponential moving average of depth attention weights.
#[derive(Clone, Debug)]
pub struct TemporalResonanceBuffer {
    decay: f32,
    history: Option<Vec<f32>>,
    frames: usize,
}

impl TemporalResonanceBuffer {
    /// Creates a new temporal buffer using the provided decay coefficient.
    pub fn new(decay: f32) -> Self {
        let decay = if decay.is_finite() {
            decay.clamp(0.0, 1.0)
        } else {
            0.5
        };
        Self {
            decay,
            history: None,
            frames: 0,
        }
    }

    /// Returns the exponential decay factor applied to new weights.
    pub fn decay(&self) -> f32 {
        self.decay
    }

    /// Returns how many frames have been fused into the buffer.
    pub fn frames_accumulated(&self) -> usize {
        self.frames
    }

    /// Returns the current temporal history if it exists.
    pub fn history(&self) -> Option<&[f32]> {
        self.history.as_deref()
    }

    /// Clears the stored history and resets the buffer.
    pub fn clear(&mut self) {
        self.history = None;
        self.frames = 0;
    }

    /// Applies the temporal smoothing to a new set of weights and returns the fused profile.
    pub fn apply(&mut self, weights: &[f32]) -> PureResult<Vec<f32>> {
        if let Some(value) = weights.iter().find(|value| !value.is_finite()) {
            return Err(TensorError::NonFiniteValue {
                label: "temporal_resonance_weight",
                value: *value,
            });
        }
        if weights.is_empty() {
            self.clear();
            return Ok(Vec::new());
        }
        match self.history {
            Some(ref mut history) if history.len() == weights.len() => {
                let alpha = self.decay;
                let retain = 1.0 - alpha;
                for (stored, &incoming) in history.iter_mut().zip(weights.iter()) {
                    *stored = (*stored * retain) + (incoming * alpha);
                }
                ZSpaceVolume::normalise_weights(history);
                self.frames = self.frames.saturating_add(1);
                Ok(history.clone())
            }
            _ => {
                let mut history = weights.to_vec();
                ZSpaceVolume::normalise_weights(&mut history);
                self.history = Some(history.clone());
                self.frames = 1;
                Ok(history)
            }
        }
    }
}

/// Synthesises differential resonances using a [`SpiralRnn`] conditioned on Z-space telemetry.
#[derive(Debug)]
pub struct ResonanceGenerator {
    rnn: SpiralRnn,
    features_per_slice: usize,
    steps: usize,
    hidden_dim: usize,
}

impl ResonanceGenerator {
    /// Creates a generator that uses the default feature set per slice.
    pub fn new(name: impl Into<String>, hidden_dim: usize, steps: usize) -> PureResult<Self> {
        Self::with_features(name, RESONANCE_FEATURES_PER_SLICE, hidden_dim, steps)
    }

    /// Creates a generator with an explicit feature dimensionality per slice.
    pub fn with_features(
        name: impl Into<String>,
        features_per_slice: usize,
        hidden_dim: usize,
        steps: usize,
    ) -> PureResult<Self> {
        if features_per_slice == 0 || hidden_dim == 0 || steps == 0 {
            return Err(TensorError::InvalidDimensions {
                rows: features_per_slice.max(1),
                cols: hidden_dim.max(1),
            });
        }
        let rnn = SpiralRnn::new(name, features_per_slice, hidden_dim, steps)?;
        Ok(Self {
            rnn,
            features_per_slice,
            steps,
            hidden_dim,
        })
    }

    /// Number of conditioning features encoded for each Z slice.
    pub fn features_per_slice(&self) -> usize {
        self.features_per_slice
    }

    /// Number of temporal steps expected by the underlying [`SpiralRnn`].
    pub fn steps(&self) -> usize {
        self.steps
    }

    /// Hidden dimensionality of the [`SpiralRnn`].
    pub fn hidden_dim(&self) -> usize {
        self.hidden_dim
    }

    /// Immutable access to the internal [`SpiralRnn`].
    pub fn rnn(&self) -> &SpiralRnn {
        &self.rnn
    }

    /// Mutable access to the internal [`SpiralRnn`] for fine-tuning.
    pub fn rnn_mut(&mut self) -> &mut SpiralRnn {
        &mut self.rnn
    }

    /// Generates a [`DifferentialResonance`] conditioned on the provided telemetry.
    pub fn generate(
        &mut self,
        volume: &ZSpaceVolume,
        projector: &VisionProjector,
        chrono: Option<&ChronoSummary>,
        atlas: Option<&AtlasFrame>,
        previous: Option<&DifferentialResonance>,
    ) -> PureResult<DifferentialResonance> {
        if volume.depth() > self.steps {
            return Err(TensorError::InvalidDimensions {
                rows: volume.depth(),
                cols: self.steps,
            });
        }
        let profile = volume.slice_profile()?;
        let encoded = self.encode(volume, projector, chrono, atlas, previous, &profile)?;
        let latent = self.rnn.forward(&encoded)?;
        self.decode(
            volume, projector, chrono, atlas, previous, &profile, &latent,
        )
    }

    fn encode(
        &self,
        volume: &ZSpaceVolume,
        projector: &VisionProjector,
        chrono: Option<&ChronoSummary>,
        atlas: Option<&AtlasFrame>,
        previous: Option<&DifferentialResonance>,
        profile: &ZSliceProfile,
    ) -> PureResult<Tensor> {
        let depth = profile.depth();
        let mut buffer = vec![0.0f32; self.steps * self.features_per_slice];
        let atlas_signal = atlas
            .and_then(|frame| frame.z_signal)
            .unwrap_or_else(|| projector.focus());
        let atlas_pressure = atlas
            .and_then(|frame| frame.suggested_pressure)
            .unwrap_or_else(|| projector.spread());
        let atlas_total = atlas
            .and_then(|frame| frame.collapse_total)
            .unwrap_or_else(|| projector.energy_bias());
        let chrono_mean = chrono
            .map(|summary| summary.mean_energy)
            .unwrap_or(atlas_total);
        let chrono_std = chrono.map(|summary| summary.energy_std).unwrap_or(0.0);
        let global_energy = volume.total_energy();
        let aspect = if volume.width() > 0 {
            volume.height() as f32 / volume.width() as f32
        } else {
            1.0
        };
        let prev_energy = previous.map(|res| res.infinity_energy.data().to_vec());
        let prev_objective = previous.map(|res| res.recursive_objective.data().to_vec());
        for idx in 0..depth {
            let offset = idx * self.features_per_slice;
            if self.features_per_slice > 0 {
                buffer[offset] = profile.mean(idx);
            }
            if self.features_per_slice > 1 {
                buffer[offset + 1] = profile.std(idx);
            }
            if self.features_per_slice > 2 {
                buffer[offset + 2] = profile.energy(idx);
            }
            if self.features_per_slice > 3 {
                buffer[offset + 3] = projector.focus();
            }
            if self.features_per_slice > 4 {
                buffer[offset + 4] = projector.spread();
            }
            if self.features_per_slice > 5 {
                buffer[offset + 5] = projector.energy_bias();
            }
            if self.features_per_slice > 6 {
                buffer[offset + 6] = atlas_signal;
            }
            if self.features_per_slice > 7 {
                buffer[offset + 7] = atlas_pressure;
            }
            if self.features_per_slice > 8 {
                buffer[offset + 8] = prev_energy
                    .as_ref()
                    .map(|values| values[idx % values.len()])
                    .unwrap_or(chrono_mean);
            }
            if self.features_per_slice > 9 {
                buffer[offset + 9] = prev_objective
                    .as_ref()
                    .map(|values| values[idx % values.len()])
                    .unwrap_or(chrono_std);
            }
            if self.features_per_slice > 10 {
                buffer[offset + 10] = global_energy;
            }
            if self.features_per_slice > 11 {
                buffer[offset + 11] = aspect;
            }
        }
        Tensor::from_vec(1, buffer.len(), buffer)
    }

    fn decode(
        &self,
        volume: &ZSpaceVolume,
        projector: &VisionProjector,
        chrono: Option<&ChronoSummary>,
        atlas: Option<&AtlasFrame>,
        previous: Option<&DifferentialResonance>,
        profile: &ZSliceProfile,
        latent: &Tensor,
    ) -> PureResult<DifferentialResonance> {
        let depth = volume.depth();
        let hidden = latent.data();
        if hidden.is_empty() {
            return Err(TensorError::EmptyInput("spiral_resonance_latent"));
        }
        let chrono_drift = chrono.map(|summary| summary.mean_drift).unwrap_or(0.0);
        let chrono_energy_std = chrono.map(|summary| summary.energy_std).unwrap_or(0.0);
        let chrono_drift_std = chrono.map(|summary| summary.drift_std).unwrap_or(0.0);
        let atlas_feedback = atlas
            .and_then(|frame| frame.collapse_total)
            .unwrap_or_else(|| projector.energy_bias());
        let prev_energy = previous.map(|res| res.infinity_energy.data().to_vec());
        let prev_objective = previous.map(|res| res.recursive_objective.data().to_vec());
        let prev_homotopy = previous.map(|res| res.homotopy_flow.data().to_vec());
        let prev_projection = previous.map(|res| res.infinity_projection.data().to_vec());

        let mut energies = Vec::with_capacity(depth);
        let mut objectives = Vec::with_capacity(depth);
        let mut homotopies = Vec::with_capacity(depth);
        let mut projections = Vec::with_capacity(depth);
        let mut functors = Vec::with_capacity(depth);

        for idx in 0..depth {
            let base = hidden[idx % hidden.len()];
            let mean = profile.mean(idx);
            let std = profile.std(idx);
            let slice_energy = profile.energy(idx);
            let prev_e = prev_energy
                .as_ref()
                .map(|values| values[idx % values.len()])
                .unwrap_or(slice_energy);
            let prev_o = prev_objective
                .as_ref()
                .map(|values| values[idx % values.len()])
                .unwrap_or(mean);
            let prev_h = prev_homotopy
                .as_ref()
                .map(|values| values[idx % values.len()])
                .unwrap_or(0.0);
            let prev_p = prev_projection
                .as_ref()
                .map(|values| values[idx % values.len()])
                .unwrap_or(slice_energy.tanh());

            let intensity = mean.abs() + std + slice_energy;
            let energy_value = (base + intensity + prev_e + atlas_feedback).abs() + 1e-3;
            energies.push(energy_value);

            let objective_value = (base + prev_o + projector.energy_bias() + chrono_drift).tanh();
            objectives.push(objective_value);

            let homotopy_value = (base + prev_h + projector.focus() - 0.5).tanh();
            homotopies.push(homotopy_value);

            let projection_value = (base + prev_p + slice_energy - chrono_energy_std).tanh();
            projections.push(projection_value);

            let functor_value =
                objective_value * 0.5 + slice_energy * 0.1 + chrono_drift_std * 0.05;
            functors.push(functor_value);
        }

        let homotopy_tensor = Tensor::from_vec(1, depth, homotopies)?;
        let functor_tensor = Tensor::from_vec(1, depth, functors)?;
        let objective_tensor = Tensor::from_vec(1, depth, objectives)?;
        let projection_tensor = Tensor::from_vec(1, depth, projections)?;
        let energy_tensor = Tensor::from_vec(1, depth, energies)?;

        Ok(DifferentialResonance {
            homotopy_flow: homotopy_tensor,
            functor_linearisation: functor_tensor,
            recursive_objective: objective_tensor,
            infinity_projection: projection_tensor,
            infinity_energy: energy_tensor,
        })
    }
}

/// Metadata describing a registered camera/view that contributes to a Z-space volume.
#[derive(Clone, Debug, PartialEq)]
pub struct ViewDescriptor {
    id: Arc<str>,
    origin: [f32; 3],
    forward: [f32; 3],
    baseline_weight: f32,
}

impl ViewDescriptor {
    /// Creates a new view descriptor with the provided identifier, origin, and forward vector.
    pub fn new(id: impl Into<String>, origin: [f32; 3], forward: [f32; 3]) -> Self {
        let id: Arc<str> = Arc::from(id.into());
        let mut descriptor = Self {
            id,
            origin,
            forward: normalise_direction(forward),
            baseline_weight: 1.0,
        };
        if !descriptor.forward.iter().any(|value| value.abs() > 0.0) {
            descriptor.forward = [0.0, 0.0, 1.0];
        }
        descriptor
    }

    /// Sets a baseline importance weight for the view during fusion.
    pub fn with_baseline_weight(mut self, weight: f32) -> Self {
        self.baseline_weight = weight.max(0.0);
        self
    }

    /// Returns the identifier of the view.
    pub fn id(&self) -> &str {
        &self.id
    }

    /// Returns the origin of the camera in world coordinates.
    pub fn origin(&self) -> [f32; 3] {
        self.origin
    }

    /// Updates the origin of the camera in world coordinates.
    pub fn set_origin(&mut self, origin: [f32; 3]) {
        self.origin = origin;
    }

    /// Returns the forward direction of the camera.
    pub fn forward(&self) -> [f32; 3] {
        self.forward
    }

    /// Updates the forward direction (normalised) of the camera.
    pub fn set_forward(&mut self, forward: [f32; 3]) {
        self.forward = normalise_direction(forward);
    }

    /// Returns the baseline fusion weight associated with this view.
    pub fn baseline_weight(&self) -> f32 {
        self.baseline_weight.max(0.0)
    }

    fn alignment(&self, focus: [f32; 3]) -> f32 {
        let focus = normalise_direction(focus);
        let dot =
            self.forward[0] * focus[0] + self.forward[1] * focus[1] + self.forward[2] * focus[2];
        dot.max(0.0)
    }
}

/// Helper that fuses multi-view registrations into Z-space attention profiles.
#[derive(Clone, Debug)]
pub struct MultiViewFusion {
    views: Vec<ViewDescriptor>,
    focus_direction: [f32; 3],
    alignment_gamma: f32,
}

impl MultiViewFusion {
    /// Builds a new fusion helper from the provided view descriptors.
    pub fn new(views: Vec<ViewDescriptor>) -> PureResult<Self> {
        if views.is_empty() {
            return Err(TensorError::EmptyInput("multi_view_fusion"));
        }
        Ok(Self {
            views,
            focus_direction: [0.0, 0.0, 1.0],
            alignment_gamma: 1.0,
        })
    }

    /// Returns the registered views.
    pub fn views(&self) -> &[ViewDescriptor] {
        &self.views
    }

    /// Returns the number of registered views.
    pub fn view_count(&self) -> usize {
        self.views.len()
    }

    /// Updates the focus direction used when modulating view weights.
    pub fn with_focus_direction(mut self, focus_direction: [f32; 3]) -> Self {
        self.focus_direction = normalise_direction(focus_direction);
        self
    }

    /// Updates the alignment gamma used to sharpen or soften orientation bias.
    pub fn with_alignment_gamma(mut self, gamma: f32) -> Self {
        self.alignment_gamma = if gamma.is_finite() {
            gamma.clamp(0.25, 8.0)
        } else {
            1.0
        };
        self
    }

    /// Returns the current focus direction.
    pub fn focus_direction(&self) -> [f32; 3] {
        self.focus_direction
    }

    /// Returns the alignment gamma used for orientation bias.
    pub fn alignment_gamma(&self) -> f32 {
        self.alignment_gamma
    }

    /// Returns the current normalised bias profile applied during fusion.
    pub fn view_bias_profile(&self) -> Vec<f32> {
        self.normalised_biases()
    }

    fn raw_biases(&self) -> Vec<f32> {
        let focus = self.focus_direction;
        let gamma = self.alignment_gamma.max(1e-3);
        self.views
            .iter()
            .map(|view| {
                let alignment = view.alignment(focus).max(1e-3).powf(gamma);
                alignment * view.baseline_weight().max(1e-3)
            })
            .collect()
    }

    fn normalised_biases(&self) -> Vec<f32> {
        let mut biases = self.raw_biases();
        if biases.is_empty() {
            return biases;
        }
        ZSpaceVolume::normalise_weights(&mut biases);
        biases
    }
}

fn normalise_direction(direction: [f32; 3]) -> [f32; 3] {
    let norm =
        (direction[0] * direction[0] + direction[1] * direction[1] + direction[2] * direction[2])
            .sqrt();
    if norm <= 1e-6 || !norm.is_finite() {
        [0.0, 0.0, 1.0]
    } else {
        [
            direction[0] / norm,
            direction[1] / norm,
            direction[2] / norm,
        ]
    }
}

/// Adaptive projector that fuses resonance telemetry with chrono summaries.
#[derive(Clone, Debug)]
pub struct VisionProjector {
    focus: f32,
    spread: f32,
    energy_bias: f32,
    window: SpectralWindow,
    temporal_focus: f32,
    temporal_decay: f32,
}

impl VisionProjector {
    /// Creates a new projector with explicit Z focus, spread, and energy bias.
    pub fn new(focus: f32, spread: f32, energy_bias: f32) -> Self {
        let focus = focus.clamp(0.0, 1.0);
        let spread = if spread.is_finite() && spread > 1e-3 {
            spread
        } else {
            0.35
        };
        let energy_bias = if energy_bias.is_finite() {
            energy_bias
        } else {
            0.0
        };
        Self {
            focus,
            spread,
            energy_bias,
            window: SpectralWindow::hann(),
<<<<<<< HEAD
            temporal_focus: 0.5,
            temporal_decay: 0.5,
=======
            temporal_focus: 1.0,
            temporal_decay: 0.35,
>>>>>>> 8897eee9
        }
    }

    /// Sets a custom spectral window that modulates the depth attention profile.
    pub fn with_spectral_window(mut self, window: SpectralWindow) -> Self {
        self.window = window;
        self
    }

    /// Builds a projector from a chrono summary.
    pub fn from_summary(summary: &ChronoSummary) -> Self {
        let span = (summary.max_energy - summary.min_energy).abs().max(1e-3);
        let focus = ((summary.mean_energy - summary.min_energy) / span).clamp(0.0, 1.0);
        let mut spread = (summary.energy_std / span).clamp(0.05, 1.0);
        if summary.mean_abs_drift.is_finite() {
            spread /= 1.0 + summary.mean_abs_drift.abs();
        }
        let energy_bias = summary.mean_decay;
        let mut projector = Self::new(focus, spread, energy_bias);
        if summary.mean_abs_drift.is_finite() {
            projector.temporal_decay =
                (1.0 / (1.0 + summary.mean_abs_drift.abs())).clamp(0.05, 1.0);
        }
        projector.temporal_focus = 1.0;
        projector
    }

    /// Updates the projector using live atlas telemetry.
    pub fn calibrate_from_atlas(&mut self, frame: &AtlasFrame) {
        if let Some(signal) = frame.z_signal {
            if signal.is_finite() {
                self.focus = signal.clamp(0.0, 1.0);
            }
        }
        if let Some(pressure) = frame.suggested_pressure {
            if pressure.is_finite() {
                let candidate = (pressure / 32.0).abs().clamp(0.05, 2.0);
                self.spread = candidate.max(0.05);
            }
        }
        if let Some(total) = frame.collapse_total {
            if total.is_finite() {
                self.energy_bias = total.tanh();
            }
        }
        for metric in &frame.metrics {
            match metric.name.as_str() {
                "temporal_focus" | "z_temporal_focus" => {
                    self.temporal_focus = metric.value.clamp(0.0, 1.0);
                }
                "temporal_decay" | "z_temporal_decay" => {
                    if metric.value.is_finite() {
                        self.temporal_decay = metric.value.abs().clamp(0.05, 1.0);
                    }
                }
                _ => {}
            }
            if let Some(district) = metric.district() {
                if district.eq_ignore_ascii_case("temporal") && metric.value.is_finite() {
                    self.temporal_decay = metric.value.abs().clamp(0.05, 1.0);
                }
            }
        }
    }

    /// Returns the current focus along the Z axis.
    pub fn focus(&self) -> f32 {
        self.focus
    }

    /// Returns the current spread of the focus window.
    pub fn spread(&self) -> f32 {
        self.spread
    }

    /// Returns the current energy bias modifier.
    pub fn energy_bias(&self) -> f32 {
        self.energy_bias
    }

    /// Returns the configured spectral window.
    pub fn spectral_window(&self) -> SpectralWindow {
        self.window
    }

    fn compute_depth_weights(
        &self,
        volume: &ZSpaceVolume,
        resonance: &DifferentialResonance,
    ) -> PureResult<Vec<f32>> {
        let mut weights = volume.resonance_weights(resonance)?;
        if weights.is_empty() {
            return Ok(weights);
        }
        let window = self.window.weights(volume.depth());
        let spread = self.spread.max(1e-3);
        let energy_mod = 1.0 + self.energy_bias.tanh();
        if volume.depth() > 1 {
            let denom = (volume.depth() - 1) as f32;
            for (idx, weight) in weights.iter_mut().enumerate() {
                let position = if denom > 0.0 { idx as f32 / denom } else { 0.0 };
                let delta = position - self.focus;
                let gaussian = (-0.5 * (delta / spread).powi(2)).exp();
                let window_coeff = window.get(idx).copied().unwrap_or(1.0);
                *weight *= gaussian.max(1e-6) * energy_mod.max(0.1) * window_coeff.max(1e-6);
            }
        } else {
            let coeff = window.first().copied().unwrap_or(1.0);
            for weight in weights.iter_mut() {
                *weight *= energy_mod.max(0.1) * coeff.max(1e-6);
            }
        }
        ZSpaceVolume::normalise_weights(&mut weights);
        Ok(weights)
    }

    fn compute_temporal_weights(&self, frames: usize) -> Vec<f32> {
        if frames == 0 {
            return Vec::new();
        }
        if frames == 1 {
            return vec![1.0];
        }
        let focus = self.temporal_focus.clamp(0.0, 1.0);
        let decay = self.temporal_decay.max(1e-3);
        let denom = (frames - 1) as f32;
        let mut weights = Vec::with_capacity(frames);
        for idx in 0..frames {
            let position = if denom > 0.0 { idx as f32 / denom } else { 0.0 };
            let delta = position - focus;
            let gaussian = (-0.5 * (delta / decay).powi(2)).exp();
            weights.push(gaussian.max(1e-6));
        }
        let mut total = 0.0f32;
        for weight in &weights {
            total += *weight;
        }
        if total <= f32::EPSILON || !total.is_finite() {
            let uniform = 1.0 / frames as f32;
            weights.iter_mut().for_each(|w| *w = uniform);
        } else {
            weights.iter_mut().for_each(|w| *w /= total);
        }
        weights
    }

    /// Returns the temporal weights applied when fusing a sequence of frames.
    pub fn temporal_weights(&self, frames: usize) -> Vec<f32> {
        self.compute_temporal_weights(frames)
    }

    fn streaming_alpha(&self) -> f32 {
        (1.0 - self.temporal_decay.clamp(0.0, 0.99)).clamp(0.05, 0.95)
    }

    /// Applies the projector's streaming temporal preference as an EMA update.
    pub fn accumulate_temporal(
        &self,
        state: &mut ZSpaceVolume,
        next: &ZSpaceVolume,
    ) -> PureResult<()> {
        let alpha = self.streaming_alpha();
        state.accumulate(next, alpha)
    }

    /// Fuses a temporal sequence of volumes into a single blended volume.
    pub fn fuse_sequence(&self, sequence: &[ZSpaceVolume]) -> PureResult<ZSpaceVolume> {
        if sequence.is_empty() {
            return Err(TensorError::EmptyInput("z_space_sequence"));
        }
        let weights = self.compute_temporal_weights(sequence.len());
        ZSpaceVolume::blend_sequence(sequence, &weights)
    }

    /// Produces the final depth weights as a tensor.
    pub fn depth_weights(
        &self,
        volume: &ZSpaceVolume,
        resonance: &DifferentialResonance,
    ) -> PureResult<Tensor> {
        let weights = self.compute_depth_weights(volume, resonance)?;
        Tensor::from_vec(1, weights.len(), weights)
    }

    /// Produces temporally smoothed depth weights using a [`TemporalResonanceBuffer`].
    pub fn depth_weights_with_temporal(
        &self,
        volume: &ZSpaceVolume,
        resonance: &DifferentialResonance,
        buffer: &mut TemporalResonanceBuffer,
    ) -> PureResult<Tensor> {
        let weights = self.compute_depth_weights(volume, resonance)?;
        let smoothed = buffer.apply(&weights)?;
        if !smoothed.is_empty() && smoothed.len() != weights.len() {
            return Err(TensorError::ShapeMismatch {
                left: (weights.len(), 1),
                right: (smoothed.len(), 1),
            });
        }
        Tensor::from_vec(1, smoothed.len(), smoothed)
    }

    /// Projects the volume into a single 2D tensor using calibrated weights.
    pub fn project(
        &self,
        volume: &ZSpaceVolume,
        resonance: &DifferentialResonance,
    ) -> PureResult<Tensor> {
        let weights = self.compute_depth_weights(volume, resonance)?;
        volume.collapse_with_weights(&weights)
    }

    /// Projects the volume while folding in temporally smoothed resonance weights.
    pub fn project_with_temporal(
        &self,
        volume: &ZSpaceVolume,
        resonance: &DifferentialResonance,
        buffer: &mut TemporalResonanceBuffer,
    ) -> PureResult<Tensor> {
        let weights = self.compute_depth_weights(volume, resonance)?;
        let smoothed = buffer.apply(&weights)?;
        if !smoothed.is_empty() && smoothed.len() != weights.len() {
            return Err(TensorError::ShapeMismatch {
                left: (weights.len(), 1),
                right: (smoothed.len(), 1),
            });
        }
        volume.collapse_with_weights(&smoothed)
    }

    fn apply_multi_view_biases(
        &self,
        weights: &mut Vec<f32>,
        fusion: &MultiViewFusion,
    ) -> PureResult<()> {
        if weights.len() != fusion.view_count() {
            return Err(TensorError::ShapeMismatch {
                left: (weights.len(), 1),
                right: (fusion.view_count(), 1),
            });
        }
        let biases = fusion.normalised_biases();
        if biases.len() != weights.len() {
            return Err(TensorError::ShapeMismatch {
                left: (weights.len(), 1),
                right: (biases.len(), 1),
            });
        }
        for (weight, bias) in weights.iter_mut().zip(biases.iter()) {
            *weight *= bias.max(1e-6);
        }
        ZSpaceVolume::normalise_weights(weights);
        Ok(())
    }

    /// Produces per-view weights for a multi-camera fusion configuration.
    pub fn depth_weights_multi_view(
        &self,
        fusion: &MultiViewFusion,
        volume: &ZSpaceVolume,
        resonance: &DifferentialResonance,
    ) -> PureResult<Tensor> {
        if fusion.view_count() != volume.depth() {
            return Err(TensorError::ShapeMismatch {
                left: (fusion.view_count(), volume.height() * volume.width()),
                right: (volume.depth(), volume.height() * volume.width()),
            });
        }
        let mut weights = self.compute_depth_weights(volume, resonance)?;
        self.apply_multi_view_biases(&mut weights, fusion)?;
        Tensor::from_vec(1, weights.len(), weights)
    }

    /// Produces temporally smoothed per-view weights for a multi-camera fusion configuration.
    pub fn depth_weights_multi_view_with_temporal(
        &self,
        fusion: &MultiViewFusion,
        volume: &ZSpaceVolume,
        resonance: &DifferentialResonance,
        buffer: &mut TemporalResonanceBuffer,
    ) -> PureResult<Tensor> {
        if fusion.view_count() != volume.depth() {
            return Err(TensorError::ShapeMismatch {
                left: (fusion.view_count(), volume.height() * volume.width()),
                right: (volume.depth(), volume.height() * volume.width()),
            });
        }
        let mut weights = self.compute_depth_weights(volume, resonance)?;
        self.apply_multi_view_biases(&mut weights, fusion)?;
        let smoothed = buffer.apply(&weights)?;
        if !smoothed.is_empty() && smoothed.len() != weights.len() {
            return Err(TensorError::ShapeMismatch {
                left: (weights.len(), 1),
                right: (smoothed.len(), 1),
            });
        }
        Tensor::from_vec(1, smoothed.len(), smoothed)
    }

    /// Projects a multi-view Z-space volume into a fused 2D representation using calibrated weights.
    pub fn project_multi_view(
        &self,
        fusion: &MultiViewFusion,
        volume: &ZSpaceVolume,
        resonance: &DifferentialResonance,
    ) -> PureResult<Tensor> {
        if fusion.view_count() != volume.depth() {
            return Err(TensorError::ShapeMismatch {
                left: (fusion.view_count(), volume.height() * volume.width()),
                right: (volume.depth(), volume.height() * volume.width()),
            });
        }
        let mut weights = self.compute_depth_weights(volume, resonance)?;
        self.apply_multi_view_biases(&mut weights, fusion)?;
        volume.collapse_with_weights(&weights)
    }

    /// Projects a multi-view Z-space volume while applying temporal smoothing of the view weights.
    pub fn project_multi_view_with_temporal(
        &self,
        fusion: &MultiViewFusion,
        volume: &ZSpaceVolume,
        resonance: &DifferentialResonance,
        buffer: &mut TemporalResonanceBuffer,
    ) -> PureResult<Tensor> {
        if fusion.view_count() != volume.depth() {
            return Err(TensorError::ShapeMismatch {
                left: (fusion.view_count(), volume.height() * volume.width()),
                right: (volume.depth(), volume.height() * volume.width()),
            });
        }
        let mut weights = self.compute_depth_weights(volume, resonance)?;
        self.apply_multi_view_biases(&mut weights, fusion)?;
        let smoothed = buffer.apply(&weights)?;
        if !smoothed.is_empty() && smoothed.len() != weights.len() {
            return Err(TensorError::ShapeMismatch {
                left: (weights.len(), 1),
                right: (smoothed.len(), 1),
            });
        }
        volume.collapse_with_weights(&smoothed)
    }
}

impl Default for VisionProjector {
    fn default() -> Self {
        Self::new(0.5, 0.35, 0.0)
    }
}

/// Lightweight 3D tensor storing an image or feature map in `CHW` layout.
#[derive(Clone, Debug, PartialEq)]
pub struct ImageTensor {
    channels: usize,
    height: usize,
    width: usize,
    data: Vec<f32>,
}

impl ImageTensor {
    /// Creates a new image tensor from raw data in `CHW` order.
    pub fn new(channels: usize, height: usize, width: usize, data: Vec<f32>) -> PureResult<Self> {
        if channels == 0 || height == 0 || width == 0 {
            return Err(TensorError::InvalidDimensions {
                rows: channels.max(1),
                cols: height.saturating_mul(width),
            });
        }
        let expected = channels
            .checked_mul(height)
            .and_then(|v| v.checked_mul(width))
            .ok_or_else(|| TensorError::InvalidDimensions {
                rows: channels,
                cols: height.saturating_mul(width),
            })?;
        if expected != data.len() {
            return Err(TensorError::DataLength {
                expected,
                got: data.len(),
            });
        }
        Ok(Self {
            channels,
            height,
            width,
            data,
        })
    }

    /// Creates an image tensor filled with zeros.
    pub fn zeros(channels: usize, height: usize, width: usize) -> PureResult<Self> {
        let volume = channels
            .checked_mul(height)
            .and_then(|v| v.checked_mul(width))
            .ok_or_else(|| TensorError::InvalidDimensions {
                rows: channels,
                cols: height.saturating_mul(width),
            })?;
        Ok(Self {
            channels,
            height,
            width,
            data: vec![0.0; volume],
        })
    }

    /// Builds an image tensor from a matrix-shaped tensor interpreted as `C x (H * W)`.
    pub fn from_tensor(
        tensor: &Tensor,
        channels: usize,
        height: usize,
        width: usize,
    ) -> PureResult<Self> {
        let (rows, cols) = tensor.shape();
        if rows != channels || cols != height.saturating_mul(width) {
            return Err(TensorError::ShapeMismatch {
                left: (rows, cols),
                right: (channels, height.saturating_mul(width)),
            });
        }
        Self::new(channels, height, width, tensor.data().to_vec())
    }

    /// Converts the image tensor back into a `Tensor` with shape `C x (H * W)`.
    pub fn into_tensor(&self) -> PureResult<Tensor> {
        Tensor::from_vec(self.channels, self.height * self.width, self.data.clone())
    }

    /// Returns the number of channels.
    pub fn channels(&self) -> usize {
        self.channels
    }

    /// Returns the image height.
    pub fn height(&self) -> usize {
        self.height
    }

    /// Returns the image width.
    pub fn width(&self) -> usize {
        self.width
    }

    /// Returns `(channels, height, width)` describing the tensor.
    pub fn shape(&self) -> (usize, usize, usize) {
        (self.channels, self.height, self.width)
    }

    /// Immutable view of the underlying data buffer in `CHW` order.
    pub fn as_slice(&self) -> &[f32] {
        &self.data
    }

    /// Mutable view of the underlying data buffer in `CHW` order.
    pub fn as_mut_slice(&mut self) -> &mut [f32] {
        &mut self.data
    }

    fn offset(&self, channel: usize, y: usize, x: usize) -> PureResult<usize> {
        if channel >= self.channels || y >= self.height || x >= self.width {
            return Err(TensorError::InvalidValue {
                label: "image_tensor_coordinate",
            });
        }
        Ok(((channel * self.height) + y) * self.width + x)
    }

    /// Reads a pixel at the specified coordinate.
    pub fn pixel(&self, channel: usize, y: usize, x: usize) -> PureResult<f32> {
        let idx = self.offset(channel, y, x)?;
        Ok(self.data[idx])
    }

    /// Updates a pixel at the specified coordinate.
    pub fn set_pixel(&mut self, channel: usize, y: usize, x: usize, value: f32) -> PureResult<()> {
        let idx = self.offset(channel, y, x)?;
        self.data[idx] = value;
        Ok(())
    }

    /// Applies an element-wise transform to the image data in-place.
    pub fn map_inplace<F>(&mut self, mut f: F)
    where
        F: FnMut(f32) -> f32,
    {
        for value in self.data.iter_mut() {
            *value = f(*value);
        }
    }

    /// Applies a ReLU non-linearity in-place.
    pub fn relu_inplace(&mut self) {
        for value in self.data.iter_mut() {
            if *value < 0.0 {
                *value = 0.0;
            }
        }
    }

    /// Returns a flattened copy of the image data suitable for dense layers.
    pub fn flatten(&self) -> Vec<f32> {
        self.data.clone()
    }

    /// Builds an image tensor from a [`ZSpaceVolume`], treating depth slices as channels.
    pub fn from_volume(volume: &ZSpaceVolume) -> PureResult<Self> {
        Self::new(
            volume.depth(),
            volume.height(),
            volume.width(),
            volume.voxels().to_vec(),
        )
    }
}

impl ZSpaceVolume {
    /// Creates a volume by interpreting each channel of the provided image as a Z slice.
    pub fn from_image_tensor(image: &ImageTensor) -> PureResult<Self> {
        Ok(Self {
            depth: image.channels(),
            height: image.height(),
            width: image.width(),
            voxels: image.as_slice().to_vec(),
        })
    }

    /// Converts the volume back into an [`ImageTensor`].
    pub fn to_image_tensor(&self) -> PureResult<ImageTensor> {
        ImageTensor::new(self.depth, self.height, self.width, self.voxels.clone())
    }

    /// Computes per-slice summary statistics for resonance synthesis.
    pub fn slice_profile(&self) -> PureResult<ZSliceProfile> {
        let slice_len = self.height * self.width;
        if slice_len == 0 {
            return Err(TensorError::InvalidDimensions {
                rows: self.height,
                cols: self.width,
            });
        }
        let mut means = Vec::with_capacity(self.depth);
        let mut stds = Vec::with_capacity(self.depth);
        let mut energies = Vec::with_capacity(self.depth);
        let normaliser = slice_len as f32;
        for idx in 0..self.depth {
            let start = idx * slice_len;
            let end = start + slice_len;
            let slice = &self.voxels[start..end];
            let mut sum = 0.0f32;
            let mut sum_sq = 0.0f32;
            for &value in slice.iter() {
                sum += value;
                sum_sq += value * value;
            }
            let mean = sum / normaliser;
            let variance = (sum_sq / normaliser) - mean.powi(2);
            means.push(mean);
            stds.push(variance.max(0.0).sqrt());
            energies.push(sum_sq / normaliser);
        }
        ZSliceProfile::new(means, stds, energies)
    }

    /// Computes the mean squared energy across the entire volume.
    pub fn total_energy(&self) -> f32 {
        if self.voxels.is_empty() {
            return 0.0;
        }
        let sum_sq: f32 = self.voxels.iter().map(|value| value * value).sum();
        sum_sq / (self.voxels.len() as f32)
    }
}

/// Canonical computer-vision task categories inspired by TorchVision's taxonomy.
#[derive(Clone, Copy, Debug, PartialEq, Eq)]
pub enum VisionTask {
    Classification,
    Segmentation,
    Detection,
    Keypoint,
    Video,
    OpticalFlow,
    Depth,
    MultiLabel,
}

/// Metadata describing a well-known dataset within the TorchVision ecosystem.
#[derive(Clone, Debug)]
pub struct DatasetDescriptor {
    pub name: &'static str,
    pub task: VisionTask,
    pub description: &'static str,
    pub supports_download: bool,
    pub homepage: &'static str,
    pub paper_url: Option<&'static str>,
}

const DATASET_CATALOG: &[DatasetDescriptor] = &[
    DatasetDescriptor {
        name: "MNIST",
        task: VisionTask::Classification,
        description: "手書き数字 28x28 の画像分類タスク",
        supports_download: true,
        homepage: "http://yann.lecun.com/exdb/mnist/",
        paper_url: Some("http://yann.lecun.com/exdb/publis/pdf/lecun-98.pdf"),
    },
    DatasetDescriptor {
        name: "FashionMNIST",
        task: VisionTask::Classification,
        description: "Zalando ファッション画像の 10 クラス分類",
        supports_download: true,
        homepage: "https://github.com/zalandoresearch/fashion-mnist",
        paper_url: None,
    },
    DatasetDescriptor {
        name: "CIFAR10",
        task: VisionTask::Classification,
        description: "32x32 カラー画像の 10 クラス分類",
        supports_download: true,
        homepage: "https://www.cs.toronto.edu/~kriz/cifar.html",
        paper_url: None,
    },
    DatasetDescriptor {
        name: "CIFAR100",
        task: VisionTask::Classification,
        description: "CIFAR10 と同条件で 100 クラス分類",
        supports_download: true,
        homepage: "https://www.cs.toronto.edu/~kriz/cifar.html",
        paper_url: None,
    },
    DatasetDescriptor {
        name: "ImageNet-1K",
        task: VisionTask::Classification,
        description: "ILSVRC 1K クラス大規模分類ベンチマーク",
        supports_download: false,
        homepage: "https://image-net.org/",
        paper_url: Some("https://arxiv.org/abs/1409.0575"),
    },
    DatasetDescriptor {
        name: "COCO-2017",
        task: VisionTask::Detection,
        description: "Common Objects in Context の検出/セグメンテーション",
        supports_download: true,
        homepage: "https://cocodataset.org/",
        paper_url: Some("https://arxiv.org/abs/1405.0312"),
    },
    DatasetDescriptor {
        name: "Cityscapes",
        task: VisionTask::Segmentation,
        description: "自動運転向け都市シーンの高解像度セマンティックセグメンテーション",
        supports_download: false,
        homepage: "https://www.cityscapes-dataset.com/",
        paper_url: Some("https://www.cv-foundation.org/openaccess/content_cvpr_2016/papers/Cordts_The_Cityscapes_Dataset_CVPR_2016_paper.pdf"),
    },
    DatasetDescriptor {
        name: "VOC-2012",
        task: VisionTask::Detection,
        description: "PASCAL VOC 検出/セグメンテーション競技用データセット",
        supports_download: true,
        homepage: "http://host.robots.ox.ac.uk/pascal/VOC/voc2012/",
        paper_url: None,
    },
    DatasetDescriptor {
        name: "Kinetics-400",
        task: VisionTask::Video,
        description: "400 クラスの人間行動動画分類",
        supports_download: false,
        homepage: "https://deepmind.com/research/open-source/kinetics",
        paper_url: Some("https://arxiv.org/abs/1705.06950"),
    },
    DatasetDescriptor {
        name: "FlyingChairs",
        task: VisionTask::OpticalFlow,
        description: "光学フロー合成データセット",
        supports_download: true,
        homepage: "https://lmb.informatik.uni-freiburg.de/resources/datasets/FlyingChairs.en.html",
        paper_url: Some("https://lmb.informatik.uni-freiburg.de/Publications/2015/DFIB15/"),
    },
];

/// Returns the static catalog of datasets aligned with TorchVision.
pub fn dataset_catalog() -> &'static [DatasetDescriptor] {
    DATASET_CATALOG
}

/// Finds a dataset descriptor by name (case-insensitive).
pub fn find_dataset_descriptor(name: &str) -> Option<&'static DatasetDescriptor> {
    DATASET_CATALOG
        .iter()
        .find(|descriptor| descriptor.name.eq_ignore_ascii_case(name))
}

/// Sample item returned by a [`VisionDataset`].
#[derive(Clone, Debug)]
pub struct DatasetSample {
    pub image: ImageTensor,
    pub target: Option<Tensor>,
    pub label: Option<String>,
    pub boxes: Option<Vec<[f32; 4]>>,
    pub masks: Option<Vec<ImageTensor>>,
}

impl DatasetSample {
    pub fn new(image: ImageTensor) -> Self {
        Self {
            image,
            target: None,
            label: None,
            boxes: None,
            masks: None,
        }
    }

    pub fn with_label(mut self, label: impl Into<String>) -> Self {
        self.label = Some(label.into());
        self
    }

    pub fn with_target(mut self, target: Tensor) -> Self {
        self.target = Some(target);
        self
    }

    pub fn with_boxes(mut self, boxes: Vec<[f32; 4]>) -> Self {
        self.boxes = Some(boxes);
        self
    }

    pub fn with_masks(mut self, masks: Vec<ImageTensor>) -> Self {
        self.masks = Some(masks);
        self
    }
}

/// Unified dataset trait mirroring TorchVision's pythonic interfaces.
pub trait VisionDataset: Send + Sync {
    fn descriptor(&self) -> &DatasetDescriptor;
    fn len(&self) -> usize;
    fn get(&self, index: usize) -> PureResult<DatasetSample>;
}

/// Simple in-memory dataset backed by vectors of samples.
#[derive(Clone, Debug)]
pub struct TensorVisionDataset {
    descriptor: DatasetDescriptor,
    expected_shape: Option<(usize, usize, usize)>,
    samples: Vec<DatasetSample>,
}

impl TensorVisionDataset {
    pub fn new(descriptor: DatasetDescriptor) -> Self {
        Self {
            descriptor,
            expected_shape: None,
            samples: Vec::new(),
        }
    }

    pub fn from_samples(
        descriptor: DatasetDescriptor,
        samples: Vec<DatasetSample>,
    ) -> PureResult<Self> {
        let mut dataset = Self::new(descriptor);
        for sample in samples {
            dataset.push_sample(sample)?;
        }
        Ok(dataset)
    }

    pub fn push_sample(&mut self, sample: DatasetSample) -> PureResult<()> {
        if let Some(shape) = self.expected_shape {
            if sample.image.shape() != shape {
                let left = sample.image.shape();
                let right = shape;
                return Err(TensorError::ShapeMismatch {
                    left: (left.0, left.1 * left.2),
                    right: (right.0, right.1 * right.2),
                });
            }
        } else {
            self.expected_shape = Some(sample.image.shape());
        }
        self.samples.push(sample);
        Ok(())
    }
}

impl VisionDataset for TensorVisionDataset {
    fn descriptor(&self) -> &DatasetDescriptor {
        &self.descriptor
    }

    fn len(&self) -> usize {
        self.samples.len()
    }

    fn get(&self, index: usize) -> PureResult<DatasetSample> {
        self.samples
            .get(index)
            .cloned()
            .ok_or(TensorError::InvalidValue {
                label: "tensor_dataset_index",
            })
    }
}

/// A batch of dataset samples produced by a [`DataLoader`].
#[derive(Clone, Debug)]
pub struct VisionBatch {
    pub images: Vec<ImageTensor>,
    pub targets: Vec<Option<Tensor>>,
    pub labels: Vec<Option<String>>,
    pub boxes: Vec<Option<Vec<[f32; 4]>>>,
    pub masks: Vec<Option<Vec<ImageTensor>>>,
}

impl VisionBatch {
    pub fn len(&self) -> usize {
        self.images.len()
    }

    pub fn is_empty(&self) -> bool {
        self.images.is_empty()
    }

    /// Stacks the batch into a `(N, C*H*W)` matrix.
    pub fn stack(&self) -> PureResult<Tensor> {
        if self.images.is_empty() {
            return Err(TensorError::EmptyInput("vision_batch"));
        }
        let (channels, height, width) = self.images[0].shape();
        let mut data = Vec::with_capacity(self.images.len() * channels * height * width);
        for image in &self.images {
            if image.shape() != (channels, height, width) {
                let left = image.shape();
                return Err(TensorError::ShapeMismatch {
                    left: (left.0, left.1 * left.2),
                    right: (channels, height * width),
                });
            }
            data.extend_from_slice(image.as_slice());
        }
        Tensor::from_vec(self.images.len(), channels * height * width, data)
    }
}

/// Iterator over dataset samples with optional transforms and shuffling.
pub struct DataLoader<D: VisionDataset> {
    dataset: Arc<D>,
    batch_size: usize,
    order: Vec<usize>,
    position: usize,
    shuffle: bool,
    shuffle_rng: StdRng,
    pipeline: Option<TransformPipeline>,
}

impl<D: VisionDataset> DataLoader<D> {
    pub fn new(dataset: Arc<D>, batch_size: usize, seed: Option<u64>) -> PureResult<Self> {
        if batch_size == 0 {
            return Err(TensorError::InvalidValue {
                label: "dataloader_batch_size",
            });
        }
        let len = dataset.len();
        let order: Vec<usize> = (0..len).collect();
        let shuffle_rng = match seed {
            Some(value) => StdRng::seed_from_u64(value),
            None => StdRng::from_entropy(),
        };
        Ok(Self {
            dataset,
            batch_size,
            order,
            position: 0,
            shuffle: false,
            shuffle_rng,
            pipeline: None,
        })
    }

    pub fn with_pipeline(mut self, pipeline: TransformPipeline) -> Self {
        self.pipeline = Some(pipeline);
        self
    }

    pub fn enable_shuffle(&mut self, shuffle: bool) {
        self.shuffle = shuffle;
        if self.shuffle {
            self.shuffle_order();
        } else {
            self.order = (0..self.dataset.len()).collect();
            self.position = 0;
        }
    }

    fn shuffle_order(&mut self) {
        self.order = (0..self.dataset.len()).collect();
        // Fisher-Yates shuffle
        for i in (1..self.order.len()).rev() {
            let j = self.shuffle_rng.gen_range(0..=i);
            self.order.swap(i, j);
        }
        self.position = 0;
    }

    pub fn reset(&mut self) {
        self.position = 0;
        if self.shuffle {
            self.shuffle_order();
        }
    }

    pub fn next_batch(&mut self) -> PureResult<Option<VisionBatch>> {
        if self.position >= self.order.len() {
            return Ok(None);
        }
        let end = min(self.position + self.batch_size, self.order.len());
        let mut images = Vec::with_capacity(end - self.position);
        let mut targets = Vec::with_capacity(end - self.position);
        let mut labels = Vec::with_capacity(end - self.position);
        let mut boxes = Vec::with_capacity(end - self.position);
        let mut masks = Vec::with_capacity(end - self.position);
        for &idx in &self.order[self.position..end] {
            let mut sample = self.dataset.get(idx)?;
            if let Some(pipeline) = self.pipeline.as_mut() {
                pipeline.apply(&mut sample.image)?;
            }
            targets.push(sample.target.clone());
            labels.push(sample.label.clone());
            boxes.push(sample.boxes.clone());
            masks.push(sample.masks.clone());
            images.push(sample.image);
        }
        self.position = end;
        Ok(Some(VisionBatch {
            images,
            targets,
            labels,
            boxes,
            masks,
        }))
    }
}

/// Transform operations that mimic `torchvision.transforms` behaviour.
#[derive(Clone, Debug)]
pub enum TransformOperation {
    Normalize(Normalize),
    Resize(Resize),
    CenterCrop(CenterCrop),
    RandomHorizontalFlip(RandomHorizontalFlip),
    ColorJitter(ColorJitter),
}

impl TransformOperation {
    pub fn name(&self) -> &'static str {
        match self {
            TransformOperation::Normalize(_) => "Normalize",
            TransformOperation::Resize(_) => "Resize",
            TransformOperation::CenterCrop(_) => "CenterCrop",
            TransformOperation::RandomHorizontalFlip(_) => "RandomHorizontalFlip",
            TransformOperation::ColorJitter(_) => "ColorJitter",
        }
    }

    fn apply(&self, image: &mut ImageTensor, rng: &mut StdRng) -> PureResult<()> {
        match self {
            TransformOperation::Normalize(op) => op.apply(image),
            TransformOperation::Resize(op) => op.apply(image),
            TransformOperation::CenterCrop(op) => op.apply(image),
            TransformOperation::RandomHorizontalFlip(op) => op.apply(image, rng),
            TransformOperation::ColorJitter(op) => op.apply(image, rng),
        }
    }
}

/// Sequential container for image transforms.
#[derive(Clone, Debug)]
pub struct TransformPipeline {
    ops: Vec<TransformOperation>,
    rng: StdRng,
}

impl TransformPipeline {
    pub fn new() -> Self {
        Self {
            ops: Vec::new(),
            rng: StdRng::from_entropy(),
        }
    }

    pub fn with_seed(seed: u64) -> Self {
        Self {
            ops: Vec::new(),
            rng: StdRng::seed_from_u64(seed),
        }
    }

    pub fn add(&mut self, op: TransformOperation) -> &mut Self {
        self.ops.push(op);
        self
    }

    pub fn apply(&mut self, image: &mut ImageTensor) -> PureResult<()> {
        for op in &self.ops {
            op.apply(image, &mut self.rng)?;
        }
        Ok(())
    }

    pub fn is_empty(&self) -> bool {
        self.ops.is_empty()
    }
}

/// Per-channel normalization.
#[derive(Clone, Debug)]
pub struct Normalize {
    means: Vec<f32>,
    stds: Vec<f32>,
}

impl Normalize {
    pub fn new(means: Vec<f32>, stds: Vec<f32>) -> PureResult<Self> {
        if means.is_empty() || stds.is_empty() {
            return Err(TensorError::EmptyInput("normalize_stats"));
        }
        if means.len() != stds.len() {
            return Err(TensorError::DataLength {
                expected: means.len(),
                got: stds.len(),
            });
        }
        for &std in &stds {
            if std <= 0.0 {
                return Err(TensorError::InvalidValue {
                    label: "normalize_std",
                });
            }
        }
        Ok(Self { means, stds })
    }

    fn channel_value(values: &[f32], channel: usize) -> f32 {
        if values.len() == 1 {
            values[0]
        } else {
            values[channel.min(values.len() - 1)]
        }
    }

    pub fn apply(&self, image: &mut ImageTensor) -> PureResult<()> {
        let channels = image.channels();
        let spatial = image.height() * image.width();
        for c in 0..channels {
            let mean = Self::channel_value(&self.means, c);
            let std = Self::channel_value(&self.stds, c);
            for idx in 0..spatial {
                let offset = c * spatial + idx;
                image.as_mut_slice()[offset] = (image.as_slice()[offset] - mean) / std;
            }
        }
        Ok(())
    }
}

/// Bilinear resize matching TorchVision's default interpolation.
#[derive(Clone, Debug)]
pub struct Resize {
    height: usize,
    width: usize,
}

impl Resize {
    pub fn new(height: usize, width: usize) -> PureResult<Self> {
        if height == 0 || width == 0 {
            return Err(TensorError::InvalidDimensions {
                rows: height,
                cols: width,
            });
        }
        Ok(Self { height, width })
    }

    pub fn apply(&self, image: &mut ImageTensor) -> PureResult<()> {
        let channels = image.channels();
        let in_h = image.height();
        let in_w = image.width();
        if in_h == self.height && in_w == self.width {
            return Ok(());
        }
        let mut output = vec![0.0f32; channels * self.height * self.width];
        let scale_y = in_h as f32 / self.height as f32;
        let scale_x = in_w as f32 / self.width as f32;
        for c in 0..channels {
            for y in 0..self.height {
                let src_y = (y as f32 + 0.5) * scale_y - 0.5;
                let y0 = src_y.floor().clamp(0.0, (in_h - 1) as f32) as usize;
                let y1 = min(y0 + 1, in_h - 1);
                let ly = src_y - y0 as f32;
                for x in 0..self.width {
                    let src_x = (x as f32 + 0.5) * scale_x - 0.5;
                    let x0 = src_x.floor().clamp(0.0, (in_w - 1) as f32) as usize;
                    let x1 = min(x0 + 1, in_w - 1);
                    let lx = src_x - x0 as f32;
                    let top_left = image.pixel(c, y0, x0)?;
                    let top_right = image.pixel(c, y0, x1)?;
                    let bottom_left = image.pixel(c, y1, x0)?;
                    let bottom_right = image.pixel(c, y1, x1)?;
                    let top = top_left * (1.0 - lx) + top_right * lx;
                    let bottom = bottom_left * (1.0 - lx) + bottom_right * lx;
                    let value = top * (1.0 - ly) + bottom * ly;
                    let offset = ((c * self.height) + y) * self.width + x;
                    output[offset] = value;
                }
            }
        }
        *image = ImageTensor::new(channels, self.height, self.width, output)?;
        Ok(())
    }
}

/// Crops the spatial center of the image.
#[derive(Clone, Debug)]
pub struct CenterCrop {
    height: usize,
    width: usize,
}

impl CenterCrop {
    pub fn new(height: usize, width: usize) -> PureResult<Self> {
        if height == 0 || width == 0 {
            return Err(TensorError::InvalidDimensions {
                rows: height,
                cols: width,
            });
        }
        Ok(Self { height, width })
    }

    pub fn apply(&self, image: &mut ImageTensor) -> PureResult<()> {
        if self.height > image.height() || self.width > image.width() {
            return Err(TensorError::InvalidValue {
                label: "center_crop_size",
            });
        }
        let top = (image.height() - self.height) / 2;
        let left = (image.width() - self.width) / 2;
        let channels = image.channels();
        let mut output = vec![0.0f32; channels * self.height * self.width];
        for c in 0..channels {
            for y in 0..self.height {
                for x in 0..self.width {
                    let value = image.pixel(c, top + y, left + x)?;
                    let offset = ((c * self.height) + y) * self.width + x;
                    output[offset] = value;
                }
            }
        }
        *image = ImageTensor::new(channels, self.height, self.width, output)?;
        Ok(())
    }
}

/// Randomly flips the image horizontally.
#[derive(Clone, Debug)]
pub struct RandomHorizontalFlip {
    probability: f32,
}

impl RandomHorizontalFlip {
    pub fn new(probability: f32) -> PureResult<Self> {
        if !(0.0..=1.0).contains(&probability) {
            return Err(TensorError::InvalidValue {
                label: "horizontal_flip_probability",
            });
        }
        Ok(Self { probability })
    }

    pub fn apply(&self, image: &mut ImageTensor, rng: &mut StdRng) -> PureResult<()> {
        if rng.gen::<f32>() >= self.probability {
            return Ok(());
        }
        let channels = image.channels();
        let height = image.height();
        let width = image.width();
        let data = image.as_mut_slice();
        let stride_c = height * width;
        for c in 0..channels {
            for y in 0..height {
                for x in 0..width / 2 {
                    let left = c * stride_c + y * width + x;
                    let right = c * stride_c + y * width + (width - 1 - x);
                    data.swap(left, right);
                }
            }
        }
        Ok(())
    }
}

#[derive(Clone, Debug)]
enum ColorJitterOp {
    Brightness(f32),
    Contrast(f32),
    Saturation(f32),
    Hue(f32),
}

/// Applies brightness/contrast/saturation/hue perturbations.
#[derive(Clone, Debug)]
pub struct ColorJitter {
    brightness: f32,
    contrast: f32,
    saturation: f32,
    hue: f32,
}

impl ColorJitter {
    pub fn new(brightness: f32, contrast: f32, saturation: f32, hue: f32) -> PureResult<Self> {
        if brightness < 0.0 {
            return Err(TensorError::InvalidValue {
                label: "color_jitter_brightness",
            });
        }
        if contrast < 0.0 {
            return Err(TensorError::InvalidValue {
                label: "color_jitter_contrast",
            });
        }
        if saturation < 0.0 {
            return Err(TensorError::InvalidValue {
                label: "color_jitter_saturation",
            });
        }
        if !(0.0..=0.5).contains(&hue) {
            return Err(TensorError::InvalidValue {
                label: "color_jitter_hue",
            });
        }
        Ok(Self {
            brightness,
            contrast,
            saturation,
            hue,
        })
    }

    fn apply_brightness(data: &mut [f32], factor: f32) {
        for value in data.iter_mut() {
            *value *= factor;
        }
    }

    fn apply_contrast(data: &mut [f32], channels: usize, pixels: usize, factor: f32) {
        if factor == 1.0 {
            return;
        }
        for c in 0..channels {
            let range = c * pixels..(c + 1) * pixels;
            let slice = &mut data[range];
            let mean = slice.iter().copied().sum::<f32>() / pixels as f32;
            for value in slice.iter_mut() {
                *value = (*value - mean) * factor + mean;
            }
        }
    }

    fn apply_saturation(data: &mut [f32], pixels: usize, factor: f32) {
        if factor == 1.0 {
            return;
        }
        let r_offset = 0;
        let g_offset = pixels;
        let b_offset = 2 * pixels;
        for idx in 0..pixels {
            let r = data[r_offset + idx];
            let g = data[g_offset + idx];
            let b = data[b_offset + idx];
            let gray = 0.298_995_97 * r + 0.587_096 * g + 0.113_907_03 * b;
            data[r_offset + idx] = (r - gray) * factor + gray;
            data[g_offset + idx] = (g - gray) * factor + gray;
            data[b_offset + idx] = (b - gray) * factor + gray;
        }
    }

    fn apply_hue(data: &mut [f32], pixels: usize, radians: f32) {
        if radians == 0.0 {
            return;
        }
        let cos_h = radians.cos();
        let sin_h = radians.sin();
        let r_offset = 0;
        let g_offset = pixels;
        let b_offset = 2 * pixels;
        for idx in 0..pixels {
            let r = data[r_offset + idx];
            let g = data[g_offset + idx];
            let b = data[b_offset + idx];
            let y = 0.299 * r + 0.587 * g + 0.114 * b;
            let u = -0.147_13 * r - 0.288_86 * g + 0.436 * b;
            let v = 0.615 * r - 0.514_99 * g - 0.100_01 * b;
            let u_prime = u * cos_h - v * sin_h;
            let v_prime = u * sin_h + v * cos_h;
            data[r_offset + idx] = y + 1.13983 * v_prime;
            data[g_offset + idx] = y - 0.39465 * u_prime - 0.58060 * v_prime;
            data[b_offset + idx] = y + 2.03211 * u_prime;
        }
    }

    pub fn apply(&self, image: &mut ImageTensor, rng: &mut StdRng) -> PureResult<()> {
        let mut ops = Vec::with_capacity(4);
        if self.brightness > 0.0 {
            let delta = rng.gen_range(-self.brightness..=self.brightness);
            ops.push(ColorJitterOp::Brightness(1.0 + delta));
        }
        if self.contrast > 0.0 {
            let delta = rng.gen_range(-self.contrast..=self.contrast);
            ops.push(ColorJitterOp::Contrast(1.0 + delta));
        }
        if self.saturation > 0.0 && image.channels() >= 3 {
            let delta = rng.gen_range(-self.saturation..=self.saturation);
            ops.push(ColorJitterOp::Saturation(1.0 + delta));
        }
        if self.hue > 0.0 && image.channels() >= 3 {
            let delta = rng.gen_range(-self.hue..=self.hue);
            ops.push(ColorJitterOp::Hue(delta * PI));
        }

        if ops.is_empty() {
            return Ok(());
        }

        ops.shuffle(rng);
        let channels = image.channels();
        let pixels = image.height() * image.width();
        let data = image.as_mut_slice();
        for op in ops {
            match op {
                ColorJitterOp::Brightness(factor) => Self::apply_brightness(data, factor),
                ColorJitterOp::Contrast(factor) => {
                    Self::apply_contrast(data, channels, pixels, factor)
                }
                ColorJitterOp::Saturation(factor) => {
                    if channels >= 3 {
                        Self::apply_saturation(data, pixels, factor)
                    }
                }
                ColorJitterOp::Hue(angle) => {
                    if channels >= 3 {
                        Self::apply_hue(data, pixels, angle)
                    }
                }
            }
        }
        Ok(())
    }
}

/// Helper that reproduces TorchVision の ImageNet 分類向け前処理パイプライン。
pub fn standard_classification_pipeline(
    image_size: usize,
    seed: Option<u64>,
) -> PureResult<TransformPipeline> {
    let mut pipeline = match seed {
        Some(value) => TransformPipeline::with_seed(value),
        None => TransformPipeline::new(),
    };
    pipeline
        .add(TransformOperation::Resize(Resize::new(
            image_size + 32,
            image_size + 32,
        )?))
        .add(TransformOperation::CenterCrop(CenterCrop::new(
            image_size, image_size,
        )?))
        .add(TransformOperation::RandomHorizontalFlip(
            RandomHorizontalFlip::new(0.5)?,
        ))
        .add(TransformOperation::Normalize(Normalize::new(
            vec![0.485, 0.456, 0.406],
            vec![0.229, 0.224, 0.225],
        )?));
    Ok(pipeline)
}

/// TorchVision モデルの主要カテゴリ。
#[derive(Clone, Copy, Debug, PartialEq, Eq, Hash)]
pub enum ModelKind {
    ResNet18,
    ResNet50,
    MobileNetV3Small,
    MobileNetV3Large,
    EfficientNetB0,
    ConvNeXtTiny,
}

/// 静的なモデル記述。
#[derive(Clone, Debug)]
pub struct ModelDescriptor {
    pub kind: ModelKind,
    pub name: &'static str,
    pub task: VisionTask,
    pub default_input_channels: usize,
    pub default_image_size: (usize, usize),
    pub has_pretrained: bool,
}

const MODEL_CATALOG: &[ModelDescriptor] = &[
    ModelDescriptor {
        kind: ModelKind::ResNet18,
        name: "resnet18",
        task: VisionTask::Classification,
        default_input_channels: 3,
        default_image_size: (224, 224),
        has_pretrained: true,
    },
    ModelDescriptor {
        kind: ModelKind::ResNet50,
        name: "resnet50",
        task: VisionTask::Classification,
        default_input_channels: 3,
        default_image_size: (224, 224),
        has_pretrained: true,
    },
    ModelDescriptor {
        kind: ModelKind::MobileNetV3Small,
        name: "mobilenet_v3_small",
        task: VisionTask::Classification,
        default_input_channels: 3,
        default_image_size: (224, 224),
        has_pretrained: true,
    },
    ModelDescriptor {
        kind: ModelKind::MobileNetV3Large,
        name: "mobilenet_v3_large",
        task: VisionTask::Classification,
        default_input_channels: 3,
        default_image_size: (224, 224),
        has_pretrained: true,
    },
    ModelDescriptor {
        kind: ModelKind::EfficientNetB0,
        name: "efficientnet_b0",
        task: VisionTask::Classification,
        default_input_channels: 3,
        default_image_size: (224, 224),
        has_pretrained: true,
    },
    ModelDescriptor {
        kind: ModelKind::ConvNeXtTiny,
        name: "convnext_tiny",
        task: VisionTask::Classification,
        default_input_channels: 3,
        default_image_size: (224, 224),
        has_pretrained: true,
    },
];

pub fn model_catalog() -> &'static [ModelDescriptor] {
    MODEL_CATALOG
}

pub fn find_model_descriptor(name: &str) -> Option<&'static ModelDescriptor> {
    MODEL_CATALOG
        .iter()
        .find(|descriptor| descriptor.name.eq_ignore_ascii_case(name))
}

/// ランタイムのモデルメタデータ。
#[derive(Clone, Debug)]
pub struct ModelMetadata {
    pub kind: ModelKind,
    pub name: &'static str,
    pub task: VisionTask,
    pub input_channels: usize,
    pub image_size: (usize, usize),
    pub num_classes: usize,
    pub has_pretrained: bool,
}

impl ModelMetadata {
    fn from_descriptor(descriptor: &ModelDescriptor, num_classes: usize) -> Self {
        Self {
            kind: descriptor.kind,
            name: descriptor.name,
            task: descriptor.task,
            input_channels: descriptor.default_input_channels,
            image_size: descriptor.default_image_size,
            num_classes,
            has_pretrained: descriptor.has_pretrained,
        }
    }
}

/// 特徴抽出段を制御するステージ。
#[derive(Clone, Copy, Debug, PartialEq, Eq)]
pub enum FeatureStage {
    Stem,
    Head,
    Logits,
}

/// 共通インターフェース (TorchVision の `nn.Module`)。
pub trait VisionModel: Send + Sync {
    fn metadata(&self) -> &ModelMetadata;
    fn forward(&self, batch: &[ImageTensor]) -> PureResult<Tensor>;
    fn extract_features(&self, stage: FeatureStage, image: &ImageTensor) -> PureResult<Tensor>;
}

fn random_weight(rng: &mut StdRng, scale: f32) -> f32 {
    rng.gen_range(-scale..scale)
}

struct Conv2d {
    in_channels: usize,
    out_channels: usize,
    kernel_size: usize,
    stride: usize,
    padding: usize,
    weights: Vec<f32>,
    bias: Vec<f32>,
}

impl Conv2d {
    fn new(
        in_channels: usize,
        out_channels: usize,
        kernel_size: usize,
        stride: usize,
        padding: usize,
        rng: &mut StdRng,
    ) -> PureResult<Self> {
        if kernel_size == 0 {
            return Err(TensorError::InvalidValue {
                label: "conv_kernel_size",
            });
        }
        let weight_count = out_channels
            .checked_mul(in_channels)
            .and_then(|v| v.checked_mul(kernel_size * kernel_size))
            .ok_or(TensorError::InvalidDimensions {
                rows: out_channels,
                cols: in_channels * kernel_size * kernel_size,
            })?;
        let mut weights = Vec::with_capacity(weight_count);
        for _ in 0..weight_count {
            weights.push(random_weight(rng, 0.05));
        }
        let mut bias = Vec::with_capacity(out_channels);
        for _ in 0..out_channels {
            bias.push(random_weight(rng, 0.01));
        }
        Ok(Self {
            in_channels,
            out_channels,
            kernel_size,
            stride,
            padding,
            weights,
            bias,
        })
    }

    fn output_dims(&self, input: &ImageTensor) -> PureResult<(usize, usize)> {
        let padded_h = input.height() + 2 * self.padding;
        let padded_w = input.width() + 2 * self.padding;
        if padded_h < self.kernel_size || padded_w < self.kernel_size {
            return Err(TensorError::InvalidValue {
                label: "conv_output_dims",
            });
        }
        let out_h = (padded_h - self.kernel_size) / self.stride + 1;
        let out_w = (padded_w - self.kernel_size) / self.stride + 1;
        Ok((out_h, out_w))
    }

    fn apply(&self, input: &ImageTensor) -> PureResult<ImageTensor> {
        if input.channels() != self.in_channels {
            return Err(TensorError::ShapeMismatch {
                left: (input.channels(), input.height() * input.width()),
                right: (self.in_channels, input.height() * input.width()),
            });
        }
        let (out_h, out_w) = self.output_dims(input)?;
        let mut output = vec![0.0f32; self.out_channels * out_h * out_w];
        let kernel = self.kernel_size;
        for oc in 0..self.out_channels {
            for oy in 0..out_h {
                for ox in 0..out_w {
                    let mut acc = self.bias[oc];
                    for ic in 0..self.in_channels {
                        for ky in 0..kernel {
                            for kx in 0..kernel {
                                let iy = oy * self.stride + ky;
                                let ix = ox * self.stride + kx;
                                let in_y = iy as isize - self.padding as isize;
                                let in_x = ix as isize - self.padding as isize;
                                if in_y >= 0
                                    && in_y < input.height() as isize
                                    && in_x >= 0
                                    && in_x < input.width() as isize
                                {
                                    let input_value =
                                        input.pixel(ic, in_y as usize, in_x as usize)?;
                                    let w_index = (((oc * self.in_channels + ic) * kernel + ky)
                                        * kernel)
                                        + kx;
                                    acc += input_value * self.weights[w_index];
                                }
                            }
                        }
                    }
                    let offset = ((oc * out_h) + oy) * out_w + ox;
                    output[offset] = acc;
                }
            }
        }
        ImageTensor::new(self.out_channels, out_h, out_w, output)
    }
}

struct MaxPool2d {
    kernel_size: usize,
    stride: usize,
}

impl MaxPool2d {
    fn new(kernel_size: usize, stride: usize) -> PureResult<Self> {
        if kernel_size == 0 || stride == 0 {
            return Err(TensorError::InvalidValue {
                label: "maxpool_params",
            });
        }
        Ok(Self {
            kernel_size,
            stride,
        })
    }

    fn apply(&self, input: &ImageTensor) -> PureResult<ImageTensor> {
        let channels = input.channels();
        let out_h = (input.height() - self.kernel_size) / self.stride + 1;
        let out_w = (input.width() - self.kernel_size) / self.stride + 1;
        if out_h == 0 || out_w == 0 {
            return Err(TensorError::InvalidValue {
                label: "maxpool_output",
            });
        }
        let mut output = vec![0.0f32; channels * out_h * out_w];
        for c in 0..channels {
            for oy in 0..out_h {
                for ox in 0..out_w {
                    let mut max_value = f32::MIN;
                    for ky in 0..self.kernel_size {
                        for kx in 0..self.kernel_size {
                            let value =
                                input.pixel(c, oy * self.stride + ky, ox * self.stride + kx)?;
                            if value > max_value {
                                max_value = value;
                            }
                        }
                    }
                    let offset = ((c * out_h) + oy) * out_w + ox;
                    output[offset] = max_value;
                }
            }
        }
        ImageTensor::new(channels, out_h, out_w, output)
    }
}

struct LinearLayer {
    in_features: usize,
    out_features: usize,
    weights: Vec<f32>,
    bias: Vec<f32>,
}

impl LinearLayer {
    fn new(in_features: usize, out_features: usize, rng: &mut StdRng) -> PureResult<Self> {
        if in_features == 0 || out_features == 0 {
            return Err(TensorError::InvalidValue {
                label: "linear_features",
            });
        }
        let mut weights = Vec::with_capacity(out_features * in_features);
        for _ in 0..out_features * in_features {
            weights.push(random_weight(rng, 0.05));
        }
        let mut bias = Vec::with_capacity(out_features);
        for _ in 0..out_features {
            bias.push(random_weight(rng, 0.01));
        }
        Ok(Self {
            in_features,
            out_features,
            weights,
            bias,
        })
    }

    fn forward(&self, input: &[f32]) -> PureResult<Vec<f32>> {
        if input.len() != self.in_features {
            return Err(TensorError::DataLength {
                expected: self.in_features,
                got: input.len(),
            });
        }
        let mut output = vec![0.0f32; self.out_features];
        for o in 0..self.out_features {
            let mut acc = self.bias[o];
            let row_offset = o * self.in_features;
            for i in 0..self.in_features {
                acc += self.weights[row_offset + i] * input[i];
            }
            output[o] = acc;
        }
        Ok(output)
    }
}

/// シンプルな CNN を用いた TorchVision 互換モデルのラッパー。
pub struct SimpleCnn {
    metadata: ModelMetadata,
    conv1: Conv2d,
    conv2: Conv2d,
    pool1: MaxPool2d,
    pool2: MaxPool2d,
    fc1: LinearLayer,
    fc2: LinearLayer,
}

impl SimpleCnn {
    pub fn with_seed(kind: ModelKind, num_classes: usize, seed: Option<u64>) -> PureResult<Self> {
        let descriptor = MODEL_CATALOG.iter().find(|item| item.kind == kind).ok_or(
            TensorError::InvalidValue {
                label: "model_kind",
            },
        )?;
        let mut rng = match seed {
            Some(value) => StdRng::seed_from_u64(value),
            None => StdRng::from_entropy(),
        };
        let metadata = ModelMetadata::from_descriptor(descriptor, num_classes);
        let (conv1_out, conv2_out, hidden) = match kind {
            ModelKind::ResNet18 | ModelKind::ResNet50 => (32, 64, 128),
            ModelKind::MobileNetV3Small => (16, 32, 64),
            ModelKind::MobileNetV3Large => (24, 48, 96),
            ModelKind::EfficientNetB0 => (24, 56, 112),
            ModelKind::ConvNeXtTiny => (32, 64, 128),
        };
        let conv1 = Conv2d::new(metadata.input_channels, conv1_out, 3, 2, 1, &mut rng)?;
        let conv2 = Conv2d::new(conv1_out, conv2_out, 3, 2, 1, &mut rng)?;
        let pool1 = MaxPool2d::new(2, 2)?;
        let pool2 = MaxPool2d::new(2, 2)?;

        // compute spatial dims after conv/pool pipeline
        let dummy = ImageTensor::zeros(
            metadata.input_channels,
            metadata.image_size.0,
            metadata.image_size.1,
        )?;
        let stem = conv1.apply(&dummy)?;
        let stem_pooled = pool1.apply(&stem)?;
        let head = conv2.apply(&stem_pooled)?;
        let pooled = pool2.apply(&head)?;
        let flattened_len = pooled.flatten().len();

        let fc1 = LinearLayer::new(flattened_len, hidden, &mut rng)?;
        let fc2 = LinearLayer::new(hidden, num_classes, &mut rng)?;

        Ok(Self {
            metadata,
            conv1,
            conv2,
            pool1,
            pool2,
            fc1,
            fc2,
        })
    }

    fn validate_input(&self, image: &ImageTensor) -> PureResult<()> {
        if image.channels() != self.metadata.input_channels
            || image.height() != self.metadata.image_size.0
            || image.width() != self.metadata.image_size.1
        {
            return Err(TensorError::ShapeMismatch {
                left: (image.channels(), image.height() * image.width()),
                right: (
                    self.metadata.input_channels,
                    self.metadata.image_size.0 * self.metadata.image_size.1,
                ),
            });
        }
        Ok(())
    }

    fn forward_logits(&self, image: &ImageTensor) -> PureResult<Vec<f32>> {
        self.validate_input(image)?;
        let mut stem = self.conv1.apply(image)?;
        stem.relu_inplace();
        let stem_pooled = self.pool1.apply(&stem)?;
        let mut head = self.conv2.apply(&stem_pooled)?;
        head.relu_inplace();
        let head_pooled = self.pool2.apply(&head)?;
        let mut hidden = self.fc1.forward(&head_pooled.flatten())?;
        for value in hidden.iter_mut() {
            if *value < 0.0 {
                *value = 0.0;
            }
        }
        self.fc2.forward(&hidden)
    }
}

impl VisionModel for SimpleCnn {
    fn metadata(&self) -> &ModelMetadata {
        &self.metadata
    }

    fn forward(&self, batch: &[ImageTensor]) -> PureResult<Tensor> {
        if batch.is_empty() {
            return Err(TensorError::EmptyInput("vision_batch_forward"));
        }
        let mut logits = Vec::with_capacity(batch.len() * self.metadata.num_classes);
        for image in batch {
            let mut scores = self.forward_logits(image)?;
            logits.append(&mut scores);
        }
        Tensor::from_vec(batch.len(), self.metadata.num_classes, logits)
    }

    fn extract_features(&self, stage: FeatureStage, image: &ImageTensor) -> PureResult<Tensor> {
        self.validate_input(image)?;
        match stage {
            FeatureStage::Stem => {
                let mut stem = self.conv1.apply(image)?;
                stem.relu_inplace();
                stem.into_tensor()
            }
            FeatureStage::Head => {
                let mut stem = self.conv1.apply(image)?;
                stem.relu_inplace();
                let stem_pooled = self.pool1.apply(&stem)?;
                let mut head = self.conv2.apply(&stem_pooled)?;
                head.relu_inplace();
                let pooled = self.pool2.apply(&head)?;
                let flat = pooled.flatten();
                Tensor::from_vec(1, flat.len(), flat)
            }
            FeatureStage::Logits => {
                let logits = self.forward_logits(image)?;
                Tensor::from_vec(1, logits.len(), logits)
            }
        }
    }
}

/// Feature extractor mirroring `torchvision.models.feature_extraction`.
pub struct FeatureExtractor {
    model: Arc<dyn VisionModel>,
    stage: FeatureStage,
}

impl FeatureExtractor {
    pub fn new(model: Arc<dyn VisionModel>, stage: FeatureStage) -> Self {
        Self { model, stage }
    }

    pub fn extract(&self, image: &ImageTensor) -> PureResult<Tensor> {
        self.model.extract_features(self.stage, image)
    }
}

/// Instantiates a simplified TorchVision モデル。
pub fn create_classification_model(
    kind: ModelKind,
    num_classes: usize,
    seed: Option<u64>,
) -> PureResult<Arc<dyn VisionModel>> {
    let model = SimpleCnn::with_seed(kind, num_classes, seed)?;
    Ok(Arc::new(model))
}

#[cfg(test)]
mod tests {
    use super::*;
    use std::sync::Arc;

    fn tensor_from(values: &[f32], rows: usize, cols: usize) -> Tensor {
        Tensor::from_vec(rows, cols, values.to_vec()).unwrap()
    }

    fn toy_resonance(depth: usize) -> DifferentialResonance {
        let mut energy = Vec::with_capacity(depth);
        let mut objective = Vec::with_capacity(depth);
        let mut homotopy = Vec::with_capacity(depth);
        for idx in 0..depth {
            energy.push(1.0 + idx as f32);
            objective.push((idx as f32 * 0.1) - 0.2);
            homotopy.push((idx as f32 * 0.05).sin());
        }
        DifferentialResonance {
            homotopy_flow: tensor_from(&homotopy, 1, depth),
            functor_linearisation: tensor_from(&objective, 1, depth),
            recursive_objective: tensor_from(&objective, 1, depth),
            infinity_projection: tensor_from(&objective, 1, depth),
            infinity_energy: tensor_from(&energy, 1, depth),
        }
    }

    fn toy_summary() -> ChronoSummary {
        ChronoSummary {
            frames: 4,
            duration: 0.25,
            latest_timestamp: 1.5,
            mean_drift: 0.05,
            mean_abs_drift: 0.06,
            drift_std: 0.02,
            mean_energy: 1.4,
            energy_std: 0.3,
            mean_decay: -0.1,
            min_energy: 1.1,
            max_energy: 1.8,
        }
    }

    #[test]
    fn volume_from_slices_respects_shapes() {
        let slice_a = tensor_from(&[0.0, 1.0, 2.0, 3.0], 2, 2);
        let slice_b = tensor_from(&[4.0, 5.0, 6.0, 7.0], 2, 2);
        let volume = ZSpaceVolume::from_slices(&[slice_a.clone(), slice_b.clone()]).unwrap();
        assert_eq!(volume.depth(), 2);
        assert_eq!(volume.height(), 2);
        assert_eq!(volume.width(), 2);
        let slice = volume.slice(1).unwrap();
        assert_eq!(slice.data(), slice_b.data());
    }

    #[test]
    fn resonance_projection_matches_manual_weighting() {
        let slices = vec![
            tensor_from(&[1.0, 2.0, 3.0, 4.0], 2, 2),
            tensor_from(&[2.0, 3.0, 4.0, 5.0], 2, 2),
            tensor_from(&[3.0, 4.0, 5.0, 6.0], 2, 2),
        ];
        let volume = ZSpaceVolume::from_slices(&slices).unwrap();
        let resonance = DifferentialResonance {
            homotopy_flow: tensor_from(&[0.0, 0.0, 0.0], 1, 3),
            functor_linearisation: tensor_from(&[0.0, 0.0, 0.0], 1, 3),
            recursive_objective: tensor_from(&[0.0, 0.0, 0.0], 1, 3),
            infinity_projection: tensor_from(&[0.0, 0.0, 0.0], 1, 3),
            infinity_energy: tensor_from(&[1.0, 1.0, 1.0], 1, 3),
        };
        let weights = volume.resonance_weights(&resonance).unwrap();
        assert!((weights.iter().sum::<f32>() - 1.0).abs() < 1e-4);
        let projected = volume.project_resonance(&resonance).unwrap();
        let mut expected = vec![0.0f32; 4];
        for (z, weight) in weights.iter().enumerate() {
            for (idx, value) in slices[z].data().iter().enumerate() {
                expected[idx] += value * weight;
            }
        }
        assert_eq!(projected.shape(), (2, 2));
        for (a, b) in projected.data().iter().zip(expected.iter()) {
            assert!((a - b).abs() < 1e-5);
        }
    }

    #[test]
    fn volume_accumulate_performs_temporal_ema() {
        let front_a = [0.0, 1.0, 2.0, 3.0];
        let back_a = [4.0, 5.0, 6.0, 7.0];
        let front_b = [8.0, 6.0, 4.0, 2.0];
        let back_b = [1.0, 3.0, 5.0, 7.0];
        let base_slices = vec![tensor_from(&front_a, 2, 2), tensor_from(&back_a, 2, 2)];
        let next_slices = vec![tensor_from(&front_b, 2, 2), tensor_from(&back_b, 2, 2)];
        let mut ema = ZSpaceVolume::from_slices(&base_slices).unwrap();
        let next = ZSpaceVolume::from_slices(&next_slices).unwrap();
        let alpha = 0.25;
        ema.accumulate(&next, alpha).unwrap();
        let retain = 1.0 - alpha;
        let mut expected = Vec::new();
        for (current, incoming) in front_a
            .iter()
            .chain(back_a.iter())
            .zip(front_b.iter().chain(back_b.iter()))
        {
            expected.push((current * retain) + (incoming * alpha));
        }
        for (observed, anticipated) in ema.voxels().iter().zip(expected.iter()) {
            assert!((observed - anticipated).abs() < 1e-6);
        }
        let blended = ZSpaceVolume::from_slices(&base_slices)
            .unwrap()
            .accumulated(&next, alpha)
            .unwrap();
        assert_eq!(blended.voxels(), ema.voxels());
        let mismatched = ZSpaceVolume::from_slices(&[tensor_from(&front_a, 2, 2)]).unwrap();
        assert!(ema.accumulate(&mismatched, alpha).is_err());
        assert!(ema.accumulated(&next, 1.5).is_err());
    }

    #[test]
    fn temporal_buffer_applies_decay_and_handles_resets() {
        let mut buffer = TemporalResonanceBuffer::new(0.5);
        let first = vec![0.2, 0.8];
        let fused_first = buffer.apply(&first).unwrap();
        for (a, b) in fused_first.iter().zip(first.iter()) {
            assert!((a - b).abs() < 1e-6);
        }
        assert_eq!(buffer.frames_accumulated(), 1);

        let second = vec![0.6, 0.4];
        let fused_second = buffer.apply(&second).unwrap();
        assert!((fused_second[0] - 0.4).abs() < 1e-6);
        assert!((fused_second[1] - 0.6).abs() < 1e-6);
        assert_eq!(buffer.frames_accumulated(), 2);

        let third = vec![0.1, 0.2, 0.7];
        let fused_third = buffer.apply(&third).unwrap();
        assert_eq!(fused_third.len(), 3);
        assert_eq!(buffer.frames_accumulated(), 1);
        assert!(fused_third
            .iter()
            .zip(third.iter())
            .all(|(a, b)| (a - b).abs() < 1e-6));

        buffer.clear();
        assert!(buffer.history().is_none());
        let invalid = vec![f32::NAN, 0.5];
        assert!(buffer.apply(&invalid).is_err());
    }

    #[test]
    fn projector_temporal_projection_matches_manual_smoothing() {
        let slices = vec![
            tensor_from(&[1.0, 0.0, 0.0, 1.0], 2, 2),
            tensor_from(&[0.5, 1.0, 1.5, 2.0], 2, 2),
        ];
        let volume = ZSpaceVolume::from_slices(&slices).unwrap();
        let resonance_a = toy_resonance(2);
        let mut resonance_b = toy_resonance(2);
        resonance_b.infinity_energy = tensor_from(&[6.0, 0.2], 1, 2);
        resonance_b.recursive_objective = tensor_from(&[0.5, -0.8], 1, 2);
        let projector =
            VisionProjector::new(0.9, 0.6, 0.0).with_spectral_window(SpectralWindow::rectangular());

        let mut buffer_weights = TemporalResonanceBuffer::new(0.25);
        let first_temporal = projector
            .depth_weights_with_temporal(&volume, &resonance_a, &mut buffer_weights)
            .unwrap();
        let second_direct = projector.depth_weights(&volume, &resonance_b).unwrap();
        let expected: Vec<f32> = first_temporal
            .data()
            .iter()
            .zip(second_direct.data().iter())
            .map(|(prev, next)| prev * 0.75 + next * 0.25)
            .collect();
        let second_temporal = projector
            .depth_weights_with_temporal(&volume, &resonance_b, &mut buffer_weights)
            .unwrap();
        for (observed, anticipated) in second_temporal.data().iter().zip(expected.iter()) {
            assert!((observed - anticipated).abs() < 1e-6);
        }

        let mut buffer_projection = TemporalResonanceBuffer::new(0.25);
        projector
            .project_with_temporal(&volume, &resonance_a, &mut buffer_projection)
            .unwrap();
        let second_projection = projector
            .project_with_temporal(&volume, &resonance_b, &mut buffer_projection)
            .unwrap();
        let manual = volume.collapse_with_weights(&expected).unwrap();
        assert_eq!(manual.shape(), second_projection.shape());
        for (lhs, rhs) in second_projection.data().iter().zip(manual.data().iter()) {
            assert!((lhs - rhs).abs() < 1e-6);
        }
    }

    #[test]
    fn projector_respects_atlas_calibration() {
        let slices = vec![
            tensor_from(&[1.0, 0.0, 0.0, 1.0], 2, 2),
            tensor_from(&[0.0, 1.0, 1.0, 0.0], 2, 2),
        ];
        let volume = ZSpaceVolume::from_slices(&slices).unwrap();
        let resonance = toy_resonance(2);
        let summary = ChronoSummary {
            frames: 4,
            duration: 1.0,
            latest_timestamp: 1.0,
            mean_drift: 0.1,
            mean_abs_drift: 0.2,
            drift_std: 0.05,
            mean_energy: 2.5,
            energy_std: 0.5,
            mean_decay: -0.3,
            min_energy: 1.0,
            max_energy: 4.0,
        };
        let mut projector = VisionProjector::from_summary(&summary);
        let weights_before = projector.depth_weights(&volume, &resonance).unwrap();
        let mut atlas = AtlasFrame::new(0.5);
        atlas.z_signal = Some(1.0);
        atlas.collapse_total = Some(2.0);
        atlas.suggested_pressure = Some(64.0);
        projector.calibrate_from_atlas(&atlas);
        let weights_after = projector.depth_weights(&volume, &resonance).unwrap();
        assert!((weights_after.data()[0] - weights_before.data()[0]).abs() > 1e-3);
        let projection = projector.project(&volume, &resonance).unwrap();
        assert_eq!(projection.shape(), (2, 2));
    }

    #[test]
    fn slice_profile_matches_manual_stats() {
        let slices = vec![
            tensor_from(&[1.0, 3.0], 1, 2),
            tensor_from(&[2.0, 4.0], 1, 2),
        ];
        let volume = ZSpaceVolume::from_slices(&slices).unwrap();
        let profile = volume.slice_profile().unwrap();
        assert_eq!(profile.depth(), 2);
        let expected_mean0 = (1.0 + 3.0) / 2.0;
        assert!((profile.mean(0) - expected_mean0).abs() < 1e-6);
        let variance0 =
            (((1.0 - expected_mean0).powi(2) + (3.0 - expected_mean0).powi(2)) / 2.0).max(0.0);
        assert!((profile.std(0) - variance0.sqrt()).abs() < 1e-6);
        let energy1 = (2.0f32.powi(2) + 4.0f32.powi(2)) / 2.0;
        assert!((profile.energy(1) - energy1).abs() < 1e-6);
    }

    #[test]
    fn resonance_generator_produces_projectable_resonance() {
        let slices = vec![
            tensor_from(&[0.1, 0.2, 0.3, 0.4], 2, 2),
            tensor_from(&[0.5, 0.4, 0.3, 0.2], 2, 2),
            tensor_from(&[0.9, 0.8, 0.7, 0.6], 2, 2),
        ];
        let volume = ZSpaceVolume::from_slices(&slices).unwrap();
        let mut generator = ResonanceGenerator::new("loop", 8, 3).unwrap();
        let projector =
            VisionProjector::new(0.6, 0.4, 0.2).with_spectral_window(SpectralWindow::hann());
        let chrono = toy_summary();
        let mut atlas = AtlasFrame::new(0.2);
        atlas.z_signal = Some(0.75);
        atlas.suggested_pressure = Some(48.0);
        atlas.collapse_total = Some(1.1);

        let resonance = generator
            .generate(&volume, &projector, Some(&chrono), Some(&atlas), None)
            .unwrap();
        assert_eq!(resonance.infinity_energy.shape(), (1, volume.depth()));
        let weights = projector.depth_weights(&volume, &resonance).unwrap();
        assert_eq!(weights.data().len(), volume.depth());
        assert!((weights.data().iter().sum::<f32>() - 1.0).abs() < 1e-3);
        let projection = projector.project(&volume, &resonance).unwrap();
        assert_eq!(projection.shape(), (volume.height(), volume.width()));
    }

    #[test]
    fn resonance_generator_respects_feedback_history() {
        let slices = vec![
            tensor_from(&[0.2, 0.1, 0.0, 0.3], 2, 2),
            tensor_from(&[0.4, 0.6, 0.8, 1.0], 2, 2),
            tensor_from(&[0.9, 0.7, 0.5, 0.3], 2, 2),
        ];
        let volume = ZSpaceVolume::from_slices(&slices).unwrap();
        let mut generator = ResonanceGenerator::new("loop-feedback", 10, 3).unwrap();
        let projector = VisionProjector::new(0.45, 0.5, -0.2);
        let chrono = toy_summary();
        let atlas = AtlasFrame::new(0.4);

        let first = generator
            .generate(&volume, &projector, Some(&chrono), Some(&atlas), None)
            .unwrap();
        let second = generator
            .generate(
                &volume,
                &projector,
                Some(&chrono),
                Some(&atlas),
                Some(&first),
            )
            .unwrap();
        let first_energy = first.infinity_energy.data()[0];
        let second_energy = second.infinity_energy.data()[0];
        assert!((second_energy - first_energy).abs() > 1e-6);
    }

    #[test]
    fn multi_view_biases_respect_orientation_and_baseline() {
        let descriptors = vec![
            ViewDescriptor::new("front", [0.0, 0.0, 0.0], [0.0, 0.0, 1.0]),
            ViewDescriptor::new("right", [0.0, 0.0, 0.0], [1.0, 0.0, 0.1])
                .with_baseline_weight(0.5),
            ViewDescriptor::new("sky", [0.0, 0.0, 0.0], [0.0, 1.0, 1.0]).with_baseline_weight(2.0),
        ];
        let fusion = MultiViewFusion::new(descriptors)
            .unwrap()
            .with_focus_direction([0.1, 0.2, 1.0])
            .with_alignment_gamma(2.0);
        let slices = vec![
            tensor_from(&[1.0, 1.0, 1.0, 1.0], 2, 2),
            tensor_from(&[0.5, 0.5, 0.5, 0.5], 2, 2),
            tensor_from(&[0.25, 0.25, 0.25, 0.25], 2, 2),
        ];
        let volume = ZSpaceVolume::from_slices(&slices).unwrap();
        let resonance = toy_resonance(3);
        let projector = VisionProjector::default();
        let baseline = projector.depth_weights(&volume, &resonance).unwrap();
        let weights = projector
            .depth_weights_multi_view(&fusion, &volume, &resonance)
            .unwrap();
        let base = baseline.data();
        let data = weights.data();
        assert_eq!(data.len(), 3);
        assert!((data.iter().sum::<f32>() - 1.0).abs() < 1e-6);
        assert!(data[2] > base[2]);
        assert!(data[1] < base[1]);
    }

    #[test]
    fn projector_multi_view_temporal_projection_matches_manual_smoothing() {
        let descriptors = vec![
            ViewDescriptor::new("front", [0.0, 0.0, 0.0], [0.0, 0.0, 1.0]),
            ViewDescriptor::new("right", [0.0, 0.0, 0.0], [1.0, 0.0, 0.5])
                .with_baseline_weight(1.5),
        ];
        let fusion = MultiViewFusion::new(descriptors)
            .unwrap()
            .with_focus_direction([0.4, 0.0, 1.0])
            .with_alignment_gamma(1.5);
        let slices = vec![
            tensor_from(&[1.0, 0.0, 0.0, 1.0], 2, 2),
            tensor_from(&[0.0, 1.0, 1.0, 0.0], 2, 2),
        ];
        let volume = ZSpaceVolume::from_slices(&slices).unwrap();
        let resonance_a = toy_resonance(2);
        let mut resonance_b = toy_resonance(2);
        resonance_b.infinity_energy = tensor_from(&[3.0, 6.0], 1, 2);
        resonance_b.recursive_objective = tensor_from(&[0.1, 0.9], 1, 2);
        let projector = VisionProjector::default();

        let mut buffer_weights = TemporalResonanceBuffer::new(0.3);
        let first_temporal = projector
            .depth_weights_multi_view_with_temporal(
                &fusion,
                &volume,
                &resonance_a,
                &mut buffer_weights,
            )
            .unwrap();
        let second_direct = projector
            .depth_weights_multi_view(&fusion, &volume, &resonance_b)
            .unwrap();
        let expected: Vec<f32> = first_temporal
            .data()
            .iter()
            .zip(second_direct.data().iter())
            .map(|(prev, next)| prev * 0.7 + next * 0.3)
            .collect();
        let second_temporal = projector
            .depth_weights_multi_view_with_temporal(
                &fusion,
                &volume,
                &resonance_b,
                &mut buffer_weights,
            )
            .unwrap();
        for (observed, anticipated) in second_temporal.data().iter().zip(expected.iter()) {
            assert!((observed - anticipated).abs() < 1e-6);
        }

        let mut buffer_projection = TemporalResonanceBuffer::new(0.3);
        projector
            .project_multi_view_with_temporal(
                &fusion,
                &volume,
                &resonance_a,
                &mut buffer_projection,
            )
            .unwrap();
        let second_projection = projector
            .project_multi_view_with_temporal(
                &fusion,
                &volume,
                &resonance_b,
                &mut buffer_projection,
            )
            .unwrap();
        let manual = volume.collapse_with_weights(&expected).unwrap();
        assert_eq!(manual.shape(), second_projection.shape());
        for (lhs, rhs) in second_projection.data().iter().zip(manual.data().iter()) {
            assert!((lhs - rhs).abs() < 1e-6);
        }
    }

    #[test]
    fn image_tensor_volume_roundtrip() {
        let image = ImageTensor::new(
            3,
            2,
            2,
            vec![
                0.0, 1.0, 2.0, 3.0, // channel 0
                4.0, 5.0, 6.0, 7.0, // channel 1
                8.0, 9.0, 10.0, 11.0, // channel 2
            ],
        )
        .unwrap();
        let volume = ZSpaceVolume::from_image_tensor(&image).unwrap();
        let restored = volume.to_image_tensor().unwrap();
        assert_eq!(image, restored);
        let tensor = image.into_tensor().unwrap();
        let rebuilt = ImageTensor::from_tensor(&tensor, 3, 2, 2).unwrap();
        assert_eq!(rebuilt.shape(), (3, 2, 2));
    }

    #[test]
    fn transform_pipeline_matches_torchvision_basics() {
        let mut pipeline = standard_classification_pipeline(64, Some(7)).unwrap();
        let mut image = ImageTensor::new(3, 96, 96, vec![0.5; 3 * 96 * 96]).unwrap();
        pipeline.apply(&mut image).unwrap();
        assert_eq!(image.shape(), (3, 64, 64));
        let data = image.as_slice();
        let area = 64 * 64;
        let expected = [
            (0.5 - 0.485) / 0.229,
            (0.5 - 0.456) / 0.224,
            (0.5 - 0.406) / 0.225,
        ];
        for (channel, &value) in expected.iter().enumerate() {
            let idx = channel * area;
            assert!((data[idx] - value).abs() < 1e-3);
        }
    }

    #[test]
    fn dataloader_produces_batches() {
        let descriptor = dataset_catalog()[0].clone();
        let mut dataset = TensorVisionDataset::new(descriptor);
        for idx in 0..8 {
            let image = ImageTensor::new(3, 64, 64, vec![idx as f32; 3 * 64 * 64]).unwrap();
            dataset
                .push_sample(DatasetSample::new(image).with_label(format!("label-{idx}")))
                .unwrap();
        }
        let dataset = Arc::new(dataset);
        let mut loader = DataLoader::new(dataset, 3, Some(42)).unwrap();
        loader.enable_shuffle(true);
        let mut seen = 0;
        while let Some(batch) = loader.next_batch().unwrap() {
            assert!(!batch.is_empty());
            let tensor = batch.stack().unwrap();
            assert_eq!(tensor.shape().0, batch.len());
            seen += batch.len();
        }
        assert_eq!(seen, 8);
    }

    #[test]
    fn simple_cnn_forward_produces_logits() {
        let model = create_classification_model(ModelKind::ResNet18, 10, Some(99)).unwrap();
        let metadata = model.metadata().clone();
        let image = ImageTensor::new(
            metadata.input_channels,
            metadata.image_size.0,
            metadata.image_size.1,
            vec![0.25; metadata.input_channels * metadata.image_size.0 * metadata.image_size.1],
        )
        .unwrap();
        let logits = model.forward(&[image.clone()]).unwrap();
        assert_eq!(logits.shape(), (1, metadata.num_classes));
        let extractor = FeatureExtractor::new(model.clone(), FeatureStage::Stem);
        let stem = extractor.extract(&image).unwrap();
        assert_eq!(
            stem.shape().1,
            (metadata.image_size.0 / 2) * (metadata.image_size.1 / 2)
        );
    }

    #[test]
    fn color_jitter_produces_finite_values() {
        let mut image = ImageTensor::new(3, 8, 8, vec![0.5; 3 * 8 * 8]).unwrap();
        let jitter = ColorJitter::new(0.2, 0.2, 0.2, 0.1).unwrap();
        let mut rng = StdRng::seed_from_u64(1234);
        jitter.apply(&mut image, &mut rng).unwrap();
        assert!(image.as_slice().iter().all(|value| value.is_finite()));
    }

    #[test]
    fn color_jitter_validates_hue_bounds() {
        assert!(ColorJitter::new(0.1, 0.2, 0.3, 0.75).is_err());
    }
}<|MERGE_RESOLUTION|>--- conflicted
+++ resolved
@@ -60,10 +60,7 @@
 //! while respecting Z-space curvature, resonance energy and the live telemetry
 //! streamed through [`AtlasFrame`] snapshots.
 
-<<<<<<< HEAD
-=======
 use rand::{rngs::StdRng, seq::SliceRandom, Rng, SeedableRng};
->>>>>>> 8897eee9
 pub mod models;
 pub mod xai;
 
@@ -376,11 +373,7 @@
         Ok(blended)
     }
 
-<<<<<<< HEAD
-    /// Blends a sequence of volumes using provided weights.
-=======
     /// Blends a sequence of volumes into a single volume using provided weights.
->>>>>>> 8897eee9
     pub fn blend_sequence(sequence: &[ZSpaceVolume], weights: &[f32]) -> PureResult<Self> {
         if sequence.is_empty() {
             return Err(TensorError::EmptyInput("z_space_sequence"));
@@ -392,8 +385,6 @@
             });
         }
         let reference = &sequence[0];
-<<<<<<< HEAD
-=======
         let depth = reference.depth;
         let height = reference.height;
         let width = reference.width;
@@ -427,7 +418,6 @@
             height,
             width,
             voxels: canvas,
->>>>>>> 8897eee9
         let slice_len = reference.depth * reference.height * reference.width;
         let mut voxels = vec![0.0f32; slice_len];
         let mut normaliser = 0.0f32;
@@ -1100,13 +1090,8 @@
             spread,
             energy_bias,
             window: SpectralWindow::hann(),
-<<<<<<< HEAD
-            temporal_focus: 0.5,
-            temporal_decay: 0.5,
-=======
             temporal_focus: 1.0,
             temporal_decay: 0.35,
->>>>>>> 8897eee9
         }
     }
 
