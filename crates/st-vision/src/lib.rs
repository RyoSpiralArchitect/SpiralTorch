--- conflicted
+++ resolved
@@ -78,12 +78,10 @@
 use st_nn::module::Module;
 use st_tensor::{DifferentialResonance, PureResult, Tensor, TensorError};
 
-<<<<<<< HEAD
 pub mod datasets;
 pub mod nerf;
 pub mod transforms;
 const RESONANCE_FEATURES_PER_SLICE: usize = 10;
-=======
 /// Streaming chrono snapshot associated with a batch of Z-space slices.
 #[derive(Clone, Debug)]
 pub struct ChronoSnapshot {
@@ -205,7 +203,6 @@
     DecodedFrame, FfmpegBinding, FfmpegDecoder, VideoDecoder, VideoPipeline, VideoPipelineConfig,
     VideoPipelineOutput, ZDynamicsAnnotation,
 };
->>>>>>> 69d9175a
 
 /// Volumetric container that holds planar tensors along the Z axis.
 #[derive(Clone, Debug, PartialEq)]
