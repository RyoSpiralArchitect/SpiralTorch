// SPDX-License-Identifier: AGPL-3.0-or-later
// © 2025 Ryo ∴ SpiralArchitect (kishkavsesvit@icloud.com)
// Part of SpiralTorch — Licensed under AGPL-3.0-or-later.
// Unauthorized derivative works or closed redistribution prohibited under AGPL §13.
//
// =============================================================================
//  SpiralReality Proprietary
//  Copyright (c) 2025 SpiralReality. All Rights Reserved.
//
//  NOTICE: This file contains confidential and proprietary information of
//  SpiralReality. ANY USE, COPYING, MODIFICATION, DISTRIBUTION, DISPLAY,
//  OR DISCLOSURE OF THIS FILE, IN WHOLE OR IN PART, IS STRICTLY PROHIBITED
//  WITHOUT THE PRIOR WRITTEN CONSENT OF SPIRALREALITY.
//
//  NO LICENSE IS GRANTED OR IMPLIED BY THIS FILE. THIS SOFTWARE IS PROVIDED
//  "AS IS", WITHOUT WARRANTY OF ANY KIND, EXPRESS OR IMPLIED, INCLUDING BUT
//  NOT LIMITED TO THE WARRANTIES OF MERCHANTABILITY, FITNESS FOR A PARTICULAR
//  PURPOSE AND NON-INFRINGEMENT. IN NO EVENT SHALL SPIRALREALITY OR ITS
//  SUPPLIERS BE LIABLE FOR ANY CLAIM, DAMAGES OR OTHER LIABILITY, WHETHER IN
//  AN ACTION OF CONTRACT, TORT OR OTHERWISE, ARISING FROM, OUT OF OR IN
//  CONNECTION WITH THE SOFTWARE OR THE USE OR OTHER DEALINGS IN THE SOFTWARE.
// =============================================================================

//! Z-space native vision utilities for SpiralTorch.
//!
//! In addition to the SpiralTorch-specific data structures, this crate keeps a
//! concise index of **TorchVision**'s representative functionality so that
//! downstream consumers can quickly align their expectations when porting
//! workflows.
//!
//! ### TorchVision standard capabilities
//! - **Datasets** &mdash; canonical image classification, detection, segmentation,
//!   optical flow, stereo matching, paired-image, captioning, and video
//!   collections are exposed through ready-to-use `torchvision.datasets`
//!   classes.
//! - **Models** &mdash; reference architectures for classification (from AlexNet to
//!   modern ViT variants), quantized classifiers, semantic segmentation,
//!   detection/instance segmentation/keypoint estimation, video classification,
//!   and optical flow provide drop-in baselines.
//! - **Transforms v2** &mdash; unified augmentation pipelines (`torchvision.transforms.v2`)
//!   handle images, videos, bounding boxes, masks, and keypoints while
//!   remaining compatible with the v1 API.
//! - **TVTensors** &mdash; tensor subclasses (Image, Video, BoundingBoxes, etc.)
//!   enable automatic dispatch and metadata propagation inside the v2 pipeline.
//! - **Utilities** &mdash; rendering helpers such as `draw_bounding_boxes`,
//!   `draw_segmentation_masks`, `make_grid`, and `save_image` simplify rapid
//!   inspection.
//! - **Custom ops** &mdash; `torchvision.ops` implements NMS, RoI operators, box
//!   algebra, detection-friendly losses, and common vision blocks that remain
//!   TorchScript compatible.
//! - **IO** &mdash; accelerated codecs (JPEG/PNG/WEBP/GIF/AVIF/HEIC) with tensor
//!   interop plus video read/write utilities support efficient pipelines.
//! - **Feature extraction** &mdash; helpers like `create_feature_extractor` expose
//!   intermediate activations for transfer learning, visualization, and FPN
//!   style integration.
//!
//! The [`ZSpaceVolume`] acts as a volumetric canvas capable of storing
//! resonant feature slices along the Z axis. Coupled with a
//! [`VisionProjector`], the volume can be collapsed back into 2D feature maps
//! while respecting Z-space curvature, resonance energy and the live telemetry
//! streamed through [`AtlasFrame`] snapshots.

use rand::{rngs::StdRng, Rng, SeedableRng};
use std::cmp::min;
use std::f32::consts::PI;
use std::sync::Arc;

use st_core::telemetry::atlas::AtlasFrame;
use st_core::telemetry::chrono::ChronoSummary;
use st_tensor::{DifferentialResonance, PureResult, Tensor, TensorError};

/// Volumetric container that holds planar tensors along the Z axis.
#[derive(Clone, Debug, PartialEq)]
pub struct ZSpaceVolume {
    depth: usize,
    height: usize,
    width: usize,
    voxels: Vec<f32>,
}

impl ZSpaceVolume {
    /// Creates a Z-space volume filled with zeros.
    pub fn zeros(depth: usize, height: usize, width: usize) -> PureResult<Self> {
        if depth == 0 || height == 0 || width == 0 {
            return Err(TensorError::InvalidDimensions {
                rows: depth,
                cols: height.saturating_mul(width),
            });
        }
        Ok(Self {
            depth,
            height,
            width,
            voxels: vec![0.0; depth * height * width],
        })
    }

    /// Builds a Z-space volume from planar tensor slices.
    pub fn from_slices(slices: &[Tensor]) -> PureResult<Self> {
        if slices.is_empty() {
            return Err(TensorError::EmptyInput("z_space_volume_slices"));
        }
        let (height, width) = slices[0].shape();
        let mut voxels = Vec::with_capacity(slices.len() * height * width);
        for slice in slices {
            let (rows, cols) = slice.shape();
            if rows != height || cols != width {
                return Err(TensorError::ShapeMismatch {
                    left: (height, width),
                    right: (rows, cols),
                });
            }
            voxels.extend_from_slice(slice.data());
        }
        Ok(Self {
            depth: slices.len(),
            height,
            width,
            voxels,
        })
    }

    /// Returns the depth (number of Z slices).
    pub fn depth(&self) -> usize {
        self.depth
    }

    /// Returns the height of each slice.
    pub fn height(&self) -> usize {
        self.height
    }

    /// Returns the width of each slice.
    pub fn width(&self) -> usize {
        self.width
    }

    /// Immutable access to the raw voxel buffer.
    pub fn voxels(&self) -> &[f32] {
        &self.voxels
    }

    /// Mutable access to the raw voxel buffer.
    pub fn voxels_mut(&mut self) -> &mut [f32] {
        &mut self.voxels
    }

    /// Extracts a slice at the requested depth index.
    pub fn slice(&self, index: usize) -> PureResult<Tensor> {
        if index >= self.depth {
            return Err(TensorError::InvalidValue {
                label: "z_slice_index",
            });
        }
        let slice_len = self.height * self.width;
        let start = index * slice_len;
        let end = start + slice_len;
        Tensor::from_vec(self.height, self.width, self.voxels[start..end].to_vec())
    }

    /// Collapses the volume into a 2D tensor using the provided depth weights.
    pub fn collapse_with_weights(&self, weights: &[f32]) -> PureResult<Tensor> {
        if weights.len() != self.depth {
            return Err(TensorError::DataLength {
                expected: self.depth,
                got: weights.len(),
            });
        }
        let slice_len = self.height * self.width;
        let mut canvas = vec![0.0; slice_len];
        for (z, &weight) in weights.iter().enumerate() {
            if !weight.is_finite() {
                return Err(TensorError::NonFiniteValue {
                    label: "z_space_weight",
                    value: weight,
                });
            }
            let start = z * slice_len;
            let end = start + slice_len;
            let slice = &self.voxels[start..end];
            for (idx, voxel) in slice.iter().enumerate() {
                canvas[idx] += voxel * weight;
            }
        }
        Tensor::from_vec(self.height, self.width, canvas)
    }

    /// Derives per-depth weights from a differential resonance.
    pub fn resonance_weights(&self, resonance: &DifferentialResonance) -> PureResult<Vec<f32>> {
        let energy = resonance.infinity_energy.data();
        let objective = resonance.recursive_objective.data();
        if energy.is_empty() || objective.is_empty() {
            return Err(TensorError::EmptyInput("differential_resonance"));
        }
        let homotopy = resonance.homotopy_flow.data();
        let mut weights = Vec::with_capacity(self.depth);
        let energy_len = energy.len();
        let objective_len = objective.len();
        let homotopy_len = homotopy.len().max(1);
        for idx in 0..self.depth {
            let e = energy[idx % energy_len].abs() + 1e-6;
            let o = 1.0 + objective[idx % objective_len].tanh();
            let h = if homotopy.is_empty() {
                1.0
            } else {
                1.0 + homotopy[idx % homotopy_len].tanh()
            };
            let value = (e * o * h).max(0.0);
            weights.push(value);
        }
        Self::normalise_weights(&mut weights);
        Ok(weights)
    }

    fn normalise_weights(weights: &mut [f32]) {
        let mut total = 0.0f32;
        for weight in weights.iter() {
            if weight.is_finite() {
                total += *weight;
            }
        }
        if !total.is_finite() || total <= f32::EPSILON {
            let uniform = 1.0 / weights.len().max(1) as f32;
            for weight in weights.iter_mut() {
                *weight = uniform;
            }
        } else {
            for weight in weights.iter_mut() {
                *weight /= total;
            }
        }
    }

    /// Collapses the volume according to resonance-derived weights.
    pub fn project_resonance(&self, resonance: &DifferentialResonance) -> PureResult<Tensor> {
        let weights = self.resonance_weights(resonance)?;
        self.collapse_with_weights(&weights)
    }

    /// Computes a spectral energy response for each depth slice using the provided window.
    pub fn spectral_response(&self, window: &SpectralWindow) -> Vec<f32> {
        let slice_len = self.height.saturating_mul(self.width);
        if slice_len == 0 || self.depth == 0 {
            return Vec::new();
        }
        let mut response = Vec::with_capacity(self.depth);
        let window_weights = window.weights(self.depth);
        for (z, coeff) in window_weights.iter().enumerate() {
            let start = z * slice_len;
            let end = start + slice_len;
            let slice = &self.voxels[start..end];
            let energy = if slice_len > 0 {
                slice.iter().map(|v| v.abs()).sum::<f32>() / slice_len as f32
            } else {
                0.0
            };
            response.push(energy * coeff);
        }
        response
    }

<<<<<<< HEAD
    /// Performs an exponential moving average with another volume in-place.
    pub fn accumulate(&mut self, next: &ZSpaceVolume, alpha: f32) -> PureResult<()> {
        if self.depth != next.depth || self.height != next.height || self.width != next.width {
            return Err(TensorError::ShapeMismatch {
                left: (self.depth, self.height * self.width),
                right: (next.depth, next.height * next.width),
            });
        }
        if !alpha.is_finite() || !(0.0..=1.0).contains(&alpha) {
            return Err(TensorError::InvalidValue {
                label: "temporal_alpha",
            });
        }
        let retain = 1.0 - alpha;
        for (current, incoming) in self.voxels.iter_mut().zip(next.voxels.iter()) {
            *current = (*current * retain) + (incoming * alpha);
=======
    /// Performs an exponential moving average with the provided next volume.
    pub fn accumulate(&mut self, next: &ZSpaceVolume, alpha: f32) -> PureResult<()> {
        if self.depth != next.depth || self.height != next.height || self.width != next.width {
            return Err(TensorError::ShapeMismatch {
                left: (self.depth * self.height, self.width),
                right: (next.depth * next.height, next.width),
            });
        }
        let alpha = if alpha.is_finite() {
            alpha.clamp(0.0, 1.0)
        } else {
            0.5
        };
        let beta = 1.0 - alpha;
        for (current, incoming) in self.voxels.iter_mut().zip(next.voxels.iter()) {
            *current = beta * *current + alpha * *incoming;
>>>>>>> 10765043
        }
        Ok(())
    }

<<<<<<< HEAD
    /// Returns a blended copy that incorporates the next volume using EMA weighting.
    pub fn accumulated(&self, next: &ZSpaceVolume, alpha: f32) -> PureResult<Self> {
        let mut blended = Self {
            depth: self.depth,
            height: self.height,
            width: self.width,
            voxels: self.voxels.clone(),
        };
        blended.accumulate(next, alpha)?;
        Ok(blended)
    }
=======
    /// Returns a new volume representing the exponential moving average of `self` and `next`.
    pub fn accumulated(&self, next: &ZSpaceVolume, alpha: f32) -> PureResult<Self> {
        let mut blended = self.clone();
        blended.accumulate(next, alpha)?;
        Ok(blended)
    }

    /// Blends a temporal sequence of volumes using the provided weights.
    pub fn blend_sequence(sequence: &[ZSpaceVolume], weights: &[f32]) -> PureResult<Self> {
        if sequence.is_empty() {
            return Err(TensorError::EmptyInput("z_space_sequence"));
        }
        if sequence.len() != weights.len() {
            return Err(TensorError::DataLength {
                expected: sequence.len(),
                got: weights.len(),
            });
        }
        let reference = &sequence[0];
        let mut weights = weights.to_vec();
        Self::normalise_weights(&mut weights);
        let total_len = reference.voxels.len();
        let mut voxels = vec![0.0; total_len];
        for (volume, weight) in sequence.iter().zip(weights.iter()) {
            if volume.depth != reference.depth
                || volume.height != reference.height
                || volume.width != reference.width
            {
                return Err(TensorError::ShapeMismatch {
                    left: (reference.depth * reference.height, reference.width),
                    right: (volume.depth * volume.height, volume.width),
                });
            }
            if !weight.is_finite() {
                return Err(TensorError::NonFiniteValue {
                    label: "temporal_weight",
                    value: *weight,
                });
            }
            for (dst, src) in voxels.iter_mut().zip(volume.voxels.iter()) {
                *dst += src * *weight;
            }
        }
        Ok(Self {
            depth: reference.depth,
            height: reference.height,
            width: reference.width,
            voxels,
        })
    }
>>>>>>> 10765043
}

/// Spectral window functions used to modulate depth resonance weights.
#[derive(Clone, Copy, Debug, PartialEq)]
pub struct SpectralWindow {
    kind: SpectralWindowKind,
}

#[derive(Clone, Copy, Debug, PartialEq)]
enum SpectralWindowKind {
    Rectangular,
    Hann,
    Hamming,
    Blackman,
    Gaussian { sigma: f32 },
}

impl SpectralWindow {
    /// Creates a rectangular window (no modulation).
    pub fn rectangular() -> Self {
        Self {
            kind: SpectralWindowKind::Rectangular,
        }
    }

    /// Creates a Hann window.
    pub fn hann() -> Self {
        Self {
            kind: SpectralWindowKind::Hann,
        }
    }

    /// Creates a Hamming window.
    pub fn hamming() -> Self {
        Self {
            kind: SpectralWindowKind::Hamming,
        }
    }

    /// Creates a Blackman window.
    pub fn blackman() -> Self {
        Self {
            kind: SpectralWindowKind::Blackman,
        }
    }

    /// Creates a Gaussian window with the provided sigma parameter.
    pub fn gaussian(sigma: f32) -> Self {
        let sigma = if sigma.is_finite() && sigma > 1e-3 {
            sigma
        } else {
            0.4
        };
        Self {
            kind: SpectralWindowKind::Gaussian { sigma },
        }
    }

    /// Generates normalised weights for the configured window.
    pub fn weights(&self, depth: usize) -> Vec<f32> {
        if depth == 0 {
            return Vec::new();
        }
        if depth == 1 {
            return vec![1.0];
        }
        let mut weights = Vec::with_capacity(depth);
        let n_minus_1 = (depth - 1) as f32;
        match self.kind {
            SpectralWindowKind::Rectangular => {
                weights.resize(depth, 1.0);
            }
            SpectralWindowKind::Hann => {
                for n in 0..depth {
                    let coeff = 0.5 * (1.0 - (2.0 * PI * n as f32 / n_minus_1).cos());
                    weights.push(coeff.max(0.0));
                }
            }
            SpectralWindowKind::Hamming => {
                for n in 0..depth {
                    let coeff = 0.54 - 0.46 * (2.0 * PI * n as f32 / n_minus_1).cos();
                    weights.push(coeff.max(0.0));
                }
            }
            SpectralWindowKind::Blackman => {
                for n in 0..depth {
                    let ratio = 2.0 * PI * n as f32 / n_minus_1;
                    let coeff = 0.42 - 0.5 * ratio.cos() + 0.08 * (2.0 * ratio).cos();
                    weights.push(coeff.max(0.0));
                }
            }
            SpectralWindowKind::Gaussian { sigma } => {
                let centre = n_minus_1 / 2.0;
                let denom = 2.0 * sigma.powi(2) * (centre + 1.0).powi(2);
                for n in 0..depth {
                    let delta = n as f32 - centre;
                    let coeff = (-delta.powi(2) / denom.max(1e-6)).exp();
                    weights.push(coeff.max(0.0));
                }
            }
        }
        ZSpaceVolume::normalise_weights(&mut weights);
        weights
    }
}

/// Maintains a temporal exponential moving average of depth attention weights.
#[derive(Clone, Debug)]
pub struct TemporalResonanceBuffer {
    decay: f32,
    history: Option<Vec<f32>>,
    frames: usize,
}

impl TemporalResonanceBuffer {
    /// Creates a new temporal buffer using the provided decay coefficient.
    pub fn new(decay: f32) -> Self {
        let decay = if decay.is_finite() {
            decay.clamp(0.0, 1.0)
        } else {
            0.5
        };
        Self {
            decay,
            history: None,
            frames: 0,
        }
    }

    /// Returns the exponential decay factor applied to new weights.
    pub fn decay(&self) -> f32 {
        self.decay
    }

    /// Returns how many frames have been fused into the buffer.
    pub fn frames_accumulated(&self) -> usize {
        self.frames
    }

    /// Returns the current temporal history if it exists.
    pub fn history(&self) -> Option<&[f32]> {
        self.history.as_deref()
    }

    /// Clears the stored history and resets the buffer.
    pub fn clear(&mut self) {
        self.history = None;
        self.frames = 0;
    }

    /// Applies the temporal smoothing to a new set of weights and returns the fused profile.
    pub fn apply(&mut self, weights: &[f32]) -> PureResult<Vec<f32>> {
        if let Some(value) = weights.iter().find(|value| !value.is_finite()) {
            return Err(TensorError::NonFiniteValue {
                label: "temporal_resonance_weight",
                value: *value,
            });
        }
        if weights.is_empty() {
            self.clear();
            return Ok(Vec::new());
        }
        match self.history {
            Some(ref mut history) if history.len() == weights.len() => {
                let alpha = self.decay;
                let retain = 1.0 - alpha;
                for (stored, &incoming) in history.iter_mut().zip(weights.iter()) {
                    *stored = (*stored * retain) + (incoming * alpha);
                }
                ZSpaceVolume::normalise_weights(history);
                self.frames = self.frames.saturating_add(1);
                Ok(history.clone())
            }
            _ => {
                let mut history = weights.to_vec();
                ZSpaceVolume::normalise_weights(&mut history);
                self.history = Some(history.clone());
                self.frames = 1;
                Ok(history)
            }
        }
    }
<<<<<<< HEAD
}

/// Metadata describing a registered camera/view that contributes to a Z-space volume.
#[derive(Clone, Debug, PartialEq)]
pub struct ViewDescriptor {
    id: Arc<str>,
    origin: [f32; 3],
    forward: [f32; 3],
    baseline_weight: f32,
}

impl ViewDescriptor {
    /// Creates a new view descriptor with the provided identifier, origin, and forward vector.
    pub fn new(id: impl Into<String>, origin: [f32; 3], forward: [f32; 3]) -> Self {
        let id: Arc<str> = Arc::from(id.into());
        let mut descriptor = Self {
            id,
            origin,
            forward: normalise_direction(forward),
            baseline_weight: 1.0,
        };
        if !descriptor.forward.iter().any(|value| value.abs() > 0.0) {
            descriptor.forward = [0.0, 0.0, 1.0];
        }
        descriptor
    }

    /// Sets a baseline importance weight for the view during fusion.
    pub fn with_baseline_weight(mut self, weight: f32) -> Self {
        self.baseline_weight = weight.max(0.0);
        self
    }

    /// Returns the identifier of the view.
    pub fn id(&self) -> &str {
        &self.id
    }

    /// Returns the origin of the camera in world coordinates.
    pub fn origin(&self) -> [f32; 3] {
        self.origin
    }

    /// Updates the origin of the camera in world coordinates.
    pub fn set_origin(&mut self, origin: [f32; 3]) {
        self.origin = origin;
    }

    /// Returns the forward direction of the camera.
    pub fn forward(&self) -> [f32; 3] {
        self.forward
    }

    /// Updates the forward direction (normalised) of the camera.
    pub fn set_forward(&mut self, forward: [f32; 3]) {
        self.forward = normalise_direction(forward);
    }

    /// Returns the baseline fusion weight associated with this view.
    pub fn baseline_weight(&self) -> f32 {
        self.baseline_weight.max(0.0)
    }

    fn alignment(&self, focus: [f32; 3]) -> f32 {
        let focus = normalise_direction(focus);
        let dot =
            self.forward[0] * focus[0] + self.forward[1] * focus[1] + self.forward[2] * focus[2];
        dot.max(0.0)
    }
}

/// Helper that fuses multi-view registrations into Z-space attention profiles.
#[derive(Clone, Debug)]
pub struct MultiViewFusion {
    views: Vec<ViewDescriptor>,
    focus_direction: [f32; 3],
    alignment_gamma: f32,
}

impl MultiViewFusion {
    /// Builds a new fusion helper from the provided view descriptors.
    pub fn new(views: Vec<ViewDescriptor>) -> PureResult<Self> {
        if views.is_empty() {
            return Err(TensorError::EmptyInput("multi_view_fusion"));
        }
        Ok(Self {
            views,
            focus_direction: [0.0, 0.0, 1.0],
            alignment_gamma: 1.0,
        })
    }

    /// Returns the registered views.
    pub fn views(&self) -> &[ViewDescriptor] {
        &self.views
    }

    /// Returns the number of registered views.
    pub fn view_count(&self) -> usize {
        self.views.len()
    }

    /// Updates the focus direction used when modulating view weights.
    pub fn with_focus_direction(mut self, focus_direction: [f32; 3]) -> Self {
        self.focus_direction = normalise_direction(focus_direction);
        self
    }

    /// Updates the alignment gamma used to sharpen or soften orientation bias.
    pub fn with_alignment_gamma(mut self, gamma: f32) -> Self {
        self.alignment_gamma = if gamma.is_finite() {
            gamma.clamp(0.25, 8.0)
        } else {
            1.0
        };
        self
    }

    /// Returns the current focus direction.
    pub fn focus_direction(&self) -> [f32; 3] {
        self.focus_direction
    }

    /// Returns the alignment gamma used for orientation bias.
    pub fn alignment_gamma(&self) -> f32 {
        self.alignment_gamma
    }

    /// Returns the current normalised bias profile applied during fusion.
    pub fn view_bias_profile(&self) -> Vec<f32> {
        self.normalised_biases()
    }

    fn raw_biases(&self) -> Vec<f32> {
        let focus = self.focus_direction;
        let gamma = self.alignment_gamma.max(1e-3);
        self.views
            .iter()
            .map(|view| {
                let alignment = view.alignment(focus).max(1e-3).powf(gamma);
                alignment * view.baseline_weight().max(1e-3)
            })
            .collect()
    }

    fn normalised_biases(&self) -> Vec<f32> {
        let mut biases = self.raw_biases();
        if biases.is_empty() {
            return biases;
        }
        ZSpaceVolume::normalise_weights(&mut biases);
        biases
    }
}

fn normalise_direction(direction: [f32; 3]) -> [f32; 3] {
    let norm =
        (direction[0] * direction[0] + direction[1] * direction[1] + direction[2] * direction[2])
            .sqrt();
    if norm <= 1e-6 || !norm.is_finite() {
        [0.0, 0.0, 1.0]
    } else {
        [
            direction[0] / norm,
            direction[1] / norm,
            direction[2] / norm,
        ]
    }
=======
>>>>>>> 10765043
}

/// Adaptive projector that fuses resonance telemetry with chrono summaries.
#[derive(Clone, Debug)]
pub struct VisionProjector {
    focus: f32,
    spread: f32,
    energy_bias: f32,
    window: SpectralWindow,
<<<<<<< HEAD
=======
    temporal_focus: f32,
    temporal_decay: f32,
>>>>>>> 10765043
}

impl VisionProjector {
    /// Creates a new projector with explicit Z focus, spread, and energy bias.
    pub fn new(focus: f32, spread: f32, energy_bias: f32) -> Self {
        let focus = focus.clamp(0.0, 1.0);
        let spread = if spread.is_finite() && spread > 1e-3 {
            spread
        } else {
            0.35
        };
        let energy_bias = if energy_bias.is_finite() {
            energy_bias
        } else {
            0.0
        };
        Self {
            focus,
            spread,
            energy_bias,
            window: SpectralWindow::hann(),
<<<<<<< HEAD
=======
            temporal_focus: 1.0,
            temporal_decay: 0.25,
>>>>>>> 10765043
        }
    }

    /// Sets a custom spectral window that modulates the depth attention profile.
    pub fn with_spectral_window(mut self, window: SpectralWindow) -> Self {
        self.window = window;
        self
    }

<<<<<<< HEAD
=======
    /// Configures temporal attention focusing on a point in the sequence with a decay width.
    pub fn with_temporal_attention(mut self, focus: f32, decay: f32) -> Self {
        self.temporal_focus = focus.clamp(0.0, 1.0);
        self.temporal_decay = if decay.is_finite() && decay > 1e-3 {
            decay.min(1.0)
        } else {
            0.25
        };
        self
    }

>>>>>>> 10765043
    /// Builds a projector from a chrono summary.
    pub fn from_summary(summary: &ChronoSummary) -> Self {
        let span = (summary.max_energy - summary.min_energy).abs().max(1e-3);
        let focus = ((summary.mean_energy - summary.min_energy) / span).clamp(0.0, 1.0);
        let mut spread = (summary.energy_std / span).clamp(0.05, 1.0);
        if summary.mean_abs_drift.is_finite() {
            spread /= 1.0 + summary.mean_abs_drift.abs();
        }
        let energy_bias = summary.mean_decay;
        let mut projector = Self::new(focus, spread, energy_bias);
        if summary.mean_abs_drift.is_finite() {
            projector.temporal_decay =
                (1.0 / (1.0 + summary.mean_abs_drift.abs())).clamp(0.05, 1.0);
        }
        projector.temporal_focus = 1.0;
        projector
    }

    /// Updates the projector using live atlas telemetry.
    pub fn calibrate_from_atlas(&mut self, frame: &AtlasFrame) {
        if let Some(signal) = frame.z_signal {
            if signal.is_finite() {
                self.focus = signal.clamp(0.0, 1.0);
            }
        }
        if let Some(pressure) = frame.suggested_pressure {
            if pressure.is_finite() {
                let candidate = (pressure / 32.0).abs().clamp(0.05, 2.0);
                self.spread = candidate.max(0.05);
            }
        }
        if let Some(total) = frame.collapse_total {
            if total.is_finite() {
                self.energy_bias = total.tanh();
            }
        }
        for metric in &frame.metrics {
            match metric.name.as_str() {
                "temporal_focus" | "z_temporal_focus" => {
                    self.temporal_focus = metric.value.clamp(0.0, 1.0);
                }
                "temporal_decay" | "z_temporal_decay" => {
                    if metric.value.is_finite() {
                        self.temporal_decay = metric.value.abs().clamp(0.05, 1.0);
                    }
                }
                _ => {}
            }
            if let Some(district) = metric.district() {
                if district.eq_ignore_ascii_case("temporal") && metric.value.is_finite() {
                    self.temporal_decay = metric.value.abs().clamp(0.05, 1.0);
                }
            }
        }
    }

    /// Returns the current focus along the Z axis.
    pub fn focus(&self) -> f32 {
        self.focus
    }

    /// Returns the current spread of the focus window.
    pub fn spread(&self) -> f32 {
        self.spread
    }

    /// Returns the current energy bias modifier.
    pub fn energy_bias(&self) -> f32 {
        self.energy_bias
    }

    /// Returns the configured spectral window.
    pub fn spectral_window(&self) -> SpectralWindow {
        self.window
    }

<<<<<<< HEAD
=======
    /// Returns the temporal focus (0 = earliest frame, 1 = latest frame).
    pub fn temporal_focus(&self) -> f32 {
        self.temporal_focus
    }

    /// Returns the temporal decay width controlling the Gaussian window over time.
    pub fn temporal_decay(&self) -> f32 {
        self.temporal_decay
    }

>>>>>>> 10765043
    fn compute_depth_weights(
        &self,
        volume: &ZSpaceVolume,
        resonance: &DifferentialResonance,
    ) -> PureResult<Vec<f32>> {
        let mut weights = volume.resonance_weights(resonance)?;
        if weights.is_empty() {
            return Ok(weights);
        }
        let window = self.window.weights(volume.depth());
        let spread = self.spread.max(1e-3);
        let energy_mod = 1.0 + self.energy_bias.tanh();
        if volume.depth() > 1 {
            let denom = (volume.depth() - 1) as f32;
            for (idx, weight) in weights.iter_mut().enumerate() {
                let position = if denom > 0.0 { idx as f32 / denom } else { 0.0 };
                let delta = position - self.focus;
                let gaussian = (-0.5 * (delta / spread).powi(2)).exp();
                let window_coeff = window.get(idx).copied().unwrap_or(1.0);
                *weight *= gaussian.max(1e-6) * energy_mod.max(0.1) * window_coeff.max(1e-6);
            }
        } else {
            let coeff = window.first().copied().unwrap_or(1.0);
            for weight in weights.iter_mut() {
                *weight *= energy_mod.max(0.1) * coeff.max(1e-6);
            }
        }
        ZSpaceVolume::normalise_weights(&mut weights);
        Ok(weights)
    }

    fn compute_temporal_weights(&self, frames: usize) -> Vec<f32> {
        if frames == 0 {
            return Vec::new();
        }
        if frames == 1 {
            return vec![1.0];
        }
        let focus = self.temporal_focus.clamp(0.0, 1.0);
        let decay = self.temporal_decay.max(1e-3);
        let denom = (frames - 1) as f32;
        let mut weights = Vec::with_capacity(frames);
        for idx in 0..frames {
            let position = if denom > 0.0 { idx as f32 / denom } else { 0.0 };
            let delta = position - focus;
            let gaussian = (-0.5 * (delta / decay).powi(2)).exp();
            weights.push(gaussian.max(1e-6));
        }
        let mut total = 0.0f32;
        for weight in &weights {
            total += *weight;
        }
        if total <= f32::EPSILON || !total.is_finite() {
            let uniform = 1.0 / frames as f32;
            weights.iter_mut().for_each(|w| *w = uniform);
        } else {
            weights.iter_mut().for_each(|w| *w /= total);
        }
        weights
    }

    /// Returns the temporal weights applied when fusing a sequence of frames.
    pub fn temporal_weights(&self, frames: usize) -> Vec<f32> {
        self.compute_temporal_weights(frames)
    }

    fn streaming_alpha(&self) -> f32 {
        (1.0 - self.temporal_decay.clamp(0.0, 0.99)).clamp(0.05, 0.95)
    }

    /// Applies the projector's streaming temporal preference as an EMA update.
    pub fn accumulate_temporal(
        &self,
        state: &mut ZSpaceVolume,
        next: &ZSpaceVolume,
    ) -> PureResult<()> {
        let alpha = self.streaming_alpha();
        state.accumulate(next, alpha)
    }

    /// Fuses a temporal sequence of volumes into a single blended volume.
    pub fn fuse_sequence(&self, sequence: &[ZSpaceVolume]) -> PureResult<ZSpaceVolume> {
        if sequence.is_empty() {
            return Err(TensorError::EmptyInput("z_space_sequence"));
        }
        let weights = self.compute_temporal_weights(sequence.len());
        ZSpaceVolume::blend_sequence(sequence, &weights)
    }

    /// Produces the final depth weights as a tensor.
    pub fn depth_weights(
        &self,
        volume: &ZSpaceVolume,
        resonance: &DifferentialResonance,
    ) -> PureResult<Tensor> {
        let weights = self.compute_depth_weights(volume, resonance)?;
        Tensor::from_vec(1, weights.len(), weights)
    }

    /// Produces temporally smoothed depth weights using a [`TemporalResonanceBuffer`].
    pub fn depth_weights_with_temporal(
        &self,
        volume: &ZSpaceVolume,
        resonance: &DifferentialResonance,
        buffer: &mut TemporalResonanceBuffer,
    ) -> PureResult<Tensor> {
        let weights = self.compute_depth_weights(volume, resonance)?;
        let smoothed = buffer.apply(&weights)?;
        if !smoothed.is_empty() && smoothed.len() != weights.len() {
            return Err(TensorError::ShapeMismatch {
                left: (weights.len(), 1),
                right: (smoothed.len(), 1),
            });
        }
        Tensor::from_vec(1, smoothed.len(), smoothed)
    }

    /// Projects the volume into a single 2D tensor using calibrated weights.
    pub fn project(
        &self,
        volume: &ZSpaceVolume,
        resonance: &DifferentialResonance,
    ) -> PureResult<Tensor> {
        let weights = self.compute_depth_weights(volume, resonance)?;
        volume.collapse_with_weights(&weights)
    }

<<<<<<< HEAD
    /// Projects the volume while folding in temporally smoothed resonance weights.
    pub fn project_with_temporal(
        &self,
        volume: &ZSpaceVolume,
        resonance: &DifferentialResonance,
        buffer: &mut TemporalResonanceBuffer,
    ) -> PureResult<Tensor> {
        let weights = self.compute_depth_weights(volume, resonance)?;
        let smoothed = buffer.apply(&weights)?;
        if !smoothed.is_empty() && smoothed.len() != weights.len() {
            return Err(TensorError::ShapeMismatch {
                left: (weights.len(), 1),
                right: (smoothed.len(), 1),
            });
        }
        volume.collapse_with_weights(&smoothed)
    }

    fn apply_multi_view_biases(
        &self,
        weights: &mut Vec<f32>,
        fusion: &MultiViewFusion,
    ) -> PureResult<()> {
        if weights.len() != fusion.view_count() {
            return Err(TensorError::ShapeMismatch {
                left: (weights.len(), 1),
                right: (fusion.view_count(), 1),
            });
        }
        let biases = fusion.normalised_biases();
        if biases.len() != weights.len() {
            return Err(TensorError::ShapeMismatch {
                left: (weights.len(), 1),
                right: (biases.len(), 1),
            });
        }
        for (weight, bias) in weights.iter_mut().zip(biases.iter()) {
            *weight *= bias.max(1e-6);
        }
        ZSpaceVolume::normalise_weights(weights);
        Ok(())
    }

    /// Produces per-view weights for a multi-camera fusion configuration.
    pub fn depth_weights_multi_view(
        &self,
        fusion: &MultiViewFusion,
        volume: &ZSpaceVolume,
        resonance: &DifferentialResonance,
    ) -> PureResult<Tensor> {
        if fusion.view_count() != volume.depth() {
            return Err(TensorError::ShapeMismatch {
                left: (fusion.view_count(), volume.height() * volume.width()),
                right: (volume.depth(), volume.height() * volume.width()),
            });
        }
        let mut weights = self.compute_depth_weights(volume, resonance)?;
        self.apply_multi_view_biases(&mut weights, fusion)?;
        Tensor::from_vec(1, weights.len(), weights)
    }

    /// Produces temporally smoothed per-view weights for a multi-camera fusion configuration.
    pub fn depth_weights_multi_view_with_temporal(
        &self,
        fusion: &MultiViewFusion,
        volume: &ZSpaceVolume,
        resonance: &DifferentialResonance,
        buffer: &mut TemporalResonanceBuffer,
    ) -> PureResult<Tensor> {
        if fusion.view_count() != volume.depth() {
            return Err(TensorError::ShapeMismatch {
                left: (fusion.view_count(), volume.height() * volume.width()),
                right: (volume.depth(), volume.height() * volume.width()),
            });
        }
        let mut weights = self.compute_depth_weights(volume, resonance)?;
        self.apply_multi_view_biases(&mut weights, fusion)?;
        let smoothed = buffer.apply(&weights)?;
        if !smoothed.is_empty() && smoothed.len() != weights.len() {
            return Err(TensorError::ShapeMismatch {
                left: (weights.len(), 1),
                right: (smoothed.len(), 1),
            });
        }
        Tensor::from_vec(1, smoothed.len(), smoothed)
    }

    /// Projects a multi-view Z-space volume into a fused 2D representation using calibrated weights.
    pub fn project_multi_view(
        &self,
        fusion: &MultiViewFusion,
        volume: &ZSpaceVolume,
        resonance: &DifferentialResonance,
    ) -> PureResult<Tensor> {
        if fusion.view_count() != volume.depth() {
            return Err(TensorError::ShapeMismatch {
                left: (fusion.view_count(), volume.height() * volume.width()),
                right: (volume.depth(), volume.height() * volume.width()),
            });
        }
        let mut weights = self.compute_depth_weights(volume, resonance)?;
        self.apply_multi_view_biases(&mut weights, fusion)?;
        volume.collapse_with_weights(&weights)
    }

    /// Projects a multi-view Z-space volume while applying temporal smoothing of the view weights.
    pub fn project_multi_view_with_temporal(
        &self,
        fusion: &MultiViewFusion,
        volume: &ZSpaceVolume,
        resonance: &DifferentialResonance,
        buffer: &mut TemporalResonanceBuffer,
    ) -> PureResult<Tensor> {
        if fusion.view_count() != volume.depth() {
            return Err(TensorError::ShapeMismatch {
                left: (fusion.view_count(), volume.height() * volume.width()),
                right: (volume.depth(), volume.height() * volume.width()),
            });
        }
        let mut weights = self.compute_depth_weights(volume, resonance)?;
        self.apply_multi_view_biases(&mut weights, fusion)?;
        let smoothed = buffer.apply(&weights)?;
        if !smoothed.is_empty() && smoothed.len() != weights.len() {
            return Err(TensorError::ShapeMismatch {
                left: (weights.len(), 1),
                right: (smoothed.len(), 1),
            });
        }
        volume.collapse_with_weights(&smoothed)
=======
    /// Projects a temporal sequence by first fusing frames with temporal attention.
    pub fn project_sequence(
        &self,
        sequence: &[ZSpaceVolume],
        resonance: &DifferentialResonance,
    ) -> PureResult<Tensor> {
        let fused = self.fuse_sequence(sequence)?;
        self.project(&fused, resonance)
>>>>>>> 10765043
    }
}

impl Default for VisionProjector {
    fn default() -> Self {
        Self::new(0.5, 0.35, 0.0)
    }
}

/// Lightweight 3D tensor storing an image or feature map in `CHW` layout.
#[derive(Clone, Debug, PartialEq)]
pub struct ImageTensor {
    channels: usize,
    height: usize,
    width: usize,
    data: Vec<f32>,
}

impl ImageTensor {
    /// Creates a new image tensor from raw data in `CHW` order.
    pub fn new(channels: usize, height: usize, width: usize, data: Vec<f32>) -> PureResult<Self> {
        if channels == 0 || height == 0 || width == 0 {
            return Err(TensorError::InvalidDimensions {
                rows: channels.max(1),
                cols: height.saturating_mul(width),
            });
        }
        let expected = channels
            .checked_mul(height)
            .and_then(|v| v.checked_mul(width))
            .ok_or_else(|| TensorError::InvalidDimensions {
                rows: channels,
                cols: height.saturating_mul(width),
            })?;
        if expected != data.len() {
            return Err(TensorError::DataLength {
                expected,
                got: data.len(),
            });
        }
        Ok(Self {
            channels,
            height,
            width,
            data,
        })
    }

    /// Creates an image tensor filled with zeros.
    pub fn zeros(channels: usize, height: usize, width: usize) -> PureResult<Self> {
        let volume = channels
            .checked_mul(height)
            .and_then(|v| v.checked_mul(width))
            .ok_or_else(|| TensorError::InvalidDimensions {
                rows: channels,
                cols: height.saturating_mul(width),
            })?;
        Ok(Self {
            channels,
            height,
            width,
            data: vec![0.0; volume],
        })
    }

    /// Builds an image tensor from a matrix-shaped tensor interpreted as `C x (H * W)`.
    pub fn from_tensor(
        tensor: &Tensor,
        channels: usize,
        height: usize,
        width: usize,
    ) -> PureResult<Self> {
        let (rows, cols) = tensor.shape();
        if rows != channels || cols != height.saturating_mul(width) {
            return Err(TensorError::ShapeMismatch {
                left: (rows, cols),
                right: (channels, height.saturating_mul(width)),
            });
        }
        Self::new(channels, height, width, tensor.data().to_vec())
    }

    /// Converts the image tensor back into a `Tensor` with shape `C x (H * W)`.
    pub fn into_tensor(&self) -> PureResult<Tensor> {
        Tensor::from_vec(self.channels, self.height * self.width, self.data.clone())
    }

    /// Returns the number of channels.
    pub fn channels(&self) -> usize {
        self.channels
    }

    /// Returns the image height.
    pub fn height(&self) -> usize {
        self.height
    }

    /// Returns the image width.
    pub fn width(&self) -> usize {
        self.width
    }

    /// Returns `(channels, height, width)` describing the tensor.
    pub fn shape(&self) -> (usize, usize, usize) {
        (self.channels, self.height, self.width)
    }

    /// Immutable view of the underlying data buffer in `CHW` order.
    pub fn as_slice(&self) -> &[f32] {
        &self.data
    }

    /// Mutable view of the underlying data buffer in `CHW` order.
    pub fn as_mut_slice(&mut self) -> &mut [f32] {
        &mut self.data
    }

    fn offset(&self, channel: usize, y: usize, x: usize) -> PureResult<usize> {
        if channel >= self.channels || y >= self.height || x >= self.width {
            return Err(TensorError::InvalidValue {
                label: "image_tensor_coordinate",
            });
        }
        Ok(((channel * self.height) + y) * self.width + x)
    }

    /// Reads a pixel at the specified coordinate.
    pub fn pixel(&self, channel: usize, y: usize, x: usize) -> PureResult<f32> {
        let idx = self.offset(channel, y, x)?;
        Ok(self.data[idx])
    }

    /// Updates a pixel at the specified coordinate.
    pub fn set_pixel(&mut self, channel: usize, y: usize, x: usize, value: f32) -> PureResult<()> {
        let idx = self.offset(channel, y, x)?;
        self.data[idx] = value;
        Ok(())
    }

    /// Applies an element-wise transform to the image data in-place.
    pub fn map_inplace<F>(&mut self, mut f: F)
    where
        F: FnMut(f32) -> f32,
    {
        for value in self.data.iter_mut() {
            *value = f(*value);
        }
    }

    /// Applies a ReLU non-linearity in-place.
    pub fn relu_inplace(&mut self) {
        for value in self.data.iter_mut() {
            if *value < 0.0 {
                *value = 0.0;
            }
        }
    }

    /// Returns a flattened copy of the image data suitable for dense layers.
    pub fn flatten(&self) -> Vec<f32> {
        self.data.clone()
    }

    /// Builds an image tensor from a [`ZSpaceVolume`], treating depth slices as channels.
    pub fn from_volume(volume: &ZSpaceVolume) -> PureResult<Self> {
        Self::new(
            volume.depth(),
            volume.height(),
            volume.width(),
            volume.voxels().to_vec(),
        )
    }
}

impl ZSpaceVolume {
    /// Creates a volume by interpreting each channel of the provided image as a Z slice.
    pub fn from_image_tensor(image: &ImageTensor) -> PureResult<Self> {
        Ok(Self {
            depth: image.channels(),
            height: image.height(),
            width: image.width(),
            voxels: image.as_slice().to_vec(),
        })
    }

    /// Converts the volume back into an [`ImageTensor`].
    pub fn to_image_tensor(&self) -> PureResult<ImageTensor> {
        ImageTensor::new(self.depth, self.height, self.width, self.voxels.clone())
    }
}

/// Canonical computer-vision task categories inspired by TorchVision's taxonomy.
#[derive(Clone, Copy, Debug, PartialEq, Eq)]
pub enum VisionTask {
    Classification,
    Segmentation,
    Detection,
    Keypoint,
    Video,
    OpticalFlow,
    Depth,
    MultiLabel,
}

/// Metadata describing a well-known dataset within the TorchVision ecosystem.
#[derive(Clone, Debug)]
pub struct DatasetDescriptor {
    pub name: &'static str,
    pub task: VisionTask,
    pub description: &'static str,
    pub supports_download: bool,
    pub homepage: &'static str,
    pub paper_url: Option<&'static str>,
}

const DATASET_CATALOG: &[DatasetDescriptor] = &[
    DatasetDescriptor {
        name: "MNIST",
        task: VisionTask::Classification,
        description: "手書き数字 28x28 の画像分類タスク",
        supports_download: true,
        homepage: "http://yann.lecun.com/exdb/mnist/",
        paper_url: Some("http://yann.lecun.com/exdb/publis/pdf/lecun-98.pdf"),
    },
    DatasetDescriptor {
        name: "FashionMNIST",
        task: VisionTask::Classification,
        description: "Zalando ファッション画像の 10 クラス分類",
        supports_download: true,
        homepage: "https://github.com/zalandoresearch/fashion-mnist",
        paper_url: None,
    },
    DatasetDescriptor {
        name: "CIFAR10",
        task: VisionTask::Classification,
        description: "32x32 カラー画像の 10 クラス分類",
        supports_download: true,
        homepage: "https://www.cs.toronto.edu/~kriz/cifar.html",
        paper_url: None,
    },
    DatasetDescriptor {
        name: "CIFAR100",
        task: VisionTask::Classification,
        description: "CIFAR10 と同条件で 100 クラス分類",
        supports_download: true,
        homepage: "https://www.cs.toronto.edu/~kriz/cifar.html",
        paper_url: None,
    },
    DatasetDescriptor {
        name: "ImageNet-1K",
        task: VisionTask::Classification,
        description: "ILSVRC 1K クラス大規模分類ベンチマーク",
        supports_download: false,
        homepage: "https://image-net.org/",
        paper_url: Some("https://arxiv.org/abs/1409.0575"),
    },
    DatasetDescriptor {
        name: "COCO-2017",
        task: VisionTask::Detection,
        description: "Common Objects in Context の検出/セグメンテーション",
        supports_download: true,
        homepage: "https://cocodataset.org/",
        paper_url: Some("https://arxiv.org/abs/1405.0312"),
    },
    DatasetDescriptor {
        name: "Cityscapes",
        task: VisionTask::Segmentation,
        description: "自動運転向け都市シーンの高解像度セマンティックセグメンテーション",
        supports_download: false,
        homepage: "https://www.cityscapes-dataset.com/",
        paper_url: Some("https://www.cv-foundation.org/openaccess/content_cvpr_2016/papers/Cordts_The_Cityscapes_Dataset_CVPR_2016_paper.pdf"),
    },
    DatasetDescriptor {
        name: "VOC-2012",
        task: VisionTask::Detection,
        description: "PASCAL VOC 検出/セグメンテーション競技用データセット",
        supports_download: true,
        homepage: "http://host.robots.ox.ac.uk/pascal/VOC/voc2012/",
        paper_url: None,
    },
    DatasetDescriptor {
        name: "Kinetics-400",
        task: VisionTask::Video,
        description: "400 クラスの人間行動動画分類",
        supports_download: false,
        homepage: "https://deepmind.com/research/open-source/kinetics",
        paper_url: Some("https://arxiv.org/abs/1705.06950"),
    },
    DatasetDescriptor {
        name: "FlyingChairs",
        task: VisionTask::OpticalFlow,
        description: "光学フロー合成データセット",
        supports_download: true,
        homepage: "https://lmb.informatik.uni-freiburg.de/resources/datasets/FlyingChairs.en.html",
        paper_url: Some("https://lmb.informatik.uni-freiburg.de/Publications/2015/DFIB15/"),
    },
];

/// Returns the static catalog of datasets aligned with TorchVision.
pub fn dataset_catalog() -> &'static [DatasetDescriptor] {
    DATASET_CATALOG
}

/// Finds a dataset descriptor by name (case-insensitive).
pub fn find_dataset_descriptor(name: &str) -> Option<&'static DatasetDescriptor> {
    DATASET_CATALOG
        .iter()
        .find(|descriptor| descriptor.name.eq_ignore_ascii_case(name))
}

/// Sample item returned by a [`VisionDataset`].
#[derive(Clone, Debug)]
pub struct DatasetSample {
    pub image: ImageTensor,
    pub target: Option<Tensor>,
    pub label: Option<String>,
    pub boxes: Option<Vec<[f32; 4]>>,
    pub masks: Option<Vec<ImageTensor>>,
}

impl DatasetSample {
    pub fn new(image: ImageTensor) -> Self {
        Self {
            image,
            target: None,
            label: None,
            boxes: None,
            masks: None,
        }
    }

    pub fn with_label(mut self, label: impl Into<String>) -> Self {
        self.label = Some(label.into());
        self
    }

    pub fn with_target(mut self, target: Tensor) -> Self {
        self.target = Some(target);
        self
    }

    pub fn with_boxes(mut self, boxes: Vec<[f32; 4]>) -> Self {
        self.boxes = Some(boxes);
        self
    }

    pub fn with_masks(mut self, masks: Vec<ImageTensor>) -> Self {
        self.masks = Some(masks);
        self
    }
}

/// Unified dataset trait mirroring TorchVision's pythonic interfaces.
pub trait VisionDataset: Send + Sync {
    fn descriptor(&self) -> &DatasetDescriptor;
    fn len(&self) -> usize;
    fn get(&self, index: usize) -> PureResult<DatasetSample>;
}

/// Simple in-memory dataset backed by vectors of samples.
#[derive(Clone, Debug)]
pub struct TensorVisionDataset {
    descriptor: DatasetDescriptor,
    expected_shape: Option<(usize, usize, usize)>,
    samples: Vec<DatasetSample>,
}

impl TensorVisionDataset {
    pub fn new(descriptor: DatasetDescriptor) -> Self {
        Self {
            descriptor,
            expected_shape: None,
            samples: Vec::new(),
        }
    }

    pub fn from_samples(
        descriptor: DatasetDescriptor,
        samples: Vec<DatasetSample>,
    ) -> PureResult<Self> {
        let mut dataset = Self::new(descriptor);
        for sample in samples {
            dataset.push_sample(sample)?;
        }
        Ok(dataset)
    }

    pub fn push_sample(&mut self, sample: DatasetSample) -> PureResult<()> {
        if let Some(shape) = self.expected_shape {
            if sample.image.shape() != shape {
                let left = sample.image.shape();
                let right = shape;
                return Err(TensorError::ShapeMismatch {
                    left: (left.0, left.1 * left.2),
                    right: (right.0, right.1 * right.2),
                });
            }
        } else {
            self.expected_shape = Some(sample.image.shape());
        }
        self.samples.push(sample);
        Ok(())
    }
}

impl VisionDataset for TensorVisionDataset {
    fn descriptor(&self) -> &DatasetDescriptor {
        &self.descriptor
    }

    fn len(&self) -> usize {
        self.samples.len()
    }

    fn get(&self, index: usize) -> PureResult<DatasetSample> {
        self.samples
            .get(index)
            .cloned()
            .ok_or(TensorError::InvalidValue {
                label: "tensor_dataset_index",
            })
    }
}

/// A batch of dataset samples produced by a [`DataLoader`].
#[derive(Clone, Debug)]
pub struct VisionBatch {
    pub images: Vec<ImageTensor>,
    pub targets: Vec<Option<Tensor>>,
    pub labels: Vec<Option<String>>,
    pub boxes: Vec<Option<Vec<[f32; 4]>>>,
    pub masks: Vec<Option<Vec<ImageTensor>>>,
}

impl VisionBatch {
    pub fn len(&self) -> usize {
        self.images.len()
    }

    pub fn is_empty(&self) -> bool {
        self.images.is_empty()
    }

    /// Stacks the batch into a `(N, C*H*W)` matrix.
    pub fn stack(&self) -> PureResult<Tensor> {
        if self.images.is_empty() {
            return Err(TensorError::EmptyInput("vision_batch"));
        }
        let (channels, height, width) = self.images[0].shape();
        let mut data = Vec::with_capacity(self.images.len() * channels * height * width);
        for image in &self.images {
            if image.shape() != (channels, height, width) {
                let left = image.shape();
                return Err(TensorError::ShapeMismatch {
                    left: (left.0, left.1 * left.2),
                    right: (channels, height * width),
                });
            }
            data.extend_from_slice(image.as_slice());
        }
        Tensor::from_vec(self.images.len(), channels * height * width, data)
    }
}

/// Iterator over dataset samples with optional transforms and shuffling.
pub struct DataLoader<D: VisionDataset> {
    dataset: Arc<D>,
    batch_size: usize,
    order: Vec<usize>,
    position: usize,
    shuffle: bool,
    shuffle_rng: StdRng,
    pipeline: Option<TransformPipeline>,
}

impl<D: VisionDataset> DataLoader<D> {
    pub fn new(dataset: Arc<D>, batch_size: usize, seed: Option<u64>) -> PureResult<Self> {
        if batch_size == 0 {
            return Err(TensorError::InvalidValue {
                label: "dataloader_batch_size",
            });
        }
        let len = dataset.len();
        let order: Vec<usize> = (0..len).collect();
        let shuffle_rng = match seed {
            Some(value) => StdRng::seed_from_u64(value),
            None => StdRng::from_entropy(),
        };
        Ok(Self {
            dataset,
            batch_size,
            order,
            position: 0,
            shuffle: false,
            shuffle_rng,
            pipeline: None,
        })
    }

    pub fn with_pipeline(mut self, pipeline: TransformPipeline) -> Self {
        self.pipeline = Some(pipeline);
        self
    }

    pub fn enable_shuffle(&mut self, shuffle: bool) {
        self.shuffle = shuffle;
        if self.shuffle {
            self.shuffle_order();
        } else {
            self.order = (0..self.dataset.len()).collect();
            self.position = 0;
        }
    }

    fn shuffle_order(&mut self) {
        self.order = (0..self.dataset.len()).collect();
        // Fisher-Yates shuffle
        for i in (1..self.order.len()).rev() {
            let j = self.shuffle_rng.gen_range(0..=i);
            self.order.swap(i, j);
        }
        self.position = 0;
    }

    pub fn reset(&mut self) {
        self.position = 0;
        if self.shuffle {
            self.shuffle_order();
        }
    }

    pub fn next_batch(&mut self) -> PureResult<Option<VisionBatch>> {
        if self.position >= self.order.len() {
            return Ok(None);
        }
        let end = min(self.position + self.batch_size, self.order.len());
        let mut images = Vec::with_capacity(end - self.position);
        let mut targets = Vec::with_capacity(end - self.position);
        let mut labels = Vec::with_capacity(end - self.position);
        let mut boxes = Vec::with_capacity(end - self.position);
        let mut masks = Vec::with_capacity(end - self.position);
        for &idx in &self.order[self.position..end] {
            let mut sample = self.dataset.get(idx)?;
            if let Some(pipeline) = self.pipeline.as_mut() {
                pipeline.apply(&mut sample.image)?;
            }
            targets.push(sample.target.clone());
            labels.push(sample.label.clone());
            boxes.push(sample.boxes.clone());
            masks.push(sample.masks.clone());
            images.push(sample.image);
        }
        self.position = end;
        Ok(Some(VisionBatch {
            images,
            targets,
            labels,
            boxes,
            masks,
        }))
    }
}

/// Transform operations that mimic `torchvision.transforms` behaviour.
#[derive(Clone, Debug)]
pub enum TransformOperation {
    Normalize(Normalize),
    Resize(Resize),
    CenterCrop(CenterCrop),
    RandomHorizontalFlip(RandomHorizontalFlip),
}

impl TransformOperation {
    pub fn name(&self) -> &'static str {
        match self {
            TransformOperation::Normalize(_) => "Normalize",
            TransformOperation::Resize(_) => "Resize",
            TransformOperation::CenterCrop(_) => "CenterCrop",
            TransformOperation::RandomHorizontalFlip(_) => "RandomHorizontalFlip",
        }
    }

    fn apply(&self, image: &mut ImageTensor, rng: &mut StdRng) -> PureResult<()> {
        match self {
            TransformOperation::Normalize(op) => op.apply(image),
            TransformOperation::Resize(op) => op.apply(image),
            TransformOperation::CenterCrop(op) => op.apply(image),
            TransformOperation::RandomHorizontalFlip(op) => op.apply(image, rng),
        }
    }
}

/// Sequential container for image transforms.
#[derive(Clone, Debug)]
pub struct TransformPipeline {
    ops: Vec<TransformOperation>,
    rng: StdRng,
}

impl TransformPipeline {
    pub fn new() -> Self {
        Self {
            ops: Vec::new(),
            rng: StdRng::from_entropy(),
        }
    }

    pub fn with_seed(seed: u64) -> Self {
        Self {
            ops: Vec::new(),
            rng: StdRng::seed_from_u64(seed),
        }
    }

    pub fn add(&mut self, op: TransformOperation) -> &mut Self {
        self.ops.push(op);
        self
    }

    pub fn apply(&mut self, image: &mut ImageTensor) -> PureResult<()> {
        for op in &self.ops {
            op.apply(image, &mut self.rng)?;
        }
        Ok(())
    }

    pub fn is_empty(&self) -> bool {
        self.ops.is_empty()
    }
}

/// Per-channel normalization.
#[derive(Clone, Debug)]
pub struct Normalize {
    means: Vec<f32>,
    stds: Vec<f32>,
}

impl Normalize {
    pub fn new(means: Vec<f32>, stds: Vec<f32>) -> PureResult<Self> {
        if means.is_empty() || stds.is_empty() {
            return Err(TensorError::EmptyInput("normalize_stats"));
        }
        if means.len() != stds.len() {
            return Err(TensorError::DataLength {
                expected: means.len(),
                got: stds.len(),
            });
        }
        for &std in &stds {
            if std <= 0.0 {
                return Err(TensorError::InvalidValue {
                    label: "normalize_std",
                });
            }
        }
        Ok(Self { means, stds })
    }

    fn channel_value(values: &[f32], channel: usize) -> f32 {
        if values.len() == 1 {
            values[0]
        } else {
            values[channel.min(values.len() - 1)]
        }
    }

    pub fn apply(&self, image: &mut ImageTensor) -> PureResult<()> {
        let channels = image.channels();
        let spatial = image.height() * image.width();
        for c in 0..channels {
            let mean = Self::channel_value(&self.means, c);
            let std = Self::channel_value(&self.stds, c);
            for idx in 0..spatial {
                let offset = c * spatial + idx;
                image.as_mut_slice()[offset] = (image.as_slice()[offset] - mean) / std;
            }
        }
        Ok(())
    }
}

/// Bilinear resize matching TorchVision's default interpolation.
#[derive(Clone, Debug)]
pub struct Resize {
    height: usize,
    width: usize,
}

impl Resize {
    pub fn new(height: usize, width: usize) -> PureResult<Self> {
        if height == 0 || width == 0 {
            return Err(TensorError::InvalidDimensions {
                rows: height,
                cols: width,
            });
        }
        Ok(Self { height, width })
    }

    pub fn apply(&self, image: &mut ImageTensor) -> PureResult<()> {
        let channels = image.channels();
        let in_h = image.height();
        let in_w = image.width();
        if in_h == self.height && in_w == self.width {
            return Ok(());
        }
        let mut output = vec![0.0f32; channels * self.height * self.width];
        let scale_y = in_h as f32 / self.height as f32;
        let scale_x = in_w as f32 / self.width as f32;
        for c in 0..channels {
            for y in 0..self.height {
                let src_y = (y as f32 + 0.5) * scale_y - 0.5;
                let y0 = src_y.floor().clamp(0.0, (in_h - 1) as f32) as usize;
                let y1 = min(y0 + 1, in_h - 1);
                let ly = src_y - y0 as f32;
                for x in 0..self.width {
                    let src_x = (x as f32 + 0.5) * scale_x - 0.5;
                    let x0 = src_x.floor().clamp(0.0, (in_w - 1) as f32) as usize;
                    let x1 = min(x0 + 1, in_w - 1);
                    let lx = src_x - x0 as f32;
                    let top_left = image.pixel(c, y0, x0)?;
                    let top_right = image.pixel(c, y0, x1)?;
                    let bottom_left = image.pixel(c, y1, x0)?;
                    let bottom_right = image.pixel(c, y1, x1)?;
                    let top = top_left * (1.0 - lx) + top_right * lx;
                    let bottom = bottom_left * (1.0 - lx) + bottom_right * lx;
                    let value = top * (1.0 - ly) + bottom * ly;
                    let offset = ((c * self.height) + y) * self.width + x;
                    output[offset] = value;
                }
            }
        }
        *image = ImageTensor::new(channels, self.height, self.width, output)?;
        Ok(())
    }
}

/// Crops the spatial center of the image.
#[derive(Clone, Debug)]
pub struct CenterCrop {
    height: usize,
    width: usize,
}

impl CenterCrop {
    pub fn new(height: usize, width: usize) -> PureResult<Self> {
        if height == 0 || width == 0 {
            return Err(TensorError::InvalidDimensions {
                rows: height,
                cols: width,
            });
        }
        Ok(Self { height, width })
    }

    pub fn apply(&self, image: &mut ImageTensor) -> PureResult<()> {
        if self.height > image.height() || self.width > image.width() {
            return Err(TensorError::InvalidValue {
                label: "center_crop_size",
            });
        }
        let top = (image.height() - self.height) / 2;
        let left = (image.width() - self.width) / 2;
        let channels = image.channels();
        let mut output = vec![0.0f32; channels * self.height * self.width];
        for c in 0..channels {
            for y in 0..self.height {
                for x in 0..self.width {
                    let value = image.pixel(c, top + y, left + x)?;
                    let offset = ((c * self.height) + y) * self.width + x;
                    output[offset] = value;
                }
            }
        }
        *image = ImageTensor::new(channels, self.height, self.width, output)?;
        Ok(())
    }
}

/// Randomly flips the image horizontally.
#[derive(Clone, Debug)]
pub struct RandomHorizontalFlip {
    probability: f32,
}

impl RandomHorizontalFlip {
    pub fn new(probability: f32) -> PureResult<Self> {
        if !(0.0..=1.0).contains(&probability) {
            return Err(TensorError::InvalidValue {
                label: "horizontal_flip_probability",
            });
        }
        Ok(Self { probability })
    }

    pub fn apply(&self, image: &mut ImageTensor, rng: &mut StdRng) -> PureResult<()> {
        if rng.gen::<f32>() >= self.probability {
            return Ok(());
        }
        let channels = image.channels();
        let height = image.height();
        let width = image.width();
        let data = image.as_mut_slice();
        let stride_c = height * width;
        for c in 0..channels {
            for y in 0..height {
                for x in 0..width / 2 {
                    let left = c * stride_c + y * width + x;
                    let right = c * stride_c + y * width + (width - 1 - x);
                    data.swap(left, right);
                }
            }
        }
        Ok(())
    }
}

/// Helper that reproduces TorchVision の ImageNet 分類向け前処理パイプライン。
pub fn standard_classification_pipeline(
    image_size: usize,
    seed: Option<u64>,
) -> PureResult<TransformPipeline> {
    let mut pipeline = match seed {
        Some(value) => TransformPipeline::with_seed(value),
        None => TransformPipeline::new(),
    };
    pipeline
        .add(TransformOperation::Resize(Resize::new(
            image_size + 32,
            image_size + 32,
        )?))
        .add(TransformOperation::CenterCrop(CenterCrop::new(
            image_size, image_size,
        )?))
        .add(TransformOperation::RandomHorizontalFlip(
            RandomHorizontalFlip::new(0.5)?,
        ))
        .add(TransformOperation::Normalize(Normalize::new(
            vec![0.485, 0.456, 0.406],
            vec![0.229, 0.224, 0.225],
        )?));
    Ok(pipeline)
}

/// TorchVision モデルの主要カテゴリ。
#[derive(Clone, Copy, Debug, PartialEq, Eq, Hash)]
pub enum ModelKind {
    ResNet18,
    ResNet50,
    MobileNetV3Small,
    MobileNetV3Large,
    EfficientNetB0,
    ConvNeXtTiny,
}

/// 静的なモデル記述。
#[derive(Clone, Debug)]
pub struct ModelDescriptor {
    pub kind: ModelKind,
    pub name: &'static str,
    pub task: VisionTask,
    pub default_input_channels: usize,
    pub default_image_size: (usize, usize),
    pub has_pretrained: bool,
}

const MODEL_CATALOG: &[ModelDescriptor] = &[
    ModelDescriptor {
        kind: ModelKind::ResNet18,
        name: "resnet18",
        task: VisionTask::Classification,
        default_input_channels: 3,
        default_image_size: (224, 224),
        has_pretrained: true,
    },
    ModelDescriptor {
        kind: ModelKind::ResNet50,
        name: "resnet50",
        task: VisionTask::Classification,
        default_input_channels: 3,
        default_image_size: (224, 224),
        has_pretrained: true,
    },
    ModelDescriptor {
        kind: ModelKind::MobileNetV3Small,
        name: "mobilenet_v3_small",
        task: VisionTask::Classification,
        default_input_channels: 3,
        default_image_size: (224, 224),
        has_pretrained: true,
    },
    ModelDescriptor {
        kind: ModelKind::MobileNetV3Large,
        name: "mobilenet_v3_large",
        task: VisionTask::Classification,
        default_input_channels: 3,
        default_image_size: (224, 224),
        has_pretrained: true,
    },
    ModelDescriptor {
        kind: ModelKind::EfficientNetB0,
        name: "efficientnet_b0",
        task: VisionTask::Classification,
        default_input_channels: 3,
        default_image_size: (224, 224),
        has_pretrained: true,
    },
    ModelDescriptor {
        kind: ModelKind::ConvNeXtTiny,
        name: "convnext_tiny",
        task: VisionTask::Classification,
        default_input_channels: 3,
        default_image_size: (224, 224),
        has_pretrained: true,
    },
];

pub fn model_catalog() -> &'static [ModelDescriptor] {
    MODEL_CATALOG
}

pub fn find_model_descriptor(name: &str) -> Option<&'static ModelDescriptor> {
    MODEL_CATALOG
        .iter()
        .find(|descriptor| descriptor.name.eq_ignore_ascii_case(name))
}

/// ランタイムのモデルメタデータ。
#[derive(Clone, Debug)]
pub struct ModelMetadata {
    pub kind: ModelKind,
    pub name: &'static str,
    pub task: VisionTask,
    pub input_channels: usize,
    pub image_size: (usize, usize),
    pub num_classes: usize,
    pub has_pretrained: bool,
}

impl ModelMetadata {
    fn from_descriptor(descriptor: &ModelDescriptor, num_classes: usize) -> Self {
        Self {
            kind: descriptor.kind,
            name: descriptor.name,
            task: descriptor.task,
            input_channels: descriptor.default_input_channels,
            image_size: descriptor.default_image_size,
            num_classes,
            has_pretrained: descriptor.has_pretrained,
        }
    }
}

/// 特徴抽出段を制御するステージ。
#[derive(Clone, Copy, Debug, PartialEq, Eq)]
pub enum FeatureStage {
    Stem,
    Head,
    Logits,
}

/// 共通インターフェース (TorchVision の `nn.Module`)。
pub trait VisionModel: Send + Sync {
    fn metadata(&self) -> &ModelMetadata;
    fn forward(&self, batch: &[ImageTensor]) -> PureResult<Tensor>;
    fn extract_features(&self, stage: FeatureStage, image: &ImageTensor) -> PureResult<Tensor>;
}

fn random_weight(rng: &mut StdRng, scale: f32) -> f32 {
    rng.gen_range(-scale..scale)
}

struct Conv2d {
    in_channels: usize,
    out_channels: usize,
    kernel_size: usize,
    stride: usize,
    padding: usize,
    weights: Vec<f32>,
    bias: Vec<f32>,
}

impl Conv2d {
    fn new(
        in_channels: usize,
        out_channels: usize,
        kernel_size: usize,
        stride: usize,
        padding: usize,
        rng: &mut StdRng,
    ) -> PureResult<Self> {
        if kernel_size == 0 {
            return Err(TensorError::InvalidValue {
                label: "conv_kernel_size",
            });
        }
        let weight_count = out_channels
            .checked_mul(in_channels)
            .and_then(|v| v.checked_mul(kernel_size * kernel_size))
            .ok_or(TensorError::InvalidDimensions {
                rows: out_channels,
                cols: in_channels * kernel_size * kernel_size,
            })?;
        let mut weights = Vec::with_capacity(weight_count);
        for _ in 0..weight_count {
            weights.push(random_weight(rng, 0.05));
        }
        let mut bias = Vec::with_capacity(out_channels);
        for _ in 0..out_channels {
            bias.push(random_weight(rng, 0.01));
        }
        Ok(Self {
            in_channels,
            out_channels,
            kernel_size,
            stride,
            padding,
            weights,
            bias,
        })
    }

    fn output_dims(&self, input: &ImageTensor) -> PureResult<(usize, usize)> {
        let padded_h = input.height() + 2 * self.padding;
        let padded_w = input.width() + 2 * self.padding;
        if padded_h < self.kernel_size || padded_w < self.kernel_size {
            return Err(TensorError::InvalidValue {
                label: "conv_output_dims",
            });
        }
        let out_h = (padded_h - self.kernel_size) / self.stride + 1;
        let out_w = (padded_w - self.kernel_size) / self.stride + 1;
        Ok((out_h, out_w))
    }

    fn apply(&self, input: &ImageTensor) -> PureResult<ImageTensor> {
        if input.channels() != self.in_channels {
            return Err(TensorError::ShapeMismatch {
                left: (input.channels(), input.height() * input.width()),
                right: (self.in_channels, input.height() * input.width()),
            });
        }
        let (out_h, out_w) = self.output_dims(input)?;
        let mut output = vec![0.0f32; self.out_channels * out_h * out_w];
        let kernel = self.kernel_size;
        for oc in 0..self.out_channels {
            for oy in 0..out_h {
                for ox in 0..out_w {
                    let mut acc = self.bias[oc];
                    for ic in 0..self.in_channels {
                        for ky in 0..kernel {
                            for kx in 0..kernel {
                                let iy = oy * self.stride + ky;
                                let ix = ox * self.stride + kx;
                                let in_y = iy as isize - self.padding as isize;
                                let in_x = ix as isize - self.padding as isize;
                                if in_y >= 0
                                    && in_y < input.height() as isize
                                    && in_x >= 0
                                    && in_x < input.width() as isize
                                {
                                    let input_value =
                                        input.pixel(ic, in_y as usize, in_x as usize)?;
                                    let w_index = (((oc * self.in_channels + ic) * kernel + ky)
                                        * kernel)
                                        + kx;
                                    acc += input_value * self.weights[w_index];
                                }
                            }
                        }
                    }
                    let offset = ((oc * out_h) + oy) * out_w + ox;
                    output[offset] = acc;
                }
            }
        }
        ImageTensor::new(self.out_channels, out_h, out_w, output)
    }
}

struct MaxPool2d {
    kernel_size: usize,
    stride: usize,
}

impl MaxPool2d {
    fn new(kernel_size: usize, stride: usize) -> PureResult<Self> {
        if kernel_size == 0 || stride == 0 {
            return Err(TensorError::InvalidValue {
                label: "maxpool_params",
            });
        }
        Ok(Self {
            kernel_size,
            stride,
        })
    }

    fn apply(&self, input: &ImageTensor) -> PureResult<ImageTensor> {
        let channels = input.channels();
        let out_h = (input.height() - self.kernel_size) / self.stride + 1;
        let out_w = (input.width() - self.kernel_size) / self.stride + 1;
        if out_h == 0 || out_w == 0 {
            return Err(TensorError::InvalidValue {
                label: "maxpool_output",
            });
        }
        let mut output = vec![0.0f32; channels * out_h * out_w];
        for c in 0..channels {
            for oy in 0..out_h {
                for ox in 0..out_w {
                    let mut max_value = f32::MIN;
                    for ky in 0..self.kernel_size {
                        for kx in 0..self.kernel_size {
                            let value =
                                input.pixel(c, oy * self.stride + ky, ox * self.stride + kx)?;
                            if value > max_value {
                                max_value = value;
                            }
                        }
                    }
                    let offset = ((c * out_h) + oy) * out_w + ox;
                    output[offset] = max_value;
                }
            }
        }
        ImageTensor::new(channels, out_h, out_w, output)
    }
}

struct LinearLayer {
    in_features: usize,
    out_features: usize,
    weights: Vec<f32>,
    bias: Vec<f32>,
}

impl LinearLayer {
    fn new(in_features: usize, out_features: usize, rng: &mut StdRng) -> PureResult<Self> {
        if in_features == 0 || out_features == 0 {
            return Err(TensorError::InvalidValue {
                label: "linear_features",
            });
        }
        let mut weights = Vec::with_capacity(out_features * in_features);
        for _ in 0..out_features * in_features {
            weights.push(random_weight(rng, 0.05));
        }
        let mut bias = Vec::with_capacity(out_features);
        for _ in 0..out_features {
            bias.push(random_weight(rng, 0.01));
        }
        Ok(Self {
            in_features,
            out_features,
            weights,
            bias,
        })
    }

    fn forward(&self, input: &[f32]) -> PureResult<Vec<f32>> {
        if input.len() != self.in_features {
            return Err(TensorError::DataLength {
                expected: self.in_features,
                got: input.len(),
            });
        }
        let mut output = vec![0.0f32; self.out_features];
        for o in 0..self.out_features {
            let mut acc = self.bias[o];
            let row_offset = o * self.in_features;
            for i in 0..self.in_features {
                acc += self.weights[row_offset + i] * input[i];
            }
            output[o] = acc;
        }
        Ok(output)
    }
}

/// シンプルな CNN を用いた TorchVision 互換モデルのラッパー。
pub struct SimpleCnn {
    metadata: ModelMetadata,
    conv1: Conv2d,
    conv2: Conv2d,
    pool1: MaxPool2d,
    pool2: MaxPool2d,
    fc1: LinearLayer,
    fc2: LinearLayer,
}

impl SimpleCnn {
    pub fn with_seed(kind: ModelKind, num_classes: usize, seed: Option<u64>) -> PureResult<Self> {
        let descriptor = MODEL_CATALOG.iter().find(|item| item.kind == kind).ok_or(
            TensorError::InvalidValue {
                label: "model_kind",
            },
        )?;
        let mut rng = match seed {
            Some(value) => StdRng::seed_from_u64(value),
            None => StdRng::from_entropy(),
        };
        let metadata = ModelMetadata::from_descriptor(descriptor, num_classes);
        let (conv1_out, conv2_out, hidden) = match kind {
            ModelKind::ResNet18 | ModelKind::ResNet50 => (32, 64, 128),
            ModelKind::MobileNetV3Small => (16, 32, 64),
            ModelKind::MobileNetV3Large => (24, 48, 96),
            ModelKind::EfficientNetB0 => (24, 56, 112),
            ModelKind::ConvNeXtTiny => (32, 64, 128),
        };
        let conv1 = Conv2d::new(metadata.input_channels, conv1_out, 3, 2, 1, &mut rng)?;
        let conv2 = Conv2d::new(conv1_out, conv2_out, 3, 2, 1, &mut rng)?;
        let pool1 = MaxPool2d::new(2, 2)?;
        let pool2 = MaxPool2d::new(2, 2)?;

        // compute spatial dims after conv/pool pipeline
        let dummy = ImageTensor::zeros(
            metadata.input_channels,
            metadata.image_size.0,
            metadata.image_size.1,
        )?;
        let stem = conv1.apply(&dummy)?;
        let stem_pooled = pool1.apply(&stem)?;
        let head = conv2.apply(&stem_pooled)?;
        let pooled = pool2.apply(&head)?;
        let flattened_len = pooled.flatten().len();

        let fc1 = LinearLayer::new(flattened_len, hidden, &mut rng)?;
        let fc2 = LinearLayer::new(hidden, num_classes, &mut rng)?;

        Ok(Self {
            metadata,
            conv1,
            conv2,
            pool1,
            pool2,
            fc1,
            fc2,
        })
    }

    fn validate_input(&self, image: &ImageTensor) -> PureResult<()> {
        if image.channels() != self.metadata.input_channels
            || image.height() != self.metadata.image_size.0
            || image.width() != self.metadata.image_size.1
        {
            return Err(TensorError::ShapeMismatch {
                left: (image.channels(), image.height() * image.width()),
                right: (
                    self.metadata.input_channels,
                    self.metadata.image_size.0 * self.metadata.image_size.1,
                ),
            });
        }
        Ok(())
    }

    fn forward_logits(&self, image: &ImageTensor) -> PureResult<Vec<f32>> {
        self.validate_input(image)?;
        let mut stem = self.conv1.apply(image)?;
        stem.relu_inplace();
        let stem_pooled = self.pool1.apply(&stem)?;
        let mut head = self.conv2.apply(&stem_pooled)?;
        head.relu_inplace();
        let head_pooled = self.pool2.apply(&head)?;
        let mut hidden = self.fc1.forward(&head_pooled.flatten())?;
        for value in hidden.iter_mut() {
            if *value < 0.0 {
                *value = 0.0;
            }
        }
        self.fc2.forward(&hidden)
    }
}

impl VisionModel for SimpleCnn {
    fn metadata(&self) -> &ModelMetadata {
        &self.metadata
    }

    fn forward(&self, batch: &[ImageTensor]) -> PureResult<Tensor> {
        if batch.is_empty() {
            return Err(TensorError::EmptyInput("vision_batch_forward"));
        }
        let mut logits = Vec::with_capacity(batch.len() * self.metadata.num_classes);
        for image in batch {
            let mut scores = self.forward_logits(image)?;
            logits.append(&mut scores);
        }
        Tensor::from_vec(batch.len(), self.metadata.num_classes, logits)
    }

    fn extract_features(&self, stage: FeatureStage, image: &ImageTensor) -> PureResult<Tensor> {
        self.validate_input(image)?;
        match stage {
            FeatureStage::Stem => {
                let mut stem = self.conv1.apply(image)?;
                stem.relu_inplace();
                stem.into_tensor()
            }
            FeatureStage::Head => {
                let mut stem = self.conv1.apply(image)?;
                stem.relu_inplace();
                let stem_pooled = self.pool1.apply(&stem)?;
                let mut head = self.conv2.apply(&stem_pooled)?;
                head.relu_inplace();
                let pooled = self.pool2.apply(&head)?;
                let flat = pooled.flatten();
                Tensor::from_vec(1, flat.len(), flat)
            }
            FeatureStage::Logits => {
                let logits = self.forward_logits(image)?;
                Tensor::from_vec(1, logits.len(), logits)
            }
        }
    }
}

/// Feature extractor mirroring `torchvision.models.feature_extraction`.
pub struct FeatureExtractor {
    model: Arc<dyn VisionModel>,
    stage: FeatureStage,
}

impl FeatureExtractor {
    pub fn new(model: Arc<dyn VisionModel>, stage: FeatureStage) -> Self {
        Self { model, stage }
    }

    pub fn extract(&self, image: &ImageTensor) -> PureResult<Tensor> {
        self.model.extract_features(self.stage, image)
    }
}

/// Instantiates a simplified TorchVision モデル。
pub fn create_classification_model(
    kind: ModelKind,
    num_classes: usize,
    seed: Option<u64>,
) -> PureResult<Arc<dyn VisionModel>> {
    let model = SimpleCnn::with_seed(kind, num_classes, seed)?;
    Ok(Arc::new(model))
}

#[cfg(test)]
mod tests {
    use super::*;
    use std::sync::Arc;

    fn tensor_from(values: &[f32], rows: usize, cols: usize) -> Tensor {
        Tensor::from_vec(rows, cols, values.to_vec()).unwrap()
    }

    fn toy_resonance(depth: usize) -> DifferentialResonance {
        let mut energy = Vec::with_capacity(depth);
        let mut objective = Vec::with_capacity(depth);
        let mut homotopy = Vec::with_capacity(depth);
        for idx in 0..depth {
            energy.push(1.0 + idx as f32);
            objective.push((idx as f32 * 0.1) - 0.2);
            homotopy.push((idx as f32 * 0.05).sin());
        }
        DifferentialResonance {
            homotopy_flow: tensor_from(&homotopy, 1, depth),
            functor_linearisation: tensor_from(&objective, 1, depth),
            recursive_objective: tensor_from(&objective, 1, depth),
            infinity_projection: tensor_from(&objective, 1, depth),
            infinity_energy: tensor_from(&energy, 1, depth),
        }
    }

    #[test]
    fn volume_from_slices_respects_shapes() {
        let slice_a = tensor_from(&[0.0, 1.0, 2.0, 3.0], 2, 2);
        let slice_b = tensor_from(&[4.0, 5.0, 6.0, 7.0], 2, 2);
        let volume = ZSpaceVolume::from_slices(&[slice_a.clone(), slice_b.clone()]).unwrap();
        assert_eq!(volume.depth(), 2);
        assert_eq!(volume.height(), 2);
        assert_eq!(volume.width(), 2);
        let slice = volume.slice(1).unwrap();
        assert_eq!(slice.data(), slice_b.data());
    }

    #[test]
    fn resonance_projection_matches_manual_weighting() {
        let slices = vec![
            tensor_from(&[1.0, 2.0, 3.0, 4.0], 2, 2),
            tensor_from(&[2.0, 3.0, 4.0, 5.0], 2, 2),
            tensor_from(&[3.0, 4.0, 5.0, 6.0], 2, 2),
        ];
        let volume = ZSpaceVolume::from_slices(&slices).unwrap();
        let resonance = DifferentialResonance {
            homotopy_flow: tensor_from(&[0.0, 0.0, 0.0], 1, 3),
            functor_linearisation: tensor_from(&[0.0, 0.0, 0.0], 1, 3),
            recursive_objective: tensor_from(&[0.0, 0.0, 0.0], 1, 3),
            infinity_projection: tensor_from(&[0.0, 0.0, 0.0], 1, 3),
            infinity_energy: tensor_from(&[1.0, 1.0, 1.0], 1, 3),
        };
        let weights = volume.resonance_weights(&resonance).unwrap();
        assert!((weights.iter().sum::<f32>() - 1.0).abs() < 1e-4);
        let projected = volume.project_resonance(&resonance).unwrap();
        let mut expected = vec![0.0f32; 4];
        for (z, weight) in weights.iter().enumerate() {
            for (idx, value) in slices[z].data().iter().enumerate() {
                expected[idx] += value * weight;
            }
        }
        assert_eq!(projected.shape(), (2, 2));
        for (a, b) in projected.data().iter().zip(expected.iter()) {
            assert!((a - b).abs() < 1e-5);
        }
    }

    #[test]
    fn volume_accumulate_performs_temporal_ema() {
        let front_a = [0.0, 1.0, 2.0, 3.0];
        let back_a = [4.0, 5.0, 6.0, 7.0];
        let front_b = [8.0, 6.0, 4.0, 2.0];
        let back_b = [1.0, 3.0, 5.0, 7.0];
        let base_slices = vec![tensor_from(&front_a, 2, 2), tensor_from(&back_a, 2, 2)];
        let next_slices = vec![tensor_from(&front_b, 2, 2), tensor_from(&back_b, 2, 2)];
        let mut ema = ZSpaceVolume::from_slices(&base_slices).unwrap();
        let next = ZSpaceVolume::from_slices(&next_slices).unwrap();
        let alpha = 0.25;
        ema.accumulate(&next, alpha).unwrap();
        let retain = 1.0 - alpha;
        let mut expected = Vec::new();
        for (current, incoming) in front_a
            .iter()
            .chain(back_a.iter())
            .zip(front_b.iter().chain(back_b.iter()))
        {
            expected.push((current * retain) + (incoming * alpha));
        }
        for (observed, anticipated) in ema.voxels().iter().zip(expected.iter()) {
            assert!((observed - anticipated).abs() < 1e-6);
        }
        let blended = ZSpaceVolume::from_slices(&base_slices)
            .unwrap()
            .accumulated(&next, alpha)
            .unwrap();
        assert_eq!(blended.voxels(), ema.voxels());
        let mismatched = ZSpaceVolume::from_slices(&[tensor_from(&front_a, 2, 2)]).unwrap();
        assert!(ema.accumulate(&mismatched, alpha).is_err());
        assert!(ema.accumulated(&next, 1.5).is_err());
    }

    #[test]
    fn temporal_buffer_applies_decay_and_handles_resets() {
        let mut buffer = TemporalResonanceBuffer::new(0.5);
        let first = vec![0.2, 0.8];
        let fused_first = buffer.apply(&first).unwrap();
        for (a, b) in fused_first.iter().zip(first.iter()) {
            assert!((a - b).abs() < 1e-6);
        }
        assert_eq!(buffer.frames_accumulated(), 1);

        let second = vec![0.6, 0.4];
        let fused_second = buffer.apply(&second).unwrap();
        assert!((fused_second[0] - 0.4).abs() < 1e-6);
        assert!((fused_second[1] - 0.6).abs() < 1e-6);
        assert_eq!(buffer.frames_accumulated(), 2);

        let third = vec![0.1, 0.2, 0.7];
        let fused_third = buffer.apply(&third).unwrap();
        assert_eq!(fused_third.len(), 3);
        assert_eq!(buffer.frames_accumulated(), 1);
        assert!(fused_third
            .iter()
            .zip(third.iter())
            .all(|(a, b)| (a - b).abs() < 1e-6));

        buffer.clear();
        assert!(buffer.history().is_none());
        let invalid = vec![f32::NAN, 0.5];
        assert!(buffer.apply(&invalid).is_err());
    }

    #[test]
    fn projector_temporal_projection_matches_manual_smoothing() {
        let slices = vec![
            tensor_from(&[1.0, 0.0, 0.0, 1.0], 2, 2),
            tensor_from(&[0.5, 1.0, 1.5, 2.0], 2, 2),
        ];
        let volume = ZSpaceVolume::from_slices(&slices).unwrap();
        let resonance_a = toy_resonance(2);
        let mut resonance_b = toy_resonance(2);
        resonance_b.infinity_energy = tensor_from(&[6.0, 0.2], 1, 2);
        resonance_b.recursive_objective = tensor_from(&[0.5, -0.8], 1, 2);
<<<<<<< HEAD
        let projector =
            VisionProjector::new(0.9, 0.6, 0.0).with_spectral_window(SpectralWindow::rectangular());
=======
        let projector = VisionProjector::default();
>>>>>>> 10765043

        let mut buffer_weights = TemporalResonanceBuffer::new(0.25);
        let first_temporal = projector
            .depth_weights_with_temporal(&volume, &resonance_a, &mut buffer_weights)
            .unwrap();
        let second_direct = projector.depth_weights(&volume, &resonance_b).unwrap();
        let expected: Vec<f32> = first_temporal
            .data()
            .iter()
            .zip(second_direct.data().iter())
            .map(|(prev, next)| prev * 0.75 + next * 0.25)
            .collect();
        let second_temporal = projector
            .depth_weights_with_temporal(&volume, &resonance_b, &mut buffer_weights)
            .unwrap();
        for (observed, anticipated) in second_temporal.data().iter().zip(expected.iter()) {
            assert!((observed - anticipated).abs() < 1e-6);
        }

        let mut buffer_projection = TemporalResonanceBuffer::new(0.25);
        projector
            .project_with_temporal(&volume, &resonance_a, &mut buffer_projection)
            .unwrap();
        let second_projection = projector
            .project_with_temporal(&volume, &resonance_b, &mut buffer_projection)
            .unwrap();
        let manual = volume.collapse_with_weights(&expected).unwrap();
        assert_eq!(manual.shape(), second_projection.shape());
        for (lhs, rhs) in second_projection.data().iter().zip(manual.data().iter()) {
            assert!((lhs - rhs).abs() < 1e-6);
        }
    }

    #[test]
    fn projector_respects_atlas_calibration() {
        let slices = vec![
            tensor_from(&[1.0, 0.0, 0.0, 1.0], 2, 2),
            tensor_from(&[0.0, 1.0, 1.0, 0.0], 2, 2),
        ];
        let volume = ZSpaceVolume::from_slices(&slices).unwrap();
        let resonance = toy_resonance(2);
        let summary = ChronoSummary {
            frames: 4,
            duration: 1.0,
            latest_timestamp: 1.0,
            mean_drift: 0.1,
            mean_abs_drift: 0.2,
            drift_std: 0.05,
            mean_energy: 2.5,
            energy_std: 0.5,
            mean_decay: -0.3,
            min_energy: 1.0,
            max_energy: 4.0,
        };
        let mut projector = VisionProjector::from_summary(&summary);
        let weights_before = projector.depth_weights(&volume, &resonance).unwrap();
        let mut atlas = AtlasFrame::new(0.5);
        atlas.z_signal = Some(1.0);
        atlas.collapse_total = Some(2.0);
        atlas.suggested_pressure = Some(64.0);
        projector.calibrate_from_atlas(&atlas);
        let weights_after = projector.depth_weights(&volume, &resonance).unwrap();
        assert!((weights_after.data()[0] - weights_before.data()[0]).abs() > 1e-3);
        let projection = projector.project(&volume, &resonance).unwrap();
        assert_eq!(projection.shape(), (2, 2));
    }

    #[test]
    fn multi_view_biases_respect_orientation_and_baseline() {
        let descriptors = vec![
            ViewDescriptor::new("front", [0.0, 0.0, 0.0], [0.0, 0.0, 1.0]),
            ViewDescriptor::new("right", [0.0, 0.0, 0.0], [1.0, 0.0, 0.1])
                .with_baseline_weight(0.5),
            ViewDescriptor::new("sky", [0.0, 0.0, 0.0], [0.0, 1.0, 1.0]).with_baseline_weight(2.0),
        ];
        let fusion = MultiViewFusion::new(descriptors)
            .unwrap()
            .with_focus_direction([0.1, 0.2, 1.0])
            .with_alignment_gamma(2.0);
        let slices = vec![
            tensor_from(&[1.0, 1.0, 1.0, 1.0], 2, 2),
            tensor_from(&[0.5, 0.5, 0.5, 0.5], 2, 2),
            tensor_from(&[0.25, 0.25, 0.25, 0.25], 2, 2),
        ];
        let volume = ZSpaceVolume::from_slices(&slices).unwrap();
        let resonance = toy_resonance(3);
        let projector = VisionProjector::default();
        let baseline = projector.depth_weights(&volume, &resonance).unwrap();
        let weights = projector
            .depth_weights_multi_view(&fusion, &volume, &resonance)
            .unwrap();
        let base = baseline.data();
        let data = weights.data();
        assert_eq!(data.len(), 3);
        assert!((data.iter().sum::<f32>() - 1.0).abs() < 1e-6);
        assert!(data[2] > base[2]);
        assert!(data[1] < base[1]);
    }

    #[test]
    fn projector_multi_view_temporal_projection_matches_manual_smoothing() {
        let descriptors = vec![
            ViewDescriptor::new("front", [0.0, 0.0, 0.0], [0.0, 0.0, 1.0]),
            ViewDescriptor::new("right", [0.0, 0.0, 0.0], [1.0, 0.0, 0.5])
                .with_baseline_weight(1.5),
        ];
        let fusion = MultiViewFusion::new(descriptors)
            .unwrap()
            .with_focus_direction([0.4, 0.0, 1.0])
            .with_alignment_gamma(1.5);
        let slices = vec![
            tensor_from(&[1.0, 0.0, 0.0, 1.0], 2, 2),
            tensor_from(&[0.0, 1.0, 1.0, 0.0], 2, 2),
        ];
        let volume = ZSpaceVolume::from_slices(&slices).unwrap();
        let resonance_a = toy_resonance(2);
        let mut resonance_b = toy_resonance(2);
        resonance_b.infinity_energy = tensor_from(&[3.0, 6.0], 1, 2);
        resonance_b.recursive_objective = tensor_from(&[0.1, 0.9], 1, 2);
        let projector = VisionProjector::default();

        let mut buffer_weights = TemporalResonanceBuffer::new(0.3);
        let first_temporal = projector
            .depth_weights_multi_view_with_temporal(
                &fusion,
                &volume,
                &resonance_a,
                &mut buffer_weights,
            )
            .unwrap();
        let second_direct = projector
            .depth_weights_multi_view(&fusion, &volume, &resonance_b)
            .unwrap();
        let expected: Vec<f32> = first_temporal
            .data()
            .iter()
            .zip(second_direct.data().iter())
            .map(|(prev, next)| prev * 0.7 + next * 0.3)
            .collect();
        let second_temporal = projector
            .depth_weights_multi_view_with_temporal(
                &fusion,
                &volume,
                &resonance_b,
                &mut buffer_weights,
            )
            .unwrap();
        for (observed, anticipated) in second_temporal.data().iter().zip(expected.iter()) {
            assert!((observed - anticipated).abs() < 1e-6);
        }

        let mut buffer_projection = TemporalResonanceBuffer::new(0.3);
        projector
            .project_multi_view_with_temporal(
                &fusion,
                &volume,
                &resonance_a,
                &mut buffer_projection,
            )
            .unwrap();
        let second_projection = projector
            .project_multi_view_with_temporal(
                &fusion,
                &volume,
                &resonance_b,
                &mut buffer_projection,
            )
            .unwrap();
        let manual = volume.collapse_with_weights(&expected).unwrap();
        assert_eq!(manual.shape(), second_projection.shape());
        for (lhs, rhs) in second_projection.data().iter().zip(manual.data().iter()) {
            assert!((lhs - rhs).abs() < 1e-6);
        }
    }

    #[test]
    fn image_tensor_volume_roundtrip() {
        let image = ImageTensor::new(
            3,
            2,
            2,
            vec![
                0.0, 1.0, 2.0, 3.0, // channel 0
                4.0, 5.0, 6.0, 7.0, // channel 1
                8.0, 9.0, 10.0, 11.0, // channel 2
            ],
        )
        .unwrap();
        let volume = ZSpaceVolume::from_image_tensor(&image).unwrap();
        let restored = volume.to_image_tensor().unwrap();
        assert_eq!(image, restored);
        let tensor = image.into_tensor().unwrap();
        let rebuilt = ImageTensor::from_tensor(&tensor, 3, 2, 2).unwrap();
        assert_eq!(rebuilt.shape(), (3, 2, 2));
    }

    #[test]
    fn transform_pipeline_matches_torchvision_basics() {
        let mut pipeline = standard_classification_pipeline(64, Some(7)).unwrap();
        let mut image = ImageTensor::new(3, 96, 96, vec![0.5; 3 * 96 * 96]).unwrap();
        pipeline.apply(&mut image).unwrap();
        assert_eq!(image.shape(), (3, 64, 64));
        let data = image.as_slice();
        let area = 64 * 64;
        let expected = [
            (0.5 - 0.485) / 0.229,
            (0.5 - 0.456) / 0.224,
            (0.5 - 0.406) / 0.225,
        ];
        for (channel, &value) in expected.iter().enumerate() {
            let idx = channel * area;
            assert!((data[idx] - value).abs() < 1e-3);
        }
    }

    #[test]
    fn dataloader_produces_batches() {
        let descriptor = dataset_catalog()[0].clone();
        let mut dataset = TensorVisionDataset::new(descriptor);
        for idx in 0..8 {
            let image = ImageTensor::new(3, 64, 64, vec![idx as f32; 3 * 64 * 64]).unwrap();
            dataset
                .push_sample(DatasetSample::new(image).with_label(format!("label-{idx}")))
                .unwrap();
        }
        let dataset = Arc::new(dataset);
        let mut loader = DataLoader::new(dataset, 3, Some(42)).unwrap();
        loader.enable_shuffle(true);
        let mut seen = 0;
        while let Some(batch) = loader.next_batch().unwrap() {
            assert!(!batch.is_empty());
            let tensor = batch.stack().unwrap();
            assert_eq!(tensor.shape().0, batch.len());
            seen += batch.len();
        }
        assert_eq!(seen, 8);
    }

    #[test]
    fn simple_cnn_forward_produces_logits() {
        let model = create_classification_model(ModelKind::ResNet18, 10, Some(99)).unwrap();
        let metadata = model.metadata().clone();
        let image = ImageTensor::new(
            metadata.input_channels,
            metadata.image_size.0,
            metadata.image_size.1,
            vec![0.25; metadata.input_channels * metadata.image_size.0 * metadata.image_size.1],
        )
        .unwrap();
        let logits = model.forward(&[image.clone()]).unwrap();
        assert_eq!(logits.shape(), (1, metadata.num_classes));
        let extractor = FeatureExtractor::new(model.clone(), FeatureStage::Stem);
        let stem = extractor.extract(&image).unwrap();
        assert_eq!(
            stem.shape().1,
            (metadata.image_size.0 / 2) * (metadata.image_size.1 / 2)
        );
    }
}<|MERGE_RESOLUTION|>--- conflicted
+++ resolved
@@ -259,7 +259,6 @@
         response
     }
 
-<<<<<<< HEAD
     /// Performs an exponential moving average with another volume in-place.
     pub fn accumulate(&mut self, next: &ZSpaceVolume, alpha: f32) -> PureResult<()> {
         if self.depth != next.depth || self.height != next.height || self.width != next.width {
@@ -276,29 +275,10 @@
         let retain = 1.0 - alpha;
         for (current, incoming) in self.voxels.iter_mut().zip(next.voxels.iter()) {
             *current = (*current * retain) + (incoming * alpha);
-=======
-    /// Performs an exponential moving average with the provided next volume.
-    pub fn accumulate(&mut self, next: &ZSpaceVolume, alpha: f32) -> PureResult<()> {
-        if self.depth != next.depth || self.height != next.height || self.width != next.width {
-            return Err(TensorError::ShapeMismatch {
-                left: (self.depth * self.height, self.width),
-                right: (next.depth * next.height, next.width),
-            });
-        }
-        let alpha = if alpha.is_finite() {
-            alpha.clamp(0.0, 1.0)
-        } else {
-            0.5
-        };
-        let beta = 1.0 - alpha;
-        for (current, incoming) in self.voxels.iter_mut().zip(next.voxels.iter()) {
-            *current = beta * *current + alpha * *incoming;
->>>>>>> 10765043
         }
         Ok(())
     }
 
-<<<<<<< HEAD
     /// Returns a blended copy that incorporates the next volume using EMA weighting.
     pub fn accumulated(&self, next: &ZSpaceVolume, alpha: f32) -> PureResult<Self> {
         let mut blended = Self {
@@ -310,58 +290,6 @@
         blended.accumulate(next, alpha)?;
         Ok(blended)
     }
-=======
-    /// Returns a new volume representing the exponential moving average of `self` and `next`.
-    pub fn accumulated(&self, next: &ZSpaceVolume, alpha: f32) -> PureResult<Self> {
-        let mut blended = self.clone();
-        blended.accumulate(next, alpha)?;
-        Ok(blended)
-    }
-
-    /// Blends a temporal sequence of volumes using the provided weights.
-    pub fn blend_sequence(sequence: &[ZSpaceVolume], weights: &[f32]) -> PureResult<Self> {
-        if sequence.is_empty() {
-            return Err(TensorError::EmptyInput("z_space_sequence"));
-        }
-        if sequence.len() != weights.len() {
-            return Err(TensorError::DataLength {
-                expected: sequence.len(),
-                got: weights.len(),
-            });
-        }
-        let reference = &sequence[0];
-        let mut weights = weights.to_vec();
-        Self::normalise_weights(&mut weights);
-        let total_len = reference.voxels.len();
-        let mut voxels = vec![0.0; total_len];
-        for (volume, weight) in sequence.iter().zip(weights.iter()) {
-            if volume.depth != reference.depth
-                || volume.height != reference.height
-                || volume.width != reference.width
-            {
-                return Err(TensorError::ShapeMismatch {
-                    left: (reference.depth * reference.height, reference.width),
-                    right: (volume.depth * volume.height, volume.width),
-                });
-            }
-            if !weight.is_finite() {
-                return Err(TensorError::NonFiniteValue {
-                    label: "temporal_weight",
-                    value: *weight,
-                });
-            }
-            for (dst, src) in voxels.iter_mut().zip(volume.voxels.iter()) {
-                *dst += src * *weight;
-            }
-        }
-        Ok(Self {
-            depth: reference.depth,
-            height: reference.height,
-            width: reference.width,
-            voxels,
-        })
-    }
->>>>>>> 10765043
 }
 
 /// Spectral window functions used to modulate depth resonance weights.
@@ -544,7 +472,6 @@
             }
         }
     }
-<<<<<<< HEAD
 }
 
 /// Metadata describing a registered camera/view that contributes to a Z-space volume.
@@ -713,8 +640,6 @@
             direction[2] / norm,
         ]
     }
-=======
->>>>>>> 10765043
 }
 
 /// Adaptive projector that fuses resonance telemetry with chrono summaries.
@@ -724,11 +649,6 @@
     spread: f32,
     energy_bias: f32,
     window: SpectralWindow,
-<<<<<<< HEAD
-=======
-    temporal_focus: f32,
-    temporal_decay: f32,
->>>>>>> 10765043
 }
 
 impl VisionProjector {
@@ -750,11 +670,6 @@
             spread,
             energy_bias,
             window: SpectralWindow::hann(),
-<<<<<<< HEAD
-=======
-            temporal_focus: 1.0,
-            temporal_decay: 0.25,
->>>>>>> 10765043
         }
     }
 
@@ -764,20 +679,6 @@
         self
     }
 
-<<<<<<< HEAD
-=======
-    /// Configures temporal attention focusing on a point in the sequence with a decay width.
-    pub fn with_temporal_attention(mut self, focus: f32, decay: f32) -> Self {
-        self.temporal_focus = focus.clamp(0.0, 1.0);
-        self.temporal_decay = if decay.is_finite() && decay > 1e-3 {
-            decay.min(1.0)
-        } else {
-            0.25
-        };
-        self
-    }
-
->>>>>>> 10765043
     /// Builds a projector from a chrono summary.
     pub fn from_summary(summary: &ChronoSummary) -> Self {
         let span = (summary.max_energy - summary.min_energy).abs().max(1e-3);
@@ -854,19 +755,6 @@
         self.window
     }
 
-<<<<<<< HEAD
-=======
-    /// Returns the temporal focus (0 = earliest frame, 1 = latest frame).
-    pub fn temporal_focus(&self) -> f32 {
-        self.temporal_focus
-    }
-
-    /// Returns the temporal decay width controlling the Gaussian window over time.
-    pub fn temporal_decay(&self) -> f32 {
-        self.temporal_decay
-    }
-
->>>>>>> 10765043
     fn compute_depth_weights(
         &self,
         volume: &ZSpaceVolume,
@@ -994,7 +882,6 @@
         volume.collapse_with_weights(&weights)
     }
 
-<<<<<<< HEAD
     /// Projects the volume while folding in temporally smoothed resonance weights.
     pub fn project_with_temporal(
         &self,
@@ -1124,16 +1011,6 @@
             });
         }
         volume.collapse_with_weights(&smoothed)
-=======
-    /// Projects a temporal sequence by first fusing frames with temporal attention.
-    pub fn project_sequence(
-        &self,
-        sequence: &[ZSpaceVolume],
-        resonance: &DifferentialResonance,
-    ) -> PureResult<Tensor> {
-        let fused = self.fuse_sequence(sequence)?;
-        self.project(&fused, resonance)
->>>>>>> 10765043
     }
 }
 
@@ -2624,12 +2501,8 @@
         let mut resonance_b = toy_resonance(2);
         resonance_b.infinity_energy = tensor_from(&[6.0, 0.2], 1, 2);
         resonance_b.recursive_objective = tensor_from(&[0.5, -0.8], 1, 2);
-<<<<<<< HEAD
         let projector =
             VisionProjector::new(0.9, 0.6, 0.0).with_spectral_window(SpectralWindow::rectangular());
-=======
-        let projector = VisionProjector::default();
->>>>>>> 10765043
 
         let mut buffer_weights = TemporalResonanceBuffer::new(0.25);
         let first_temporal = projector
