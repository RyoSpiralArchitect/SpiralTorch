// SPDX-License-Identifier: AGPL-3.0-or-later
// © 2025 Ryo ∴ SpiralArchitect (kishkavsesvit@icloud.com)
// Part of SpiralTorch — Licensed under AGPL-3.0-or-later.
// Unauthorized derivative works or closed redistribution prohibited under AGPL §13.
//
// =============================================================================
//  SpiralReality Proprietary
//  Copyright (c) 2025 SpiralReality. All Rights Reserved.
//
//  NOTICE: This file contains confidential and proprietary information of
//  SpiralReality. ANY USE, COPYING, MODIFICATION, DISTRIBUTION, DISPLAY,
//  OR DISCLOSURE OF THIS FILE, IN WHOLE OR IN PART, IS STRICTLY PROHIBITED
//  WITHOUT THE PRIOR WRITTEN CONSENT OF SPIRALREALITY.
//
//  NO LICENSE IS GRANTED OR IMPLIED BY THIS FILE. THIS SOFTWARE IS PROVIDED
//  "AS IS", WITHOUT WARRANTY OF ANY KIND, EXPRESS OR IMPLIED, INCLUDING BUT
//  NOT LIMITED TO THE WARRANTIES OF MERCHANTABILITY, FITNESS FOR A PARTICULAR
//  PURPOSE AND NON-INFRINGEMENT. IN NO EVENT SHALL SPIRALREALITY OR ITS
//  SUPPLIERS BE LIABLE FOR ANY CLAIM, DAMAGES OR OTHER LIABILITY, WHETHER IN
//  AN ACTION OF CONTRACT, TORT OR OTHERWISE, ARISING FROM, OUT OF OR IN
//  CONNECTION WITH THE SOFTWARE OR THE USE OR OTHER DEALINGS IN THE SOFTWARE.
// =============================================================================

//! Z-space native vision utilities for SpiralTorch.
//!
//! In addition to the SpiralTorch-specific data structures, this crate keeps a
//! concise index of **TorchVision**'s representative functionality so that
//! downstream consumers can quickly align their expectations when porting
//! workflows.
//!
//! ### TorchVision standard capabilities
//! - **Datasets** &mdash; canonical image classification, detection, segmentation,
//!   optical flow, stereo matching, paired-image, captioning, and video
//!   collections are exposed through ready-to-use `torchvision.datasets`
//!   classes.
//! - **Models** &mdash; reference architectures for classification (from AlexNet to
//!   modern ViT variants), quantized classifiers, semantic segmentation,
//!   detection/instance segmentation/keypoint estimation, video classification,
//!   and optical flow provide drop-in baselines.
//! - **Transforms v2** &mdash; unified augmentation pipelines (`torchvision.transforms.v2`)
//!   handle images, videos, bounding boxes, masks, and keypoints while
//!   remaining compatible with the v1 API.
//! - **TVTensors** &mdash; tensor subclasses (Image, Video, BoundingBoxes, etc.)
//!   enable automatic dispatch and metadata propagation inside the v2 pipeline.
//! - **Utilities** &mdash; rendering helpers such as `draw_bounding_boxes`,
//!   `draw_segmentation_masks`, `make_grid`, and `save_image` simplify rapid
//!   inspection.
//! - **Custom ops** &mdash; `torchvision.ops` implements NMS, RoI operators, box
//!   algebra, detection-friendly losses, and common vision blocks that remain
//!   TorchScript compatible.
//! - **IO** &mdash; accelerated codecs (JPEG/PNG/WEBP/GIF/AVIF/HEIC) with tensor
//!   interop plus video read/write utilities support efficient pipelines.
//! - **Feature extraction** &mdash; helpers like `create_feature_extractor` expose
//!   intermediate activations for transfer learning, visualization, and FPN
//!   style integration.
//!
//! The [`ZSpaceVolume`] acts as a volumetric canvas capable of storing
//! resonant feature slices along the Z axis. Coupled with a
//! [`VisionProjector`], the volume can be collapsed back into 2D feature maps
//! while respecting Z-space curvature, resonance energy and the live telemetry
//! streamed through [`AtlasFrame`] snapshots.

<<<<<<< HEAD
use rand::{rngs::StdRng, seq::SliceRandom, Rng, SeedableRng};
=======
pub mod models;
pub mod xai;

use rand::{rngs::StdRng, Rng, SeedableRng};
>>>>>>> 48dc9d18
use std::cmp::min;
use std::f32::consts::PI;
use std::sync::Arc;

use st_core::telemetry::atlas::AtlasFrame;
use st_core::telemetry::chrono::ChronoSummary;
use st_nn::layers::spiral_rnn::SpiralRnn;
use st_nn::module::Module;
use st_tensor::{DifferentialResonance, PureResult, Tensor, TensorError};

<<<<<<< HEAD
pub mod transforms;
=======
const RESONANCE_FEATURES_PER_SLICE: usize = 10;
>>>>>>> 48dc9d18

/// Volumetric container that holds planar tensors along the Z axis.
#[derive(Clone, Debug, PartialEq)]
pub struct ZSpaceVolume {
    depth: usize,
    height: usize,
    width: usize,
    voxels: Vec<f32>,
}

/// Statistical summary describing each slice inside a [`ZSpaceVolume`].
#[derive(Clone, Debug, PartialEq)]
pub struct ZSliceProfile {
    means: Vec<f32>,
    stds: Vec<f32>,
    energies: Vec<f32>,
}

impl ZSliceProfile {
    /// Creates a new profile from explicit per-slice statistics.
    pub fn new(means: Vec<f32>, stds: Vec<f32>, energies: Vec<f32>) -> PureResult<Self> {
        if means.is_empty() {
            return Err(TensorError::EmptyInput("z_slice_profile"));
        }
        let depth = means.len();
        if stds.len() != depth {
            return Err(TensorError::DataLength {
                expected: depth,
                got: stds.len(),
            });
        }
        if energies.len() != depth {
            return Err(TensorError::DataLength {
                expected: depth,
                got: energies.len(),
            });
        }
        Ok(Self {
            means,
            stds,
            energies,
        })
    }

    /// Number of slices contained in the profile.
    pub fn depth(&self) -> usize {
        self.means.len()
    }

    /// Returns an immutable view of the slice means.
    pub fn means(&self) -> &[f32] {
        &self.means
    }

    /// Returns an immutable view of the slice standard deviations.
    pub fn stds(&self) -> &[f32] {
        &self.stds
    }

    /// Returns an immutable view of the slice energies.
    pub fn energies(&self) -> &[f32] {
        &self.energies
    }

    /// Fetches the mean intensity for the given slice index.
    pub fn mean(&self, index: usize) -> f32 {
        self.means[index]
    }

    /// Fetches the standard deviation for the given slice index.
    pub fn std(&self, index: usize) -> f32 {
        self.stds[index]
    }

    /// Fetches the mean squared energy for the given slice index.
    pub fn energy(&self, index: usize) -> f32 {
        self.energies[index]
    }
}

impl ZSpaceVolume {
    /// Creates a Z-space volume filled with zeros.
    pub fn zeros(depth: usize, height: usize, width: usize) -> PureResult<Self> {
        if depth == 0 || height == 0 || width == 0 {
            return Err(TensorError::InvalidDimensions {
                rows: depth,
                cols: height.saturating_mul(width),
            });
        }
        Ok(Self {
            depth,
            height,
            width,
            voxels: vec![0.0; depth * height * width],
        })
    }

    /// Builds a Z-space volume from planar tensor slices.
    pub fn from_slices(slices: &[Tensor]) -> PureResult<Self> {
        if slices.is_empty() {
            return Err(TensorError::EmptyInput("z_space_volume_slices"));
        }
        let (height, width) = slices[0].shape();
        let mut voxels = Vec::with_capacity(slices.len() * height * width);
        for slice in slices {
            let (rows, cols) = slice.shape();
            if rows != height || cols != width {
                return Err(TensorError::ShapeMismatch {
                    left: (height, width),
                    right: (rows, cols),
                });
            }
            voxels.extend_from_slice(slice.data());
        }
        Ok(Self {
            depth: slices.len(),
            height,
            width,
            voxels,
        })
    }

    /// Returns the depth (number of Z slices).
    pub fn depth(&self) -> usize {
        self.depth
    }

    /// Returns the height of each slice.
    pub fn height(&self) -> usize {
        self.height
    }

    /// Returns the width of each slice.
    pub fn width(&self) -> usize {
        self.width
    }

    /// Immutable access to the raw voxel buffer.
    pub fn voxels(&self) -> &[f32] {
        &self.voxels
    }

    /// Mutable access to the raw voxel buffer.
    pub fn voxels_mut(&mut self) -> &mut [f32] {
        &mut self.voxels
    }

    /// Extracts a slice at the requested depth index.
    pub fn slice(&self, index: usize) -> PureResult<Tensor> {
        if index >= self.depth {
            return Err(TensorError::InvalidValue {
                label: "z_slice_index",
            });
        }
        let slice_len = self.height * self.width;
        let start = index * slice_len;
        let end = start + slice_len;
        Tensor::from_vec(self.height, self.width, self.voxels[start..end].to_vec())
    }

    /// Collapses the volume into a 2D tensor using the provided depth weights.
    pub fn collapse_with_weights(&self, weights: &[f32]) -> PureResult<Tensor> {
        if weights.len() != self.depth {
            return Err(TensorError::DataLength {
                expected: self.depth,
                got: weights.len(),
            });
        }
        let slice_len = self.height * self.width;
        let mut canvas = vec![0.0; slice_len];
        for (z, &weight) in weights.iter().enumerate() {
            if !weight.is_finite() {
                return Err(TensorError::NonFiniteValue {
                    label: "z_space_weight",
                    value: weight,
                });
            }
            let start = z * slice_len;
            let end = start + slice_len;
            let slice = &self.voxels[start..end];
            for (idx, voxel) in slice.iter().enumerate() {
                canvas[idx] += voxel * weight;
            }
        }
        Tensor::from_vec(self.height, self.width, canvas)
    }

    /// Derives per-depth weights from a differential resonance.
    pub fn resonance_weights(&self, resonance: &DifferentialResonance) -> PureResult<Vec<f32>> {
        let energy = resonance.infinity_energy.data();
        let objective = resonance.recursive_objective.data();
        if energy.is_empty() || objective.is_empty() {
            return Err(TensorError::EmptyInput("differential_resonance"));
        }
        let homotopy = resonance.homotopy_flow.data();
        let mut weights = Vec::with_capacity(self.depth);
        let energy_len = energy.len();
        let objective_len = objective.len();
        let homotopy_len = homotopy.len().max(1);
        for idx in 0..self.depth {
            let e = energy[idx % energy_len].abs() + 1e-6;
            let o = 1.0 + objective[idx % objective_len].tanh();
            let h = if homotopy.is_empty() {
                1.0
            } else {
                1.0 + homotopy[idx % homotopy_len].tanh()
            };
            let value = (e * o * h).max(0.0);
            weights.push(value);
        }
        Self::normalise_weights(&mut weights);
        Ok(weights)
    }

    fn normalise_weights(weights: &mut [f32]) {
        let mut total = 0.0f32;
        for weight in weights.iter() {
            if weight.is_finite() {
                total += *weight;
            }
        }
        if !total.is_finite() || total <= f32::EPSILON {
            let uniform = 1.0 / weights.len().max(1) as f32;
            for weight in weights.iter_mut() {
                *weight = uniform;
            }
        } else {
            for weight in weights.iter_mut() {
                *weight /= total;
            }
        }
    }

    /// Collapses the volume according to resonance-derived weights.
    pub fn project_resonance(&self, resonance: &DifferentialResonance) -> PureResult<Tensor> {
        let weights = self.resonance_weights(resonance)?;
        self.collapse_with_weights(&weights)
    }

    /// Computes a spectral energy response for each depth slice using the provided window.
    pub fn spectral_response(&self, window: &SpectralWindow) -> Vec<f32> {
        let slice_len = self.height.saturating_mul(self.width);
        if slice_len == 0 || self.depth == 0 {
            return Vec::new();
        }
        let mut response = Vec::with_capacity(self.depth);
        let window_weights = window.weights(self.depth);
        for (z, coeff) in window_weights.iter().enumerate() {
            let start = z * slice_len;
            let end = start + slice_len;
            let slice = &self.voxels[start..end];
            let energy = if slice_len > 0 {
                slice.iter().map(|v| v.abs()).sum::<f32>() / slice_len as f32
            } else {
                0.0
            };
            response.push(energy * coeff);
        }
        response
    }

    /// Performs an exponential moving average with another volume in-place.
    pub fn accumulate(&mut self, next: &ZSpaceVolume, alpha: f32) -> PureResult<()> {
        if self.depth != next.depth || self.height != next.height || self.width != next.width {
            return Err(TensorError::ShapeMismatch {
                left: (self.depth, self.height * self.width),
                right: (next.depth, next.height * next.width),
            });
        }
        if !alpha.is_finite() || !(0.0..=1.0).contains(&alpha) {
            return Err(TensorError::InvalidValue {
                label: "temporal_alpha",
            });
        }
        let retain = 1.0 - alpha;
        for (current, incoming) in self.voxels.iter_mut().zip(next.voxels.iter()) {
            *current = (*current * retain) + (incoming * alpha);
        }
        Ok(())
    }

    /// Returns a blended copy that incorporates the next volume using EMA weighting.
    pub fn accumulated(&self, next: &ZSpaceVolume, alpha: f32) -> PureResult<Self> {
        let mut blended = Self {
            depth: self.depth,
            height: self.height,
            width: self.width,
            voxels: self.voxels.clone(),
        };
        blended.accumulate(next, alpha)?;
        Ok(blended)
    }

    /// Blends a sequence of volumes using provided weights.
    pub fn blend_sequence(sequence: &[ZSpaceVolume], weights: &[f32]) -> PureResult<Self> {
        if sequence.is_empty() {
            return Err(TensorError::EmptyInput("z_space_sequence"));
        }
        if sequence.len() != weights.len() {
            return Err(TensorError::DataLength {
                expected: sequence.len(),
                got: weights.len(),
            });
        }
        let reference = &sequence[0];
        let slice_len = reference.depth * reference.height * reference.width;
        let mut voxels = vec![0.0f32; slice_len];
        let mut normaliser = 0.0f32;
        for (volume, &weight) in sequence.iter().zip(weights.iter()) {
            if volume.depth != reference.depth
                || volume.height != reference.height
                || volume.width != reference.width
            {
                return Err(TensorError::ShapeMismatch {
                    left: (reference.depth, reference.height * reference.width),
                    right: (volume.depth, volume.height * volume.width),
                });
            }
            if !weight.is_finite() {
                continue;
            }
            normaliser += weight.max(0.0);
            for (dst, src) in voxels.iter_mut().zip(volume.voxels.iter()) {
                *dst += src * weight.max(0.0);
            }
        }
        if normaliser <= f32::EPSILON {
            return Err(TensorError::InvalidValue {
                label: "z_space_blend_weights",
            });
        }
        let inv = 1.0 / normaliser;
        for value in voxels.iter_mut() {
            *value *= inv;
        }
        Ok(Self {
            depth: reference.depth,
            height: reference.height,
            width: reference.width,
            voxels,
        })
    }
}

/// Spectral window functions used to modulate depth resonance weights.
#[derive(Clone, Copy, Debug, PartialEq)]
pub struct SpectralWindow {
    kind: SpectralWindowKind,
}

#[derive(Clone, Copy, Debug, PartialEq)]
enum SpectralWindowKind {
    Rectangular,
    Hann,
    Hamming,
    Blackman,
    Gaussian { sigma: f32 },
}

impl SpectralWindow {
    /// Creates a rectangular window (no modulation).
    pub fn rectangular() -> Self {
        Self {
            kind: SpectralWindowKind::Rectangular,
        }
    }

    /// Creates a Hann window.
    pub fn hann() -> Self {
        Self {
            kind: SpectralWindowKind::Hann,
        }
    }

    /// Creates a Hamming window.
    pub fn hamming() -> Self {
        Self {
            kind: SpectralWindowKind::Hamming,
        }
    }

    /// Creates a Blackman window.
    pub fn blackman() -> Self {
        Self {
            kind: SpectralWindowKind::Blackman,
        }
    }

    /// Creates a Gaussian window with the provided sigma parameter.
    pub fn gaussian(sigma: f32) -> Self {
        let sigma = if sigma.is_finite() && sigma > 1e-3 {
            sigma
        } else {
            0.4
        };
        Self {
            kind: SpectralWindowKind::Gaussian { sigma },
        }
    }

    /// Generates normalised weights for the configured window.
    pub fn weights(&self, depth: usize) -> Vec<f32> {
        if depth == 0 {
            return Vec::new();
        }
        if depth == 1 {
            return vec![1.0];
        }
        let mut weights = Vec::with_capacity(depth);
        let n_minus_1 = (depth - 1) as f32;
        match self.kind {
            SpectralWindowKind::Rectangular => {
                weights.resize(depth, 1.0);
            }
            SpectralWindowKind::Hann => {
                for n in 0..depth {
                    let coeff = 0.5 * (1.0 - (2.0 * PI * n as f32 / n_minus_1).cos());
                    weights.push(coeff.max(0.0));
                }
            }
            SpectralWindowKind::Hamming => {
                for n in 0..depth {
                    let coeff = 0.54 - 0.46 * (2.0 * PI * n as f32 / n_minus_1).cos();
                    weights.push(coeff.max(0.0));
                }
            }
            SpectralWindowKind::Blackman => {
                for n in 0..depth {
                    let ratio = 2.0 * PI * n as f32 / n_minus_1;
                    let coeff = 0.42 - 0.5 * ratio.cos() + 0.08 * (2.0 * ratio).cos();
                    weights.push(coeff.max(0.0));
                }
            }
            SpectralWindowKind::Gaussian { sigma } => {
                let centre = n_minus_1 / 2.0;
                let denom = 2.0 * sigma.powi(2) * (centre + 1.0).powi(2);
                for n in 0..depth {
                    let delta = n as f32 - centre;
                    let coeff = (-delta.powi(2) / denom.max(1e-6)).exp();
                    weights.push(coeff.max(0.0));
                }
            }
        }
        ZSpaceVolume::normalise_weights(&mut weights);
        weights
    }
}

/// Maintains a temporal exponential moving average of depth attention weights.
#[derive(Clone, Debug)]
pub struct TemporalResonanceBuffer {
    decay: f32,
    history: Option<Vec<f32>>,
    frames: usize,
}

impl TemporalResonanceBuffer {
    /// Creates a new temporal buffer using the provided decay coefficient.
    pub fn new(decay: f32) -> Self {
        let decay = if decay.is_finite() {
            decay.clamp(0.0, 1.0)
        } else {
            0.5
        };
        Self {
            decay,
            history: None,
            frames: 0,
        }
    }

    /// Returns the exponential decay factor applied to new weights.
    pub fn decay(&self) -> f32 {
        self.decay
    }

    /// Returns how many frames have been fused into the buffer.
    pub fn frames_accumulated(&self) -> usize {
        self.frames
    }

    /// Returns the current temporal history if it exists.
    pub fn history(&self) -> Option<&[f32]> {
        self.history.as_deref()
    }

    /// Clears the stored history and resets the buffer.
    pub fn clear(&mut self) {
        self.history = None;
        self.frames = 0;
    }

    /// Applies the temporal smoothing to a new set of weights and returns the fused profile.
    pub fn apply(&mut self, weights: &[f32]) -> PureResult<Vec<f32>> {
        if let Some(value) = weights.iter().find(|value| !value.is_finite()) {
            return Err(TensorError::NonFiniteValue {
                label: "temporal_resonance_weight",
                value: *value,
            });
        }
        if weights.is_empty() {
            self.clear();
            return Ok(Vec::new());
        }
        match self.history {
            Some(ref mut history) if history.len() == weights.len() => {
                let alpha = self.decay;
                let retain = 1.0 - alpha;
                for (stored, &incoming) in history.iter_mut().zip(weights.iter()) {
                    *stored = (*stored * retain) + (incoming * alpha);
                }
                ZSpaceVolume::normalise_weights(history);
                self.frames = self.frames.saturating_add(1);
                Ok(history.clone())
            }
            _ => {
                let mut history = weights.to_vec();
                ZSpaceVolume::normalise_weights(&mut history);
                self.history = Some(history.clone());
                self.frames = 1;
                Ok(history)
            }
        }
    }
}

/// Synthesises differential resonances using a [`SpiralRnn`] conditioned on Z-space telemetry.
#[derive(Debug)]
pub struct ResonanceGenerator {
    rnn: SpiralRnn,
    features_per_slice: usize,
    steps: usize,
    hidden_dim: usize,
}

impl ResonanceGenerator {
    /// Creates a generator that uses the default feature set per slice.
    pub fn new(name: impl Into<String>, hidden_dim: usize, steps: usize) -> PureResult<Self> {
        Self::with_features(name, RESONANCE_FEATURES_PER_SLICE, hidden_dim, steps)
    }

    /// Creates a generator with an explicit feature dimensionality per slice.
    pub fn with_features(
        name: impl Into<String>,
        features_per_slice: usize,
        hidden_dim: usize,
        steps: usize,
    ) -> PureResult<Self> {
        if features_per_slice == 0 || hidden_dim == 0 || steps == 0 {
            return Err(TensorError::InvalidDimensions {
                rows: features_per_slice.max(1),
                cols: hidden_dim.max(1),
            });
        }
        let rnn = SpiralRnn::new(name, features_per_slice, hidden_dim, steps)?;
        Ok(Self {
            rnn,
            features_per_slice,
            steps,
            hidden_dim,
        })
    }

    /// Number of conditioning features encoded for each Z slice.
    pub fn features_per_slice(&self) -> usize {
        self.features_per_slice
    }

    /// Number of temporal steps expected by the underlying [`SpiralRnn`].
    pub fn steps(&self) -> usize {
        self.steps
    }

    /// Hidden dimensionality of the [`SpiralRnn`].
    pub fn hidden_dim(&self) -> usize {
        self.hidden_dim
    }

    /// Immutable access to the internal [`SpiralRnn`].
    pub fn rnn(&self) -> &SpiralRnn {
        &self.rnn
    }

    /// Mutable access to the internal [`SpiralRnn`] for fine-tuning.
    pub fn rnn_mut(&mut self) -> &mut SpiralRnn {
        &mut self.rnn
    }

    /// Generates a [`DifferentialResonance`] conditioned on the provided telemetry.
    pub fn generate(
        &mut self,
        volume: &ZSpaceVolume,
        projector: &VisionProjector,
        chrono: Option<&ChronoSummary>,
        atlas: Option<&AtlasFrame>,
        previous: Option<&DifferentialResonance>,
    ) -> PureResult<DifferentialResonance> {
        if volume.depth() > self.steps {
            return Err(TensorError::InvalidDimensions {
                rows: volume.depth(),
                cols: self.steps,
            });
        }
        let profile = volume.slice_profile()?;
        let encoded = self.encode(volume, projector, chrono, atlas, previous, &profile)?;
        let latent = self.rnn.forward(&encoded)?;
        self.decode(
            volume, projector, chrono, atlas, previous, &profile, &latent,
        )
    }

    fn encode(
        &self,
        volume: &ZSpaceVolume,
        projector: &VisionProjector,
        chrono: Option<&ChronoSummary>,
        atlas: Option<&AtlasFrame>,
        previous: Option<&DifferentialResonance>,
        profile: &ZSliceProfile,
    ) -> PureResult<Tensor> {
        let depth = profile.depth();
        let mut buffer = vec![0.0f32; self.steps * self.features_per_slice];
        let atlas_signal = atlas
            .and_then(|frame| frame.z_signal)
            .unwrap_or_else(|| projector.focus());
        let atlas_pressure = atlas
            .and_then(|frame| frame.suggested_pressure)
            .unwrap_or_else(|| projector.spread());
        let atlas_total = atlas
            .and_then(|frame| frame.collapse_total)
            .unwrap_or_else(|| projector.energy_bias());
        let chrono_mean = chrono
            .map(|summary| summary.mean_energy)
            .unwrap_or(atlas_total);
        let chrono_std = chrono.map(|summary| summary.energy_std).unwrap_or(0.0);
        let global_energy = volume.total_energy();
        let aspect = if volume.width() > 0 {
            volume.height() as f32 / volume.width() as f32
        } else {
            1.0
        };
        let prev_energy = previous.map(|res| res.infinity_energy.data().to_vec());
        let prev_objective = previous.map(|res| res.recursive_objective.data().to_vec());
        for idx in 0..depth {
            let offset = idx * self.features_per_slice;
            if self.features_per_slice > 0 {
                buffer[offset] = profile.mean(idx);
            }
            if self.features_per_slice > 1 {
                buffer[offset + 1] = profile.std(idx);
            }
            if self.features_per_slice > 2 {
                buffer[offset + 2] = profile.energy(idx);
            }
            if self.features_per_slice > 3 {
                buffer[offset + 3] = projector.focus();
            }
            if self.features_per_slice > 4 {
                buffer[offset + 4] = projector.spread();
            }
            if self.features_per_slice > 5 {
                buffer[offset + 5] = projector.energy_bias();
            }
            if self.features_per_slice > 6 {
                buffer[offset + 6] = atlas_signal;
            }
            if self.features_per_slice > 7 {
                buffer[offset + 7] = atlas_pressure;
            }
            if self.features_per_slice > 8 {
                buffer[offset + 8] = prev_energy
                    .as_ref()
                    .map(|values| values[idx % values.len()])
                    .unwrap_or(chrono_mean);
            }
            if self.features_per_slice > 9 {
                buffer[offset + 9] = prev_objective
                    .as_ref()
                    .map(|values| values[idx % values.len()])
                    .unwrap_or(chrono_std);
            }
            if self.features_per_slice > 10 {
                buffer[offset + 10] = global_energy;
            }
            if self.features_per_slice > 11 {
                buffer[offset + 11] = aspect;
            }
        }
        Tensor::from_vec(1, buffer.len(), buffer)
    }

    fn decode(
        &self,
        volume: &ZSpaceVolume,
        projector: &VisionProjector,
        chrono: Option<&ChronoSummary>,
        atlas: Option<&AtlasFrame>,
        previous: Option<&DifferentialResonance>,
        profile: &ZSliceProfile,
        latent: &Tensor,
    ) -> PureResult<DifferentialResonance> {
        let depth = volume.depth();
        let hidden = latent.data();
        if hidden.is_empty() {
            return Err(TensorError::EmptyInput("spiral_resonance_latent"));
        }
        let chrono_drift = chrono.map(|summary| summary.mean_drift).unwrap_or(0.0);
        let chrono_energy_std = chrono.map(|summary| summary.energy_std).unwrap_or(0.0);
        let chrono_drift_std = chrono.map(|summary| summary.drift_std).unwrap_or(0.0);
        let atlas_feedback = atlas
            .and_then(|frame| frame.collapse_total)
            .unwrap_or_else(|| projector.energy_bias());
        let prev_energy = previous.map(|res| res.infinity_energy.data().to_vec());
        let prev_objective = previous.map(|res| res.recursive_objective.data().to_vec());
        let prev_homotopy = previous.map(|res| res.homotopy_flow.data().to_vec());
        let prev_projection = previous.map(|res| res.infinity_projection.data().to_vec());

        let mut energies = Vec::with_capacity(depth);
        let mut objectives = Vec::with_capacity(depth);
        let mut homotopies = Vec::with_capacity(depth);
        let mut projections = Vec::with_capacity(depth);
        let mut functors = Vec::with_capacity(depth);

        for idx in 0..depth {
            let base = hidden[idx % hidden.len()];
            let mean = profile.mean(idx);
            let std = profile.std(idx);
            let slice_energy = profile.energy(idx);
            let prev_e = prev_energy
                .as_ref()
                .map(|values| values[idx % values.len()])
                .unwrap_or(slice_energy);
            let prev_o = prev_objective
                .as_ref()
                .map(|values| values[idx % values.len()])
                .unwrap_or(mean);
            let prev_h = prev_homotopy
                .as_ref()
                .map(|values| values[idx % values.len()])
                .unwrap_or(0.0);
            let prev_p = prev_projection
                .as_ref()
                .map(|values| values[idx % values.len()])
                .unwrap_or(slice_energy.tanh());

            let intensity = mean.abs() + std + slice_energy;
            let energy_value = (base + intensity + prev_e + atlas_feedback).abs() + 1e-3;
            energies.push(energy_value);

            let objective_value = (base + prev_o + projector.energy_bias() + chrono_drift).tanh();
            objectives.push(objective_value);

            let homotopy_value = (base + prev_h + projector.focus() - 0.5).tanh();
            homotopies.push(homotopy_value);

            let projection_value = (base + prev_p + slice_energy - chrono_energy_std).tanh();
            projections.push(projection_value);

            let functor_value =
                objective_value * 0.5 + slice_energy * 0.1 + chrono_drift_std * 0.05;
            functors.push(functor_value);
        }

        let homotopy_tensor = Tensor::from_vec(1, depth, homotopies)?;
        let functor_tensor = Tensor::from_vec(1, depth, functors)?;
        let objective_tensor = Tensor::from_vec(1, depth, objectives)?;
        let projection_tensor = Tensor::from_vec(1, depth, projections)?;
        let energy_tensor = Tensor::from_vec(1, depth, energies)?;

        Ok(DifferentialResonance {
            homotopy_flow: homotopy_tensor,
            functor_linearisation: functor_tensor,
            recursive_objective: objective_tensor,
            infinity_projection: projection_tensor,
            infinity_energy: energy_tensor,
        })
    }
}

/// Metadata describing a registered camera/view that contributes to a Z-space volume.
#[derive(Clone, Debug, PartialEq)]
pub struct ViewDescriptor {
    id: Arc<str>,
    origin: [f32; 3],
    forward: [f32; 3],
    baseline_weight: f32,
}

impl ViewDescriptor {
    /// Creates a new view descriptor with the provided identifier, origin, and forward vector.
    pub fn new(id: impl Into<String>, origin: [f32; 3], forward: [f32; 3]) -> Self {
        let id: Arc<str> = Arc::from(id.into());
        let mut descriptor = Self {
            id,
            origin,
            forward: normalise_direction(forward),
            baseline_weight: 1.0,
        };
        if !descriptor.forward.iter().any(|value| value.abs() > 0.0) {
            descriptor.forward = [0.0, 0.0, 1.0];
        }
        descriptor
    }

    /// Sets a baseline importance weight for the view during fusion.
    pub fn with_baseline_weight(mut self, weight: f32) -> Self {
        self.baseline_weight = weight.max(0.0);
        self
    }

    /// Returns the identifier of the view.
    pub fn id(&self) -> &str {
        &self.id
    }

    /// Returns the origin of the camera in world coordinates.
    pub fn origin(&self) -> [f32; 3] {
        self.origin
    }

    /// Updates the origin of the camera in world coordinates.
    pub fn set_origin(&mut self, origin: [f32; 3]) {
        self.origin = origin;
    }

    /// Returns the forward direction of the camera.
    pub fn forward(&self) -> [f32; 3] {
        self.forward
    }

    /// Updates the forward direction (normalised) of the camera.
    pub fn set_forward(&mut self, forward: [f32; 3]) {
        self.forward = normalise_direction(forward);
    }

    /// Returns the baseline fusion weight associated with this view.
    pub fn baseline_weight(&self) -> f32 {
        self.baseline_weight.max(0.0)
    }

    fn alignment(&self, focus: [f32; 3]) -> f32 {
        let focus = normalise_direction(focus);
        let dot =
            self.forward[0] * focus[0] + self.forward[1] * focus[1] + self.forward[2] * focus[2];
        dot.max(0.0)
    }
}

/// Helper that fuses multi-view registrations into Z-space attention profiles.
#[derive(Clone, Debug)]
pub struct MultiViewFusion {
    views: Vec<ViewDescriptor>,
    focus_direction: [f32; 3],
    alignment_gamma: f32,
}

impl MultiViewFusion {
    /// Builds a new fusion helper from the provided view descriptors.
    pub fn new(views: Vec<ViewDescriptor>) -> PureResult<Self> {
        if views.is_empty() {
            return Err(TensorError::EmptyInput("multi_view_fusion"));
        }
        Ok(Self {
            views,
            focus_direction: [0.0, 0.0, 1.0],
            alignment_gamma: 1.0,
        })
    }

    /// Returns the registered views.
    pub fn views(&self) -> &[ViewDescriptor] {
        &self.views
    }

    /// Returns the number of registered views.
    pub fn view_count(&self) -> usize {
        self.views.len()
    }

    /// Updates the focus direction used when modulating view weights.
    pub fn with_focus_direction(mut self, focus_direction: [f32; 3]) -> Self {
        self.focus_direction = normalise_direction(focus_direction);
        self
    }

    /// Updates the alignment gamma used to sharpen or soften orientation bias.
    pub fn with_alignment_gamma(mut self, gamma: f32) -> Self {
        self.alignment_gamma = if gamma.is_finite() {
            gamma.clamp(0.25, 8.0)
        } else {
            1.0
        };
        self
    }

    /// Returns the current focus direction.
    pub fn focus_direction(&self) -> [f32; 3] {
        self.focus_direction
    }

    /// Returns the alignment gamma used for orientation bias.
    pub fn alignment_gamma(&self) -> f32 {
        self.alignment_gamma
    }

    /// Returns the current normalised bias profile applied during fusion.
    pub fn view_bias_profile(&self) -> Vec<f32> {
        self.normalised_biases()
    }

    fn raw_biases(&self) -> Vec<f32> {
        let focus = self.focus_direction;
        let gamma = self.alignment_gamma.max(1e-3);
        self.views
            .iter()
            .map(|view| {
                let alignment = view.alignment(focus).max(1e-3).powf(gamma);
                alignment * view.baseline_weight().max(1e-3)
            })
            .collect()
    }

    fn normalised_biases(&self) -> Vec<f32> {
        let mut biases = self.raw_biases();
        if biases.is_empty() {
            return biases;
        }
        ZSpaceVolume::normalise_weights(&mut biases);
        biases
    }
}

fn normalise_direction(direction: [f32; 3]) -> [f32; 3] {
    let norm =
        (direction[0] * direction[0] + direction[1] * direction[1] + direction[2] * direction[2])
            .sqrt();
    if norm <= 1e-6 || !norm.is_finite() {
        [0.0, 0.0, 1.0]
    } else {
        [
            direction[0] / norm,
            direction[1] / norm,
            direction[2] / norm,
        ]
    }
}

/// Adaptive projector that fuses resonance telemetry with chrono summaries.
#[derive(Clone, Debug)]
pub struct VisionProjector {
    focus: f32,
    spread: f32,
    energy_bias: f32,
    window: SpectralWindow,
    temporal_focus: f32,
    temporal_decay: f32,
}

impl VisionProjector {
    /// Creates a new projector with explicit Z focus, spread, and energy bias.
    pub fn new(focus: f32, spread: f32, energy_bias: f32) -> Self {
        let focus = focus.clamp(0.0, 1.0);
        let spread = if spread.is_finite() && spread > 1e-3 {
            spread
        } else {
            0.35
        };
        let energy_bias = if energy_bias.is_finite() {
            energy_bias
        } else {
            0.0
        };
        Self {
            focus,
            spread,
            energy_bias,
            window: SpectralWindow::hann(),
            temporal_focus: 0.5,
            temporal_decay: 0.5,
        }
    }

    /// Sets a custom spectral window that modulates the depth attention profile.
    pub fn with_spectral_window(mut self, window: SpectralWindow) -> Self {
        self.window = window;
        self
    }

    /// Builds a projector from a chrono summary.
    pub fn from_summary(summary: &ChronoSummary) -> Self {
        let span = (summary.max_energy - summary.min_energy).abs().max(1e-3);
        let focus = ((summary.mean_energy - summary.min_energy) / span).clamp(0.0, 1.0);
        let mut spread = (summary.energy_std / span).clamp(0.05, 1.0);
        if summary.mean_abs_drift.is_finite() {
            spread /= 1.0 + summary.mean_abs_drift.abs();
        }
        let energy_bias = summary.mean_decay;
        let mut projector = Self::new(focus, spread, energy_bias);
        if summary.mean_abs_drift.is_finite() {
            projector.temporal_decay =
                (1.0 / (1.0 + summary.mean_abs_drift.abs())).clamp(0.05, 1.0);
        }
        projector.temporal_focus = 1.0;
        projector
    }

    /// Updates the projector using live atlas telemetry.
    pub fn calibrate_from_atlas(&mut self, frame: &AtlasFrame) {
        if let Some(signal) = frame.z_signal {
            if signal.is_finite() {
                self.focus = signal.clamp(0.0, 1.0);
            }
        }
        if let Some(pressure) = frame.suggested_pressure {
            if pressure.is_finite() {
                let candidate = (pressure / 32.0).abs().clamp(0.05, 2.0);
                self.spread = candidate.max(0.05);
            }
        }
        if let Some(total) = frame.collapse_total {
            if total.is_finite() {
                self.energy_bias = total.tanh();
            }
        }
        for metric in &frame.metrics {
            match metric.name.as_str() {
                "temporal_focus" | "z_temporal_focus" => {
                    self.temporal_focus = metric.value.clamp(0.0, 1.0);
                }
                "temporal_decay" | "z_temporal_decay" => {
                    if metric.value.is_finite() {
                        self.temporal_decay = metric.value.abs().clamp(0.05, 1.0);
                    }
                }
                _ => {}
            }
            if let Some(district) = metric.district() {
                if district.eq_ignore_ascii_case("temporal") && metric.value.is_finite() {
                    self.temporal_decay = metric.value.abs().clamp(0.05, 1.0);
                }
            }
        }
    }

    /// Returns the current focus along the Z axis.
    pub fn focus(&self) -> f32 {
        self.focus
    }

    /// Returns the current spread of the focus window.
    pub fn spread(&self) -> f32 {
        self.spread
    }

    /// Returns the current energy bias modifier.
    pub fn energy_bias(&self) -> f32 {
        self.energy_bias
    }

    /// Returns the configured spectral window.
    pub fn spectral_window(&self) -> SpectralWindow {
        self.window
    }

    fn compute_depth_weights(
        &self,
        volume: &ZSpaceVolume,
        resonance: &DifferentialResonance,
    ) -> PureResult<Vec<f32>> {
        let mut weights = volume.resonance_weights(resonance)?;
        if weights.is_empty() {
            return Ok(weights);
        }
        let window = self.window.weights(volume.depth());
        let spread = self.spread.max(1e-3);
        let energy_mod = 1.0 + self.energy_bias.tanh();
        if volume.depth() > 1 {
            let denom = (volume.depth() - 1) as f32;
            for (idx, weight) in weights.iter_mut().enumerate() {
                let position = if denom > 0.0 { idx as f32 / denom } else { 0.0 };
                let delta = position - self.focus;
                let gaussian = (-0.5 * (delta / spread).powi(2)).exp();
                let window_coeff = window.get(idx).copied().unwrap_or(1.0);
                *weight *= gaussian.max(1e-6) * energy_mod.max(0.1) * window_coeff.max(1e-6);
            }
        } else {
            let coeff = window.first().copied().unwrap_or(1.0);
            for weight in weights.iter_mut() {
                *weight *= energy_mod.max(0.1) * coeff.max(1e-6);
            }
        }
        ZSpaceVolume::normalise_weights(&mut weights);
        Ok(weights)
    }

    fn compute_temporal_weights(&self, frames: usize) -> Vec<f32> {
        if frames == 0 {
            return Vec::new();
        }
        if frames == 1 {
            return vec![1.0];
        }
        let focus = self.temporal_focus.clamp(0.0, 1.0);
        let decay = self.temporal_decay.max(1e-3);
        let denom = (frames - 1) as f32;
        let mut weights = Vec::with_capacity(frames);
        for idx in 0..frames {
            let position = if denom > 0.0 { idx as f32 / denom } else { 0.0 };
            let delta = position - focus;
            let gaussian = (-0.5 * (delta / decay).powi(2)).exp();
            weights.push(gaussian.max(1e-6));
        }
        let mut total = 0.0f32;
        for weight in &weights {
            total += *weight;
        }
        if total <= f32::EPSILON || !total.is_finite() {
            let uniform = 1.0 / frames as f32;
            weights.iter_mut().for_each(|w| *w = uniform);
        } else {
            weights.iter_mut().for_each(|w| *w /= total);
        }
        weights
    }

    /// Returns the temporal weights applied when fusing a sequence of frames.
    pub fn temporal_weights(&self, frames: usize) -> Vec<f32> {
        self.compute_temporal_weights(frames)
    }

    fn streaming_alpha(&self) -> f32 {
        (1.0 - self.temporal_decay.clamp(0.0, 0.99)).clamp(0.05, 0.95)
    }

    /// Applies the projector's streaming temporal preference as an EMA update.
    pub fn accumulate_temporal(
        &self,
        state: &mut ZSpaceVolume,
        next: &ZSpaceVolume,
    ) -> PureResult<()> {
        let alpha = self.streaming_alpha();
        state.accumulate(next, alpha)
    }

    /// Fuses a temporal sequence of volumes into a single blended volume.
    pub fn fuse_sequence(&self, sequence: &[ZSpaceVolume]) -> PureResult<ZSpaceVolume> {
        if sequence.is_empty() {
            return Err(TensorError::EmptyInput("z_space_sequence"));
        }
        let weights = self.compute_temporal_weights(sequence.len());
        ZSpaceVolume::blend_sequence(sequence, &weights)
    }

    /// Produces the final depth weights as a tensor.
    pub fn depth_weights(
        &self,
        volume: &ZSpaceVolume,
        resonance: &DifferentialResonance,
    ) -> PureResult<Tensor> {
        let weights = self.compute_depth_weights(volume, resonance)?;
        Tensor::from_vec(1, weights.len(), weights)
    }

    /// Produces temporally smoothed depth weights using a [`TemporalResonanceBuffer`].
    pub fn depth_weights_with_temporal(
        &self,
        volume: &ZSpaceVolume,
        resonance: &DifferentialResonance,
        buffer: &mut TemporalResonanceBuffer,
    ) -> PureResult<Tensor> {
        let weights = self.compute_depth_weights(volume, resonance)?;
        let smoothed = buffer.apply(&weights)?;
        if !smoothed.is_empty() && smoothed.len() != weights.len() {
            return Err(TensorError::ShapeMismatch {
                left: (weights.len(), 1),
                right: (smoothed.len(), 1),
            });
        }
        Tensor::from_vec(1, smoothed.len(), smoothed)
    }

    /// Projects the volume into a single 2D tensor using calibrated weights.
    pub fn project(
        &self,
        volume: &ZSpaceVolume,
        resonance: &DifferentialResonance,
    ) -> PureResult<Tensor> {
        let weights = self.compute_depth_weights(volume, resonance)?;
        volume.collapse_with_weights(&weights)
    }

    /// Projects the volume while folding in temporally smoothed resonance weights.
    pub fn project_with_temporal(
        &self,
        volume: &ZSpaceVolume,
        resonance: &DifferentialResonance,
        buffer: &mut TemporalResonanceBuffer,
    ) -> PureResult<Tensor> {
        let weights = self.compute_depth_weights(volume, resonance)?;
        let smoothed = buffer.apply(&weights)?;
        if !smoothed.is_empty() && smoothed.len() != weights.len() {
            return Err(TensorError::ShapeMismatch {
                left: (weights.len(), 1),
                right: (smoothed.len(), 1),
            });
        }
        volume.collapse_with_weights(&smoothed)
    }

    fn apply_multi_view_biases(
        &self,
        weights: &mut Vec<f32>,
        fusion: &MultiViewFusion,
    ) -> PureResult<()> {
        if weights.len() != fusion.view_count() {
            return Err(TensorError::ShapeMismatch {
                left: (weights.len(), 1),
                right: (fusion.view_count(), 1),
            });
        }
        let biases = fusion.normalised_biases();
        if biases.len() != weights.len() {
            return Err(TensorError::ShapeMismatch {
                left: (weights.len(), 1),
                right: (biases.len(), 1),
            });
        }
        for (weight, bias) in weights.iter_mut().zip(biases.iter()) {
            *weight *= bias.max(1e-6);
        }
        ZSpaceVolume::normalise_weights(weights);
        Ok(())
    }

    /// Produces per-view weights for a multi-camera fusion configuration.
    pub fn depth_weights_multi_view(
        &self,
        fusion: &MultiViewFusion,
        volume: &ZSpaceVolume,
        resonance: &DifferentialResonance,
    ) -> PureResult<Tensor> {
        if fusion.view_count() != volume.depth() {
            return Err(TensorError::ShapeMismatch {
                left: (fusion.view_count(), volume.height() * volume.width()),
                right: (volume.depth(), volume.height() * volume.width()),
            });
        }
        let mut weights = self.compute_depth_weights(volume, resonance)?;
        self.apply_multi_view_biases(&mut weights, fusion)?;
        Tensor::from_vec(1, weights.len(), weights)
    }

    /// Produces temporally smoothed per-view weights for a multi-camera fusion configuration.
    pub fn depth_weights_multi_view_with_temporal(
        &self,
        fusion: &MultiViewFusion,
        volume: &ZSpaceVolume,
        resonance: &DifferentialResonance,
        buffer: &mut TemporalResonanceBuffer,
    ) -> PureResult<Tensor> {
        if fusion.view_count() != volume.depth() {
            return Err(TensorError::ShapeMismatch {
                left: (fusion.view_count(), volume.height() * volume.width()),
                right: (volume.depth(), volume.height() * volume.width()),
            });
        }
        let mut weights = self.compute_depth_weights(volume, resonance)?;
        self.apply_multi_view_biases(&mut weights, fusion)?;
        let smoothed = buffer.apply(&weights)?;
        if !smoothed.is_empty() && smoothed.len() != weights.len() {
            return Err(TensorError::ShapeMismatch {
                left: (weights.len(), 1),
                right: (smoothed.len(), 1),
            });
        }
        Tensor::from_vec(1, smoothed.len(), smoothed)
    }

    /// Projects a multi-view Z-space volume into a fused 2D representation using calibrated weights.
    pub fn project_multi_view(
        &self,
        fusion: &MultiViewFusion,
        volume: &ZSpaceVolume,
        resonance: &DifferentialResonance,
    ) -> PureResult<Tensor> {
        if fusion.view_count() != volume.depth() {
            return Err(TensorError::ShapeMismatch {
                left: (fusion.view_count(), volume.height() * volume.width()),
                right: (volume.depth(), volume.height() * volume.width()),
            });
        }
        let mut weights = self.compute_depth_weights(volume, resonance)?;
        self.apply_multi_view_biases(&mut weights, fusion)?;
        volume.collapse_with_weights(&weights)
    }

    /// Projects a multi-view Z-space volume while applying temporal smoothing of the view weights.
    pub fn project_multi_view_with_temporal(
        &self,
        fusion: &MultiViewFusion,
        volume: &ZSpaceVolume,
        resonance: &DifferentialResonance,
        buffer: &mut TemporalResonanceBuffer,
    ) -> PureResult<Tensor> {
        if fusion.view_count() != volume.depth() {
            return Err(TensorError::ShapeMismatch {
                left: (fusion.view_count(), volume.height() * volume.width()),
                right: (volume.depth(), volume.height() * volume.width()),
            });
        }
        let mut weights = self.compute_depth_weights(volume, resonance)?;
        self.apply_multi_view_biases(&mut weights, fusion)?;
        let smoothed = buffer.apply(&weights)?;
        if !smoothed.is_empty() && smoothed.len() != weights.len() {
            return Err(TensorError::ShapeMismatch {
                left: (weights.len(), 1),
                right: (smoothed.len(), 1),
            });
        }
        volume.collapse_with_weights(&smoothed)
    }
}

impl Default for VisionProjector {
    fn default() -> Self {
        Self::new(0.5, 0.35, 0.0)
    }
}

/// Lightweight 3D tensor storing an image or feature map in `CHW` layout.
#[derive(Clone, Debug, PartialEq)]
pub struct ImageTensor {
    channels: usize,
    height: usize,
    width: usize,
    data: Vec<f32>,
}

impl ImageTensor {
    /// Creates a new image tensor from raw data in `CHW` order.
    pub fn new(channels: usize, height: usize, width: usize, data: Vec<f32>) -> PureResult<Self> {
        if channels == 0 || height == 0 || width == 0 {
            return Err(TensorError::InvalidDimensions {
                rows: channels.max(1),
                cols: height.saturating_mul(width),
            });
        }
        let expected = channels
            .checked_mul(height)
            .and_then(|v| v.checked_mul(width))
            .ok_or_else(|| TensorError::InvalidDimensions {
                rows: channels,
                cols: height.saturating_mul(width),
            })?;
        if expected != data.len() {
            return Err(TensorError::DataLength {
                expected,
                got: data.len(),
            });
        }
        Ok(Self {
            channels,
            height,
            width,
            data,
        })
    }

    /// Creates an image tensor filled with zeros.
    pub fn zeros(channels: usize, height: usize, width: usize) -> PureResult<Self> {
        let volume = channels
            .checked_mul(height)
            .and_then(|v| v.checked_mul(width))
            .ok_or_else(|| TensorError::InvalidDimensions {
                rows: channels,
                cols: height.saturating_mul(width),
            })?;
        Ok(Self {
            channels,
            height,
            width,
            data: vec![0.0; volume],
        })
    }

    /// Builds an image tensor from a matrix-shaped tensor interpreted as `C x (H * W)`.
    pub fn from_tensor(
        tensor: &Tensor,
        channels: usize,
        height: usize,
        width: usize,
    ) -> PureResult<Self> {
        let (rows, cols) = tensor.shape();
        if rows != channels || cols != height.saturating_mul(width) {
            return Err(TensorError::ShapeMismatch {
                left: (rows, cols),
                right: (channels, height.saturating_mul(width)),
            });
        }
        Self::new(channels, height, width, tensor.data().to_vec())
    }

    /// Converts the image tensor back into a `Tensor` with shape `C x (H * W)`.
    pub fn into_tensor(&self) -> PureResult<Tensor> {
        Tensor::from_vec(self.channels, self.height * self.width, self.data.clone())
    }

    /// Returns the number of channels.
    pub fn channels(&self) -> usize {
        self.channels
    }

    /// Returns the image height.
    pub fn height(&self) -> usize {
        self.height
    }

    /// Returns the image width.
    pub fn width(&self) -> usize {
        self.width
    }

    /// Returns `(channels, height, width)` describing the tensor.
    pub fn shape(&self) -> (usize, usize, usize) {
        (self.channels, self.height, self.width)
    }

    /// Immutable view of the underlying data buffer in `CHW` order.
    pub fn as_slice(&self) -> &[f32] {
        &self.data
    }

    /// Mutable view of the underlying data buffer in `CHW` order.
    pub fn as_mut_slice(&mut self) -> &mut [f32] {
        &mut self.data
    }

    fn offset(&self, channel: usize, y: usize, x: usize) -> PureResult<usize> {
        if channel >= self.channels || y >= self.height || x >= self.width {
            return Err(TensorError::InvalidValue {
                label: "image_tensor_coordinate",
            });
        }
        Ok(((channel * self.height) + y) * self.width + x)
    }

    /// Reads a pixel at the specified coordinate.
    pub fn pixel(&self, channel: usize, y: usize, x: usize) -> PureResult<f32> {
        let idx = self.offset(channel, y, x)?;
        Ok(self.data[idx])
    }

    /// Updates a pixel at the specified coordinate.
    pub fn set_pixel(&mut self, channel: usize, y: usize, x: usize, value: f32) -> PureResult<()> {
        let idx = self.offset(channel, y, x)?;
        self.data[idx] = value;
        Ok(())
    }

    /// Applies an element-wise transform to the image data in-place.
    pub fn map_inplace<F>(&mut self, mut f: F)
    where
        F: FnMut(f32) -> f32,
    {
        for value in self.data.iter_mut() {
            *value = f(*value);
        }
    }

    /// Applies a ReLU non-linearity in-place.
    pub fn relu_inplace(&mut self) {
        for value in self.data.iter_mut() {
            if *value < 0.0 {
                *value = 0.0;
            }
        }
    }

    /// Returns a flattened copy of the image data suitable for dense layers.
    pub fn flatten(&self) -> Vec<f32> {
        self.data.clone()
    }

    /// Builds an image tensor from a [`ZSpaceVolume`], treating depth slices as channels.
    pub fn from_volume(volume: &ZSpaceVolume) -> PureResult<Self> {
        Self::new(
            volume.depth(),
            volume.height(),
            volume.width(),
            volume.voxels().to_vec(),
        )
    }
}

impl ZSpaceVolume {
    /// Creates a volume by interpreting each channel of the provided image as a Z slice.
    pub fn from_image_tensor(image: &ImageTensor) -> PureResult<Self> {
        Ok(Self {
            depth: image.channels(),
            height: image.height(),
            width: image.width(),
            voxels: image.as_slice().to_vec(),
        })
    }

    /// Converts the volume back into an [`ImageTensor`].
    pub fn to_image_tensor(&self) -> PureResult<ImageTensor> {
        ImageTensor::new(self.depth, self.height, self.width, self.voxels.clone())
    }

    /// Computes per-slice summary statistics for resonance synthesis.
    pub fn slice_profile(&self) -> PureResult<ZSliceProfile> {
        let slice_len = self.height * self.width;
        if slice_len == 0 {
            return Err(TensorError::InvalidDimensions {
                rows: self.height,
                cols: self.width,
            });
        }
        let mut means = Vec::with_capacity(self.depth);
        let mut stds = Vec::with_capacity(self.depth);
        let mut energies = Vec::with_capacity(self.depth);
        let normaliser = slice_len as f32;
        for idx in 0..self.depth {
            let start = idx * slice_len;
            let end = start + slice_len;
            let slice = &self.voxels[start..end];
            let mut sum = 0.0f32;
            let mut sum_sq = 0.0f32;
            for &value in slice.iter() {
                sum += value;
                sum_sq += value * value;
            }
            let mean = sum / normaliser;
            let variance = (sum_sq / normaliser) - mean.powi(2);
            means.push(mean);
            stds.push(variance.max(0.0).sqrt());
            energies.push(sum_sq / normaliser);
        }
        ZSliceProfile::new(means, stds, energies)
    }

    /// Computes the mean squared energy across the entire volume.
    pub fn total_energy(&self) -> f32 {
        if self.voxels.is_empty() {
            return 0.0;
        }
        let sum_sq: f32 = self.voxels.iter().map(|value| value * value).sum();
        sum_sq / (self.voxels.len() as f32)
    }
}

/// Canonical computer-vision task categories inspired by TorchVision's taxonomy.
#[derive(Clone, Copy, Debug, PartialEq, Eq)]
pub enum VisionTask {
    Classification,
    Segmentation,
    Detection,
    Keypoint,
    Video,
    OpticalFlow,
    Depth,
    MultiLabel,
}

/// Metadata describing a well-known dataset within the TorchVision ecosystem.
#[derive(Clone, Debug)]
pub struct DatasetDescriptor {
    pub name: &'static str,
    pub task: VisionTask,
    pub description: &'static str,
    pub supports_download: bool,
    pub homepage: &'static str,
    pub paper_url: Option<&'static str>,
}

const DATASET_CATALOG: &[DatasetDescriptor] = &[
    DatasetDescriptor {
        name: "MNIST",
        task: VisionTask::Classification,
        description: "手書き数字 28x28 の画像分類タスク",
        supports_download: true,
        homepage: "http://yann.lecun.com/exdb/mnist/",
        paper_url: Some("http://yann.lecun.com/exdb/publis/pdf/lecun-98.pdf"),
    },
    DatasetDescriptor {
        name: "FashionMNIST",
        task: VisionTask::Classification,
        description: "Zalando ファッション画像の 10 クラス分類",
        supports_download: true,
        homepage: "https://github.com/zalandoresearch/fashion-mnist",
        paper_url: None,
    },
    DatasetDescriptor {
        name: "CIFAR10",
        task: VisionTask::Classification,
        description: "32x32 カラー画像の 10 クラス分類",
        supports_download: true,
        homepage: "https://www.cs.toronto.edu/~kriz/cifar.html",
        paper_url: None,
    },
    DatasetDescriptor {
        name: "CIFAR100",
        task: VisionTask::Classification,
        description: "CIFAR10 と同条件で 100 クラス分類",
        supports_download: true,
        homepage: "https://www.cs.toronto.edu/~kriz/cifar.html",
        paper_url: None,
    },
    DatasetDescriptor {
        name: "ImageNet-1K",
        task: VisionTask::Classification,
        description: "ILSVRC 1K クラス大規模分類ベンチマーク",
        supports_download: false,
        homepage: "https://image-net.org/",
        paper_url: Some("https://arxiv.org/abs/1409.0575"),
    },
    DatasetDescriptor {
        name: "COCO-2017",
        task: VisionTask::Detection,
        description: "Common Objects in Context の検出/セグメンテーション",
        supports_download: true,
        homepage: "https://cocodataset.org/",
        paper_url: Some("https://arxiv.org/abs/1405.0312"),
    },
    DatasetDescriptor {
        name: "Cityscapes",
        task: VisionTask::Segmentation,
        description: "自動運転向け都市シーンの高解像度セマンティックセグメンテーション",
        supports_download: false,
        homepage: "https://www.cityscapes-dataset.com/",
        paper_url: Some("https://www.cv-foundation.org/openaccess/content_cvpr_2016/papers/Cordts_The_Cityscapes_Dataset_CVPR_2016_paper.pdf"),
    },
    DatasetDescriptor {
        name: "VOC-2012",
        task: VisionTask::Detection,
        description: "PASCAL VOC 検出/セグメンテーション競技用データセット",
        supports_download: true,
        homepage: "http://host.robots.ox.ac.uk/pascal/VOC/voc2012/",
        paper_url: None,
    },
    DatasetDescriptor {
        name: "Kinetics-400",
        task: VisionTask::Video,
        description: "400 クラスの人間行動動画分類",
        supports_download: false,
        homepage: "https://deepmind.com/research/open-source/kinetics",
        paper_url: Some("https://arxiv.org/abs/1705.06950"),
    },
    DatasetDescriptor {
        name: "FlyingChairs",
        task: VisionTask::OpticalFlow,
        description: "光学フロー合成データセット",
        supports_download: true,
        homepage: "https://lmb.informatik.uni-freiburg.de/resources/datasets/FlyingChairs.en.html",
        paper_url: Some("https://lmb.informatik.uni-freiburg.de/Publications/2015/DFIB15/"),
    },
];

/// Returns the static catalog of datasets aligned with TorchVision.
pub fn dataset_catalog() -> &'static [DatasetDescriptor] {
    DATASET_CATALOG
}

/// Finds a dataset descriptor by name (case-insensitive).
pub fn find_dataset_descriptor(name: &str) -> Option<&'static DatasetDescriptor> {
    DATASET_CATALOG
        .iter()
        .find(|descriptor| descriptor.name.eq_ignore_ascii_case(name))
}

/// Sample item returned by a [`VisionDataset`].
#[derive(Clone, Debug)]
pub struct DatasetSample {
    pub image: ImageTensor,
    pub target: Option<Tensor>,
    pub label: Option<String>,
    pub boxes: Option<Vec<[f32; 4]>>,
    pub masks: Option<Vec<ImageTensor>>,
}

impl DatasetSample {
    pub fn new(image: ImageTensor) -> Self {
        Self {
            image,
            target: None,
            label: None,
            boxes: None,
            masks: None,
        }
    }

    pub fn with_label(mut self, label: impl Into<String>) -> Self {
        self.label = Some(label.into());
        self
    }

    pub fn with_target(mut self, target: Tensor) -> Self {
        self.target = Some(target);
        self
    }

    pub fn with_boxes(mut self, boxes: Vec<[f32; 4]>) -> Self {
        self.boxes = Some(boxes);
        self
    }

    pub fn with_masks(mut self, masks: Vec<ImageTensor>) -> Self {
        self.masks = Some(masks);
        self
    }
}

/// Unified dataset trait mirroring TorchVision's pythonic interfaces.
pub trait VisionDataset: Send + Sync {
    fn descriptor(&self) -> &DatasetDescriptor;
    fn len(&self) -> usize;
    fn get(&self, index: usize) -> PureResult<DatasetSample>;
}

/// Simple in-memory dataset backed by vectors of samples.
#[derive(Clone, Debug)]
pub struct TensorVisionDataset {
    descriptor: DatasetDescriptor,
    expected_shape: Option<(usize, usize, usize)>,
    samples: Vec<DatasetSample>,
}

impl TensorVisionDataset {
    pub fn new(descriptor: DatasetDescriptor) -> Self {
        Self {
            descriptor,
            expected_shape: None,
            samples: Vec::new(),
        }
    }

    pub fn from_samples(
        descriptor: DatasetDescriptor,
        samples: Vec<DatasetSample>,
    ) -> PureResult<Self> {
        let mut dataset = Self::new(descriptor);
        for sample in samples {
            dataset.push_sample(sample)?;
        }
        Ok(dataset)
    }

    pub fn push_sample(&mut self, sample: DatasetSample) -> PureResult<()> {
        if let Some(shape) = self.expected_shape {
            if sample.image.shape() != shape {
                let left = sample.image.shape();
                let right = shape;
                return Err(TensorError::ShapeMismatch {
                    left: (left.0, left.1 * left.2),
                    right: (right.0, right.1 * right.2),
                });
            }
        } else {
            self.expected_shape = Some(sample.image.shape());
        }
        self.samples.push(sample);
        Ok(())
    }
}

impl VisionDataset for TensorVisionDataset {
    fn descriptor(&self) -> &DatasetDescriptor {
        &self.descriptor
    }

    fn len(&self) -> usize {
        self.samples.len()
    }

    fn get(&self, index: usize) -> PureResult<DatasetSample> {
        self.samples
            .get(index)
            .cloned()
            .ok_or(TensorError::InvalidValue {
                label: "tensor_dataset_index",
            })
    }
}

/// A batch of dataset samples produced by a [`DataLoader`].
#[derive(Clone, Debug)]
pub struct VisionBatch {
    pub images: Vec<ImageTensor>,
    pub targets: Vec<Option<Tensor>>,
    pub labels: Vec<Option<String>>,
    pub boxes: Vec<Option<Vec<[f32; 4]>>>,
    pub masks: Vec<Option<Vec<ImageTensor>>>,
}

impl VisionBatch {
    pub fn len(&self) -> usize {
        self.images.len()
    }

    pub fn is_empty(&self) -> bool {
        self.images.is_empty()
    }

    /// Stacks the batch into a `(N, C*H*W)` matrix.
    pub fn stack(&self) -> PureResult<Tensor> {
        if self.images.is_empty() {
            return Err(TensorError::EmptyInput("vision_batch"));
        }
        let (channels, height, width) = self.images[0].shape();
        let mut data = Vec::with_capacity(self.images.len() * channels * height * width);
        for image in &self.images {
            if image.shape() != (channels, height, width) {
                let left = image.shape();
                return Err(TensorError::ShapeMismatch {
                    left: (left.0, left.1 * left.2),
                    right: (channels, height * width),
                });
            }
            data.extend_from_slice(image.as_slice());
        }
        Tensor::from_vec(self.images.len(), channels * height * width, data)
    }
}

/// Iterator over dataset samples with optional transforms and shuffling.
pub struct DataLoader<D: VisionDataset> {
    dataset: Arc<D>,
    batch_size: usize,
    order: Vec<usize>,
    position: usize,
    shuffle: bool,
    shuffle_rng: StdRng,
    pipeline: Option<TransformPipeline>,
}

impl<D: VisionDataset> DataLoader<D> {
    pub fn new(dataset: Arc<D>, batch_size: usize, seed: Option<u64>) -> PureResult<Self> {
        if batch_size == 0 {
            return Err(TensorError::InvalidValue {
                label: "dataloader_batch_size",
            });
        }
        let len = dataset.len();
        let order: Vec<usize> = (0..len).collect();
        let shuffle_rng = match seed {
            Some(value) => StdRng::seed_from_u64(value),
            None => StdRng::from_entropy(),
        };
        Ok(Self {
            dataset,
            batch_size,
            order,
            position: 0,
            shuffle: false,
            shuffle_rng,
            pipeline: None,
        })
    }

    pub fn with_pipeline(mut self, pipeline: TransformPipeline) -> Self {
        self.pipeline = Some(pipeline);
        self
    }

    pub fn enable_shuffle(&mut self, shuffle: bool) {
        self.shuffle = shuffle;
        if self.shuffle {
            self.shuffle_order();
        } else {
            self.order = (0..self.dataset.len()).collect();
            self.position = 0;
        }
    }

    fn shuffle_order(&mut self) {
        self.order = (0..self.dataset.len()).collect();
        // Fisher-Yates shuffle
        for i in (1..self.order.len()).rev() {
            let j = self.shuffle_rng.gen_range(0..=i);
            self.order.swap(i, j);
        }
        self.position = 0;
    }

    pub fn reset(&mut self) {
        self.position = 0;
        if self.shuffle {
            self.shuffle_order();
        }
    }

    pub fn next_batch(&mut self) -> PureResult<Option<VisionBatch>> {
        if self.position >= self.order.len() {
            return Ok(None);
        }
        let end = min(self.position + self.batch_size, self.order.len());
        let mut images = Vec::with_capacity(end - self.position);
        let mut targets = Vec::with_capacity(end - self.position);
        let mut labels = Vec::with_capacity(end - self.position);
        let mut boxes = Vec::with_capacity(end - self.position);
        let mut masks = Vec::with_capacity(end - self.position);
        for &idx in &self.order[self.position..end] {
            let mut sample = self.dataset.get(idx)?;
            if let Some(pipeline) = self.pipeline.as_mut() {
                pipeline.apply(&mut sample.image)?;
            }
            targets.push(sample.target.clone());
            labels.push(sample.label.clone());
            boxes.push(sample.boxes.clone());
            masks.push(sample.masks.clone());
            images.push(sample.image);
        }
        self.position = end;
        Ok(Some(VisionBatch {
            images,
            targets,
            labels,
            boxes,
            masks,
        }))
    }
}

/// Transform operations that mimic `torchvision.transforms` behaviour.
#[derive(Clone, Debug)]
pub enum TransformOperation {
    Normalize(Normalize),
    Resize(Resize),
    CenterCrop(CenterCrop),
    RandomHorizontalFlip(RandomHorizontalFlip),
    ColorJitter(ColorJitter),
}

impl TransformOperation {
    pub fn name(&self) -> &'static str {
        match self {
            TransformOperation::Normalize(_) => "Normalize",
            TransformOperation::Resize(_) => "Resize",
            TransformOperation::CenterCrop(_) => "CenterCrop",
            TransformOperation::RandomHorizontalFlip(_) => "RandomHorizontalFlip",
            TransformOperation::ColorJitter(_) => "ColorJitter",
        }
    }

    fn apply(&self, image: &mut ImageTensor, rng: &mut StdRng) -> PureResult<()> {
        match self {
            TransformOperation::Normalize(op) => op.apply(image),
            TransformOperation::Resize(op) => op.apply(image),
            TransformOperation::CenterCrop(op) => op.apply(image),
            TransformOperation::RandomHorizontalFlip(op) => op.apply(image, rng),
            TransformOperation::ColorJitter(op) => op.apply(image, rng),
        }
    }
}

/// Sequential container for image transforms.
#[derive(Clone, Debug)]
pub struct TransformPipeline {
    ops: Vec<TransformOperation>,
    rng: StdRng,
}

impl TransformPipeline {
    pub fn new() -> Self {
        Self {
            ops: Vec::new(),
            rng: StdRng::from_entropy(),
        }
    }

    pub fn with_seed(seed: u64) -> Self {
        Self {
            ops: Vec::new(),
            rng: StdRng::seed_from_u64(seed),
        }
    }

    pub fn add(&mut self, op: TransformOperation) -> &mut Self {
        self.ops.push(op);
        self
    }

    pub fn apply(&mut self, image: &mut ImageTensor) -> PureResult<()> {
        for op in &self.ops {
            op.apply(image, &mut self.rng)?;
        }
        Ok(())
    }

    pub fn is_empty(&self) -> bool {
        self.ops.is_empty()
    }
}

/// Per-channel normalization.
#[derive(Clone, Debug)]
pub struct Normalize {
    means: Vec<f32>,
    stds: Vec<f32>,
}

impl Normalize {
    pub fn new(means: Vec<f32>, stds: Vec<f32>) -> PureResult<Self> {
        if means.is_empty() || stds.is_empty() {
            return Err(TensorError::EmptyInput("normalize_stats"));
        }
        if means.len() != stds.len() {
            return Err(TensorError::DataLength {
                expected: means.len(),
                got: stds.len(),
            });
        }
        for &std in &stds {
            if std <= 0.0 {
                return Err(TensorError::InvalidValue {
                    label: "normalize_std",
                });
            }
        }
        Ok(Self { means, stds })
    }

    fn channel_value(values: &[f32], channel: usize) -> f32 {
        if values.len() == 1 {
            values[0]
        } else {
            values[channel.min(values.len() - 1)]
        }
    }

    pub fn apply(&self, image: &mut ImageTensor) -> PureResult<()> {
        let channels = image.channels();
        let spatial = image.height() * image.width();
        for c in 0..channels {
            let mean = Self::channel_value(&self.means, c);
            let std = Self::channel_value(&self.stds, c);
            for idx in 0..spatial {
                let offset = c * spatial + idx;
                image.as_mut_slice()[offset] = (image.as_slice()[offset] - mean) / std;
            }
        }
        Ok(())
    }
}

/// Bilinear resize matching TorchVision's default interpolation.
#[derive(Clone, Debug)]
pub struct Resize {
    height: usize,
    width: usize,
}

impl Resize {
    pub fn new(height: usize, width: usize) -> PureResult<Self> {
        if height == 0 || width == 0 {
            return Err(TensorError::InvalidDimensions {
                rows: height,
                cols: width,
            });
        }
        Ok(Self { height, width })
    }

    pub fn apply(&self, image: &mut ImageTensor) -> PureResult<()> {
        let channels = image.channels();
        let in_h = image.height();
        let in_w = image.width();
        if in_h == self.height && in_w == self.width {
            return Ok(());
        }
        let mut output = vec![0.0f32; channels * self.height * self.width];
        let scale_y = in_h as f32 / self.height as f32;
        let scale_x = in_w as f32 / self.width as f32;
        for c in 0..channels {
            for y in 0..self.height {
                let src_y = (y as f32 + 0.5) * scale_y - 0.5;
                let y0 = src_y.floor().clamp(0.0, (in_h - 1) as f32) as usize;
                let y1 = min(y0 + 1, in_h - 1);
                let ly = src_y - y0 as f32;
                for x in 0..self.width {
                    let src_x = (x as f32 + 0.5) * scale_x - 0.5;
                    let x0 = src_x.floor().clamp(0.0, (in_w - 1) as f32) as usize;
                    let x1 = min(x0 + 1, in_w - 1);
                    let lx = src_x - x0 as f32;
                    let top_left = image.pixel(c, y0, x0)?;
                    let top_right = image.pixel(c, y0, x1)?;
                    let bottom_left = image.pixel(c, y1, x0)?;
                    let bottom_right = image.pixel(c, y1, x1)?;
                    let top = top_left * (1.0 - lx) + top_right * lx;
                    let bottom = bottom_left * (1.0 - lx) + bottom_right * lx;
                    let value = top * (1.0 - ly) + bottom * ly;
                    let offset = ((c * self.height) + y) * self.width + x;
                    output[offset] = value;
                }
            }
        }
        *image = ImageTensor::new(channels, self.height, self.width, output)?;
        Ok(())
    }
}

/// Crops the spatial center of the image.
#[derive(Clone, Debug)]
pub struct CenterCrop {
    height: usize,
    width: usize,
}

impl CenterCrop {
    pub fn new(height: usize, width: usize) -> PureResult<Self> {
        if height == 0 || width == 0 {
            return Err(TensorError::InvalidDimensions {
                rows: height,
                cols: width,
            });
        }
        Ok(Self { height, width })
    }

    pub fn apply(&self, image: &mut ImageTensor) -> PureResult<()> {
        if self.height > image.height() || self.width > image.width() {
            return Err(TensorError::InvalidValue {
                label: "center_crop_size",
            });
        }
        let top = (image.height() - self.height) / 2;
        let left = (image.width() - self.width) / 2;
        let channels = image.channels();
        let mut output = vec![0.0f32; channels * self.height * self.width];
        for c in 0..channels {
            for y in 0..self.height {
                for x in 0..self.width {
                    let value = image.pixel(c, top + y, left + x)?;
                    let offset = ((c * self.height) + y) * self.width + x;
                    output[offset] = value;
                }
            }
        }
        *image = ImageTensor::new(channels, self.height, self.width, output)?;
        Ok(())
    }
}

/// Randomly flips the image horizontally.
#[derive(Clone, Debug)]
pub struct RandomHorizontalFlip {
    probability: f32,
}

impl RandomHorizontalFlip {
    pub fn new(probability: f32) -> PureResult<Self> {
        if !(0.0..=1.0).contains(&probability) {
            return Err(TensorError::InvalidValue {
                label: "horizontal_flip_probability",
            });
        }
        Ok(Self { probability })
    }

    pub fn apply(&self, image: &mut ImageTensor, rng: &mut StdRng) -> PureResult<()> {
        if rng.gen::<f32>() >= self.probability {
            return Ok(());
        }
        let channels = image.channels();
        let height = image.height();
        let width = image.width();
        let data = image.as_mut_slice();
        let stride_c = height * width;
        for c in 0..channels {
            for y in 0..height {
                for x in 0..width / 2 {
                    let left = c * stride_c + y * width + x;
                    let right = c * stride_c + y * width + (width - 1 - x);
                    data.swap(left, right);
                }
            }
        }
        Ok(())
    }
}

#[derive(Clone, Debug)]
enum ColorJitterOp {
    Brightness(f32),
    Contrast(f32),
    Saturation(f32),
    Hue(f32),
}

/// Applies brightness/contrast/saturation/hue perturbations.
#[derive(Clone, Debug)]
pub struct ColorJitter {
    brightness: f32,
    contrast: f32,
    saturation: f32,
    hue: f32,
}

impl ColorJitter {
    pub fn new(brightness: f32, contrast: f32, saturation: f32, hue: f32) -> PureResult<Self> {
        if brightness < 0.0 {
            return Err(TensorError::InvalidValue {
                label: "color_jitter_brightness",
            });
        }
        if contrast < 0.0 {
            return Err(TensorError::InvalidValue {
                label: "color_jitter_contrast",
            });
        }
        if saturation < 0.0 {
            return Err(TensorError::InvalidValue {
                label: "color_jitter_saturation",
            });
        }
        if !(0.0..=0.5).contains(&hue) {
            return Err(TensorError::InvalidValue {
                label: "color_jitter_hue",
            });
        }
        Ok(Self {
            brightness,
            contrast,
            saturation,
            hue,
        })
    }

    fn apply_brightness(data: &mut [f32], factor: f32) {
        for value in data.iter_mut() {
            *value *= factor;
        }
    }

    fn apply_contrast(data: &mut [f32], channels: usize, pixels: usize, factor: f32) {
        if factor == 1.0 {
            return;
        }
        for c in 0..channels {
            let range = c * pixels..(c + 1) * pixels;
            let slice = &mut data[range];
            let mean = slice.iter().copied().sum::<f32>() / pixels as f32;
            for value in slice.iter_mut() {
                *value = (*value - mean) * factor + mean;
            }
        }
    }

    fn apply_saturation(data: &mut [f32], pixels: usize, factor: f32) {
        if factor == 1.0 {
            return;
        }
        let r_offset = 0;
        let g_offset = pixels;
        let b_offset = 2 * pixels;
        for idx in 0..pixels {
            let r = data[r_offset + idx];
            let g = data[g_offset + idx];
            let b = data[b_offset + idx];
            let gray = 0.298_995_97 * r + 0.587_096 * g + 0.113_907_03 * b;
            data[r_offset + idx] = (r - gray) * factor + gray;
            data[g_offset + idx] = (g - gray) * factor + gray;
            data[b_offset + idx] = (b - gray) * factor + gray;
        }
    }

    fn apply_hue(data: &mut [f32], pixels: usize, radians: f32) {
        if radians == 0.0 {
            return;
        }
        let cos_h = radians.cos();
        let sin_h = radians.sin();
        let r_offset = 0;
        let g_offset = pixels;
        let b_offset = 2 * pixels;
        for idx in 0..pixels {
            let r = data[r_offset + idx];
            let g = data[g_offset + idx];
            let b = data[b_offset + idx];
            let y = 0.299 * r + 0.587 * g + 0.114 * b;
            let u = -0.147_13 * r - 0.288_86 * g + 0.436 * b;
            let v = 0.615 * r - 0.514_99 * g - 0.100_01 * b;
            let u_prime = u * cos_h - v * sin_h;
            let v_prime = u * sin_h + v * cos_h;
            data[r_offset + idx] = y + 1.13983 * v_prime;
            data[g_offset + idx] = y - 0.39465 * u_prime - 0.58060 * v_prime;
            data[b_offset + idx] = y + 2.03211 * u_prime;
        }
    }

    pub fn apply(&self, image: &mut ImageTensor, rng: &mut StdRng) -> PureResult<()> {
        let mut ops = Vec::with_capacity(4);
        if self.brightness > 0.0 {
            let delta = rng.gen_range(-self.brightness..=self.brightness);
            ops.push(ColorJitterOp::Brightness(1.0 + delta));
        }
        if self.contrast > 0.0 {
            let delta = rng.gen_range(-self.contrast..=self.contrast);
            ops.push(ColorJitterOp::Contrast(1.0 + delta));
        }
        if self.saturation > 0.0 && image.channels() >= 3 {
            let delta = rng.gen_range(-self.saturation..=self.saturation);
            ops.push(ColorJitterOp::Saturation(1.0 + delta));
        }
        if self.hue > 0.0 && image.channels() >= 3 {
            let delta = rng.gen_range(-self.hue..=self.hue);
            ops.push(ColorJitterOp::Hue(delta * PI));
        }

        if ops.is_empty() {
            return Ok(());
        }

        ops.shuffle(rng);
        let channels = image.channels();
        let pixels = image.height() * image.width();
        let data = image.as_mut_slice();
        for op in ops {
            match op {
                ColorJitterOp::Brightness(factor) => Self::apply_brightness(data, factor),
                ColorJitterOp::Contrast(factor) => {
                    Self::apply_contrast(data, channels, pixels, factor)
                }
                ColorJitterOp::Saturation(factor) => {
                    if channels >= 3 {
                        Self::apply_saturation(data, pixels, factor)
                    }
                }
                ColorJitterOp::Hue(angle) => {
                    if channels >= 3 {
                        Self::apply_hue(data, pixels, angle)
                    }
                }
            }
        }
        Ok(())
    }
}

/// Helper that reproduces TorchVision の ImageNet 分類向け前処理パイプライン。
pub fn standard_classification_pipeline(
    image_size: usize,
    seed: Option<u64>,
) -> PureResult<TransformPipeline> {
    let mut pipeline = match seed {
        Some(value) => TransformPipeline::with_seed(value),
        None => TransformPipeline::new(),
    };
    pipeline
        .add(TransformOperation::Resize(Resize::new(
            image_size + 32,
            image_size + 32,
        )?))
        .add(TransformOperation::CenterCrop(CenterCrop::new(
            image_size, image_size,
        )?))
        .add(TransformOperation::RandomHorizontalFlip(
            RandomHorizontalFlip::new(0.5)?,
        ))
        .add(TransformOperation::Normalize(Normalize::new(
            vec![0.485, 0.456, 0.406],
            vec![0.229, 0.224, 0.225],
        )?));
    Ok(pipeline)
}

/// TorchVision モデルの主要カテゴリ。
#[derive(Clone, Copy, Debug, PartialEq, Eq, Hash)]
pub enum ModelKind {
    ResNet18,
    ResNet50,
    MobileNetV3Small,
    MobileNetV3Large,
    EfficientNetB0,
    ConvNeXtTiny,
}

/// 静的なモデル記述。
#[derive(Clone, Debug)]
pub struct ModelDescriptor {
    pub kind: ModelKind,
    pub name: &'static str,
    pub task: VisionTask,
    pub default_input_channels: usize,
    pub default_image_size: (usize, usize),
    pub has_pretrained: bool,
}

const MODEL_CATALOG: &[ModelDescriptor] = &[
    ModelDescriptor {
        kind: ModelKind::ResNet18,
        name: "resnet18",
        task: VisionTask::Classification,
        default_input_channels: 3,
        default_image_size: (224, 224),
        has_pretrained: true,
    },
    ModelDescriptor {
        kind: ModelKind::ResNet50,
        name: "resnet50",
        task: VisionTask::Classification,
        default_input_channels: 3,
        default_image_size: (224, 224),
        has_pretrained: true,
    },
    ModelDescriptor {
        kind: ModelKind::MobileNetV3Small,
        name: "mobilenet_v3_small",
        task: VisionTask::Classification,
        default_input_channels: 3,
        default_image_size: (224, 224),
        has_pretrained: true,
    },
    ModelDescriptor {
        kind: ModelKind::MobileNetV3Large,
        name: "mobilenet_v3_large",
        task: VisionTask::Classification,
        default_input_channels: 3,
        default_image_size: (224, 224),
        has_pretrained: true,
    },
    ModelDescriptor {
        kind: ModelKind::EfficientNetB0,
        name: "efficientnet_b0",
        task: VisionTask::Classification,
        default_input_channels: 3,
        default_image_size: (224, 224),
        has_pretrained: true,
    },
    ModelDescriptor {
        kind: ModelKind::ConvNeXtTiny,
        name: "convnext_tiny",
        task: VisionTask::Classification,
        default_input_channels: 3,
        default_image_size: (224, 224),
        has_pretrained: true,
    },
];

pub fn model_catalog() -> &'static [ModelDescriptor] {
    MODEL_CATALOG
}

pub fn find_model_descriptor(name: &str) -> Option<&'static ModelDescriptor> {
    MODEL_CATALOG
        .iter()
        .find(|descriptor| descriptor.name.eq_ignore_ascii_case(name))
}

/// ランタイムのモデルメタデータ。
#[derive(Clone, Debug)]
pub struct ModelMetadata {
    pub kind: ModelKind,
    pub name: &'static str,
    pub task: VisionTask,
    pub input_channels: usize,
    pub image_size: (usize, usize),
    pub num_classes: usize,
    pub has_pretrained: bool,
}

impl ModelMetadata {
    fn from_descriptor(descriptor: &ModelDescriptor, num_classes: usize) -> Self {
        Self {
            kind: descriptor.kind,
            name: descriptor.name,
            task: descriptor.task,
            input_channels: descriptor.default_input_channels,
            image_size: descriptor.default_image_size,
            num_classes,
            has_pretrained: descriptor.has_pretrained,
        }
    }
}

/// 特徴抽出段を制御するステージ。
#[derive(Clone, Copy, Debug, PartialEq, Eq)]
pub enum FeatureStage {
    Stem,
    Head,
    Logits,
}

/// 共通インターフェース (TorchVision の `nn.Module`)。
pub trait VisionModel: Send + Sync {
    fn metadata(&self) -> &ModelMetadata;
    fn forward(&self, batch: &[ImageTensor]) -> PureResult<Tensor>;
    fn extract_features(&self, stage: FeatureStage, image: &ImageTensor) -> PureResult<Tensor>;
}

fn random_weight(rng: &mut StdRng, scale: f32) -> f32 {
    rng.gen_range(-scale..scale)
}

struct Conv2d {
    in_channels: usize,
    out_channels: usize,
    kernel_size: usize,
    stride: usize,
    padding: usize,
    weights: Vec<f32>,
    bias: Vec<f32>,
}

impl Conv2d {
    fn new(
        in_channels: usize,
        out_channels: usize,
        kernel_size: usize,
        stride: usize,
        padding: usize,
        rng: &mut StdRng,
    ) -> PureResult<Self> {
        if kernel_size == 0 {
            return Err(TensorError::InvalidValue {
                label: "conv_kernel_size",
            });
        }
        let weight_count = out_channels
            .checked_mul(in_channels)
            .and_then(|v| v.checked_mul(kernel_size * kernel_size))
            .ok_or(TensorError::InvalidDimensions {
                rows: out_channels,
                cols: in_channels * kernel_size * kernel_size,
            })?;
        let mut weights = Vec::with_capacity(weight_count);
        for _ in 0..weight_count {
            weights.push(random_weight(rng, 0.05));
        }
        let mut bias = Vec::with_capacity(out_channels);
        for _ in 0..out_channels {
            bias.push(random_weight(rng, 0.01));
        }
        Ok(Self {
            in_channels,
            out_channels,
            kernel_size,
            stride,
            padding,
            weights,
            bias,
        })
    }

    fn output_dims(&self, input: &ImageTensor) -> PureResult<(usize, usize)> {
        let padded_h = input.height() + 2 * self.padding;
        let padded_w = input.width() + 2 * self.padding;
        if padded_h < self.kernel_size || padded_w < self.kernel_size {
            return Err(TensorError::InvalidValue {
                label: "conv_output_dims",
            });
        }
        let out_h = (padded_h - self.kernel_size) / self.stride + 1;
        let out_w = (padded_w - self.kernel_size) / self.stride + 1;
        Ok((out_h, out_w))
    }

    fn apply(&self, input: &ImageTensor) -> PureResult<ImageTensor> {
        if input.channels() != self.in_channels {
            return Err(TensorError::ShapeMismatch {
                left: (input.channels(), input.height() * input.width()),
                right: (self.in_channels, input.height() * input.width()),
            });
        }
        let (out_h, out_w) = self.output_dims(input)?;
        let mut output = vec![0.0f32; self.out_channels * out_h * out_w];
        let kernel = self.kernel_size;
        for oc in 0..self.out_channels {
            for oy in 0..out_h {
                for ox in 0..out_w {
                    let mut acc = self.bias[oc];
                    for ic in 0..self.in_channels {
                        for ky in 0..kernel {
                            for kx in 0..kernel {
                                let iy = oy * self.stride + ky;
                                let ix = ox * self.stride + kx;
                                let in_y = iy as isize - self.padding as isize;
                                let in_x = ix as isize - self.padding as isize;
                                if in_y >= 0
                                    && in_y < input.height() as isize
                                    && in_x >= 0
                                    && in_x < input.width() as isize
                                {
                                    let input_value =
                                        input.pixel(ic, in_y as usize, in_x as usize)?;
                                    let w_index = (((oc * self.in_channels + ic) * kernel + ky)
                                        * kernel)
                                        + kx;
                                    acc += input_value * self.weights[w_index];
                                }
                            }
                        }
                    }
                    let offset = ((oc * out_h) + oy) * out_w + ox;
                    output[offset] = acc;
                }
            }
        }
        ImageTensor::new(self.out_channels, out_h, out_w, output)
    }
}

struct MaxPool2d {
    kernel_size: usize,
    stride: usize,
}

impl MaxPool2d {
    fn new(kernel_size: usize, stride: usize) -> PureResult<Self> {
        if kernel_size == 0 || stride == 0 {
            return Err(TensorError::InvalidValue {
                label: "maxpool_params",
            });
        }
        Ok(Self {
            kernel_size,
            stride,
        })
    }

    fn apply(&self, input: &ImageTensor) -> PureResult<ImageTensor> {
        let channels = input.channels();
        let out_h = (input.height() - self.kernel_size) / self.stride + 1;
        let out_w = (input.width() - self.kernel_size) / self.stride + 1;
        if out_h == 0 || out_w == 0 {
            return Err(TensorError::InvalidValue {
                label: "maxpool_output",
            });
        }
        let mut output = vec![0.0f32; channels * out_h * out_w];
        for c in 0..channels {
            for oy in 0..out_h {
                for ox in 0..out_w {
                    let mut max_value = f32::MIN;
                    for ky in 0..self.kernel_size {
                        for kx in 0..self.kernel_size {
                            let value =
                                input.pixel(c, oy * self.stride + ky, ox * self.stride + kx)?;
                            if value > max_value {
                                max_value = value;
                            }
                        }
                    }
                    let offset = ((c * out_h) + oy) * out_w + ox;
                    output[offset] = max_value;
                }
            }
        }
        ImageTensor::new(channels, out_h, out_w, output)
    }
}

struct LinearLayer {
    in_features: usize,
    out_features: usize,
    weights: Vec<f32>,
    bias: Vec<f32>,
}

impl LinearLayer {
    fn new(in_features: usize, out_features: usize, rng: &mut StdRng) -> PureResult<Self> {
        if in_features == 0 || out_features == 0 {
            return Err(TensorError::InvalidValue {
                label: "linear_features",
            });
        }
        let mut weights = Vec::with_capacity(out_features * in_features);
        for _ in 0..out_features * in_features {
            weights.push(random_weight(rng, 0.05));
        }
        let mut bias = Vec::with_capacity(out_features);
        for _ in 0..out_features {
            bias.push(random_weight(rng, 0.01));
        }
        Ok(Self {
            in_features,
            out_features,
            weights,
            bias,
        })
    }

    fn forward(&self, input: &[f32]) -> PureResult<Vec<f32>> {
        if input.len() != self.in_features {
            return Err(TensorError::DataLength {
                expected: self.in_features,
                got: input.len(),
            });
        }
        let mut output = vec![0.0f32; self.out_features];
        for o in 0..self.out_features {
            let mut acc = self.bias[o];
            let row_offset = o * self.in_features;
            for i in 0..self.in_features {
                acc += self.weights[row_offset + i] * input[i];
            }
            output[o] = acc;
        }
        Ok(output)
    }
}

/// シンプルな CNN を用いた TorchVision 互換モデルのラッパー。
pub struct SimpleCnn {
    metadata: ModelMetadata,
    conv1: Conv2d,
    conv2: Conv2d,
    pool1: MaxPool2d,
    pool2: MaxPool2d,
    fc1: LinearLayer,
    fc2: LinearLayer,
}

impl SimpleCnn {
    pub fn with_seed(kind: ModelKind, num_classes: usize, seed: Option<u64>) -> PureResult<Self> {
        let descriptor = MODEL_CATALOG.iter().find(|item| item.kind == kind).ok_or(
            TensorError::InvalidValue {
                label: "model_kind",
            },
        )?;
        let mut rng = match seed {
            Some(value) => StdRng::seed_from_u64(value),
            None => StdRng::from_entropy(),
        };
        let metadata = ModelMetadata::from_descriptor(descriptor, num_classes);
        let (conv1_out, conv2_out, hidden) = match kind {
            ModelKind::ResNet18 | ModelKind::ResNet50 => (32, 64, 128),
            ModelKind::MobileNetV3Small => (16, 32, 64),
            ModelKind::MobileNetV3Large => (24, 48, 96),
            ModelKind::EfficientNetB0 => (24, 56, 112),
            ModelKind::ConvNeXtTiny => (32, 64, 128),
        };
        let conv1 = Conv2d::new(metadata.input_channels, conv1_out, 3, 2, 1, &mut rng)?;
        let conv2 = Conv2d::new(conv1_out, conv2_out, 3, 2, 1, &mut rng)?;
        let pool1 = MaxPool2d::new(2, 2)?;
        let pool2 = MaxPool2d::new(2, 2)?;

        // compute spatial dims after conv/pool pipeline
        let dummy = ImageTensor::zeros(
            metadata.input_channels,
            metadata.image_size.0,
            metadata.image_size.1,
        )?;
        let stem = conv1.apply(&dummy)?;
        let stem_pooled = pool1.apply(&stem)?;
        let head = conv2.apply(&stem_pooled)?;
        let pooled = pool2.apply(&head)?;
        let flattened_len = pooled.flatten().len();

        let fc1 = LinearLayer::new(flattened_len, hidden, &mut rng)?;
        let fc2 = LinearLayer::new(hidden, num_classes, &mut rng)?;

        Ok(Self {
            metadata,
            conv1,
            conv2,
            pool1,
            pool2,
            fc1,
            fc2,
        })
    }

    fn validate_input(&self, image: &ImageTensor) -> PureResult<()> {
        if image.channels() != self.metadata.input_channels
            || image.height() != self.metadata.image_size.0
            || image.width() != self.metadata.image_size.1
        {
            return Err(TensorError::ShapeMismatch {
                left: (image.channels(), image.height() * image.width()),
                right: (
                    self.metadata.input_channels,
                    self.metadata.image_size.0 * self.metadata.image_size.1,
                ),
            });
        }
        Ok(())
    }

    fn forward_logits(&self, image: &ImageTensor) -> PureResult<Vec<f32>> {
        self.validate_input(image)?;
        let mut stem = self.conv1.apply(image)?;
        stem.relu_inplace();
        let stem_pooled = self.pool1.apply(&stem)?;
        let mut head = self.conv2.apply(&stem_pooled)?;
        head.relu_inplace();
        let head_pooled = self.pool2.apply(&head)?;
        let mut hidden = self.fc1.forward(&head_pooled.flatten())?;
        for value in hidden.iter_mut() {
            if *value < 0.0 {
                *value = 0.0;
            }
        }
        self.fc2.forward(&hidden)
    }
}

impl VisionModel for SimpleCnn {
    fn metadata(&self) -> &ModelMetadata {
        &self.metadata
    }

    fn forward(&self, batch: &[ImageTensor]) -> PureResult<Tensor> {
        if batch.is_empty() {
            return Err(TensorError::EmptyInput("vision_batch_forward"));
        }
        let mut logits = Vec::with_capacity(batch.len() * self.metadata.num_classes);
        for image in batch {
            let mut scores = self.forward_logits(image)?;
            logits.append(&mut scores);
        }
        Tensor::from_vec(batch.len(), self.metadata.num_classes, logits)
    }

    fn extract_features(&self, stage: FeatureStage, image: &ImageTensor) -> PureResult<Tensor> {
        self.validate_input(image)?;
        match stage {
            FeatureStage::Stem => {
                let mut stem = self.conv1.apply(image)?;
                stem.relu_inplace();
                stem.into_tensor()
            }
            FeatureStage::Head => {
                let mut stem = self.conv1.apply(image)?;
                stem.relu_inplace();
                let stem_pooled = self.pool1.apply(&stem)?;
                let mut head = self.conv2.apply(&stem_pooled)?;
                head.relu_inplace();
                let pooled = self.pool2.apply(&head)?;
                let flat = pooled.flatten();
                Tensor::from_vec(1, flat.len(), flat)
            }
            FeatureStage::Logits => {
                let logits = self.forward_logits(image)?;
                Tensor::from_vec(1, logits.len(), logits)
            }
        }
    }
}

/// Feature extractor mirroring `torchvision.models.feature_extraction`.
pub struct FeatureExtractor {
    model: Arc<dyn VisionModel>,
    stage: FeatureStage,
}

impl FeatureExtractor {
    pub fn new(model: Arc<dyn VisionModel>, stage: FeatureStage) -> Self {
        Self { model, stage }
    }

    pub fn extract(&self, image: &ImageTensor) -> PureResult<Tensor> {
        self.model.extract_features(self.stage, image)
    }
}

/// Instantiates a simplified TorchVision モデル。
pub fn create_classification_model(
    kind: ModelKind,
    num_classes: usize,
    seed: Option<u64>,
) -> PureResult<Arc<dyn VisionModel>> {
    let model = SimpleCnn::with_seed(kind, num_classes, seed)?;
    Ok(Arc::new(model))
}

#[cfg(test)]
mod tests {
    use super::*;
    use std::sync::Arc;

    fn tensor_from(values: &[f32], rows: usize, cols: usize) -> Tensor {
        Tensor::from_vec(rows, cols, values.to_vec()).unwrap()
    }

    fn toy_resonance(depth: usize) -> DifferentialResonance {
        let mut energy = Vec::with_capacity(depth);
        let mut objective = Vec::with_capacity(depth);
        let mut homotopy = Vec::with_capacity(depth);
        for idx in 0..depth {
            energy.push(1.0 + idx as f32);
            objective.push((idx as f32 * 0.1) - 0.2);
            homotopy.push((idx as f32 * 0.05).sin());
        }
        DifferentialResonance {
            homotopy_flow: tensor_from(&homotopy, 1, depth),
            functor_linearisation: tensor_from(&objective, 1, depth),
            recursive_objective: tensor_from(&objective, 1, depth),
            infinity_projection: tensor_from(&objective, 1, depth),
            infinity_energy: tensor_from(&energy, 1, depth),
        }
    }

    fn toy_summary() -> ChronoSummary {
        ChronoSummary {
            frames: 4,
            duration: 0.25,
            latest_timestamp: 1.5,
            mean_drift: 0.05,
            mean_abs_drift: 0.06,
            drift_std: 0.02,
            mean_energy: 1.4,
            energy_std: 0.3,
            mean_decay: -0.1,
            min_energy: 1.1,
            max_energy: 1.8,
        }
    }

    #[test]
    fn volume_from_slices_respects_shapes() {
        let slice_a = tensor_from(&[0.0, 1.0, 2.0, 3.0], 2, 2);
        let slice_b = tensor_from(&[4.0, 5.0, 6.0, 7.0], 2, 2);
        let volume = ZSpaceVolume::from_slices(&[slice_a.clone(), slice_b.clone()]).unwrap();
        assert_eq!(volume.depth(), 2);
        assert_eq!(volume.height(), 2);
        assert_eq!(volume.width(), 2);
        let slice = volume.slice(1).unwrap();
        assert_eq!(slice.data(), slice_b.data());
    }

    #[test]
    fn resonance_projection_matches_manual_weighting() {
        let slices = vec![
            tensor_from(&[1.0, 2.0, 3.0, 4.0], 2, 2),
            tensor_from(&[2.0, 3.0, 4.0, 5.0], 2, 2),
            tensor_from(&[3.0, 4.0, 5.0, 6.0], 2, 2),
        ];
        let volume = ZSpaceVolume::from_slices(&slices).unwrap();
        let resonance = DifferentialResonance {
            homotopy_flow: tensor_from(&[0.0, 0.0, 0.0], 1, 3),
            functor_linearisation: tensor_from(&[0.0, 0.0, 0.0], 1, 3),
            recursive_objective: tensor_from(&[0.0, 0.0, 0.0], 1, 3),
            infinity_projection: tensor_from(&[0.0, 0.0, 0.0], 1, 3),
            infinity_energy: tensor_from(&[1.0, 1.0, 1.0], 1, 3),
        };
        let weights = volume.resonance_weights(&resonance).unwrap();
        assert!((weights.iter().sum::<f32>() - 1.0).abs() < 1e-4);
        let projected = volume.project_resonance(&resonance).unwrap();
        let mut expected = vec![0.0f32; 4];
        for (z, weight) in weights.iter().enumerate() {
            for (idx, value) in slices[z].data().iter().enumerate() {
                expected[idx] += value * weight;
            }
        }
        assert_eq!(projected.shape(), (2, 2));
        for (a, b) in projected.data().iter().zip(expected.iter()) {
            assert!((a - b).abs() < 1e-5);
        }
    }

    #[test]
    fn volume_accumulate_performs_temporal_ema() {
        let front_a = [0.0, 1.0, 2.0, 3.0];
        let back_a = [4.0, 5.0, 6.0, 7.0];
        let front_b = [8.0, 6.0, 4.0, 2.0];
        let back_b = [1.0, 3.0, 5.0, 7.0];
        let base_slices = vec![tensor_from(&front_a, 2, 2), tensor_from(&back_a, 2, 2)];
        let next_slices = vec![tensor_from(&front_b, 2, 2), tensor_from(&back_b, 2, 2)];
        let mut ema = ZSpaceVolume::from_slices(&base_slices).unwrap();
        let next = ZSpaceVolume::from_slices(&next_slices).unwrap();
        let alpha = 0.25;
        ema.accumulate(&next, alpha).unwrap();
        let retain = 1.0 - alpha;
        let mut expected = Vec::new();
        for (current, incoming) in front_a
            .iter()
            .chain(back_a.iter())
            .zip(front_b.iter().chain(back_b.iter()))
        {
            expected.push((current * retain) + (incoming * alpha));
        }
        for (observed, anticipated) in ema.voxels().iter().zip(expected.iter()) {
            assert!((observed - anticipated).abs() < 1e-6);
        }
        let blended = ZSpaceVolume::from_slices(&base_slices)
            .unwrap()
            .accumulated(&next, alpha)
            .unwrap();
        assert_eq!(blended.voxels(), ema.voxels());
        let mismatched = ZSpaceVolume::from_slices(&[tensor_from(&front_a, 2, 2)]).unwrap();
        assert!(ema.accumulate(&mismatched, alpha).is_err());
        assert!(ema.accumulated(&next, 1.5).is_err());
    }

    #[test]
    fn temporal_buffer_applies_decay_and_handles_resets() {
        let mut buffer = TemporalResonanceBuffer::new(0.5);
        let first = vec![0.2, 0.8];
        let fused_first = buffer.apply(&first).unwrap();
        for (a, b) in fused_first.iter().zip(first.iter()) {
            assert!((a - b).abs() < 1e-6);
        }
        assert_eq!(buffer.frames_accumulated(), 1);

        let second = vec![0.6, 0.4];
        let fused_second = buffer.apply(&second).unwrap();
        assert!((fused_second[0] - 0.4).abs() < 1e-6);
        assert!((fused_second[1] - 0.6).abs() < 1e-6);
        assert_eq!(buffer.frames_accumulated(), 2);

        let third = vec![0.1, 0.2, 0.7];
        let fused_third = buffer.apply(&third).unwrap();
        assert_eq!(fused_third.len(), 3);
        assert_eq!(buffer.frames_accumulated(), 1);
        assert!(fused_third
            .iter()
            .zip(third.iter())
            .all(|(a, b)| (a - b).abs() < 1e-6));

        buffer.clear();
        assert!(buffer.history().is_none());
        let invalid = vec![f32::NAN, 0.5];
        assert!(buffer.apply(&invalid).is_err());
    }

    #[test]
    fn projector_temporal_projection_matches_manual_smoothing() {
        let slices = vec![
            tensor_from(&[1.0, 0.0, 0.0, 1.0], 2, 2),
            tensor_from(&[0.5, 1.0, 1.5, 2.0], 2, 2),
        ];
        let volume = ZSpaceVolume::from_slices(&slices).unwrap();
        let resonance_a = toy_resonance(2);
        let mut resonance_b = toy_resonance(2);
        resonance_b.infinity_energy = tensor_from(&[6.0, 0.2], 1, 2);
        resonance_b.recursive_objective = tensor_from(&[0.5, -0.8], 1, 2);
        let projector =
            VisionProjector::new(0.9, 0.6, 0.0).with_spectral_window(SpectralWindow::rectangular());

        let mut buffer_weights = TemporalResonanceBuffer::new(0.25);
        let first_temporal = projector
            .depth_weights_with_temporal(&volume, &resonance_a, &mut buffer_weights)
            .unwrap();
        let second_direct = projector.depth_weights(&volume, &resonance_b).unwrap();
        let expected: Vec<f32> = first_temporal
            .data()
            .iter()
            .zip(second_direct.data().iter())
            .map(|(prev, next)| prev * 0.75 + next * 0.25)
            .collect();
        let second_temporal = projector
            .depth_weights_with_temporal(&volume, &resonance_b, &mut buffer_weights)
            .unwrap();
        for (observed, anticipated) in second_temporal.data().iter().zip(expected.iter()) {
            assert!((observed - anticipated).abs() < 1e-6);
        }

        let mut buffer_projection = TemporalResonanceBuffer::new(0.25);
        projector
            .project_with_temporal(&volume, &resonance_a, &mut buffer_projection)
            .unwrap();
        let second_projection = projector
            .project_with_temporal(&volume, &resonance_b, &mut buffer_projection)
            .unwrap();
        let manual = volume.collapse_with_weights(&expected).unwrap();
        assert_eq!(manual.shape(), second_projection.shape());
        for (lhs, rhs) in second_projection.data().iter().zip(manual.data().iter()) {
            assert!((lhs - rhs).abs() < 1e-6);
        }
    }

    #[test]
    fn projector_respects_atlas_calibration() {
        let slices = vec![
            tensor_from(&[1.0, 0.0, 0.0, 1.0], 2, 2),
            tensor_from(&[0.0, 1.0, 1.0, 0.0], 2, 2),
        ];
        let volume = ZSpaceVolume::from_slices(&slices).unwrap();
        let resonance = toy_resonance(2);
        let summary = ChronoSummary {
            frames: 4,
            duration: 1.0,
            latest_timestamp: 1.0,
            mean_drift: 0.1,
            mean_abs_drift: 0.2,
            drift_std: 0.05,
            mean_energy: 2.5,
            energy_std: 0.5,
            mean_decay: -0.3,
            min_energy: 1.0,
            max_energy: 4.0,
        };
        let mut projector = VisionProjector::from_summary(&summary);
        let weights_before = projector.depth_weights(&volume, &resonance).unwrap();
        let mut atlas = AtlasFrame::new(0.5);
        atlas.z_signal = Some(1.0);
        atlas.collapse_total = Some(2.0);
        atlas.suggested_pressure = Some(64.0);
        projector.calibrate_from_atlas(&atlas);
        let weights_after = projector.depth_weights(&volume, &resonance).unwrap();
        assert!((weights_after.data()[0] - weights_before.data()[0]).abs() > 1e-3);
        let projection = projector.project(&volume, &resonance).unwrap();
        assert_eq!(projection.shape(), (2, 2));
    }

    #[test]
    fn slice_profile_matches_manual_stats() {
        let slices = vec![
            tensor_from(&[1.0, 3.0], 1, 2),
            tensor_from(&[2.0, 4.0], 1, 2),
        ];
        let volume = ZSpaceVolume::from_slices(&slices).unwrap();
        let profile = volume.slice_profile().unwrap();
        assert_eq!(profile.depth(), 2);
        let expected_mean0 = (1.0 + 3.0) / 2.0;
        assert!((profile.mean(0) - expected_mean0).abs() < 1e-6);
        let variance0 =
            (((1.0 - expected_mean0).powi(2) + (3.0 - expected_mean0).powi(2)) / 2.0).max(0.0);
        assert!((profile.std(0) - variance0.sqrt()).abs() < 1e-6);
        let energy1 = (2.0f32.powi(2) + 4.0f32.powi(2)) / 2.0;
        assert!((profile.energy(1) - energy1).abs() < 1e-6);
    }

    #[test]
    fn resonance_generator_produces_projectable_resonance() {
        let slices = vec![
            tensor_from(&[0.1, 0.2, 0.3, 0.4], 2, 2),
            tensor_from(&[0.5, 0.4, 0.3, 0.2], 2, 2),
            tensor_from(&[0.9, 0.8, 0.7, 0.6], 2, 2),
        ];
        let volume = ZSpaceVolume::from_slices(&slices).unwrap();
        let mut generator = ResonanceGenerator::new("loop", 8, 3).unwrap();
        let projector =
            VisionProjector::new(0.6, 0.4, 0.2).with_spectral_window(SpectralWindow::hann());
        let chrono = toy_summary();
        let mut atlas = AtlasFrame::new(0.2);
        atlas.z_signal = Some(0.75);
        atlas.suggested_pressure = Some(48.0);
        atlas.collapse_total = Some(1.1);

        let resonance = generator
            .generate(&volume, &projector, Some(&chrono), Some(&atlas), None)
            .unwrap();
        assert_eq!(resonance.infinity_energy.shape(), (1, volume.depth()));
        let weights = projector.depth_weights(&volume, &resonance).unwrap();
        assert_eq!(weights.data().len(), volume.depth());
        assert!((weights.data().iter().sum::<f32>() - 1.0).abs() < 1e-3);
        let projection = projector.project(&volume, &resonance).unwrap();
        assert_eq!(projection.shape(), (volume.height(), volume.width()));
    }

    #[test]
    fn resonance_generator_respects_feedback_history() {
        let slices = vec![
            tensor_from(&[0.2, 0.1, 0.0, 0.3], 2, 2),
            tensor_from(&[0.4, 0.6, 0.8, 1.0], 2, 2),
            tensor_from(&[0.9, 0.7, 0.5, 0.3], 2, 2),
        ];
        let volume = ZSpaceVolume::from_slices(&slices).unwrap();
        let mut generator = ResonanceGenerator::new("loop-feedback", 10, 3).unwrap();
        let projector = VisionProjector::new(0.45, 0.5, -0.2);
        let chrono = toy_summary();
        let atlas = AtlasFrame::new(0.4);

        let first = generator
            .generate(&volume, &projector, Some(&chrono), Some(&atlas), None)
            .unwrap();
        let second = generator
            .generate(
                &volume,
                &projector,
                Some(&chrono),
                Some(&atlas),
                Some(&first),
            )
            .unwrap();
        let first_energy = first.infinity_energy.data()[0];
        let second_energy = second.infinity_energy.data()[0];
        assert!((second_energy - first_energy).abs() > 1e-6);
    }

    #[test]
    fn multi_view_biases_respect_orientation_and_baseline() {
        let descriptors = vec![
            ViewDescriptor::new("front", [0.0, 0.0, 0.0], [0.0, 0.0, 1.0]),
            ViewDescriptor::new("right", [0.0, 0.0, 0.0], [1.0, 0.0, 0.1])
                .with_baseline_weight(0.5),
            ViewDescriptor::new("sky", [0.0, 0.0, 0.0], [0.0, 1.0, 1.0]).with_baseline_weight(2.0),
        ];
        let fusion = MultiViewFusion::new(descriptors)
            .unwrap()
            .with_focus_direction([0.1, 0.2, 1.0])
            .with_alignment_gamma(2.0);
        let slices = vec![
            tensor_from(&[1.0, 1.0, 1.0, 1.0], 2, 2),
            tensor_from(&[0.5, 0.5, 0.5, 0.5], 2, 2),
            tensor_from(&[0.25, 0.25, 0.25, 0.25], 2, 2),
        ];
        let volume = ZSpaceVolume::from_slices(&slices).unwrap();
        let resonance = toy_resonance(3);
        let projector = VisionProjector::default();
        let baseline = projector.depth_weights(&volume, &resonance).unwrap();
        let weights = projector
            .depth_weights_multi_view(&fusion, &volume, &resonance)
            .unwrap();
        let base = baseline.data();
        let data = weights.data();
        assert_eq!(data.len(), 3);
        assert!((data.iter().sum::<f32>() - 1.0).abs() < 1e-6);
        assert!(data[2] > base[2]);
        assert!(data[1] < base[1]);
    }

    #[test]
    fn projector_multi_view_temporal_projection_matches_manual_smoothing() {
        let descriptors = vec![
            ViewDescriptor::new("front", [0.0, 0.0, 0.0], [0.0, 0.0, 1.0]),
            ViewDescriptor::new("right", [0.0, 0.0, 0.0], [1.0, 0.0, 0.5])
                .with_baseline_weight(1.5),
        ];
        let fusion = MultiViewFusion::new(descriptors)
            .unwrap()
            .with_focus_direction([0.4, 0.0, 1.0])
            .with_alignment_gamma(1.5);
        let slices = vec![
            tensor_from(&[1.0, 0.0, 0.0, 1.0], 2, 2),
            tensor_from(&[0.0, 1.0, 1.0, 0.0], 2, 2),
        ];
        let volume = ZSpaceVolume::from_slices(&slices).unwrap();
        let resonance_a = toy_resonance(2);
        let mut resonance_b = toy_resonance(2);
        resonance_b.infinity_energy = tensor_from(&[3.0, 6.0], 1, 2);
        resonance_b.recursive_objective = tensor_from(&[0.1, 0.9], 1, 2);
        let projector = VisionProjector::default();

        let mut buffer_weights = TemporalResonanceBuffer::new(0.3);
        let first_temporal = projector
            .depth_weights_multi_view_with_temporal(
                &fusion,
                &volume,
                &resonance_a,
                &mut buffer_weights,
            )
            .unwrap();
        let second_direct = projector
            .depth_weights_multi_view(&fusion, &volume, &resonance_b)
            .unwrap();
        let expected: Vec<f32> = first_temporal
            .data()
            .iter()
            .zip(second_direct.data().iter())
            .map(|(prev, next)| prev * 0.7 + next * 0.3)
            .collect();
        let second_temporal = projector
            .depth_weights_multi_view_with_temporal(
                &fusion,
                &volume,
                &resonance_b,
                &mut buffer_weights,
            )
            .unwrap();
        for (observed, anticipated) in second_temporal.data().iter().zip(expected.iter()) {
            assert!((observed - anticipated).abs() < 1e-6);
        }

        let mut buffer_projection = TemporalResonanceBuffer::new(0.3);
        projector
            .project_multi_view_with_temporal(
                &fusion,
                &volume,
                &resonance_a,
                &mut buffer_projection,
            )
            .unwrap();
        let second_projection = projector
            .project_multi_view_with_temporal(
                &fusion,
                &volume,
                &resonance_b,
                &mut buffer_projection,
            )
            .unwrap();
        let manual = volume.collapse_with_weights(&expected).unwrap();
        assert_eq!(manual.shape(), second_projection.shape());
        for (lhs, rhs) in second_projection.data().iter().zip(manual.data().iter()) {
            assert!((lhs - rhs).abs() < 1e-6);
        }
    }

    #[test]
    fn image_tensor_volume_roundtrip() {
        let image = ImageTensor::new(
            3,
            2,
            2,
            vec![
                0.0, 1.0, 2.0, 3.0, // channel 0
                4.0, 5.0, 6.0, 7.0, // channel 1
                8.0, 9.0, 10.0, 11.0, // channel 2
            ],
        )
        .unwrap();
        let volume = ZSpaceVolume::from_image_tensor(&image).unwrap();
        let restored = volume.to_image_tensor().unwrap();
        assert_eq!(image, restored);
        let tensor = image.into_tensor().unwrap();
        let rebuilt = ImageTensor::from_tensor(&tensor, 3, 2, 2).unwrap();
        assert_eq!(rebuilt.shape(), (3, 2, 2));
    }

    #[test]
    fn transform_pipeline_matches_torchvision_basics() {
        let mut pipeline = standard_classification_pipeline(64, Some(7)).unwrap();
        let mut image = ImageTensor::new(3, 96, 96, vec![0.5; 3 * 96 * 96]).unwrap();
        pipeline.apply(&mut image).unwrap();
        assert_eq!(image.shape(), (3, 64, 64));
        let data = image.as_slice();
        let area = 64 * 64;
        let expected = [
            (0.5 - 0.485) / 0.229,
            (0.5 - 0.456) / 0.224,
            (0.5 - 0.406) / 0.225,
        ];
        for (channel, &value) in expected.iter().enumerate() {
            let idx = channel * area;
            assert!((data[idx] - value).abs() < 1e-3);
        }
    }

    #[test]
    fn dataloader_produces_batches() {
        let descriptor = dataset_catalog()[0].clone();
        let mut dataset = TensorVisionDataset::new(descriptor);
        for idx in 0..8 {
            let image = ImageTensor::new(3, 64, 64, vec![idx as f32; 3 * 64 * 64]).unwrap();
            dataset
                .push_sample(DatasetSample::new(image).with_label(format!("label-{idx}")))
                .unwrap();
        }
        let dataset = Arc::new(dataset);
        let mut loader = DataLoader::new(dataset, 3, Some(42)).unwrap();
        loader.enable_shuffle(true);
        let mut seen = 0;
        while let Some(batch) = loader.next_batch().unwrap() {
            assert!(!batch.is_empty());
            let tensor = batch.stack().unwrap();
            assert_eq!(tensor.shape().0, batch.len());
            seen += batch.len();
        }
        assert_eq!(seen, 8);
    }

    #[test]
    fn simple_cnn_forward_produces_logits() {
        let model = create_classification_model(ModelKind::ResNet18, 10, Some(99)).unwrap();
        let metadata = model.metadata().clone();
        let image = ImageTensor::new(
            metadata.input_channels,
            metadata.image_size.0,
            metadata.image_size.1,
            vec![0.25; metadata.input_channels * metadata.image_size.0 * metadata.image_size.1],
        )
        .unwrap();
        let logits = model.forward(&[image.clone()]).unwrap();
        assert_eq!(logits.shape(), (1, metadata.num_classes));
        let extractor = FeatureExtractor::new(model.clone(), FeatureStage::Stem);
        let stem = extractor.extract(&image).unwrap();
        assert_eq!(
            stem.shape().1,
            (metadata.image_size.0 / 2) * (metadata.image_size.1 / 2)
        );
    }

    #[test]
    fn color_jitter_produces_finite_values() {
        let mut image = ImageTensor::new(3, 8, 8, vec![0.5; 3 * 8 * 8]).unwrap();
        let jitter = ColorJitter::new(0.2, 0.2, 0.2, 0.1).unwrap();
        let mut rng = StdRng::seed_from_u64(1234);
        jitter.apply(&mut image, &mut rng).unwrap();
        assert!(image.as_slice().iter().all(|value| value.is_finite()));
    }

    #[test]
    fn color_jitter_validates_hue_bounds() {
        assert!(ColorJitter::new(0.1, 0.2, 0.3, 0.75).is_err());
    }
}<|MERGE_RESOLUTION|>--- conflicted
+++ resolved
@@ -60,14 +60,11 @@
 //! while respecting Z-space curvature, resonance energy and the live telemetry
 //! streamed through [`AtlasFrame`] snapshots.
 
-<<<<<<< HEAD
 use rand::{rngs::StdRng, seq::SliceRandom, Rng, SeedableRng};
-=======
 pub mod models;
 pub mod xai;
 
 use rand::{rngs::StdRng, Rng, SeedableRng};
->>>>>>> 48dc9d18
 use std::cmp::min;
 use std::f32::consts::PI;
 use std::sync::Arc;
@@ -78,11 +75,8 @@
 use st_nn::module::Module;
 use st_tensor::{DifferentialResonance, PureResult, Tensor, TensorError};
 
-<<<<<<< HEAD
 pub mod transforms;
-=======
 const RESONANCE_FEATURES_PER_SLICE: usize = 10;
->>>>>>> 48dc9d18
 
 /// Volumetric container that holds planar tensors along the Z axis.
 #[derive(Clone, Debug, PartialEq)]
