--- conflicted
+++ resolved
@@ -74,10 +74,7 @@
 use st_nn::layers::spiral_rnn::SpiralRnn;
 use st_nn::module::Module;
 use st_tensor::{DifferentialResonance, PureResult, Tensor, TensorError};
-<<<<<<< HEAD
-=======
-
->>>>>>> 7a878b21
+
 pub mod datasets;
 pub mod nerf;
 pub mod transforms;
