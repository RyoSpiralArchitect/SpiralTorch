--- conflicted
+++ resolved
@@ -259,7 +259,6 @@
         response
     }
 
-<<<<<<< HEAD
     /// Performs an exponential moving average with the provided next volume.
     pub fn accumulate(&mut self, next: &ZSpaceVolume, alpha: f32) -> PureResult<()> {
         if self.depth != next.depth || self.height != next.height || self.width != next.width {
@@ -276,29 +275,10 @@
         let beta = 1.0 - alpha;
         for (current, incoming) in self.voxels.iter_mut().zip(next.voxels.iter()) {
             *current = beta * *current + alpha * *incoming;
-=======
-    /// Performs an exponential moving average with another volume in-place.
-    pub fn accumulate(&mut self, next: &ZSpaceVolume, alpha: f32) -> PureResult<()> {
-        if self.depth != next.depth || self.height != next.height || self.width != next.width {
-            return Err(TensorError::ShapeMismatch {
-                left: (self.depth, self.height * self.width),
-                right: (next.depth, next.height * next.width),
-            });
-        }
-        if !alpha.is_finite() || !(0.0..=1.0).contains(&alpha) {
-            return Err(TensorError::InvalidValue {
-                label: "temporal_alpha",
-            });
-        }
-        let retain = 1.0 - alpha;
-        for (current, incoming) in self.voxels.iter_mut().zip(next.voxels.iter()) {
-            *current = (*current * retain) + (incoming * alpha);
->>>>>>> 536b9f12
         }
         Ok(())
     }
 
-<<<<<<< HEAD
     /// Returns a new volume representing the exponential moving average of `self` and `next`.
     pub fn accumulated(&self, next: &ZSpaceVolume, alpha: f32) -> PureResult<Self> {
         let mut blended = self.clone();
@@ -349,19 +329,6 @@
             voxels,
         })
     }
-=======
-    /// Returns a blended copy that incorporates the next volume using EMA weighting.
-    pub fn accumulated(&self, next: &ZSpaceVolume, alpha: f32) -> PureResult<Self> {
-        let mut blended = Self {
-            depth: self.depth,
-            height: self.height,
-            width: self.width,
-            voxels: self.voxels.clone(),
-        };
-        blended.accumulate(next, alpha)?;
-        Ok(blended)
-    }
->>>>>>> 536b9f12
 }
 
 /// Spectral window functions used to modulate depth resonance weights.
@@ -466,8 +433,6 @@
         ZSpaceVolume::normalise_weights(&mut weights);
         weights
     }
-<<<<<<< HEAD
-=======
 }
 
 /// Maintains a temporal exponential moving average of depth attention weights.
@@ -546,7 +511,6 @@
             }
         }
     }
->>>>>>> 536b9f12
 }
 
 /// Adaptive projector that fuses resonance telemetry with chrono summaries.
@@ -556,11 +520,8 @@
     spread: f32,
     energy_bias: f32,
     window: SpectralWindow,
-<<<<<<< HEAD
     temporal_focus: f32,
     temporal_decay: f32,
-=======
->>>>>>> 536b9f12
 }
 
 impl VisionProjector {
@@ -582,11 +543,8 @@
             spread,
             energy_bias,
             window: SpectralWindow::hann(),
-<<<<<<< HEAD
             temporal_focus: 1.0,
             temporal_decay: 0.25,
-=======
->>>>>>> 536b9f12
         }
     }
 
@@ -596,7 +554,6 @@
         self
     }
 
-<<<<<<< HEAD
     /// Configures temporal attention focusing on a point in the sequence with a decay width.
     pub fn with_temporal_attention(mut self, focus: f32, decay: f32) -> Self {
         self.temporal_focus = focus.clamp(0.0, 1.0);
@@ -608,8 +565,6 @@
         self
     }
 
-=======
->>>>>>> 536b9f12
     /// Builds a projector from a chrono summary.
     pub fn from_summary(summary: &ChronoSummary) -> Self {
         let span = (summary.max_energy - summary.min_energy).abs().max(1e-3);
@@ -686,7 +641,6 @@
         self.window
     }
 
-<<<<<<< HEAD
     /// Returns the temporal focus (0 = earliest frame, 1 = latest frame).
     pub fn temporal_focus(&self) -> f32 {
         self.temporal_focus
@@ -697,8 +651,6 @@
         self.temporal_decay
     }
 
-=======
->>>>>>> 536b9f12
     fn compute_depth_weights(
         &self,
         volume: &ZSpaceVolume,
@@ -826,7 +778,6 @@
         volume.collapse_with_weights(&weights)
     }
 
-<<<<<<< HEAD
     /// Projects a temporal sequence by first fusing frames with temporal attention.
     pub fn project_sequence(
         &self,
@@ -835,24 +786,6 @@
     ) -> PureResult<Tensor> {
         let fused = self.fuse_sequence(sequence)?;
         self.project(&fused, resonance)
-=======
-    /// Projects the volume while folding in temporally smoothed resonance weights.
-    pub fn project_with_temporal(
-        &self,
-        volume: &ZSpaceVolume,
-        resonance: &DifferentialResonance,
-        buffer: &mut TemporalResonanceBuffer,
-    ) -> PureResult<Tensor> {
-        let weights = self.compute_depth_weights(volume, resonance)?;
-        let smoothed = buffer.apply(&weights)?;
-        if !smoothed.is_empty() && smoothed.len() != weights.len() {
-            return Err(TensorError::ShapeMismatch {
-                left: (weights.len(), 1),
-                right: (smoothed.len(), 1),
-            });
-        }
-        volume.collapse_with_weights(&smoothed)
->>>>>>> 536b9f12
     }
 }
 
