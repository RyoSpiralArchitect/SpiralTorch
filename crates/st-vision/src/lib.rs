// SPDX-License-Identifier: AGPL-3.0-or-later
// © 2025 Ryo ∴ SpiralArchitect (kishkavsesvit@icloud.com)
// Part of SpiralTorch — Licensed under AGPL-3.0-or-later.
// Unauthorized derivative works or closed redistribution prohibited under AGPL §13.
//
// =============================================================================
//  SpiralReality Proprietary
//  Copyright (c) 2025 SpiralReality. All Rights Reserved.
//
//  NOTICE: This file contains confidential and proprietary information of
//  SpiralReality. ANY USE, COPYING, MODIFICATION, DISTRIBUTION, DISPLAY,
//  OR DISCLOSURE OF THIS FILE, IN WHOLE OR IN PART, IS STRICTLY PROHIBITED
//  WITHOUT THE PRIOR WRITTEN CONSENT OF SPIRALREALITY.
//
//  NO LICENSE IS GRANTED OR IMPLIED BY THIS FILE. THIS SOFTWARE IS PROVIDED
//  "AS IS", WITHOUT WARRANTY OF ANY KIND, EXPRESS OR IMPLIED, INCLUDING BUT
//  NOT LIMITED TO THE WARRANTIES OF MERCHANTABILITY, FITNESS FOR A PARTICULAR
//  PURPOSE AND NON-INFRINGEMENT. IN NO EVENT SHALL SPIRALREALITY OR ITS
//  SUPPLIERS BE LIABLE FOR ANY CLAIM, DAMAGES OR OTHER LIABILITY, WHETHER IN
//  AN ACTION OF CONTRACT, TORT OR OTHERWISE, ARISING FROM, OUT OF OR IN
//  CONNECTION WITH THE SOFTWARE OR THE USE OR OTHER DEALINGS IN THE SOFTWARE.
// =============================================================================

//! Z-space native vision utilities for SpiralTorch.
//!
//! In addition to the SpiralTorch-specific data structures, this crate keeps a
//! concise index of **TorchVision**'s representative functionality so that
//! downstream consumers can quickly align their expectations when porting
//! workflows.
//!
//! ### TorchVision standard capabilities
//! - **Datasets** &mdash; canonical image classification, detection, segmentation,
//!   optical flow, stereo matching, paired-image, captioning, and video
//!   collections are exposed through ready-to-use `torchvision.datasets`
//!   classes.
//! - **Models** &mdash; reference architectures for classification (from AlexNet to
//!   modern ViT variants), quantized classifiers, semantic segmentation,
//!   detection/instance segmentation/keypoint estimation, video classification,
//!   and optical flow provide drop-in baselines.
//! - **Transforms v2** &mdash; unified augmentation pipelines (`torchvision.transforms.v2`)
//!   handle images, videos, bounding boxes, masks, and keypoints while
//!   remaining compatible with the v1 API.
//! - **TVTensors** &mdash; tensor subclasses (Image, Video, BoundingBoxes, etc.)
//!   enable automatic dispatch and metadata propagation inside the v2 pipeline.
//! - **Utilities** &mdash; rendering helpers such as `draw_bounding_boxes`,
//!   `draw_segmentation_masks`, `make_grid`, and `save_image` simplify rapid
//!   inspection.
//! - **Custom ops** &mdash; `torchvision.ops` implements NMS, RoI operators, box
//!   algebra, detection-friendly losses, and common vision blocks that remain
//!   TorchScript compatible.
//! - **IO** &mdash; accelerated codecs (JPEG/PNG/WEBP/GIF/AVIF/HEIC) with tensor
//!   interop plus video read/write utilities support efficient pipelines.
//! - **Feature extraction** &mdash; helpers like `create_feature_extractor` expose
//!   intermediate activations for transfer learning, visualization, and FPN
//!   style integration.
//!
//! The [`ZSpaceVolume`] acts as a volumetric canvas capable of storing
//! resonant feature slices along the Z axis. Coupled with a
//! [`VisionProjector`], the volume can be collapsed back into 2D feature maps
//! while respecting Z-space curvature, resonance energy and the live telemetry
//! streamed through [`AtlasFrame`] snapshots.

use rand::{rngs::StdRng, seq::SliceRandom, Rng, SeedableRng};
pub mod models;
pub mod xai;

use rand::{rngs::StdRng, Rng, SeedableRng};
use std::cmp::min;
use std::f32::consts::PI;
use std::sync::Arc;

pub mod models;

use st_core::telemetry::atlas::AtlasFrame;
use st_core::telemetry::chrono::ChronoSummary;
use st_nn::layers::spiral_rnn::SpiralRnn;
use st_nn::module::Module;
use st_tensor::{DifferentialResonance, PureResult, Tensor, TensorError};

<<<<<<< HEAD
=======
pub mod transforms;
pub mod datasets;
pub mod nerf;
pub mod transforms;
>>>>>>> 5eecc3d9
const RESONANCE_FEATURES_PER_SLICE: usize = 10;

/// Volumetric container that holds planar tensors along the Z axis.
#[derive(Clone, Debug, PartialEq)]
pub struct ZSpaceVolume {
    depth: usize,
    height: usize,
    width: usize,
    voxels: Vec<f32>,
}

/// Statistical summary describing each slice inside a [`ZSpaceVolume`].
#[derive(Clone, Debug, PartialEq)]
pub struct ZSliceProfile {
    means: Vec<f32>,
    stds: Vec<f32>,
    energies: Vec<f32>,
}

impl ZSliceProfile {
    /// Creates a new profile from explicit per-slice statistics.
    pub fn new(means: Vec<f32>, stds: Vec<f32>, energies: Vec<f32>) -> PureResult<Self> {
        if means.is_empty() {
            return Err(TensorError::EmptyInput("z_slice_profile"));
        }
        let depth = means.len();
        if stds.len() != depth {
            return Err(TensorError::DataLength {
                expected: depth,
                got: stds.len(),
            });
        }
        if energies.len() != depth {
            return Err(TensorError::DataLength {
                expected: depth,
                got: energies.len(),
            });
        }
        Ok(Self {
            means,
            stds,
            energies,
        })
    }

    /// Number of slices contained in the profile.
    pub fn depth(&self) -> usize {
        self.means.len()
    }

    /// Returns an immutable view of the slice means.
    pub fn means(&self) -> &[f32] {
        &self.means
    }

    /// Returns an immutable view of the slice standard deviations.
    pub fn stds(&self) -> &[f32] {
        &self.stds
    }

    /// Returns an immutable view of the slice energies.
    pub fn energies(&self) -> &[f32] {
        &self.energies
    }

    /// Fetches the mean intensity for the given slice index.
    pub fn mean(&self, index: usize) -> f32 {
        self.means[index]
    }

    /// Fetches the standard deviation for the given slice index.
    pub fn std(&self, index: usize) -> f32 {
        self.stds[index]
    }

    /// Fetches the mean squared energy for the given slice index.
    pub fn energy(&self, index: usize) -> f32 {
        self.energies[index]
    }
}

impl ZSpaceVolume {
    /// Creates a Z-space volume filled with zeros.
    pub fn zeros(depth: usize, height: usize, width: usize) -> PureResult<Self> {
        if depth == 0 || height == 0 || width == 0 {
            return Err(TensorError::InvalidDimensions {
                rows: depth,
                cols: height.saturating_mul(width),
            });
        }
        Ok(Self {
            depth,
            height,
            width,
            voxels: vec![0.0; depth * height * width],
        })
    }

    /// Builds a Z-space volume from planar tensor slices.
    pub fn from_slices(slices: &[Tensor]) -> PureResult<Self> {
        if slices.is_empty() {
            return Err(TensorError::EmptyInput("z_space_volume_slices"));
        }
        let (height, width) = slices[0].shape();
        let mut voxels = Vec::with_capacity(slices.len() * height * width);
        for slice in slices {
            let (rows, cols) = slice.shape();
            if rows != height || cols != width {
                return Err(TensorError::ShapeMismatch {
                    left: (height, width),
                    right: (rows, cols),
                });
            }
            voxels.extend_from_slice(slice.data());
        }
        Ok(Self {
            depth: slices.len(),
            height,
            width,
            voxels,
        })
    }

    /// Builds a Z-space volume directly from a raw voxel buffer.
    pub fn from_voxels(
        depth: usize,
        height: usize,
        width: usize,
        voxels: Vec<f32>,
    ) -> PureResult<Self> {
        if depth == 0 || height == 0 || width == 0 {
            return Err(TensorError::InvalidDimensions {
                rows: depth.max(1),
                cols: height.saturating_mul(width).max(1),
            });
        }
        let expected = depth
            .checked_mul(height)
            .and_then(|value| value.checked_mul(width))
            .ok_or(TensorError::InvalidDimensions {
                rows: depth,
                cols: height.saturating_mul(width),
            })?;
        if voxels.len() != expected {
            return Err(TensorError::DataLength {
                expected,
                got: voxels.len(),
            });
        }
        Ok(Self {
            depth,
            height,
            width,
            voxels,
        })
    }

    /// Returns the depth (number of Z slices).
    pub fn depth(&self) -> usize {
        self.depth
    }

    /// Returns the height of each slice.
    pub fn height(&self) -> usize {
        self.height
    }

    /// Returns the width of each slice.
    pub fn width(&self) -> usize {
        self.width
    }

    /// Immutable access to the raw voxel buffer.
    pub fn voxels(&self) -> &[f32] {
        &self.voxels
    }

    /// Mutable access to the raw voxel buffer.
    pub fn voxels_mut(&mut self) -> &mut [f32] {
        &mut self.voxels
    }

    /// Extracts a slice at the requested depth index.
    pub fn slice(&self, index: usize) -> PureResult<Tensor> {
        if index >= self.depth {
            return Err(TensorError::InvalidValue {
                label: "z_slice_index",
            });
        }
        let slice_len = self.height * self.width;
        let start = index * slice_len;
        let end = start + slice_len;
        Tensor::from_vec(self.height, self.width, self.voxels[start..end].to_vec())
    }

    /// Collapses the volume into a 2D tensor using the provided depth weights.
    pub fn collapse_with_weights(&self, weights: &[f32]) -> PureResult<Tensor> {
        if weights.len() != self.depth {
            return Err(TensorError::DataLength {
                expected: self.depth,
                got: weights.len(),
            });
        }
        let slice_len = self.height * self.width;
        let mut canvas = vec![0.0; slice_len];
        for (z, &weight) in weights.iter().enumerate() {
            if !weight.is_finite() {
                return Err(TensorError::NonFiniteValue {
                    label: "z_space_weight",
                    value: weight,
                });
            }
            let start = z * slice_len;
            let end = start + slice_len;
            let slice = &self.voxels[start..end];
            for (idx, voxel) in slice.iter().enumerate() {
                canvas[idx] += voxel * weight;
            }
        }
        Tensor::from_vec(self.height, self.width, canvas)
    }

    /// Derives per-depth weights from a differential resonance.
    pub fn resonance_weights(&self, resonance: &DifferentialResonance) -> PureResult<Vec<f32>> {
        let energy = resonance.infinity_energy.data();
        let objective = resonance.recursive_objective.data();
        if energy.is_empty() || objective.is_empty() {
            return Err(TensorError::EmptyInput("differential_resonance"));
        }
        let homotopy = resonance.homotopy_flow.data();
        let mut weights = Vec::with_capacity(self.depth);
        let energy_len = energy.len();
        let objective_len = objective.len();
        let homotopy_len = homotopy.len().max(1);
        for idx in 0..self.depth {
            let e = energy[idx % energy_len].abs() + 1e-6;
            let o = 1.0 + objective[idx % objective_len].tanh();
            let h = if homotopy.is_empty() {
                1.0
            } else {
                1.0 + homotopy[idx % homotopy_len].tanh()
            };
            let value = (e * o * h).max(0.0);
            weights.push(value);
        }
        Self::normalise_weights(&mut weights);
        Ok(weights)
    }

    /// Interpolates between existing Z slices, returning a densified volume.
    pub fn interpolate(&self, method: InterpolationMethod) -> PureResult<Self> {
        if self.depth <= 1 || self.height == 0 || self.width == 0 {
            return Ok(self.clone());
        }
        let slice_len = self.height * self.width;
        let mut voxels = Vec::with_capacity(slice_len * (self.depth * 2 - 1));
        for z in 0..self.depth - 1 {
            let start = z * slice_len;
            let current = &self.voxels[start..start + slice_len];
            let next_start = (z + 1) * slice_len;
            let next = &self.voxels[next_start..next_start + slice_len];
            voxels.extend_from_slice(current);
            let interpolated = match method {
                InterpolationMethod::Nearest => current.to_vec(),
                InterpolationMethod::Linear => current
                    .iter()
                    .zip(next.iter())
                    .map(|(a, b)| 0.5 * (a + b))
                    .collect(),
                InterpolationMethod::Cubic => {
                    let prev = if z == 0 {
                        current
                    } else {
                        let prev_start = (z - 1) * slice_len;
                        &self.voxels[prev_start..prev_start + slice_len]
                    };
                    let ahead = if z + 2 < self.depth {
                        let ahead_start = (z + 2) * slice_len;
                        &self.voxels[ahead_start..ahead_start + slice_len]
                    } else {
                        next
                    };
                    let mut buffer = Vec::with_capacity(slice_len);
                    for idx in 0..slice_len {
                        let value =
                            Self::catmull_rom(prev[idx], current[idx], next[idx], ahead[idx], 0.5);
                        buffer.push(value);
                    }
                    buffer
                }
            };
            voxels.extend_from_slice(&interpolated);
        }
        let last_start = (self.depth - 1) * slice_len;
        voxels.extend_from_slice(&self.voxels[last_start..last_start + slice_len]);
        Self::from_voxels(self.depth * 2 - 1, self.height, self.width, voxels)
    }

    /// Upscales each slice using bilinear interpolation and returns a refined volume.
    pub fn upscale(&self, factor: usize) -> PureResult<Self> {
        if factor == 0 {
            return Err(TensorError::InvalidValue {
                label: "z_upscale_factor",
            });
        }
        if factor == 1 || self.height == 0 || self.width == 0 {
            return Ok(self.clone());
        }
        let new_height = self
            .height
            .checked_mul(factor)
            .ok_or(TensorError::InvalidDimensions {
                rows: self.height,
                cols: factor,
            })?;
        let new_width = self
            .width
            .checked_mul(factor)
            .ok_or(TensorError::InvalidDimensions {
                rows: self.width,
                cols: factor,
            })?;
        let slice_len = self.height * self.width;
        let mut voxels = Vec::with_capacity(self.depth * new_height * new_width);
        for z in 0..self.depth {
            let start = z * slice_len;
            let slice = &self.voxels[start..start + slice_len];
            let upscaled =
                Self::bilinear_resample(slice, self.height, self.width, new_height, new_width);
            voxels.extend_from_slice(&upscaled);
        }
        Self::from_voxels(self.depth, new_height, new_width, voxels)
    }

    fn catmull_rom(p0: f32, p1: f32, p2: f32, p3: f32, t: f32) -> f32 {
        let a0 = -0.5 * p0 + 1.5 * p1 - 1.5 * p2 + 0.5 * p3;
        let a1 = p0 - 2.5 * p1 + 2.0 * p2 - 0.5 * p3;
        let a2 = -0.5 * p0 + 0.5 * p2;
        let a3 = p1;
        ((a0 * t + a1) * t + a2) * t + a3
    }

    fn bilinear_resample(
        slice: &[f32],
        height: usize,
        width: usize,
        new_height: usize,
        new_width: usize,
    ) -> Vec<f32> {
        if height == 0 || width == 0 || new_height == 0 || new_width == 0 {
            return Vec::new();
        }
        let mut output = vec![0.0; new_height * new_width];
        let h_scale = if new_height > 1 {
            (height.saturating_sub(1)) as f32 / (new_height.saturating_sub(1)) as f32
        } else {
            0.0
        };
        let w_scale = if new_width > 1 {
            (width.saturating_sub(1)) as f32 / (new_width.saturating_sub(1)) as f32
        } else {
            0.0
        };
        for y in 0..new_height {
            let src_y = h_scale * y as f32;
            let y0 = src_y.floor() as usize;
            let y1 = min(y0 + 1, height - 1);
            let ty = src_y - y0 as f32;
            for x in 0..new_width {
                let src_x = w_scale * x as f32;
                let x0 = src_x.floor() as usize;
                let x1 = min(x0 + 1, width - 1);
                let tx = src_x - x0 as f32;
                let top_left = slice[y0 * width + x0];
                let top_right = slice[y0 * width + x1];
                let bottom_left = slice[y1 * width + x0];
                let bottom_right = slice[y1 * width + x1];
                let top = top_left + (top_right - top_left) * tx;
                let bottom = bottom_left + (bottom_right - bottom_left) * tx;
                output[y * new_width + x] = top + (bottom - top) * ty;
            }
        }
        output
    }

    fn normalise_weights(weights: &mut [f32]) {
        let mut total = 0.0f32;
        for weight in weights.iter() {
            if weight.is_finite() {
                total += *weight;
            }
        }
        if !total.is_finite() || total <= f32::EPSILON {
            let uniform = 1.0 / weights.len().max(1) as f32;
            for weight in weights.iter_mut() {
                *weight = uniform;
            }
        } else {
            for weight in weights.iter_mut() {
                *weight /= total;
            }
        }
    }

    /// Collapses the volume according to resonance-derived weights.
    pub fn project_resonance(&self, resonance: &DifferentialResonance) -> PureResult<Tensor> {
        let weights = self.resonance_weights(resonance)?;
        self.collapse_with_weights(&weights)
    }

    /// Computes a spectral energy response for each depth slice using the provided window.
    pub fn spectral_response(&self, window: &SpectralWindow) -> Vec<f32> {
        let slice_len = self.height.saturating_mul(self.width);
        if slice_len == 0 || self.depth == 0 {
            return Vec::new();
        }
        let mut response = Vec::with_capacity(self.depth);
        let window_weights = window.weights(self.depth);
        for (z, coeff) in window_weights.iter().enumerate() {
            let start = z * slice_len;
            let end = start + slice_len;
            let slice = &self.voxels[start..end];
            let energy = if slice_len > 0 {
                slice.iter().map(|v| v.abs()).sum::<f32>() / slice_len as f32
            } else {
                0.0
            };
            response.push(energy * coeff);
        }
        response
    }

    /// Performs an exponential moving average with another volume in-place.
    pub fn accumulate(&mut self, next: &ZSpaceVolume, alpha: f32) -> PureResult<()> {
        if self.depth != next.depth || self.height != next.height || self.width != next.width {
            return Err(TensorError::ShapeMismatch {
                left: (self.depth, self.height * self.width),
                right: (next.depth, next.height * next.width),
            });
        }
        if !alpha.is_finite() || !(0.0..=1.0).contains(&alpha) {
            return Err(TensorError::InvalidValue {
                label: "temporal_alpha",
            });
        }
        let retain = 1.0 - alpha;
        for (current, incoming) in self.voxels.iter_mut().zip(next.voxels.iter()) {
            *current = (*current * retain) + (incoming * alpha);
        }
        Ok(())
    }

    /// Returns a blended copy that incorporates the next volume using EMA weighting.
    pub fn accumulated(&self, next: &ZSpaceVolume, alpha: f32) -> PureResult<Self> {
        let mut blended = Self {
            depth: self.depth,
            height: self.height,
            width: self.width,
            voxels: self.voxels.clone(),
        };
        blended.accumulate(next, alpha)?;
        Ok(blended)
    }
}

/// Interpolation methods available for Z-space resampling.
#[derive(Clone, Copy, Debug, PartialEq, Eq)]
pub enum InterpolationMethod {
    /// Keeps neighbouring voxels unchanged when interpolating.
    Nearest,
    /// Uses linear interpolation between neighbouring voxels.
    Linear,
    /// Applies a Catmull-Rom cubic interpolation across neighbours.
    Cubic,
}

/// Spectral window functions used to modulate depth resonance weights.
#[derive(Clone, Copy, Debug, PartialEq)]
pub struct SpectralWindow {
    kind: SpectralWindowKind,
}

#[derive(Clone, Copy, Debug, PartialEq)]
enum SpectralWindowKind {
    Rectangular,
    Hann,
    Hamming,
    Blackman,
    Gaussian { sigma: f32 },
}

impl SpectralWindow {
    /// Creates a rectangular window (no modulation).
    pub fn rectangular() -> Self {
        Self {
            kind: SpectralWindowKind::Rectangular,
        }
    }

    /// Creates a Hann window.
    pub fn hann() -> Self {
        Self {
            kind: SpectralWindowKind::Hann,
        }
    }

    /// Creates a Hamming window.
    pub fn hamming() -> Self {
        Self {
            kind: SpectralWindowKind::Hamming,
        }
    }

    /// Creates a Blackman window.
    pub fn blackman() -> Self {
        Self {
            kind: SpectralWindowKind::Blackman,
        }
    }

    /// Creates a Gaussian window with the provided sigma parameter.
    pub fn gaussian(sigma: f32) -> Self {
        let sigma = if sigma.is_finite() && sigma > 1e-3 {
            sigma
        } else {
            0.4
        };
        Self {
            kind: SpectralWindowKind::Gaussian { sigma },
        }
    }

    /// Generates normalised weights for the configured window.
    pub fn weights(&self, depth: usize) -> Vec<f32> {
        if depth == 0 {
            return Vec::new();
        }
        if depth == 1 {
            return vec![1.0];
        }
        let mut weights = Vec::with_capacity(depth);
        let n_minus_1 = (depth - 1) as f32;
        match self.kind {
            SpectralWindowKind::Rectangular => {
                weights.resize(depth, 1.0);
            }
            SpectralWindowKind::Hann => {
                for n in 0..depth {
                    let coeff = 0.5 * (1.0 - (2.0 * PI * n as f32 / n_minus_1).cos());
                    weights.push(coeff.max(0.0));
                }
            }
            SpectralWindowKind::Hamming => {
                for n in 0..depth {
                    let coeff = 0.54 - 0.46 * (2.0 * PI * n as f32 / n_minus_1).cos();
                    weights.push(coeff.max(0.0));
                }
            }
            SpectralWindowKind::Blackman => {
                for n in 0..depth {
                    let ratio = 2.0 * PI * n as f32 / n_minus_1;
                    let coeff = 0.42 - 0.5 * ratio.cos() + 0.08 * (2.0 * ratio).cos();
                    weights.push(coeff.max(0.0));
                }
            }
            SpectralWindowKind::Gaussian { sigma } => {
                let centre = n_minus_1 / 2.0;
                let denom = 2.0 * sigma.powi(2) * (centre + 1.0).powi(2);
                for n in 0..depth {
                    let delta = n as f32 - centre;
                    let coeff = (-delta.powi(2) / denom.max(1e-6)).exp();
                    weights.push(coeff.max(0.0));
                }
            }
        }
        ZSpaceVolume::normalise_weights(&mut weights);
        weights
    }
}

/// Maintains a temporal exponential moving average of depth attention weights.
#[derive(Clone, Debug)]
pub struct TemporalResonanceBuffer {
    decay: f32,
    history: Option<Vec<f32>>,
    frames: usize,
}

impl TemporalResonanceBuffer {
    /// Creates a new temporal buffer using the provided decay coefficient.
    pub fn new(decay: f32) -> Self {
        let decay = if decay.is_finite() {
            decay.clamp(0.0, 1.0)
        } else {
            0.5
        };
        Self {
            decay,
            history: None,
            frames: 0,
        }
    }

    /// Returns the exponential decay factor applied to new weights.
    pub fn decay(&self) -> f32 {
        self.decay
    }

    /// Returns how many frames have been fused into the buffer.
    pub fn frames_accumulated(&self) -> usize {
        self.frames
    }

    /// Returns the current temporal history if it exists.
    pub fn history(&self) -> Option<&[f32]> {
        self.history.as_deref()
    }

    /// Clears the stored history and resets the buffer.
    pub fn clear(&mut self) {
        self.history = None;
        self.frames = 0;
    }

    /// Applies the temporal smoothing to a new set of weights and returns the fused profile.
    pub fn apply(&mut self, weights: &[f32]) -> PureResult<Vec<f32>> {
        if let Some(value) = weights.iter().find(|value| !value.is_finite()) {
            return Err(TensorError::NonFiniteValue {
                label: "temporal_resonance_weight",
                value: *value,
            });
        }
        if weights.is_empty() {
            self.clear();
            return Ok(Vec::new());
        }
        match self.history {
            Some(ref mut history) if history.len() == weights.len() => {
                let alpha = self.decay;
                let retain = 1.0 - alpha;
                for (stored, &incoming) in history.iter_mut().zip(weights.iter()) {
                    *stored = (*stored * retain) + (incoming * alpha);
                }
                ZSpaceVolume::normalise_weights(history);
                self.frames = self.frames.saturating_add(1);
                Ok(history.clone())
            }
            _ => {
                let mut history = weights.to_vec();
                ZSpaceVolume::normalise_weights(&mut history);
                self.history = Some(history.clone());
                self.frames = 1;
                Ok(history)
            }
        }
    }
}

/// Diffuses voxels along the spatial and depth axes to fill sparse slices.
#[derive(Clone, Debug)]
pub struct ZDiffuser {
    iterations: usize,
    rate: f32,
}

impl ZDiffuser {
    /// Creates a new diffuser with the desired iteration count and diffusion rate.
    pub fn new(iterations: usize, rate: f32) -> Self {
        let rate = if rate.is_finite() {
            rate.clamp(0.0, 1.0)
        } else {
            0.25
        };
        Self { iterations, rate }
    }

    /// Number of diffusion passes that will be applied.
    pub fn iterations(&self) -> usize {
        self.iterations
    }

    /// Blend rate used when combining neighbours.
    pub fn rate(&self) -> f32 {
        self.rate
    }

    /// Applies diffusion and returns a smoothed Z-space volume.
    pub fn diffuse(&self, volume: &ZSpaceVolume) -> PureResult<ZSpaceVolume> {
        if volume.depth() == 0 || volume.height() == 0 || volume.width() == 0 {
            return Ok(volume.clone());
        }
        let mut current = volume.clone();
        for _ in 0..self.iterations {
            current = self.diffuse_once(&current)?;
        }
        Ok(current)
    }

    fn diffuse_once(&self, volume: &ZSpaceVolume) -> PureResult<ZSpaceVolume> {
        let depth = volume.depth();
        let height = volume.height();
        let width = volume.width();
        let slice_len = height * width;
        let voxels = volume.voxels().to_vec();
        let mut next = voxels.clone();
        for z in 0..depth {
            for y in 0..height {
                for x in 0..width {
                    let idx = z * slice_len + y * width + x;
                    let centre = voxels[idx];
                    let mut sum = 0.0;
                    let mut count = 0.0;
                    if x > 0 {
                        sum += voxels[idx - 1];
                        count += 1.0;
                    }
                    if x + 1 < width {
                        sum += voxels[idx + 1];
                        count += 1.0;
                    }
                    if y > 0 {
                        sum += voxels[idx - width];
                        count += 1.0;
                    }
                    if y + 1 < height {
                        sum += voxels[idx + width];
                        count += 1.0;
                    }
                    if z > 0 {
                        sum += voxels[idx - slice_len];
                        count += 1.0;
                    }
                    if z + 1 < depth {
                        sum += voxels[idx + slice_len];
                        count += 1.0;
                    }
                    if count == 0.0 {
                        continue;
                    }
                    let average = sum / count;
                    next[idx] = centre * (1.0 - self.rate) + average * self.rate;
                }
            }
        }
        ZSpaceVolume::from_voxels(depth, height, width, next)
    }
}

/// Synthesises differential resonances using a [`SpiralRnn`] conditioned on Z-space telemetry.
#[derive(Debug)]
pub struct ResonanceGenerator {
    rnn: SpiralRnn,
    features_per_slice: usize,
    steps: usize,
    hidden_dim: usize,
}

impl ResonanceGenerator {
    /// Creates a generator that uses the default feature set per slice.
    pub fn new(name: impl Into<String>, hidden_dim: usize, steps: usize) -> PureResult<Self> {
        Self::with_features(name, RESONANCE_FEATURES_PER_SLICE, hidden_dim, steps)
    }

    /// Creates a generator with an explicit feature dimensionality per slice.
    pub fn with_features(
        name: impl Into<String>,
        features_per_slice: usize,
        hidden_dim: usize,
        steps: usize,
    ) -> PureResult<Self> {
        if features_per_slice == 0 || hidden_dim == 0 || steps == 0 {
            return Err(TensorError::InvalidDimensions {
                rows: features_per_slice.max(1),
                cols: hidden_dim.max(1),
            });
        }
        let rnn = SpiralRnn::new(name, features_per_slice, hidden_dim, steps)?;
        Ok(Self {
            rnn,
            features_per_slice,
            steps,
            hidden_dim,
        })
    }

    /// Number of conditioning features encoded for each Z slice.
    pub fn features_per_slice(&self) -> usize {
        self.features_per_slice
    }

    /// Number of temporal steps expected by the underlying [`SpiralRnn`].
    pub fn steps(&self) -> usize {
        self.steps
    }

    /// Hidden dimensionality of the [`SpiralRnn`].
    pub fn hidden_dim(&self) -> usize {
        self.hidden_dim
    }

    /// Immutable access to the internal [`SpiralRnn`].
    pub fn rnn(&self) -> &SpiralRnn {
        &self.rnn
    }

    /// Mutable access to the internal [`SpiralRnn`] for fine-tuning.
    pub fn rnn_mut(&mut self) -> &mut SpiralRnn {
        &mut self.rnn
    }

    /// Generates a [`DifferentialResonance`] conditioned on the provided telemetry.
    pub fn generate(
        &mut self,
        volume: &ZSpaceVolume,
        projector: &VisionProjector,
        chrono: Option<&ChronoSummary>,
        atlas: Option<&AtlasFrame>,
        previous: Option<&DifferentialResonance>,
    ) -> PureResult<DifferentialResonance> {
        if volume.depth() > self.steps {
            return Err(TensorError::InvalidDimensions {
                rows: volume.depth(),
                cols: self.steps,
            });
        }
        let profile = volume.slice_profile()?;
        let encoded = self.encode(volume, projector, chrono, atlas, previous, &profile)?;
        let latent = self.rnn.forward(&encoded)?;
        self.decode(
            volume, projector, chrono, atlas, previous, &profile, &latent,
        )
    }

    fn encode(
        &self,
        volume: &ZSpaceVolume,
        projector: &VisionProjector,
        chrono: Option<&ChronoSummary>,
        atlas: Option<&AtlasFrame>,
        previous: Option<&DifferentialResonance>,
        profile: &ZSliceProfile,
    ) -> PureResult<Tensor> {
        let depth = profile.depth();
        let mut buffer = vec![0.0f32; self.steps * self.features_per_slice];
        let atlas_signal = atlas
            .and_then(|frame| frame.z_signal)
            .unwrap_or_else(|| projector.focus());
        let atlas_pressure = atlas
            .and_then(|frame| frame.suggested_pressure)
            .unwrap_or_else(|| projector.spread());
        let atlas_total = atlas
            .and_then(|frame| frame.collapse_total)
            .unwrap_or_else(|| projector.energy_bias());
        let chrono_mean = chrono
            .map(|summary| summary.mean_energy)
            .unwrap_or(atlas_total);
        let chrono_std = chrono.map(|summary| summary.energy_std).unwrap_or(0.0);
        let global_energy = volume.total_energy();
        let aspect = if volume.width() > 0 {
            volume.height() as f32 / volume.width() as f32
        } else {
            1.0
        };
        let prev_energy = previous.map(|res| res.infinity_energy.data().to_vec());
        let prev_objective = previous.map(|res| res.recursive_objective.data().to_vec());
        for idx in 0..depth {
            let offset = idx * self.features_per_slice;
            if self.features_per_slice > 0 {
                buffer[offset] = profile.mean(idx);
            }
            if self.features_per_slice > 1 {
                buffer[offset + 1] = profile.std(idx);
            }
            if self.features_per_slice > 2 {
                buffer[offset + 2] = profile.energy(idx);
            }
            if self.features_per_slice > 3 {
                buffer[offset + 3] = projector.focus();
            }
            if self.features_per_slice > 4 {
                buffer[offset + 4] = projector.spread();
            }
            if self.features_per_slice > 5 {
                buffer[offset + 5] = projector.energy_bias();
            }
            if self.features_per_slice > 6 {
                buffer[offset + 6] = atlas_signal;
            }
            if self.features_per_slice > 7 {
                buffer[offset + 7] = atlas_pressure;
            }
            if self.features_per_slice > 8 {
                buffer[offset + 8] = prev_energy
                    .as_ref()
                    .map(|values| values[idx % values.len()])
                    .unwrap_or(chrono_mean);
            }
            if self.features_per_slice > 9 {
                buffer[offset + 9] = prev_objective
                    .as_ref()
                    .map(|values| values[idx % values.len()])
                    .unwrap_or(chrono_std);
            }
            if self.features_per_slice > 10 {
                buffer[offset + 10] = global_energy;
            }
            if self.features_per_slice > 11 {
                buffer[offset + 11] = aspect;
            }
        }
        Tensor::from_vec(1, buffer.len(), buffer)
    }

    fn decode(
        &self,
        volume: &ZSpaceVolume,
        projector: &VisionProjector,
        chrono: Option<&ChronoSummary>,
        atlas: Option<&AtlasFrame>,
        previous: Option<&DifferentialResonance>,
        profile: &ZSliceProfile,
        latent: &Tensor,
    ) -> PureResult<DifferentialResonance> {
        let depth = volume.depth();
        let hidden = latent.data();
        if hidden.is_empty() {
            return Err(TensorError::EmptyInput("spiral_resonance_latent"));
        }
        let chrono_drift = chrono.map(|summary| summary.mean_drift).unwrap_or(0.0);
        let chrono_energy_std = chrono.map(|summary| summary.energy_std).unwrap_or(0.0);
        let chrono_drift_std = chrono.map(|summary| summary.drift_std).unwrap_or(0.0);
        let atlas_feedback = atlas
            .and_then(|frame| frame.collapse_total)
            .unwrap_or_else(|| projector.energy_bias());
        let prev_energy = previous.map(|res| res.infinity_energy.data().to_vec());
        let prev_objective = previous.map(|res| res.recursive_objective.data().to_vec());
        let prev_homotopy = previous.map(|res| res.homotopy_flow.data().to_vec());
        let prev_projection = previous.map(|res| res.infinity_projection.data().to_vec());

        let mut energies = Vec::with_capacity(depth);
        let mut objectives = Vec::with_capacity(depth);
        let mut homotopies = Vec::with_capacity(depth);
        let mut projections = Vec::with_capacity(depth);
        let mut functors = Vec::with_capacity(depth);

        for idx in 0..depth {
            let base = hidden[idx % hidden.len()];
            let mean = profile.mean(idx);
            let std = profile.std(idx);
            let slice_energy = profile.energy(idx);
            let prev_e = prev_energy
                .as_ref()
                .map(|values| values[idx % values.len()])
                .unwrap_or(slice_energy);
            let prev_o = prev_objective
                .as_ref()
                .map(|values| values[idx % values.len()])
                .unwrap_or(mean);
            let prev_h = prev_homotopy
                .as_ref()
                .map(|values| values[idx % values.len()])
                .unwrap_or(0.0);
            let prev_p = prev_projection
                .as_ref()
                .map(|values| values[idx % values.len()])
                .unwrap_or(slice_energy.tanh());

            let intensity = mean.abs() + std + slice_energy;
            let energy_value = (base + intensity + prev_e + atlas_feedback).abs() + 1e-3;
            energies.push(energy_value);

            let objective_value = (base + prev_o + projector.energy_bias() + chrono_drift).tanh();
            objectives.push(objective_value);

            let homotopy_value = (base + prev_h + projector.focus() - 0.5).tanh();
            homotopies.push(homotopy_value);

            let projection_value = (base + prev_p + slice_energy - chrono_energy_std).tanh();
            projections.push(projection_value);

            let functor_value =
                objective_value * 0.5 + slice_energy * 0.1 + chrono_drift_std * 0.05;
            functors.push(functor_value);
        }

        let homotopy_tensor = Tensor::from_vec(1, depth, homotopies)?;
        let functor_tensor = Tensor::from_vec(1, depth, functors)?;
        let objective_tensor = Tensor::from_vec(1, depth, objectives)?;
        let projection_tensor = Tensor::from_vec(1, depth, projections)?;
        let energy_tensor = Tensor::from_vec(1, depth, energies)?;

        Ok(DifferentialResonance {
            homotopy_flow: homotopy_tensor,
            functor_linearisation: functor_tensor,
            recursive_objective: objective_tensor,
            infinity_projection: projection_tensor,
            infinity_energy: energy_tensor,
        })
    }
}

/// Decodes latent feature vectors into volumetric Z-space tensors.
#[derive(Debug)]
pub struct ZDecoder {
    depth: usize,
    height: usize,
    width: usize,
    rng: StdRng,
}

impl ZDecoder {
    /// Creates a decoder with the expected target dimensions and RNG seed.
    pub fn new(depth: usize, height: usize, width: usize, seed: u64) -> PureResult<Self> {
        if depth == 0 || height == 0 || width == 0 {
            return Err(TensorError::InvalidDimensions {
                rows: depth.max(1),
                cols: height.saturating_mul(width).max(1),
            });
        }
        Ok(Self {
            depth,
            height,
            width,
            rng: StdRng::seed_from_u64(seed),
        })
    }

    /// Decodes the latent tensor into a Z-space volume using stochastic projection.
    pub fn decode(&mut self, latent: &Tensor) -> PureResult<ZSpaceVolume> {
        let features = latent.data();
        if features.is_empty() {
            return Err(TensorError::EmptyInput("z_decoder_latent"));
        }
        let voxel_count = self
            .depth
            .checked_mul(self.height)
            .and_then(|value| value.checked_mul(self.width))
            .ok_or(TensorError::InvalidDimensions {
                rows: self.depth,
                cols: self.height.saturating_mul(self.width),
            })?;
        let mut voxels = Vec::with_capacity(voxel_count);
        for _ in 0..voxel_count {
            let mut value = 0.0f32;
            for &feature in features.iter() {
                let weight: f32 = self.rng.gen_range(-1.0..1.0);
                value += feature * weight;
            }
            let normalised = value / features.len() as f32;
            voxels.push(normalised.tanh());
        }
        ZSpaceVolume::from_voxels(self.depth, self.height, self.width, voxels)
    }

    /// Decodes the latent tensor and applies optional refinement stages.
    pub fn decode_with_refinement(
        &mut self,
        latent: &Tensor,
        diffuser: Option<&ZDiffuser>,
        interpolation: Option<InterpolationMethod>,
        upscale_factor: Option<usize>,
    ) -> PureResult<ZSpaceVolume> {
        let mut volume = self.decode(latent)?;
        if let Some(diffuser) = diffuser {
            volume = diffuser.diffuse(&volume)?;
        }
        if let Some(method) = interpolation {
            volume = volume.interpolate(method)?;
        }
        if let Some(factor) = upscale_factor {
            if factor > 1 {
                volume = volume.upscale(factor)?;
            }
        }
        Ok(volume)
    }

    /// Returns the configured depth.
    pub fn depth(&self) -> usize {
        self.depth
    }

    /// Returns the configured height.
    pub fn height(&self) -> usize {
        self.height
    }

    /// Returns the configured width.
    pub fn width(&self) -> usize {
        self.width
    }
}

/// Streams Z-space volumes while generating resonances and temporal projections.
pub struct VideoStreamProjector {
    projector: VisionProjector,
    generator: ResonanceGenerator,
    smoothing: TemporalResonanceBuffer,
    previous_resonance: Option<Arc<DifferentialResonance>>,
    diffuser: Option<ZDiffuser>,
    super_resolution: Option<(InterpolationMethod, usize)>,
}

impl VideoStreamProjector {
    /// Creates a new video stream projector with the desired smoothing decay.
    pub fn new(projector: VisionProjector, generator: ResonanceGenerator, decay: f32) -> Self {
        Self {
            projector,
            generator,
            smoothing: TemporalResonanceBuffer::new(decay),
            previous_resonance: None,
            diffuser: None,
            super_resolution: None,
        }
    }

    /// Configures a diffuser that is applied before projection.
    pub fn with_diffuser(mut self, diffuser: ZDiffuser) -> Self {
        self.diffuser = Some(diffuser);
        self
    }

    /// Enables Z-space super resolution using interpolation and spatial upscaling.
    pub fn with_super_resolution(mut self, method: InterpolationMethod, factor: usize) -> Self {
        self.super_resolution = Some((method, factor));
        self
    }

    /// Resets accumulated temporal state.
    pub fn reset(&mut self) {
        self.smoothing.clear();
        self.previous_resonance = None;
    }

    /// Accessor for the underlying projector.
    pub fn projector(&self) -> &VisionProjector {
        &self.projector
    }

    /// Mutable accessor for the underlying projector.
    pub fn projector_mut(&mut self) -> &mut VisionProjector {
        &mut self.projector
    }

    /// Returns the previously generated resonance when available.
    pub fn last_resonance(&self) -> Option<&Arc<DifferentialResonance>> {
        self.previous_resonance.as_ref()
    }

    /// Processes a single frame and returns the projection together with the resonance.
    pub fn step(
        &mut self,
        volume: &ZSpaceVolume,
        chrono: Option<&ChronoSummary>,
        atlas: Option<&AtlasFrame>,
    ) -> PureResult<(Tensor, Arc<DifferentialResonance>)> {
        if let Some(frame) = atlas {
            self.projector.calibrate_from_atlas(frame);
        }
        let mut working = volume.clone();
        if let Some(diffuser) = &self.diffuser {
            working = diffuser.diffuse(&working)?;
        }
        if let Some((method, factor)) = self.super_resolution {
            working = working.interpolate(method)?;
            if factor > 1 {
                working = working.upscale(factor)?;
            }
        }
        let resonance = self.generator.generate(
            &working,
            &self.projector,
            chrono,
            atlas,
            self.previous_resonance.as_deref(),
        )?;
        let resonance = Arc::new(resonance);
        let projection = self.projector.project_with_temporal(
            &working,
            resonance.as_ref(),
            &mut self.smoothing,
        )?;
        self.previous_resonance = Some(resonance.clone());
        Ok((projection, resonance))
    }

    /// Projects a full sequence of volumes using optional telemetry and atlas data.
    pub fn project_sequence(
        &mut self,
        volumes: &[ZSpaceVolume],
        chrono: &[Option<ChronoSummary>],
        atlas: &[Option<AtlasFrame>],
    ) -> PureResult<Vec<Tensor>> {
        if !chrono.is_empty() && chrono.len() != volumes.len() {
            return Err(TensorError::DataLength {
                expected: volumes.len(),
                got: chrono.len(),
            });
        }
        if !atlas.is_empty() && atlas.len() != volumes.len() {
            return Err(TensorError::DataLength {
                expected: volumes.len(),
                got: atlas.len(),
            });
        }
        let mut projections = Vec::with_capacity(volumes.len());
        for (idx, volume) in volumes.iter().enumerate() {
            let chrono_ref = chrono.get(idx).and_then(|summary| summary.as_ref());
            let atlas_ref = atlas.get(idx).and_then(|frame| frame.as_ref());
            let (projection, _) = self.step(volume, chrono_ref, atlas_ref)?;
            projections.push(projection);
        }
        Ok(projections)
    }
}

/// Metadata describing a registered camera/view that contributes to a Z-space volume.
#[derive(Clone, Debug, PartialEq)]
pub struct ViewDescriptor {
    id: Arc<str>,
    origin: [f32; 3],
    forward: [f32; 3],
    baseline_weight: f32,
}

impl ViewDescriptor {
    /// Creates a new view descriptor with the provided identifier, origin, and forward vector.
    pub fn new(id: impl Into<String>, origin: [f32; 3], forward: [f32; 3]) -> Self {
        let id: Arc<str> = Arc::from(id.into());
        let mut descriptor = Self {
            id,
            origin,
            forward: normalise_direction(forward),
            baseline_weight: 1.0,
        };
        if !descriptor.forward.iter().any(|value| value.abs() > 0.0) {
            descriptor.forward = [0.0, 0.0, 1.0];
        }
        descriptor
    }

    /// Sets a baseline importance weight for the view during fusion.
    pub fn with_baseline_weight(mut self, weight: f32) -> Self {
        self.baseline_weight = weight.max(0.0);
        self
    }

    /// Returns the identifier of the view.
    pub fn id(&self) -> &str {
        &self.id
    }

    /// Returns the origin of the camera in world coordinates.
    pub fn origin(&self) -> [f32; 3] {
        self.origin
    }

    /// Updates the origin of the camera in world coordinates.
    pub fn set_origin(&mut self, origin: [f32; 3]) {
        self.origin = origin;
    }

    /// Returns the forward direction of the camera.
    pub fn forward(&self) -> [f32; 3] {
        self.forward
    }

    /// Updates the forward direction (normalised) of the camera.
    pub fn set_forward(&mut self, forward: [f32; 3]) {
        self.forward = normalise_direction(forward);
    }

    /// Returns the baseline fusion weight associated with this view.
    pub fn baseline_weight(&self) -> f32 {
        self.baseline_weight.max(0.0)
    }

    fn alignment(&self, focus: [f32; 3]) -> f32 {
        let focus = normalise_direction(focus);
        let dot =
            self.forward[0] * focus[0] + self.forward[1] * focus[1] + self.forward[2] * focus[2];
        dot.max(0.0)
    }
}

/// Helper that fuses multi-view registrations into Z-space attention profiles.
#[derive(Clone, Debug)]
pub struct MultiViewFusion {
    views: Vec<ViewDescriptor>,
    focus_direction: [f32; 3],
    alignment_gamma: f32,
}

impl MultiViewFusion {
    /// Builds a new fusion helper from the provided view descriptors.
    pub fn new(views: Vec<ViewDescriptor>) -> PureResult<Self> {
        if views.is_empty() {
            return Err(TensorError::EmptyInput("multi_view_fusion"));
        }
        Ok(Self {
            views,
            focus_direction: [0.0, 0.0, 1.0],
            alignment_gamma: 1.0,
        })
    }

    /// Returns the registered views.
    pub fn views(&self) -> &[ViewDescriptor] {
        &self.views
    }

    /// Returns the number of registered views.
    pub fn view_count(&self) -> usize {
        self.views.len()
    }

    /// Updates the focus direction used when modulating view weights.
    pub fn with_focus_direction(mut self, focus_direction: [f32; 3]) -> Self {
        self.focus_direction = normalise_direction(focus_direction);
        self
    }

    /// Updates the alignment gamma used to sharpen or soften orientation bias.
    pub fn with_alignment_gamma(mut self, gamma: f32) -> Self {
        self.alignment_gamma = if gamma.is_finite() {
            gamma.clamp(0.25, 8.0)
        } else {
            1.0
        };
        self
    }

    /// Returns the current focus direction.
    pub fn focus_direction(&self) -> [f32; 3] {
        self.focus_direction
    }

    /// Returns the alignment gamma used for orientation bias.
    pub fn alignment_gamma(&self) -> f32 {
        self.alignment_gamma
    }

    /// Returns the current normalised bias profile applied during fusion.
    pub fn view_bias_profile(&self) -> Vec<f32> {
        self.normalised_biases()
    }

    fn raw_biases(&self) -> Vec<f32> {
        let focus = self.focus_direction;
        let gamma = self.alignment_gamma.max(1e-3);
        self.views
            .iter()
            .map(|view| {
                let alignment = view.alignment(focus).max(1e-3).powf(gamma);
                alignment * view.baseline_weight().max(1e-3)
            })
            .collect()
    }

    fn normalised_biases(&self) -> Vec<f32> {
        let mut biases = self.raw_biases();
        if biases.is_empty() {
            return biases;
        }
        ZSpaceVolume::normalise_weights(&mut biases);
        biases
    }
}

fn normalise_direction(direction: [f32; 3]) -> [f32; 3] {
    let norm =
        (direction[0] * direction[0] + direction[1] * direction[1] + direction[2] * direction[2])
            .sqrt();
    if norm <= 1e-6 || !norm.is_finite() {
        [0.0, 0.0, 1.0]
    } else {
        [
            direction[0] / norm,
            direction[1] / norm,
            direction[2] / norm,
        ]
    }

    /// Computes a spectral energy response for each depth slice using the provided window.
    pub fn spectral_response(&self, window: &SpectralWindow) -> Vec<f32> {
        let slice_len = self.height.saturating_mul(self.width);
        if slice_len == 0 || self.depth == 0 {
            return Vec::new();
        }
        let mut response = Vec::with_capacity(self.depth);
        let window_weights = window.weights(self.depth);
        for (z, coeff) in window_weights.iter().enumerate() {
            let start = z * slice_len;
            let end = start + slice_len;
            let slice = &self.voxels[start..end];
            let energy = if slice_len > 0 {
                slice.iter().map(|v| v.abs()).sum::<f32>() / slice_len as f32
            } else {
                0.0
            };
            response.push(energy * coeff);
        }
        response
    }

    /// Performs an exponential moving average with another volume in-place.
    pub fn accumulate(&mut self, next: &ZSpaceVolume, alpha: f32) -> PureResult<()> {
        if self.depth != next.depth || self.height != next.height || self.width != next.width {
            return Err(TensorError::ShapeMismatch {
                left: (self.depth, self.height * self.width),
                right: (next.depth, next.height * next.width),
            });
        }
        if !alpha.is_finite() || !(0.0..=1.0).contains(&alpha) {
            return Err(TensorError::InvalidValue {
                label: "temporal_alpha",
            });
        }
        let retain = 1.0 - alpha;
        for (current, incoming) in self.voxels.iter_mut().zip(next.voxels.iter()) {
            *current = (*current * retain) + (incoming * alpha);
        }
        Ok(())
    }

    /// Returns a blended copy that incorporates the next volume using EMA weighting.
    pub fn accumulated(&self, next: &ZSpaceVolume, alpha: f32) -> PureResult<Self> {
        let mut blended = Self {
            depth: self.depth,
            height: self.height,
            width: self.width,
            voxels: self.voxels.clone(),
        };
        blended.accumulate(next, alpha)?;
        Ok(blended)
    }

    /// Blends an ordered sequence of volumes according to the provided weights.
    pub fn blend_sequence(sequence: &[ZSpaceVolume], weights: &[f32]) -> PureResult<Self> {
        if sequence.is_empty() {
            return Err(TensorError::EmptyInput("z_sequence_blend"));
        }
        if sequence.len() != weights.len() {
            return Err(TensorError::InvalidDimensions {
                rows: sequence.len(),
                cols: weights.len(),
            });
        }
        let first = &sequence[0];
        let slice_len = first.height * first.width;
        let volume_len = first.depth * slice_len;
        if volume_len == 0 {
            return Err(TensorError::InvalidDimensions {
                rows: first.depth,
                cols: slice_len,
            });
        }
        let mut normalised = Vec::from(weights);
        ZSpaceVolume::normalise_weights(&mut normalised);
        let mut voxels = vec![0.0f32; volume_len];
        for (volume, weight) in sequence.iter().zip(normalised.iter()) {
            if volume.depth != first.depth
                || volume.height != first.height
                || volume.width != first.width
            {
                return Err(TensorError::ShapeMismatch {
                    left: (volume.depth, volume.height * volume.width),
                    right: (first.depth, first.height * first.width),
                });
            }
            for (dst, src) in voxels.iter_mut().zip(volume.voxels.iter()) {
                *dst += *weight * *src;
            }
        }
        Ok(Self {
            depth: first.depth,
            height: first.height,
            width: first.width,
            voxels,
        })
    }
}

/// Spectral window functions used to modulate depth resonance weights.
#[derive(Clone, Copy, Debug, PartialEq)]
pub struct SpectralWindow {
    kind: SpectralWindowKind,
}

#[derive(Clone, Copy, Debug, PartialEq)]
enum SpectralWindowKind {
    Rectangular,
    Hann,
    Hamming,
    Blackman,
    Gaussian { sigma: f32 },
}

impl SpectralWindow {
    /// Creates a rectangular window (no modulation).
    pub fn rectangular() -> Self {
        Self {
            kind: SpectralWindowKind::Rectangular,
        }
    }

    /// Creates a Hann window.
    pub fn hann() -> Self {
        Self {
            kind: SpectralWindowKind::Hann,
        }
    }

    /// Creates a Hamming window.
    pub fn hamming() -> Self {
        Self {
            kind: SpectralWindowKind::Hamming,
        }
    }

    /// Creates a Blackman window.
    pub fn blackman() -> Self {
        Self {
            kind: SpectralWindowKind::Blackman,
        }
    }

    /// Creates a Gaussian window with the provided sigma parameter.
    pub fn gaussian(sigma: f32) -> Self {
        let sigma = if sigma.is_finite() && sigma > 1e-3 {
            sigma
        } else {
            0.4
        };
        Self {
            kind: SpectralWindowKind::Gaussian { sigma },
        }
    }

    /// Generates normalised weights for the configured window.
    pub fn weights(&self, depth: usize) -> Vec<f32> {
        if depth == 0 {
            return Vec::new();
        }
        if depth == 1 {
            return vec![1.0];
        }
        let mut weights = Vec::with_capacity(depth);
        let n_minus_1 = (depth - 1) as f32;
        match self.kind {
            SpectralWindowKind::Rectangular => {
                weights.resize(depth, 1.0);
            }
            SpectralWindowKind::Hann => {
                for n in 0..depth {
                    let coeff = 0.5 * (1.0 - (2.0 * PI * n as f32 / n_minus_1).cos());
                    weights.push(coeff.max(0.0));
                }
            }
            SpectralWindowKind::Hamming => {
                for n in 0..depth {
                    let coeff = 0.54 - 0.46 * (2.0 * PI * n as f32 / n_minus_1).cos();
                    weights.push(coeff.max(0.0));
                }
            }
            SpectralWindowKind::Blackman => {
                for n in 0..depth {
                    let ratio = 2.0 * PI * n as f32 / n_minus_1;
                    let coeff = 0.42 - 0.5 * ratio.cos() + 0.08 * (2.0 * ratio).cos();
                    weights.push(coeff.max(0.0));
                }
            }
            SpectralWindowKind::Gaussian { sigma } => {
                let centre = n_minus_1 / 2.0;
                let denom = 2.0 * sigma.powi(2) * (centre + 1.0).powi(2);
                for n in 0..depth {
                    let delta = n as f32 - centre;
                    let coeff = (-delta.powi(2) / denom.max(1e-6)).exp();
                    weights.push(coeff.max(0.0));
                }
            }
        }
        ZSpaceVolume::normalise_weights(&mut weights);
        weights
    }
}

/// Maintains a temporal exponential moving average of depth attention weights.
#[derive(Clone, Debug)]
pub struct TemporalResonanceBuffer {
    decay: f32,
    history: Option<Vec<f32>>,
    frames: usize,
}

impl TemporalResonanceBuffer {
    /// Creates a new temporal buffer using the provided decay coefficient.
    pub fn new(decay: f32) -> Self {
        let decay = if decay.is_finite() {
            decay.clamp(0.0, 1.0)
        } else {
            0.5
        };
        Self {
            decay,
            history: None,
            frames: 0,
        }
    }

    /// Returns the exponential decay factor applied to new weights.
    pub fn decay(&self) -> f32 {
        self.decay
    }

    /// Returns how many frames have been fused into the buffer.
    pub fn frames_accumulated(&self) -> usize {
        self.frames
    }

    /// Returns the current temporal history if it exists.
    pub fn history(&self) -> Option<&[f32]> {
        self.history.as_deref()
    }

    /// Clears the stored history and resets the buffer.
    pub fn clear(&mut self) {
        self.history = None;
        self.frames = 0;
    }

    /// Applies the temporal smoothing to a new set of weights and returns the fused profile.
    pub fn apply(&mut self, weights: &[f32]) -> PureResult<Vec<f32>> {
        if let Some(value) = weights.iter().find(|value| !value.is_finite()) {
            return Err(TensorError::NonFiniteValue {
                label: "temporal_resonance_weight",
                value: *value,
            });
        }
        if weights.is_empty() {
            self.clear();
            return Ok(Vec::new());
        }
        match self.history {
            Some(ref mut history) if history.len() == weights.len() => {
                let alpha = self.decay;
                let retain = 1.0 - alpha;
                for (stored, &incoming) in history.iter_mut().zip(weights.iter()) {
                    *stored = (*stored * retain) + (incoming * alpha);
                }
                ZSpaceVolume::normalise_weights(history);
                self.frames = self.frames.saturating_add(1);
                Ok(history.clone())
            }
            _ => {
                let mut history = weights.to_vec();
                ZSpaceVolume::normalise_weights(&mut history);
                self.history = Some(history.clone());
                self.frames = 1;
                Ok(history)
            }
        }
    }
}

/// Synthesises differential resonances using a [`SpiralRnn`] conditioned on Z-space telemetry.
#[derive(Debug)]
pub struct ResonanceGenerator {
    rnn: SpiralRnn,
    features_per_slice: usize,
    steps: usize,
    hidden_dim: usize,
}

impl ResonanceGenerator {
    /// Creates a generator that uses the default feature set per slice.
    pub fn new(name: impl Into<String>, hidden_dim: usize, steps: usize) -> PureResult<Self> {
        Self::with_features(name, RESONANCE_FEATURES_PER_SLICE, hidden_dim, steps)
    }

    /// Creates a generator with an explicit feature dimensionality per slice.
    pub fn with_features(
        name: impl Into<String>,
        features_per_slice: usize,
        hidden_dim: usize,
        steps: usize,
    ) -> PureResult<Self> {
        if features_per_slice == 0 || hidden_dim == 0 || steps == 0 {
            return Err(TensorError::InvalidDimensions {
                rows: features_per_slice.max(1),
                cols: hidden_dim.max(1),
            });
        }
        let rnn = SpiralRnn::new(name, features_per_slice, hidden_dim, steps)?;
        Ok(Self {
            rnn,
            features_per_slice,
            steps,
            hidden_dim,
        })
    }

    /// Number of conditioning features encoded for each Z slice.
    pub fn features_per_slice(&self) -> usize {
        self.features_per_slice
    }

    /// Number of temporal steps expected by the underlying [`SpiralRnn`].
    pub fn steps(&self) -> usize {
        self.steps
    }

    /// Hidden dimensionality of the [`SpiralRnn`].
    pub fn hidden_dim(&self) -> usize {
        self.hidden_dim
    }

    /// Immutable access to the internal [`SpiralRnn`].
    pub fn rnn(&self) -> &SpiralRnn {
        &self.rnn
    }

    /// Mutable access to the internal [`SpiralRnn`] for fine-tuning.
    pub fn rnn_mut(&mut self) -> &mut SpiralRnn {
        &mut self.rnn
    }

    /// Generates a [`DifferentialResonance`] conditioned on the provided telemetry.
    pub fn generate(
        &mut self,
        volume: &ZSpaceVolume,
        projector: &VisionProjector,
        chrono: Option<&ChronoSummary>,
        atlas: Option<&AtlasFrame>,
        previous: Option<&DifferentialResonance>,
    ) -> PureResult<DifferentialResonance> {
        if volume.depth() > self.steps {
            return Err(TensorError::InvalidDimensions {
                rows: volume.depth(),
                cols: self.steps,
            });
        }
        let profile = volume.slice_profile()?;
        let encoded = self.encode(volume, projector, chrono, atlas, previous, &profile)?;
        let latent = self.rnn.forward(&encoded)?;
        self.decode(
            volume, projector, chrono, atlas, previous, &profile, &latent,
        )
    }

    fn encode(
        &self,
        volume: &ZSpaceVolume,
        projector: &VisionProjector,
        chrono: Option<&ChronoSummary>,
        atlas: Option<&AtlasFrame>,
        previous: Option<&DifferentialResonance>,
        profile: &ZSliceProfile,
    ) -> PureResult<Tensor> {
        let depth = profile.depth();
        let mut buffer = vec![0.0f32; self.steps * self.features_per_slice];
        let atlas_signal = atlas
            .and_then(|frame| frame.z_signal)
            .unwrap_or_else(|| projector.focus());
        let atlas_pressure = atlas
            .and_then(|frame| frame.suggested_pressure)
            .unwrap_or_else(|| projector.spread());
        let atlas_total = atlas
            .and_then(|frame| frame.collapse_total)
            .unwrap_or_else(|| projector.energy_bias());
        let chrono_mean = chrono
            .map(|summary| summary.mean_energy)
            .unwrap_or(atlas_total);
        let chrono_std = chrono.map(|summary| summary.energy_std).unwrap_or(0.0);
        let global_energy = volume.total_energy();
        let aspect = if volume.width() > 0 {
            volume.height() as f32 / volume.width() as f32
        } else {
            1.0
        };
        let prev_energy = previous.map(|res| res.infinity_energy.data().to_vec());
        let prev_objective = previous.map(|res| res.recursive_objective.data().to_vec());
        for idx in 0..depth {
            let offset = idx * self.features_per_slice;
            if self.features_per_slice > 0 {
                buffer[offset] = profile.mean(idx);
            }
            if self.features_per_slice > 1 {
                buffer[offset + 1] = profile.std(idx);
            }
            if self.features_per_slice > 2 {
                buffer[offset + 2] = profile.energy(idx);
            }
            if self.features_per_slice > 3 {
                buffer[offset + 3] = projector.focus();
            }
            if self.features_per_slice > 4 {
                buffer[offset + 4] = projector.spread();
            }
            if self.features_per_slice > 5 {
                buffer[offset + 5] = projector.energy_bias();
            }
            if self.features_per_slice > 6 {
                buffer[offset + 6] = atlas_signal;
            }
            if self.features_per_slice > 7 {
                buffer[offset + 7] = atlas_pressure;
            }
            if self.features_per_slice > 8 {
                buffer[offset + 8] = prev_energy
                    .as_ref()
                    .map(|values| values[idx % values.len()])
                    .unwrap_or(chrono_mean);
            }
            if self.features_per_slice > 9 {
                buffer[offset + 9] = prev_objective
                    .as_ref()
                    .map(|values| values[idx % values.len()])
                    .unwrap_or(chrono_std);
            }
            if self.features_per_slice > 10 {
                buffer[offset + 10] = global_energy;
            }
            if self.features_per_slice > 11 {
                buffer[offset + 11] = aspect;
            }
        }
        Tensor::from_vec(1, buffer.len(), buffer)
    }

    fn decode(
        &self,
        volume: &ZSpaceVolume,
        projector: &VisionProjector,
        chrono: Option<&ChronoSummary>,
        atlas: Option<&AtlasFrame>,
        previous: Option<&DifferentialResonance>,
        profile: &ZSliceProfile,
        latent: &Tensor,
    ) -> PureResult<DifferentialResonance> {
        let depth = volume.depth();
        let hidden = latent.data();
        if hidden.is_empty() {
            return Err(TensorError::EmptyInput("spiral_resonance_latent"));
        }
        let chrono_drift = chrono.map(|summary| summary.mean_drift).unwrap_or(0.0);
        let chrono_energy_std = chrono.map(|summary| summary.energy_std).unwrap_or(0.0);
        let chrono_drift_std = chrono.map(|summary| summary.drift_std).unwrap_or(0.0);
        let atlas_feedback = atlas
            .and_then(|frame| frame.collapse_total)
            .unwrap_or_else(|| projector.energy_bias());
        let prev_energy = previous.map(|res| res.infinity_energy.data().to_vec());
        let prev_objective = previous.map(|res| res.recursive_objective.data().to_vec());
        let prev_homotopy = previous.map(|res| res.homotopy_flow.data().to_vec());
        let prev_projection = previous.map(|res| res.infinity_projection.data().to_vec());

        let mut energies = Vec::with_capacity(depth);
        let mut objectives = Vec::with_capacity(depth);
        let mut homotopies = Vec::with_capacity(depth);
        let mut projections = Vec::with_capacity(depth);
        let mut functors = Vec::with_capacity(depth);

        for idx in 0..depth {
            let base = hidden[idx % hidden.len()];
            let mean = profile.mean(idx);
            let std = profile.std(idx);
            let slice_energy = profile.energy(idx);
            let prev_e = prev_energy
                .as_ref()
                .map(|values| values[idx % values.len()])
                .unwrap_or(slice_energy);
            let prev_o = prev_objective
                .as_ref()
                .map(|values| values[idx % values.len()])
                .unwrap_or(mean);
            let prev_h = prev_homotopy
                .as_ref()
                .map(|values| values[idx % values.len()])
                .unwrap_or(0.0);
            let prev_p = prev_projection
                .as_ref()
                .map(|values| values[idx % values.len()])
                .unwrap_or(slice_energy.tanh());

            let intensity = mean.abs() + std + slice_energy;
            let energy_value = (base + intensity + prev_e + atlas_feedback).abs() + 1e-3;
            energies.push(energy_value);

            let objective_value = (base + prev_o + projector.energy_bias() + chrono_drift).tanh();
            objectives.push(objective_value);

            let homotopy_value = (base + prev_h + projector.focus() - 0.5).tanh();
            homotopies.push(homotopy_value);

            let projection_value = (base + prev_p + slice_energy - chrono_energy_std).tanh();
            projections.push(projection_value);

            let functor_value =
                objective_value * 0.5 + slice_energy * 0.1 + chrono_drift_std * 0.05;
            functors.push(functor_value);
        }

        let homotopy_tensor = Tensor::from_vec(1, depth, homotopies)?;
        let functor_tensor = Tensor::from_vec(1, depth, functors)?;
        let objective_tensor = Tensor::from_vec(1, depth, objectives)?;
        let projection_tensor = Tensor::from_vec(1, depth, projections)?;
        let energy_tensor = Tensor::from_vec(1, depth, energies)?;

        Ok(DifferentialResonance {
            homotopy_flow: homotopy_tensor,
            functor_linearisation: functor_tensor,
            recursive_objective: objective_tensor,
            infinity_projection: projection_tensor,
            infinity_energy: energy_tensor,
        })
    }
}

/// Metadata describing a registered camera/view that contributes to a Z-space volume.
#[derive(Clone, Debug, PartialEq)]
pub struct ViewDescriptor {
    id: Arc<str>,
    origin: [f32; 3],
    forward: [f32; 3],
    baseline_weight: f32,
}

impl ViewDescriptor {
    /// Creates a new view descriptor with the provided identifier, origin, and forward vector.
    pub fn new(id: impl Into<String>, origin: [f32; 3], forward: [f32; 3]) -> Self {
        let id: Arc<str> = Arc::from(id.into());
        let mut descriptor = Self {
            id,
            origin,
            forward: normalise_direction(forward),
            baseline_weight: 1.0,
        };
        if !descriptor.forward.iter().any(|value| value.abs() > 0.0) {
            descriptor.forward = [0.0, 0.0, 1.0];
        }
        descriptor
    }

    /// Sets a baseline importance weight for the view during fusion.
    pub fn with_baseline_weight(mut self, weight: f32) -> Self {
        self.baseline_weight = weight.max(0.0);
        self
    }

    /// Returns the identifier of the view.
    pub fn id(&self) -> &str {
        &self.id
    }

    /// Returns the origin of the camera in world coordinates.
    pub fn origin(&self) -> [f32; 3] {
        self.origin
    }

    /// Updates the origin of the camera in world coordinates.
    pub fn set_origin(&mut self, origin: [f32; 3]) {
        self.origin = origin;
    }

    /// Returns the forward direction of the camera.
    pub fn forward(&self) -> [f32; 3] {
        self.forward
    }

    /// Updates the forward direction (normalised) of the camera.
    pub fn set_forward(&mut self, forward: [f32; 3]) {
        self.forward = normalise_direction(forward);
    }

    /// Returns the baseline fusion weight associated with this view.
    pub fn baseline_weight(&self) -> f32 {
        self.baseline_weight.max(0.0)
    }

    fn alignment(&self, focus: [f32; 3]) -> f32 {
        let focus = normalise_direction(focus);
        let dot =
            self.forward[0] * focus[0] + self.forward[1] * focus[1] + self.forward[2] * focus[2];
        dot.max(0.0)
    }
}

/// Helper that fuses multi-view registrations into Z-space attention profiles.
#[derive(Clone, Debug)]
pub struct MultiViewFusion {
    views: Vec<ViewDescriptor>,
    focus_direction: [f32; 3],
    alignment_gamma: f32,
}

impl MultiViewFusion {
    /// Builds a new fusion helper from the provided view descriptors.
    pub fn new(views: Vec<ViewDescriptor>) -> PureResult<Self> {
        if views.is_empty() {
            return Err(TensorError::EmptyInput("multi_view_fusion"));
        }
        Ok(Self {
            views,
            focus_direction: [0.0, 0.0, 1.0],
            alignment_gamma: 1.0,
        })
    }

    /// Returns the registered views.
    pub fn views(&self) -> &[ViewDescriptor] {
        &self.views
    }

    /// Returns the number of registered views.
    pub fn view_count(&self) -> usize {
        self.views.len()
    }

    /// Updates the focus direction used when modulating view weights.
    pub fn with_focus_direction(mut self, focus_direction: [f32; 3]) -> Self {
        self.focus_direction = normalise_direction(focus_direction);
        self
    }

    /// Updates the alignment gamma used to sharpen or soften orientation bias.
    pub fn with_alignment_gamma(mut self, gamma: f32) -> Self {
        self.alignment_gamma = if gamma.is_finite() {
            gamma.clamp(0.25, 8.0)
        } else {
            1.0
        };
        self
    }

    /// Returns the current focus direction.
    pub fn focus_direction(&self) -> [f32; 3] {
        self.focus_direction
    }

    /// Returns the alignment gamma used for orientation bias.
    pub fn alignment_gamma(&self) -> f32 {
        self.alignment_gamma
    }

    /// Returns the current normalised bias profile applied during fusion.
    pub fn view_bias_profile(&self) -> Vec<f32> {
        self.normalised_biases()
    }

    fn raw_biases(&self) -> Vec<f32> {
        let focus = self.focus_direction;
        let gamma = self.alignment_gamma.max(1e-3);
        self.views
            .iter()
            .map(|view| {
                let alignment = view.alignment(focus).max(1e-3).powf(gamma);
                alignment * view.baseline_weight().max(1e-3)
            })
            .collect()
    }

    fn normalised_biases(&self) -> Vec<f32> {
        let mut biases = self.raw_biases();
        if biases.is_empty() {
            return biases;
        }
        ZSpaceVolume::normalise_weights(&mut biases);
        biases
    }
}

fn normalise_direction(direction: [f32; 3]) -> [f32; 3] {
    let norm =
        (direction[0] * direction[0] + direction[1] * direction[1] + direction[2] * direction[2])
            .sqrt();
    if norm <= 1e-6 || !norm.is_finite() {
        [0.0, 0.0, 1.0]
    } else {
        [
            direction[0] / norm,
            direction[1] / norm,
            direction[2] / norm,
        ]
    }
}

/// Adaptive projector that fuses resonance telemetry with chrono summaries.
#[derive(Clone, Debug)]
pub struct VisionProjector {
    focus: f32,
    spread: f32,
    energy_bias: f32,
    window: SpectralWindow,
<<<<<<< HEAD
=======
    temporal_focus: f32,
    temporal_decay: f32,
>>>>>>> 5eecc3d9
}

impl VisionProjector {
    /// Creates a new projector with explicit Z focus, spread, and energy bias.
    pub fn new(focus: f32, spread: f32, energy_bias: f32) -> Self {
        let focus = focus.clamp(0.0, 1.0);
        let spread = if spread.is_finite() && spread > 1e-3 {
            spread
        } else {
            0.35
        };
        let energy_bias = if energy_bias.is_finite() {
            energy_bias
        } else {
            0.0
        };
        Self {
            focus,
            spread,
            energy_bias,
            window: SpectralWindow::hann(),
<<<<<<< HEAD
=======
            temporal_focus: 0.5,
            temporal_decay: 0.5,
>>>>>>> 5eecc3d9
        }
    }

    /// Sets a custom spectral window that modulates the depth attention profile.
    pub fn with_spectral_window(mut self, window: SpectralWindow) -> Self {
        self.window = window;
        self
    }

    /// Builds a projector from a chrono summary.
    pub fn from_summary(summary: &ChronoSummary) -> Self {
        let span = (summary.max_energy - summary.min_energy).abs().max(1e-3);
        let focus = ((summary.mean_energy - summary.min_energy) / span).clamp(0.0, 1.0);
        let mut spread = (summary.energy_std / span).clamp(0.05, 1.0);
        if summary.mean_abs_drift.is_finite() {
            spread /= 1.0 + summary.mean_abs_drift.abs();
        }
        let energy_bias = summary.mean_decay;
        let mut projector = Self::new(focus, spread, energy_bias);
        if summary.mean_abs_drift.is_finite() {
            projector.temporal_decay =
                (1.0 / (1.0 + summary.mean_abs_drift.abs())).clamp(0.05, 1.0);
        }
        projector.temporal_focus = 1.0;
        projector
    }

    /// Updates the projector using live atlas telemetry.
    pub fn calibrate_from_atlas(&mut self, frame: &AtlasFrame) {
        if let Some(signal) = frame.z_signal {
            if signal.is_finite() {
                self.focus = signal.clamp(0.0, 1.0);
            }
        }
        if let Some(pressure) = frame.suggested_pressure {
            if pressure.is_finite() {
                let candidate = (pressure / 32.0).abs().clamp(0.05, 2.0);
                self.spread = candidate.max(0.05);
            }
        }
        if let Some(total) = frame.collapse_total {
            if total.is_finite() {
                self.energy_bias = total.tanh();
            }
        }
        for metric in &frame.metrics {
            match metric.name.as_str() {
                "temporal_focus" | "z_temporal_focus" => {
                    self.temporal_focus = metric.value.clamp(0.0, 1.0);
                }
                "temporal_decay" | "z_temporal_decay" => {
                    if metric.value.is_finite() {
                        self.temporal_decay = metric.value.abs().clamp(0.05, 1.0);
                    }
                }
                _ => {}
            }
            if let Some(district) = metric.district() {
                if district.eq_ignore_ascii_case("temporal") && metric.value.is_finite() {
                    self.temporal_decay = metric.value.abs().clamp(0.05, 1.0);
                }
            }
        }
    }

    /// Returns the current focus along the Z axis.
    pub fn focus(&self) -> f32 {
        self.focus
    }

    /// Returns the current spread of the focus window.
    pub fn spread(&self) -> f32 {
        self.spread
    }

    /// Returns the current energy bias modifier.
    pub fn energy_bias(&self) -> f32 {
        self.energy_bias
    }

    /// Returns the configured spectral window.
    pub fn spectral_window(&self) -> SpectralWindow {
        self.window
    }

    fn compute_depth_weights(
        &self,
        volume: &ZSpaceVolume,
        resonance: &DifferentialResonance,
    ) -> PureResult<Vec<f32>> {
        let mut weights = volume.resonance_weights(resonance)?;
        if weights.is_empty() {
            return Ok(weights);
        }
        let window = self.window.weights(volume.depth());
        let spread = self.spread.max(1e-3);
        let energy_mod = 1.0 + self.energy_bias.tanh();
        if volume.depth() > 1 {
            let denom = (volume.depth() - 1) as f32;
            for (idx, weight) in weights.iter_mut().enumerate() {
                let position = if denom > 0.0 { idx as f32 / denom } else { 0.0 };
                let delta = position - self.focus;
                let gaussian = (-0.5 * (delta / spread).powi(2)).exp();
                let window_coeff = window.get(idx).copied().unwrap_or(1.0);
                *weight *= gaussian.max(1e-6) * energy_mod.max(0.1) * window_coeff.max(1e-6);
            }
        } else {
            let coeff = window.first().copied().unwrap_or(1.0);
            for weight in weights.iter_mut() {
                *weight *= energy_mod.max(0.1) * coeff.max(1e-6);
            }
        }
        ZSpaceVolume::normalise_weights(&mut weights);
        Ok(weights)
    }

    fn compute_temporal_weights(&self, frames: usize) -> Vec<f32> {
        if frames == 0 {
            return Vec::new();
        }
        if frames == 1 {
            return vec![1.0];
        }
        let focus = self.temporal_focus.clamp(0.0, 1.0);
        let decay = self.temporal_decay.max(1e-3);
        let denom = (frames - 1) as f32;
        let mut weights = Vec::with_capacity(frames);
        for idx in 0..frames {
            let position = if denom > 0.0 { idx as f32 / denom } else { 0.0 };
            let delta = position - focus;
            let gaussian = (-0.5 * (delta / decay).powi(2)).exp();
            weights.push(gaussian.max(1e-6));
        }
        let mut total = 0.0f32;
        for weight in &weights {
            total += *weight;
        }
        if total <= f32::EPSILON || !total.is_finite() {
            let uniform = 1.0 / frames as f32;
            weights.iter_mut().for_each(|w| *w = uniform);
        } else {
            weights.iter_mut().for_each(|w| *w /= total);
        }
        weights
    }

    /// Returns the temporal weights applied when fusing a sequence of frames.
    pub fn temporal_weights(&self, frames: usize) -> Vec<f32> {
        self.compute_temporal_weights(frames)
    }

    fn streaming_alpha(&self) -> f32 {
        (1.0 - self.temporal_decay.clamp(0.0, 0.99)).clamp(0.05, 0.95)
    }

    /// Applies the projector's streaming temporal preference as an EMA update.
    pub fn accumulate_temporal(
        &self,
        state: &mut ZSpaceVolume,
        next: &ZSpaceVolume,
    ) -> PureResult<()> {
        let alpha = self.streaming_alpha();
        state.accumulate(next, alpha)
    }

    /// Fuses a temporal sequence of volumes into a single blended volume.
    pub fn fuse_sequence(&self, sequence: &[ZSpaceVolume]) -> PureResult<ZSpaceVolume> {
        if sequence.is_empty() {
            return Err(TensorError::EmptyInput("z_space_sequence"));
        }
        let weights = self.compute_temporal_weights(sequence.len());
        ZSpaceVolume::blend_sequence(sequence, &weights)
    }

    /// Produces the final depth weights as a tensor.
    pub fn depth_weights(
        &self,
        volume: &ZSpaceVolume,
        resonance: &DifferentialResonance,
    ) -> PureResult<Tensor> {
        let weights = self.compute_depth_weights(volume, resonance)?;
        Tensor::from_vec(1, weights.len(), weights)
    }

    /// Produces temporally smoothed depth weights using a [`TemporalResonanceBuffer`].
    pub fn depth_weights_with_temporal(
        &self,
        volume: &ZSpaceVolume,
        resonance: &DifferentialResonance,
        buffer: &mut TemporalResonanceBuffer,
    ) -> PureResult<Tensor> {
        let weights = self.compute_depth_weights(volume, resonance)?;
        let smoothed = buffer.apply(&weights)?;
        if !smoothed.is_empty() && smoothed.len() != weights.len() {
            return Err(TensorError::ShapeMismatch {
                left: (weights.len(), 1),
                right: (smoothed.len(), 1),
            });
        }
        Tensor::from_vec(1, smoothed.len(), smoothed)
    }

    /// Projects the volume into a single 2D tensor using calibrated weights.
    pub fn project(
        &self,
        volume: &ZSpaceVolume,
        resonance: &DifferentialResonance,
    ) -> PureResult<Tensor> {
        let weights = self.compute_depth_weights(volume, resonance)?;
        volume.collapse_with_weights(&weights)
    }

    /// Projects the volume while folding in temporally smoothed resonance weights.
    pub fn project_with_temporal(
        &self,
        volume: &ZSpaceVolume,
        resonance: &DifferentialResonance,
        buffer: &mut TemporalResonanceBuffer,
    ) -> PureResult<Tensor> {
        let weights = self.compute_depth_weights(volume, resonance)?;
        let smoothed = buffer.apply(&weights)?;
        if !smoothed.is_empty() && smoothed.len() != weights.len() {
            return Err(TensorError::ShapeMismatch {
                left: (weights.len(), 1),
                right: (smoothed.len(), 1),
            });
        }
        volume.collapse_with_weights(&smoothed)
    }

    fn apply_multi_view_biases(
        &self,
        weights: &mut Vec<f32>,
        fusion: &MultiViewFusion,
    ) -> PureResult<()> {
        if weights.len() != fusion.view_count() {
            return Err(TensorError::ShapeMismatch {
                left: (weights.len(), 1),
                right: (fusion.view_count(), 1),
            });
        }
        let biases = fusion.normalised_biases();
        if biases.len() != weights.len() {
            return Err(TensorError::ShapeMismatch {
                left: (weights.len(), 1),
                right: (biases.len(), 1),
            });
        }
        for (weight, bias) in weights.iter_mut().zip(biases.iter()) {
            *weight *= bias.max(1e-6);
        }
        ZSpaceVolume::normalise_weights(weights);
        Ok(())
    }

    /// Produces per-view weights for a multi-camera fusion configuration.
    pub fn depth_weights_multi_view(
        &self,
        fusion: &MultiViewFusion,
        volume: &ZSpaceVolume,
        resonance: &DifferentialResonance,
    ) -> PureResult<Tensor> {
        if fusion.view_count() != volume.depth() {
            return Err(TensorError::ShapeMismatch {
                left: (fusion.view_count(), volume.height() * volume.width()),
                right: (volume.depth(), volume.height() * volume.width()),
            });
        }
        let mut weights = self.compute_depth_weights(volume, resonance)?;
        self.apply_multi_view_biases(&mut weights, fusion)?;
        Tensor::from_vec(1, weights.len(), weights)
    }

    /// Produces temporally smoothed per-view weights for a multi-camera fusion configuration.
    pub fn depth_weights_multi_view_with_temporal(
        &self,
        fusion: &MultiViewFusion,
        volume: &ZSpaceVolume,
        resonance: &DifferentialResonance,
        buffer: &mut TemporalResonanceBuffer,
    ) -> PureResult<Tensor> {
        if fusion.view_count() != volume.depth() {
            return Err(TensorError::ShapeMismatch {
                left: (fusion.view_count(), volume.height() * volume.width()),
                right: (volume.depth(), volume.height() * volume.width()),
            });
        }
        let mut weights = self.compute_depth_weights(volume, resonance)?;
        self.apply_multi_view_biases(&mut weights, fusion)?;
        let smoothed = buffer.apply(&weights)?;
        if !smoothed.is_empty() && smoothed.len() != weights.len() {
            return Err(TensorError::ShapeMismatch {
                left: (weights.len(), 1),
                right: (smoothed.len(), 1),
            });
        }
        Tensor::from_vec(1, smoothed.len(), smoothed)
    }

    /// Projects a multi-view Z-space volume into a fused 2D representation using calibrated weights.
    pub fn project_multi_view(
        &self,
        fusion: &MultiViewFusion,
        volume: &ZSpaceVolume,
        resonance: &DifferentialResonance,
    ) -> PureResult<Tensor> {
        if fusion.view_count() != volume.depth() {
            return Err(TensorError::ShapeMismatch {
                left: (fusion.view_count(), volume.height() * volume.width()),
                right: (volume.depth(), volume.height() * volume.width()),
            });
        }
        let mut weights = self.compute_depth_weights(volume, resonance)?;
        self.apply_multi_view_biases(&mut weights, fusion)?;
        volume.collapse_with_weights(&weights)
    }

    /// Projects a multi-view Z-space volume while applying temporal smoothing of the view weights.
    pub fn project_multi_view_with_temporal(
        &self,
        fusion: &MultiViewFusion,
        volume: &ZSpaceVolume,
        resonance: &DifferentialResonance,
        buffer: &mut TemporalResonanceBuffer,
    ) -> PureResult<Tensor> {
        if fusion.view_count() != volume.depth() {
            return Err(TensorError::ShapeMismatch {
                left: (fusion.view_count(), volume.height() * volume.width()),
                right: (volume.depth(), volume.height() * volume.width()),
            });
        }
        let mut weights = self.compute_depth_weights(volume, resonance)?;
        self.apply_multi_view_biases(&mut weights, fusion)?;
        let smoothed = buffer.apply(&weights)?;
        if !smoothed.is_empty() && smoothed.len() != weights.len() {
            return Err(TensorError::ShapeMismatch {
                left: (weights.len(), 1),
                right: (smoothed.len(), 1),
            });
        }
        volume.collapse_with_weights(&smoothed)
    }
}

impl Default for VisionProjector {
    fn default() -> Self {
        Self::new(0.5, 0.35, 0.0)
    }
}

/// Lightweight 3D tensor storing an image or feature map in `CHW` layout.
#[derive(Clone, Debug, PartialEq)]
pub struct ImageTensor {
    channels: usize,
    height: usize,
    width: usize,
    data: Vec<f32>,
}

impl ImageTensor {
    /// Creates a new image tensor from raw data in `CHW` order.
    pub fn new(channels: usize, height: usize, width: usize, data: Vec<f32>) -> PureResult<Self> {
        if channels == 0 || height == 0 || width == 0 {
            return Err(TensorError::InvalidDimensions {
                rows: channels.max(1),
                cols: height.saturating_mul(width),
            });
        }
        let expected = channels
            .checked_mul(height)
            .and_then(|v| v.checked_mul(width))
            .ok_or_else(|| TensorError::InvalidDimensions {
                rows: channels,
                cols: height.saturating_mul(width),
            })?;
        if expected != data.len() {
            return Err(TensorError::DataLength {
                expected,
                got: data.len(),
            });
        }
        Ok(Self {
            channels,
            height,
            width,
            data,
        })
    }

    /// Creates an image tensor filled with zeros.
    pub fn zeros(channels: usize, height: usize, width: usize) -> PureResult<Self> {
        let volume = channels
            .checked_mul(height)
            .and_then(|v| v.checked_mul(width))
            .ok_or_else(|| TensorError::InvalidDimensions {
                rows: channels,
                cols: height.saturating_mul(width),
            })?;
        Ok(Self {
            channels,
            height,
            width,
            data: vec![0.0; volume],
        })
    }

    /// Builds an image tensor from a matrix-shaped tensor interpreted as `C x (H * W)`.
    pub fn from_tensor(
        tensor: &Tensor,
        channels: usize,
        height: usize,
        width: usize,
    ) -> PureResult<Self> {
        let (rows, cols) = tensor.shape();
        if rows != channels || cols != height.saturating_mul(width) {
            return Err(TensorError::ShapeMismatch {
                left: (rows, cols),
                right: (channels, height.saturating_mul(width)),
            });
        }
        Self::new(channels, height, width, tensor.data().to_vec())
    }

    /// Converts the image tensor back into a `Tensor` with shape `C x (H * W)`.
    pub fn into_tensor(&self) -> PureResult<Tensor> {
        Tensor::from_vec(self.channels, self.height * self.width, self.data.clone())
    }

    /// Returns the number of channels.
    pub fn channels(&self) -> usize {
        self.channels
    }

    /// Returns the image height.
    pub fn height(&self) -> usize {
        self.height
    }

    /// Returns the image width.
    pub fn width(&self) -> usize {
        self.width
    }

    /// Returns `(channels, height, width)` describing the tensor.
    pub fn shape(&self) -> (usize, usize, usize) {
        (self.channels, self.height, self.width)
    }

    /// Immutable view of the underlying data buffer in `CHW` order.
    pub fn as_slice(&self) -> &[f32] {
        &self.data
    }

    /// Mutable view of the underlying data buffer in `CHW` order.
    pub fn as_mut_slice(&mut self) -> &mut [f32] {
        &mut self.data
    }

    fn offset(&self, channel: usize, y: usize, x: usize) -> PureResult<usize> {
        if channel >= self.channels || y >= self.height || x >= self.width {
            return Err(TensorError::InvalidValue {
                label: "image_tensor_coordinate",
            });
        }
        Ok(((channel * self.height) + y) * self.width + x)
    }

    /// Reads a pixel at the specified coordinate.
    pub fn pixel(&self, channel: usize, y: usize, x: usize) -> PureResult<f32> {
        let idx = self.offset(channel, y, x)?;
        Ok(self.data[idx])
    }

    /// Updates a pixel at the specified coordinate.
    pub fn set_pixel(&mut self, channel: usize, y: usize, x: usize, value: f32) -> PureResult<()> {
        let idx = self.offset(channel, y, x)?;
        self.data[idx] = value;
        Ok(())
    }

    /// Applies an element-wise transform to the image data in-place.
    pub fn map_inplace<F>(&mut self, mut f: F)
    where
        F: FnMut(f32) -> f32,
    {
        for value in self.data.iter_mut() {
            *value = f(*value);
        }
    }

    /// Applies a ReLU non-linearity in-place.
    pub fn relu_inplace(&mut self) {
        for value in self.data.iter_mut() {
            if *value < 0.0 {
                *value = 0.0;
            }
        }
    }

    /// Returns a flattened copy of the image data suitable for dense layers.
    pub fn flatten(&self) -> Vec<f32> {
        self.data.clone()
    }

    /// Builds an image tensor from a [`ZSpaceVolume`], treating depth slices as channels.
    pub fn from_volume(volume: &ZSpaceVolume) -> PureResult<Self> {
        Self::new(
            volume.depth(),
            volume.height(),
            volume.width(),
            volume.voxels().to_vec(),
        )
    }
}

impl ZSpaceVolume {
    /// Creates a volume by interpreting each channel of the provided image as a Z slice.
    pub fn from_image_tensor(image: &ImageTensor) -> PureResult<Self> {
        Ok(Self {
            depth: image.channels(),
            height: image.height(),
            width: image.width(),
            voxels: image.as_slice().to_vec(),
        })
    }

    /// Converts the volume back into an [`ImageTensor`].
    pub fn to_image_tensor(&self) -> PureResult<ImageTensor> {
        ImageTensor::new(self.depth, self.height, self.width, self.voxels.clone())
    }

    /// Computes per-slice summary statistics for resonance synthesis.
    pub fn slice_profile(&self) -> PureResult<ZSliceProfile> {
        let slice_len = self.height * self.width;
        if slice_len == 0 {
            return Err(TensorError::InvalidDimensions {
                rows: self.height,
                cols: self.width,
            });
        }
        let mut means = Vec::with_capacity(self.depth);
        let mut stds = Vec::with_capacity(self.depth);
        let mut energies = Vec::with_capacity(self.depth);
        let normaliser = slice_len as f32;
        for idx in 0..self.depth {
            let start = idx * slice_len;
            let end = start + slice_len;
            let slice = &self.voxels[start..end];
            let mut sum = 0.0f32;
            let mut sum_sq = 0.0f32;
            for &value in slice.iter() {
                sum += value;
                sum_sq += value * value;
            }
            let mean = sum / normaliser;
            let variance = (sum_sq / normaliser) - mean.powi(2);
            means.push(mean);
            stds.push(variance.max(0.0).sqrt());
            energies.push(sum_sq / normaliser);
        }
        ZSliceProfile::new(means, stds, energies)
    }

    /// Computes the mean squared energy across the entire volume.
    pub fn total_energy(&self) -> f32 {
        if self.voxels.is_empty() {
            return 0.0;
        }
        let sum_sq: f32 = self.voxels.iter().map(|value| value * value).sum();
        sum_sq / (self.voxels.len() as f32)
    }
}

/// Canonical computer-vision task categories inspired by TorchVision's taxonomy.
#[derive(Clone, Copy, Debug, PartialEq, Eq)]
pub enum VisionTask {
    Classification,
    Segmentation,
    Detection,
    Keypoint,
    Video,
    OpticalFlow,
    Depth,
    MultiLabel,
}

/// Metadata describing a well-known dataset within the TorchVision ecosystem.
#[derive(Clone, Debug)]
pub struct DatasetDescriptor {
    pub name: &'static str,
    pub task: VisionTask,
    pub description: &'static str,
    pub supports_download: bool,
    pub homepage: &'static str,
    pub paper_url: Option<&'static str>,
}

const DATASET_CATALOG: &[DatasetDescriptor] = &[
    DatasetDescriptor {
        name: "MNIST",
        task: VisionTask::Classification,
        description: "手書き数字 28x28 の画像分類タスク",
        supports_download: true,
        homepage: "http://yann.lecun.com/exdb/mnist/",
        paper_url: Some("http://yann.lecun.com/exdb/publis/pdf/lecun-98.pdf"),
    },
    DatasetDescriptor {
        name: "FashionMNIST",
        task: VisionTask::Classification,
        description: "Zalando ファッション画像の 10 クラス分類",
        supports_download: true,
        homepage: "https://github.com/zalandoresearch/fashion-mnist",
        paper_url: None,
    },
    DatasetDescriptor {
        name: "CIFAR10",
        task: VisionTask::Classification,
        description: "32x32 カラー画像の 10 クラス分類",
        supports_download: true,
        homepage: "https://www.cs.toronto.edu/~kriz/cifar.html",
        paper_url: None,
    },
    DatasetDescriptor {
        name: "CIFAR100",
        task: VisionTask::Classification,
        description: "CIFAR10 と同条件で 100 クラス分類",
        supports_download: true,
        homepage: "https://www.cs.toronto.edu/~kriz/cifar.html",
        paper_url: None,
    },
    DatasetDescriptor {
        name: "ImageNet-1K",
        task: VisionTask::Classification,
        description: "ILSVRC 1K クラス大規模分類ベンチマーク",
        supports_download: false,
        homepage: "https://image-net.org/",
        paper_url: Some("https://arxiv.org/abs/1409.0575"),
    },
    DatasetDescriptor {
        name: "COCO-2017",
        task: VisionTask::Detection,
        description: "Common Objects in Context の検出/セグメンテーション",
        supports_download: true,
        homepage: "https://cocodataset.org/",
        paper_url: Some("https://arxiv.org/abs/1405.0312"),
    },
    DatasetDescriptor {
        name: "Cityscapes",
        task: VisionTask::Segmentation,
        description: "自動運転向け都市シーンの高解像度セマンティックセグメンテーション",
        supports_download: false,
        homepage: "https://www.cityscapes-dataset.com/",
        paper_url: Some("https://www.cv-foundation.org/openaccess/content_cvpr_2016/papers/Cordts_The_Cityscapes_Dataset_CVPR_2016_paper.pdf"),
    },
    DatasetDescriptor {
        name: "VOC-2012",
        task: VisionTask::Detection,
        description: "PASCAL VOC 検出/セグメンテーション競技用データセット",
        supports_download: true,
        homepage: "http://host.robots.ox.ac.uk/pascal/VOC/voc2012/",
        paper_url: None,
    },
    DatasetDescriptor {
        name: "Kinetics-400",
        task: VisionTask::Video,
        description: "400 クラスの人間行動動画分類",
        supports_download: false,
        homepage: "https://deepmind.com/research/open-source/kinetics",
        paper_url: Some("https://arxiv.org/abs/1705.06950"),
    },
    DatasetDescriptor {
        name: "FlyingChairs",
        task: VisionTask::OpticalFlow,
        description: "光学フロー合成データセット",
        supports_download: true,
        homepage: "https://lmb.informatik.uni-freiburg.de/resources/datasets/FlyingChairs.en.html",
        paper_url: Some("https://lmb.informatik.uni-freiburg.de/Publications/2015/DFIB15/"),
    },
];

/// Returns the static catalog of datasets aligned with TorchVision.
pub fn dataset_catalog() -> &'static [DatasetDescriptor] {
    DATASET_CATALOG
}

/// Finds a dataset descriptor by name (case-insensitive).
pub fn find_dataset_descriptor(name: &str) -> Option<&'static DatasetDescriptor> {
    DATASET_CATALOG
        .iter()
        .find(|descriptor| descriptor.name.eq_ignore_ascii_case(name))
}

/// Sample item returned by a [`VisionDataset`].
#[derive(Clone, Debug)]
pub struct DatasetSample {
    pub image: ImageTensor,
    pub target: Option<Tensor>,
    pub label: Option<String>,
    pub boxes: Option<Vec<[f32; 4]>>,
    pub masks: Option<Vec<ImageTensor>>,
}

impl DatasetSample {
    pub fn new(image: ImageTensor) -> Self {
        Self {
            image,
            target: None,
            label: None,
            boxes: None,
            masks: None,
        }
    }

    pub fn with_label(mut self, label: impl Into<String>) -> Self {
        self.label = Some(label.into());
        self
    }

    pub fn with_target(mut self, target: Tensor) -> Self {
        self.target = Some(target);
        self
    }

    pub fn with_boxes(mut self, boxes: Vec<[f32; 4]>) -> Self {
        self.boxes = Some(boxes);
        self
    }

    pub fn with_masks(mut self, masks: Vec<ImageTensor>) -> Self {
        self.masks = Some(masks);
        self
    }
}

/// Unified dataset trait mirroring TorchVision's pythonic interfaces.
pub trait VisionDataset: Send + Sync {
    fn descriptor(&self) -> &DatasetDescriptor;
    fn len(&self) -> usize;
    fn get(&self, index: usize) -> PureResult<DatasetSample>;
}

/// Simple in-memory dataset backed by vectors of samples.
#[derive(Clone, Debug)]
pub struct TensorVisionDataset {
    descriptor: DatasetDescriptor,
    expected_shape: Option<(usize, usize, usize)>,
    samples: Vec<DatasetSample>,
}

impl TensorVisionDataset {
    pub fn new(descriptor: DatasetDescriptor) -> Self {
        Self {
            descriptor,
            expected_shape: None,
            samples: Vec::new(),
        }
    }

    pub fn from_samples(
        descriptor: DatasetDescriptor,
        samples: Vec<DatasetSample>,
    ) -> PureResult<Self> {
        let mut dataset = Self::new(descriptor);
        for sample in samples {
            dataset.push_sample(sample)?;
        }
        Ok(dataset)
    }

    pub fn push_sample(&mut self, sample: DatasetSample) -> PureResult<()> {
        if let Some(shape) = self.expected_shape {
            if sample.image.shape() != shape {
                let left = sample.image.shape();
                let right = shape;
                return Err(TensorError::ShapeMismatch {
                    left: (left.0, left.1 * left.2),
                    right: (right.0, right.1 * right.2),
                });
            }
        } else {
            self.expected_shape = Some(sample.image.shape());
        }
        self.samples.push(sample);
        Ok(())
    }
}

impl VisionDataset for TensorVisionDataset {
    fn descriptor(&self) -> &DatasetDescriptor {
        &self.descriptor
    }

    fn len(&self) -> usize {
        self.samples.len()
    }

    fn get(&self, index: usize) -> PureResult<DatasetSample> {
        self.samples
            .get(index)
            .cloned()
            .ok_or(TensorError::InvalidValue {
                label: "tensor_dataset_index",
            })
    }
}

/// A batch of dataset samples produced by a [`DataLoader`].
#[derive(Clone, Debug)]
pub struct VisionBatch {
    pub images: Vec<ImageTensor>,
    pub targets: Vec<Option<Tensor>>,
    pub labels: Vec<Option<String>>,
    pub boxes: Vec<Option<Vec<[f32; 4]>>>,
    pub masks: Vec<Option<Vec<ImageTensor>>>,
}

impl VisionBatch {
    pub fn len(&self) -> usize {
        self.images.len()
    }

    pub fn is_empty(&self) -> bool {
        self.images.is_empty()
    }

    /// Stacks the batch into a `(N, C*H*W)` matrix.
    pub fn stack(&self) -> PureResult<Tensor> {
        if self.images.is_empty() {
            return Err(TensorError::EmptyInput("vision_batch"));
        }
        let (channels, height, width) = self.images[0].shape();
        let mut data = Vec::with_capacity(self.images.len() * channels * height * width);
        for image in &self.images {
            if image.shape() != (channels, height, width) {
                let left = image.shape();
                return Err(TensorError::ShapeMismatch {
                    left: (left.0, left.1 * left.2),
                    right: (channels, height * width),
                });
            }
            data.extend_from_slice(image.as_slice());
        }
        Tensor::from_vec(self.images.len(), channels * height * width, data)
    }
}

/// Iterator over dataset samples with optional transforms and shuffling.
pub struct DataLoader<D: VisionDataset> {
    dataset: Arc<D>,
    batch_size: usize,
    order: Vec<usize>,
    position: usize,
    shuffle: bool,
    shuffle_rng: StdRng,
    pipeline: Option<TransformPipeline>,
}

impl<D: VisionDataset> DataLoader<D> {
    pub fn new(dataset: Arc<D>, batch_size: usize, seed: Option<u64>) -> PureResult<Self> {
        if batch_size == 0 {
            return Err(TensorError::InvalidValue {
                label: "dataloader_batch_size",
            });
        }
        let len = dataset.len();
        let order: Vec<usize> = (0..len).collect();
        let shuffle_rng = match seed {
            Some(value) => StdRng::seed_from_u64(value),
            None => StdRng::from_entropy(),
        };
        Ok(Self {
            dataset,
            batch_size,
            order,
            position: 0,
            shuffle: false,
            shuffle_rng,
            pipeline: None,
        })
    }

    pub fn with_pipeline(mut self, pipeline: TransformPipeline) -> Self {
        self.pipeline = Some(pipeline);
        self
    }

    pub fn enable_shuffle(&mut self, shuffle: bool) {
        self.shuffle = shuffle;
        if self.shuffle {
            self.shuffle_order();
        } else {
            self.order = (0..self.dataset.len()).collect();
            self.position = 0;
        }
    }

    fn shuffle_order(&mut self) {
        self.order = (0..self.dataset.len()).collect();
        // Fisher-Yates shuffle
        for i in (1..self.order.len()).rev() {
            let j = self.shuffle_rng.gen_range(0..=i);
            self.order.swap(i, j);
        }
        self.position = 0;
    }

    pub fn reset(&mut self) {
        self.position = 0;
        if self.shuffle {
            self.shuffle_order();
        }
    }

    pub fn next_batch(&mut self) -> PureResult<Option<VisionBatch>> {
        if self.position >= self.order.len() {
            return Ok(None);
        }
        let end = min(self.position + self.batch_size, self.order.len());
        let mut images = Vec::with_capacity(end - self.position);
        let mut targets = Vec::with_capacity(end - self.position);
        let mut labels = Vec::with_capacity(end - self.position);
        let mut boxes = Vec::with_capacity(end - self.position);
        let mut masks = Vec::with_capacity(end - self.position);
        for &idx in &self.order[self.position..end] {
            let mut sample = self.dataset.get(idx)?;
            if let Some(pipeline) = self.pipeline.as_mut() {
                pipeline.apply(&mut sample.image)?;
            }
            targets.push(sample.target.clone());
            labels.push(sample.label.clone());
            boxes.push(sample.boxes.clone());
            masks.push(sample.masks.clone());
            images.push(sample.image);
        }
        self.position = end;
        Ok(Some(VisionBatch {
            images,
            targets,
            labels,
            boxes,
            masks,
        }))
    }
}

/// Transform operations that mimic `torchvision.transforms` behaviour.
#[derive(Clone, Debug)]
pub enum TransformOperation {
    Normalize(Normalize),
    Resize(Resize),
    CenterCrop(CenterCrop),
    RandomHorizontalFlip(RandomHorizontalFlip),
    ColorJitter(ColorJitter),
}

impl TransformOperation {
    pub fn name(&self) -> &'static str {
        match self {
            TransformOperation::Normalize(_) => "Normalize",
            TransformOperation::Resize(_) => "Resize",
            TransformOperation::CenterCrop(_) => "CenterCrop",
            TransformOperation::RandomHorizontalFlip(_) => "RandomHorizontalFlip",
            TransformOperation::ColorJitter(_) => "ColorJitter",
        }
    }

    fn apply(&self, image: &mut ImageTensor, rng: &mut StdRng) -> PureResult<()> {
        match self {
            TransformOperation::Normalize(op) => op.apply(image),
            TransformOperation::Resize(op) => op.apply(image),
            TransformOperation::CenterCrop(op) => op.apply(image),
            TransformOperation::RandomHorizontalFlip(op) => op.apply(image, rng),
            TransformOperation::ColorJitter(op) => op.apply(image, rng),
        }
    }
}

/// Sequential container for image transforms.
#[derive(Clone, Debug)]
pub struct TransformPipeline {
    ops: Vec<TransformOperation>,
    rng: StdRng,
}

impl TransformPipeline {
    pub fn new() -> Self {
        Self {
            ops: Vec::new(),
            rng: StdRng::from_entropy(),
        }
    }

    pub fn with_seed(seed: u64) -> Self {
        Self {
            ops: Vec::new(),
            rng: StdRng::seed_from_u64(seed),
        }
    }

    pub fn add(&mut self, op: TransformOperation) -> &mut Self {
        self.ops.push(op);
        self
    }

    pub fn apply(&mut self, image: &mut ImageTensor) -> PureResult<()> {
        for op in &self.ops {
            op.apply(image, &mut self.rng)?;
        }
        Ok(())
    }

    pub fn is_empty(&self) -> bool {
        self.ops.is_empty()
    }
}

/// Per-channel normalization.
#[derive(Clone, Debug)]
pub struct Normalize {
    means: Vec<f32>,
    stds: Vec<f32>,
}

impl Normalize {
    pub fn new(means: Vec<f32>, stds: Vec<f32>) -> PureResult<Self> {
        if means.is_empty() || stds.is_empty() {
            return Err(TensorError::EmptyInput("normalize_stats"));
        }
        if means.len() != stds.len() {
            return Err(TensorError::DataLength {
                expected: means.len(),
                got: stds.len(),
            });
        }
        for &std in &stds {
            if std <= 0.0 {
                return Err(TensorError::InvalidValue {
                    label: "normalize_std",
                });
            }
        }
        Ok(Self { means, stds })
    }

    fn channel_value(values: &[f32], channel: usize) -> f32 {
        if values.len() == 1 {
            values[0]
        } else {
            values[channel.min(values.len() - 1)]
        }
    }

    pub fn apply(&self, image: &mut ImageTensor) -> PureResult<()> {
        let channels = image.channels();
        let spatial = image.height() * image.width();
        for c in 0..channels {
            let mean = Self::channel_value(&self.means, c);
            let std = Self::channel_value(&self.stds, c);
            for idx in 0..spatial {
                let offset = c * spatial + idx;
                image.as_mut_slice()[offset] = (image.as_slice()[offset] - mean) / std;
            }
        }
        Ok(())
    }
}

/// Bilinear resize matching TorchVision's default interpolation.
#[derive(Clone, Debug)]
pub struct Resize {
    height: usize,
    width: usize,
}

impl Resize {
    pub fn new(height: usize, width: usize) -> PureResult<Self> {
        if height == 0 || width == 0 {
            return Err(TensorError::InvalidDimensions {
                rows: height,
                cols: width,
            });
        }
        Ok(Self { height, width })
    }

    pub fn apply(&self, image: &mut ImageTensor) -> PureResult<()> {
        let channels = image.channels();
        let in_h = image.height();
        let in_w = image.width();
        if in_h == self.height && in_w == self.width {
            return Ok(());
        }
        let mut output = vec![0.0f32; channels * self.height * self.width];
        let scale_y = in_h as f32 / self.height as f32;
        let scale_x = in_w as f32 / self.width as f32;
        for c in 0..channels {
            for y in 0..self.height {
                let src_y = (y as f32 + 0.5) * scale_y - 0.5;
                let y0 = src_y.floor().clamp(0.0, (in_h - 1) as f32) as usize;
                let y1 = min(y0 + 1, in_h - 1);
                let ly = src_y - y0 as f32;
                for x in 0..self.width {
                    let src_x = (x as f32 + 0.5) * scale_x - 0.5;
                    let x0 = src_x.floor().clamp(0.0, (in_w - 1) as f32) as usize;
                    let x1 = min(x0 + 1, in_w - 1);
                    let lx = src_x - x0 as f32;
                    let top_left = image.pixel(c, y0, x0)?;
                    let top_right = image.pixel(c, y0, x1)?;
                    let bottom_left = image.pixel(c, y1, x0)?;
                    let bottom_right = image.pixel(c, y1, x1)?;
                    let top = top_left * (1.0 - lx) + top_right * lx;
                    let bottom = bottom_left * (1.0 - lx) + bottom_right * lx;
                    let value = top * (1.0 - ly) + bottom * ly;
                    let offset = ((c * self.height) + y) * self.width + x;
                    output[offset] = value;
                }
            }
        }
        *image = ImageTensor::new(channels, self.height, self.width, output)?;
        Ok(())
    }
}

/// Crops the spatial center of the image.
#[derive(Clone, Debug)]
pub struct CenterCrop {
    height: usize,
    width: usize,
}

impl CenterCrop {
    pub fn new(height: usize, width: usize) -> PureResult<Self> {
        if height == 0 || width == 0 {
            return Err(TensorError::InvalidDimensions {
                rows: height,
                cols: width,
            });
        }
        Ok(Self { height, width })
    }

    pub fn apply(&self, image: &mut ImageTensor) -> PureResult<()> {
        if self.height > image.height() || self.width > image.width() {
            return Err(TensorError::InvalidValue {
                label: "center_crop_size",
            });
        }
        let top = (image.height() - self.height) / 2;
        let left = (image.width() - self.width) / 2;
        let channels = image.channels();
        let mut output = vec![0.0f32; channels * self.height * self.width];
        for c in 0..channels {
            for y in 0..self.height {
                for x in 0..self.width {
                    let value = image.pixel(c, top + y, left + x)?;
                    let offset = ((c * self.height) + y) * self.width + x;
                    output[offset] = value;
                }
            }
        }
        *image = ImageTensor::new(channels, self.height, self.width, output)?;
        Ok(())
    }
}

/// Randomly flips the image horizontally.
#[derive(Clone, Debug)]
pub struct RandomHorizontalFlip {
    probability: f32,
}

impl RandomHorizontalFlip {
    pub fn new(probability: f32) -> PureResult<Self> {
        if !(0.0..=1.0).contains(&probability) {
            return Err(TensorError::InvalidValue {
                label: "horizontal_flip_probability",
            });
        }
        Ok(Self { probability })
    }

    pub fn apply(&self, image: &mut ImageTensor, rng: &mut StdRng) -> PureResult<()> {
        if rng.gen::<f32>() >= self.probability {
            return Ok(());
        }
        let channels = image.channels();
        let height = image.height();
        let width = image.width();
        let data = image.as_mut_slice();
        let stride_c = height * width;
        for c in 0..channels {
            for y in 0..height {
                for x in 0..width / 2 {
                    let left = c * stride_c + y * width + x;
                    let right = c * stride_c + y * width + (width - 1 - x);
                    data.swap(left, right);
                }
            }
        }
        Ok(())
    }
}

#[derive(Clone, Debug)]
enum ColorJitterOp {
    Brightness(f32),
    Contrast(f32),
    Saturation(f32),
    Hue(f32),
}

/// Applies brightness/contrast/saturation/hue perturbations.
#[derive(Clone, Debug)]
pub struct ColorJitter {
    brightness: f32,
    contrast: f32,
    saturation: f32,
    hue: f32,
}

impl ColorJitter {
    pub fn new(brightness: f32, contrast: f32, saturation: f32, hue: f32) -> PureResult<Self> {
        if brightness < 0.0 {
            return Err(TensorError::InvalidValue {
                label: "color_jitter_brightness",
            });
        }
        if contrast < 0.0 {
            return Err(TensorError::InvalidValue {
                label: "color_jitter_contrast",
            });
        }
        if saturation < 0.0 {
            return Err(TensorError::InvalidValue {
                label: "color_jitter_saturation",
            });
        }
        if !(0.0..=0.5).contains(&hue) {
            return Err(TensorError::InvalidValue {
                label: "color_jitter_hue",
            });
        }
        Ok(Self {
            brightness,
            contrast,
            saturation,
            hue,
        })
    }

    fn apply_brightness(data: &mut [f32], factor: f32) {
        for value in data.iter_mut() {
            *value *= factor;
        }
    }

    fn apply_contrast(data: &mut [f32], channels: usize, pixels: usize, factor: f32) {
        if factor == 1.0 {
            return;
        }
        for c in 0..channels {
            let range = c * pixels..(c + 1) * pixels;
            let slice = &mut data[range];
            let mean = slice.iter().copied().sum::<f32>() / pixels as f32;
            for value in slice.iter_mut() {
                *value = (*value - mean) * factor + mean;
            }
        }
    }

    fn apply_saturation(data: &mut [f32], pixels: usize, factor: f32) {
        if factor == 1.0 {
            return;
        }
        let r_offset = 0;
        let g_offset = pixels;
        let b_offset = 2 * pixels;
        for idx in 0..pixels {
            let r = data[r_offset + idx];
            let g = data[g_offset + idx];
            let b = data[b_offset + idx];
            let gray = 0.298_995_97 * r + 0.587_096 * g + 0.113_907_03 * b;
            data[r_offset + idx] = (r - gray) * factor + gray;
            data[g_offset + idx] = (g - gray) * factor + gray;
            data[b_offset + idx] = (b - gray) * factor + gray;
        }
    }

    fn apply_hue(data: &mut [f32], pixels: usize, radians: f32) {
        if radians == 0.0 {
            return;
        }
        let cos_h = radians.cos();
        let sin_h = radians.sin();
        let r_offset = 0;
        let g_offset = pixels;
        let b_offset = 2 * pixels;
        for idx in 0..pixels {
            let r = data[r_offset + idx];
            let g = data[g_offset + idx];
            let b = data[b_offset + idx];
            let y = 0.299 * r + 0.587 * g + 0.114 * b;
            let u = -0.147_13 * r - 0.288_86 * g + 0.436 * b;
            let v = 0.615 * r - 0.514_99 * g - 0.100_01 * b;
            let u_prime = u * cos_h - v * sin_h;
            let v_prime = u * sin_h + v * cos_h;
            data[r_offset + idx] = y + 1.13983 * v_prime;
            data[g_offset + idx] = y - 0.39465 * u_prime - 0.58060 * v_prime;
            data[b_offset + idx] = y + 2.03211 * u_prime;
        }
    }

    pub fn apply(&self, image: &mut ImageTensor, rng: &mut StdRng) -> PureResult<()> {
        let mut ops = Vec::with_capacity(4);
        if self.brightness > 0.0 {
            let delta = rng.gen_range(-self.brightness..=self.brightness);
            ops.push(ColorJitterOp::Brightness(1.0 + delta));
        }
        if self.contrast > 0.0 {
            let delta = rng.gen_range(-self.contrast..=self.contrast);
            ops.push(ColorJitterOp::Contrast(1.0 + delta));
        }
        if self.saturation > 0.0 && image.channels() >= 3 {
            let delta = rng.gen_range(-self.saturation..=self.saturation);
            ops.push(ColorJitterOp::Saturation(1.0 + delta));
        }
        if self.hue > 0.0 && image.channels() >= 3 {
            let delta = rng.gen_range(-self.hue..=self.hue);
            ops.push(ColorJitterOp::Hue(delta * PI));
        }

        if ops.is_empty() {
            return Ok(());
        }

        ops.shuffle(rng);
        let channels = image.channels();
        let pixels = image.height() * image.width();
        let data = image.as_mut_slice();
        for op in ops {
            match op {
                ColorJitterOp::Brightness(factor) => Self::apply_brightness(data, factor),
                ColorJitterOp::Contrast(factor) => {
                    Self::apply_contrast(data, channels, pixels, factor)
                }
                ColorJitterOp::Saturation(factor) => {
                    if channels >= 3 {
                        Self::apply_saturation(data, pixels, factor)
                    }
                }
                ColorJitterOp::Hue(angle) => {
                    if channels >= 3 {
                        Self::apply_hue(data, pixels, angle)
                    }
                }
            }
        }
        Ok(())
    }
}

/// Helper that reproduces TorchVision の ImageNet 分類向け前処理パイプライン。
pub fn standard_classification_pipeline(
    image_size: usize,
    seed: Option<u64>,
) -> PureResult<TransformPipeline> {
    let mut pipeline = match seed {
        Some(value) => TransformPipeline::with_seed(value),
        None => TransformPipeline::new(),
    };
    pipeline
        .add(TransformOperation::Resize(Resize::new(
            image_size + 32,
            image_size + 32,
        )?))
        .add(TransformOperation::CenterCrop(CenterCrop::new(
            image_size, image_size,
        )?))
        .add(TransformOperation::RandomHorizontalFlip(
            RandomHorizontalFlip::new(0.5)?,
        ))
        .add(TransformOperation::Normalize(Normalize::new(
            vec![0.485, 0.456, 0.406],
            vec![0.229, 0.224, 0.225],
        )?));
    Ok(pipeline)
}

/// TorchVision モデルの主要カテゴリ。
#[derive(Clone, Copy, Debug, PartialEq, Eq, Hash)]
pub enum ModelKind {
    ResNet18,
    ResNet50,
    MobileNetV3Small,
    MobileNetV3Large,
    EfficientNetB0,
    ConvNeXtTiny,
}

/// 静的なモデル記述。
#[derive(Clone, Debug)]
pub struct ModelDescriptor {
    pub kind: ModelKind,
    pub name: &'static str,
    pub task: VisionTask,
    pub default_input_channels: usize,
    pub default_image_size: (usize, usize),
    pub has_pretrained: bool,
}

const MODEL_CATALOG: &[ModelDescriptor] = &[
    ModelDescriptor {
        kind: ModelKind::ResNet18,
        name: "resnet18",
        task: VisionTask::Classification,
        default_input_channels: 3,
        default_image_size: (224, 224),
        has_pretrained: true,
    },
    ModelDescriptor {
        kind: ModelKind::ResNet50,
        name: "resnet50",
        task: VisionTask::Classification,
        default_input_channels: 3,
        default_image_size: (224, 224),
        has_pretrained: true,
    },
    ModelDescriptor {
        kind: ModelKind::MobileNetV3Small,
        name: "mobilenet_v3_small",
        task: VisionTask::Classification,
        default_input_channels: 3,
        default_image_size: (224, 224),
        has_pretrained: true,
    },
    ModelDescriptor {
        kind: ModelKind::MobileNetV3Large,
        name: "mobilenet_v3_large",
        task: VisionTask::Classification,
        default_input_channels: 3,
        default_image_size: (224, 224),
        has_pretrained: true,
    },
    ModelDescriptor {
        kind: ModelKind::EfficientNetB0,
        name: "efficientnet_b0",
        task: VisionTask::Classification,
        default_input_channels: 3,
        default_image_size: (224, 224),
        has_pretrained: true,
    },
    ModelDescriptor {
        kind: ModelKind::ConvNeXtTiny,
        name: "convnext_tiny",
        task: VisionTask::Classification,
        default_input_channels: 3,
        default_image_size: (224, 224),
        has_pretrained: true,
    },
];

pub fn model_catalog() -> &'static [ModelDescriptor] {
    MODEL_CATALOG
}

pub fn find_model_descriptor(name: &str) -> Option<&'static ModelDescriptor> {
    MODEL_CATALOG
        .iter()
        .find(|descriptor| descriptor.name.eq_ignore_ascii_case(name))
}

/// ランタイムのモデルメタデータ。
#[derive(Clone, Debug)]
pub struct ModelMetadata {
    pub kind: ModelKind,
    pub name: &'static str,
    pub task: VisionTask,
    pub input_channels: usize,
    pub image_size: (usize, usize),
    pub num_classes: usize,
    pub has_pretrained: bool,
}

impl ModelMetadata {
    fn from_descriptor(descriptor: &ModelDescriptor, num_classes: usize) -> Self {
        Self {
            kind: descriptor.kind,
            name: descriptor.name,
            task: descriptor.task,
            input_channels: descriptor.default_input_channels,
            image_size: descriptor.default_image_size,
            num_classes,
            has_pretrained: descriptor.has_pretrained,
        }
    }
}

/// 特徴抽出段を制御するステージ。
#[derive(Clone, Copy, Debug, PartialEq, Eq)]
pub enum FeatureStage {
    Stem,
    Head,
    Logits,
}

/// 共通インターフェース (TorchVision の `nn.Module`)。
pub trait VisionModel: Send + Sync {
    fn metadata(&self) -> &ModelMetadata;
    fn forward(&self, batch: &[ImageTensor]) -> PureResult<Tensor>;
    fn extract_features(&self, stage: FeatureStage, image: &ImageTensor) -> PureResult<Tensor>;
}

fn random_weight(rng: &mut StdRng, scale: f32) -> f32 {
    rng.gen_range(-scale..scale)
}

struct Conv2d {
    in_channels: usize,
    out_channels: usize,
    kernel_size: usize,
    stride: usize,
    padding: usize,
    weights: Vec<f32>,
    bias: Vec<f32>,
}

impl Conv2d {
    fn new(
        in_channels: usize,
        out_channels: usize,
        kernel_size: usize,
        stride: usize,
        padding: usize,
        rng: &mut StdRng,
    ) -> PureResult<Self> {
        if kernel_size == 0 {
            return Err(TensorError::InvalidValue {
                label: "conv_kernel_size",
            });
        }
        let weight_count = out_channels
            .checked_mul(in_channels)
            .and_then(|v| v.checked_mul(kernel_size * kernel_size))
            .ok_or(TensorError::InvalidDimensions {
                rows: out_channels,
                cols: in_channels * kernel_size * kernel_size,
            })?;
        let mut weights = Vec::with_capacity(weight_count);
        for _ in 0..weight_count {
            weights.push(random_weight(rng, 0.05));
        }
        let mut bias = Vec::with_capacity(out_channels);
        for _ in 0..out_channels {
            bias.push(random_weight(rng, 0.01));
        }
        Ok(Self {
            in_channels,
            out_channels,
            kernel_size,
            stride,
            padding,
            weights,
            bias,
        })
    }

    fn output_dims(&self, input: &ImageTensor) -> PureResult<(usize, usize)> {
        let padded_h = input.height() + 2 * self.padding;
        let padded_w = input.width() + 2 * self.padding;
        if padded_h < self.kernel_size || padded_w < self.kernel_size {
            return Err(TensorError::InvalidValue {
                label: "conv_output_dims",
            });
        }
        let out_h = (padded_h - self.kernel_size) / self.stride + 1;
        let out_w = (padded_w - self.kernel_size) / self.stride + 1;
        Ok((out_h, out_w))
    }

    fn apply(&self, input: &ImageTensor) -> PureResult<ImageTensor> {
        if input.channels() != self.in_channels {
            return Err(TensorError::ShapeMismatch {
                left: (input.channels(), input.height() * input.width()),
                right: (self.in_channels, input.height() * input.width()),
            });
        }
        let (out_h, out_w) = self.output_dims(input)?;
        let mut output = vec![0.0f32; self.out_channels * out_h * out_w];
        let kernel = self.kernel_size;
        for oc in 0..self.out_channels {
            for oy in 0..out_h {
                for ox in 0..out_w {
                    let mut acc = self.bias[oc];
                    for ic in 0..self.in_channels {
                        for ky in 0..kernel {
                            for kx in 0..kernel {
                                let iy = oy * self.stride + ky;
                                let ix = ox * self.stride + kx;
                                let in_y = iy as isize - self.padding as isize;
                                let in_x = ix as isize - self.padding as isize;
                                if in_y >= 0
                                    && in_y < input.height() as isize
                                    && in_x >= 0
                                    && in_x < input.width() as isize
                                {
                                    let input_value =
                                        input.pixel(ic, in_y as usize, in_x as usize)?;
                                    let w_index = (((oc * self.in_channels + ic) * kernel + ky)
                                        * kernel)
                                        + kx;
                                    acc += input_value * self.weights[w_index];
                                }
                            }
                        }
                    }
                    let offset = ((oc * out_h) + oy) * out_w + ox;
                    output[offset] = acc;
                }
            }
        }
        ImageTensor::new(self.out_channels, out_h, out_w, output)
    }
}

struct MaxPool2d {
    kernel_size: usize,
    stride: usize,
}

impl MaxPool2d {
    fn new(kernel_size: usize, stride: usize) -> PureResult<Self> {
        if kernel_size == 0 || stride == 0 {
            return Err(TensorError::InvalidValue {
                label: "maxpool_params",
            });
        }
        Ok(Self {
            kernel_size,
            stride,
        })
    }

    fn apply(&self, input: &ImageTensor) -> PureResult<ImageTensor> {
        let channels = input.channels();
        let out_h = (input.height() - self.kernel_size) / self.stride + 1;
        let out_w = (input.width() - self.kernel_size) / self.stride + 1;
        if out_h == 0 || out_w == 0 {
            return Err(TensorError::InvalidValue {
                label: "maxpool_output",
            });
        }
        let mut output = vec![0.0f32; channels * out_h * out_w];
        for c in 0..channels {
            for oy in 0..out_h {
                for ox in 0..out_w {
                    let mut max_value = f32::MIN;
                    for ky in 0..self.kernel_size {
                        for kx in 0..self.kernel_size {
                            let value =
                                input.pixel(c, oy * self.stride + ky, ox * self.stride + kx)?;
                            if value > max_value {
                                max_value = value;
                            }
                        }
                    }
                    let offset = ((c * out_h) + oy) * out_w + ox;
                    output[offset] = max_value;
                }
            }
        }
        ImageTensor::new(channels, out_h, out_w, output)
    }
}

struct LinearLayer {
    in_features: usize,
    out_features: usize,
    weights: Vec<f32>,
    bias: Vec<f32>,
}

impl LinearLayer {
    fn new(in_features: usize, out_features: usize, rng: &mut StdRng) -> PureResult<Self> {
        if in_features == 0 || out_features == 0 {
            return Err(TensorError::InvalidValue {
                label: "linear_features",
            });
        }
        let mut weights = Vec::with_capacity(out_features * in_features);
        for _ in 0..out_features * in_features {
            weights.push(random_weight(rng, 0.05));
        }
        let mut bias = Vec::with_capacity(out_features);
        for _ in 0..out_features {
            bias.push(random_weight(rng, 0.01));
        }
        Ok(Self {
            in_features,
            out_features,
            weights,
            bias,
        })
    }

    fn forward(&self, input: &[f32]) -> PureResult<Vec<f32>> {
        if input.len() != self.in_features {
            return Err(TensorError::DataLength {
                expected: self.in_features,
                got: input.len(),
            });
        }
        let mut output = vec![0.0f32; self.out_features];
        for o in 0..self.out_features {
            let mut acc = self.bias[o];
            let row_offset = o * self.in_features;
            for i in 0..self.in_features {
                acc += self.weights[row_offset + i] * input[i];
            }
            output[o] = acc;
        }
        Ok(output)
    }
}

/// シンプルな CNN を用いた TorchVision 互換モデルのラッパー。
pub struct SimpleCnn {
    metadata: ModelMetadata,
    conv1: Conv2d,
    conv2: Conv2d,
    pool1: MaxPool2d,
    pool2: MaxPool2d,
    fc1: LinearLayer,
    fc2: LinearLayer,
}

impl SimpleCnn {
    pub fn with_seed(kind: ModelKind, num_classes: usize, seed: Option<u64>) -> PureResult<Self> {
        let descriptor = MODEL_CATALOG.iter().find(|item| item.kind == kind).ok_or(
            TensorError::InvalidValue {
                label: "model_kind",
            },
        )?;
        let mut rng = match seed {
            Some(value) => StdRng::seed_from_u64(value),
            None => StdRng::from_entropy(),
        };
        let metadata = ModelMetadata::from_descriptor(descriptor, num_classes);
        let (conv1_out, conv2_out, hidden) = match kind {
            ModelKind::ResNet18 | ModelKind::ResNet50 => (32, 64, 128),
            ModelKind::MobileNetV3Small => (16, 32, 64),
            ModelKind::MobileNetV3Large => (24, 48, 96),
            ModelKind::EfficientNetB0 => (24, 56, 112),
            ModelKind::ConvNeXtTiny => (32, 64, 128),
        };
        let conv1 = Conv2d::new(metadata.input_channels, conv1_out, 3, 2, 1, &mut rng)?;
        let conv2 = Conv2d::new(conv1_out, conv2_out, 3, 2, 1, &mut rng)?;
        let pool1 = MaxPool2d::new(2, 2)?;
        let pool2 = MaxPool2d::new(2, 2)?;

        // compute spatial dims after conv/pool pipeline
        let dummy = ImageTensor::zeros(
            metadata.input_channels,
            metadata.image_size.0,
            metadata.image_size.1,
        )?;
        let stem = conv1.apply(&dummy)?;
        let stem_pooled = pool1.apply(&stem)?;
        let head = conv2.apply(&stem_pooled)?;
        let pooled = pool2.apply(&head)?;
        let flattened_len = pooled.flatten().len();

        let fc1 = LinearLayer::new(flattened_len, hidden, &mut rng)?;
        let fc2 = LinearLayer::new(hidden, num_classes, &mut rng)?;

        Ok(Self {
            metadata,
            conv1,
            conv2,
            pool1,
            pool2,
            fc1,
            fc2,
        })
    }

    fn validate_input(&self, image: &ImageTensor) -> PureResult<()> {
        if image.channels() != self.metadata.input_channels
            || image.height() != self.metadata.image_size.0
            || image.width() != self.metadata.image_size.1
        {
            return Err(TensorError::ShapeMismatch {
                left: (image.channels(), image.height() * image.width()),
                right: (
                    self.metadata.input_channels,
                    self.metadata.image_size.0 * self.metadata.image_size.1,
                ),
            });
        }
        Ok(())
    }

    fn forward_logits(&self, image: &ImageTensor) -> PureResult<Vec<f32>> {
        self.validate_input(image)?;
        let mut stem = self.conv1.apply(image)?;
        stem.relu_inplace();
        let stem_pooled = self.pool1.apply(&stem)?;
        let mut head = self.conv2.apply(&stem_pooled)?;
        head.relu_inplace();
        let head_pooled = self.pool2.apply(&head)?;
        let mut hidden = self.fc1.forward(&head_pooled.flatten())?;
        for value in hidden.iter_mut() {
            if *value < 0.0 {
                *value = 0.0;
            }
        }
        self.fc2.forward(&hidden)
    }
}

impl VisionModel for SimpleCnn {
    fn metadata(&self) -> &ModelMetadata {
        &self.metadata
    }

    fn forward(&self, batch: &[ImageTensor]) -> PureResult<Tensor> {
        if batch.is_empty() {
            return Err(TensorError::EmptyInput("vision_batch_forward"));
        }
        let mut logits = Vec::with_capacity(batch.len() * self.metadata.num_classes);
        for image in batch {
            let mut scores = self.forward_logits(image)?;
            logits.append(&mut scores);
        }
        Tensor::from_vec(batch.len(), self.metadata.num_classes, logits)
    }

    fn extract_features(&self, stage: FeatureStage, image: &ImageTensor) -> PureResult<Tensor> {
        self.validate_input(image)?;
        match stage {
            FeatureStage::Stem => {
                let mut stem = self.conv1.apply(image)?;
                stem.relu_inplace();
                stem.into_tensor()
            }
            FeatureStage::Head => {
                let mut stem = self.conv1.apply(image)?;
                stem.relu_inplace();
                let stem_pooled = self.pool1.apply(&stem)?;
                let mut head = self.conv2.apply(&stem_pooled)?;
                head.relu_inplace();
                let pooled = self.pool2.apply(&head)?;
                let flat = pooled.flatten();
                Tensor::from_vec(1, flat.len(), flat)
            }
            FeatureStage::Logits => {
                let logits = self.forward_logits(image)?;
                Tensor::from_vec(1, logits.len(), logits)
            }
        }
    }
}

/// Feature extractor mirroring `torchvision.models.feature_extraction`.
pub struct FeatureExtractor {
    model: Arc<dyn VisionModel>,
    stage: FeatureStage,
}

impl FeatureExtractor {
    pub fn new(model: Arc<dyn VisionModel>, stage: FeatureStage) -> Self {
        Self { model, stage }
    }

    pub fn extract(&self, image: &ImageTensor) -> PureResult<Tensor> {
        self.model.extract_features(self.stage, image)
    }
}

/// Instantiates a simplified TorchVision モデル。
pub fn create_classification_model(
    kind: ModelKind,
    num_classes: usize,
    seed: Option<u64>,
) -> PureResult<Arc<dyn VisionModel>> {
    let model = SimpleCnn::with_seed(kind, num_classes, seed)?;
    Ok(Arc::new(model))
}

#[cfg(test)]
mod tests {
    use super::*;
    use std::sync::Arc;

    fn tensor_from(values: &[f32], rows: usize, cols: usize) -> Tensor {
        Tensor::from_vec(rows, cols, values.to_vec()).unwrap()
    }

    fn toy_resonance(depth: usize) -> DifferentialResonance {
        let mut energy = Vec::with_capacity(depth);
        let mut objective = Vec::with_capacity(depth);
        let mut homotopy = Vec::with_capacity(depth);
        for idx in 0..depth {
            energy.push(1.0 + idx as f32);
            objective.push((idx as f32 * 0.1) - 0.2);
            homotopy.push((idx as f32 * 0.05).sin());
        }
        DifferentialResonance {
            homotopy_flow: tensor_from(&homotopy, 1, depth),
            functor_linearisation: tensor_from(&objective, 1, depth),
            recursive_objective: tensor_from(&objective, 1, depth),
            infinity_projection: tensor_from(&objective, 1, depth),
            infinity_energy: tensor_from(&energy, 1, depth),
        }
    }

    fn toy_summary() -> ChronoSummary {
        ChronoSummary {
            frames: 4,
            duration: 0.25,
            latest_timestamp: 1.5,
            mean_drift: 0.05,
            mean_abs_drift: 0.06,
            drift_std: 0.02,
            mean_energy: 1.4,
            energy_std: 0.3,
            mean_decay: -0.1,
            min_energy: 1.1,
            max_energy: 1.8,
        }
    }

    #[test]
    fn volume_from_slices_respects_shapes() {
        let slice_a = tensor_from(&[0.0, 1.0, 2.0, 3.0], 2, 2);
        let slice_b = tensor_from(&[4.0, 5.0, 6.0, 7.0], 2, 2);
        let volume = ZSpaceVolume::from_slices(&[slice_a.clone(), slice_b.clone()]).unwrap();
        assert_eq!(volume.depth(), 2);
        assert_eq!(volume.height(), 2);
        assert_eq!(volume.width(), 2);
        let slice = volume.slice(1).unwrap();
        assert_eq!(slice.data(), slice_b.data());
    }

    #[test]
    fn resonance_projection_matches_manual_weighting() {
        let slices = vec![
            tensor_from(&[1.0, 2.0, 3.0, 4.0], 2, 2),
            tensor_from(&[2.0, 3.0, 4.0, 5.0], 2, 2),
            tensor_from(&[3.0, 4.0, 5.0, 6.0], 2, 2),
        ];
        let volume = ZSpaceVolume::from_slices(&slices).unwrap();
        let resonance = DifferentialResonance {
            homotopy_flow: tensor_from(&[0.0, 0.0, 0.0], 1, 3),
            functor_linearisation: tensor_from(&[0.0, 0.0, 0.0], 1, 3),
            recursive_objective: tensor_from(&[0.0, 0.0, 0.0], 1, 3),
            infinity_projection: tensor_from(&[0.0, 0.0, 0.0], 1, 3),
            infinity_energy: tensor_from(&[1.0, 1.0, 1.0], 1, 3),
        };
        let weights = volume.resonance_weights(&resonance).unwrap();
        assert!((weights.iter().sum::<f32>() - 1.0).abs() < 1e-4);
        let projected = volume.project_resonance(&resonance).unwrap();
        let mut expected = vec![0.0f32; 4];
        for (z, weight) in weights.iter().enumerate() {
            for (idx, value) in slices[z].data().iter().enumerate() {
                expected[idx] += value * weight;
            }
        }
        assert_eq!(projected.shape(), (2, 2));
        for (a, b) in projected.data().iter().zip(expected.iter()) {
            assert!((a - b).abs() < 1e-5);
        }
    }

    #[test]
    fn volume_accumulate_performs_temporal_ema() {
        let front_a = [0.0, 1.0, 2.0, 3.0];
        let back_a = [4.0, 5.0, 6.0, 7.0];
        let front_b = [8.0, 6.0, 4.0, 2.0];
        let back_b = [1.0, 3.0, 5.0, 7.0];
        let base_slices = vec![tensor_from(&front_a, 2, 2), tensor_from(&back_a, 2, 2)];
        let next_slices = vec![tensor_from(&front_b, 2, 2), tensor_from(&back_b, 2, 2)];
        let mut ema = ZSpaceVolume::from_slices(&base_slices).unwrap();
        let next = ZSpaceVolume::from_slices(&next_slices).unwrap();
        let alpha = 0.25;
        ema.accumulate(&next, alpha).unwrap();
        let retain = 1.0 - alpha;
        let mut expected = Vec::new();
        for (current, incoming) in front_a
            .iter()
            .chain(back_a.iter())
            .zip(front_b.iter().chain(back_b.iter()))
        {
            expected.push((current * retain) + (incoming * alpha));
        }
        for (observed, anticipated) in ema.voxels().iter().zip(expected.iter()) {
            assert!((observed - anticipated).abs() < 1e-6);
        }
        let blended = ZSpaceVolume::from_slices(&base_slices)
            .unwrap()
            .accumulated(&next, alpha)
            .unwrap();
        assert_eq!(blended.voxels(), ema.voxels());
        let mismatched = ZSpaceVolume::from_slices(&[tensor_from(&front_a, 2, 2)]).unwrap();
        assert!(ema.accumulate(&mismatched, alpha).is_err());
        assert!(ema.accumulated(&next, 1.5).is_err());
    }

    #[test]
    fn temporal_buffer_applies_decay_and_handles_resets() {
        let mut buffer = TemporalResonanceBuffer::new(0.5);
        let first = vec![0.2, 0.8];
        let fused_first = buffer.apply(&first).unwrap();
        for (a, b) in fused_first.iter().zip(first.iter()) {
            assert!((a - b).abs() < 1e-6);
        }
        assert_eq!(buffer.frames_accumulated(), 1);

        let second = vec![0.6, 0.4];
        let fused_second = buffer.apply(&second).unwrap();
        assert!((fused_second[0] - 0.4).abs() < 1e-6);
        assert!((fused_second[1] - 0.6).abs() < 1e-6);
        assert_eq!(buffer.frames_accumulated(), 2);

        let third = vec![0.1, 0.2, 0.7];
        let fused_third = buffer.apply(&third).unwrap();
        assert_eq!(fused_third.len(), 3);
        assert_eq!(buffer.frames_accumulated(), 1);
        assert!(fused_third
            .iter()
            .zip(third.iter())
            .all(|(a, b)| (a - b).abs() < 1e-6));

        buffer.clear();
        assert!(buffer.history().is_none());
        let invalid = vec![f32::NAN, 0.5];
        assert!(buffer.apply(&invalid).is_err());
    }

    #[test]
    fn projector_temporal_projection_matches_manual_smoothing() {
        let slices = vec![
            tensor_from(&[1.0, 0.0, 0.0, 1.0], 2, 2),
            tensor_from(&[0.5, 1.0, 1.5, 2.0], 2, 2),
        ];
        let volume = ZSpaceVolume::from_slices(&slices).unwrap();
        let resonance_a = toy_resonance(2);
        let mut resonance_b = toy_resonance(2);
        resonance_b.infinity_energy = tensor_from(&[6.0, 0.2], 1, 2);
        resonance_b.recursive_objective = tensor_from(&[0.5, -0.8], 1, 2);
        let projector =
            VisionProjector::new(0.9, 0.6, 0.0).with_spectral_window(SpectralWindow::rectangular());

        let mut buffer_weights = TemporalResonanceBuffer::new(0.25);
        let first_temporal = projector
            .depth_weights_with_temporal(&volume, &resonance_a, &mut buffer_weights)
            .unwrap();
        let second_direct = projector.depth_weights(&volume, &resonance_b).unwrap();
        let expected: Vec<f32> = first_temporal
            .data()
            .iter()
            .zip(second_direct.data().iter())
            .map(|(prev, next)| prev * 0.75 + next * 0.25)
            .collect();
        let second_temporal = projector
            .depth_weights_with_temporal(&volume, &resonance_b, &mut buffer_weights)
            .unwrap();
        for (observed, anticipated) in second_temporal.data().iter().zip(expected.iter()) {
            assert!((observed - anticipated).abs() < 1e-6);
        }

        let mut buffer_projection = TemporalResonanceBuffer::new(0.25);
        projector
            .project_with_temporal(&volume, &resonance_a, &mut buffer_projection)
            .unwrap();
        let second_projection = projector
            .project_with_temporal(&volume, &resonance_b, &mut buffer_projection)
            .unwrap();
        let manual = volume.collapse_with_weights(&expected).unwrap();
        assert_eq!(manual.shape(), second_projection.shape());
        for (lhs, rhs) in second_projection.data().iter().zip(manual.data().iter()) {
            assert!((lhs - rhs).abs() < 1e-6);
        }
    }

    #[test]
    fn projector_respects_atlas_calibration() {
        let slices = vec![
            tensor_from(&[1.0, 0.0, 0.0, 1.0], 2, 2),
            tensor_from(&[0.0, 1.0, 1.0, 0.0], 2, 2),
        ];
        let volume = ZSpaceVolume::from_slices(&slices).unwrap();
        let resonance = toy_resonance(2);
        let summary = ChronoSummary {
            frames: 4,
            duration: 1.0,
            latest_timestamp: 1.0,
            mean_drift: 0.1,
            mean_abs_drift: 0.2,
            drift_std: 0.05,
            mean_energy: 2.5,
            energy_std: 0.5,
            mean_decay: -0.3,
            min_energy: 1.0,
            max_energy: 4.0,
        };
        let mut projector = VisionProjector::from_summary(&summary);
        let weights_before = projector.depth_weights(&volume, &resonance).unwrap();
        let mut atlas = AtlasFrame::new(0.5);
        atlas.z_signal = Some(1.0);
        atlas.collapse_total = Some(2.0);
        atlas.suggested_pressure = Some(64.0);
        projector.calibrate_from_atlas(&atlas);
        let weights_after = projector.depth_weights(&volume, &resonance).unwrap();
        assert!((weights_after.data()[0] - weights_before.data()[0]).abs() > 1e-3);
        let projection = projector.project(&volume, &resonance).unwrap();
        assert_eq!(projection.shape(), (2, 2));
    }

    #[test]
    fn slice_profile_matches_manual_stats() {
        let slices = vec![
            tensor_from(&[1.0, 3.0], 1, 2),
            tensor_from(&[2.0, 4.0], 1, 2),
        ];
        let volume = ZSpaceVolume::from_slices(&slices).unwrap();
        let profile = volume.slice_profile().unwrap();
        assert_eq!(profile.depth(), 2);
        let expected_mean0 = (1.0 + 3.0) / 2.0;
        assert!((profile.mean(0) - expected_mean0).abs() < 1e-6);
        let variance0 =
            (((1.0 - expected_mean0).powi(2) + (3.0 - expected_mean0).powi(2)) / 2.0).max(0.0);
        assert!((profile.std(0) - variance0.sqrt()).abs() < 1e-6);
        let energy1 = (2.0f32.powi(2) + 4.0f32.powi(2)) / 2.0;
        assert!((profile.energy(1) - energy1).abs() < 1e-6);
    }

    #[test]
    fn resonance_generator_produces_projectable_resonance() {
        let slices = vec![
            tensor_from(&[0.1, 0.2, 0.3, 0.4], 2, 2),
            tensor_from(&[0.5, 0.4, 0.3, 0.2], 2, 2),
            tensor_from(&[0.9, 0.8, 0.7, 0.6], 2, 2),
        ];
        let volume = ZSpaceVolume::from_slices(&slices).unwrap();
        let mut generator = ResonanceGenerator::new("loop", 8, 3).unwrap();
        let projector =
            VisionProjector::new(0.6, 0.4, 0.2).with_spectral_window(SpectralWindow::hann());
        let chrono = toy_summary();
        let mut atlas = AtlasFrame::new(0.2);
        atlas.z_signal = Some(0.75);
        atlas.suggested_pressure = Some(48.0);
        atlas.collapse_total = Some(1.1);

        let resonance = generator
            .generate(&volume, &projector, Some(&chrono), Some(&atlas), None)
            .unwrap();
        assert_eq!(resonance.infinity_energy.shape(), (1, volume.depth()));
        let weights = projector.depth_weights(&volume, &resonance).unwrap();
        assert_eq!(weights.data().len(), volume.depth());
        assert!((weights.data().iter().sum::<f32>() - 1.0).abs() < 1e-3);
        let projection = projector.project(&volume, &resonance).unwrap();
        assert_eq!(projection.shape(), (volume.height(), volume.width()));
    }

    #[test]
    fn resonance_generator_respects_feedback_history() {
        let slices = vec![
            tensor_from(&[0.2, 0.1, 0.0, 0.3], 2, 2),
            tensor_from(&[0.4, 0.6, 0.8, 1.0], 2, 2),
            tensor_from(&[0.9, 0.7, 0.5, 0.3], 2, 2),
        ];
        let volume = ZSpaceVolume::from_slices(&slices).unwrap();
        let mut generator = ResonanceGenerator::new("loop-feedback", 10, 3).unwrap();
        let projector = VisionProjector::new(0.45, 0.5, -0.2);
        let chrono = toy_summary();
        let atlas = AtlasFrame::new(0.4);

        let first = generator
            .generate(&volume, &projector, Some(&chrono), Some(&atlas), None)
            .unwrap();
        let second = generator
            .generate(
                &volume,
                &projector,
                Some(&chrono),
                Some(&atlas),
                Some(&first),
            )
            .unwrap();
        let first_energy = first.infinity_energy.data()[0];
        let second_energy = second.infinity_energy.data()[0];
        assert!((second_energy - first_energy).abs() > 1e-6);
    }

    #[test]
<<<<<<< HEAD
    fn volume_interpolation_and_upscale_refine_geometry() {
        let slices = vec![
            tensor_from(&[0.0, 1.0, 2.0, 3.0], 2, 2),
            tensor_from(&[4.0, 5.0, 6.0, 7.0], 2, 2),
        ];
        let volume = ZSpaceVolume::from_slices(&slices).unwrap();
        let interpolated = volume.interpolate(InterpolationMethod::Linear).unwrap();
        assert_eq!(interpolated.depth(), volume.depth() * 2 - 1);
        let mid_slice = interpolated.slice(1).unwrap();
        let expected: Vec<f32> = slices[0]
            .data()
            .iter()
            .zip(slices[1].data().iter())
            .map(|(a, b)| 0.5 * (a + b))
            .collect();
        assert_eq!(mid_slice.data(), expected.as_slice());

        let upscaled = interpolated.upscale(2).unwrap();
        assert_eq!(upscaled.height(), interpolated.height() * 2);
        assert_eq!(upscaled.width(), interpolated.width() * 2);
        let top_left = upscaled.slice(0).unwrap().data()[0];
        assert!((top_left - slices[0].data()[0]).abs() < 1e-6);
    }

    #[test]
    fn diffuser_softens_sharp_transitions() {
        let slices = vec![
            tensor_from(&[10.0, 0.0, 0.0, 0.0], 2, 2),
            tensor_from(&[0.0, 0.0, 0.0, 0.0], 2, 2),
        ];
        let volume = ZSpaceVolume::from_slices(&slices).unwrap();
        let diffuser = ZDiffuser::new(1, 0.5);
        let diffused = diffuser.diffuse(&volume).unwrap();
        assert!(diffused.voxels()[0] < 10.0);
        assert!(diffused.voxels()[1] > 0.0);
    }

    #[test]
    fn decoder_is_deterministic_for_seed() {
        let latent = tensor_from(&[0.3, -0.1, 0.5], 1, 3);
        let mut decoder_a = ZDecoder::new(2, 2, 2, 7).unwrap();
        let mut decoder_b = ZDecoder::new(2, 2, 2, 7).unwrap();
        let volume_a = decoder_a.decode(&latent).unwrap();
        let volume_b = decoder_b.decode(&latent).unwrap();
        assert_eq!(volume_a.voxels(), volume_b.voxels());
    }

    #[test]
    fn video_stream_projector_handles_sequences() {
        let frame_a = vec![
            tensor_from(&[0.2, 0.4, 0.6, 0.8], 2, 2),
            tensor_from(&[0.1, 0.3, 0.5, 0.7], 2, 2),
            tensor_from(&[0.0, 0.2, 0.4, 0.6], 2, 2),
        ];
        let frame_b = vec![
            tensor_from(&[0.5, 0.3, 0.1, -0.1], 2, 2),
            tensor_from(&[0.6, 0.4, 0.2, 0.0], 2, 2),
            tensor_from(&[0.7, 0.5, 0.3, 0.1], 2, 2),
        ];
        let volume_a = ZSpaceVolume::from_slices(&frame_a).unwrap();
        let volume_b = ZSpaceVolume::from_slices(&frame_b).unwrap();
        let projector = VisionProjector::new(0.5, 0.4, 0.1);
        let generator = ResonanceGenerator::new("video", 12, 5).unwrap();
        let mut stream = VideoStreamProjector::new(projector, generator, 0.3)
            .with_diffuser(ZDiffuser::new(1, 0.25))
            .with_super_resolution(InterpolationMethod::Linear, 2);
        let chrono_frames = vec![Some(toy_summary()), Some(toy_summary())];
        let mut atlas_first = AtlasFrame::new(0.1);
        atlas_first.z_signal = Some(0.6);
        let mut atlas_second = AtlasFrame::new(0.2);
        atlas_second.z_signal = Some(0.8);
        atlas_second.suggested_pressure = Some(40.0);
        let atlas_frames = vec![Some(atlas_first), Some(atlas_second)];
        let projections = stream
            .project_sequence(
                &[volume_a.clone(), volume_b.clone()],
                &chrono_frames,
                &atlas_frames,
            )
            .unwrap();
        assert_eq!(projections.len(), 2);
        assert_eq!(
            projections[0].shape(),
            (volume_a.height() * 2, volume_a.width() * 2)
        );
        assert!(stream.last_resonance().is_some());
    }

    #[test]
=======
>>>>>>> 5eecc3d9
    fn multi_view_biases_respect_orientation_and_baseline() {
        let descriptors = vec![
            ViewDescriptor::new("front", [0.0, 0.0, 0.0], [0.0, 0.0, 1.0]),
            ViewDescriptor::new("right", [0.0, 0.0, 0.0], [1.0, 0.0, 0.1])
                .with_baseline_weight(0.5),
            ViewDescriptor::new("sky", [0.0, 0.0, 0.0], [0.0, 1.0, 1.0]).with_baseline_weight(2.0),
        ];
        let fusion = MultiViewFusion::new(descriptors)
            .unwrap()
            .with_focus_direction([0.1, 0.2, 1.0])
            .with_alignment_gamma(2.0);
        let slices = vec![
            tensor_from(&[1.0, 1.0, 1.0, 1.0], 2, 2),
            tensor_from(&[0.5, 0.5, 0.5, 0.5], 2, 2),
            tensor_from(&[0.25, 0.25, 0.25, 0.25], 2, 2),
        ];
        let volume = ZSpaceVolume::from_slices(&slices).unwrap();
        let resonance = toy_resonance(3);
        let projector = VisionProjector::default();
        let baseline = projector.depth_weights(&volume, &resonance).unwrap();
        let weights = projector
            .depth_weights_multi_view(&fusion, &volume, &resonance)
            .unwrap();
        let base = baseline.data();
        let data = weights.data();
        assert_eq!(data.len(), 3);
        assert!((data.iter().sum::<f32>() - 1.0).abs() < 1e-6);
        assert!(data[2] > base[2]);
        assert!(data[1] < base[1]);
    }

    #[test]
    fn projector_multi_view_temporal_projection_matches_manual_smoothing() {
        let descriptors = vec![
            ViewDescriptor::new("front", [0.0, 0.0, 0.0], [0.0, 0.0, 1.0]),
            ViewDescriptor::new("right", [0.0, 0.0, 0.0], [1.0, 0.0, 0.5])
                .with_baseline_weight(1.5),
        ];
        let fusion = MultiViewFusion::new(descriptors)
            .unwrap()
            .with_focus_direction([0.4, 0.0, 1.0])
            .with_alignment_gamma(1.5);
        let slices = vec![
            tensor_from(&[1.0, 0.0, 0.0, 1.0], 2, 2),
            tensor_from(&[0.0, 1.0, 1.0, 0.0], 2, 2),
        ];
        let volume = ZSpaceVolume::from_slices(&slices).unwrap();
        let resonance_a = toy_resonance(2);
        let mut resonance_b = toy_resonance(2);
        resonance_b.infinity_energy = tensor_from(&[3.0, 6.0], 1, 2);
        resonance_b.recursive_objective = tensor_from(&[0.1, 0.9], 1, 2);
        let projector = VisionProjector::default();

        let mut buffer_weights = TemporalResonanceBuffer::new(0.3);
        let first_temporal = projector
            .depth_weights_multi_view_with_temporal(
                &fusion,
                &volume,
                &resonance_a,
                &mut buffer_weights,
            )
            .unwrap();
        let second_direct = projector
            .depth_weights_multi_view(&fusion, &volume, &resonance_b)
            .unwrap();
        let expected: Vec<f32> = first_temporal
            .data()
            .iter()
            .zip(second_direct.data().iter())
            .map(|(prev, next)| prev * 0.7 + next * 0.3)
            .collect();
        let second_temporal = projector
            .depth_weights_multi_view_with_temporal(
                &fusion,
                &volume,
                &resonance_b,
                &mut buffer_weights,
            )
            .unwrap();
        for (observed, anticipated) in second_temporal.data().iter().zip(expected.iter()) {
            assert!((observed - anticipated).abs() < 1e-6);
        }

        let mut buffer_projection = TemporalResonanceBuffer::new(0.3);
        projector
            .project_multi_view_with_temporal(
                &fusion,
                &volume,
                &resonance_a,
                &mut buffer_projection,
            )
            .unwrap();
        let second_projection = projector
            .project_multi_view_with_temporal(
                &fusion,
                &volume,
                &resonance_b,
                &mut buffer_projection,
            )
            .unwrap();
        let manual = volume.collapse_with_weights(&expected).unwrap();
        assert_eq!(manual.shape(), second_projection.shape());
        for (lhs, rhs) in second_projection.data().iter().zip(manual.data().iter()) {
            assert!((lhs - rhs).abs() < 1e-6);
        }
    }

    #[test]
    fn image_tensor_volume_roundtrip() {
        let image = ImageTensor::new(
            3,
            2,
            2,
            vec![
                0.0, 1.0, 2.0, 3.0, // channel 0
                4.0, 5.0, 6.0, 7.0, // channel 1
                8.0, 9.0, 10.0, 11.0, // channel 2
            ],
        )
        .unwrap();
        let volume = ZSpaceVolume::from_image_tensor(&image).unwrap();
        let restored = volume.to_image_tensor().unwrap();
        assert_eq!(image, restored);
        let tensor = image.into_tensor().unwrap();
        let rebuilt = ImageTensor::from_tensor(&tensor, 3, 2, 2).unwrap();
        assert_eq!(rebuilt.shape(), (3, 2, 2));
    }

    #[test]
    fn transform_pipeline_matches_torchvision_basics() {
        let mut pipeline = standard_classification_pipeline(64, Some(7)).unwrap();
        let mut image = ImageTensor::new(3, 96, 96, vec![0.5; 3 * 96 * 96]).unwrap();
        pipeline.apply(&mut image).unwrap();
        assert_eq!(image.shape(), (3, 64, 64));
        let data = image.as_slice();
        let area = 64 * 64;
        let expected = [
            (0.5 - 0.485) / 0.229,
            (0.5 - 0.456) / 0.224,
            (0.5 - 0.406) / 0.225,
        ];
        for (channel, &value) in expected.iter().enumerate() {
            let idx = channel * area;
            assert!((data[idx] - value).abs() < 1e-3);
        }
    }

    #[test]
    fn dataloader_produces_batches() {
        let descriptor = dataset_catalog()[0].clone();
        let mut dataset = TensorVisionDataset::new(descriptor);
        for idx in 0..8 {
            let image = ImageTensor::new(3, 64, 64, vec![idx as f32; 3 * 64 * 64]).unwrap();
            dataset
                .push_sample(DatasetSample::new(image).with_label(format!("label-{idx}")))
                .unwrap();
        }
        let dataset = Arc::new(dataset);
        let mut loader = DataLoader::new(dataset, 3, Some(42)).unwrap();
        loader.enable_shuffle(true);
        let mut seen = 0;
        while let Some(batch) = loader.next_batch().unwrap() {
            assert!(!batch.is_empty());
            let tensor = batch.stack().unwrap();
            assert_eq!(tensor.shape().0, batch.len());
            seen += batch.len();
        }
        assert_eq!(seen, 8);
    }

    #[test]
    fn simple_cnn_forward_produces_logits() {
        let model = create_classification_model(ModelKind::ResNet18, 10, Some(99)).unwrap();
        let metadata = model.metadata().clone();
        let image = ImageTensor::new(
            metadata.input_channels,
            metadata.image_size.0,
            metadata.image_size.1,
            vec![0.25; metadata.input_channels * metadata.image_size.0 * metadata.image_size.1],
        )
        .unwrap();
        let logits = model.forward(&[image.clone()]).unwrap();
        assert_eq!(logits.shape(), (1, metadata.num_classes));
        let extractor = FeatureExtractor::new(model.clone(), FeatureStage::Stem);
        let stem = extractor.extract(&image).unwrap();
        assert_eq!(
            stem.shape().1,
            (metadata.image_size.0 / 2) * (metadata.image_size.1 / 2)
        );
    }

    #[test]
    fn color_jitter_produces_finite_values() {
        let mut image = ImageTensor::new(3, 8, 8, vec![0.5; 3 * 8 * 8]).unwrap();
        let jitter = ColorJitter::new(0.2, 0.2, 0.2, 0.1).unwrap();
        let mut rng = StdRng::seed_from_u64(1234);
        jitter.apply(&mut image, &mut rng).unwrap();
        assert!(image.as_slice().iter().all(|value| value.is_finite()));
    }

    #[test]
    fn color_jitter_validates_hue_bounds() {
        assert!(ColorJitter::new(0.1, 0.2, 0.3, 0.75).is_err());
    }
}<|MERGE_RESOLUTION|>--- conflicted
+++ resolved
@@ -77,13 +77,10 @@
 use st_nn::module::Module;
 use st_tensor::{DifferentialResonance, PureResult, Tensor, TensorError};
 
-<<<<<<< HEAD
-=======
 pub mod transforms;
 pub mod datasets;
 pub mod nerf;
 pub mod transforms;
->>>>>>> 5eecc3d9
 const RESONANCE_FEATURES_PER_SLICE: usize = 10;
 
 /// Volumetric container that holds planar tensors along the Z axis.
@@ -2177,11 +2174,8 @@
     spread: f32,
     energy_bias: f32,
     window: SpectralWindow,
-<<<<<<< HEAD
-=======
     temporal_focus: f32,
     temporal_decay: f32,
->>>>>>> 5eecc3d9
 }
 
 impl VisionProjector {
@@ -2203,11 +2197,8 @@
             spread,
             energy_bias,
             window: SpectralWindow::hann(),
-<<<<<<< HEAD
-=======
             temporal_focus: 0.5,
             temporal_decay: 0.5,
->>>>>>> 5eecc3d9
         }
     }
 
@@ -4403,7 +4394,6 @@
     }
 
     #[test]
-<<<<<<< HEAD
     fn volume_interpolation_and_upscale_refine_geometry() {
         let slices = vec![
             tensor_from(&[0.0, 1.0, 2.0, 3.0], 2, 2),
@@ -4493,8 +4483,6 @@
     }
 
     #[test]
-=======
->>>>>>> 5eecc3d9
     fn multi_view_biases_respect_orientation_and_baseline() {
         let descriptors = vec![
             ViewDescriptor::new("front", [0.0, 0.0, 0.0], [0.0, 0.0, 1.0]),
